--- conflicted
+++ resolved
@@ -3746,16 +3746,6 @@
 	if (!old.bh || le32_to_cpu(old.de->inode) != old.inode->i_ino)
 		goto release_bh;
 
-<<<<<<< HEAD
-=======
-	if ((old.dir != new.dir) &&
-	    ext4_encrypted_inode(new.dir) &&
-	    !fscrypt_has_permitted_context(new.dir, old.inode)) {
-		retval = -EXDEV;
-		goto release_bh;
-	}
-
->>>>>>> 4eccfac0
 	new.bh = ext4_find_entry(new.dir, &new.dentry->d_name,
 				 &new.de, &new.inlined);
 	if (IS_ERR(new.bh)) {
