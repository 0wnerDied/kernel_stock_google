--- conflicted
+++ resolved
@@ -1400,25 +1400,17 @@
 	get_task_comm(task_comm_buf, current);
 
 	if (!epi->ep->ws) {
-<<<<<<< HEAD
 		snprintf(buf, sizeof(buf), "epoll_%.*s_epollfd",
 			 (int)sizeof(task_comm_buf), task_comm_buf);
-		epi->ep->ws = wakeup_source_register(buf);
-=======
-		epi->ep->ws = wakeup_source_register(NULL, "eventpoll");
->>>>>>> 234de928
+		epi->ep->ws = wakeup_source_register(NULL, buf);
 		if (!epi->ep->ws)
 			return -ENOMEM;
 	}
 
 	name = epi->ffd.file->f_path.dentry->d_name.name;
-<<<<<<< HEAD
 	snprintf(buf, sizeof(buf), "epoll_%.*s_file:%s",
 		 (int)sizeof(task_comm_buf), task_comm_buf, name);
-	ws = wakeup_source_register(buf);
-=======
-	ws = wakeup_source_register(NULL, name);
->>>>>>> 234de928
+	ws = wakeup_source_register(NULL, buf);
 
 	if (!ws)
 		return -ENOMEM;
