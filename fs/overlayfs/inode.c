/*
 *
 * Copyright (C) 2011 Novell Inc.
 *
 * This program is free software; you can redistribute it and/or modify it
 * under the terms of the GNU General Public License version 2 as published by
 * the Free Software Foundation.
 */

#include <linux/fs.h>
#include <linux/slab.h>
#include <linux/cred.h>
#include <linux/xattr.h>
#include <linux/posix_acl.h>
#include <linux/ratelimit.h>
#include "overlayfs.h"

int ovl_setattr(struct dentry *dentry, struct iattr *attr)
{
	int err;
	struct dentry *upperdentry;
	const struct cred *old_cred;

	/*
	 * Check for permissions before trying to copy-up.  This is redundant
	 * since it will be rechecked later by ->setattr() on upper dentry.  But
	 * without this, copy-up can be triggered by just about anybody.
	 *
	 * We don't initialize inode->size, which just means that
	 * inode_newsize_ok() will always check against MAX_LFS_FILESIZE and not
	 * check for a swapfile (which this won't be anyway).
	 */
	err = setattr_prepare(dentry, attr);
	if (err)
		return err;

	err = ovl_want_write(dentry);
	if (err)
		goto out;

	err = ovl_copy_up(dentry);
	if (!err) {
		upperdentry = ovl_dentry_upper(dentry);

		if (attr->ia_valid & (ATTR_KILL_SUID|ATTR_KILL_SGID))
			attr->ia_valid &= ~ATTR_MODE;

		inode_lock(upperdentry->d_inode);
		old_cred = ovl_override_creds(dentry->d_sb);
		err = notify_change(upperdentry, attr, NULL);
		revert_creds(old_cred);
		if (!err)
			ovl_copyattr(upperdentry->d_inode, dentry->d_inode);
		inode_unlock(upperdentry->d_inode);
	}
	ovl_drop_write(dentry);
out:
	return err;
}

int ovl_getattr(const struct path *path, struct kstat *stat,
		u32 request_mask, unsigned int flags)
{
	struct dentry *dentry = path->dentry;
	enum ovl_path_type type;
	struct path realpath;
	const struct cred *old_cred;
	bool is_dir = S_ISDIR(dentry->d_inode->i_mode);
	int err;

	type = ovl_path_real(dentry, &realpath);
	old_cred = ovl_override_creds(dentry->d_sb);
	err = vfs_getattr(&realpath, stat, request_mask, flags);
	if (err)
		goto out;

	/*
	 * When all layers are on the same fs, all real inode number are
	 * unique, so we use the overlay st_dev, which is friendly to du -x.
	 *
	 * We also use st_ino of the copy up origin, if we know it.
	 * This guaranties constant st_dev/st_ino across copy up.
	 *
	 * If filesystem supports NFS export ops, this also guaranties
	 * persistent st_ino across mount cycle.
	 */
	if (ovl_same_sb(dentry->d_sb)) {
		if (OVL_TYPE_ORIGIN(type)) {
			struct kstat lowerstat;
			u32 lowermask = STATX_INO | (!is_dir ? STATX_NLINK : 0);

			ovl_path_lower(dentry, &realpath);
			err = vfs_getattr(&realpath, &lowerstat,
					  lowermask, flags);
			if (err)
				goto out;

			WARN_ON_ONCE(stat->dev != lowerstat.dev);
			/*
			 * Lower hardlinks may be broken on copy up to different
			 * upper files, so we cannot use the lower origin st_ino
			 * for those different files, even for the same fs case.
			 * With inodes index enabled, it is safe to use st_ino
			 * of an indexed hardlinked origin. The index validates
			 * that the upper hardlink is not broken.
			 */
			if (is_dir || lowerstat.nlink == 1 ||
			    ovl_test_flag(OVL_INDEX, d_inode(dentry)))
				stat->ino = lowerstat.ino;
		}
		stat->dev = dentry->d_sb->s_dev;
	} else if (is_dir) {
		/*
		 * If not all layers are on the same fs the pair {real st_ino;
		 * overlay st_dev} is not unique, so use the non persistent
		 * overlay st_ino.
		 *
		 * Always use the overlay st_dev for directories, so 'find
		 * -xdev' will scan the entire overlay mount and won't cross the
		 * overlay mount boundaries.
		 */
		stat->dev = dentry->d_sb->s_dev;
		stat->ino = dentry->d_inode->i_ino;
	}

	/*
	 * It's probably not worth it to count subdirs to get the
	 * correct link count.  nlink=1 seems to pacify 'find' and
	 * other utilities.
	 */
	if (is_dir && OVL_TYPE_MERGE(type))
		stat->nlink = 1;

	/*
	 * Return the overlay inode nlinks for indexed upper inodes.
	 * Overlay inode nlink counts the union of the upper hardlinks
	 * and non-covered lower hardlinks. It does not include the upper
	 * index hardlink.
	 */
	if (!is_dir && ovl_test_flag(OVL_INDEX, d_inode(dentry)))
		stat->nlink = dentry->d_inode->i_nlink;

out:
	revert_creds(old_cred);

	return err;
}

int ovl_permission(struct inode *inode, int mask)
{
	struct inode *upperinode = ovl_inode_upper(inode);
	struct inode *realinode = upperinode ?: ovl_inode_lower(inode);
	const struct cred *old_cred;
	int err;

	/* Careful in RCU walk mode */
	if (!realinode) {
		WARN_ON(!(mask & MAY_NOT_BLOCK));
		return -ECHILD;
	}

	/*
	 * Check overlay inode with the creds of task and underlying inode
	 * with creds of mounter
	 */
	err = generic_permission(inode, mask);
	if (err)
		return err;

	old_cred = ovl_override_creds(inode->i_sb);
	if (!upperinode &&
	    !special_file(realinode->i_mode) && mask & MAY_WRITE) {
		mask &= ~(MAY_WRITE | MAY_APPEND);
		/* Make sure mounter can read file for copy up later */
		mask |= MAY_READ;
	}
	err = inode_permission(realinode, mask);
	revert_creds(old_cred);

	return err;
}

static const char *ovl_get_link(struct dentry *dentry,
				struct inode *inode,
				struct delayed_call *done)
{
	const struct cred *old_cred;
	const char *p;

	if (!dentry)
		return ERR_PTR(-ECHILD);

	old_cred = ovl_override_creds(dentry->d_sb);
	p = vfs_get_link(ovl_dentry_real(dentry), done);
	revert_creds(old_cred);
	return p;
}

bool ovl_is_private_xattr(const char *name)
{
	return strncmp(name, OVL_XATTR_PREFIX,
		       sizeof(OVL_XATTR_PREFIX) - 1) == 0;
}

int ovl_xattr_set(struct dentry *dentry, struct inode *inode, const char *name,
		  const void *value, size_t size, int flags)
{
	int err;
	struct dentry *upperdentry = ovl_i_dentry_upper(inode);
	struct dentry *realdentry = upperdentry ?: ovl_dentry_lower(dentry);
	const struct cred *old_cred;

	err = ovl_want_write(dentry);
	if (err)
		goto out;

	if (!value && !upperdentry) {
		err = vfs_getxattr(realdentry, name, NULL, 0);
		if (err < 0)
			goto out_drop_write;
	}

	if (!upperdentry) {
		err = ovl_copy_up(dentry);
		if (err)
			goto out_drop_write;

		realdentry = ovl_dentry_upper(dentry);
	}

	old_cred = ovl_override_creds(dentry->d_sb);
	if (value)
		err = vfs_setxattr(realdentry, name, value, size, flags);
	else {
		WARN_ON(flags != XATTR_REPLACE);
		err = vfs_removexattr(realdentry, name);
	}
	revert_creds(old_cred);

out_drop_write:
	ovl_drop_write(dentry);
out:
	return err;
}

int ovl_xattr_get(struct dentry *dentry, struct inode *inode, const char *name,
		  void *value, size_t size)
{
	ssize_t res;
	const struct cred *old_cred;
	struct dentry *realdentry =
		ovl_i_dentry_upper(inode) ?: ovl_dentry_lower(dentry);

	old_cred = ovl_override_creds(dentry->d_sb);
	res = vfs_getxattr(realdentry, name, value, size);
	revert_creds(old_cred);
	return res;
}

static bool ovl_can_list(const char *s)
{
	/* List all non-trusted xatts */
	if (strncmp(s, XATTR_TRUSTED_PREFIX, XATTR_TRUSTED_PREFIX_LEN) != 0)
		return true;

	/* Never list trusted.overlay, list other trusted for superuser only */
	return !ovl_is_private_xattr(s) && capable(CAP_SYS_ADMIN);
}

ssize_t ovl_listxattr(struct dentry *dentry, char *list, size_t size)
{
	struct dentry *realdentry = ovl_dentry_real(dentry);
	ssize_t res;
	size_t len;
	char *s;
	const struct cred *old_cred;

	old_cred = ovl_override_creds(dentry->d_sb);
	res = vfs_listxattr(realdentry, list, size);
	revert_creds(old_cred);
	if (res <= 0 || size == 0)
		return res;

	/* filter out private xattrs */
	for (s = list, len = res; len;) {
		size_t slen = strnlen(s, len) + 1;

		/* underlying fs providing us with an broken xattr list? */
		if (WARN_ON(slen > len))
			return -EIO;

		len -= slen;
		if (!ovl_can_list(s)) {
			res -= slen;
			memmove(s, s + slen, len);
		} else {
			s += slen;
		}
	}

	return res;
}

struct posix_acl *ovl_get_acl(struct inode *inode, int type)
{
	struct inode *realinode = ovl_inode_real(inode);
	const struct cred *old_cred;
	struct posix_acl *acl;

	if (!IS_ENABLED(CONFIG_FS_POSIX_ACL) || !IS_POSIXACL(realinode))
		return NULL;

	old_cred = ovl_override_creds(inode->i_sb);
	acl = get_acl(realinode, type);
	revert_creds(old_cred);

	return acl;
}

static bool ovl_open_need_copy_up(struct dentry *dentry, int flags)
{
	if (ovl_dentry_upper(dentry) &&
	    ovl_dentry_has_upper_alias(dentry))
		return false;

	if (special_file(d_inode(dentry)->i_mode))
		return false;

	if (!(OPEN_FMODE(flags) & FMODE_WRITE) && !(flags & O_TRUNC))
		return false;

	return true;
}

int ovl_open_maybe_copy_up(struct dentry *dentry, unsigned int file_flags)
{
	int err = 0;

	if (ovl_open_need_copy_up(dentry, file_flags)) {
		err = ovl_want_write(dentry);
		if (!err) {
			err = ovl_copy_up_flags(dentry, file_flags);
			ovl_drop_write(dentry);
		}
	}

	return err;
}

int ovl_update_time(struct inode *inode, struct timespec *ts, int flags)
{
	struct dentry *alias;
	struct path upperpath;

	if (!(flags & S_ATIME))
		return 0;

	alias = d_find_any_alias(inode);
	if (!alias)
		return 0;

	ovl_path_upper(alias, &upperpath);
	if (upperpath.dentry) {
		touch_atime(&upperpath);
		inode->i_atime = d_inode(upperpath.dentry)->i_atime;
	}

	dput(alias);

	return 0;
}

static const struct inode_operations ovl_file_inode_operations = {
	.setattr	= ovl_setattr,
	.permission	= ovl_permission,
	.getattr	= ovl_getattr,
	.listxattr	= ovl_listxattr,
	.get_acl	= ovl_get_acl,
	.update_time	= ovl_update_time,
};

static const struct inode_operations ovl_symlink_inode_operations = {
	.setattr	= ovl_setattr,
	.get_link	= ovl_get_link,
	.getattr	= ovl_getattr,
	.listxattr	= ovl_listxattr,
	.update_time	= ovl_update_time,
};

/*
 * It is possible to stack overlayfs instance on top of another
 * overlayfs instance as lower layer. We need to annonate the
 * stackable i_mutex locks according to stack level of the super
 * block instance. An overlayfs instance can never be in stack
 * depth 0 (there is always a real fs below it).  An overlayfs
 * inode lock will use the lockdep annotaion ovl_i_mutex_key[depth].
 *
 * For example, here is a snip from /proc/lockdep_chains after
 * dir_iterate of nested overlayfs:
 *
 * [...] &ovl_i_mutex_dir_key[depth]   (stack_depth=2)
 * [...] &ovl_i_mutex_dir_key[depth]#2 (stack_depth=1)
 * [...] &type->i_mutex_dir_key        (stack_depth=0)
 */
#define OVL_MAX_NESTING FILESYSTEM_MAX_STACK_DEPTH

static inline void ovl_lockdep_annotate_inode_mutex_key(struct inode *inode)
{
#ifdef CONFIG_LOCKDEP
	static struct lock_class_key ovl_i_mutex_key[OVL_MAX_NESTING];
	static struct lock_class_key ovl_i_mutex_dir_key[OVL_MAX_NESTING];

	int depth = inode->i_sb->s_stack_depth - 1;

	if (WARN_ON_ONCE(depth < 0 || depth >= OVL_MAX_NESTING))
		depth = 0;

	if (S_ISDIR(inode->i_mode))
		lockdep_set_class(&inode->i_rwsem, &ovl_i_mutex_dir_key[depth]);
	else
		lockdep_set_class(&inode->i_rwsem, &ovl_i_mutex_key[depth]);
#endif
}

static void ovl_fill_inode(struct inode *inode, umode_t mode, dev_t rdev)
{
	inode->i_ino = get_next_ino();
	inode->i_mode = mode;
	inode->i_flags |= S_NOCMTIME;
#ifdef CONFIG_FS_POSIX_ACL
	inode->i_acl = inode->i_default_acl = ACL_DONT_CACHE;
#endif

	ovl_lockdep_annotate_inode_mutex_key(inode);

	switch (mode & S_IFMT) {
	case S_IFREG:
		inode->i_op = &ovl_file_inode_operations;
		break;

	case S_IFDIR:
		inode->i_op = &ovl_dir_inode_operations;
		inode->i_fop = &ovl_dir_operations;
		break;

	case S_IFLNK:
		inode->i_op = &ovl_symlink_inode_operations;
		break;

	default:
		inode->i_op = &ovl_file_inode_operations;
		init_special_inode(inode, mode, rdev);
		break;
	}
}

/*
 * With inodes index enabled, an overlay inode nlink counts the union of upper
 * hardlinks and non-covered lower hardlinks. During the lifetime of a non-pure
 * upper inode, the following nlink modifying operations can happen:
 *
 * 1. Lower hardlink copy up
 * 2. Upper hardlink created, unlinked or renamed over
 * 3. Lower hardlink whiteout or renamed over
 *
 * For the first, copy up case, the union nlink does not change, whether the
 * operation succeeds or fails, but the upper inode nlink may change.
 * Therefore, before copy up, we store the union nlink value relative to the
 * lower inode nlink in the index inode xattr trusted.overlay.nlink.
 *
 * For the second, upper hardlink case, the union nlink should be incremented
 * or decremented IFF the operation succeeds, aligned with nlink change of the
 * upper inode. Therefore, before link/unlink/rename, we store the union nlink
 * value relative to the upper inode nlink in the index inode.
 *
 * For the last, lower cover up case, we simplify things by preceding the
 * whiteout or cover up with copy up. This makes sure that there is an index
 * upper inode where the nlink xattr can be stored before the copied up upper
 * entry is unlink.
 */
#define OVL_NLINK_ADD_UPPER	(1 << 0)

/*
 * On-disk format for indexed nlink:
 *
 * nlink relative to the upper inode - "U[+-]NUM"
 * nlink relative to the lower inode - "L[+-]NUM"
 */

static int ovl_set_nlink_common(struct dentry *dentry,
				struct dentry *realdentry, const char *format)
{
	struct inode *inode = d_inode(dentry);
	struct inode *realinode = d_inode(realdentry);
	char buf[13];
	int len;

	len = snprintf(buf, sizeof(buf), format,
		       (int) (inode->i_nlink - realinode->i_nlink));

<<<<<<< HEAD
=======
	if (WARN_ON(len >= sizeof(buf)))
		return -EIO;

>>>>>>> bb176f67
	return ovl_do_setxattr(ovl_dentry_upper(dentry),
			       OVL_XATTR_NLINK, buf, len, 0);
}

int ovl_set_nlink_upper(struct dentry *dentry)
{
	return ovl_set_nlink_common(dentry, ovl_dentry_upper(dentry), "U%+i");
}

int ovl_set_nlink_lower(struct dentry *dentry)
{
	return ovl_set_nlink_common(dentry, ovl_dentry_lower(dentry), "L%+i");
}

unsigned int ovl_get_nlink(struct dentry *lowerdentry,
			   struct dentry *upperdentry,
			   unsigned int fallback)
{
	int nlink_diff;
	int nlink;
	char buf[13];
	int err;

	if (!lowerdentry || !upperdentry || d_inode(lowerdentry)->i_nlink == 1)
		return fallback;

	err = vfs_getxattr(upperdentry, OVL_XATTR_NLINK, &buf, sizeof(buf) - 1);
	if (err < 0)
		goto fail;

	buf[err] = '\0';
	if ((buf[0] != 'L' && buf[0] != 'U') ||
	    (buf[1] != '+' && buf[1] != '-'))
		goto fail;

	err = kstrtoint(buf + 1, 10, &nlink_diff);
	if (err < 0)
		goto fail;

	nlink = d_inode(buf[0] == 'L' ? lowerdentry : upperdentry)->i_nlink;
	nlink += nlink_diff;

	if (nlink <= 0)
		goto fail;

	return nlink;

fail:
	pr_warn_ratelimited("overlayfs: failed to get index nlink (%pd2, err=%i)\n",
			    upperdentry, err);
	return fallback;
}

struct inode *ovl_new_inode(struct super_block *sb, umode_t mode, dev_t rdev)
{
	struct inode *inode;

	inode = new_inode(sb);
	if (inode)
		ovl_fill_inode(inode, mode, rdev);

	return inode;
}

static int ovl_inode_test(struct inode *inode, void *data)
{
	return inode->i_private == data;
}

static int ovl_inode_set(struct inode *inode, void *data)
{
	inode->i_private = data;
	return 0;
}

static bool ovl_verify_inode(struct inode *inode, struct dentry *lowerdentry,
			     struct dentry *upperdentry)
{
<<<<<<< HEAD
	struct inode *lowerinode = lowerdentry ? d_inode(lowerdentry) : NULL;

	/* Lower (origin) inode must match, even if NULL */
	if (ovl_inode_lower(inode) != lowerinode)
		return false;

	/*
	 * Allow non-NULL __upperdentry in inode even if upperdentry is NULL.
	 * This happens when finding a lower alias for a copied up hard link.
	 */
	if (upperdentry && ovl_inode_upper(inode) != d_inode(upperdentry))
		return false;

	return true;
}

=======
	/*
	 * Allow non-NULL lower inode in ovl_inode even if lowerdentry is NULL.
	 * This happens when finding a copied up overlay inode for a renamed
	 * or hardlinked overlay dentry and lower dentry cannot be followed
	 * by origin because lower fs does not support file handles.
	 */
	if (lowerdentry && ovl_inode_lower(inode) != d_inode(lowerdentry))
		return false;

	/*
	 * Allow non-NULL __upperdentry in inode even if upperdentry is NULL.
	 * This happens when finding a lower alias for a copied up hard link.
	 */
	if (upperdentry && ovl_inode_upper(inode) != d_inode(upperdentry))
		return false;

	return true;
}

>>>>>>> bb176f67
struct inode *ovl_get_inode(struct dentry *dentry, struct dentry *upperdentry)
{
	struct dentry *lowerdentry = ovl_dentry_lower(dentry);
	struct inode *realinode = upperdentry ? d_inode(upperdentry) : NULL;
	struct inode *inode;

	if (!realinode)
		realinode = d_inode(lowerdentry);

	if (!S_ISDIR(realinode->i_mode) &&
	    (upperdentry || (lowerdentry && ovl_indexdir(dentry->d_sb)))) {
		struct inode *key = d_inode(lowerdentry ?: upperdentry);
		unsigned int nlink;

		inode = iget5_locked(dentry->d_sb, (unsigned long) key,
				     ovl_inode_test, ovl_inode_set, key);
		if (!inode)
			goto out_nomem;
		if (!(inode->i_state & I_NEW)) {
			/*
			 * Verify that the underlying files stored in the inode
			 * match those in the dentry.
			 */
			if (!ovl_verify_inode(inode, lowerdentry, upperdentry)) {
				iput(inode);
				inode = ERR_PTR(-ESTALE);
				goto out;
			}

			dput(upperdentry);
			goto out;
		}

		nlink = ovl_get_nlink(lowerdentry, upperdentry,
				      realinode->i_nlink);
		set_nlink(inode, nlink);
	} else {
		inode = new_inode(dentry->d_sb);
		if (!inode)
			goto out_nomem;
	}
	ovl_fill_inode(inode, realinode->i_mode, realinode->i_rdev);
	ovl_inode_init(inode, upperdentry, lowerdentry);

	if (upperdentry && ovl_is_impuredir(upperdentry))
		ovl_set_flag(OVL_IMPURE, inode);

	if (inode->i_state & I_NEW)
		unlock_new_inode(inode);
out:
	return inode;

out_nomem:
	inode = ERR_PTR(-ENOMEM);
	goto out;
}<|MERGE_RESOLUTION|>--- conflicted
+++ resolved
@@ -498,12 +498,9 @@
 	len = snprintf(buf, sizeof(buf), format,
 		       (int) (inode->i_nlink - realinode->i_nlink));
 
-<<<<<<< HEAD
-=======
 	if (WARN_ON(len >= sizeof(buf)))
 		return -EIO;
 
->>>>>>> bb176f67
 	return ovl_do_setxattr(ovl_dentry_upper(dentry),
 			       OVL_XATTR_NLINK, buf, len, 0);
 }
@@ -582,24 +579,6 @@
 static bool ovl_verify_inode(struct inode *inode, struct dentry *lowerdentry,
 			     struct dentry *upperdentry)
 {
-<<<<<<< HEAD
-	struct inode *lowerinode = lowerdentry ? d_inode(lowerdentry) : NULL;
-
-	/* Lower (origin) inode must match, even if NULL */
-	if (ovl_inode_lower(inode) != lowerinode)
-		return false;
-
-	/*
-	 * Allow non-NULL __upperdentry in inode even if upperdentry is NULL.
-	 * This happens when finding a lower alias for a copied up hard link.
-	 */
-	if (upperdentry && ovl_inode_upper(inode) != d_inode(upperdentry))
-		return false;
-
-	return true;
-}
-
-=======
 	/*
 	 * Allow non-NULL lower inode in ovl_inode even if lowerdentry is NULL.
 	 * This happens when finding a copied up overlay inode for a renamed
@@ -619,7 +598,6 @@
 	return true;
 }
 
->>>>>>> bb176f67
 struct inode *ovl_get_inode(struct dentry *dentry, struct dentry *upperdentry)
 {
 	struct dentry *lowerdentry = ovl_dentry_lower(dentry);
