--- conflicted
+++ resolved
@@ -3724,11 +3724,7 @@
 	return false;
 }
 
-<<<<<<< HEAD
 #endif /* _LINUX_F2FS_H */
-=======
-#endif
 
 #define EFSBADCRC	EBADMSG		/* Bad CRC detected */
 #define EFSCORRUPTED	EUCLEAN		/* Filesystem is corrupted */
->>>>>>> 8ed9c666
