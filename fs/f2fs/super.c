--- conflicted
+++ resolved
@@ -839,7 +839,6 @@
 							     is_remount);
 			if (ret)
 				return ret;
-<<<<<<< HEAD
 			break;
 		case Opt_inlinecrypt:
 #ifdef CONFIG_FS_ENCRYPTION_INLINE_CRYPT
@@ -847,8 +846,6 @@
 #else
 			f2fs_info(sbi, "inline encryption not supported");
 #endif
-=======
->>>>>>> d2af1846
 			break;
 		case Opt_checkpoint_disable_cap_perc:
 			if (args->from && match_int(args, &arg))
@@ -940,12 +937,9 @@
 			f2fs_info(sbi, "compression options not supported");
 			break;
 #endif
-<<<<<<< HEAD
-=======
 		case Opt_atgc:
 			set_opt(sbi, ATGC);
 			break;
->>>>>>> d2af1846
 		default:
 			f2fs_err(sbi, "Unrecognized mount option \"%s\" or missing value",
 				 p);
@@ -1668,14 +1662,11 @@
 		seq_printf(seq, ",whint_mode=%s", "fs-based");
 
 	fscrypt_show_test_dummy_encryption(seq, ',', sbi->sb);
-<<<<<<< HEAD
 
 #ifdef CONFIG_FS_ENCRYPTION
 	if (F2FS_OPTION(sbi).inlinecrypt)
 		seq_puts(seq, ",inlinecrypt");
 #endif
-=======
->>>>>>> d2af1846
 
 	if (F2FS_OPTION(sbi).alloc_mode == ALLOC_MODE_DEFAULT)
 		seq_printf(seq, ",alloc_mode=%s", "default");
@@ -1695,12 +1686,9 @@
 #ifdef CONFIG_F2FS_FS_COMPRESSION
 	f2fs_show_compress_options(seq, sbi->sb);
 #endif
-<<<<<<< HEAD
-=======
 
 	if (test_opt(sbi, ATGC))
 		seq_puts(seq, ",atgc");
->>>>>>> d2af1846
 	return 0;
 }
 
@@ -1712,12 +1700,9 @@
 	F2FS_OPTION(sbi).whint_mode = WHINT_MODE_OFF;
 	F2FS_OPTION(sbi).alloc_mode = ALLOC_MODE_DEFAULT;
 	F2FS_OPTION(sbi).fsync_mode = FSYNC_MODE_POSIX;
-<<<<<<< HEAD
 #ifdef CONFIG_FS_ENCRYPTION
 	F2FS_OPTION(sbi).inlinecrypt = false;
 #endif
-=======
->>>>>>> d2af1846
 	F2FS_OPTION(sbi).s_resuid = make_kuid(&init_user_ns, F2FS_DEF_RESUID);
 	F2FS_OPTION(sbi).s_resgid = make_kgid(&init_user_ns, F2FS_DEF_RESGID);
 	F2FS_OPTION(sbi).compress_algorithm = COMPRESS_LZ4;
@@ -3472,10 +3457,6 @@
 
 		sbi->sb->s_encoding = encoding;
 		sbi->sb->s_encoding_flags = encoding_flags;
-<<<<<<< HEAD
-=======
-		sbi->sb->s_d_op = &f2fs_dentry_ops;
->>>>>>> d2af1846
 	}
 #else
 	if (f2fs_sb_has_casefold(sbi)) {
@@ -4089,16 +4070,12 @@
 	err = f2fs_init_compress_mempool();
 	if (err)
 		goto free_bioset;
-<<<<<<< HEAD
-	return 0;
-=======
 	err = f2fs_init_compress_cache();
 	if (err)
 		goto free_compress_mempool;
 	return 0;
 free_compress_mempool:
 	f2fs_destroy_compress_mempool();
->>>>>>> d2af1846
 free_bioset:
 	f2fs_destroy_bioset();
 free_bio_enrty_cache:
@@ -4130,10 +4107,7 @@
 
 static void __exit exit_f2fs_fs(void)
 {
-<<<<<<< HEAD
-=======
 	f2fs_destroy_compress_cache();
->>>>>>> d2af1846
 	f2fs_destroy_compress_mempool();
 	f2fs_destroy_bioset();
 	f2fs_destroy_bio_entry_cache();
