--- conflicted
+++ resolved
@@ -359,13 +359,9 @@
 		return -EINVAL;
 
 	if (!strcmp(a->attr.name, "gc_urgent")) {
-<<<<<<< HEAD
-		if (t == 1) {
-=======
 		if (t == 0) {
 			sbi->gc_mode = GC_NORMAL;
 		} else if (t == 1) {
->>>>>>> d2af1846
 			sbi->gc_mode = GC_URGENT_HIGH;
 			if (sbi->gc_thread) {
 				sbi->gc_thread->gc_wake = 1;
