// SPDX-License-Identifier: GPL-2.0
/*
 * fs/f2fs/recovery.c
 *
 * Copyright (c) 2012 Samsung Electronics Co., Ltd.
 *             http://www.samsung.com/
 */
#include <linux/fs.h>
#include <linux/f2fs_fs.h>
#include "f2fs.h"
#include "node.h"
#include "segment.h"

/*
 * Roll forward recovery scenarios.
 *
 * [Term] F: fsync_mark, D: dentry_mark
 *
 * 1. inode(x) | CP | inode(x) | dnode(F)
 * -> Update the latest inode(x).
 *
 * 2. inode(x) | CP | inode(F) | dnode(F)
 * -> No problem.
 *
 * 3. inode(x) | CP | dnode(F) | inode(x)
 * -> Recover to the latest dnode(F), and drop the last inode(x)
 *
 * 4. inode(x) | CP | dnode(F) | inode(F)
 * -> No problem.
 *
 * 5. CP | inode(x) | dnode(F)
 * -> The inode(DF) was missing. Should drop this dnode(F).
 *
 * 6. CP | inode(DF) | dnode(F)
 * -> No problem.
 *
 * 7. CP | dnode(F) | inode(DF)
 * -> If f2fs_iget fails, then goto next to find inode(DF).
 *
 * 8. CP | dnode(F) | inode(x)
 * -> If f2fs_iget fails, then goto next to find inode(DF).
 *    But it will fail due to no inode(DF).
 */

static struct kmem_cache *fsync_entry_slab;

bool f2fs_space_for_roll_forward(struct f2fs_sb_info *sbi)
{
	s64 nalloc = percpu_counter_sum_positive(&sbi->alloc_valid_block_count);

	if (sbi->last_valid_block_count + nalloc > sbi->user_block_count)
		return false;
	return true;
}

static struct fsync_inode_entry *get_fsync_inode(struct list_head *head,
								nid_t ino)
{
	struct fsync_inode_entry *entry;

	list_for_each_entry(entry, head, list)
		if (entry->inode->i_ino == ino)
			return entry;

	return NULL;
}

static struct fsync_inode_entry *add_fsync_inode(struct f2fs_sb_info *sbi,
			struct list_head *head, nid_t ino, bool quota_inode)
{
	struct inode *inode;
	struct fsync_inode_entry *entry;
	int err;

	inode = f2fs_iget_retry(sbi->sb, ino);
	if (IS_ERR(inode))
		return ERR_CAST(inode);

	err = dquot_initialize(inode);
	if (err)
		goto err_out;

	if (quota_inode) {
		err = dquot_alloc_inode(inode);
		if (err)
			goto err_out;
	}

	entry = f2fs_kmem_cache_alloc(fsync_entry_slab, GFP_F2FS_ZERO);
	entry->inode = inode;
	list_add_tail(&entry->list, head);

	return entry;
err_out:
	iput(inode);
	return ERR_PTR(err);
}

static void del_fsync_inode(struct fsync_inode_entry *entry, int drop)
{
	if (drop) {
		/* inode should not be recovered, drop it */
		f2fs_inode_synced(entry->inode);
	}
	iput(entry->inode);
	list_del(&entry->list);
	kmem_cache_free(fsync_entry_slab, entry);
}

static int recover_dentry(struct inode *inode, struct page *ipage,
						struct list_head *dir_list)
{
	struct f2fs_inode *raw_inode = F2FS_INODE(ipage);
	nid_t pino = le32_to_cpu(raw_inode->i_pino);
	struct f2fs_dir_entry *de;
	struct fscrypt_name fname;
	struct page *page;
	struct inode *dir, *einode;
	struct fsync_inode_entry *entry;
	int err = 0;
	char *name;

	entry = get_fsync_inode(dir_list, pino);
	if (!entry) {
		entry = add_fsync_inode(F2FS_I_SB(inode), dir_list,
							pino, false);
		if (IS_ERR(entry)) {
			dir = ERR_CAST(entry);
			err = PTR_ERR(entry);
			goto out;
		}
	}

	dir = entry->inode;

	memset(&fname, 0, sizeof(struct fscrypt_name));
	fname.disk_name.len = le32_to_cpu(raw_inode->i_namelen);
	fname.disk_name.name = raw_inode->i_name;

	if (unlikely(fname.disk_name.len > F2FS_NAME_LEN)) {
		WARN_ON(1);
		err = -ENAMETOOLONG;
		goto out;
	}
retry:
	de = __f2fs_find_entry(dir, &fname, &page);
	if (de && inode->i_ino == le32_to_cpu(de->ino))
		goto out_put;

	if (de) {
		einode = f2fs_iget_retry(inode->i_sb, le32_to_cpu(de->ino));
		if (IS_ERR(einode)) {
			WARN_ON(1);
			err = PTR_ERR(einode);
			if (err == -ENOENT)
				err = -EEXIST;
			goto out_put;
		}

		err = dquot_initialize(einode);
		if (err) {
			iput(einode);
			goto out_put;
		}

		err = f2fs_acquire_orphan_inode(F2FS_I_SB(inode));
		if (err) {
			iput(einode);
			goto out_put;
		}
		f2fs_delete_entry(de, page, dir, einode);
		iput(einode);
		goto retry;
	} else if (IS_ERR(page)) {
		err = PTR_ERR(page);
	} else {
		err = f2fs_add_dentry(dir, &fname, inode,
					inode->i_ino, inode->i_mode);
	}
	if (err == -ENOMEM)
		goto retry;
	goto out;

out_put:
	f2fs_put_page(page, 0);
out:
	if (file_enc_name(inode))
		name = "<encrypted>";
	else
		name = raw_inode->i_name;
	f2fs_notice(F2FS_I_SB(inode), "%s: ino = %x, name = %s, dir = %lx, err = %d",
		    __func__, ino_of_node(ipage), name,
		    IS_ERR(dir) ? 0 : dir->i_ino, err);
	return err;
}

static int recover_quota_data(struct inode *inode, struct page *page)
{
	struct f2fs_inode *raw = F2FS_INODE(page);
	struct iattr attr;
	uid_t i_uid = le32_to_cpu(raw->i_uid);
	gid_t i_gid = le32_to_cpu(raw->i_gid);
	int err;

	memset(&attr, 0, sizeof(attr));

	attr.ia_uid = make_kuid(inode->i_sb->s_user_ns, i_uid);
	attr.ia_gid = make_kgid(inode->i_sb->s_user_ns, i_gid);

	if (!uid_eq(attr.ia_uid, inode->i_uid))
		attr.ia_valid |= ATTR_UID;
	if (!gid_eq(attr.ia_gid, inode->i_gid))
		attr.ia_valid |= ATTR_GID;

	if (!attr.ia_valid)
		return 0;

	err = dquot_transfer(inode, &attr);
	if (err)
		set_sbi_flag(F2FS_I_SB(inode), SBI_QUOTA_NEED_REPAIR);
	return err;
}

static void recover_inline_flags(struct inode *inode, struct f2fs_inode *ri)
{
	if (ri->i_inline & F2FS_PIN_FILE)
		set_inode_flag(inode, FI_PIN_FILE);
	else
		clear_inode_flag(inode, FI_PIN_FILE);
	if (ri->i_inline & F2FS_DATA_EXIST)
		set_inode_flag(inode, FI_DATA_EXIST);
	else
		clear_inode_flag(inode, FI_DATA_EXIST);
}

static int recover_inode(struct inode *inode, struct page *page)
{
	struct f2fs_inode *raw = F2FS_INODE(page);
	char *name;
	int err;

	inode->i_mode = le16_to_cpu(raw->i_mode);

	err = recover_quota_data(inode, page);
	if (err)
		return err;

	i_uid_write(inode, le32_to_cpu(raw->i_uid));
	i_gid_write(inode, le32_to_cpu(raw->i_gid));

	if (raw->i_inline & F2FS_EXTRA_ATTR) {
		if (f2fs_sb_has_project_quota(F2FS_I_SB(inode)) &&
			F2FS_FITS_IN_INODE(raw, le16_to_cpu(raw->i_extra_isize),
								i_projid)) {
			projid_t i_projid;
			kprojid_t kprojid;

			i_projid = (projid_t)le32_to_cpu(raw->i_projid);
			kprojid = make_kprojid(&init_user_ns, i_projid);

			if (!projid_eq(kprojid, F2FS_I(inode)->i_projid)) {
				err = f2fs_transfer_project_quota(inode,
								kprojid);
				if (err)
					return err;
				F2FS_I(inode)->i_projid = kprojid;
			}
		}
	}

	f2fs_i_size_write(inode, le64_to_cpu(raw->i_size));
	inode->i_atime.tv_sec = le64_to_cpu(raw->i_atime);
	inode->i_ctime.tv_sec = le64_to_cpu(raw->i_ctime);
	inode->i_mtime.tv_sec = le64_to_cpu(raw->i_mtime);
	inode->i_atime.tv_nsec = le32_to_cpu(raw->i_atime_nsec);
	inode->i_ctime.tv_nsec = le32_to_cpu(raw->i_ctime_nsec);
	inode->i_mtime.tv_nsec = le32_to_cpu(raw->i_mtime_nsec);

	F2FS_I(inode)->i_advise = raw->i_advise;
	F2FS_I(inode)->i_flags = le32_to_cpu(raw->i_flags);
	f2fs_set_inode_flags(inode);
	F2FS_I(inode)->i_gc_failures[GC_FAILURE_PIN] =
				le16_to_cpu(raw->i_gc_failures);

	recover_inline_flags(inode, raw);

	f2fs_mark_inode_dirty_sync(inode, true);

	if (file_enc_name(inode))
		name = "<encrypted>";
	else
		name = F2FS_INODE(page)->i_name;

<<<<<<< HEAD
	f2fs_msg(inode->i_sb, KERN_NOTICE,
		"recover_inode: ino = %x, name = %s, inline = %x",
			ino_of_node(page), name, raw->i_inline);
=======
	f2fs_notice(F2FS_I_SB(inode), "recover_inode: ino = %x, name = %s, inline = %x",
		    ino_of_node(page), name, raw->i_inline);
>>>>>>> 2bb70f40
	return 0;
}

static int find_fsync_dnodes(struct f2fs_sb_info *sbi, struct list_head *head,
				bool check_only)
{
	struct curseg_info *curseg;
	struct page *page = NULL;
	block_t blkaddr;
	unsigned int loop_cnt = 0;
	unsigned int free_blocks = MAIN_SEGS(sbi) * sbi->blocks_per_seg -
						valid_user_blocks(sbi);
	int err = 0;

	/* get node pages in the current segment */
	curseg = CURSEG_I(sbi, CURSEG_WARM_NODE);
	blkaddr = NEXT_FREE_BLKADDR(sbi, curseg);

	while (1) {
		struct fsync_inode_entry *entry;

		if (!f2fs_is_valid_blkaddr(sbi, blkaddr, META_POR))
			return 0;

		page = f2fs_get_tmp_page(sbi, blkaddr);
		if (IS_ERR(page)) {
			err = PTR_ERR(page);
			break;
		}

		if (!is_recoverable_dnode(page)) {
			f2fs_put_page(page, 1);
			break;
		}

		if (!is_fsync_dnode(page))
			goto next;

		entry = get_fsync_inode(head, ino_of_node(page));
		if (!entry) {
			bool quota_inode = false;

			if (!check_only &&
					IS_INODE(page) && is_dent_dnode(page)) {
				err = f2fs_recover_inode_page(sbi, page);
				if (err) {
					f2fs_put_page(page, 1);
					break;
				}
				quota_inode = true;
			}

			/*
			 * CP | dnode(F) | inode(DF)
			 * For this case, we should not give up now.
			 */
			entry = add_fsync_inode(sbi, head, ino_of_node(page),
								quota_inode);
			if (IS_ERR(entry)) {
				err = PTR_ERR(entry);
				if (err == -ENOENT) {
					err = 0;
					goto next;
				}
				f2fs_put_page(page, 1);
				break;
			}
		}
		entry->blkaddr = blkaddr;

		if (IS_INODE(page) && is_dent_dnode(page))
			entry->last_dentry = blkaddr;
next:
		/* sanity check in order to detect looped node chain */
		if (++loop_cnt >= free_blocks ||
			blkaddr == next_blkaddr_of_node(page)) {
<<<<<<< HEAD
			f2fs_msg(sbi->sb, KERN_NOTICE,
				"%s: detect looped node chain, "
				"blkaddr:%u, next:%u",
				__func__, blkaddr, next_blkaddr_of_node(page));
=======
			f2fs_notice(sbi, "%s: detect looped node chain, blkaddr:%u, next:%u",
				    __func__, blkaddr,
				    next_blkaddr_of_node(page));
>>>>>>> 2bb70f40
			f2fs_put_page(page, 1);
			err = -EINVAL;
			break;
		}

		/* check next segment */
		blkaddr = next_blkaddr_of_node(page);
		f2fs_put_page(page, 1);

		f2fs_ra_meta_pages_cond(sbi, blkaddr);
	}
	return err;
}

static void destroy_fsync_dnodes(struct list_head *head, int drop)
{
	struct fsync_inode_entry *entry, *tmp;

	list_for_each_entry_safe(entry, tmp, head, list)
		del_fsync_inode(entry, drop);
}

static int check_index_in_prev_nodes(struct f2fs_sb_info *sbi,
			block_t blkaddr, struct dnode_of_data *dn)
{
	struct seg_entry *sentry;
	unsigned int segno = GET_SEGNO(sbi, blkaddr);
	unsigned short blkoff = GET_BLKOFF_FROM_SEG0(sbi, blkaddr);
	struct f2fs_summary_block *sum_node;
	struct f2fs_summary sum;
	struct page *sum_page, *node_page;
	struct dnode_of_data tdn = *dn;
	nid_t ino, nid;
	struct inode *inode;
	unsigned int offset;
	block_t bidx;
	int i;

	sentry = get_seg_entry(sbi, segno);
	if (!f2fs_test_bit(blkoff, sentry->cur_valid_map))
		return 0;

	/* Get the previous summary */
	for (i = CURSEG_HOT_DATA; i <= CURSEG_COLD_DATA; i++) {
		struct curseg_info *curseg = CURSEG_I(sbi, i);
		if (curseg->segno == segno) {
			sum = curseg->sum_blk->entries[blkoff];
			goto got_it;
		}
	}

	sum_page = f2fs_get_sum_page(sbi, segno);
	if (IS_ERR(sum_page))
		return PTR_ERR(sum_page);
	sum_node = (struct f2fs_summary_block *)page_address(sum_page);
	sum = sum_node->entries[blkoff];
	f2fs_put_page(sum_page, 1);
got_it:
	/* Use the locked dnode page and inode */
	nid = le32_to_cpu(sum.nid);
	if (dn->inode->i_ino == nid) {
		tdn.nid = nid;
		if (!dn->inode_page_locked)
			lock_page(dn->inode_page);
		tdn.node_page = dn->inode_page;
		tdn.ofs_in_node = le16_to_cpu(sum.ofs_in_node);
		goto truncate_out;
	} else if (dn->nid == nid) {
		tdn.ofs_in_node = le16_to_cpu(sum.ofs_in_node);
		goto truncate_out;
	}

	/* Get the node page */
	node_page = f2fs_get_node_page(sbi, nid);
	if (IS_ERR(node_page))
		return PTR_ERR(node_page);

	offset = ofs_of_node(node_page);
	ino = ino_of_node(node_page);
	f2fs_put_page(node_page, 1);

	if (ino != dn->inode->i_ino) {
		int ret;

		/* Deallocate previous index in the node page */
		inode = f2fs_iget_retry(sbi->sb, ino);
		if (IS_ERR(inode))
			return PTR_ERR(inode);

		ret = dquot_initialize(inode);
		if (ret) {
			iput(inode);
			return ret;
		}
	} else {
		inode = dn->inode;
	}

	bidx = f2fs_start_bidx_of_node(offset, inode) +
				le16_to_cpu(sum.ofs_in_node);

	/*
	 * if inode page is locked, unlock temporarily, but its reference
	 * count keeps alive.
	 */
	if (ino == dn->inode->i_ino && dn->inode_page_locked)
		unlock_page(dn->inode_page);

	set_new_dnode(&tdn, inode, NULL, NULL, 0);
	if (f2fs_get_dnode_of_data(&tdn, bidx, LOOKUP_NODE))
		goto out;

	if (tdn.data_blkaddr == blkaddr)
		f2fs_truncate_data_blocks_range(&tdn, 1);

	f2fs_put_dnode(&tdn);
out:
	if (ino != dn->inode->i_ino)
		iput(inode);
	else if (dn->inode_page_locked)
		lock_page(dn->inode_page);
	return 0;

truncate_out:
	if (datablock_addr(tdn.inode, tdn.node_page,
					tdn.ofs_in_node) == blkaddr)
		f2fs_truncate_data_blocks_range(&tdn, 1);
	if (dn->inode->i_ino == nid && !dn->inode_page_locked)
		unlock_page(dn->inode_page);
	return 0;
}

static int do_recover_data(struct f2fs_sb_info *sbi, struct inode *inode,
					struct page *page)
{
	struct dnode_of_data dn;
	struct node_info ni;
	unsigned int start, end;
	int err = 0, recovered = 0;

	/* step 1: recover xattr */
	if (IS_INODE(page)) {
		f2fs_recover_inline_xattr(inode, page);
	} else if (f2fs_has_xattr_block(ofs_of_node(page))) {
		err = f2fs_recover_xattr_data(inode, page);
		if (!err)
			recovered++;
		goto out;
	}

	/* step 2: recover inline data */
	if (f2fs_recover_inline_data(inode, page))
		goto out;

	/* step 3: recover data indices */
	start = f2fs_start_bidx_of_node(ofs_of_node(page), inode);
	end = start + ADDRS_PER_PAGE(page, inode);

	set_new_dnode(&dn, inode, NULL, NULL, 0);
retry_dn:
	err = f2fs_get_dnode_of_data(&dn, start, ALLOC_NODE);
	if (err) {
		if (err == -ENOMEM) {
			congestion_wait(BLK_RW_ASYNC, HZ/50);
			goto retry_dn;
		}
		goto out;
	}

	f2fs_wait_on_page_writeback(dn.node_page, NODE, true, true);

	err = f2fs_get_node_info(sbi, dn.nid, &ni);
	if (err)
		goto err;

	f2fs_bug_on(sbi, ni.ino != ino_of_node(page));

	if (ofs_of_node(dn.node_page) != ofs_of_node(page)) {
		f2fs_warn(sbi, "Inconsistent ofs_of_node, ino:%lu, ofs:%u, %u",
			  inode->i_ino, ofs_of_node(dn.node_page),
			  ofs_of_node(page));
		err = -EFSCORRUPTED;
		goto err;
	}

	for (; start < end; start++, dn.ofs_in_node++) {
		block_t src, dest;

		src = datablock_addr(dn.inode, dn.node_page, dn.ofs_in_node);
		dest = datablock_addr(dn.inode, page, dn.ofs_in_node);

		if (__is_valid_data_blkaddr(src) &&
			!f2fs_is_valid_blkaddr(sbi, src, META_POR)) {
<<<<<<< HEAD
			err = -EFAULT;
=======
			err = -EFSCORRUPTED;
>>>>>>> 2bb70f40
			goto err;
		}

		if (__is_valid_data_blkaddr(dest) &&
			!f2fs_is_valid_blkaddr(sbi, dest, META_POR)) {
<<<<<<< HEAD
			err = -EFAULT;
=======
			err = -EFSCORRUPTED;
>>>>>>> 2bb70f40
			goto err;
		}

		/* skip recovering if dest is the same as src */
		if (src == dest)
			continue;

		/* dest is invalid, just invalidate src block */
		if (dest == NULL_ADDR) {
			f2fs_truncate_data_blocks_range(&dn, 1);
			continue;
		}

		if (!file_keep_isize(inode) &&
			(i_size_read(inode) <= ((loff_t)start << PAGE_SHIFT)))
			f2fs_i_size_write(inode,
				(loff_t)(start + 1) << PAGE_SHIFT);

		/*
		 * dest is reserved block, invalidate src block
		 * and then reserve one new block in dnode page.
		 */
		if (dest == NEW_ADDR) {
			f2fs_truncate_data_blocks_range(&dn, 1);
			f2fs_reserve_new_block(&dn);
			continue;
		}

		/* dest is valid block, try to recover from src to dest */
		if (f2fs_is_valid_blkaddr(sbi, dest, META_POR)) {

			if (src == NULL_ADDR) {
				err = f2fs_reserve_new_block(&dn);
				while (err &&
				       IS_ENABLED(CONFIG_F2FS_FAULT_INJECTION))
					err = f2fs_reserve_new_block(&dn);
				/* We should not get -ENOSPC */
				f2fs_bug_on(sbi, err);
				if (err)
					goto err;
			}
retry_prev:
			/* Check the previous node page having this index */
			err = check_index_in_prev_nodes(sbi, dest, &dn);
			if (err) {
				if (err == -ENOMEM) {
					congestion_wait(BLK_RW_ASYNC, HZ/50);
					goto retry_prev;
				}
				goto err;
			}

			/* write dummy data page */
			f2fs_replace_block(sbi, &dn, src, dest,
						ni.version, false, false);
			recovered++;
		}
	}

	copy_node_footer(dn.node_page, page);
	fill_node_footer(dn.node_page, dn.nid, ni.ino,
					ofs_of_node(page), false);
	set_page_dirty(dn.node_page);
err:
	f2fs_put_dnode(&dn);
out:
	f2fs_notice(sbi, "recover_data: ino = %lx (i_size: %s) recovered = %d, err = %d",
		    inode->i_ino, file_keep_isize(inode) ? "keep" : "recover",
		    recovered, err);
	return err;
}

static int recover_data(struct f2fs_sb_info *sbi, struct list_head *inode_list,
		struct list_head *tmp_inode_list, struct list_head *dir_list)
{
	struct curseg_info *curseg;
	struct page *page = NULL;
	int err = 0;
	block_t blkaddr;

	/* get node pages in the current segment */
	curseg = CURSEG_I(sbi, CURSEG_WARM_NODE);
	blkaddr = NEXT_FREE_BLKADDR(sbi, curseg);

	while (1) {
		struct fsync_inode_entry *entry;

		if (!f2fs_is_valid_blkaddr(sbi, blkaddr, META_POR))
			break;

		f2fs_ra_meta_pages_cond(sbi, blkaddr);

		page = f2fs_get_tmp_page(sbi, blkaddr);
		if (IS_ERR(page)) {
			err = PTR_ERR(page);
			break;
		}

		if (!is_recoverable_dnode(page)) {
			f2fs_put_page(page, 1);
			break;
		}

		entry = get_fsync_inode(inode_list, ino_of_node(page));
		if (!entry)
			goto next;
		/*
		 * inode(x) | CP | inode(x) | dnode(F)
		 * In this case, we can lose the latest inode(x).
		 * So, call recover_inode for the inode update.
		 */
		if (IS_INODE(page)) {
			err = recover_inode(entry->inode, page);
			if (err) {
				f2fs_put_page(page, 1);
				break;
			}
		}
		if (entry->last_dentry == blkaddr) {
			err = recover_dentry(entry->inode, page, dir_list);
			if (err) {
				f2fs_put_page(page, 1);
				break;
			}
		}
		err = do_recover_data(sbi, entry->inode, page);
		if (err) {
			f2fs_put_page(page, 1);
			break;
		}

		if (entry->blkaddr == blkaddr)
			list_move_tail(&entry->list, tmp_inode_list);
next:
		/* check next segment */
		blkaddr = next_blkaddr_of_node(page);
		f2fs_put_page(page, 1);
	}
	if (!err)
		f2fs_allocate_new_segments(sbi);
	return err;
}

int f2fs_recover_fsync_data(struct f2fs_sb_info *sbi, bool check_only)
{
	struct list_head inode_list, tmp_inode_list;
	struct list_head dir_list;
	int err;
	int ret = 0;
	unsigned long s_flags = sbi->sb->s_flags;
	bool need_writecp = false;
#ifdef CONFIG_QUOTA
	int quota_enabled;
#endif

	if (s_flags & MS_RDONLY) {
<<<<<<< HEAD
		f2fs_msg(sbi->sb, KERN_INFO,
				"recover fsync data on readonly fs");
=======
		f2fs_info(sbi, "recover fsync data on readonly fs");
>>>>>>> 2bb70f40
		sbi->sb->s_flags &= ~MS_RDONLY;
	}

#ifdef CONFIG_QUOTA
	/* Needed for iput() to work correctly and not trash data */
	sbi->sb->s_flags |= MS_ACTIVE;
	/* Turn on quotas so that they are updated correctly */
	quota_enabled = f2fs_enable_quota_files(sbi, s_flags & MS_RDONLY);
#endif

	fsync_entry_slab = f2fs_kmem_cache_create("f2fs_fsync_inode_entry",
			sizeof(struct fsync_inode_entry));
	if (!fsync_entry_slab) {
		err = -ENOMEM;
		goto out;
	}

	INIT_LIST_HEAD(&inode_list);
	INIT_LIST_HEAD(&tmp_inode_list);
	INIT_LIST_HEAD(&dir_list);

	/* prevent checkpoint */
	mutex_lock(&sbi->cp_mutex);

	/* step #1: find fsynced inode numbers */
	err = find_fsync_dnodes(sbi, &inode_list, check_only);
	if (err || list_empty(&inode_list))
		goto skip;

	if (check_only) {
		ret = 1;
		goto skip;
	}

	need_writecp = true;

	/* step #2: recover data */
	err = recover_data(sbi, &inode_list, &tmp_inode_list, &dir_list);
	if (!err)
		f2fs_bug_on(sbi, !list_empty(&inode_list));
	else {
		/* restore s_flags to let iput() trash data */
		sbi->sb->s_flags = s_flags;
	}
skip:
	destroy_fsync_dnodes(&inode_list, err);
	destroy_fsync_dnodes(&tmp_inode_list, err);

	/* truncate meta pages to be used by the recovery */
	truncate_inode_pages_range(META_MAPPING(sbi),
			(loff_t)MAIN_BLKADDR(sbi) << PAGE_SHIFT, -1);

	if (err) {
		truncate_inode_pages_final(NODE_MAPPING(sbi));
		truncate_inode_pages_final(META_MAPPING(sbi));
	} else {
		clear_sbi_flag(sbi, SBI_POR_DOING);
	}
	mutex_unlock(&sbi->cp_mutex);

	/* let's drop all the directory inodes for clean checkpoint */
	destroy_fsync_dnodes(&dir_list, err);

	if (need_writecp) {
		set_sbi_flag(sbi, SBI_IS_RECOVERED);

		if (!err) {
			struct cp_control cpc = {
				.reason = CP_RECOVERY,
			};
			err = f2fs_write_checkpoint(sbi, &cpc);
		}
	}

	kmem_cache_destroy(fsync_entry_slab);
out:
#ifdef CONFIG_QUOTA
	/* Turn quotas off */
	if (quota_enabled)
		f2fs_quota_off_umount(sbi->sb);
#endif
	sbi->sb->s_flags = s_flags; /* Restore MS_RDONLY status */

	return ret ? ret: err;
}<|MERGE_RESOLUTION|>--- conflicted
+++ resolved
@@ -291,14 +291,8 @@
 	else
 		name = F2FS_INODE(page)->i_name;
 
-<<<<<<< HEAD
-	f2fs_msg(inode->i_sb, KERN_NOTICE,
-		"recover_inode: ino = %x, name = %s, inline = %x",
-			ino_of_node(page), name, raw->i_inline);
-=======
 	f2fs_notice(F2FS_I_SB(inode), "recover_inode: ino = %x, name = %s, inline = %x",
 		    ino_of_node(page), name, raw->i_inline);
->>>>>>> 2bb70f40
 	return 0;
 }
 
@@ -375,16 +369,9 @@
 		/* sanity check in order to detect looped node chain */
 		if (++loop_cnt >= free_blocks ||
 			blkaddr == next_blkaddr_of_node(page)) {
-<<<<<<< HEAD
-			f2fs_msg(sbi->sb, KERN_NOTICE,
-				"%s: detect looped node chain, "
-				"blkaddr:%u, next:%u",
-				__func__, blkaddr, next_blkaddr_of_node(page));
-=======
 			f2fs_notice(sbi, "%s: detect looped node chain, blkaddr:%u, next:%u",
 				    __func__, blkaddr,
 				    next_blkaddr_of_node(page));
->>>>>>> 2bb70f40
 			f2fs_put_page(page, 1);
 			err = -EINVAL;
 			break;
@@ -578,21 +565,13 @@
 
 		if (__is_valid_data_blkaddr(src) &&
 			!f2fs_is_valid_blkaddr(sbi, src, META_POR)) {
-<<<<<<< HEAD
-			err = -EFAULT;
-=======
 			err = -EFSCORRUPTED;
->>>>>>> 2bb70f40
 			goto err;
 		}
 
 		if (__is_valid_data_blkaddr(dest) &&
 			!f2fs_is_valid_blkaddr(sbi, dest, META_POR)) {
-<<<<<<< HEAD
-			err = -EFAULT;
-=======
 			err = -EFSCORRUPTED;
->>>>>>> 2bb70f40
 			goto err;
 		}
 
@@ -749,12 +728,7 @@
 #endif
 
 	if (s_flags & MS_RDONLY) {
-<<<<<<< HEAD
-		f2fs_msg(sbi->sb, KERN_INFO,
-				"recover fsync data on readonly fs");
-=======
 		f2fs_info(sbi, "recover fsync data on readonly fs");
->>>>>>> 2bb70f40
 		sbi->sb->s_flags &= ~MS_RDONLY;
 	}
 
