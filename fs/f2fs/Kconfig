config F2FS_FS
	tristate "F2FS filesystem support"
	depends on BLOCK
	select NLS
	select CRYPTO
	select CRYPTO_CRC32
	select F2FS_FS_XATTR if FS_ENCRYPTION
	select FS_ENCRYPTION_ALGS if FS_ENCRYPTION
	help
	  F2FS is based on Log-structured File System (LFS), which supports
	  versatile "flash-friendly" features. The design has been focused on
	  addressing the fundamental issues in LFS, which are snowball effect
	  of wandering tree and high cleaning overhead.

	  Since flash-based storages show different characteristics according to
	  the internal geometry or flash memory management schemes aka FTL, F2FS
	  and tools support various parameters not only for configuring on-disk
	  layout, but also for selecting allocation and cleaning algorithms.

	  If unsure, say N.

config F2FS_STAT_FS
	bool "F2FS Status Information"
	depends on F2FS_FS
	default y
	help
	  /sys/kernel/debug/f2fs/ contains information about all the partitions
	  mounted as f2fs. Each file shows the whole f2fs information.

	  /sys/kernel/debug/f2fs/status includes:
	    - major filesystem information managed by f2fs currently
	    - average SIT information about whole segments
	    - current memory footprint consumed by f2fs.

config F2FS_FS_XATTR
	bool "F2FS extended attributes"
	depends on F2FS_FS
	default y
	help
	  Extended attributes are name:value pairs associated with inodes by
	  the kernel or by users (see the attr(5) manual page, or visit
	  <http://acl.bestbits.at/> for details).

	  If unsure, say N.

config F2FS_FS_POSIX_ACL
	bool "F2FS Access Control Lists"
	depends on F2FS_FS_XATTR
	select FS_POSIX_ACL
	default y
	help
	  Posix Access Control Lists (ACLs) support permissions for users and
	  groups beyond the owner/group/world scheme.

	  To learn more about Access Control Lists, visit the POSIX ACLs for
	  Linux website <http://acl.bestbits.at/>.

	  If you don't know what Access Control Lists are, say N

config F2FS_FS_SECURITY
	bool "F2FS Security Labels"
	depends on F2FS_FS_XATTR
	help
	  Security labels provide an access control facility to support Linux
	  Security Models (LSMs) accepted by AppArmor, SELinux, Smack and TOMOYO
	  Linux. This option enables an extended attribute handler for file
	  security labels in the f2fs filesystem, so that it requires enabling
	  the extended attribute support in advance. In particular you need this
	  option if you use the setcap command to assign initial process capabi-
	  lities to executables (the security.* extended attributes).

	  If you are not using a security module, say N.

config F2FS_CHECK_FS
	bool "F2FS consistency checking feature"
	depends on F2FS_FS
	help
	  Enables BUG_ONs which check the filesystem consistency in runtime.

	  If you want to improve the performance, say N.

<<<<<<< HEAD
config F2FS_IO_TRACE
	bool "F2FS IO tracer"
	depends on F2FS_FS
	depends on FUNCTION_TRACER
	help
	  F2FS IO trace is based on a function trace, which gathers process
	  information and block IO patterns in the filesystem level.

	  If unsure, say N.
=======
config F2FS_FS_ENCRYPTION
	bool "F2FS Encryption"
	depends on F2FS_FS
	select FS_ENCRYPTION
	help
	  This kconfig symbol is deprecated; now it just selects
	  FS_ENCRYPTION.  Use CONFIG_FS_ENCRYPTION=y in new config
	  files.
>>>>>>> 9e776480

config F2FS_FAULT_INJECTION
	bool "F2FS fault injection facility"
	depends on F2FS_FS
	help
	  Test F2FS to inject faults such as ENOMEM, ENOSPC, and so on.

	  If unsure, say N.

config F2FS_FS_COMPRESSION
	bool "F2FS compression feature"
	depends on F2FS_FS
	help
	  Enable filesystem-level compression on f2fs regular files,
	  multiple back-end compression algorithms are supported.

config F2FS_FS_LZO
	bool "LZO compression support"
	depends on F2FS_FS_COMPRESSION
	select LZO_COMPRESS
	select LZO_DECOMPRESS
	default y
	help
	  Support LZO compress algorithm, if unsure, say Y.

config F2FS_FS_LZ4
	bool "LZ4 compression support"
	depends on F2FS_FS_COMPRESSION
	select LZ4_COMPRESS
	select LZ4_DECOMPRESS
	default y
	help
	  Support LZ4 compress algorithm, if unsure, say Y.

config F2FS_FS_LZ4HC
	bool "LZ4HC compression support"
	depends on F2FS_FS_COMPRESSION
	depends on F2FS_FS_LZ4
	select LZ4HC_COMPRESS
	default y
	help
	  Support LZ4HC compress algorithm, LZ4HC has compatible on-disk
	  layout with LZ4, if unsure, say Y.

config F2FS_FS_ZSTD
	bool "ZSTD compression support"
	depends on F2FS_FS_COMPRESSION
	select ZSTD_COMPRESS
	select ZSTD_DECOMPRESS
	default y
	help
	  Support ZSTD compress algorithm, if unsure, say Y.<|MERGE_RESOLUTION|>--- conflicted
+++ resolved
@@ -79,27 +79,6 @@
 
 	  If you want to improve the performance, say N.
 
-<<<<<<< HEAD
-config F2FS_IO_TRACE
-	bool "F2FS IO tracer"
-	depends on F2FS_FS
-	depends on FUNCTION_TRACER
-	help
-	  F2FS IO trace is based on a function trace, which gathers process
-	  information and block IO patterns in the filesystem level.
-
-	  If unsure, say N.
-=======
-config F2FS_FS_ENCRYPTION
-	bool "F2FS Encryption"
-	depends on F2FS_FS
-	select FS_ENCRYPTION
-	help
-	  This kconfig symbol is deprecated; now it just selects
-	  FS_ENCRYPTION.  Use CONFIG_FS_ENCRYPTION=y in new config
-	  files.
->>>>>>> 9e776480
-
 config F2FS_FAULT_INJECTION
 	bool "F2FS fault injection facility"
 	depends on F2FS_FS
