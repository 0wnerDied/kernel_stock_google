/* * This file is part of UBIFS.
 *
 * Copyright (C) 2006-2008 Nokia Corporation.
 * Copyright (C) 2006, 2007 University of Szeged, Hungary
 *
 * This program is free software; you can redistribute it and/or modify it
 * under the terms of the GNU General Public License version 2 as published by
 * the Free Software Foundation.
 *
 * This program is distributed in the hope that it will be useful, but WITHOUT
 * ANY WARRANTY; without even the implied warranty of MERCHANTABILITY or
 * FITNESS FOR A PARTICULAR PURPOSE.  See the GNU General Public License for
 * more details.
 *
 * You should have received a copy of the GNU General Public License along with
 * this program; if not, write to the Free Software Foundation, Inc., 51
 * Franklin St, Fifth Floor, Boston, MA 02110-1301 USA
 *
 * Authors: Artem Bityutskiy (Битюцкий Артём)
 *          Adrian Hunter
 *          Zoltan Sogor
 */

/*
 * This file implements directory operations.
 *
 * All FS operations in this file allocate budget before writing anything to the
 * media. If they fail to allocate it, the error is returned. The only
 * exceptions are 'ubifs_unlink()' and 'ubifs_rmdir()' which keep working even
 * if they unable to allocate the budget, because deletion %-ENOSPC failure is
 * not what users are usually ready to get. UBIFS budgeting subsystem has some
 * space reserved for these purposes.
 *
 * All operations in this file write all inodes which they change straight
 * away, instead of marking them dirty. For example, 'ubifs_link()' changes
 * @i_size of the parent inode and writes the parent inode together with the
 * target inode. This was done to simplify file-system recovery which would
 * otherwise be very difficult to do. The only exception is rename which marks
 * the re-named inode dirty (because its @i_ctime is updated) but does not
 * write it, but just marks it as dirty.
 */

#include "ubifs.h"

/**
 * inherit_flags - inherit flags of the parent inode.
 * @dir: parent inode
 * @mode: new inode mode flags
 *
 * This is a helper function for 'ubifs_new_inode()' which inherits flag of the
 * parent directory inode @dir. UBIFS inodes inherit the following flags:
 * o %UBIFS_COMPR_FL, which is useful to switch compression on/of on
 *   sub-directory basis;
 * o %UBIFS_SYNC_FL - useful for the same reasons;
 * o %UBIFS_DIRSYNC_FL - similar, but relevant only to directories.
 *
 * This function returns the inherited flags.
 */
static int inherit_flags(const struct inode *dir, umode_t mode)
{
	int flags;
	const struct ubifs_inode *ui = ubifs_inode(dir);

	if (!S_ISDIR(dir->i_mode))
		/*
		 * The parent is not a directory, which means that an extended
		 * attribute inode is being created. No flags.
		 */
		return 0;

	flags = ui->flags & (UBIFS_COMPR_FL | UBIFS_SYNC_FL | UBIFS_DIRSYNC_FL);
	if (!S_ISDIR(mode))
		/* The "DIRSYNC" flag only applies to directories */
		flags &= ~UBIFS_DIRSYNC_FL;
	return flags;
}

/**
 * ubifs_new_inode - allocate new UBIFS inode object.
 * @c: UBIFS file-system description object
 * @dir: parent directory inode
 * @mode: inode mode flags
 *
 * This function finds an unused inode number, allocates new inode and
 * initializes it. Returns new inode in case of success and an error code in
 * case of failure.
 */
struct inode *ubifs_new_inode(struct ubifs_info *c, struct inode *dir,
			      umode_t mode)
{
	int err;
	struct inode *inode;
	struct ubifs_inode *ui;
	bool encrypted = false;

	if (ubifs_crypt_is_encrypted(dir)) {
		err = fscrypt_get_encryption_info(dir);
		if (err) {
			ubifs_err(c, "fscrypt_get_encryption_info failed: %i", err);
			return ERR_PTR(err);
		}

		if (!fscrypt_has_encryption_key(dir))
			return ERR_PTR(-EPERM);

		encrypted = true;
	}

	inode = new_inode(c->vfs_sb);
	ui = ubifs_inode(inode);
	if (!inode)
		return ERR_PTR(-ENOMEM);

	/*
	 * Set 'S_NOCMTIME' to prevent VFS form updating [mc]time of inodes and
	 * marking them dirty in file write path (see 'file_update_time()').
	 * UBIFS has to fully control "clean <-> dirty" transitions of inodes
	 * to make budgeting work.
	 */
	inode->i_flags |= S_NOCMTIME;

	inode_init_owner(inode, dir, mode);
	inode->i_mtime = inode->i_atime = inode->i_ctime =
			 current_time(inode);
	inode->i_mapping->nrpages = 0;

	switch (mode & S_IFMT) {
	case S_IFREG:
		inode->i_mapping->a_ops = &ubifs_file_address_operations;
		inode->i_op = &ubifs_file_inode_operations;
		inode->i_fop = &ubifs_file_operations;
		break;
	case S_IFDIR:
		inode->i_op  = &ubifs_dir_inode_operations;
		inode->i_fop = &ubifs_dir_operations;
		inode->i_size = ui->ui_size = UBIFS_INO_NODE_SZ;
		break;
	case S_IFLNK:
		inode->i_op = &ubifs_symlink_inode_operations;
		break;
	case S_IFSOCK:
	case S_IFIFO:
	case S_IFBLK:
	case S_IFCHR:
		inode->i_op  = &ubifs_file_inode_operations;
		encrypted = false;
		break;
	default:
		BUG();
	}

	ui->flags = inherit_flags(dir, mode);
	ubifs_set_inode_flags(inode);
	if (S_ISREG(mode))
		ui->compr_type = c->default_compr;
	else
		ui->compr_type = UBIFS_COMPR_NONE;
	ui->synced_i_size = 0;

	spin_lock(&c->cnt_lock);
	/* Inode number overflow is currently not supported */
	if (c->highest_inum >= INUM_WARN_WATERMARK) {
		if (c->highest_inum >= INUM_WATERMARK) {
			spin_unlock(&c->cnt_lock);
			ubifs_err(c, "out of inode numbers");
			make_bad_inode(inode);
			iput(inode);
			return ERR_PTR(-EINVAL);
		}
		ubifs_warn(c, "running out of inode numbers (current %lu, max %u)",
			   (unsigned long)c->highest_inum, INUM_WATERMARK);
	}

	inode->i_ino = ++c->highest_inum;
	/*
	 * The creation sequence number remains with this inode for its
	 * lifetime. All nodes for this inode have a greater sequence number,
	 * and so it is possible to distinguish obsolete nodes belonging to a
	 * previous incarnation of the same inode number - for example, for the
	 * purpose of rebuilding the index.
	 */
	ui->creat_sqnum = ++c->max_sqnum;
	spin_unlock(&c->cnt_lock);

	if (encrypted) {
		err = fscrypt_inherit_context(dir, inode, &encrypted, true);
		if (err) {
			ubifs_err(c, "fscrypt_inherit_context failed: %i", err);
			make_bad_inode(inode);
			iput(inode);
			return ERR_PTR(err);
		}
	}

	return inode;
}

static int dbg_check_name(const struct ubifs_info *c,
			  const struct ubifs_dent_node *dent,
			  const struct fscrypt_name *nm)
{
	if (!dbg_is_chk_gen(c))
		return 0;
	if (le16_to_cpu(dent->nlen) != fname_len(nm))
		return -EINVAL;
	if (memcmp(dent->name, fname_name(nm), fname_len(nm)))
		return -EINVAL;
	return 0;
}

static void ubifs_set_d_ops(struct inode *dir, struct dentry *dentry);
static struct dentry *ubifs_lookup(struct inode *dir, struct dentry *dentry,
				   unsigned int flags)
{
	int err;
	union ubifs_key key;
	struct inode *inode = NULL;
	struct ubifs_dent_node *dent = NULL;
	struct ubifs_info *c = dir->i_sb->s_fs_info;
	struct fscrypt_name nm;

	dbg_gen("'%pd' in dir ino %lu", dentry, dir->i_ino);

	err = fscrypt_prepare_lookup(dir, dentry, &nm);
<<<<<<< HEAD
	ubifs_set_d_ops(dir, dentry);
=======
	generic_set_encrypted_ci_d_ops(dentry);
>>>>>>> 010b090e
	if (err == -ENOENT)
		return d_splice_alias(NULL, dentry);
	if (err)
		return ERR_PTR(err);

	if (fname_len(&nm) > UBIFS_MAX_NLEN) {
		inode = ERR_PTR(-ENAMETOOLONG);
		goto done;
	}

	dent = kmalloc(UBIFS_MAX_DENT_NODE_SZ, GFP_NOFS);
	if (!dent) {
		inode = ERR_PTR(-ENOMEM);
		goto done;
	}

	if (fname_name(&nm) == NULL) {
		if (nm.hash & ~UBIFS_S_KEY_HASH_MASK)
			goto done; /* ENOENT */
		dent_key_init_hash(c, &key, dir->i_ino, nm.hash);
		err = ubifs_tnc_lookup_dh(c, &key, dent, nm.minor_hash);
	} else {
		dent_key_init(c, &key, dir->i_ino, &nm);
		err = ubifs_tnc_lookup_nm(c, &key, dent, &nm);
	}

	if (err) {
		if (err == -ENOENT)
			dbg_gen("not found");
		else
			inode = ERR_PTR(err);
		goto done;
	}

	if (dbg_check_name(c, dent, &nm)) {
		inode = ERR_PTR(-EINVAL);
		goto done;
	}

	inode = ubifs_iget(dir->i_sb, le64_to_cpu(dent->inum));
	if (IS_ERR(inode)) {
		/*
		 * This should not happen. Probably the file-system needs
		 * checking.
		 */
		err = PTR_ERR(inode);
		ubifs_err(c, "dead directory entry '%pd', error %d",
			  dentry, err);
		ubifs_ro_mode(c, err);
		goto done;
	}

	if (ubifs_crypt_is_encrypted(dir) &&
	    (S_ISDIR(inode->i_mode) || S_ISLNK(inode->i_mode)) &&
	    !fscrypt_has_permitted_context(dir, inode)) {
		ubifs_warn(c, "Inconsistent encryption contexts: %lu/%lu",
			   dir->i_ino, inode->i_ino);
		iput(inode);
		inode = ERR_PTR(-EPERM);
	}

done:
	kfree(dent);
	fscrypt_free_filename(&nm);
	return d_splice_alias(inode, dentry);
}

static int ubifs_create(struct inode *dir, struct dentry *dentry, umode_t mode,
			bool excl)
{
	struct inode *inode;
	struct ubifs_info *c = dir->i_sb->s_fs_info;
	struct ubifs_budget_req req = { .new_ino = 1, .new_dent = 1,
					.dirtied_ino = 1 };
	struct ubifs_inode *dir_ui = ubifs_inode(dir);
	struct fscrypt_name nm;
	int err, sz_change;

	/*
	 * Budget request settings: new inode, new direntry, changing the
	 * parent directory inode.
	 */

	dbg_gen("dent '%pd', mode %#hx in dir ino %lu",
		dentry, mode, dir->i_ino);

	err = ubifs_budget_space(c, &req);
	if (err)
		return err;

	err = fscrypt_setup_filename(dir, &dentry->d_name, 0, &nm);
	if (err)
		goto out_budg;

	sz_change = CALC_DENT_SIZE(fname_len(&nm));

	inode = ubifs_new_inode(c, dir, mode);
	if (IS_ERR(inode)) {
		err = PTR_ERR(inode);
		goto out_fname;
	}

	err = ubifs_init_security(dir, inode, &dentry->d_name);
	if (err)
		goto out_inode;

	mutex_lock(&dir_ui->ui_mutex);
	dir->i_size += sz_change;
	dir_ui->ui_size = dir->i_size;
	dir->i_mtime = dir->i_ctime = inode->i_ctime;
	err = ubifs_jnl_update(c, dir, &nm, inode, 0, 0);
	if (err)
		goto out_cancel;
	mutex_unlock(&dir_ui->ui_mutex);

	ubifs_release_budget(c, &req);
	fscrypt_free_filename(&nm);
	insert_inode_hash(inode);
	d_instantiate(dentry, inode);
	return 0;

out_cancel:
	dir->i_size -= sz_change;
	dir_ui->ui_size = dir->i_size;
	mutex_unlock(&dir_ui->ui_mutex);
out_inode:
	make_bad_inode(inode);
	iput(inode);
out_fname:
	fscrypt_free_filename(&nm);
out_budg:
	ubifs_release_budget(c, &req);
	ubifs_err(c, "cannot create regular file, error %d", err);
	return err;
}

static int do_tmpfile(struct inode *dir, struct dentry *dentry,
		      umode_t mode, struct inode **whiteout)
{
	struct inode *inode;
	struct ubifs_info *c = dir->i_sb->s_fs_info;
	struct ubifs_budget_req req = { .new_ino = 1, .new_dent = 1};
	struct ubifs_budget_req ino_req = { .dirtied_ino = 1 };
	struct ubifs_inode *ui, *dir_ui = ubifs_inode(dir);
	int err, instantiated = 0;
	struct fscrypt_name nm;

	/*
	 * Budget request settings: new dirty inode, new direntry,
	 * budget for dirtied inode will be released via writeback.
	 */

	dbg_gen("dent '%pd', mode %#hx in dir ino %lu",
		dentry, mode, dir->i_ino);

	err = fscrypt_setup_filename(dir, &dentry->d_name, 0, &nm);
	if (err)
		return err;

	err = ubifs_budget_space(c, &req);
	if (err) {
		fscrypt_free_filename(&nm);
		return err;
	}

	err = ubifs_budget_space(c, &ino_req);
	if (err) {
		ubifs_release_budget(c, &req);
		fscrypt_free_filename(&nm);
		return err;
	}

	inode = ubifs_new_inode(c, dir, mode);
	if (IS_ERR(inode)) {
		err = PTR_ERR(inode);
		goto out_budg;
	}
	ui = ubifs_inode(inode);

	if (whiteout) {
		init_special_inode(inode, inode->i_mode, WHITEOUT_DEV);
		ubifs_assert(c, inode->i_op == &ubifs_file_inode_operations);
	}

	err = ubifs_init_security(dir, inode, &dentry->d_name);
	if (err)
		goto out_inode;

	mutex_lock(&ui->ui_mutex);
	insert_inode_hash(inode);

	if (whiteout) {
		mark_inode_dirty(inode);
		drop_nlink(inode);
		*whiteout = inode;
	} else {
		d_tmpfile(dentry, inode);
	}
	ubifs_assert(c, ui->dirty);

	instantiated = 1;
	mutex_unlock(&ui->ui_mutex);

	mutex_lock(&dir_ui->ui_mutex);
	err = ubifs_jnl_update(c, dir, &nm, inode, 1, 0);
	if (err)
		goto out_cancel;
	mutex_unlock(&dir_ui->ui_mutex);

	ubifs_release_budget(c, &req);

	return 0;

out_cancel:
	mutex_unlock(&dir_ui->ui_mutex);
out_inode:
	make_bad_inode(inode);
	if (!instantiated)
		iput(inode);
out_budg:
	ubifs_release_budget(c, &req);
	if (!instantiated)
		ubifs_release_budget(c, &ino_req);
	fscrypt_free_filename(&nm);
	ubifs_err(c, "cannot create temporary file, error %d", err);
	return err;
}

static int ubifs_tmpfile(struct inode *dir, struct dentry *dentry,
			 umode_t mode)
{
	return do_tmpfile(dir, dentry, mode, NULL);
}

/**
 * vfs_dent_type - get VFS directory entry type.
 * @type: UBIFS directory entry type
 *
 * This function converts UBIFS directory entry type into VFS directory entry
 * type.
 */
static unsigned int vfs_dent_type(uint8_t type)
{
	switch (type) {
	case UBIFS_ITYPE_REG:
		return DT_REG;
	case UBIFS_ITYPE_DIR:
		return DT_DIR;
	case UBIFS_ITYPE_LNK:
		return DT_LNK;
	case UBIFS_ITYPE_BLK:
		return DT_BLK;
	case UBIFS_ITYPE_CHR:
		return DT_CHR;
	case UBIFS_ITYPE_FIFO:
		return DT_FIFO;
	case UBIFS_ITYPE_SOCK:
		return DT_SOCK;
	default:
		BUG();
	}
	return 0;
}

/*
 * The classical Unix view for directory is that it is a linear array of
 * (name, inode number) entries. Linux/VFS assumes this model as well.
 * Particularly, 'readdir()' call wants us to return a directory entry offset
 * which later may be used to continue 'readdir()'ing the directory or to
 * 'seek()' to that specific direntry. Obviously UBIFS does not really fit this
 * model because directory entries are identified by keys, which may collide.
 *
 * UBIFS uses directory entry hash value for directory offsets, so
 * 'seekdir()'/'telldir()' may not always work because of possible key
 * collisions. But UBIFS guarantees that consecutive 'readdir()' calls work
 * properly by means of saving full directory entry name in the private field
 * of the file description object.
 *
 * This means that UBIFS cannot support NFS which requires full
 * 'seekdir()'/'telldir()' support.
 */
static int ubifs_readdir(struct file *file, struct dir_context *ctx)
{
	int fstr_real_len = 0, err = 0;
	struct fscrypt_name nm;
	struct fscrypt_str fstr = {0};
	union ubifs_key key;
	struct ubifs_dent_node *dent;
	struct inode *dir = file_inode(file);
	struct ubifs_info *c = dir->i_sb->s_fs_info;
	bool encrypted = ubifs_crypt_is_encrypted(dir);

	dbg_gen("dir ino %lu, f_pos %#llx", dir->i_ino, ctx->pos);

	if (ctx->pos > UBIFS_S_KEY_HASH_MASK || ctx->pos == 2)
		/*
		 * The directory was seek'ed to a senseless position or there
		 * are no more entries.
		 */
		return 0;

	if (encrypted) {
		err = fscrypt_get_encryption_info(dir);
		if (err)
			return err;

		err = fscrypt_fname_alloc_buffer(dir, UBIFS_MAX_NLEN, &fstr);
		if (err)
			return err;

		fstr_real_len = fstr.len;
	}

	if (file->f_version == 0) {
		/*
		 * The file was seek'ed, which means that @file->private_data
		 * is now invalid. This may also be just the first
		 * 'ubifs_readdir()' invocation, in which case
		 * @file->private_data is NULL, and the below code is
		 * basically a no-op.
		 */
		kfree(file->private_data);
		file->private_data = NULL;
	}

	/*
	 * 'generic_file_llseek()' unconditionally sets @file->f_version to
	 * zero, and we use this for detecting whether the file was seek'ed.
	 */
	file->f_version = 1;

	/* File positions 0 and 1 correspond to "." and ".." */
	if (ctx->pos < 2) {
		ubifs_assert(c, !file->private_data);
		if (!dir_emit_dots(file, ctx)) {
			if (encrypted)
				fscrypt_fname_free_buffer(&fstr);
			return 0;
		}

		/* Find the first entry in TNC and save it */
		lowest_dent_key(c, &key, dir->i_ino);
		fname_len(&nm) = 0;
		dent = ubifs_tnc_next_ent(c, &key, &nm);
		if (IS_ERR(dent)) {
			err = PTR_ERR(dent);
			goto out;
		}

		ctx->pos = key_hash_flash(c, &dent->key);
		file->private_data = dent;
	}

	dent = file->private_data;
	if (!dent) {
		/*
		 * The directory was seek'ed to and is now readdir'ed.
		 * Find the entry corresponding to @ctx->pos or the closest one.
		 */
		dent_key_init_hash(c, &key, dir->i_ino, ctx->pos);
		fname_len(&nm) = 0;
		dent = ubifs_tnc_next_ent(c, &key, &nm);
		if (IS_ERR(dent)) {
			err = PTR_ERR(dent);
			goto out;
		}
		ctx->pos = key_hash_flash(c, &dent->key);
		file->private_data = dent;
	}

	while (1) {
		dbg_gen("ino %llu, new f_pos %#x",
			(unsigned long long)le64_to_cpu(dent->inum),
			key_hash_flash(c, &dent->key));
		ubifs_assert(c, le64_to_cpu(dent->ch.sqnum) >
			     ubifs_inode(dir)->creat_sqnum);

		fname_len(&nm) = le16_to_cpu(dent->nlen);
		fname_name(&nm) = dent->name;

		if (encrypted) {
			fstr.len = fstr_real_len;

			err = fscrypt_fname_disk_to_usr(dir, key_hash_flash(c,
							&dent->key),
							le32_to_cpu(dent->cookie),
							&nm.disk_name, &fstr);
			if (err)
				goto out;
		} else {
			fstr.len = fname_len(&nm);
			fstr.name = fname_name(&nm);
		}

		if (!dir_emit(ctx, fstr.name, fstr.len,
			       le64_to_cpu(dent->inum),
			       vfs_dent_type(dent->type))) {
			if (encrypted)
				fscrypt_fname_free_buffer(&fstr);
			return 0;
		}

		/* Switch to the next entry */
		key_read(c, &dent->key, &key);
		dent = ubifs_tnc_next_ent(c, &key, &nm);
		if (IS_ERR(dent)) {
			err = PTR_ERR(dent);
			goto out;
		}

		kfree(file->private_data);
		ctx->pos = key_hash_flash(c, &dent->key);
		file->private_data = dent;
		cond_resched();
	}

out:
	kfree(file->private_data);
	file->private_data = NULL;

	if (encrypted)
		fscrypt_fname_free_buffer(&fstr);

	if (err != -ENOENT)
		ubifs_err(c, "cannot find next direntry, error %d", err);
	else
		/*
		 * -ENOENT is a non-fatal error in this context, the TNC uses
		 * it to indicate that the cursor moved past the current directory
		 * and readdir() has to stop.
		 */
		err = 0;


	/* 2 is a special value indicating that there are no more direntries */
	ctx->pos = 2;
	return err;
}

/* Free saved readdir() state when the directory is closed */
static int ubifs_dir_release(struct inode *dir, struct file *file)
{
	kfree(file->private_data);
	file->private_data = NULL;
	return 0;
}

/**
 * lock_2_inodes - a wrapper for locking two UBIFS inodes.
 * @inode1: first inode
 * @inode2: second inode
 *
 * We do not implement any tricks to guarantee strict lock ordering, because
 * VFS has already done it for us on the @i_mutex. So this is just a simple
 * wrapper function.
 */
static void lock_2_inodes(struct inode *inode1, struct inode *inode2)
{
	mutex_lock_nested(&ubifs_inode(inode1)->ui_mutex, WB_MUTEX_1);
	mutex_lock_nested(&ubifs_inode(inode2)->ui_mutex, WB_MUTEX_2);
}

/**
 * unlock_2_inodes - a wrapper for unlocking two UBIFS inodes.
 * @inode1: first inode
 * @inode2: second inode
 */
static void unlock_2_inodes(struct inode *inode1, struct inode *inode2)
{
	mutex_unlock(&ubifs_inode(inode2)->ui_mutex);
	mutex_unlock(&ubifs_inode(inode1)->ui_mutex);
}

static int ubifs_link(struct dentry *old_dentry, struct inode *dir,
		      struct dentry *dentry)
{
	struct ubifs_info *c = dir->i_sb->s_fs_info;
	struct inode *inode = d_inode(old_dentry);
	struct ubifs_inode *ui = ubifs_inode(inode);
	struct ubifs_inode *dir_ui = ubifs_inode(dir);
	int err, sz_change = CALC_DENT_SIZE(dentry->d_name.len);
	struct ubifs_budget_req req = { .new_dent = 1, .dirtied_ino = 2,
				.dirtied_ino_d = ALIGN(ui->data_len, 8) };
	struct fscrypt_name nm;

	/*
	 * Budget request settings: new direntry, changing the target inode,
	 * changing the parent inode.
	 */

	dbg_gen("dent '%pd' to ino %lu (nlink %d) in dir ino %lu",
		dentry, inode->i_ino,
		inode->i_nlink, dir->i_ino);
	ubifs_assert(c, inode_is_locked(dir));
	ubifs_assert(c, inode_is_locked(inode));

	err = fscrypt_prepare_link(old_dentry, dir, dentry);
	if (err)
		return err;

	err = fscrypt_setup_filename(dir, &dentry->d_name, 0, &nm);
	if (err)
		return err;

	err = dbg_check_synced_i_size(c, inode);
	if (err)
		goto out_fname;

	err = ubifs_budget_space(c, &req);
	if (err)
		goto out_fname;

	lock_2_inodes(dir, inode);

	/* Handle O_TMPFILE corner case, it is allowed to link a O_TMPFILE. */
	if (inode->i_nlink == 0)
		ubifs_delete_orphan(c, inode->i_ino);

	inc_nlink(inode);
	ihold(inode);
	inode->i_ctime = current_time(inode);
	dir->i_size += sz_change;
	dir_ui->ui_size = dir->i_size;
	dir->i_mtime = dir->i_ctime = inode->i_ctime;
	err = ubifs_jnl_update(c, dir, &nm, inode, 0, 0);
	if (err)
		goto out_cancel;
	unlock_2_inodes(dir, inode);

	ubifs_release_budget(c, &req);
	d_instantiate(dentry, inode);
	fscrypt_free_filename(&nm);
	return 0;

out_cancel:
	dir->i_size -= sz_change;
	dir_ui->ui_size = dir->i_size;
	drop_nlink(inode);
	if (inode->i_nlink == 0)
		ubifs_add_orphan(c, inode->i_ino);
	unlock_2_inodes(dir, inode);
	ubifs_release_budget(c, &req);
	iput(inode);
out_fname:
	fscrypt_free_filename(&nm);
	return err;
}

static int ubifs_unlink(struct inode *dir, struct dentry *dentry)
{
	struct ubifs_info *c = dir->i_sb->s_fs_info;
	struct inode *inode = d_inode(dentry);
	struct ubifs_inode *dir_ui = ubifs_inode(dir);
	int err, sz_change, budgeted = 1;
	struct ubifs_budget_req req = { .mod_dent = 1, .dirtied_ino = 2 };
	unsigned int saved_nlink = inode->i_nlink;
	struct fscrypt_name nm;

	/*
	 * Budget request settings: deletion direntry, deletion inode (+1 for
	 * @dirtied_ino), changing the parent directory inode. If budgeting
	 * fails, go ahead anyway because we have extra space reserved for
	 * deletions.
	 */

	dbg_gen("dent '%pd' from ino %lu (nlink %d) in dir ino %lu",
		dentry, inode->i_ino,
		inode->i_nlink, dir->i_ino);

	if (ubifs_crypt_is_encrypted(dir)) {
		err = fscrypt_get_encryption_info(dir);
		if (err && err != -ENOKEY)
			return err;
	}

	err = fscrypt_setup_filename(dir, &dentry->d_name, 1, &nm);
	if (err)
		return err;

	sz_change = CALC_DENT_SIZE(fname_len(&nm));

	ubifs_assert(c, inode_is_locked(dir));
	ubifs_assert(c, inode_is_locked(inode));
	err = dbg_check_synced_i_size(c, inode);
	if (err)
		goto out_fname;

	err = ubifs_budget_space(c, &req);
	if (err) {
		if (err != -ENOSPC)
			goto out_fname;
		budgeted = 0;
	}

	lock_2_inodes(dir, inode);
	inode->i_ctime = current_time(dir);
	drop_nlink(inode);
	dir->i_size -= sz_change;
	dir_ui->ui_size = dir->i_size;
	dir->i_mtime = dir->i_ctime = inode->i_ctime;
	err = ubifs_jnl_update(c, dir, &nm, inode, 1, 0);
	if (err)
		goto out_cancel;
	unlock_2_inodes(dir, inode);

	if (budgeted)
		ubifs_release_budget(c, &req);
	else {
		/* We've deleted something - clean the "no space" flags */
		c->bi.nospace = c->bi.nospace_rp = 0;
		smp_wmb();
	}
	fscrypt_free_filename(&nm);
	return 0;

out_cancel:
	dir->i_size += sz_change;
	dir_ui->ui_size = dir->i_size;
	set_nlink(inode, saved_nlink);
	unlock_2_inodes(dir, inode);
	if (budgeted)
		ubifs_release_budget(c, &req);
out_fname:
	fscrypt_free_filename(&nm);
	return err;
}

/**
 * check_dir_empty - check if a directory is empty or not.
 * @dir: VFS inode object of the directory to check
 *
 * This function checks if directory @dir is empty. Returns zero if the
 * directory is empty, %-ENOTEMPTY if it is not, and other negative error codes
 * in case of of errors.
 */
int ubifs_check_dir_empty(struct inode *dir)
{
	struct ubifs_info *c = dir->i_sb->s_fs_info;
	struct fscrypt_name nm = { 0 };
	struct ubifs_dent_node *dent;
	union ubifs_key key;
	int err;

	lowest_dent_key(c, &key, dir->i_ino);
	dent = ubifs_tnc_next_ent(c, &key, &nm);
	if (IS_ERR(dent)) {
		err = PTR_ERR(dent);
		if (err == -ENOENT)
			err = 0;
	} else {
		kfree(dent);
		err = -ENOTEMPTY;
	}
	return err;
}

static int ubifs_rmdir(struct inode *dir, struct dentry *dentry)
{
	struct ubifs_info *c = dir->i_sb->s_fs_info;
	struct inode *inode = d_inode(dentry);
	int err, sz_change, budgeted = 1;
	struct ubifs_inode *dir_ui = ubifs_inode(dir);
	struct ubifs_budget_req req = { .mod_dent = 1, .dirtied_ino = 2 };
	struct fscrypt_name nm;

	/*
	 * Budget request settings: deletion direntry, deletion inode and
	 * changing the parent inode. If budgeting fails, go ahead anyway
	 * because we have extra space reserved for deletions.
	 */

	dbg_gen("directory '%pd', ino %lu in dir ino %lu", dentry,
		inode->i_ino, dir->i_ino);
	ubifs_assert(c, inode_is_locked(dir));
	ubifs_assert(c, inode_is_locked(inode));
	err = ubifs_check_dir_empty(d_inode(dentry));
	if (err)
		return err;

	if (ubifs_crypt_is_encrypted(dir)) {
		err = fscrypt_get_encryption_info(dir);
		if (err && err != -ENOKEY)
			return err;
	}

	err = fscrypt_setup_filename(dir, &dentry->d_name, 1, &nm);
	if (err)
		return err;

	sz_change = CALC_DENT_SIZE(fname_len(&nm));

	err = ubifs_budget_space(c, &req);
	if (err) {
		if (err != -ENOSPC)
			goto out_fname;
		budgeted = 0;
	}

	lock_2_inodes(dir, inode);
	inode->i_ctime = current_time(dir);
	clear_nlink(inode);
	drop_nlink(dir);
	dir->i_size -= sz_change;
	dir_ui->ui_size = dir->i_size;
	dir->i_mtime = dir->i_ctime = inode->i_ctime;
	err = ubifs_jnl_update(c, dir, &nm, inode, 1, 0);
	if (err)
		goto out_cancel;
	unlock_2_inodes(dir, inode);

	if (budgeted)
		ubifs_release_budget(c, &req);
	else {
		/* We've deleted something - clean the "no space" flags */
		c->bi.nospace = c->bi.nospace_rp = 0;
		smp_wmb();
	}
	fscrypt_free_filename(&nm);
	return 0;

out_cancel:
	dir->i_size += sz_change;
	dir_ui->ui_size = dir->i_size;
	inc_nlink(dir);
	set_nlink(inode, 2);
	unlock_2_inodes(dir, inode);
	if (budgeted)
		ubifs_release_budget(c, &req);
out_fname:
	fscrypt_free_filename(&nm);
	return err;
}

static int ubifs_mkdir(struct inode *dir, struct dentry *dentry, umode_t mode)
{
	struct inode *inode;
	struct ubifs_inode *dir_ui = ubifs_inode(dir);
	struct ubifs_info *c = dir->i_sb->s_fs_info;
	int err, sz_change;
	struct ubifs_budget_req req = { .new_ino = 1, .new_dent = 1 };
	struct fscrypt_name nm;

	/*
	 * Budget request settings: new inode, new direntry and changing parent
	 * directory inode.
	 */

	dbg_gen("dent '%pd', mode %#hx in dir ino %lu",
		dentry, mode, dir->i_ino);

	err = ubifs_budget_space(c, &req);
	if (err)
		return err;

	err = fscrypt_setup_filename(dir, &dentry->d_name, 0, &nm);
	if (err)
		goto out_budg;

	sz_change = CALC_DENT_SIZE(fname_len(&nm));

	inode = ubifs_new_inode(c, dir, S_IFDIR | mode);
	if (IS_ERR(inode)) {
		err = PTR_ERR(inode);
		goto out_fname;
	}

	err = ubifs_init_security(dir, inode, &dentry->d_name);
	if (err)
		goto out_inode;

	mutex_lock(&dir_ui->ui_mutex);
	insert_inode_hash(inode);
	inc_nlink(inode);
	inc_nlink(dir);
	dir->i_size += sz_change;
	dir_ui->ui_size = dir->i_size;
	dir->i_mtime = dir->i_ctime = inode->i_ctime;
	err = ubifs_jnl_update(c, dir, &nm, inode, 0, 0);
	if (err) {
		ubifs_err(c, "cannot create directory, error %d", err);
		goto out_cancel;
	}
	mutex_unlock(&dir_ui->ui_mutex);

	ubifs_release_budget(c, &req);
	d_instantiate(dentry, inode);
	fscrypt_free_filename(&nm);
	return 0;

out_cancel:
	dir->i_size -= sz_change;
	dir_ui->ui_size = dir->i_size;
	drop_nlink(dir);
	mutex_unlock(&dir_ui->ui_mutex);
out_inode:
	make_bad_inode(inode);
	iput(inode);
out_fname:
	fscrypt_free_filename(&nm);
out_budg:
	ubifs_release_budget(c, &req);
	return err;
}

static int ubifs_mknod(struct inode *dir, struct dentry *dentry,
		       umode_t mode, dev_t rdev)
{
	struct inode *inode;
	struct ubifs_inode *ui;
	struct ubifs_inode *dir_ui = ubifs_inode(dir);
	struct ubifs_info *c = dir->i_sb->s_fs_info;
	union ubifs_dev_desc *dev = NULL;
	int sz_change;
	int err, devlen = 0;
	struct ubifs_budget_req req = { .new_ino = 1, .new_dent = 1,
					.dirtied_ino = 1 };
	struct fscrypt_name nm;

	/*
	 * Budget request settings: new inode, new direntry and changing parent
	 * directory inode.
	 */

	dbg_gen("dent '%pd' in dir ino %lu", dentry, dir->i_ino);

	if (S_ISBLK(mode) || S_ISCHR(mode)) {
		dev = kmalloc(sizeof(union ubifs_dev_desc), GFP_NOFS);
		if (!dev)
			return -ENOMEM;
		devlen = ubifs_encode_dev(dev, rdev);
	}

	req.new_ino_d = ALIGN(devlen, 8);
	err = ubifs_budget_space(c, &req);
	if (err) {
		kfree(dev);
		return err;
	}

	err = fscrypt_setup_filename(dir, &dentry->d_name, 0, &nm);
	if (err) {
		kfree(dev);
		goto out_budg;
	}

	sz_change = CALC_DENT_SIZE(fname_len(&nm));

	inode = ubifs_new_inode(c, dir, mode);
	if (IS_ERR(inode)) {
		kfree(dev);
		err = PTR_ERR(inode);
		goto out_fname;
	}

	init_special_inode(inode, inode->i_mode, rdev);
	inode->i_size = ubifs_inode(inode)->ui_size = devlen;
	ui = ubifs_inode(inode);
	ui->data = dev;
	ui->data_len = devlen;

	err = ubifs_init_security(dir, inode, &dentry->d_name);
	if (err)
		goto out_inode;

	mutex_lock(&dir_ui->ui_mutex);
	dir->i_size += sz_change;
	dir_ui->ui_size = dir->i_size;
	dir->i_mtime = dir->i_ctime = inode->i_ctime;
	err = ubifs_jnl_update(c, dir, &nm, inode, 0, 0);
	if (err)
		goto out_cancel;
	mutex_unlock(&dir_ui->ui_mutex);

	ubifs_release_budget(c, &req);
	insert_inode_hash(inode);
	d_instantiate(dentry, inode);
	fscrypt_free_filename(&nm);
	return 0;

out_cancel:
	dir->i_size -= sz_change;
	dir_ui->ui_size = dir->i_size;
	mutex_unlock(&dir_ui->ui_mutex);
out_inode:
	make_bad_inode(inode);
	iput(inode);
out_fname:
	fscrypt_free_filename(&nm);
out_budg:
	ubifs_release_budget(c, &req);
	return err;
}

static int ubifs_symlink(struct inode *dir, struct dentry *dentry,
			 const char *symname)
{
	struct inode *inode;
	struct ubifs_inode *ui;
	struct ubifs_inode *dir_ui = ubifs_inode(dir);
	struct ubifs_info *c = dir->i_sb->s_fs_info;
	int err, sz_change, len = strlen(symname);
	struct fscrypt_str disk_link;
	struct ubifs_budget_req req = { .new_ino = 1, .new_dent = 1,
					.new_ino_d = ALIGN(len, 8),
					.dirtied_ino = 1 };
	struct fscrypt_name nm;

	dbg_gen("dent '%pd', target '%s' in dir ino %lu", dentry,
		symname, dir->i_ino);

	err = fscrypt_prepare_symlink(dir, symname, len, UBIFS_MAX_INO_DATA,
				      &disk_link);
	if (err)
		return err;

	/*
	 * Budget request settings: new inode, new direntry and changing parent
	 * directory inode.
	 */
	err = ubifs_budget_space(c, &req);
	if (err)
		return err;

	err = fscrypt_setup_filename(dir, &dentry->d_name, 0, &nm);
	if (err)
		goto out_budg;

	sz_change = CALC_DENT_SIZE(fname_len(&nm));

	inode = ubifs_new_inode(c, dir, S_IFLNK | S_IRWXUGO);
	if (IS_ERR(inode)) {
		err = PTR_ERR(inode);
		goto out_fname;
	}

	ui = ubifs_inode(inode);
	ui->data = kmalloc(disk_link.len, GFP_NOFS);
	if (!ui->data) {
		err = -ENOMEM;
		goto out_inode;
	}

	if (IS_ENCRYPTED(inode)) {
		disk_link.name = ui->data; /* encrypt directly into ui->data */
		err = fscrypt_encrypt_symlink(inode, symname, len, &disk_link);
		if (err)
			goto out_inode;
	} else {
		memcpy(ui->data, disk_link.name, disk_link.len);
		inode->i_link = ui->data;
	}

	/*
	 * The terminating zero byte is not written to the flash media and it
	 * is put just to make later in-memory string processing simpler. Thus,
	 * data length is @disk_link.len - 1, not @disk_link.len.
	 */
	ui->data_len = disk_link.len - 1;
	inode->i_size = ubifs_inode(inode)->ui_size = disk_link.len - 1;

	err = ubifs_init_security(dir, inode, &dentry->d_name);
	if (err)
		goto out_inode;

	mutex_lock(&dir_ui->ui_mutex);
	dir->i_size += sz_change;
	dir_ui->ui_size = dir->i_size;
	dir->i_mtime = dir->i_ctime = inode->i_ctime;
	err = ubifs_jnl_update(c, dir, &nm, inode, 0, 0);
	if (err)
		goto out_cancel;
	mutex_unlock(&dir_ui->ui_mutex);

	insert_inode_hash(inode);
	d_instantiate(dentry, inode);
	err = 0;
	goto out_fname;

out_cancel:
	dir->i_size -= sz_change;
	dir_ui->ui_size = dir->i_size;
	mutex_unlock(&dir_ui->ui_mutex);
out_inode:
	make_bad_inode(inode);
	iput(inode);
out_fname:
	fscrypt_free_filename(&nm);
out_budg:
	ubifs_release_budget(c, &req);
	return err;
}

/**
 * lock_4_inodes - a wrapper for locking three UBIFS inodes.
 * @inode1: first inode
 * @inode2: second inode
 * @inode3: third inode
 * @inode4: fouth inode
 *
 * This function is used for 'ubifs_rename()' and @inode1 may be the same as
 * @inode2 whereas @inode3 and @inode4 may be %NULL.
 *
 * We do not implement any tricks to guarantee strict lock ordering, because
 * VFS has already done it for us on the @i_mutex. So this is just a simple
 * wrapper function.
 */
static void lock_4_inodes(struct inode *inode1, struct inode *inode2,
			  struct inode *inode3, struct inode *inode4)
{
	mutex_lock_nested(&ubifs_inode(inode1)->ui_mutex, WB_MUTEX_1);
	if (inode2 != inode1)
		mutex_lock_nested(&ubifs_inode(inode2)->ui_mutex, WB_MUTEX_2);
	if (inode3)
		mutex_lock_nested(&ubifs_inode(inode3)->ui_mutex, WB_MUTEX_3);
	if (inode4)
		mutex_lock_nested(&ubifs_inode(inode4)->ui_mutex, WB_MUTEX_4);
}

/**
 * unlock_4_inodes - a wrapper for unlocking three UBIFS inodes for rename.
 * @inode1: first inode
 * @inode2: second inode
 * @inode3: third inode
 * @inode4: fouth inode
 */
static void unlock_4_inodes(struct inode *inode1, struct inode *inode2,
			    struct inode *inode3, struct inode *inode4)
{
	if (inode4)
		mutex_unlock(&ubifs_inode(inode4)->ui_mutex);
	if (inode3)
		mutex_unlock(&ubifs_inode(inode3)->ui_mutex);
	if (inode1 != inode2)
		mutex_unlock(&ubifs_inode(inode2)->ui_mutex);
	mutex_unlock(&ubifs_inode(inode1)->ui_mutex);
}

static int do_rename(struct inode *old_dir, struct dentry *old_dentry,
		     struct inode *new_dir, struct dentry *new_dentry,
		     unsigned int flags)
{
	struct ubifs_info *c = old_dir->i_sb->s_fs_info;
	struct inode *old_inode = d_inode(old_dentry);
	struct inode *new_inode = d_inode(new_dentry);
	struct inode *whiteout = NULL;
	struct ubifs_inode *old_inode_ui = ubifs_inode(old_inode);
	struct ubifs_inode *whiteout_ui = NULL;
	int err, release, sync = 0, move = (new_dir != old_dir);
	int is_dir = S_ISDIR(old_inode->i_mode);
	int unlink = !!new_inode, new_sz, old_sz;
	struct ubifs_budget_req req = { .new_dent = 1, .mod_dent = 1,
					.dirtied_ino = 3 };
	struct ubifs_budget_req ino_req = { .dirtied_ino = 1,
			.dirtied_ino_d = ALIGN(old_inode_ui->data_len, 8) };
	struct timespec64 time;
	unsigned int uninitialized_var(saved_nlink);
	struct fscrypt_name old_nm, new_nm;

	/*
	 * Budget request settings: deletion direntry, new direntry, removing
	 * the old inode, and changing old and new parent directory inodes.
	 *
	 * However, this operation also marks the target inode as dirty and
	 * does not write it, so we allocate budget for the target inode
	 * separately.
	 */

	dbg_gen("dent '%pd' ino %lu in dir ino %lu to dent '%pd' in dir ino %lu flags 0x%x",
		old_dentry, old_inode->i_ino, old_dir->i_ino,
		new_dentry, new_dir->i_ino, flags);

	if (unlink)
		ubifs_assert(c, inode_is_locked(new_inode));

	if (unlink && is_dir) {
		err = ubifs_check_dir_empty(new_inode);
		if (err)
			return err;
	}

	err = fscrypt_setup_filename(old_dir, &old_dentry->d_name, 0, &old_nm);
	if (err)
		return err;

	err = fscrypt_setup_filename(new_dir, &new_dentry->d_name, 0, &new_nm);
	if (err) {
		fscrypt_free_filename(&old_nm);
		return err;
	}

	new_sz = CALC_DENT_SIZE(fname_len(&new_nm));
	old_sz = CALC_DENT_SIZE(fname_len(&old_nm));

	err = ubifs_budget_space(c, &req);
	if (err) {
		fscrypt_free_filename(&old_nm);
		fscrypt_free_filename(&new_nm);
		return err;
	}
	err = ubifs_budget_space(c, &ino_req);
	if (err) {
		fscrypt_free_filename(&old_nm);
		fscrypt_free_filename(&new_nm);
		ubifs_release_budget(c, &req);
		return err;
	}

	if (flags & RENAME_WHITEOUT) {
		union ubifs_dev_desc *dev = NULL;

		dev = kmalloc(sizeof(union ubifs_dev_desc), GFP_NOFS);
		if (!dev) {
			err = -ENOMEM;
			goto out_release;
		}

		err = do_tmpfile(old_dir, old_dentry, S_IFCHR | WHITEOUT_MODE, &whiteout);
		if (err) {
			kfree(dev);
			goto out_release;
		}

		whiteout->i_state |= I_LINKABLE;
		whiteout_ui = ubifs_inode(whiteout);
		whiteout_ui->data = dev;
		whiteout_ui->data_len = ubifs_encode_dev(dev, MKDEV(0, 0));
		ubifs_assert(c, !whiteout_ui->dirty);
	}

	lock_4_inodes(old_dir, new_dir, new_inode, whiteout);

	/*
	 * Like most other Unix systems, set the @i_ctime for inodes on a
	 * rename.
	 */
	time = current_time(old_dir);
	old_inode->i_ctime = time;

	/* We must adjust parent link count when renaming directories */
	if (is_dir) {
		if (move) {
			/*
			 * @old_dir loses a link because we are moving
			 * @old_inode to a different directory.
			 */
			drop_nlink(old_dir);
			/*
			 * @new_dir only gains a link if we are not also
			 * overwriting an existing directory.
			 */
			if (!unlink)
				inc_nlink(new_dir);
		} else {
			/*
			 * @old_inode is not moving to a different directory,
			 * but @old_dir still loses a link if we are
			 * overwriting an existing directory.
			 */
			if (unlink)
				drop_nlink(old_dir);
		}
	}

	old_dir->i_size -= old_sz;
	ubifs_inode(old_dir)->ui_size = old_dir->i_size;
	old_dir->i_mtime = old_dir->i_ctime = time;
	new_dir->i_mtime = new_dir->i_ctime = time;

	/*
	 * And finally, if we unlinked a direntry which happened to have the
	 * same name as the moved direntry, we have to decrement @i_nlink of
	 * the unlinked inode and change its ctime.
	 */
	if (unlink) {
		/*
		 * Directories cannot have hard-links, so if this is a
		 * directory, just clear @i_nlink.
		 */
		saved_nlink = new_inode->i_nlink;
		if (is_dir)
			clear_nlink(new_inode);
		else
			drop_nlink(new_inode);
		new_inode->i_ctime = time;
	} else {
		new_dir->i_size += new_sz;
		ubifs_inode(new_dir)->ui_size = new_dir->i_size;
	}

	/*
	 * Do not ask 'ubifs_jnl_rename()' to flush write-buffer if @old_inode
	 * is dirty, because this will be done later on at the end of
	 * 'ubifs_rename()'.
	 */
	if (IS_SYNC(old_inode)) {
		sync = IS_DIRSYNC(old_dir) || IS_DIRSYNC(new_dir);
		if (unlink && IS_SYNC(new_inode))
			sync = 1;
	}

	if (whiteout) {
		struct ubifs_budget_req wht_req = { .dirtied_ino = 1,
				.dirtied_ino_d = \
				ALIGN(ubifs_inode(whiteout)->data_len, 8) };

		err = ubifs_budget_space(c, &wht_req);
		if (err) {
			kfree(whiteout_ui->data);
			whiteout_ui->data_len = 0;
			iput(whiteout);
			goto out_release;
		}

		inc_nlink(whiteout);
		mark_inode_dirty(whiteout);
		whiteout->i_state &= ~I_LINKABLE;
		iput(whiteout);
	}

	err = ubifs_jnl_rename(c, old_dir, old_inode, &old_nm, new_dir,
			       new_inode, &new_nm, whiteout, sync);
	if (err)
		goto out_cancel;

	unlock_4_inodes(old_dir, new_dir, new_inode, whiteout);
	ubifs_release_budget(c, &req);

	mutex_lock(&old_inode_ui->ui_mutex);
	release = old_inode_ui->dirty;
	mark_inode_dirty_sync(old_inode);
	mutex_unlock(&old_inode_ui->ui_mutex);

	if (release)
		ubifs_release_budget(c, &ino_req);
	if (IS_SYNC(old_inode))
		err = old_inode->i_sb->s_op->write_inode(old_inode, NULL);

	fscrypt_free_filename(&old_nm);
	fscrypt_free_filename(&new_nm);
	return err;

out_cancel:
	if (unlink) {
		set_nlink(new_inode, saved_nlink);
	} else {
		new_dir->i_size -= new_sz;
		ubifs_inode(new_dir)->ui_size = new_dir->i_size;
	}
	old_dir->i_size += old_sz;
	ubifs_inode(old_dir)->ui_size = old_dir->i_size;
	if (is_dir) {
		if (move) {
			inc_nlink(old_dir);
			if (!unlink)
				drop_nlink(new_dir);
		} else {
			if (unlink)
				inc_nlink(old_dir);
		}
	}
	if (whiteout) {
		drop_nlink(whiteout);
		iput(whiteout);
	}
	unlock_4_inodes(old_dir, new_dir, new_inode, whiteout);
out_release:
	ubifs_release_budget(c, &ino_req);
	ubifs_release_budget(c, &req);
	fscrypt_free_filename(&old_nm);
	fscrypt_free_filename(&new_nm);
	return err;
}

static int ubifs_xrename(struct inode *old_dir, struct dentry *old_dentry,
			struct inode *new_dir, struct dentry *new_dentry)
{
	struct ubifs_info *c = old_dir->i_sb->s_fs_info;
	struct ubifs_budget_req req = { .new_dent = 1, .mod_dent = 1,
				.dirtied_ino = 2 };
	int sync = IS_DIRSYNC(old_dir) || IS_DIRSYNC(new_dir);
	struct inode *fst_inode = d_inode(old_dentry);
	struct inode *snd_inode = d_inode(new_dentry);
	struct timespec64 time;
	int err;
	struct fscrypt_name fst_nm, snd_nm;

	ubifs_assert(c, fst_inode && snd_inode);

	err = fscrypt_setup_filename(old_dir, &old_dentry->d_name, 0, &fst_nm);
	if (err)
		return err;

	err = fscrypt_setup_filename(new_dir, &new_dentry->d_name, 0, &snd_nm);
	if (err) {
		fscrypt_free_filename(&fst_nm);
		return err;
	}

	lock_4_inodes(old_dir, new_dir, NULL, NULL);

	time = current_time(old_dir);
	fst_inode->i_ctime = time;
	snd_inode->i_ctime = time;
	old_dir->i_mtime = old_dir->i_ctime = time;
	new_dir->i_mtime = new_dir->i_ctime = time;

	if (old_dir != new_dir) {
		if (S_ISDIR(fst_inode->i_mode) && !S_ISDIR(snd_inode->i_mode)) {
			inc_nlink(new_dir);
			drop_nlink(old_dir);
		}
		else if (!S_ISDIR(fst_inode->i_mode) && S_ISDIR(snd_inode->i_mode)) {
			drop_nlink(new_dir);
			inc_nlink(old_dir);
		}
	}

	err = ubifs_jnl_xrename(c, old_dir, fst_inode, &fst_nm, new_dir,
				snd_inode, &snd_nm, sync);

	unlock_4_inodes(old_dir, new_dir, NULL, NULL);
	ubifs_release_budget(c, &req);

	fscrypt_free_filename(&fst_nm);
	fscrypt_free_filename(&snd_nm);
	return err;
}

static int ubifs_rename(struct inode *old_dir, struct dentry *old_dentry,
			struct inode *new_dir, struct dentry *new_dentry,
			unsigned int flags)
{
	int err;
	struct ubifs_info *c = old_dir->i_sb->s_fs_info;

	if (flags & ~(RENAME_NOREPLACE | RENAME_WHITEOUT | RENAME_EXCHANGE))
		return -EINVAL;

	ubifs_assert(c, inode_is_locked(old_dir));
	ubifs_assert(c, inode_is_locked(new_dir));

	err = fscrypt_prepare_rename(old_dir, old_dentry, new_dir, new_dentry,
				     flags);
	if (err)
		return err;

	if (flags & RENAME_EXCHANGE)
		return ubifs_xrename(old_dir, old_dentry, new_dir, new_dentry);

	return do_rename(old_dir, old_dentry, new_dir, new_dentry, flags);
}

int ubifs_getattr(const struct path *path, struct kstat *stat,
		  u32 request_mask, unsigned int flags)
{
	loff_t size;
	struct inode *inode = d_inode(path->dentry);
	struct ubifs_inode *ui = ubifs_inode(inode);

	mutex_lock(&ui->ui_mutex);

	if (ui->flags & UBIFS_APPEND_FL)
		stat->attributes |= STATX_ATTR_APPEND;
	if (ui->flags & UBIFS_COMPR_FL)
		stat->attributes |= STATX_ATTR_COMPRESSED;
	if (ui->flags & UBIFS_CRYPT_FL)
		stat->attributes |= STATX_ATTR_ENCRYPTED;
	if (ui->flags & UBIFS_IMMUTABLE_FL)
		stat->attributes |= STATX_ATTR_IMMUTABLE;

	stat->attributes_mask |= (STATX_ATTR_APPEND |
				STATX_ATTR_COMPRESSED |
				STATX_ATTR_ENCRYPTED |
				STATX_ATTR_IMMUTABLE);

	generic_fillattr(inode, stat);
	stat->blksize = UBIFS_BLOCK_SIZE;
	stat->size = ui->ui_size;

	/*
	 * Unfortunately, the 'stat()' system call was designed for block
	 * device based file systems, and it is not appropriate for UBIFS,
	 * because UBIFS does not have notion of "block". For example, it is
	 * difficult to tell how many block a directory takes - it actually
	 * takes less than 300 bytes, but we have to round it to block size,
	 * which introduces large mistake. This makes utilities like 'du' to
	 * report completely senseless numbers. This is the reason why UBIFS
	 * goes the same way as JFFS2 - it reports zero blocks for everything
	 * but regular files, which makes more sense than reporting completely
	 * wrong sizes.
	 */
	if (S_ISREG(inode->i_mode)) {
		size = ui->xattr_size;
		size += stat->size;
		size = ALIGN(size, UBIFS_BLOCK_SIZE);
		/*
		 * Note, user-space expects 512-byte blocks count irrespectively
		 * of what was reported in @stat->size.
		 */
		stat->blocks = size >> 9;
	} else
		stat->blocks = 0;
	mutex_unlock(&ui->ui_mutex);
	return 0;
}

static int ubifs_dir_open(struct inode *dir, struct file *file)
{
	if (ubifs_crypt_is_encrypted(dir))
		return fscrypt_get_encryption_info(dir) ? -EACCES : 0;

	return 0;
}

const struct inode_operations ubifs_dir_inode_operations = {
	.lookup      = ubifs_lookup,
	.create      = ubifs_create,
	.link        = ubifs_link,
	.symlink     = ubifs_symlink,
	.unlink      = ubifs_unlink,
	.mkdir       = ubifs_mkdir,
	.rmdir       = ubifs_rmdir,
	.mknod       = ubifs_mknod,
	.rename      = ubifs_rename,
	.setattr     = ubifs_setattr,
	.getattr     = ubifs_getattr,
#ifdef CONFIG_UBIFS_FS_XATTR
	.listxattr   = ubifs_listxattr,
#endif
#ifdef CONFIG_UBIFS_ATIME_SUPPORT
	.update_time = ubifs_update_time,
#endif
	.tmpfile     = ubifs_tmpfile,
};

const struct file_operations ubifs_dir_operations = {
	.llseek         = generic_file_llseek,
	.release        = ubifs_dir_release,
	.read           = generic_read_dir,
	.iterate_shared = ubifs_readdir,
	.fsync          = ubifs_fsync,
	.unlocked_ioctl = ubifs_ioctl,
	.open		= ubifs_dir_open,
#ifdef CONFIG_COMPAT
	.compat_ioctl   = ubifs_compat_ioctl,
#endif
};

#ifdef CONFIG_FS_ENCRYPTION
static const struct dentry_operations ubifs_encrypted_dentry_ops = {
	.d_revalidate = fscrypt_d_revalidate,
};
#endif

static void ubifs_set_d_ops(struct inode *dir, struct dentry *dentry)
{
#ifdef CONFIG_FS_ENCRYPTION
	if (dentry->d_flags & DCACHE_ENCRYPTED_NAME) {
		d_set_d_op(dentry, &ubifs_encrypted_dentry_ops);
		return;
	}
#endif
}<|MERGE_RESOLUTION|>--- conflicted
+++ resolved
@@ -208,7 +208,6 @@
 	return 0;
 }
 
-static void ubifs_set_d_ops(struct inode *dir, struct dentry *dentry);
 static struct dentry *ubifs_lookup(struct inode *dir, struct dentry *dentry,
 				   unsigned int flags)
 {
@@ -222,11 +221,7 @@
 	dbg_gen("'%pd' in dir ino %lu", dentry, dir->i_ino);
 
 	err = fscrypt_prepare_lookup(dir, dentry, &nm);
-<<<<<<< HEAD
-	ubifs_set_d_ops(dir, dentry);
-=======
 	generic_set_encrypted_ci_d_ops(dentry);
->>>>>>> 010b090e
 	if (err == -ENOENT)
 		return d_splice_alias(NULL, dentry);
 	if (err)
@@ -1673,20 +1668,4 @@
 #ifdef CONFIG_COMPAT
 	.compat_ioctl   = ubifs_compat_ioctl,
 #endif
-};
-
-#ifdef CONFIG_FS_ENCRYPTION
-static const struct dentry_operations ubifs_encrypted_dentry_ops = {
-	.d_revalidate = fscrypt_d_revalidate,
-};
-#endif
-
-static void ubifs_set_d_ops(struct inode *dir, struct dentry *dentry)
-{
-#ifdef CONFIG_FS_ENCRYPTION
-	if (dentry->d_flags & DCACHE_ENCRYPTED_NAME) {
-		d_set_d_op(dentry, &ubifs_encrypted_dentry_ops);
-		return;
-	}
-#endif
-}+};