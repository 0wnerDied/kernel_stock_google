// SPDX-License-Identifier: GPL-2.0
/*
 * Functions related to segment and merge handling
 */
#include <linux/kernel.h>
#include <linux/module.h>
#include <linux/bio.h>
#include <linux/blkdev.h>
#include <linux/scatterlist.h>

#include <trace/events/block.h>
#include <linux/pfk.h>
#include "blk.h"

static struct bio *blk_bio_discard_split(struct request_queue *q,
					 struct bio *bio,
					 struct bio_set *bs,
					 unsigned *nsegs)
{
	unsigned int max_discard_sectors, granularity;
	int alignment;
	sector_t tmp;
	unsigned split_sectors;

	*nsegs = 1;

	/* Zero-sector (unknown) and one-sector granularities are the same.  */
	granularity = max(q->limits.discard_granularity >> 9, 1U);

	max_discard_sectors = min(q->limits.max_discard_sectors, UINT_MAX >> 9);
	max_discard_sectors -= max_discard_sectors % granularity;

	if (unlikely(!max_discard_sectors)) {
		/* XXX: warn */
		return NULL;
	}

	if (bio_sectors(bio) <= max_discard_sectors)
		return NULL;

	split_sectors = max_discard_sectors;

	/*
	 * If the next starting sector would be misaligned, stop the discard at
	 * the previous aligned sector.
	 */
	alignment = (q->limits.discard_alignment >> 9) % granularity;

	tmp = bio->bi_iter.bi_sector + split_sectors - alignment;
	tmp = sector_div(tmp, granularity);

	if (split_sectors > tmp)
		split_sectors -= tmp;

	return bio_split(bio, split_sectors, GFP_NOIO, bs);
}

static struct bio *blk_bio_write_zeroes_split(struct request_queue *q,
		struct bio *bio, struct bio_set *bs, unsigned *nsegs)
{
	*nsegs = 1;

	if (!q->limits.max_write_zeroes_sectors)
		return NULL;

	if (bio_sectors(bio) <= q->limits.max_write_zeroes_sectors)
		return NULL;

	return bio_split(bio, q->limits.max_write_zeroes_sectors, GFP_NOIO, bs);
}

static struct bio *blk_bio_write_same_split(struct request_queue *q,
					    struct bio *bio,
					    struct bio_set *bs,
					    unsigned *nsegs)
{
	*nsegs = 1;

	if (!q->limits.max_write_same_sectors)
		return NULL;

	if (bio_sectors(bio) <= q->limits.max_write_same_sectors)
		return NULL;

	return bio_split(bio, q->limits.max_write_same_sectors, GFP_NOIO, bs);
}

static inline unsigned get_max_io_size(struct request_queue *q,
				       struct bio *bio)
{
	unsigned sectors = blk_max_size_offset(q, bio->bi_iter.bi_sector);
	unsigned mask = queue_logical_block_size(q) - 1;

	/* aligned to logical block size */
	sectors &= ~(mask >> 9);

	return sectors;
}

static struct bio *blk_bio_segment_split(struct request_queue *q,
					 struct bio *bio,
					 struct bio_set *bs,
					 unsigned *segs)
{
	struct bio_vec bv, bvprv, *bvprvp = NULL;
	struct bvec_iter iter;
	unsigned seg_size = 0, nsegs = 0, sectors = 0;
	unsigned front_seg_size = bio->bi_seg_front_size;
	bool do_split = true;
	struct bio *new = NULL;
	const unsigned max_sectors = get_max_io_size(q, bio);

	bio_for_each_segment(bv, bio, iter) {
		/*
		 * If the queue doesn't support SG gaps and adding this
		 * offset would create a gap, disallow it.
		 */
		if (bvprvp && bvec_gap_to_prev(q, bvprvp, bv.bv_offset))
			goto split;

		if (sectors + (bv.bv_len >> 9) > max_sectors) {
			/*
			 * Consider this a new segment if we're splitting in
			 * the middle of this vector.
			 */
			if (nsegs < queue_max_segments(q) &&
			    sectors < max_sectors) {
				nsegs++;
				sectors = max_sectors;
			}
			if (sectors)
				goto split;
			/* Make this single bvec as the 1st segment */
		}

		if (bvprvp && blk_queue_cluster(q)) {
			if (seg_size + bv.bv_len > queue_max_segment_size(q))
				goto new_segment;
			if (!BIOVEC_PHYS_MERGEABLE(bvprvp, &bv))
				goto new_segment;
			if (!BIOVEC_SEG_BOUNDARY(q, bvprvp, &bv))
				goto new_segment;

			seg_size += bv.bv_len;
			bvprv = bv;
			bvprvp = &bvprv;
			sectors += bv.bv_len >> 9;

			if (nsegs == 1 && seg_size > front_seg_size)
				front_seg_size = seg_size;
			continue;
		}
new_segment:
		if (nsegs == queue_max_segments(q))
			goto split;

		nsegs++;
		bvprv = bv;
		bvprvp = &bvprv;
		seg_size = bv.bv_len;
		sectors += bv.bv_len >> 9;

		if (nsegs == 1 && seg_size > front_seg_size)
			front_seg_size = seg_size;
	}

	do_split = false;
split:
	*segs = nsegs;

	if (do_split) {
		new = bio_split(bio, sectors, GFP_NOIO, bs);
		if (new)
			bio = new;
	}

	bio->bi_seg_front_size = front_seg_size;
	if (seg_size > bio->bi_seg_back_size)
		bio->bi_seg_back_size = seg_size;

	return do_split ? new : NULL;
}

void blk_queue_split(struct request_queue *q, struct bio **bio)
{
	struct bio *split, *res;
	unsigned nsegs;

	switch (bio_op(*bio)) {
	case REQ_OP_DISCARD:
	case REQ_OP_SECURE_ERASE:
		split = blk_bio_discard_split(q, *bio, q->bio_split, &nsegs);
		break;
	case REQ_OP_WRITE_ZEROES:
		split = blk_bio_write_zeroes_split(q, *bio, q->bio_split, &nsegs);
		break;
	case REQ_OP_WRITE_SAME:
		split = blk_bio_write_same_split(q, *bio, q->bio_split, &nsegs);
		break;
	default:
		split = blk_bio_segment_split(q, *bio, q->bio_split, &nsegs);
		break;
	}

	/* physical segments can be figured out during splitting */
	res = split ? split : *bio;
	res->bi_phys_segments = nsegs;
	bio_set_flag(res, BIO_SEG_VALID);

	if (split) {
		/* there isn't chance to merge the splitted bio */
		split->bi_opf |= REQ_NOMERGE;

		/*
		 * Since we're recursing into make_request here, ensure
		 * that we mark this bio as already having entered the queue.
		 * If not, and the queue is going away, we can get stuck
		 * forever on waiting for the queue reference to drop. But
		 * that will never happen, as we're already holding a
		 * reference to it.
		 */
		bio_set_flag(*bio, BIO_QUEUE_ENTERED);

		bio_chain(split, *bio);
		trace_block_split(q, split, (*bio)->bi_iter.bi_sector);
		generic_make_request(*bio);
		*bio = split;
	}
}
EXPORT_SYMBOL(blk_queue_split);

static unsigned int __blk_recalc_rq_segments(struct request_queue *q,
					     struct bio *bio,
					     bool no_sg_merge)
{
	struct bio_vec bv, bvprv = { NULL };
	int cluster, prev = 0;
	unsigned int seg_size, nr_phys_segs;
	struct bio *fbio, *bbio;
	struct bvec_iter iter;

	if (!bio)
		return 0;

	switch (bio_op(bio)) {
	case REQ_OP_DISCARD:
	case REQ_OP_SECURE_ERASE:
	case REQ_OP_WRITE_ZEROES:
		return 0;
	case REQ_OP_WRITE_SAME:
		return 1;
	}

	fbio = bio;
	cluster = blk_queue_cluster(q);
	seg_size = 0;
	nr_phys_segs = 0;
	for_each_bio(bio) {
		bio_for_each_segment(bv, bio, iter) {
			/*
			 * If SG merging is disabled, each bio vector is
			 * a segment
			 */
			if (no_sg_merge)
				goto new_segment;

			if (prev && cluster) {
				if (seg_size + bv.bv_len
				    > queue_max_segment_size(q))
					goto new_segment;
				if (!BIOVEC_PHYS_MERGEABLE(&bvprv, &bv))
					goto new_segment;
				if (!BIOVEC_SEG_BOUNDARY(q, &bvprv, &bv))
					goto new_segment;

				seg_size += bv.bv_len;
				bvprv = bv;
				continue;
			}
new_segment:
			if (nr_phys_segs == 1 && seg_size >
			    fbio->bi_seg_front_size)
				fbio->bi_seg_front_size = seg_size;

			nr_phys_segs++;
			bvprv = bv;
			prev = 1;
			seg_size = bv.bv_len;
		}
		bbio = bio;
	}

	if (nr_phys_segs == 1 && seg_size > fbio->bi_seg_front_size)
		fbio->bi_seg_front_size = seg_size;
	if (seg_size > bbio->bi_seg_back_size)
		bbio->bi_seg_back_size = seg_size;

	return nr_phys_segs;
}

void blk_recalc_rq_segments(struct request *rq)
{
	bool no_sg_merge = !!test_bit(QUEUE_FLAG_NO_SG_MERGE,
			&rq->q->queue_flags);

	rq->nr_phys_segments = __blk_recalc_rq_segments(rq->q, rq->bio,
			no_sg_merge);
}

void blk_recount_segments(struct request_queue *q, struct bio *bio)
{
	unsigned short seg_cnt = bio_segments(bio);

	if (test_bit(QUEUE_FLAG_NO_SG_MERGE, &q->queue_flags) &&
			(seg_cnt < queue_max_segments(q)))
		bio->bi_phys_segments = seg_cnt;
	else {
		struct bio *nxt = bio->bi_next;

		bio->bi_next = NULL;
		bio->bi_phys_segments = __blk_recalc_rq_segments(q, bio, false);
		bio->bi_next = nxt;
	}

	bio_set_flag(bio, BIO_SEG_VALID);
}
EXPORT_SYMBOL(blk_recount_segments);

static int blk_phys_contig_segment(struct request_queue *q, struct bio *bio,
				   struct bio *nxt)
{
	struct bio_vec end_bv = { NULL }, nxt_bv;

	if (!blk_queue_cluster(q))
		return 0;

	if (bio->bi_seg_back_size + nxt->bi_seg_front_size >
	    queue_max_segment_size(q))
		return 0;

	if (!bio_has_data(bio))
		return 1;

	bio_get_last_bvec(bio, &end_bv);
	bio_get_first_bvec(nxt, &nxt_bv);

	if (!BIOVEC_PHYS_MERGEABLE(&end_bv, &nxt_bv))
		return 0;

	/*
	 * bio and nxt are contiguous in memory; check if the queue allows
	 * these two to be merged into one
	 */
	if (BIOVEC_SEG_BOUNDARY(q, &end_bv, &nxt_bv))
		return 1;

	return 0;
}

static inline void
__blk_segment_map_sg(struct request_queue *q, struct bio_vec *bvec,
		     struct scatterlist *sglist, struct bio_vec *bvprv,
		     struct scatterlist **sg, int *nsegs, int *cluster)
{

	int nbytes = bvec->bv_len;

	if (*sg && *cluster) {
		if ((*sg)->length + nbytes > queue_max_segment_size(q))
			goto new_segment;

		if (!BIOVEC_PHYS_MERGEABLE(bvprv, bvec))
			goto new_segment;
		if (!BIOVEC_SEG_BOUNDARY(q, bvprv, bvec))
			goto new_segment;

		(*sg)->length += nbytes;
	} else {
new_segment:
		if (!*sg)
			*sg = sglist;
		else {
			/*
			 * If the driver previously mapped a shorter
			 * list, we could see a termination bit
			 * prematurely unless it fully inits the sg
			 * table on each mapping. We KNOW that there
			 * must be more entries here or the driver
			 * would be buggy, so force clear the
			 * termination bit to avoid doing a full
			 * sg_init_table() in drivers for each command.
			 */
			sg_unmark_end(*sg);
			*sg = sg_next(*sg);
		}

		sg_set_page(*sg, bvec->bv_page, nbytes, bvec->bv_offset);
		(*nsegs)++;
	}
	*bvprv = *bvec;
}

static inline int __blk_bvec_map_sg(struct request_queue *q, struct bio_vec bv,
		struct scatterlist *sglist, struct scatterlist **sg)
{
	*sg = sglist;
	sg_set_page(*sg, bv.bv_page, bv.bv_len, bv.bv_offset);
	return 1;
}

static int __blk_bios_map_sg(struct request_queue *q, struct bio *bio,
			     struct scatterlist *sglist,
			     struct scatterlist **sg)
{
	struct bio_vec bvec, bvprv = { NULL };
	struct bvec_iter iter;
	int cluster = blk_queue_cluster(q), nsegs = 0;

	for_each_bio(bio)
		bio_for_each_segment(bvec, bio, iter)
			__blk_segment_map_sg(q, &bvec, sglist, &bvprv, sg,
					     &nsegs, &cluster);

	return nsegs;
}

/*
 * map a request to scatterlist, return number of sg entries setup. Caller
 * must make sure sg can hold rq->nr_phys_segments entries
 */
int blk_rq_map_sg(struct request_queue *q, struct request *rq,
		  struct scatterlist *sglist)
{
	struct scatterlist *sg = NULL;
	int nsegs = 0;

	if (rq->rq_flags & RQF_SPECIAL_PAYLOAD)
		nsegs = __blk_bvec_map_sg(q, rq->special_vec, sglist, &sg);
	else if (rq->bio && bio_op(rq->bio) == REQ_OP_WRITE_SAME)
		nsegs = __blk_bvec_map_sg(q, bio_iovec(rq->bio), sglist, &sg);
	else if (rq->bio)
		nsegs = __blk_bios_map_sg(q, rq->bio, sglist, &sg);

	if (unlikely(rq->rq_flags & RQF_COPY_USER) &&
	    (blk_rq_bytes(rq) & q->dma_pad_mask)) {
		unsigned int pad_len =
			(q->dma_pad_mask & ~blk_rq_bytes(rq)) + 1;

		sg->length += pad_len;
		rq->extra_len += pad_len;
	}

	if (q->dma_drain_size && q->dma_drain_needed(rq)) {
		if (op_is_write(req_op(rq)))
			memset(q->dma_drain_buffer, 0, q->dma_drain_size);

		sg_unmark_end(sg);
		sg = sg_next(sg);
		sg_set_page(sg, virt_to_page(q->dma_drain_buffer),
			    q->dma_drain_size,
			    ((unsigned long)q->dma_drain_buffer) &
			    (PAGE_SIZE - 1));
		nsegs++;
		rq->extra_len += q->dma_drain_size;
	}

	if (sg)
		sg_mark_end(sg);

	/*
	 * Something must have been wrong if the figured number of
	 * segment is bigger than number of req's physical segments
	 */
	WARN_ON(nsegs > blk_rq_nr_phys_segments(rq));

	return nsegs;
}
EXPORT_SYMBOL(blk_rq_map_sg);

static inline int ll_new_hw_segment(struct request_queue *q,
				    struct request *req,
				    struct bio *bio)
{
	int nr_phys_segs = bio_phys_segments(q, bio);

	if (req->nr_phys_segments + nr_phys_segs > queue_max_segments(q))
		goto no_merge;

	if (blk_integrity_merge_bio(q, req, bio) == false)
		goto no_merge;

	/*
	 * This will form the start of a new hw segment.  Bump both
	 * counters.
	 */
	req->nr_phys_segments += nr_phys_segs;
	return 1;

no_merge:
	req_set_nomerge(q, req);
	return 0;
}

int ll_back_merge_fn(struct request_queue *q, struct request *req,
		     struct bio *bio)
{
	if (req_gap_back_merge(req, bio))
		return 0;
	if (blk_integrity_rq(req) &&
	    integrity_req_gap_back_merge(req, bio))
		return 0;
	if (blk_try_merge(req, bio) != ELEVATOR_BACK_MERGE)
		return 0;
	if (blk_rq_sectors(req) + bio_sectors(bio) >
	    blk_rq_get_max_sectors(req, blk_rq_pos(req))) {
		req_set_nomerge(q, req);
		return 0;
	}
	if (!bio_crypt_ctx_mergeable(req->bio, blk_rq_bytes(req), bio))
		return 0;
	if (!bio_flagged(req->biotail, BIO_SEG_VALID))
		blk_recount_segments(q, req->biotail);
	if (!bio_flagged(bio, BIO_SEG_VALID))
		blk_recount_segments(q, bio);

	return ll_new_hw_segment(q, req, bio);
}

int ll_front_merge_fn(struct request_queue *q, struct request *req,
		      struct bio *bio)
{

	if (req_gap_front_merge(req, bio))
		return 0;
	if (blk_integrity_rq(req) &&
	    integrity_req_gap_front_merge(req, bio))
		return 0;
	if (blk_try_merge(req, bio) != ELEVATOR_FRONT_MERGE)
		return 0;
	if (blk_rq_sectors(req) + bio_sectors(bio) >
	    blk_rq_get_max_sectors(req, bio->bi_iter.bi_sector)) {
		req_set_nomerge(q, req);
		return 0;
	}
	if (!bio_crypt_ctx_mergeable(bio, bio->bi_iter.bi_size, req->bio))
		return 0;
	if (!bio_flagged(bio, BIO_SEG_VALID))
		blk_recount_segments(q, bio);
	if (!bio_flagged(req->bio, BIO_SEG_VALID))
		blk_recount_segments(q, req->bio);

	return ll_new_hw_segment(q, req, bio);
}

/*
 * blk-mq uses req->special to carry normal driver per-request payload, it
 * does not indicate a prepared command that we cannot merge with.
 */
static bool req_no_special_merge(struct request *req)
{
	struct request_queue *q = req->q;

	return !q->mq_ops && req->special;
}

static bool req_attempt_discard_merge(struct request_queue *q, struct request *req,
		struct request *next)
{
	unsigned short segments = blk_rq_nr_discard_segments(req);

	if (segments >= queue_max_discard_segments(q))
		goto no_merge;
	if (blk_rq_sectors(req) + bio_sectors(next->bio) >
	    blk_rq_get_max_sectors(req, blk_rq_pos(req)))
		goto no_merge;

	req->nr_phys_segments = segments + blk_rq_nr_discard_segments(next);
	return true;
no_merge:
	req_set_nomerge(q, req);
	return false;
}

static int ll_merge_requests_fn(struct request_queue *q, struct request *req,
				struct request *next)
{
	int total_phys_segments;
	unsigned int seg_size =
		req->biotail->bi_seg_back_size + next->bio->bi_seg_front_size;

	/*
	 * First check if the either of the requests are re-queued
	 * requests.  Can't merge them if they are.
	 */
	if (req_no_special_merge(req) || req_no_special_merge(next))
		return 0;

	if (req_gap_back_merge(req, next->bio))
		return 0;

	/*
	 * Will it become too large?
	 */
	if ((blk_rq_sectors(req) + blk_rq_sectors(next)) >
	    blk_rq_get_max_sectors(req, blk_rq_pos(req)))
		return 0;

	total_phys_segments = req->nr_phys_segments + next->nr_phys_segments;
	if (blk_phys_contig_segment(q, req->biotail, next->bio)) {
		if (req->nr_phys_segments == 1)
			req->bio->bi_seg_front_size = seg_size;
		if (next->nr_phys_segments == 1)
			next->biotail->bi_seg_back_size = seg_size;
		total_phys_segments--;
	}

	if (total_phys_segments > queue_max_segments(q))
		return 0;

	if (blk_integrity_merge_rq(q, req, next) == false)
		return 0;

	if (!bio_crypt_ctx_mergeable(req->bio, blk_rq_bytes(req), next->bio))
		return 0;

	/* Merge is OK... */
	req->nr_phys_segments = total_phys_segments;
	return 1;
}

/**
 * blk_rq_set_mixed_merge - mark a request as mixed merge
 * @rq: request to mark as mixed merge
 *
 * Description:
 *     @rq is about to be mixed merged.  Make sure the attributes
 *     which can be mixed are set in each bio and mark @rq as mixed
 *     merged.
 */
void blk_rq_set_mixed_merge(struct request *rq)
{
	unsigned int ff = rq->cmd_flags & REQ_FAILFAST_MASK;
	struct bio *bio;

	if (rq->rq_flags & RQF_MIXED_MERGE)
		return;

	/*
	 * @rq will no longer represent mixable attributes for all the
	 * contained bios.  It will just track those of the first one.
	 * Distributes the attributs to each bio.
	 */
	for (bio = rq->bio; bio; bio = bio->bi_next) {
		WARN_ON_ONCE((bio->bi_opf & REQ_FAILFAST_MASK) &&
			     (bio->bi_opf & REQ_FAILFAST_MASK) != ff);
		bio->bi_opf |= ff;
	}
	rq->rq_flags |= RQF_MIXED_MERGE;
}

static void blk_account_io_merge(struct request *req)
{
	if (blk_do_io_stat(req)) {
		struct hd_struct *part;
		int cpu;

		cpu = part_stat_lock();
		part = req->part;

		part_round_stats(req->q, cpu, part);
		part_dec_in_flight(req->q, part, rq_data_dir(req));

		hd_struct_put(part);
		part_stat_unlock();
	}
}

static bool crypto_not_mergeable(const struct bio *bio, const struct bio *nxt,
						unsigned int sectors)
{
	return (!pfk_allow_merge_bio(bio, nxt, sectors));
}

/*
 * For non-mq, this has to be called with the request spinlock acquired.
 * For mq with scheduling, the appropriate queue wide lock should be held.
 */
static struct request *attempt_merge(struct request_queue *q,
				     struct request *req, struct request *next)
{
	if (!q->mq_ops)
		lockdep_assert_held(q->queue_lock);

	if (!rq_mergeable(req) || !rq_mergeable(next))
		return NULL;

	if (req_op(req) != req_op(next))
		return NULL;

	/*
	 * not contiguous
	 */
	if (blk_rq_pos(req) + blk_rq_sectors(req) != blk_rq_pos(next))
		return NULL;

	if (rq_data_dir(req) != rq_data_dir(next)
	    || req->rq_disk != next->rq_disk
	    || req_no_special_merge(next))
		return NULL;

	if (req_op(req) == REQ_OP_WRITE_SAME &&
	    !blk_write_same_mergeable(req->bio, next->bio))
		return NULL;

	/*
	 * Don't allow merge of different write hints, or for a hint with
	 * non-hint IO.
	 */
	if (req->write_hint != next->write_hint)
		return NULL;

	if (crypto_not_mergeable(req->bio, next->bio, blk_rq_sectors(req)))
		return 0;

	/*
	 * If we are allowed to merge, then append bio list
	 * from next to rq and release next. merge_requests_fn
	 * will have updated segment counts, update sector
	 * counts here. Handle DISCARDs separately, as they
	 * have separate settings.
	 */
	if (req_op(req) == REQ_OP_DISCARD) {
		if (!req_attempt_discard_merge(q, req, next))
			return NULL;
	} else if (!ll_merge_requests_fn(q, req, next))
		return NULL;

	/*
	 * If failfast settings disagree or any of the two is already
	 * a mixed merge, mark both as mixed before proceeding.  This
	 * makes sure that all involved bios have mixable attributes
	 * set properly.
	 */
	if (((req->rq_flags | next->rq_flags) & RQF_MIXED_MERGE) ||
	    (req->cmd_flags & REQ_FAILFAST_MASK) !=
	    (next->cmd_flags & REQ_FAILFAST_MASK)) {
		blk_rq_set_mixed_merge(req);
		blk_rq_set_mixed_merge(next);
	}

	/*
	 * At this point we have either done a back merge
	 * or front merge. We need the smaller start_time of
	 * the merged requests to be the current request
	 * for accounting purposes.
	 */
	if (time_after(req->start_time, next->start_time))
		req->start_time = next->start_time;

	req->biotail->bi_next = next->bio;
	req->biotail = next->biotail;

	req->__data_len += blk_rq_bytes(next);

	if (req_op(req) != REQ_OP_DISCARD)
		elv_merge_requests(q, req, next);

	/*
	 * 'next' is going away, so update stats accordingly
	 */
	blk_account_io_merge(next);

	req->ioprio = ioprio_best(req->ioprio, next->ioprio);
	if (blk_rq_cpu_valid(next))
		req->cpu = next->cpu;

	/*
	 * ownership of bio passed from next to req, return 'next' for
	 * the caller to free
	 */
	next->bio = NULL;
	return next;
}

struct request *attempt_back_merge(struct request_queue *q, struct request *rq)
{
	struct request *next = elv_latter_request(q, rq);

	if (next)
		return attempt_merge(q, rq, next);

	return NULL;
}

struct request *attempt_front_merge(struct request_queue *q, struct request *rq)
{
	struct request *prev = elv_former_request(q, rq);

	if (prev)
		return attempt_merge(q, prev, rq);

	return NULL;
}

int blk_attempt_req_merge(struct request_queue *q, struct request *rq,
			  struct request *next)
{
	struct elevator_queue *e = q->elevator;
	struct request *free;

	if (!e->uses_mq && e->type->ops.sq.elevator_allow_rq_merge_fn)
		if (!e->type->ops.sq.elevator_allow_rq_merge_fn(q, rq, next))
			return 0;

	free = attempt_merge(q, rq, next);
	if (free) {
		__blk_put_request(q, free);
		return 1;
	}

	return 0;
}

bool blk_rq_merge_ok(struct request *rq, struct bio *bio)
{
	if (!rq_mergeable(rq) || !bio_mergeable(bio))
		return false;

	if (req_op(rq) != bio_op(bio))
		return false;

	/* different data direction or already started, don't merge */
	if (bio_data_dir(bio) != rq_data_dir(rq))
		return false;

	/* must be same device and not a special request */
	if (rq->rq_disk != bio->bi_disk || req_no_special_merge(rq))
		return false;

	/* only merge integrity protected bio into ditto rq */
	if (blk_integrity_merge_bio(rq->q, rq, bio) == false)
		return false;

	/* must be using the same buffer */
	if (req_op(rq) == REQ_OP_WRITE_SAME &&
	    !blk_write_same_mergeable(rq->bio, bio))
		return false;

	/*
	 * Don't allow merge of different write hints, or for a hint with
	 * non-hint IO.
	 */
	if (rq->write_hint != bio->bi_write_hint)
		return false;

	/* Only merge if the crypt contexts are compatible */
	if (!bio_crypt_ctx_compatible(bio, rq->bio))
		return false;

	return true;
}

enum elv_merge blk_try_merge(struct request *rq, struct bio *bio)
{
<<<<<<< HEAD
	if (blk_discard_mergable(rq)) {
=======
	if (req_op(rq) == REQ_OP_DISCARD &&
	    queue_max_discard_segments(rq->q) > 1)
>>>>>>> a1f19153
		return ELEVATOR_DISCARD_MERGE;
	} else if (blk_rq_pos(rq) + blk_rq_sectors(rq) ==
						bio->bi_iter.bi_sector) {
		if (crypto_not_mergeable(rq->bio, bio, blk_rq_sectors(rq)))
			return ELEVATOR_NO_MERGE;
		return ELEVATOR_BACK_MERGE;
	} else if (blk_rq_pos(rq) - bio_sectors(bio) ==
						bio->bi_iter.bi_sector) {
		if (crypto_not_mergeable(bio, rq->bio, bio_sectors(bio)))
			return ELEVATOR_NO_MERGE;
		return ELEVATOR_FRONT_MERGE;
	}
	return ELEVATOR_NO_MERGE;
}<|MERGE_RESOLUTION|>--- conflicted
+++ resolved
@@ -210,16 +210,6 @@
 	if (split) {
 		/* there isn't chance to merge the splitted bio */
 		split->bi_opf |= REQ_NOMERGE;
-
-		/*
-		 * Since we're recursing into make_request here, ensure
-		 * that we mark this bio as already having entered the queue.
-		 * If not, and the queue is going away, we can get stuck
-		 * forever on waiting for the queue reference to drop. But
-		 * that will never happen, as we're already holding a
-		 * reference to it.
-		 */
-		bio_set_flag(*bio, BIO_QUEUE_ENTERED);
 
 		bio_chain(split, *bio);
 		trace_block_split(q, split, (*bio)->bi_iter.bi_sector);
@@ -516,8 +506,6 @@
 		req_set_nomerge(q, req);
 		return 0;
 	}
-	if (!bio_crypt_ctx_mergeable(req->bio, blk_rq_bytes(req), bio))
-		return 0;
 	if (!bio_flagged(req->biotail, BIO_SEG_VALID))
 		blk_recount_segments(q, req->biotail);
 	if (!bio_flagged(bio, BIO_SEG_VALID))
@@ -542,8 +530,6 @@
 		req_set_nomerge(q, req);
 		return 0;
 	}
-	if (!bio_crypt_ctx_mergeable(bio, bio->bi_iter.bi_size, req->bio))
-		return 0;
 	if (!bio_flagged(bio, BIO_SEG_VALID))
 		blk_recount_segments(q, bio);
 	if (!bio_flagged(req->bio, BIO_SEG_VALID))
@@ -618,9 +604,6 @@
 		return 0;
 
 	if (blk_integrity_merge_rq(q, req, next) == false)
-		return 0;
-
-	if (!bio_crypt_ctx_mergeable(req->bio, blk_rq_bytes(req), next->bio))
 		return 0;
 
 	/* Merge is OK... */
@@ -674,6 +657,31 @@
 		part_stat_unlock();
 	}
 }
+/*
+ * Two cases of handling DISCARD merge:
+ * If max_discard_segments > 1, the driver takes every bio
+ * as a range and send them to controller together. The ranges
+ * needn't to be contiguous.
+ * Otherwise, the bios/requests will be handled as same as
+ * others which should be contiguous.
+ */
+static inline bool blk_discard_mergable(struct request *req)
+{
+	if (req_op(req) == REQ_OP_DISCARD &&
+	    queue_max_discard_segments(req->q) > 1)
+		return true;
+	return false;
+}
+
+enum elv_merge blk_try_req_merge(struct request *req, struct request *next)
+{
+	if (blk_discard_mergable(req))
+		return ELEVATOR_DISCARD_MERGE;
+	else if (blk_rq_pos(req) + blk_rq_sectors(req) == blk_rq_pos(next))
+		return ELEVATOR_BACK_MERGE;
+
+	return ELEVATOR_NO_MERGE;
+}
 
 static bool crypto_not_mergeable(const struct bio *bio, const struct bio *nxt,
 						unsigned int sectors)
@@ -853,21 +861,12 @@
 	if (rq->write_hint != bio->bi_write_hint)
 		return false;
 
-	/* Only merge if the crypt contexts are compatible */
-	if (!bio_crypt_ctx_compatible(bio, rq->bio))
-		return false;
-
 	return true;
 }
 
 enum elv_merge blk_try_merge(struct request *rq, struct bio *bio)
 {
-<<<<<<< HEAD
 	if (blk_discard_mergable(rq)) {
-=======
-	if (req_op(rq) == REQ_OP_DISCARD &&
-	    queue_max_discard_segments(rq->q) > 1)
->>>>>>> a1f19153
 		return ELEVATOR_DISCARD_MERGE;
 	} else if (blk_rq_pos(rq) + blk_rq_sectors(rq) ==
 						bio->bi_iter.bi_sector) {
