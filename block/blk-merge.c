--- conflicted
+++ resolved
@@ -686,7 +686,6 @@
 	return false;
 }
 
-<<<<<<< HEAD
 enum elv_merge blk_try_req_merge(struct request *req, struct request *next)
 {
 	if (blk_discard_mergable(req))
@@ -697,8 +696,6 @@
 	return ELEVATOR_NO_MERGE;
 }
 
-=======
->>>>>>> 9033d72d
 /*
  * For non-mq, this has to be called with the request spinlock acquired.
  * For mq with scheduling, the appropriate queue wide lock should be held.
