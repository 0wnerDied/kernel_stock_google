// SPDX-License-Identifier: GPL-2.0
/*
 * Copyright 2018 Google LLC
 */
#include <alloca.h>
#include <dirent.h>
#include <errno.h>
#include <fcntl.h>
#include <lz4.h>
#include <stdbool.h>
#include <stdint.h>
#include <stdio.h>
#include <stdlib.h>
#include <string.h>
#include <unistd.h>

#include <sys/mount.h>
#include <sys/stat.h>
#include <sys/types.h>
#include <sys/wait.h>
#include <sys/xattr.h>

#include <linux/random.h>
#include <linux/unistd.h>

#include <kselftest.h>

#include "utils.h"

#define TEST_FAILURE 1
#define TEST_SUCCESS 0
#define INCFS_MAX_MTREE_LEVELS 8

#define INCFS_ROOT_INODE 0

struct hash_block {
	char data[INCFS_DATA_FILE_BLOCK_SIZE];
};

struct test_signature {
	void *data;
	size_t size;

	char add_data[100];
	size_t add_data_size;
};

struct test_file {
	int index;
	incfs_uuid_t id;
	char *name;
	off_t size;
	char root_hash[INCFS_MAX_HASH_SIZE];
	struct hash_block *mtree;
	int mtree_block_count;
	struct test_signature sig;
};

struct test_files_set {
	struct test_file *files;
	int files_count;
};

struct linux_dirent64 {
	uint64_t       d_ino;
	int64_t        d_off;
	unsigned short d_reclen;
	unsigned char  d_type;
	char	       d_name[0];
} __packed;

struct test_files_set get_test_files_set(void)
{
	static struct test_file files[] = {
		{ .index = 0, .name = "file_one_byte", .size = 1 },
		{ .index = 1,
		  .name = "file_one_block",
		  .size = INCFS_DATA_FILE_BLOCK_SIZE },
		{ .index = 2,
		  .name = "file_one_and_a_half_blocks",
		  .size = INCFS_DATA_FILE_BLOCK_SIZE +
			  INCFS_DATA_FILE_BLOCK_SIZE / 2 },
		{ .index = 3,
		  .name = "file_three",
		  .size = 300 * INCFS_DATA_FILE_BLOCK_SIZE + 3 },
		{ .index = 4,
		  .name = "file_four",
		  .size = 400 * INCFS_DATA_FILE_BLOCK_SIZE + 7 },
		{ .index = 5,
		  .name = "file_five",
		  .size = 500 * INCFS_DATA_FILE_BLOCK_SIZE + 7 },
		{ .index = 6,
		  .name = "file_six",
		  .size = 600 * INCFS_DATA_FILE_BLOCK_SIZE + 7 },
		{ .index = 7,
		  .name = "file_seven",
		  .size = 700 * INCFS_DATA_FILE_BLOCK_SIZE + 7 },
		{ .index = 8,
		  .name = "file_eight",
		  .size = 800 * INCFS_DATA_FILE_BLOCK_SIZE + 7 },
		{ .index = 9,
		  .name = "file_nine",
		  .size = 900 * INCFS_DATA_FILE_BLOCK_SIZE + 7 },
		{ .index = 10, .name = "file_big", .size = 500 * 1024 * 1024 }
	};
	return (struct test_files_set){ .files = files,
					.files_count = ARRAY_SIZE(files) };
}

struct test_files_set get_small_test_files_set(void)
{
	static struct test_file files[] = {
		{ .index = 0, .name = "file_one_byte", .size = 1 },
		{ .index = 1,
		  .name = "file_one_block",
		  .size = INCFS_DATA_FILE_BLOCK_SIZE },
		{ .index = 2,
		  .name = "file_one_and_a_half_blocks",
		  .size = INCFS_DATA_FILE_BLOCK_SIZE +
			  INCFS_DATA_FILE_BLOCK_SIZE / 2 },
		{ .index = 3,
		  .name = "file_three",
		  .size = 300 * INCFS_DATA_FILE_BLOCK_SIZE + 3 },
		{ .index = 4,
		  .name = "file_four",
		  .size = 400 * INCFS_DATA_FILE_BLOCK_SIZE + 7 }
	};
	return (struct test_files_set){ .files = files,
					.files_count = ARRAY_SIZE(files) };
}

static int get_file_block_seed(int file, int block)
{
	return 7919 * file + block;
}

static loff_t min(loff_t a, loff_t b)
{
	return a < b ? a : b;
}

static pid_t flush_and_fork(void)
{
	fflush(stdout);
	return fork();
}

static void print_error(char *msg)
{
	ksft_print_msg("%s: %s\n", msg, strerror(errno));
}

static int wait_for_process(pid_t pid)
{
	int status;
	int wait_res;

	wait_res = waitpid(pid, &status, 0);
	if (wait_res <= 0) {
		print_error("Can't wait for the child");
		return -EINVAL;
	}
	if (!WIFEXITED(status)) {
		ksft_print_msg("Unexpected child status pid=%d\n", pid);
		return -EINVAL;
	}
	status = WEXITSTATUS(status);
	if (status != 0)
		return status;
	return 0;
}

static void rnd_buf(uint8_t *data, size_t len, unsigned int seed)
{
	int i;

	for (i = 0; i < len; i++) {
		seed = 1103515245 * seed + 12345;
		data[i] = (uint8_t)(seed >> (i % 13));
	}
}

char *bin2hex(char *dst, const void *src, size_t count)
{
	const unsigned char *_src = src;
	static const char hex_asc[] = "0123456789abcdef";

	while (count--) {
		unsigned char x = *_src++;

		*dst++ = hex_asc[(x & 0xf0) >> 4];
		*dst++ = hex_asc[(x & 0x0f)];
	}
	*dst = 0;
	return dst;
}

static char *get_index_filename(const char *mnt_dir, incfs_uuid_t id)
{
	char path[FILENAME_MAX];
	char str_id[1 + 2 * sizeof(id)];

	bin2hex(str_id, id.bytes, sizeof(id.bytes));
	snprintf(path, ARRAY_SIZE(path), "%s/.index/%s", mnt_dir, str_id);

	return strdup(path);
}

int open_file_by_id(const char *mnt_dir, incfs_uuid_t id, bool use_ioctl)
{
	char *path = get_index_filename(mnt_dir, id);
	int cmd_fd = open_commands_file(mnt_dir);
<<<<<<< HEAD
	int fd = open(path, O_RDWR | O_CLOEXEC);
=======
	int fd = open(path, O_RDWR);
>>>>>>> 2d2af525
	struct incfs_permit_fill permit_fill = {
		.file_descriptor = fd,
	};
	int error = 0;

	if (fd < 0) {
		print_error("Can't open file by id.");
		error = -errno;
		goto out;
	}

	if (use_ioctl && ioctl(cmd_fd, INCFS_IOC_PERMIT_FILL, &permit_fill)) {
		print_error("Failed to call PERMIT_FILL");
		error = -errno;
		goto out;
	}

	if (ioctl(fd, INCFS_IOC_PERMIT_FILL, &permit_fill) != -1 ||
	    errno != EPERM) {
		print_error(
			"Successfully called PERMIT_FILL on non pending_read file");
		return -errno;
		goto out;
	}

out:
	free(path);
	close(cmd_fd);

	if (error) {
		close(fd);
		return error;
	}

	return fd;
}

int get_file_attr(char *mnt_dir, incfs_uuid_t id, char *value, int size)
{
	char *path = get_index_filename(mnt_dir, id);
	int res;

	res = getxattr(path, INCFS_XATTR_METADATA_NAME, value, size);
	if (res < 0)
		res = -errno;

	free(path);
	return res;
}

static bool same_id(incfs_uuid_t *id1, incfs_uuid_t *id2)
{
	return !memcmp(id1->bytes, id2->bytes, sizeof(id1->bytes));
}

static int emit_test_blocks(char *mnt_dir, struct test_file *file,
			int blocks[], int count)
{
	uint8_t data[INCFS_DATA_FILE_BLOCK_SIZE];
	uint8_t comp_data[2 * INCFS_DATA_FILE_BLOCK_SIZE];
	int block_count = (count > 32) ? 32 : count;
	int data_buf_size = 2 * INCFS_DATA_FILE_BLOCK_SIZE * block_count;
	uint8_t *data_buf = malloc(data_buf_size);
	uint8_t *current_data = data_buf;
	uint8_t *data_end = data_buf + data_buf_size;
	struct incfs_fill_block *block_buf =
		calloc(block_count, sizeof(struct incfs_fill_block));
	struct incfs_fill_blocks fill_blocks = {
		.count = block_count,
		.fill_blocks = ptr_to_u64(block_buf),
	};
	ssize_t write_res = 0;
	int fd = -1;
	int error = 0;
	int i = 0;
	int blocks_written = 0;

	for (i = 0; i < block_count; i++) {
		int block_index = blocks[i];
		bool compress = (file->index + block_index) % 2 == 0;
		int seed = get_file_block_seed(file->index, block_index);
		off_t block_offset =
			((off_t)block_index) * INCFS_DATA_FILE_BLOCK_SIZE;
		size_t block_size = 0;

		if (block_offset > file->size) {
			error = -EINVAL;
			break;
		}
		if (file->size - block_offset >
			INCFS_DATA_FILE_BLOCK_SIZE)
			block_size = INCFS_DATA_FILE_BLOCK_SIZE;
		else
			block_size = file->size - block_offset;

		rnd_buf(data, block_size, seed);
		if (compress) {
			size_t comp_size = LZ4_compress_default(
				(char *)data, (char *)comp_data, block_size,
				ARRAY_SIZE(comp_data));

			if (comp_size <= 0) {
				error = -EBADMSG;
				break;
			}
			if (current_data + comp_size > data_end) {
				error = -ENOMEM;
				break;
			}
			memcpy(current_data, comp_data, comp_size);
			block_size = comp_size;
			block_buf[i].compression = COMPRESSION_LZ4;
		} else {
			if (current_data + block_size > data_end) {
				error = -ENOMEM;
				break;
			}
			memcpy(current_data, data, block_size);
			block_buf[i].compression = COMPRESSION_NONE;
		}

		block_buf[i].block_index = block_index;
		block_buf[i].data_len = block_size;
		block_buf[i].data = ptr_to_u64(current_data);
		current_data += block_size;
	}

	if (!error) {
		fd = open_file_by_id(mnt_dir, file->id, false);
		if (fd < 0) {
			error = -errno;
			goto out;
		}
		write_res = ioctl(fd, INCFS_IOC_FILL_BLOCKS, &fill_blocks);
		if (write_res >= 0) {
			ksft_print_msg("Wrote to file via normal fd error\n");
			error = -EPERM;
			goto out;
		}

		close(fd);
		fd = open_file_by_id(mnt_dir, file->id, true);
		if (fd < 0) {
			error = -errno;
			goto out;
		}
		write_res = ioctl(fd, INCFS_IOC_FILL_BLOCKS, &fill_blocks);
		if (write_res < 0)
			error = -errno;
		else
			blocks_written = write_res;
	}
	if (error) {
		ksft_print_msg(
			"Writing data block error. Write returned: %d. Error:%s\n",
			write_res, strerror(-error));
	}

out:
	free(block_buf);
	free(data_buf);
	close(fd);
	return (error < 0) ? error : blocks_written;
}

static int emit_test_block(char *mnt_dir, struct test_file *file,
				int block_index)
{
	int res = emit_test_blocks(mnt_dir, file, &block_index, 1);

	if (res == 0)
		return -EINVAL;
	if (res == 1)
		return 0;
	return res;
}

static void shuffle(int array[], int count, unsigned int seed)
{
	int i;

	for (i = 0; i < count - 1; i++) {
		int items_left = count - i;
		int shuffle_index;
		int v;

		seed = 1103515245 * seed + 12345;
		shuffle_index = i + seed % items_left;

		v = array[shuffle_index];
		array[shuffle_index] = array[i];
		array[i] = v;
	}
}

static int emit_test_file_data(char *mount_dir, struct test_file *file)
{
	int i;
	int block_cnt = 1 + (file->size - 1) / INCFS_DATA_FILE_BLOCK_SIZE;
	int *block_indexes = NULL;
	int result = 0;
	int blocks_written = 0;

	if (file->size == 0)
		return 0;

	block_indexes = calloc(block_cnt, sizeof(*block_indexes));
	for (i = 0; i < block_cnt; i++)
		block_indexes[i] = i;
	shuffle(block_indexes, block_cnt, file->index);

	for (i = 0; i < block_cnt; i += blocks_written) {
		blocks_written = emit_test_blocks(mount_dir, file,
					block_indexes + i, block_cnt - i);
		if (blocks_written < 0) {
			result = blocks_written;
			goto out;
		}
		if (blocks_written == 0) {
			result = -EIO;
			goto out;
		}
	}
out:
	free(block_indexes);
	return result;
}

static loff_t read_whole_file(char *filename)
{
	int fd = -1;
	loff_t result;
	loff_t bytes_read = 0;
	uint8_t buff[16 * 1024];

	fd = open(filename, O_RDONLY | O_CLOEXEC);
	if (fd <= 0)
		return fd;

	while (1) {
		int read_result = read(fd, buff, ARRAY_SIZE(buff));

		if (read_result < 0) {
			print_error("Error during reading from a file.");
			result = -errno;
			goto cleanup;
		} else if (read_result == 0)
			break;

		bytes_read += read_result;
	}
	result = bytes_read;

cleanup:
	close(fd);
	return result;
}

static int read_test_file(uint8_t *buf, size_t len, char *filename,
			  int block_idx)
{
	int fd = -1;
	int result;
	int bytes_read = 0;
	size_t bytes_to_read = len;
	off_t offset = ((off_t)block_idx) * INCFS_DATA_FILE_BLOCK_SIZE;

	fd = open(filename, O_RDONLY | O_CLOEXEC);
	if (fd <= 0)
		return fd;

	if (lseek(fd, offset, SEEK_SET) != offset) {
		print_error("Seek error");
		return -errno;
	}

	while (bytes_read < bytes_to_read) {
		int read_result =
			read(fd, buf + bytes_read, bytes_to_read - bytes_read);
		if (read_result < 0) {
			result = -errno;
			goto cleanup;
		} else if (read_result == 0)
			break;

		bytes_read += read_result;
	}
	result = bytes_read;

cleanup:
	close(fd);
	return result;
}

static char *create_backing_dir(char *mount_dir)
{
	struct stat st;
	char backing_dir_name[255];

	snprintf(backing_dir_name, ARRAY_SIZE(backing_dir_name), "%s-src",
		 mount_dir);

	if (stat(backing_dir_name, &st) == 0) {
		if (S_ISDIR(st.st_mode)) {
			int error = delete_dir_tree(backing_dir_name);

			if (error) {
				ksft_print_msg(
				      "Can't delete existing backing dir. %d\n",
				      error);
				return NULL;
			}
		} else {
			if (unlink(backing_dir_name)) {
				print_error("Can't clear backing dir");
				return NULL;
			}
		}
	}

	if (mkdir(backing_dir_name, 0777)) {
		if (errno != EEXIST) {
			print_error("Can't open/create backing dir");
			return NULL;
		}
	}

	return strdup(backing_dir_name);
}

static int validate_test_file_content_with_seed(char *mount_dir,
						struct test_file *file,
						unsigned int shuffle_seed)
{
	int error = -1;
	char *filename = concat_file_name(mount_dir, file->name);
	off_t size = file->size;
	loff_t actual_size = get_file_size(filename);
	int block_cnt = 1 + (size - 1) / INCFS_DATA_FILE_BLOCK_SIZE;
	int *block_indexes = NULL;
	int i;

	block_indexes = alloca(sizeof(int) * block_cnt);
	for (i = 0; i < block_cnt; i++)
		block_indexes[i] = i;

	if (shuffle_seed != 0)
		shuffle(block_indexes, block_cnt, shuffle_seed);

	if (actual_size != size) {
		ksft_print_msg(
			"File size doesn't match. name: %s expected size:%ld actual size:%ld\n",
			filename, size, actual_size);
		error = -1;
		goto failure;
	}

	for (i = 0; i < block_cnt; i++) {
		int block_idx = block_indexes[i];
		uint8_t expected_block[INCFS_DATA_FILE_BLOCK_SIZE];
		uint8_t actual_block[INCFS_DATA_FILE_BLOCK_SIZE];
		int seed = get_file_block_seed(file->index, block_idx);
		size_t bytes_to_compare = min(
			(off_t)INCFS_DATA_FILE_BLOCK_SIZE,
			size - ((off_t)block_idx) * INCFS_DATA_FILE_BLOCK_SIZE);
		int read_result =
			read_test_file(actual_block, INCFS_DATA_FILE_BLOCK_SIZE,
				       filename, block_idx);
		if (read_result < 0) {
			ksft_print_msg(
				"Error reading block %d from file %s. Error: %s\n",
				block_idx, filename, strerror(-read_result));
			error = read_result;
			goto failure;
		}
		rnd_buf(expected_block, INCFS_DATA_FILE_BLOCK_SIZE, seed);
		if (memcmp(expected_block, actual_block, bytes_to_compare)) {
			ksft_print_msg(
				"File contents don't match. name: %s block:%d\n",
				file->name, block_idx);
			error = -2;
			goto failure;
		}
	}
	free(filename);
	return 0;

failure:
	free(filename);
	return error;
}

static int validate_test_file_content(char *mount_dir, struct test_file *file)
{
	return validate_test_file_content_with_seed(mount_dir, file, 0);
}

static int data_producer(char *mount_dir, struct test_files_set *test_set)
{
	int ret = 0;
	int timeout_ms = 1000;
	struct incfs_pending_read_info prs[100] = {};
	int prs_size = ARRAY_SIZE(prs);
	int fd = open_commands_file(mount_dir);

	if (fd < 0)
		return -errno;

	while ((ret = wait_for_pending_reads(fd, timeout_ms, prs, prs_size)) >
	       0) {
		int read_count = ret;
		int i;

		for (i = 0; i < read_count; i++) {
			int j = 0;
			struct test_file *file = NULL;

			for (j = 0; j < test_set->files_count; j++) {
				bool same = same_id(&(test_set->files[j].id),
					&(prs[i].file_id));

				if (same) {
					file = &test_set->files[j];
					break;
				}
			}
			if (!file) {
				ksft_print_msg(
					"Unknown file in pending reads.\n");
				break;
			}

			ret = emit_test_block(mount_dir, file,
				prs[i].block_index);
			if (ret < 0) {
				ksft_print_msg("Emitting test data error: %s\n",
						strerror(-ret));
				break;
			}
		}
	}
	close(fd);
	return ret;
}

static int build_mtree(struct test_file *file)
{
	char data[INCFS_DATA_FILE_BLOCK_SIZE] = {};
	const int digest_size = SHA256_DIGEST_SIZE;
	const int hash_per_block = INCFS_DATA_FILE_BLOCK_SIZE / digest_size;
	int block_count = 0;
	int hash_block_count = 0;
	int total_tree_block_count = 0;
	int tree_lvl_index[INCFS_MAX_MTREE_LEVELS] = {};
	int tree_lvl_count[INCFS_MAX_MTREE_LEVELS] = {};
	int levels_count = 0;
	int i, level;

	if (file->size == 0)
		return 0;

	block_count = 1 + (file->size - 1) / INCFS_DATA_FILE_BLOCK_SIZE;
	hash_block_count = block_count;
	for (i = 0; hash_block_count > 1; i++) {
		hash_block_count = (hash_block_count + hash_per_block - 1)
			/ hash_per_block;
		tree_lvl_count[i] = hash_block_count;
		total_tree_block_count += hash_block_count;
	}
	levels_count = i;

	for (i = 0; i < levels_count; i++) {
		int prev_lvl_base = (i == 0) ? total_tree_block_count :
			tree_lvl_index[i - 1];

		tree_lvl_index[i] = prev_lvl_base - tree_lvl_count[i];
	}

	file->mtree_block_count = total_tree_block_count;
	if (block_count == 1) {
		int seed = get_file_block_seed(file->index, 0);

		memset(data, 0, INCFS_DATA_FILE_BLOCK_SIZE);
		rnd_buf((uint8_t *)data, file->size, seed);
		sha256(data, INCFS_DATA_FILE_BLOCK_SIZE, file->root_hash);
		return 0;
	}

	file->mtree = calloc(total_tree_block_count, sizeof(*file->mtree));
	/* Build level 0 hashes. */
	for (i = 0; i < block_count; i++) {
		off_t offset = i * INCFS_DATA_FILE_BLOCK_SIZE;
		size_t block_size = INCFS_DATA_FILE_BLOCK_SIZE;
		int block_index = tree_lvl_index[0] +
					i / hash_per_block;
		int block_off = (i % hash_per_block) * digest_size;
		int seed = get_file_block_seed(file->index, i);
		char *hash_ptr = file->mtree[block_index].data + block_off;

		if (file->size - offset < block_size) {
			block_size = file->size - offset;
			memset(data, 0, INCFS_DATA_FILE_BLOCK_SIZE);
		}

		rnd_buf((uint8_t *)data, block_size, seed);
		sha256(data, INCFS_DATA_FILE_BLOCK_SIZE, hash_ptr);
	}

	/* Build higher levels of hash tree. */
	for (level = 1; level < levels_count; level++) {
		int prev_lvl_base = tree_lvl_index[level - 1];
		int prev_lvl_count = tree_lvl_count[level - 1];

		for (i = 0; i < prev_lvl_count; i++) {
			int block_index =
				i / hash_per_block + tree_lvl_index[level];
			int block_off = (i % hash_per_block) * digest_size;
			char *hash_ptr =
				file->mtree[block_index].data + block_off;

			sha256(file->mtree[i + prev_lvl_base].data,
			       INCFS_DATA_FILE_BLOCK_SIZE, hash_ptr);
		}
	}

	/* Calculate root hash from the top block */
	sha256(file->mtree[0].data,
		INCFS_DATA_FILE_BLOCK_SIZE, file->root_hash);

	return 0;
}

static int load_hash_tree(const char *mount_dir, struct test_file *file)
{
	int err;
	int i;
	int fd;
	struct incfs_fill_blocks fill_blocks = {
		.count = file->mtree_block_count,
	};
	struct incfs_fill_block *fill_block_array =
		calloc(fill_blocks.count, sizeof(struct incfs_fill_block));

	if (fill_blocks.count == 0)
		return 0;

	if (!fill_block_array)
		return -ENOMEM;
	fill_blocks.fill_blocks = ptr_to_u64(fill_block_array);

	for (i = 0; i < fill_blocks.count; i++) {
		fill_block_array[i] = (struct incfs_fill_block){
			.block_index = i,
			.data_len = INCFS_DATA_FILE_BLOCK_SIZE,
			.data = ptr_to_u64(file->mtree[i].data),
			.flags = INCFS_BLOCK_FLAGS_HASH
		};
	}

	fd = open_file_by_id(mount_dir, file->id, false);
	if (fd < 0) {
		err = errno;
		goto failure;
	}

	err = ioctl(fd, INCFS_IOC_FILL_BLOCKS, &fill_blocks);
	close(fd);
	if (err >= 0) {
		err = -EPERM;
		goto failure;
	}
<<<<<<< HEAD

	fd = open_file_by_id(mount_dir, file->id, true);
	if (fd < 0) {
		err = errno;
		goto failure;
	}

=======

	fd = open_file_by_id(mount_dir, file->id, true);
	if (fd < 0) {
		err = errno;
		goto failure;
	}

>>>>>>> 2d2af525
	err = ioctl(fd, INCFS_IOC_FILL_BLOCKS, &fill_blocks);
	close(fd);
	if (err < fill_blocks.count)
		err = errno;
	else {
		err = 0;
		free(file->mtree);
	}

failure:
	free(fill_block_array);
	return err;
}

static int cant_touch_index_test(char *mount_dir)
{
	char *file_name = "test_file";
	int file_size = 123;
	incfs_uuid_t file_id;
	char *index_path = concat_file_name(mount_dir, ".index");
	char *subdir = concat_file_name(index_path, "subdir");
	char *dst_name = concat_file_name(mount_dir, "something");
	char *filename_in_index = NULL;
	char *file_path = concat_file_name(mount_dir, file_name);
	char *backing_dir;
	int cmd_fd = -1;
	int err;

	backing_dir = create_backing_dir(mount_dir);
	if (!backing_dir)
		goto failure;

	/* Mount FS and release the backing file. */
	if (mount_fs(mount_dir, backing_dir, 50) != 0)
		goto failure;
	free(backing_dir);

	cmd_fd = open_commands_file(mount_dir);
	if (cmd_fd < 0)
		goto failure;


	err = mkdir(subdir, 0777);
	if (err == 0 || errno != EBUSY) {
		print_error("Shouldn't be able to crate subdir in index\n");
		goto failure;
	}

	err = emit_file(cmd_fd, ".index", file_name, &file_id,
				file_size, NULL);
	if (err != -EBUSY) {
		print_error("Shouldn't be able to crate a file in index\n");
		goto failure;
	}

	err = emit_file(cmd_fd, NULL, file_name, &file_id,
				file_size, NULL);
	if (err < 0)
		goto failure;
	filename_in_index = get_index_filename(mount_dir, file_id);

	err = unlink(filename_in_index);
	if (err == 0 || errno != EBUSY) {
		print_error("Shouldn't be delete from index\n");
		goto failure;
	}


	err = rename(filename_in_index, dst_name);
	if (err == 0 || errno != EBUSY) {
		print_error("Shouldn't be able to move from index\n");
		goto failure;
	}

	free(filename_in_index);
	filename_in_index = concat_file_name(index_path, "abc");
	err = link(file_path, filename_in_index);
	if (err == 0 || errno != EBUSY) {
		print_error("Shouldn't be able to link inside index\n");
		goto failure;
	}

	close(cmd_fd);
	free(subdir);
	free(index_path);
	free(dst_name);
	free(filename_in_index);
	if (umount(mount_dir) != 0) {
		print_error("Can't unmout FS");
		goto failure;
	}

	return TEST_SUCCESS;

failure:
	free(subdir);
	free(dst_name);
	free(index_path);
	free(filename_in_index);
	close(cmd_fd);
	umount(mount_dir);
	return TEST_FAILURE;
}

static bool iterate_directory(char *dir_to_iterate, bool root, int file_count)
{
	struct expected_name {
		const char *name;
		bool root_only;
		bool found;
	} names[] = {
		{INCFS_LOG_FILENAME, true, false},
		{INCFS_PENDING_READS_FILENAME, true, false},
		{".index", true, false},
		{"..", false, false},
		{".", false, false},
	};

	bool pass = true, found;
	int i;

	/* Test directory iteration */
	int fd = open(dir_to_iterate, O_RDONLY | O_DIRECTORY | O_CLOEXEC);

	if (fd < 0) {
		print_error("Can't open directory\n");
		return false;
	}

	for (;;) {
		/* Enough space for one dirent - no name over 30 */
		char buf[sizeof(struct linux_dirent64) + NAME_MAX];
		struct linux_dirent64 *dirent = (struct linux_dirent64 *) buf;
		int nread;
		int i;

		for (i = 0; i < NAME_MAX; ++i) {
			nread = syscall(__NR_getdents64, fd, buf,
					 sizeof(struct linux_dirent64) + i);

			if (nread >= 0)
				break;
			if (errno != EINVAL)
				break;
		}

		if (nread == 0)
			break;
		if (nread < 0) {
			print_error("Error iterating directory\n");
			pass = false;
			goto failure;
		}

		/* Expected size is rounded up to 8 byte boundary. Not sure if
		 * this is universal truth or just happenstance, but useful test
		 * for the moment
		 */
		if (nread != (((sizeof(struct linux_dirent64)
				+ strlen(dirent->d_name) + 1) + 7) & ~7)) {
			print_error("Wrong dirent size");
			pass = false;
			goto failure;
		}

		found = false;
		for (i = 0; i < sizeof(names) / sizeof(*names); ++i)
			if (!strcmp(dirent->d_name, names[i].name)) {
				if (names[i].root_only && !root) {
					print_error("Root file error");
					pass = false;
					goto failure;
				}

				if (names[i].found) {
					print_error("File appears twice");
					pass = false;
					goto failure;
				}

				names[i].found = true;
				found = true;
				break;
			}

		if (!found)
			--file_count;
	}

	for (i = 0; i < sizeof(names) / sizeof(*names); ++i) {
		if (!names[i].found)
			if (root || !names[i].root_only) {
				print_error("Expected file not present");
				pass = false;
				goto failure;
			}
	}

	if (file_count) {
		print_error("Wrong number of files\n");
		pass = false;
		goto failure;
	}

failure:
	close(fd);
	return pass;
}

static int basic_file_ops_test(char *mount_dir)
{
	struct test_files_set test = get_test_files_set();
	const int file_num = test.files_count;
	char *subdir1 = concat_file_name(mount_dir, "subdir1");
	char *subdir2 = concat_file_name(mount_dir, "subdir2");
	char *backing_dir;
	int cmd_fd = -1;
	int i, err;

	backing_dir = create_backing_dir(mount_dir);
	if (!backing_dir)
		goto failure;

	/* Mount FS and release the backing file. */
	if (mount_fs(mount_dir, backing_dir, 50) != 0)
		goto failure;
	free(backing_dir);

	cmd_fd = open_commands_file(mount_dir);
	if (cmd_fd < 0)
		goto failure;

	err = mkdir(subdir1, 0777);
	if (err < 0 && errno != EEXIST) {
		print_error("Can't create subdir1\n");
		goto failure;
	}

	err = mkdir(subdir2, 0777);
	if (err < 0 && errno != EEXIST) {
		print_error("Can't create subdir2\n");
		goto failure;
	}

	/* Create all test files in subdir1 directory */
	for (i = 0; i < file_num; i++) {
		struct test_file *file = &test.files[i];
		loff_t size;
		char *file_path = concat_file_name(subdir1, file->name);

		err = emit_file(cmd_fd, "subdir1", file->name, &file->id,
				     file->size, NULL);
		if (err < 0)
			goto failure;

		size = get_file_size(file_path);
		free(file_path);
		if (size != file->size) {
			ksft_print_msg("Wrong size %lld of %s.\n",
				size, file->name);
			goto failure;
		}
	}

	if (!iterate_directory(subdir1, false, file_num))
		goto failure;

	/* Link the files to subdir2 */
	for (i = 0; i < file_num; i++) {
		struct test_file *file = &test.files[i];
		char *src_name = concat_file_name(subdir1, file->name);
		char *dst_name = concat_file_name(subdir2, file->name);
		loff_t size;

		err = link(src_name, dst_name);
		if (err < 0) {
			print_error("Can't move file\n");
			goto failure;
		}

		size = get_file_size(dst_name);
		if (size != file->size) {
			ksft_print_msg("Wrong size %lld of %s.\n",
				size, file->name);
			goto failure;
		}
		free(src_name);
		free(dst_name);
	}

	/* Move the files from subdir2 to the mount dir */
	for (i = 0; i < file_num; i++) {
		struct test_file *file = &test.files[i];
		char *src_name = concat_file_name(subdir2, file->name);
		char *dst_name = concat_file_name(mount_dir, file->name);
		loff_t size;

		err = rename(src_name, dst_name);
		if (err < 0) {
			print_error("Can't move file\n");
			goto failure;
		}

		size = get_file_size(dst_name);
		if (size != file->size) {
			ksft_print_msg("Wrong size %lld of %s.\n",
				size, file->name);
			goto failure;
		}
		free(src_name);
		free(dst_name);
	}

	/* +2 because there are 2 subdirs */
	if (!iterate_directory(mount_dir, true, file_num + 2))
		goto failure;

	/* Open and close all files from the mount dir */
	for (i = 0; i < file_num; i++) {
		struct test_file *file = &test.files[i];
		char *path = concat_file_name(mount_dir, file->name);
		int fd;

		fd = open(path, O_RDWR | O_CLOEXEC);
		free(path);
		if (fd <= 0) {
			print_error("Can't open file");
			goto failure;
		}
		if (close(fd)) {
			print_error("Can't close file");
			goto failure;
		}
	}

	/* Delete all files from the mount dir */
	for (i = 0; i < file_num; i++) {
		struct test_file *file = &test.files[i];
		char *path = concat_file_name(mount_dir, file->name);

		err = unlink(path);
		free(path);
		if (err < 0) {
			print_error("Can't unlink file");
			goto failure;
		}
	}

	err = delete_dir_tree(subdir1);
	if (err) {
		ksft_print_msg("Error deleting subdir1 %d", err);
		goto failure;
	}

	err = rmdir(subdir2);
	if (err) {
		print_error("Error deleting subdir2");
		goto failure;
	}

	close(cmd_fd);
	cmd_fd = -1;
	if (umount(mount_dir) != 0) {
		print_error("Can't unmout FS");
		goto failure;
	}

	return TEST_SUCCESS;

failure:
	close(cmd_fd);
	umount(mount_dir);
	return TEST_FAILURE;
}

static int dynamic_files_and_data_test(char *mount_dir)
{
	struct test_files_set test = get_test_files_set();
	const int file_num = test.files_count;
	const int missing_file_idx = 5;
	int cmd_fd = -1;
	char *backing_dir;
	int i;

	backing_dir = create_backing_dir(mount_dir);
	if (!backing_dir)
		goto failure;

	/* Mount FS and release the backing file. */
	if (mount_fs(mount_dir, backing_dir, 50) != 0)
		goto failure;
	free(backing_dir);

	cmd_fd = open_commands_file(mount_dir);
	if (cmd_fd < 0)
		goto failure;

	/* Check that test files don't exist in the filesystem. */
	for (i = 0; i < file_num; i++) {
		struct test_file *file = &test.files[i];
		char *filename = concat_file_name(mount_dir, file->name);

		if (access(filename, F_OK) != -1) {
			ksft_print_msg(
				"File %s somehow already exists in a clean FS.\n",
				filename);
			goto failure;
		}
		free(filename);
	}

	/* Write test data into the command file. */
	for (i = 0; i < file_num; i++) {
		struct test_file *file = &test.files[i];
		int res;

		build_mtree(file);
		res = emit_file(cmd_fd, NULL, file->name, &file->id,
				     file->size, NULL);
		if (res < 0) {
			ksft_print_msg("Error %s emiting file %s.\n",
				       strerror(-res), file->name);
			goto failure;
		}

		/* Skip writing data to one file so we can check */
		/* that it's missing later. */
		if (i == missing_file_idx)
			continue;

		res = emit_test_file_data(mount_dir, file);
		if (res) {
			ksft_print_msg("Error %s emiting data for %s.\n",
				       strerror(-res), file->name);
			goto failure;
		}
	}

	/* Validate contents of the FS */
	for (i = 0; i < file_num; i++) {
		struct test_file *file = &test.files[i];

		if (i == missing_file_idx) {
			/* No data has been written to this file. */
			/* Check for read error; */
			uint8_t buf;
			char *filename =
				concat_file_name(mount_dir, file->name);
			int res = read_test_file(&buf, 1, filename, 0);

			free(filename);
			if (res > 0) {
				ksft_print_msg(
					"Data present, even though never writtern.\n");
				goto failure;
			}
			if (res != -ETIME) {
				ksft_print_msg("Wrong error code: %d.\n", res);
				goto failure;
			}
		} else {
			if (validate_test_file_content(mount_dir, file) < 0)
				goto failure;
		}
	}

	close(cmd_fd);
	cmd_fd = -1;
	if (umount(mount_dir) != 0) {
		print_error("Can't unmout FS");
		goto failure;
	}

	return TEST_SUCCESS;

failure:
	close(cmd_fd);
	umount(mount_dir);
	return TEST_FAILURE;
}

static int concurrent_reads_and_writes_test(char *mount_dir)
{
	struct test_files_set test = get_test_files_set();
	const int file_num = test.files_count;
	/* Validate each file from that many child processes. */
	const int child_multiplier = 3;
	int cmd_fd = -1;
	char *backing_dir;
	int status;
	int i;
	pid_t producer_pid;
	pid_t *child_pids = alloca(child_multiplier * file_num * sizeof(pid_t));

	backing_dir = create_backing_dir(mount_dir);
	if (!backing_dir)
		goto failure;

	/* Mount FS and release the backing file. */
	if (mount_fs(mount_dir, backing_dir, 50) != 0)
		goto failure;
	free(backing_dir);

	cmd_fd = open_commands_file(mount_dir);
	if (cmd_fd < 0)
		goto failure;

	/* Tell FS about the files, without actually providing the data. */
	for (i = 0; i < file_num; i++) {
		struct test_file *file = &test.files[i];
		int res;

		res = emit_file(cmd_fd, NULL, file->name, &file->id,
				     file->size, NULL);
		if (res)
			goto failure;
	}

	/* Start child processes acessing data in the files */
	for (i = 0; i < file_num * child_multiplier; i++) {
		struct test_file *file = &test.files[i / child_multiplier];
		pid_t child_pid = flush_and_fork();

		if (child_pid == 0) {
			/* This is a child process, do the data validation. */
			int ret = validate_test_file_content_with_seed(
				mount_dir, file, i);
			if (ret >= 0) {
				/* Zero exit status if data is valid. */
				exit(0);
			}

			/* Positive status if validation error found. */
			exit(-ret);
		} else if (child_pid > 0) {
			child_pids[i] = child_pid;
		} else {
			print_error("Fork error");
			goto failure;
		}
	}

	producer_pid = flush_and_fork();
	if (producer_pid == 0) {
		int ret;
		/*
		 * This is a child that should provide data to
		 * pending reads.
		 */

		ret = data_producer(mount_dir, &test);
		exit(-ret);
	} else {
		status = wait_for_process(producer_pid);
		if (status != 0) {
			ksft_print_msg("Data produces failed. %d(%s) ", status,
				       strerror(status));
			goto failure;
		}
	}

	/* Check that all children has finished with 0 exit status */
	for (i = 0; i < file_num * child_multiplier; i++) {
		struct test_file *file = &test.files[i / child_multiplier];

		status = wait_for_process(child_pids[i]);
		if (status != 0) {
			ksft_print_msg(
				"Validation for the file %s failed with code %d (%s)\n",
				file->name, status, strerror(status));
			goto failure;
		}
	}

	/* Check that there are no pending reads left */
	{
		struct incfs_pending_read_info prs[1] = {};
		int timeout = 0;
		int read_count = wait_for_pending_reads(cmd_fd, timeout, prs,
							ARRAY_SIZE(prs));

		if (read_count) {
			ksft_print_msg(
				"Pending reads pending when all data written\n");
			goto failure;
		}
	}

	close(cmd_fd);
	cmd_fd = -1;
	if (umount(mount_dir) != 0) {
		print_error("Can't unmout FS");
		goto failure;
	}

	return TEST_SUCCESS;

failure:
	close(cmd_fd);
	umount(mount_dir);
	return TEST_FAILURE;
}

static int work_after_remount_test(char *mount_dir)
{
	struct test_files_set test = get_test_files_set();
	const int file_num = test.files_count;
	const int file_num_stage1 = file_num / 2;
	const int file_num_stage2 = file_num;
	char *backing_dir = NULL;
	int i = 0;
	int cmd_fd = -1;

	backing_dir = create_backing_dir(mount_dir);
	if (!backing_dir)
		goto failure;

	/* Mount FS and release the backing file. */
	if (mount_fs(mount_dir, backing_dir, 50) != 0)
		goto failure;

	cmd_fd = open_commands_file(mount_dir);
	if (cmd_fd < 0)
		goto failure;

	/* Write first half of the data into the command file. (stage 1) */
	for (i = 0; i < file_num_stage1; i++) {
		struct test_file *file = &test.files[i];

		build_mtree(file);
		if (emit_file(cmd_fd, NULL, file->name, &file->id,
				     file->size, NULL))
			goto failure;

		if (emit_test_file_data(mount_dir, file))
			goto failure;
	}

	/* Unmount and mount again, to see that data is persistent. */
	close(cmd_fd);
	cmd_fd = -1;
	if (umount(mount_dir) != 0) {
		print_error("Can't unmout FS");
		goto failure;
	}

	if (mount_fs(mount_dir, backing_dir, 50) != 0)
		goto failure;

	cmd_fd = open_commands_file(mount_dir);
	if (cmd_fd < 0)
		goto failure;

	/* Write the second half of the data into the command file. (stage 2) */
	for (; i < file_num_stage2; i++) {
		struct test_file *file = &test.files[i];
		int res = emit_file(cmd_fd, NULL, file->name, &file->id,
				     file->size, NULL);

		if (res)
			goto failure;

		if (emit_test_file_data(mount_dir, file))
			goto failure;
	}

	/* Validate contents of the FS */
	for (i = 0; i < file_num_stage2; i++) {
		struct test_file *file = &test.files[i];

		if (validate_test_file_content(mount_dir, file) < 0)
			goto failure;
	}

	/* Delete all files */
	for (i = 0; i < file_num; i++) {
		struct test_file *file = &test.files[i];
		char *filename = concat_file_name(mount_dir, file->name);
		char *filename_in_index = get_index_filename(mount_dir,
							file->id);

		if (access(filename, F_OK) != 0) {
			ksft_print_msg("File %s is not visible.\n", filename);
			goto failure;
		}

		if (access(filename_in_index, F_OK) != 0) {
			ksft_print_msg("File %s is not visible.\n",
				filename_in_index);
			goto failure;
		}

		unlink(filename);

		if (access(filename, F_OK) != -1) {
			ksft_print_msg("File %s is still present.\n", filename);
			goto failure;
		}

		if (access(filename_in_index, F_OK) != 0) {
			ksft_print_msg("File %s is still present.\n",
				filename_in_index);
			goto failure;
		}
		free(filename);
		free(filename_in_index);
	}

	/* Unmount and mount again, to see that deleted files stay deleted. */
	close(cmd_fd);
	cmd_fd = -1;
	if (umount(mount_dir) != 0) {
		print_error("Can't unmout FS");
		goto failure;
	}

	if (mount_fs(mount_dir, backing_dir, 50) != 0)
		goto failure;

	cmd_fd = open_commands_file(mount_dir);
	if (cmd_fd < 0)
		goto failure;

	/* Validate all deleted files are still deleted. */
	for (i = 0; i < file_num; i++) {
		struct test_file *file = &test.files[i];
		char *filename = concat_file_name(mount_dir, file->name);

		if (access(filename, F_OK) != -1) {
			ksft_print_msg("File %s is still visible.\n", filename);
			goto failure;
		}
		free(filename);
	}

	/* Final unmount */
	close(cmd_fd);
	free(backing_dir);
	cmd_fd = -1;
	if (umount(mount_dir) != 0) {
		print_error("Can't unmout FS");
		goto failure;
	}

	return TEST_SUCCESS;

failure:
	close(cmd_fd);
	free(backing_dir);
	umount(mount_dir);
	return TEST_FAILURE;
}

static int attribute_test(char *mount_dir)
{
	char file_attr[] = "metadata123123";
	char attr_buf[INCFS_MAX_FILE_ATTR_SIZE] = {};
	int cmd_fd = -1;
	incfs_uuid_t file_id;
	int attr_res = 0;
	char *backing_dir;


	backing_dir = create_backing_dir(mount_dir);
	if (!backing_dir)
		goto failure;

	/* Mount FS and release the backing file. */
	if (mount_fs(mount_dir, backing_dir, 50) != 0)
		goto failure;


	cmd_fd = open_commands_file(mount_dir);
	if (cmd_fd < 0)
		goto failure;

	if (emit_file(cmd_fd, NULL, "file", &file_id, 12, file_attr))
		goto failure;

	/* Test attribute values */
	attr_res = get_file_attr(mount_dir, file_id, attr_buf,
		ARRAY_SIZE(attr_buf));
	if (attr_res != strlen(file_attr)) {
		ksft_print_msg("Get file attr error: %d\n", attr_res);
		goto failure;
	}
	if (strcmp(attr_buf, file_attr) != 0) {
		ksft_print_msg("Incorrect file attr value: '%s'", attr_buf);
		goto failure;
	}

	/* Unmount and mount again, to see that attributes are persistent. */
	close(cmd_fd);
	cmd_fd = -1;
	if (umount(mount_dir) != 0) {
		print_error("Can't unmout FS");
		goto failure;
	}

	if (mount_fs(mount_dir, backing_dir, 50) != 0)
		goto failure;

	cmd_fd = open_commands_file(mount_dir);
	if (cmd_fd < 0)
		goto failure;

	/* Test attribute values again after remount*/
	attr_res = get_file_attr(mount_dir, file_id, attr_buf,
		ARRAY_SIZE(attr_buf));
	if (attr_res != strlen(file_attr)) {
		ksft_print_msg("Get dir attr error: %d\n", attr_res);
		goto failure;
	}
	if (strcmp(attr_buf, file_attr) != 0) {
		ksft_print_msg("Incorrect file attr value: '%s'", attr_buf);
		goto failure;
	}

	/* Final unmount */
	close(cmd_fd);
	free(backing_dir);
	cmd_fd = -1;
	if (umount(mount_dir) != 0) {
		print_error("Can't unmout FS");
		goto failure;
	}

	return TEST_SUCCESS;

failure:
	close(cmd_fd);
	free(backing_dir);
	umount(mount_dir);
	return TEST_FAILURE;
}

static int child_procs_waiting_for_data_test(char *mount_dir)
{
	struct test_files_set test = get_test_files_set();
	const int file_num = test.files_count;
	int cmd_fd = -1;
	int i;
	pid_t *child_pids = alloca(file_num * sizeof(pid_t));
	char *backing_dir;

	backing_dir = create_backing_dir(mount_dir);
	if (!backing_dir)
		goto failure;

	/* Mount FS and release the backing file.  (10s wait time) */
	if (mount_fs(mount_dir, backing_dir, 10000) != 0)
		goto failure;


	cmd_fd = open_commands_file(mount_dir);
	if (cmd_fd < 0)
		goto failure;

	/* Tell FS about the files, without actually providing the data. */
	for (i = 0; i < file_num; i++) {
		struct test_file *file = &test.files[i];

		emit_file(cmd_fd, NULL, file->name, &file->id,
				     file->size, NULL);
	}

	/* Start child processes acessing data in the files */
	for (i = 0; i < file_num; i++) {
		struct test_file *file = &test.files[i];
		pid_t child_pid = flush_and_fork();

		if (child_pid == 0) {
			/* This is a child process, do the data validation. */
			int ret = validate_test_file_content(mount_dir, file);

			if (ret >= 0) {
				/* Zero exit status if data is valid. */
				exit(0);
			}

			/* Positive status if validation error found. */
			exit(-ret);
		} else if (child_pid > 0) {
			child_pids[i] = child_pid;
		} else {
			print_error("Fork error");
			goto failure;
		}
	}

	/* Write test data into the command file. */
	for (i = 0; i < file_num; i++) {
		struct test_file *file = &test.files[i];

		if (emit_test_file_data(mount_dir, file))
			goto failure;
	}

	/* Check that all children has finished with 0 exit status */
	for (i = 0; i < file_num; i++) {
		struct test_file *file = &test.files[i];
		int status = wait_for_process(child_pids[i]);

		if (status != 0) {
			ksft_print_msg(
				"Validation for the file %s failed with code %d (%s)\n",
				file->name, status, strerror(status));
			goto failure;
		}
	}

	close(cmd_fd);
	free(backing_dir);
	cmd_fd = -1;
	if (umount(mount_dir) != 0) {
		print_error("Can't unmout FS");
		goto failure;
	}

	return TEST_SUCCESS;

failure:
	close(cmd_fd);
	free(backing_dir);
	umount(mount_dir);
	return TEST_FAILURE;
}

static int multiple_providers_test(char *mount_dir)
{
	struct test_files_set test = get_test_files_set();
	const int file_num = test.files_count;
	const int producer_count = 5;
	int cmd_fd = -1;
	int status;
	int i;
	pid_t *producer_pids = alloca(producer_count * sizeof(pid_t));
	char *backing_dir;

	backing_dir = create_backing_dir(mount_dir);
	if (!backing_dir)
		goto failure;

	/* Mount FS and release the backing file.  (10s wait time) */
	if (mount_fs(mount_dir, backing_dir, 10000) != 0)
		goto failure;

	cmd_fd = open_commands_file(mount_dir);
	if (cmd_fd < 0)
		goto failure;

	/* Tell FS about the files, without actually providing the data. */
	for (i = 0; i < file_num; i++) {
		struct test_file *file = &test.files[i];

		if (emit_file(cmd_fd, NULL, file->name, &file->id,
				     file->size, NULL) < 0)
			goto failure;
	}

	/* Start producer processes */
	for (i = 0; i < producer_count; i++) {
		pid_t producer_pid = flush_and_fork();

		if (producer_pid == 0) {
			int ret;
			/*
			 * This is a child that should provide data to
			 * pending reads.
			 */

			ret = data_producer(mount_dir, &test);
			exit(-ret);
		} else if (producer_pid > 0) {
			producer_pids[i] = producer_pid;
		} else {
			print_error("Fork error");
			goto failure;
		}
	}

	/* Validate FS content */
	for (i = 0; i < file_num; i++) {
		struct test_file *file = &test.files[i];
		char *filename = concat_file_name(mount_dir, file->name);
		loff_t read_result = read_whole_file(filename);

		free(filename);
		if (read_result != file->size) {
			ksft_print_msg(
				"Error validating file %s. Result: %ld\n",
				file->name, read_result);
			goto failure;
		}
	}

	/* Check that all producers has finished with 0 exit status */
	for (i = 0; i < producer_count; i++) {
		status = wait_for_process(producer_pids[i]);
		if (status != 0) {
			ksft_print_msg("Producer %d failed with code (%s)\n", i,
				       strerror(status));
			goto failure;
		}
	}

	close(cmd_fd);
	free(backing_dir);
	cmd_fd = -1;
	if (umount(mount_dir) != 0) {
		print_error("Can't unmout FS");
		goto failure;
	}

	return TEST_SUCCESS;

failure:
	close(cmd_fd);
	free(backing_dir);
	umount(mount_dir);
	return TEST_FAILURE;
}

static int hash_tree_test(char *mount_dir)
{
	char *backing_dir;
	struct test_files_set test = get_test_files_set();
	const int file_num = test.files_count;
	const int corrupted_file_idx = 5;
	int i = 0;
	int cmd_fd = -1;

	backing_dir = create_backing_dir(mount_dir);
	if (!backing_dir)
		goto failure;

	/* Mount FS and release the backing file. */
	if (mount_fs(mount_dir, backing_dir, 50) != 0)
		goto failure;

	cmd_fd = open_commands_file(mount_dir);
	if (cmd_fd < 0)
		goto failure;

	/* Write hashes and data. */
	for (i = 0; i < file_num; i++) {
		struct test_file *file = &test.files[i];
		int res;

		build_mtree(file);
		res = crypto_emit_file(cmd_fd, NULL, file->name, &file->id,
				       file->size, file->root_hash,
				       file->sig.add_data);

		if (i == corrupted_file_idx) {
			/* Corrupt third blocks hash */
			file->mtree[0].data[2 * SHA256_DIGEST_SIZE] ^= 0xff;
		}
		if (emit_test_file_data(mount_dir, file))
			goto failure;

		res = load_hash_tree(mount_dir, file);
		if (res) {
			ksft_print_msg("Can't load hashes for %s. error: %s\n",
				file->name, strerror(-res));
			goto failure;
		}
	}

	/* Validate data */
	for (i = 0; i < file_num; i++) {
		struct test_file *file = &test.files[i];

		if (i == corrupted_file_idx) {
			uint8_t data[INCFS_DATA_FILE_BLOCK_SIZE];
			char *filename =
				concat_file_name(mount_dir, file->name);
			int res;

			res = read_test_file(data, INCFS_DATA_FILE_BLOCK_SIZE,
					     filename, 2);
			free(filename);
			if (res != -EBADMSG) {
				ksft_print_msg("Hash violation missed1. %d\n",
					       res);
				goto failure;
			}
		} else if (validate_test_file_content(mount_dir, file) < 0)
			goto failure;
	}

	/* Unmount and mount again, to that hashes are persistent. */
	close(cmd_fd);
	cmd_fd = -1;
	if (umount(mount_dir) != 0) {
		print_error("Can't unmout FS");
		goto failure;
	}
	if (mount_fs(mount_dir, backing_dir, 50) != 0)
		goto failure;

	cmd_fd = open_commands_file(mount_dir);
	if (cmd_fd < 0)
		goto failure;

	/* Validate data again */
	for (i = 0; i < file_num; i++) {
		struct test_file *file = &test.files[i];

		if (i == corrupted_file_idx) {
			uint8_t data[INCFS_DATA_FILE_BLOCK_SIZE];
			char *filename =
				concat_file_name(mount_dir, file->name);
			int res;

			res = read_test_file(data, INCFS_DATA_FILE_BLOCK_SIZE,
					     filename, 2);
			free(filename);
			if (res != -EBADMSG) {
				ksft_print_msg("Hash violation missed2. %d\n",
					       res);
				goto failure;
			}
		} else if (validate_test_file_content(mount_dir, file) < 0)
			goto failure;
	}

	/* Final unmount */
	close(cmd_fd);
	cmd_fd = -1;
	if (umount(mount_dir) != 0) {
		print_error("Can't unmout FS");
		goto failure;
	}
	return TEST_SUCCESS;

failure:
	close(cmd_fd);
	free(backing_dir);
	umount(mount_dir);
	return TEST_FAILURE;
}

<<<<<<< HEAD
enum expected_log { FULL_LOG, NO_LOG, PARTIAL_LOG };

static int validate_logs(char *mount_dir, int log_fd, struct test_file *file,
			 enum expected_log expected_log)
=======
static int validate_logs(char *mount_dir, int log_fd, struct test_file *file,
			 bool no_rlog)
>>>>>>> 2d2af525
{
	uint8_t data[INCFS_DATA_FILE_BLOCK_SIZE];
	struct incfs_pending_read_info prs[2048] = {};
	int prs_size = ARRAY_SIZE(prs);
	int block_cnt = 1 + (file->size - 1) / INCFS_DATA_FILE_BLOCK_SIZE;
	int expected_read_block_cnt;
	int res;
	int read_count;
	int i, j;
	char *filename = concat_file_name(mount_dir, file->name);
	int fd;

	fd = open(filename, O_RDONLY | O_CLOEXEC);
	free(filename);
	if (fd <= 0)
		return TEST_FAILURE;

	if (block_cnt > prs_size)
		block_cnt = prs_size;
	expected_read_block_cnt = block_cnt;

	for (i = 0; i < block_cnt; i++) {
		res = pread(fd, data, sizeof(data),
			    INCFS_DATA_FILE_BLOCK_SIZE * i);

		/* Make some read logs of type SAME_FILE_NEXT_BLOCK */
		if (i % 10 == 0)
			usleep(20000);

		/* Skip some blocks to make logs of type SAME_FILE */
		if (i % 10 == 5) {
			++i;
			--expected_read_block_cnt;
		}

		if (res <= 0)
			goto failure;
	}

<<<<<<< HEAD
	read_count = wait_for_pending_reads(
		log_fd, expected_log == NO_LOG ? 10 : 0, prs, prs_size);
	if (expected_log == NO_LOG) {
=======
	read_count =
		wait_for_pending_reads(log_fd, no_rlog ? 10 : 0, prs, prs_size);
	if (no_rlog) {
>>>>>>> 2d2af525
		if (read_count == 0)
			goto success;
		if (read_count < 0)
			ksft_print_msg("Error reading logged reads %s.\n",
				       strerror(-read_count));
		else
			ksft_print_msg("Somehow read empty logs.\n");
		goto failure;
	}

	if (read_count < 0) {
		ksft_print_msg("Error reading logged reads %s.\n",
			       strerror(-read_count));
		goto failure;
	}

	i = 0;
	if (expected_log == PARTIAL_LOG) {
		if (read_count == 0) {
			ksft_print_msg("No logs %s.\n", file->name);
			goto failure;
		}

		for (i = 0, j = 0; j < expected_read_block_cnt - read_count;
		     i++, j++)
			if (i % 10 == 5)
				++i;

	} else if (read_count != expected_read_block_cnt) {
		ksft_print_msg("Bad log read count %s %d %d.\n", file->name,
			       read_count, expected_read_block_cnt);
		goto failure;
	}

	for (j = 0; j < read_count; i++, j++) {
		struct incfs_pending_read_info *read = &prs[j];

		if (!same_id(&read->file_id, &file->id)) {
			ksft_print_msg("Bad log read ino %s\n", file->name);
			goto failure;
		}

		if (read->block_index != i) {
			ksft_print_msg("Bad log read ino %s %d %d.\n",
				       file->name, read->block_index, i);
			goto failure;
		}

		if (j != 0) {
			unsigned long psn = prs[j - 1].serial_number;

			if (read->serial_number != psn + 1) {
				ksft_print_msg("Bad log read sn %s %d %d.\n",
					       file->name, read->serial_number,
					       psn);
				goto failure;
			}
		}

		if (read->timestamp_us == 0) {
			ksft_print_msg("Bad log read timestamp %s.\n",
				       file->name);
			goto failure;
		}

		if (i % 10 == 5)
			++i;
	}

success:
	close(fd);
	return TEST_SUCCESS;

failure:
	close(fd);
	return TEST_FAILURE;
}

static int read_log_test(char *mount_dir)
{
	struct test_files_set test = get_test_files_set();
	const int file_num = test.files_count;
	int i = 0;
	int cmd_fd = -1, log_fd = -1, drop_caches = -1;
	char *backing_dir;

	backing_dir = create_backing_dir(mount_dir);
	if (!backing_dir)
		goto failure;

	if (mount_fs_opt(mount_dir, backing_dir, "readahead=0", false) != 0)
		goto failure;

	cmd_fd = open_commands_file(mount_dir);
	if (cmd_fd < 0)
		goto failure;

	log_fd = open_log_file(mount_dir);
	if (log_fd < 0)
		ksft_print_msg("Can't open log file.\n");

	/* Write data. */
	for (i = 0; i < file_num; i++) {
		struct test_file *file = &test.files[i];

		if (emit_file(cmd_fd, NULL, file->name, &file->id,
				     file->size, NULL))
			goto failure;

		if (emit_test_file_data(mount_dir, file))
			goto failure;
	}

	/* Validate data */
	for (i = 0; i < file_num; i++) {
		struct test_file *file = &test.files[i];

<<<<<<< HEAD
		if (validate_logs(mount_dir, log_fd, file, FULL_LOG))
=======
		if (validate_logs(mount_dir, log_fd, file, false))
>>>>>>> 2d2af525
			goto failure;
	}

	/* Unmount and mount again, to see that logs work after remount. */
	close(cmd_fd);
	close(log_fd);
	cmd_fd = -1;
	if (umount(mount_dir) != 0) {
		print_error("Can't unmout FS");
		goto failure;
	}

	if (mount_fs_opt(mount_dir, backing_dir, "readahead=0", false) != 0)
		goto failure;

	cmd_fd = open_commands_file(mount_dir);
	if (cmd_fd < 0)
		goto failure;

	log_fd = open_log_file(mount_dir);
	if (log_fd < 0)
		ksft_print_msg("Can't open log file.\n");

	/* Validate data again */
	for (i = 0; i < file_num; i++) {
		struct test_file *file = &test.files[i];

<<<<<<< HEAD
		if (validate_logs(mount_dir, log_fd, file, FULL_LOG))
=======
		if (validate_logs(mount_dir, log_fd, file, false))
>>>>>>> 2d2af525
			goto failure;
	}

	/*
	 * Unmount and mount again with no read log to make sure poll
	 * doesn't crash
	 */
	close(cmd_fd);
	close(log_fd);
<<<<<<< HEAD
=======
	if (umount(mount_dir) != 0) {
		print_error("Can't unmout FS");
		goto failure;
	}

	if (mount_fs_opt(mount_dir, backing_dir, "readahead=0,rlog_pages=0",
			 false) != 0)
		goto failure;

	log_fd = open_log_file(mount_dir);
	if (log_fd < 0)
		ksft_print_msg("Can't open log file.\n");

	/* Validate data again - note should fail this time */
	for (i = 0; i < file_num; i++) {
		struct test_file *file = &test.files[i];

		if (validate_logs(mount_dir, log_fd, file, true))
			goto failure;
	}

	/*
	 * Remount and check that logs start working again
	 */
	drop_caches = open("/proc/sys/vm/drop_caches", O_WRONLY);
	if (drop_caches == -1)
		goto failure;
	i = write(drop_caches, "3", 1);
	close(drop_caches);
	if (i != 1)
		goto failure;

	if (mount_fs_opt(mount_dir, backing_dir, "readahead=0,rlog_pages=4",
			 true) != 0)
		goto failure;

	/* Validate data again */
	for (i = 0; i < file_num; i++) {
		struct test_file *file = &test.files[i];

		if (validate_logs(mount_dir, log_fd, file, false))
			goto failure;
	}

	/* Final unmount */
	close(log_fd);
	free(backing_dir);
>>>>>>> 2d2af525
	if (umount(mount_dir) != 0) {
		print_error("Can't unmout FS");
		goto failure;
	}

	if (mount_fs_opt(mount_dir, backing_dir, "readahead=0,rlog_pages=0",
			 false) != 0)
		goto failure;

	log_fd = open_log_file(mount_dir);
	if (log_fd < 0)
		ksft_print_msg("Can't open log file.\n");

<<<<<<< HEAD
	/* Validate data again - note should fail this time */
	for (i = 0; i < file_num; i++) {
		struct test_file *file = &test.files[i];

		if (validate_logs(mount_dir, log_fd, file, NO_LOG))
			goto failure;
	}

	/*
	 * Remount and check that logs start working again
	 */
	drop_caches = open("/proc/sys/vm/drop_caches", O_WRONLY | O_CLOEXEC);
	if (drop_caches == -1)
		goto failure;
	i = write(drop_caches, "3", 1);
	close(drop_caches);
	if (i != 1)
		goto failure;

	if (mount_fs_opt(mount_dir, backing_dir, "readahead=0,rlog_pages=1",
			 true) != 0)
		goto failure;

	/* Validate data again */
	for (i = 0; i < file_num; i++) {
		struct test_file *file = &test.files[i];

		if (validate_logs(mount_dir, log_fd, file, PARTIAL_LOG))
			goto failure;
	}

	/*
	 * Remount and check that logs start working again
	 */
	drop_caches = open("/proc/sys/vm/drop_caches", O_WRONLY | O_CLOEXEC);
	if (drop_caches == -1)
		goto failure;
	i = write(drop_caches, "3", 1);
	close(drop_caches);
	if (i != 1)
		goto failure;

	if (mount_fs_opt(mount_dir, backing_dir, "readahead=0,rlog_pages=4",
			 true) != 0)
		goto failure;

	/* Validate data again */
	for (i = 0; i < file_num; i++) {
		struct test_file *file = &test.files[i];

		if (validate_logs(mount_dir, log_fd, file, FULL_LOG))
			goto failure;
	}

	/* Final unmount */
	close(log_fd);
	free(backing_dir);
	if (umount(mount_dir) != 0) {
		print_error("Can't unmout FS");
		goto failure;
	}

	return TEST_SUCCESS;

failure:
	close(cmd_fd);
	close(log_fd);
	free(backing_dir);
	umount(mount_dir);
	return TEST_FAILURE;
}

=======
>>>>>>> 2d2af525
static int emit_partial_test_file_data(char *mount_dir, struct test_file *file)
{
	int i, j;
	int block_cnt = 1 + (file->size - 1) / INCFS_DATA_FILE_BLOCK_SIZE;
	int *block_indexes = NULL;
	int result = 0;
	int blocks_written = 0;

	if (file->size == 0)
		return 0;

	/* Emit 2 blocks, skip 2 blocks etc*/
	block_indexes = calloc(block_cnt, sizeof(*block_indexes));
	for (i = 0, j = 0; i < block_cnt; ++i)
		if ((i & 2) == 0) {
			block_indexes[j] = i;
			++j;
		}

	for (i = 0; i < j; i += blocks_written) {
		blocks_written = emit_test_blocks(mount_dir, file,
						  block_indexes + i, j - i);
		if (blocks_written < 0) {
			result = blocks_written;
			goto out;
		}
		if (blocks_written == 0) {
			result = -EIO;
			goto out;
		}
	}
out:
	free(block_indexes);
	return result;
}

static int validate_ranges(const char *mount_dir, struct test_file *file)
{
	int block_cnt = 1 + (file->size - 1) / INCFS_DATA_FILE_BLOCK_SIZE;
	char *filename = concat_file_name(mount_dir, file->name);
	int fd;
	struct incfs_filled_range ranges[128];
	struct incfs_get_filled_blocks_args fba = {
		.range_buffer = ptr_to_u64(ranges),
		.range_buffer_size = sizeof(ranges),
	};
	int error = TEST_SUCCESS;
	int i;
	int range_cnt;
	int cmd_fd = -1;
	struct incfs_permit_fill permit_fill;

<<<<<<< HEAD
	fd = open(filename, O_RDONLY | O_CLOEXEC);
=======
	fd = open(filename, O_RDONLY);
>>>>>>> 2d2af525
	free(filename);
	if (fd <= 0)
		return TEST_FAILURE;

	error = ioctl(fd, INCFS_IOC_GET_FILLED_BLOCKS, &fba);
	if (error != -1 || errno != EPERM) {
		ksft_print_msg("INCFS_IOC_GET_FILLED_BLOCKS not blocked\n");
		error = -EPERM;
		goto out;
	}

	cmd_fd = open_commands_file(mount_dir);
	permit_fill.file_descriptor = fd;
	if (ioctl(cmd_fd, INCFS_IOC_PERMIT_FILL, &permit_fill)) {
		print_error("INCFS_IOC_PERMIT_FILL failed");
		return -EPERM;
		goto out;
	}

	error = ioctl(fd, INCFS_IOC_GET_FILLED_BLOCKS, &fba);
	if (error && errno != ERANGE)
		goto out;

	if (error && errno == ERANGE && block_cnt < 509)
		goto out;

	if (!error && block_cnt >= 509) {
		error = -ERANGE;
		goto out;
	}

	if (fba.total_blocks_out != block_cnt) {
		error = -EINVAL;
		goto out;
	}

	if (fba.data_blocks_out != block_cnt) {
		error = -EINVAL;
		goto out;
	}

	range_cnt = (block_cnt + 3) / 4;
	if (range_cnt > 128)
		range_cnt = 128;
	if (range_cnt != fba.range_buffer_size_out / sizeof(*ranges)) {
		error = -ERANGE;
		goto out;
	}

	error = TEST_SUCCESS;
	for (i = 0; i < fba.range_buffer_size_out / sizeof(*ranges) - 1; ++i)
		if (ranges[i].begin != i * 4 || ranges[i].end != i * 4 + 2) {
			error = -EINVAL;
			goto out;
		}

	if (ranges[i].begin != i * 4 ||
	    (ranges[i].end != i * 4 + 1 && ranges[i].end != i * 4 + 2)) {
		error = -EINVAL;
		goto out;
	}

	for (i = 0; i < 64; ++i) {
		fba.start_index = i * 2;
		fba.end_index = i * 2 + 2;
		error = ioctl(fd, INCFS_IOC_GET_FILLED_BLOCKS, &fba);
		if (error)
			goto out;

		if (fba.total_blocks_out != block_cnt) {
			error = -EINVAL;
			goto out;
		}

		if (fba.start_index >= block_cnt) {
			if (fba.index_out != fba.start_index) {
<<<<<<< HEAD
=======
				printf("Paul: %d, %d\n", (int)fba.index_out,
				       (int)fba.start_index);
>>>>>>> 2d2af525
				error = -EINVAL;
				goto out;
			}

			break;
		}

		if (i % 2) {
			if (fba.range_buffer_size_out != 0) {
				error = -EINVAL;
				goto out;
			}
		} else {
			if (fba.range_buffer_size_out != sizeof(*ranges)) {
				error = -EINVAL;
				goto out;
			}

			if (ranges[0].begin != i * 2) {
				error = -EINVAL;
				goto out;
			}

			if (ranges[0].end != i * 2 + 1 &&
			    ranges[0].end != i * 2 + 2) {
				error = -EINVAL;
				goto out;
			}
		}
	}

out:
	close(fd);
	close(cmd_fd);
	return error;
}

static int get_blocks_test(char *mount_dir)
{
	char *backing_dir;
	int cmd_fd = -1;
	int i;
	struct test_files_set test = get_test_files_set();
	const int file_num = test.files_count;

	backing_dir = create_backing_dir(mount_dir);
	if (!backing_dir)
		goto failure;

	if (mount_fs_opt(mount_dir, backing_dir, "readahead=0", false) != 0)
		goto failure;

	cmd_fd = open_commands_file(mount_dir);
	if (cmd_fd < 0)
		goto failure;

	/* Write data. */
	for (i = 0; i < file_num; i++) {
		struct test_file *file = &test.files[i];

		if (emit_file(cmd_fd, NULL, file->name, &file->id, file->size,
			      NULL))
			goto failure;

		if (emit_partial_test_file_data(mount_dir, file))
			goto failure;
	}

	for (i = 0; i < file_num; i++) {
		struct test_file *file = &test.files[i];

		if (validate_ranges(mount_dir, file))
			goto failure;

		/*
		 * The smallest files are filled completely, so this checks that
		 * the fast get_filled_blocks path is not causing issues
		 */
		if (validate_ranges(mount_dir, file))
			goto failure;
	}

	close(cmd_fd);
	umount(mount_dir);
	free(backing_dir);
	return TEST_SUCCESS;

failure:
	close(cmd_fd);
	umount(mount_dir);
	free(backing_dir);
	return TEST_FAILURE;
}

static int emit_partial_test_file_hash(char *mount_dir, struct test_file *file)
{
	int err;
	int fd;
	struct incfs_fill_blocks fill_blocks = {
		.count = 1,
	};
	struct incfs_fill_block *fill_block_array =
		calloc(fill_blocks.count, sizeof(struct incfs_fill_block));
	uint8_t data[INCFS_DATA_FILE_BLOCK_SIZE];

	if (file->size <= 4096 / 32 * 4096)
		return 0;

	if (fill_blocks.count == 0)
		return 0;

	if (!fill_block_array)
		return -ENOMEM;
	fill_blocks.fill_blocks = ptr_to_u64(fill_block_array);

	rnd_buf(data, sizeof(data), 0);

	fill_block_array[0] =
		(struct incfs_fill_block){ .block_index = 1,
					   .data_len =
						   INCFS_DATA_FILE_BLOCK_SIZE,
					   .data = ptr_to_u64(data),
					   .flags = INCFS_BLOCK_FLAGS_HASH };

	fd = open_file_by_id(mount_dir, file->id, true);
	if (fd < 0) {
		err = errno;
		goto failure;
	}

	err = ioctl(fd, INCFS_IOC_FILL_BLOCKS, &fill_blocks);
	close(fd);
	if (err < fill_blocks.count)
		err = errno;
	else
		err = 0;

failure:
	free(fill_block_array);
	return err;
}

static int validate_hash_ranges(const char *mount_dir, struct test_file *file)
{
	int block_cnt = 1 + (file->size - 1) / INCFS_DATA_FILE_BLOCK_SIZE;
	char *filename = concat_file_name(mount_dir, file->name);
	int fd;
	struct incfs_filled_range ranges[128];
	struct incfs_get_filled_blocks_args fba = {
		.range_buffer = ptr_to_u64(ranges),
		.range_buffer_size = sizeof(ranges),
	};
	int error = TEST_SUCCESS;
	int file_blocks = (file->size + INCFS_DATA_FILE_BLOCK_SIZE - 1) /
			  INCFS_DATA_FILE_BLOCK_SIZE;
	int cmd_fd = -1;
	struct incfs_permit_fill permit_fill;

	if (file->size <= 4096 / 32 * 4096)
		return 0;

<<<<<<< HEAD
	fd = open(filename, O_RDONLY | O_CLOEXEC);
=======
	fd = open(filename, O_RDONLY);
>>>>>>> 2d2af525
	free(filename);
	if (fd <= 0)
		return TEST_FAILURE;

	error = ioctl(fd, INCFS_IOC_GET_FILLED_BLOCKS, &fba);
	if (error != -1 || errno != EPERM) {
		ksft_print_msg("INCFS_IOC_GET_FILLED_BLOCKS not blocked\n");
		error = -EPERM;
		goto out;
	}

	cmd_fd = open_commands_file(mount_dir);
	permit_fill.file_descriptor = fd;
	if (ioctl(cmd_fd, INCFS_IOC_PERMIT_FILL, &permit_fill)) {
		print_error("INCFS_IOC_PERMIT_FILL failed");
		return -EPERM;
		goto out;
	}

	error = ioctl(fd, INCFS_IOC_GET_FILLED_BLOCKS, &fba);
	if (error)
		goto out;

	if (fba.total_blocks_out <= block_cnt) {
		error = -EINVAL;
		goto out;
	}

	if (fba.data_blocks_out != block_cnt) {
		error = -EINVAL;
		goto out;
	}

	if (fba.range_buffer_size_out != sizeof(struct incfs_filled_range)) {
		error = -EINVAL;
		goto out;
	}

	if (ranges[0].begin != file_blocks + 1 ||
	    ranges[0].end != file_blocks + 2) {
		error = -EINVAL;
		goto out;
	}

out:
	close(cmd_fd);
	close(fd);
	return error;
}

static int get_hash_blocks_test(char *mount_dir)
{
	char *backing_dir;
	int cmd_fd = -1;
	int i;
	struct test_files_set test = get_test_files_set();
	const int file_num = test.files_count;

	backing_dir = create_backing_dir(mount_dir);
	if (!backing_dir)
		goto failure;

	if (mount_fs_opt(mount_dir, backing_dir, "readahead=0", false) != 0)
		goto failure;

	cmd_fd = open_commands_file(mount_dir);
	if (cmd_fd < 0)
		goto failure;

	for (i = 0; i < file_num; i++) {
		struct test_file *file = &test.files[i];

		if (crypto_emit_file(cmd_fd, NULL, file->name, &file->id,
				     file->size, file->root_hash,
				     file->sig.add_data))
			goto failure;

		if (emit_partial_test_file_hash(mount_dir, file))
			goto failure;
	}

	for (i = 0; i < file_num; i++) {
		struct test_file *file = &test.files[i];

		if (validate_hash_ranges(mount_dir, file))
			goto failure;
	}

	close(cmd_fd);
	umount(mount_dir);
	free(backing_dir);
	return TEST_SUCCESS;

failure:
	close(cmd_fd);
	umount(mount_dir);
	free(backing_dir);
	return TEST_FAILURE;
}

<<<<<<< HEAD
static int large_file(char *mount_dir)
{
	char *backing_dir;
	int cmd_fd = -1;
	int i;
	int result = TEST_FAILURE;
	uint8_t data[INCFS_DATA_FILE_BLOCK_SIZE] = {};
	int block_count = 3LL * 1024 * 1024 * 1024 / INCFS_DATA_FILE_BLOCK_SIZE;
	struct incfs_fill_block *block_buf =
		calloc(block_count, sizeof(struct incfs_fill_block));
	struct incfs_fill_blocks fill_blocks = {
		.count = block_count,
		.fill_blocks = ptr_to_u64(block_buf),
	};
	incfs_uuid_t id;
	int fd;

	backing_dir = create_backing_dir(mount_dir);
	if (!backing_dir)
		goto failure;

	if (mount_fs_opt(mount_dir, backing_dir, "readahead=0", false) != 0)
		goto failure;

	cmd_fd = open_commands_file(mount_dir);
	if (cmd_fd < 0)
		goto failure;

	if (emit_file(cmd_fd, NULL, "very_large_file", &id,
		      (uint64_t)block_count * INCFS_DATA_FILE_BLOCK_SIZE,
		      NULL) < 0)
		goto failure;

	for (i = 0; i < block_count; i++) {
		block_buf[i].compression = COMPRESSION_NONE;
		block_buf[i].block_index = i;
		block_buf[i].data_len = INCFS_DATA_FILE_BLOCK_SIZE;
		block_buf[i].data = ptr_to_u64(data);
	}

	fd = open_file_by_id(mount_dir, id, true);
	if (fd < 0)
		goto failure;

	if (ioctl(fd, INCFS_IOC_FILL_BLOCKS, &fill_blocks) != block_count)
		goto failure;

	if (emit_file(cmd_fd, NULL, "very_very_large_file", &id, 1LL << 40,
		      NULL) < 0)
		goto failure;

	result = TEST_SUCCESS;

failure:
	close(fd);
	close(cmd_fd);
	return result;
}

=======
>>>>>>> 2d2af525
static char *setup_mount_dir()
{
	struct stat st;
	char *current_dir = getcwd(NULL, 0);
	char *mount_dir = concat_file_name(current_dir, "incfs-mount-dir");

	free(current_dir);
	if (stat(mount_dir, &st) == 0) {
		if (S_ISDIR(st.st_mode))
			return mount_dir;

		ksft_print_msg("%s is a file, not a dir.\n", mount_dir);
		return NULL;
	}

	if (mkdir(mount_dir, 0777)) {
		print_error("Can't create mount dir.");
		return NULL;
	}

	return mount_dir;
}

int main(int argc, char *argv[])
{
	char *mount_dir = NULL;
	int fails = 0;
	int i;
	int fd, count;

	// Seed randomness pool for testing on QEMU
	// NOTE - this abuses the concept of randomness - do *not* ever do this
	// on a machine for production use - the device will think it has good
	// randomness when it does not.
	fd = open("/dev/urandom", O_WRONLY | O_CLOEXEC);
	count = 4096;
	for (int i = 0; i < 128; ++i)
		ioctl(fd, RNDADDTOENTCNT, &count);
	close(fd);

	ksft_print_header();

	if (geteuid() != 0)
		ksft_print_msg("Not a root, might fail to mount.\n");

	mount_dir = setup_mount_dir();
	if (mount_dir == NULL)
		ksft_exit_fail_msg("Can't create a mount dir\n");

#define MAKE_TEST(test)                                                        \
	{                                                                      \
		test, #test                                                    \
	}
	struct {
		int (*pfunc)(char *dir);
		const char *name;
	} cases[] = {
		MAKE_TEST(basic_file_ops_test),
		MAKE_TEST(cant_touch_index_test),
		MAKE_TEST(dynamic_files_and_data_test),
		MAKE_TEST(concurrent_reads_and_writes_test),
		MAKE_TEST(attribute_test),
		MAKE_TEST(work_after_remount_test),
		MAKE_TEST(child_procs_waiting_for_data_test),
		MAKE_TEST(multiple_providers_test),
		MAKE_TEST(hash_tree_test),
		MAKE_TEST(read_log_test),
		MAKE_TEST(get_blocks_test),
		MAKE_TEST(get_hash_blocks_test),
<<<<<<< HEAD
		MAKE_TEST(large_file),
=======
>>>>>>> 2d2af525
	};
#undef MAKE_TEST

	/* Bring back for kernel 5.x */
	/* ksft_set_plan(ARRAY_SIZE(cases)); */

	for (i = 0; i < ARRAY_SIZE(cases); ++i) {
		ksft_print_msg("Running %s\n", cases[i].name);
		if (cases[i].pfunc(mount_dir) == TEST_SUCCESS)
			ksft_test_result_pass("%s\n", cases[i].name);
		else {
			ksft_test_result_fail("%s\n", cases[i].name);
			fails++;
		}
	}

	umount2(mount_dir, MNT_FORCE);
	rmdir(mount_dir);

	if (fails > 0)
		ksft_exit_fail();
	else
		ksft_exit_pass();
	return 0;
}<|MERGE_RESOLUTION|>--- conflicted
+++ resolved
@@ -210,11 +210,7 @@
 {
 	char *path = get_index_filename(mnt_dir, id);
 	int cmd_fd = open_commands_file(mnt_dir);
-<<<<<<< HEAD
 	int fd = open(path, O_RDWR | O_CLOEXEC);
-=======
-	int fd = open(path, O_RDWR);
->>>>>>> 2d2af525
 	struct incfs_permit_fill permit_fill = {
 		.file_descriptor = fd,
 	};
@@ -786,7 +782,6 @@
 		err = -EPERM;
 		goto failure;
 	}
-<<<<<<< HEAD
 
 	fd = open_file_by_id(mount_dir, file->id, true);
 	if (fd < 0) {
@@ -794,15 +789,6 @@
 		goto failure;
 	}
 
-=======
-
-	fd = open_file_by_id(mount_dir, file->id, true);
-	if (fd < 0) {
-		err = errno;
-		goto failure;
-	}
-
->>>>>>> 2d2af525
 	err = ioctl(fd, INCFS_IOC_FILL_BLOCKS, &fill_blocks);
 	close(fd);
 	if (err < fill_blocks.count)
@@ -1946,15 +1932,10 @@
 	return TEST_FAILURE;
 }
 
-<<<<<<< HEAD
 enum expected_log { FULL_LOG, NO_LOG, PARTIAL_LOG };
 
 static int validate_logs(char *mount_dir, int log_fd, struct test_file *file,
 			 enum expected_log expected_log)
-=======
-static int validate_logs(char *mount_dir, int log_fd, struct test_file *file,
-			 bool no_rlog)
->>>>>>> 2d2af525
 {
 	uint8_t data[INCFS_DATA_FILE_BLOCK_SIZE];
 	struct incfs_pending_read_info prs[2048] = {};
@@ -1994,15 +1975,9 @@
 			goto failure;
 	}
 
-<<<<<<< HEAD
 	read_count = wait_for_pending_reads(
 		log_fd, expected_log == NO_LOG ? 10 : 0, prs, prs_size);
 	if (expected_log == NO_LOG) {
-=======
-	read_count =
-		wait_for_pending_reads(log_fd, no_rlog ? 10 : 0, prs, prs_size);
-	if (no_rlog) {
->>>>>>> 2d2af525
 		if (read_count == 0)
 			goto success;
 		if (read_count < 0)
@@ -2120,11 +2095,7 @@
 	for (i = 0; i < file_num; i++) {
 		struct test_file *file = &test.files[i];
 
-<<<<<<< HEAD
 		if (validate_logs(mount_dir, log_fd, file, FULL_LOG))
-=======
-		if (validate_logs(mount_dir, log_fd, file, false))
->>>>>>> 2d2af525
 			goto failure;
 	}
 
@@ -2152,11 +2123,7 @@
 	for (i = 0; i < file_num; i++) {
 		struct test_file *file = &test.files[i];
 
-<<<<<<< HEAD
 		if (validate_logs(mount_dir, log_fd, file, FULL_LOG))
-=======
-		if (validate_logs(mount_dir, log_fd, file, false))
->>>>>>> 2d2af525
 			goto failure;
 	}
 
@@ -2166,8 +2133,6 @@
 	 */
 	close(cmd_fd);
 	close(log_fd);
-<<<<<<< HEAD
-=======
 	if (umount(mount_dir) != 0) {
 		print_error("Can't unmout FS");
 		goto failure;
@@ -2181,55 +2146,6 @@
 	if (log_fd < 0)
 		ksft_print_msg("Can't open log file.\n");
 
-	/* Validate data again - note should fail this time */
-	for (i = 0; i < file_num; i++) {
-		struct test_file *file = &test.files[i];
-
-		if (validate_logs(mount_dir, log_fd, file, true))
-			goto failure;
-	}
-
-	/*
-	 * Remount and check that logs start working again
-	 */
-	drop_caches = open("/proc/sys/vm/drop_caches", O_WRONLY);
-	if (drop_caches == -1)
-		goto failure;
-	i = write(drop_caches, "3", 1);
-	close(drop_caches);
-	if (i != 1)
-		goto failure;
-
-	if (mount_fs_opt(mount_dir, backing_dir, "readahead=0,rlog_pages=4",
-			 true) != 0)
-		goto failure;
-
-	/* Validate data again */
-	for (i = 0; i < file_num; i++) {
-		struct test_file *file = &test.files[i];
-
-		if (validate_logs(mount_dir, log_fd, file, false))
-			goto failure;
-	}
-
-	/* Final unmount */
-	close(log_fd);
-	free(backing_dir);
->>>>>>> 2d2af525
-	if (umount(mount_dir) != 0) {
-		print_error("Can't unmout FS");
-		goto failure;
-	}
-
-	if (mount_fs_opt(mount_dir, backing_dir, "readahead=0,rlog_pages=0",
-			 false) != 0)
-		goto failure;
-
-	log_fd = open_log_file(mount_dir);
-	if (log_fd < 0)
-		ksft_print_msg("Can't open log file.\n");
-
-<<<<<<< HEAD
 	/* Validate data again - note should fail this time */
 	for (i = 0; i < file_num; i++) {
 		struct test_file *file = &test.files[i];
@@ -2302,8 +2218,6 @@
 	return TEST_FAILURE;
 }
 
-=======
->>>>>>> 2d2af525
 static int emit_partial_test_file_data(char *mount_dir, struct test_file *file)
 {
 	int i, j;
@@ -2356,11 +2270,7 @@
 	int cmd_fd = -1;
 	struct incfs_permit_fill permit_fill;
 
-<<<<<<< HEAD
 	fd = open(filename, O_RDONLY | O_CLOEXEC);
-=======
-	fd = open(filename, O_RDONLY);
->>>>>>> 2d2af525
 	free(filename);
 	if (fd <= 0)
 		return TEST_FAILURE;
@@ -2437,11 +2347,8 @@
 
 		if (fba.start_index >= block_cnt) {
 			if (fba.index_out != fba.start_index) {
-<<<<<<< HEAD
-=======
 				printf("Paul: %d, %d\n", (int)fba.index_out,
 				       (int)fba.start_index);
->>>>>>> 2d2af525
 				error = -EINVAL;
 				goto out;
 			}
@@ -2603,11 +2510,7 @@
 	if (file->size <= 4096 / 32 * 4096)
 		return 0;
 
-<<<<<<< HEAD
 	fd = open(filename, O_RDONLY | O_CLOEXEC);
-=======
-	fd = open(filename, O_RDONLY);
->>>>>>> 2d2af525
 	free(filename);
 	if (fd <= 0)
 		return TEST_FAILURE;
@@ -2708,7 +2611,6 @@
 	return TEST_FAILURE;
 }
 
-<<<<<<< HEAD
 static int large_file(char *mount_dir)
 {
 	char *backing_dir;
@@ -2768,8 +2670,6 @@
 	return result;
 }
 
-=======
->>>>>>> 2d2af525
 static char *setup_mount_dir()
 {
 	struct stat st;
@@ -2839,10 +2739,7 @@
 		MAKE_TEST(read_log_test),
 		MAKE_TEST(get_blocks_test),
 		MAKE_TEST(get_hash_blocks_test),
-<<<<<<< HEAD
 		MAKE_TEST(large_file),
-=======
->>>>>>> 2d2af525
 	};
 #undef MAKE_TEST
 
