/*
 *  NSA Security-Enhanced Linux (SELinux) security module
 *
 *  This file contains the SELinux hook function implementations.
 *
 *  Authors:  Stephen Smalley, <sds@tycho.nsa.gov>
 *	      Chris Vance, <cvance@nai.com>
 *	      Wayne Salamon, <wsalamon@nai.com>
 *	      James Morris <jmorris@redhat.com>
 *
 *  Copyright (C) 2001,2002 Networks Associates Technology, Inc.
 *  Copyright (C) 2003-2008 Red Hat, Inc., James Morris <jmorris@redhat.com>
 *					   Eric Paris <eparis@redhat.com>
 *  Copyright (C) 2004-2005 Trusted Computer Solutions, Inc.
 *			    <dgoeddel@trustedcs.com>
 *  Copyright (C) 2006, 2007, 2009 Hewlett-Packard Development Company, L.P.
 *	Paul Moore <paul@paul-moore.com>
 *  Copyright (C) 2007 Hitachi Software Engineering Co., Ltd.
 *		       Yuichi Nakamura <ynakam@hitachisoft.jp>
 *  Copyright (C) 2016 Mellanox Technologies
 *
 *	This program is free software; you can redistribute it and/or modify
 *	it under the terms of the GNU General Public License version 2,
 *	as published by the Free Software Foundation.
 */

#include <linux/init.h>
#include <linux/kd.h>
#include <linux/kernel.h>
#include <linux/tracehook.h>
#include <linux/errno.h>
#include <linux/sched/signal.h>
#include <linux/sched/task.h>
#include <linux/lsm_hooks.h>
#include <linux/xattr.h>
#include <linux/capability.h>
#include <linux/unistd.h>
#include <linux/mm.h>
#include <linux/mman.h>
#include <linux/slab.h>
#include <linux/pagemap.h>
#include <linux/proc_fs.h>
#include <linux/swap.h>
#include <linux/spinlock.h>
#include <linux/syscalls.h>
#include <linux/dcache.h>
#include <linux/file.h>
#include <linux/fdtable.h>
#include <linux/namei.h>
#include <linux/mount.h>
#include <linux/netfilter_ipv4.h>
#include <linux/netfilter_ipv6.h>
#include <linux/tty.h>
#include <net/icmp.h>
#include <net/ip.h>		/* for local_port_range[] */
#include <net/tcp.h>		/* struct or_callable used in sock_rcv_skb */
#include <net/inet_connection_sock.h>
#include <net/net_namespace.h>
#include <net/netlabel.h>
#include <linux/uaccess.h>
#include <asm/ioctls.h>
#include <linux/atomic.h>
#include <linux/bitops.h>
#include <linux/interrupt.h>
#include <linux/netdevice.h>	/* for network interface checks */
#include <net/netlink.h>
#include <linux/tcp.h>
#include <linux/udp.h>
#include <linux/dccp.h>
#include <linux/quota.h>
#include <linux/un.h>		/* for Unix socket types */
#include <net/af_unix.h>	/* for Unix socket types */
#include <linux/parser.h>
#include <linux/nfs_mount.h>
#include <net/ipv6.h>
#include <linux/hugetlb.h>
#include <linux/personality.h>
#include <linux/audit.h>
#include <linux/string.h>
#include <linux/selinux.h>
#include <linux/mutex.h>
#include <linux/posix-timers.h>
#include <linux/syslog.h>
#include <linux/user_namespace.h>
#include <linux/export.h>
#include <linux/msg.h>
#include <linux/shm.h>
#include <linux/bpf.h>

#include "avc.h"
#include "objsec.h"
#include "netif.h"
#include "netnode.h"
#include "netport.h"
#include "ibpkey.h"
#include "xfrm.h"
#include "netlabel.h"
#include "audit.h"
#include "avc_ss.h"

struct selinux_state selinux_state;

/* SECMARK reference count */
static atomic_t selinux_secmark_refcount = ATOMIC_INIT(0);

#ifdef CONFIG_SECURITY_SELINUX_DEVELOP
static int selinux_enforcing_boot;

static int __init enforcing_setup(char *str)
{
	unsigned long enforcing;
	if (!kstrtoul(str, 0, &enforcing))
		selinux_enforcing_boot = enforcing ? 1 : 0;
	return 1;
}
__setup("enforcing=", enforcing_setup);
#else
#define selinux_enforcing_boot 1
#endif

#ifdef CONFIG_SECURITY_SELINUX_BOOTPARAM
int selinux_enabled = CONFIG_SECURITY_SELINUX_BOOTPARAM_VALUE;

static int __init selinux_enabled_setup(char *str)
{
	unsigned long enabled;
	if (!kstrtoul(str, 0, &enabled))
		selinux_enabled = enabled ? 1 : 0;
	return 1;
}
__setup("selinux=", selinux_enabled_setup);
#else
int selinux_enabled = 1;
#endif

static unsigned int selinux_checkreqprot_boot =
	CONFIG_SECURITY_SELINUX_CHECKREQPROT_VALUE;

static int __init checkreqprot_setup(char *str)
{
	unsigned long checkreqprot;

	if (!kstrtoul(str, 0, &checkreqprot))
		selinux_checkreqprot_boot = checkreqprot ? 1 : 0;
	return 1;
}
__setup("checkreqprot=", checkreqprot_setup);

static struct kmem_cache *sel_inode_cache;
static struct kmem_cache *file_security_cache;

/**
 * selinux_secmark_enabled - Check to see if SECMARK is currently enabled
 *
 * Description:
 * This function checks the SECMARK reference counter to see if any SECMARK
 * targets are currently configured, if the reference counter is greater than
 * zero SECMARK is considered to be enabled.  Returns true (1) if SECMARK is
 * enabled, false (0) if SECMARK is disabled.  If the always_check_network
 * policy capability is enabled, SECMARK is always considered enabled.
 *
 */
static int selinux_secmark_enabled(void)
{
	return (selinux_policycap_alwaysnetwork() ||
		atomic_read(&selinux_secmark_refcount));
}

/**
 * selinux_peerlbl_enabled - Check to see if peer labeling is currently enabled
 *
 * Description:
 * This function checks if NetLabel or labeled IPSEC is enabled.  Returns true
 * (1) if any are enabled or false (0) if neither are enabled.  If the
 * always_check_network policy capability is enabled, peer labeling
 * is always considered enabled.
 *
 */
static int selinux_peerlbl_enabled(void)
{
	return (selinux_policycap_alwaysnetwork() ||
		netlbl_enabled() || selinux_xfrm_enabled());
}

static int selinux_netcache_avc_callback(u32 event)
{
	if (event == AVC_CALLBACK_RESET) {
		sel_netif_flush();
		sel_netnode_flush();
		sel_netport_flush();
		synchronize_net();
	}
	return 0;
}

static int selinux_lsm_notifier_avc_callback(u32 event)
{
	if (event == AVC_CALLBACK_RESET) {
		sel_ib_pkey_flush();
		call_lsm_notifier(LSM_POLICY_CHANGE, NULL);
	}

	return 0;
}

/*
 * initialise the security for the init task
 */
static void cred_init_security(void)
{
	struct cred *cred = (struct cred *) current->real_cred;
	struct task_security_struct *tsec;

	tsec = kzalloc(sizeof(struct task_security_struct), GFP_KERNEL);
	if (!tsec)
		panic("SELinux:  Failed to initialize initial task.\n");

	tsec->osid = tsec->sid = SECINITSID_KERNEL;
	cred->security = tsec;
}

/*
 * get the security ID of a set of credentials
 */
static inline u32 cred_sid(const struct cred *cred)
{
	const struct task_security_struct *tsec;

	tsec = cred->security;
	return tsec->sid;
}

/*
 * get the objective security ID of a task
 */
static inline u32 task_sid(const struct task_struct *task)
{
	u32 sid;

	rcu_read_lock();
	sid = cred_sid(__task_cred(task));
	rcu_read_unlock();
	return sid;
}

/* Allocate and free functions for each kind of security blob. */

static int inode_alloc_security(struct inode *inode)
{
	struct inode_security_struct *isec;
	u32 sid = current_sid();

	isec = kmem_cache_zalloc(sel_inode_cache, GFP_NOFS);
	if (!isec)
		return -ENOMEM;

	spin_lock_init(&isec->lock);
	INIT_LIST_HEAD(&isec->list);
	isec->inode = inode;
	isec->sid = SECINITSID_UNLABELED;
	isec->sclass = SECCLASS_FILE;
	isec->task_sid = sid;
	isec->initialized = LABEL_INVALID;
	inode->i_security = isec;

	return 0;
}

static int inode_doinit_with_dentry(struct inode *inode, struct dentry *opt_dentry);

/*
 * Try reloading inode security labels that have been marked as invalid.  The
 * @may_sleep parameter indicates when sleeping and thus reloading labels is
 * allowed; when set to false, returns -ECHILD when the label is
 * invalid.  The @opt_dentry parameter should be set to a dentry of the inode;
 * when no dentry is available, set it to NULL instead.
 */
static int __inode_security_revalidate(struct inode *inode,
				       struct dentry *opt_dentry,
				       bool may_sleep)
{
	struct inode_security_struct *isec = inode->i_security;

	might_sleep_if(may_sleep);

	if (selinux_state.initialized &&
	    isec->initialized != LABEL_INITIALIZED) {
		if (!may_sleep)
			return -ECHILD;

		/*
		 * Try reloading the inode security label.  This will fail if
		 * @opt_dentry is NULL and no dentry for this inode can be
		 * found; in that case, continue using the old label.
		 */
		inode_doinit_with_dentry(inode, opt_dentry);
	}
	return 0;
}

static struct inode_security_struct *inode_security_novalidate(struct inode *inode)
{
	return inode->i_security;
}

static struct inode_security_struct *inode_security_rcu(struct inode *inode, bool rcu)
{
	int error;

	error = __inode_security_revalidate(inode, NULL, !rcu);
	if (error)
		return ERR_PTR(error);
	return inode->i_security;
}

/*
 * Get the security label of an inode.
 */
static struct inode_security_struct *inode_security(struct inode *inode)
{
	__inode_security_revalidate(inode, NULL, true);
	return inode->i_security;
}

static struct inode_security_struct *backing_inode_security_novalidate(struct dentry *dentry)
{
	struct inode *inode = d_backing_inode(dentry);

	return inode->i_security;
}

/*
 * Get the security label of a dentry's backing inode.
 */
static struct inode_security_struct *backing_inode_security(struct dentry *dentry)
{
	struct inode *inode = d_backing_inode(dentry);

	__inode_security_revalidate(inode, dentry, true);
	return inode->i_security;
}

static void inode_free_rcu(struct rcu_head *head)
{
	struct inode_security_struct *isec;

	isec = container_of(head, struct inode_security_struct, rcu);
	kmem_cache_free(sel_inode_cache, isec);
}

static void inode_free_security(struct inode *inode)
{
	struct inode_security_struct *isec = inode->i_security;
	struct superblock_security_struct *sbsec = inode->i_sb->s_security;

	/*
	 * As not all inode security structures are in a list, we check for
	 * empty list outside of the lock to make sure that we won't waste
	 * time taking a lock doing nothing.
	 *
	 * The list_del_init() function can be safely called more than once.
	 * It should not be possible for this function to be called with
	 * concurrent list_add(), but for better safety against future changes
	 * in the code, we use list_empty_careful() here.
	 */
	if (!list_empty_careful(&isec->list)) {
		spin_lock(&sbsec->isec_lock);
		list_del_init(&isec->list);
		spin_unlock(&sbsec->isec_lock);
	}

	/*
	 * The inode may still be referenced in a path walk and
	 * a call to selinux_inode_permission() can be made
	 * after inode_free_security() is called. Ideally, the VFS
	 * wouldn't do this, but fixing that is a much harder
	 * job. For now, simply free the i_security via RCU, and
	 * leave the current inode->i_security pointer intact.
	 * The inode will be freed after the RCU grace period too.
	 */
	call_rcu(&isec->rcu, inode_free_rcu);
}

static int file_alloc_security(struct file *file)
{
	struct file_security_struct *fsec;
	u32 sid = current_sid();

	fsec = kmem_cache_zalloc(file_security_cache, GFP_KERNEL);
	if (!fsec)
		return -ENOMEM;

	fsec->sid = sid;
	fsec->fown_sid = sid;
	file->f_security = fsec;

	return 0;
}

static void file_free_security(struct file *file)
{
	struct file_security_struct *fsec = file->f_security;
	file->f_security = NULL;
	kmem_cache_free(file_security_cache, fsec);
}

static int superblock_alloc_security(struct super_block *sb)
{
	struct superblock_security_struct *sbsec;

	sbsec = kzalloc(sizeof(struct superblock_security_struct), GFP_KERNEL);
	if (!sbsec)
		return -ENOMEM;

	mutex_init(&sbsec->lock);
	INIT_LIST_HEAD(&sbsec->isec_head);
	spin_lock_init(&sbsec->isec_lock);
	sbsec->sb = sb;
	sbsec->sid = SECINITSID_UNLABELED;
	sbsec->def_sid = SECINITSID_FILE;
	sbsec->mntpoint_sid = SECINITSID_UNLABELED;
	sb->s_security = sbsec;

	return 0;
}

static void superblock_free_security(struct super_block *sb)
{
	struct superblock_security_struct *sbsec = sb->s_security;
	sb->s_security = NULL;
	kfree(sbsec);
}

static inline int inode_doinit(struct inode *inode)
{
	return inode_doinit_with_dentry(inode, NULL);
}

enum {
	Opt_error = -1,
	Opt_context = 1,
	Opt_fscontext = 2,
	Opt_defcontext = 3,
	Opt_rootcontext = 4,
	Opt_labelsupport = 5,
	Opt_nextmntopt = 6,
};

#define NUM_SEL_MNT_OPTS	(Opt_nextmntopt - 1)

static const match_table_t tokens = {
	{Opt_context, CONTEXT_STR "%s"},
	{Opt_fscontext, FSCONTEXT_STR "%s"},
	{Opt_defcontext, DEFCONTEXT_STR "%s"},
	{Opt_rootcontext, ROOTCONTEXT_STR "%s"},
	{Opt_labelsupport, LABELSUPP_STR},
	{Opt_error, NULL},
};

#define SEL_MOUNT_FAIL_MSG "SELinux:  duplicate or incompatible mount options\n"

static int may_context_mount_sb_relabel(u32 sid,
			struct superblock_security_struct *sbsec,
			const struct cred *cred)
{
	const struct task_security_struct *tsec = cred->security;
	int rc;

	rc = avc_has_perm(&selinux_state,
			  tsec->sid, sbsec->sid, SECCLASS_FILESYSTEM,
			  FILESYSTEM__RELABELFROM, NULL);
	if (rc)
		return rc;

	rc = avc_has_perm(&selinux_state,
			  tsec->sid, sid, SECCLASS_FILESYSTEM,
			  FILESYSTEM__RELABELTO, NULL);
	return rc;
}

static int may_context_mount_inode_relabel(u32 sid,
			struct superblock_security_struct *sbsec,
			const struct cred *cred)
{
	const struct task_security_struct *tsec = cred->security;
	int rc;
	rc = avc_has_perm(&selinux_state,
			  tsec->sid, sbsec->sid, SECCLASS_FILESYSTEM,
			  FILESYSTEM__RELABELFROM, NULL);
	if (rc)
		return rc;

	rc = avc_has_perm(&selinux_state,
			  sid, sbsec->sid, SECCLASS_FILESYSTEM,
			  FILESYSTEM__ASSOCIATE, NULL);
	return rc;
}

static int selinux_is_genfs_special_handling(struct super_block *sb)
{
	/* Special handling. Genfs but also in-core setxattr handler */
	return	!strcmp(sb->s_type->name, "sysfs") ||
		!strcmp(sb->s_type->name, "pstore") ||
		!strcmp(sb->s_type->name, "debugfs") ||
		!strcmp(sb->s_type->name, "tracefs") ||
		!strcmp(sb->s_type->name, "rootfs") ||
		(selinux_policycap_cgroupseclabel() &&
		 (!strcmp(sb->s_type->name, "cgroup") ||
		  !strcmp(sb->s_type->name, "cgroup2")));
}

static int selinux_is_sblabel_mnt(struct super_block *sb)
{
	struct superblock_security_struct *sbsec = sb->s_security;

	/*
	 * IMPORTANT: Double-check logic in this function when adding a new
	 * SECURITY_FS_USE_* definition!
	 */
	BUILD_BUG_ON(SECURITY_FS_USE_MAX != 7);

	switch (sbsec->behavior) {
	case SECURITY_FS_USE_XATTR:
	case SECURITY_FS_USE_TRANS:
	case SECURITY_FS_USE_TASK:
	case SECURITY_FS_USE_NATIVE:
		return 1;

	case SECURITY_FS_USE_GENFS:
		return selinux_is_genfs_special_handling(sb);

	/* Never allow relabeling on context mounts */
	case SECURITY_FS_USE_MNTPOINT:
	case SECURITY_FS_USE_NONE:
	default:
		return 0;
	}
}

static int sb_finish_set_opts(struct super_block *sb)
{
	struct superblock_security_struct *sbsec = sb->s_security;
	struct dentry *root = sb->s_root;
	struct inode *root_inode = d_backing_inode(root);
	int rc = 0;

	if (sbsec->behavior == SECURITY_FS_USE_XATTR) {
		/* Make sure that the xattr handler exists and that no
		   error other than -ENODATA is returned by getxattr on
		   the root directory.  -ENODATA is ok, as this may be
		   the first boot of the SELinux kernel before we have
		   assigned xattr values to the filesystem. */
		if (!(root_inode->i_opflags & IOP_XATTR)) {
			printk(KERN_WARNING "SELinux: (dev %s, type %s) has no "
			       "xattr support\n", sb->s_id, sb->s_type->name);
			rc = -EOPNOTSUPP;
			goto out;
		}

		rc = __vfs_getxattr(root, root_inode, XATTR_NAME_SELINUX, NULL, 0);
		if (rc < 0 && rc != -ENODATA) {
			if (rc == -EOPNOTSUPP)
				printk(KERN_WARNING "SELinux: (dev %s, type "
				       "%s) has no security xattr handler\n",
				       sb->s_id, sb->s_type->name);
			else
				printk(KERN_WARNING "SELinux: (dev %s, type "
				       "%s) getxattr errno %d\n", sb->s_id,
				       sb->s_type->name, -rc);
			goto out;
		}
	}

	sbsec->flags |= SE_SBINITIALIZED;

	/*
	 * Explicitly set or clear SBLABEL_MNT.  It's not sufficient to simply
	 * leave the flag untouched because sb_clone_mnt_opts might be handing
	 * us a superblock that needs the flag to be cleared.
	 */
	if (selinux_is_sblabel_mnt(sb))
		sbsec->flags |= SBLABEL_MNT;
	else
		sbsec->flags &= ~SBLABEL_MNT;

	/* Initialize the root inode. */
	rc = inode_doinit_with_dentry(root_inode, root);

	/* Initialize any other inodes associated with the superblock, e.g.
	   inodes created prior to initial policy load or inodes created
	   during get_sb by a pseudo filesystem that directly
	   populates itself. */
	spin_lock(&sbsec->isec_lock);
next_inode:
	if (!list_empty(&sbsec->isec_head)) {
		struct inode_security_struct *isec =
				list_entry(sbsec->isec_head.next,
					   struct inode_security_struct, list);
		struct inode *inode = isec->inode;
		list_del_init(&isec->list);
		spin_unlock(&sbsec->isec_lock);
		inode = igrab(inode);
		if (inode) {
			if (!IS_PRIVATE(inode))
				inode_doinit(inode);
			iput(inode);
		}
		spin_lock(&sbsec->isec_lock);
		goto next_inode;
	}
	spin_unlock(&sbsec->isec_lock);
out:
	return rc;
}

/*
 * This function should allow an FS to ask what it's mount security
 * options were so it can use those later for submounts, displaying
 * mount options, or whatever.
 */
static int selinux_get_mnt_opts(const struct super_block *sb,
				struct security_mnt_opts *opts)
{
	int rc = 0, i;
	struct superblock_security_struct *sbsec = sb->s_security;
	char *context = NULL;
	u32 len;
	char tmp;

	security_init_mnt_opts(opts);

	if (!(sbsec->flags & SE_SBINITIALIZED))
		return -EINVAL;

	if (!selinux_state.initialized)
		return -EINVAL;

	/* make sure we always check enough bits to cover the mask */
	BUILD_BUG_ON(SE_MNTMASK >= (1 << NUM_SEL_MNT_OPTS));

	tmp = sbsec->flags & SE_MNTMASK;
	/* count the number of mount options for this sb */
	for (i = 0; i < NUM_SEL_MNT_OPTS; i++) {
		if (tmp & 0x01)
			opts->num_mnt_opts++;
		tmp >>= 1;
	}
	/* Check if the Label support flag is set */
	if (sbsec->flags & SBLABEL_MNT)
		opts->num_mnt_opts++;

	opts->mnt_opts = kcalloc(opts->num_mnt_opts, sizeof(char *), GFP_ATOMIC);
	if (!opts->mnt_opts) {
		rc = -ENOMEM;
		goto out_free;
	}

	opts->mnt_opts_flags = kcalloc(opts->num_mnt_opts, sizeof(int), GFP_ATOMIC);
	if (!opts->mnt_opts_flags) {
		rc = -ENOMEM;
		goto out_free;
	}

	i = 0;
	if (sbsec->flags & FSCONTEXT_MNT) {
		rc = security_sid_to_context(&selinux_state, sbsec->sid,
					     &context, &len);
		if (rc)
			goto out_free;
		opts->mnt_opts[i] = context;
		opts->mnt_opts_flags[i++] = FSCONTEXT_MNT;
	}
	if (sbsec->flags & CONTEXT_MNT) {
		rc = security_sid_to_context(&selinux_state,
					     sbsec->mntpoint_sid,
					     &context, &len);
		if (rc)
			goto out_free;
		opts->mnt_opts[i] = context;
		opts->mnt_opts_flags[i++] = CONTEXT_MNT;
	}
	if (sbsec->flags & DEFCONTEXT_MNT) {
		rc = security_sid_to_context(&selinux_state, sbsec->def_sid,
					     &context, &len);
		if (rc)
			goto out_free;
		opts->mnt_opts[i] = context;
		opts->mnt_opts_flags[i++] = DEFCONTEXT_MNT;
	}
	if (sbsec->flags & ROOTCONTEXT_MNT) {
		struct dentry *root = sbsec->sb->s_root;
		struct inode_security_struct *isec = backing_inode_security(root);

		rc = security_sid_to_context(&selinux_state, isec->sid,
					     &context, &len);
		if (rc)
			goto out_free;
		opts->mnt_opts[i] = context;
		opts->mnt_opts_flags[i++] = ROOTCONTEXT_MNT;
	}
	if (sbsec->flags & SBLABEL_MNT) {
		opts->mnt_opts[i] = NULL;
		opts->mnt_opts_flags[i++] = SBLABEL_MNT;
	}

	BUG_ON(i != opts->num_mnt_opts);

	return 0;

out_free:
	security_free_mnt_opts(opts);
	return rc;
}

static int bad_option(struct superblock_security_struct *sbsec, char flag,
		      u32 old_sid, u32 new_sid)
{
	char mnt_flags = sbsec->flags & SE_MNTMASK;

	/* check if the old mount command had the same options */
	if (sbsec->flags & SE_SBINITIALIZED)
		if (!(sbsec->flags & flag) ||
		    (old_sid != new_sid))
			return 1;

	/* check if we were passed the same options twice,
	 * aka someone passed context=a,context=b
	 */
	if (!(sbsec->flags & SE_SBINITIALIZED))
		if (mnt_flags & flag)
			return 1;
	return 0;
}

/*
 * Allow filesystems with binary mount data to explicitly set mount point
 * labeling information.
 */
static int selinux_set_mnt_opts(struct super_block *sb,
				struct security_mnt_opts *opts,
				unsigned long kern_flags,
				unsigned long *set_kern_flags)
{
	const struct cred *cred = current_cred();
	int rc = 0, i;
	struct superblock_security_struct *sbsec = sb->s_security;
	const char *name = sb->s_type->name;
	struct dentry *root = sbsec->sb->s_root;
	struct inode_security_struct *root_isec;
	u32 fscontext_sid = 0, context_sid = 0, rootcontext_sid = 0;
	u32 defcontext_sid = 0;
	char **mount_options = opts->mnt_opts;
	int *flags = opts->mnt_opts_flags;
	int num_opts = opts->num_mnt_opts;

	mutex_lock(&sbsec->lock);

	if (!selinux_state.initialized) {
		if (!num_opts) {
			/* Defer initialization until selinux_complete_init,
			   after the initial policy is loaded and the security
			   server is ready to handle calls. */
			goto out;
		}
		rc = -EINVAL;
		printk(KERN_WARNING "SELinux: Unable to set superblock options "
			"before the security server is initialized\n");
		goto out;
	}
	if (kern_flags && !set_kern_flags) {
		/* Specifying internal flags without providing a place to
		 * place the results is not allowed */
		rc = -EINVAL;
		goto out;
	}

	/*
	 * Binary mount data FS will come through this function twice.  Once
	 * from an explicit call and once from the generic calls from the vfs.
	 * Since the generic VFS calls will not contain any security mount data
	 * we need to skip the double mount verification.
	 *
	 * This does open a hole in which we will not notice if the first
	 * mount using this sb set explict options and a second mount using
	 * this sb does not set any security options.  (The first options
	 * will be used for both mounts)
	 */
	if ((sbsec->flags & SE_SBINITIALIZED) && (sb->s_type->fs_flags & FS_BINARY_MOUNTDATA)
	    && (num_opts == 0))
		goto out;

	root_isec = backing_inode_security_novalidate(root);

	/*
	 * parse the mount options, check if they are valid sids.
	 * also check if someone is trying to mount the same sb more
	 * than once with different security options.
	 */
	for (i = 0; i < num_opts; i++) {
		u32 sid;

		if (flags[i] == SBLABEL_MNT)
			continue;
		rc = security_context_str_to_sid(&selinux_state,
						 mount_options[i], &sid,
						 GFP_KERNEL);
		if (rc) {
			printk(KERN_WARNING "SELinux: security_context_str_to_sid"
			       "(%s) failed for (dev %s, type %s) errno=%d\n",
			       mount_options[i], sb->s_id, name, rc);
			goto out;
		}
		switch (flags[i]) {
		case FSCONTEXT_MNT:
			fscontext_sid = sid;

			if (bad_option(sbsec, FSCONTEXT_MNT, sbsec->sid,
					fscontext_sid))
				goto out_double_mount;

			sbsec->flags |= FSCONTEXT_MNT;
			break;
		case CONTEXT_MNT:
			context_sid = sid;

			if (bad_option(sbsec, CONTEXT_MNT, sbsec->mntpoint_sid,
					context_sid))
				goto out_double_mount;

			sbsec->flags |= CONTEXT_MNT;
			break;
		case ROOTCONTEXT_MNT:
			rootcontext_sid = sid;

			if (bad_option(sbsec, ROOTCONTEXT_MNT, root_isec->sid,
					rootcontext_sid))
				goto out_double_mount;

			sbsec->flags |= ROOTCONTEXT_MNT;

			break;
		case DEFCONTEXT_MNT:
			defcontext_sid = sid;

			if (bad_option(sbsec, DEFCONTEXT_MNT, sbsec->def_sid,
					defcontext_sid))
				goto out_double_mount;

			sbsec->flags |= DEFCONTEXT_MNT;

			break;
		default:
			rc = -EINVAL;
			goto out;
		}
	}

	if (sbsec->flags & SE_SBINITIALIZED) {
		/* previously mounted with options, but not on this attempt? */
		if ((sbsec->flags & SE_MNTMASK) && !num_opts)
			goto out_double_mount;
		rc = 0;
		goto out;
	}

	if (strcmp(sb->s_type->name, "proc") == 0)
		sbsec->flags |= SE_SBPROC | SE_SBGENFS;

	if (!strcmp(sb->s_type->name, "debugfs") ||
	    !strcmp(sb->s_type->name, "tracefs") ||
	    !strcmp(sb->s_type->name, "sysfs") ||
	    !strcmp(sb->s_type->name, "pstore") ||
	    !strcmp(sb->s_type->name, "cgroup") ||
	    !strcmp(sb->s_type->name, "cgroup2"))
		sbsec->flags |= SE_SBGENFS;

	if (!sbsec->behavior) {
		/*
		 * Determine the labeling behavior to use for this
		 * filesystem type.
		 */
		rc = security_fs_use(&selinux_state, sb);
		if (rc) {
			printk(KERN_WARNING
				"%s: security_fs_use(%s) returned %d\n",
					__func__, sb->s_type->name, rc);
			goto out;
		}
	}

	/*
	 * If this is a user namespace mount and the filesystem type is not
	 * explicitly whitelisted, then no contexts are allowed on the command
	 * line and security labels must be ignored.
	 */
	if (sb->s_user_ns != &init_user_ns &&
	    strcmp(sb->s_type->name, "tmpfs") &&
	    strcmp(sb->s_type->name, "ramfs") &&
	    strcmp(sb->s_type->name, "devpts")) {
		if (context_sid || fscontext_sid || rootcontext_sid ||
		    defcontext_sid) {
			rc = -EACCES;
			goto out;
		}
		if (sbsec->behavior == SECURITY_FS_USE_XATTR) {
			sbsec->behavior = SECURITY_FS_USE_MNTPOINT;
			rc = security_transition_sid(&selinux_state,
						     current_sid(),
						     current_sid(),
						     SECCLASS_FILE, NULL,
						     &sbsec->mntpoint_sid);
			if (rc)
				goto out;
		}
		goto out_set_opts;
	}

	/* sets the context of the superblock for the fs being mounted. */
	if (fscontext_sid) {
		rc = may_context_mount_sb_relabel(fscontext_sid, sbsec, cred);
		if (rc)
			goto out;

		sbsec->sid = fscontext_sid;
	}

	/*
	 * Switch to using mount point labeling behavior.
	 * sets the label used on all file below the mountpoint, and will set
	 * the superblock context if not already set.
	 */
	if (kern_flags & SECURITY_LSM_NATIVE_LABELS && !context_sid) {
		sbsec->behavior = SECURITY_FS_USE_NATIVE;
		*set_kern_flags |= SECURITY_LSM_NATIVE_LABELS;
	}

	if (context_sid) {
		if (!fscontext_sid) {
			rc = may_context_mount_sb_relabel(context_sid, sbsec,
							  cred);
			if (rc)
				goto out;
			sbsec->sid = context_sid;
		} else {
			rc = may_context_mount_inode_relabel(context_sid, sbsec,
							     cred);
			if (rc)
				goto out;
		}
		if (!rootcontext_sid)
			rootcontext_sid = context_sid;

		sbsec->mntpoint_sid = context_sid;
		sbsec->behavior = SECURITY_FS_USE_MNTPOINT;
	}

	if (rootcontext_sid) {
		rc = may_context_mount_inode_relabel(rootcontext_sid, sbsec,
						     cred);
		if (rc)
			goto out;

		root_isec->sid = rootcontext_sid;
		root_isec->initialized = LABEL_INITIALIZED;
	}

	if (defcontext_sid) {
		if (sbsec->behavior != SECURITY_FS_USE_XATTR &&
			sbsec->behavior != SECURITY_FS_USE_NATIVE) {
			rc = -EINVAL;
			printk(KERN_WARNING "SELinux: defcontext option is "
			       "invalid for this filesystem type\n");
			goto out;
		}

		if (defcontext_sid != sbsec->def_sid) {
			rc = may_context_mount_inode_relabel(defcontext_sid,
							     sbsec, cred);
			if (rc)
				goto out;
		}

		sbsec->def_sid = defcontext_sid;
	}

out_set_opts:
	rc = sb_finish_set_opts(sb);
out:
	mutex_unlock(&sbsec->lock);
	return rc;
out_double_mount:
	rc = -EINVAL;
	printk(KERN_WARNING "SELinux: mount invalid.  Same superblock, different "
	       "security settings for (dev %s, type %s)\n", sb->s_id, name);
	goto out;
}

static int selinux_cmp_sb_context(const struct super_block *oldsb,
				    const struct super_block *newsb)
{
	struct superblock_security_struct *old = oldsb->s_security;
	struct superblock_security_struct *new = newsb->s_security;
	char oldflags = old->flags & SE_MNTMASK;
	char newflags = new->flags & SE_MNTMASK;

	if (oldflags != newflags)
		goto mismatch;
	if ((oldflags & FSCONTEXT_MNT) && old->sid != new->sid)
		goto mismatch;
	if ((oldflags & CONTEXT_MNT) && old->mntpoint_sid != new->mntpoint_sid)
		goto mismatch;
	if ((oldflags & DEFCONTEXT_MNT) && old->def_sid != new->def_sid)
		goto mismatch;
	if (oldflags & ROOTCONTEXT_MNT) {
		struct inode_security_struct *oldroot = backing_inode_security(oldsb->s_root);
		struct inode_security_struct *newroot = backing_inode_security(newsb->s_root);
		if (oldroot->sid != newroot->sid)
			goto mismatch;
	}
	return 0;
mismatch:
	printk(KERN_WARNING "SELinux: mount invalid.  Same superblock, "
			    "different security settings for (dev %s, "
			    "type %s)\n", newsb->s_id, newsb->s_type->name);
	return -EBUSY;
}

static int selinux_sb_clone_mnt_opts(const struct super_block *oldsb,
					struct super_block *newsb,
					unsigned long kern_flags,
					unsigned long *set_kern_flags)
{
	int rc = 0;
	const struct superblock_security_struct *oldsbsec = oldsb->s_security;
	struct superblock_security_struct *newsbsec = newsb->s_security;

	int set_fscontext =	(oldsbsec->flags & FSCONTEXT_MNT);
	int set_context =	(oldsbsec->flags & CONTEXT_MNT);
	int set_rootcontext =	(oldsbsec->flags & ROOTCONTEXT_MNT);

	/*
	 * if the parent was able to be mounted it clearly had no special lsm
	 * mount options.  thus we can safely deal with this superblock later
	 */
	if (!selinux_state.initialized)
		return 0;

	/*
	 * Specifying internal flags without providing a place to
	 * place the results is not allowed.
	 */
	if (kern_flags && !set_kern_flags)
		return -EINVAL;

	/* how can we clone if the old one wasn't set up?? */
	BUG_ON(!(oldsbsec->flags & SE_SBINITIALIZED));

	/* if fs is reusing a sb, make sure that the contexts match */
	if (newsbsec->flags & SE_SBINITIALIZED) {
		if ((kern_flags & SECURITY_LSM_NATIVE_LABELS) && !set_context)
			*set_kern_flags |= SECURITY_LSM_NATIVE_LABELS;
		return selinux_cmp_sb_context(oldsb, newsb);
	}

	mutex_lock(&newsbsec->lock);

	newsbsec->flags = oldsbsec->flags;

	newsbsec->sid = oldsbsec->sid;
	newsbsec->def_sid = oldsbsec->def_sid;
	newsbsec->behavior = oldsbsec->behavior;

	if (newsbsec->behavior == SECURITY_FS_USE_NATIVE &&
		!(kern_flags & SECURITY_LSM_NATIVE_LABELS) && !set_context) {
		rc = security_fs_use(&selinux_state, newsb);
		if (rc)
			goto out;
	}

	if (kern_flags & SECURITY_LSM_NATIVE_LABELS && !set_context) {
		newsbsec->behavior = SECURITY_FS_USE_NATIVE;
		*set_kern_flags |= SECURITY_LSM_NATIVE_LABELS;
	}

	if (set_context) {
		u32 sid = oldsbsec->mntpoint_sid;

		if (!set_fscontext)
			newsbsec->sid = sid;
		if (!set_rootcontext) {
			struct inode_security_struct *newisec = backing_inode_security(newsb->s_root);
			newisec->sid = sid;
		}
		newsbsec->mntpoint_sid = sid;
	}
	if (set_rootcontext) {
		const struct inode_security_struct *oldisec = backing_inode_security(oldsb->s_root);
		struct inode_security_struct *newisec = backing_inode_security(newsb->s_root);

		newisec->sid = oldisec->sid;
	}

	sb_finish_set_opts(newsb);
out:
	mutex_unlock(&newsbsec->lock);
	return rc;
}

static int selinux_parse_opts_str(char *options,
				  struct security_mnt_opts *opts)
{
	char *p;
	char *context = NULL, *defcontext = NULL;
	char *fscontext = NULL, *rootcontext = NULL;
	int rc, num_mnt_opts = 0;

	opts->num_mnt_opts = 0;

	/* Standard string-based options. */
	while ((p = strsep(&options, "|")) != NULL) {
		int token;
		substring_t args[MAX_OPT_ARGS];

		if (!*p)
			continue;

		token = match_token(p, tokens, args);

		switch (token) {
		case Opt_context:
			if (context || defcontext) {
				rc = -EINVAL;
				printk(KERN_WARNING SEL_MOUNT_FAIL_MSG);
				goto out_err;
			}
			context = match_strdup(&args[0]);
			if (!context) {
				rc = -ENOMEM;
				goto out_err;
			}
			break;

		case Opt_fscontext:
			if (fscontext) {
				rc = -EINVAL;
				printk(KERN_WARNING SEL_MOUNT_FAIL_MSG);
				goto out_err;
			}
			fscontext = match_strdup(&args[0]);
			if (!fscontext) {
				rc = -ENOMEM;
				goto out_err;
			}
			break;

		case Opt_rootcontext:
			if (rootcontext) {
				rc = -EINVAL;
				printk(KERN_WARNING SEL_MOUNT_FAIL_MSG);
				goto out_err;
			}
			rootcontext = match_strdup(&args[0]);
			if (!rootcontext) {
				rc = -ENOMEM;
				goto out_err;
			}
			break;

		case Opt_defcontext:
			if (context || defcontext) {
				rc = -EINVAL;
				printk(KERN_WARNING SEL_MOUNT_FAIL_MSG);
				goto out_err;
			}
			defcontext = match_strdup(&args[0]);
			if (!defcontext) {
				rc = -ENOMEM;
				goto out_err;
			}
			break;
		case Opt_labelsupport:
			break;
		default:
			rc = -EINVAL;
			printk(KERN_WARNING "SELinux:  unknown mount option\n");
			goto out_err;

		}
	}

	rc = -ENOMEM;
	opts->mnt_opts = kcalloc(NUM_SEL_MNT_OPTS, sizeof(char *), GFP_KERNEL);
	if (!opts->mnt_opts)
		goto out_err;

	opts->mnt_opts_flags = kcalloc(NUM_SEL_MNT_OPTS, sizeof(int),
				       GFP_KERNEL);
	if (!opts->mnt_opts_flags)
		goto out_err;

	if (fscontext) {
		opts->mnt_opts[num_mnt_opts] = fscontext;
		opts->mnt_opts_flags[num_mnt_opts++] = FSCONTEXT_MNT;
	}
	if (context) {
		opts->mnt_opts[num_mnt_opts] = context;
		opts->mnt_opts_flags[num_mnt_opts++] = CONTEXT_MNT;
	}
	if (rootcontext) {
		opts->mnt_opts[num_mnt_opts] = rootcontext;
		opts->mnt_opts_flags[num_mnt_opts++] = ROOTCONTEXT_MNT;
	}
	if (defcontext) {
		opts->mnt_opts[num_mnt_opts] = defcontext;
		opts->mnt_opts_flags[num_mnt_opts++] = DEFCONTEXT_MNT;
	}

	opts->num_mnt_opts = num_mnt_opts;
	return 0;

out_err:
	security_free_mnt_opts(opts);
	kfree(context);
	kfree(defcontext);
	kfree(fscontext);
	kfree(rootcontext);
	return rc;
}
/*
 * string mount options parsing and call set the sbsec
 */
static int superblock_doinit(struct super_block *sb, void *data)
{
	int rc = 0;
	char *options = data;
	struct security_mnt_opts opts;

	security_init_mnt_opts(&opts);

	if (!data)
		goto out;

	BUG_ON(sb->s_type->fs_flags & FS_BINARY_MOUNTDATA);

	rc = selinux_parse_opts_str(options, &opts);
	if (rc)
		goto out_err;

out:
	rc = selinux_set_mnt_opts(sb, &opts, 0, NULL);

out_err:
	security_free_mnt_opts(&opts);
	return rc;
}

static void selinux_write_opts(struct seq_file *m,
			       struct security_mnt_opts *opts)
{
	int i;
	char *prefix;

	for (i = 0; i < opts->num_mnt_opts; i++) {
		char *has_comma;

		if (opts->mnt_opts[i])
			has_comma = strchr(opts->mnt_opts[i], ',');
		else
			has_comma = NULL;

		switch (opts->mnt_opts_flags[i]) {
		case CONTEXT_MNT:
			prefix = CONTEXT_STR;
			break;
		case FSCONTEXT_MNT:
			prefix = FSCONTEXT_STR;
			break;
		case ROOTCONTEXT_MNT:
			prefix = ROOTCONTEXT_STR;
			break;
		case DEFCONTEXT_MNT:
			prefix = DEFCONTEXT_STR;
			break;
		case SBLABEL_MNT:
			seq_putc(m, ',');
			seq_puts(m, LABELSUPP_STR);
			continue;
		default:
			BUG();
			return;
		};
		/* we need a comma before each option */
		seq_putc(m, ',');
		seq_puts(m, prefix);
		if (has_comma)
			seq_putc(m, '\"');
		seq_escape(m, opts->mnt_opts[i], "\"\n\\");
		if (has_comma)
			seq_putc(m, '\"');
	}
}

static int selinux_sb_show_options(struct seq_file *m, struct super_block *sb)
{
	struct security_mnt_opts opts;
	int rc;

	rc = selinux_get_mnt_opts(sb, &opts);
	if (rc) {
		/* before policy load we may get EINVAL, don't show anything */
		if (rc == -EINVAL)
			rc = 0;
		return rc;
	}

	selinux_write_opts(m, &opts);

	security_free_mnt_opts(&opts);

	return rc;
}

static inline u16 inode_mode_to_security_class(umode_t mode)
{
	switch (mode & S_IFMT) {
	case S_IFSOCK:
		return SECCLASS_SOCK_FILE;
	case S_IFLNK:
		return SECCLASS_LNK_FILE;
	case S_IFREG:
		return SECCLASS_FILE;
	case S_IFBLK:
		return SECCLASS_BLK_FILE;
	case S_IFDIR:
		return SECCLASS_DIR;
	case S_IFCHR:
		return SECCLASS_CHR_FILE;
	case S_IFIFO:
		return SECCLASS_FIFO_FILE;

	}

	return SECCLASS_FILE;
}

static inline int default_protocol_stream(int protocol)
{
	return (protocol == IPPROTO_IP || protocol == IPPROTO_TCP);
}

static inline int default_protocol_dgram(int protocol)
{
	return (protocol == IPPROTO_IP || protocol == IPPROTO_UDP);
}

static inline u16 socket_type_to_security_class(int family, int type, int protocol)
{
	int extsockclass = selinux_policycap_extsockclass();

	switch (family) {
	case PF_UNIX:
		switch (type) {
		case SOCK_STREAM:
		case SOCK_SEQPACKET:
			return SECCLASS_UNIX_STREAM_SOCKET;
		case SOCK_DGRAM:
		case SOCK_RAW:
			return SECCLASS_UNIX_DGRAM_SOCKET;
		}
		break;
	case PF_INET:
	case PF_INET6:
		switch (type) {
		case SOCK_STREAM:
		case SOCK_SEQPACKET:
			if (default_protocol_stream(protocol))
				return SECCLASS_TCP_SOCKET;
			else if (extsockclass && protocol == IPPROTO_SCTP)
				return SECCLASS_SCTP_SOCKET;
			else
				return SECCLASS_RAWIP_SOCKET;
		case SOCK_DGRAM:
			if (default_protocol_dgram(protocol))
				return SECCLASS_UDP_SOCKET;
			else if (extsockclass && (protocol == IPPROTO_ICMP ||
						  protocol == IPPROTO_ICMPV6))
				return SECCLASS_ICMP_SOCKET;
			else
				return SECCLASS_RAWIP_SOCKET;
		case SOCK_DCCP:
			return SECCLASS_DCCP_SOCKET;
		default:
			return SECCLASS_RAWIP_SOCKET;
		}
		break;
	case PF_NETLINK:
		switch (protocol) {
		case NETLINK_ROUTE:
			return SECCLASS_NETLINK_ROUTE_SOCKET;
		case NETLINK_SOCK_DIAG:
			return SECCLASS_NETLINK_TCPDIAG_SOCKET;
		case NETLINK_NFLOG:
			return SECCLASS_NETLINK_NFLOG_SOCKET;
		case NETLINK_XFRM:
			return SECCLASS_NETLINK_XFRM_SOCKET;
		case NETLINK_SELINUX:
			return SECCLASS_NETLINK_SELINUX_SOCKET;
		case NETLINK_ISCSI:
			return SECCLASS_NETLINK_ISCSI_SOCKET;
		case NETLINK_AUDIT:
			return SECCLASS_NETLINK_AUDIT_SOCKET;
		case NETLINK_FIB_LOOKUP:
			return SECCLASS_NETLINK_FIB_LOOKUP_SOCKET;
		case NETLINK_CONNECTOR:
			return SECCLASS_NETLINK_CONNECTOR_SOCKET;
		case NETLINK_NETFILTER:
			return SECCLASS_NETLINK_NETFILTER_SOCKET;
		case NETLINK_DNRTMSG:
			return SECCLASS_NETLINK_DNRT_SOCKET;
		case NETLINK_KOBJECT_UEVENT:
			return SECCLASS_NETLINK_KOBJECT_UEVENT_SOCKET;
		case NETLINK_GENERIC:
			return SECCLASS_NETLINK_GENERIC_SOCKET;
		case NETLINK_SCSITRANSPORT:
			return SECCLASS_NETLINK_SCSITRANSPORT_SOCKET;
		case NETLINK_RDMA:
			return SECCLASS_NETLINK_RDMA_SOCKET;
		case NETLINK_CRYPTO:
			return SECCLASS_NETLINK_CRYPTO_SOCKET;
		default:
			return SECCLASS_NETLINK_SOCKET;
		}
	case PF_PACKET:
		return SECCLASS_PACKET_SOCKET;
	case PF_KEY:
		return SECCLASS_KEY_SOCKET;
	case PF_APPLETALK:
		return SECCLASS_APPLETALK_SOCKET;
	}

	if (extsockclass) {
		switch (family) {
		case PF_AX25:
			return SECCLASS_AX25_SOCKET;
		case PF_IPX:
			return SECCLASS_IPX_SOCKET;
		case PF_NETROM:
			return SECCLASS_NETROM_SOCKET;
		case PF_ATMPVC:
			return SECCLASS_ATMPVC_SOCKET;
		case PF_X25:
			return SECCLASS_X25_SOCKET;
		case PF_ROSE:
			return SECCLASS_ROSE_SOCKET;
		case PF_DECnet:
			return SECCLASS_DECNET_SOCKET;
		case PF_ATMSVC:
			return SECCLASS_ATMSVC_SOCKET;
		case PF_RDS:
			return SECCLASS_RDS_SOCKET;
		case PF_IRDA:
			return SECCLASS_IRDA_SOCKET;
		case PF_PPPOX:
			return SECCLASS_PPPOX_SOCKET;
		case PF_LLC:
			return SECCLASS_LLC_SOCKET;
		case PF_CAN:
			return SECCLASS_CAN_SOCKET;
		case PF_TIPC:
			return SECCLASS_TIPC_SOCKET;
		case PF_BLUETOOTH:
			return SECCLASS_BLUETOOTH_SOCKET;
		case PF_IUCV:
			return SECCLASS_IUCV_SOCKET;
		case PF_RXRPC:
			return SECCLASS_RXRPC_SOCKET;
		case PF_ISDN:
			return SECCLASS_ISDN_SOCKET;
		case PF_PHONET:
			return SECCLASS_PHONET_SOCKET;
		case PF_IEEE802154:
			return SECCLASS_IEEE802154_SOCKET;
		case PF_CAIF:
			return SECCLASS_CAIF_SOCKET;
		case PF_ALG:
			return SECCLASS_ALG_SOCKET;
		case PF_NFC:
			return SECCLASS_NFC_SOCKET;
		case PF_VSOCK:
			return SECCLASS_VSOCK_SOCKET;
		case PF_KCM:
			return SECCLASS_KCM_SOCKET;
		case PF_QIPCRTR:
			return SECCLASS_QIPCRTR_SOCKET;
		case PF_SMC:
			return SECCLASS_SMC_SOCKET;
#if PF_MAX > 44
#error New address family defined, please update this function.
#endif
		}
	}

	return SECCLASS_SOCKET;
}

static int selinux_genfs_get_sid(struct dentry *dentry,
				 u16 tclass,
				 u16 flags,
				 u32 *sid)
{
	int rc;
	struct super_block *sb = dentry->d_sb;
	char *buffer, *path;

	buffer = (char *)__get_free_page(GFP_KERNEL);
	if (!buffer)
		return -ENOMEM;

	path = dentry_path_raw(dentry, buffer, PAGE_SIZE);
	if (IS_ERR(path))
		rc = PTR_ERR(path);
	else {
		if (flags & SE_SBPROC) {
			/* each process gets a /proc/PID/ entry. Strip off the
			 * PID part to get a valid selinux labeling.
			 * e.g. /proc/1/net/rpc/nfs -> /net/rpc/nfs */
			while (path[1] >= '0' && path[1] <= '9') {
				path[1] = '/';
				path++;
			}
		}
		rc = security_genfs_sid(&selinux_state, sb->s_type->name,
					path, tclass, sid);
	}
	free_page((unsigned long)buffer);
	return rc;
}

/* The inode's security attributes must be initialized before first use. */
static int inode_doinit_with_dentry(struct inode *inode, struct dentry *opt_dentry)
{
	struct superblock_security_struct *sbsec = NULL;
	struct inode_security_struct *isec = inode->i_security;
	u32 task_sid, sid = 0;
	u16 sclass;
	struct dentry *dentry;
#define INITCONTEXTLEN 255
	char *context = NULL;
	unsigned len = 0;
	int rc = 0;

	if (isec->initialized == LABEL_INITIALIZED)
		return 0;

	spin_lock(&isec->lock);
	if (isec->initialized == LABEL_INITIALIZED)
		goto out_unlock;

	if (isec->sclass == SECCLASS_FILE)
		isec->sclass = inode_mode_to_security_class(inode->i_mode);

	sbsec = inode->i_sb->s_security;
	if (!(sbsec->flags & SE_SBINITIALIZED)) {
		/* Defer initialization until selinux_complete_init,
		   after the initial policy is loaded and the security
		   server is ready to handle calls. */
		spin_lock(&sbsec->isec_lock);
		if (list_empty(&isec->list))
			list_add(&isec->list, &sbsec->isec_head);
		spin_unlock(&sbsec->isec_lock);
		goto out_unlock;
	}

	sclass = isec->sclass;
	task_sid = isec->task_sid;
	sid = isec->sid;
	isec->initialized = LABEL_PENDING;
	spin_unlock(&isec->lock);

	switch (sbsec->behavior) {
	case SECURITY_FS_USE_NATIVE:
		break;
	case SECURITY_FS_USE_XATTR:
		if (!(inode->i_opflags & IOP_XATTR)) {
			sid = sbsec->def_sid;
			break;
		}
		/* Need a dentry, since the xattr API requires one.
		   Life would be simpler if we could just pass the inode. */
		if (opt_dentry) {
			/* Called from d_instantiate or d_splice_alias. */
			dentry = dget(opt_dentry);
		} else {
			/* Called from selinux_complete_init, try to find a dentry. */
			dentry = d_find_alias(inode);
		}
		if (!dentry) {
			/*
			 * this is can be hit on boot when a file is accessed
			 * before the policy is loaded.  When we load policy we
			 * may find inodes that have no dentry on the
			 * sbsec->isec_head list.  No reason to complain as these
			 * will get fixed up the next time we go through
			 * inode_doinit with a dentry, before these inodes could
			 * be used again by userspace.
			 */
			goto out;
		}

		len = INITCONTEXTLEN;
		context = kmalloc(len+1, GFP_NOFS);
		if (!context) {
			rc = -ENOMEM;
			dput(dentry);
			goto out;
		}
		context[len] = '\0';
		rc = __vfs_getxattr(dentry, inode, XATTR_NAME_SELINUX, context, len);
		if (rc == -ERANGE) {
			kfree(context);

			/* Need a larger buffer.  Query for the right size. */
			rc = __vfs_getxattr(dentry, inode, XATTR_NAME_SELINUX, NULL, 0);
			if (rc < 0) {
				dput(dentry);
				goto out;
			}
			len = rc;
			context = kmalloc(len+1, GFP_NOFS);
			if (!context) {
				rc = -ENOMEM;
				dput(dentry);
				goto out;
			}
			context[len] = '\0';
			rc = __vfs_getxattr(dentry, inode, XATTR_NAME_SELINUX, context, len);
		}
		dput(dentry);
		if (rc < 0) {
			if (rc != -ENODATA) {
				printk(KERN_WARNING "SELinux: %s:  getxattr returned "
				       "%d for dev=%s ino=%ld\n", __func__,
				       -rc, inode->i_sb->s_id, inode->i_ino);
				kfree(context);
				goto out;
			}
			/* Map ENODATA to the default file SID */
			sid = sbsec->def_sid;
			rc = 0;
		} else {
			rc = security_context_to_sid_default(&selinux_state,
							     context, rc, &sid,
							     sbsec->def_sid,
							     GFP_NOFS);
			if (rc) {
				char *dev = inode->i_sb->s_id;
				unsigned long ino = inode->i_ino;

				if (rc == -EINVAL) {
					if (printk_ratelimit())
						printk(KERN_NOTICE "SELinux: inode=%lu on dev=%s was found to have an invalid "
							"context=%s.  This indicates you may need to relabel the inode or the "
							"filesystem in question.\n", ino, dev, context);
				} else {
					printk(KERN_WARNING "SELinux: %s:  context_to_sid(%s) "
					       "returned %d for dev=%s ino=%ld\n",
					       __func__, context, -rc, dev, ino);
				}
				kfree(context);
				/* Leave with the unlabeled SID */
				rc = 0;
				break;
			}
		}
		kfree(context);
		break;
	case SECURITY_FS_USE_TASK:
		sid = task_sid;
		break;
	case SECURITY_FS_USE_TRANS:
		/* Default to the fs SID. */
		sid = sbsec->sid;

		/* Try to obtain a transition SID. */
		rc = security_transition_sid(&selinux_state, task_sid, sid,
					     sclass, NULL, &sid);
		if (rc)
			goto out;
		break;
	case SECURITY_FS_USE_MNTPOINT:
		sid = sbsec->mntpoint_sid;
		break;
	default:
		/* Default to the fs superblock SID. */
		sid = sbsec->sid;

		if ((sbsec->flags & SE_SBGENFS) && !S_ISLNK(inode->i_mode)) {
			/* We must have a dentry to determine the label on
			 * procfs inodes */
			if (opt_dentry)
				/* Called from d_instantiate or
				 * d_splice_alias. */
				dentry = dget(opt_dentry);
			else
				/* Called from selinux_complete_init, try to
				 * find a dentry. */
				dentry = d_find_alias(inode);
			/*
			 * This can be hit on boot when a file is accessed
			 * before the policy is loaded.  When we load policy we
			 * may find inodes that have no dentry on the
			 * sbsec->isec_head list.  No reason to complain as
			 * these will get fixed up the next time we go through
			 * inode_doinit() with a dentry, before these inodes
			 * could be used again by userspace.
			 */
			if (!dentry)
				goto out;
			rc = selinux_genfs_get_sid(dentry, sclass,
						   sbsec->flags, &sid);
			dput(dentry);
			if (rc)
				goto out;
		}
		break;
	}

out:
	spin_lock(&isec->lock);
	if (isec->initialized == LABEL_PENDING) {
		if (!sid || rc) {
			isec->initialized = LABEL_INVALID;
			goto out_unlock;
		}

		isec->initialized = LABEL_INITIALIZED;
		isec->sid = sid;
	}

out_unlock:
	spin_unlock(&isec->lock);
	return rc;
}

/* Convert a Linux signal to an access vector. */
static inline u32 signal_to_av(int sig)
{
	u32 perm = 0;

	switch (sig) {
	case SIGCHLD:
		/* Commonly granted from child to parent. */
		perm = PROCESS__SIGCHLD;
		break;
	case SIGKILL:
		/* Cannot be caught or ignored */
		perm = PROCESS__SIGKILL;
		break;
	case SIGSTOP:
		/* Cannot be caught or ignored */
		perm = PROCESS__SIGSTOP;
		break;
	default:
		/* All other signals. */
		perm = PROCESS__SIGNAL;
		break;
	}

	return perm;
}

#if CAP_LAST_CAP > 63
#error Fix SELinux to handle capabilities > 63.
#endif

/* Check whether a task is allowed to use a capability. */
static int cred_has_capability(const struct cred *cred,
			       int cap, int audit, bool initns)
{
	struct common_audit_data ad;
	struct av_decision avd;
	u16 sclass;
	u32 sid = cred_sid(cred);
	u32 av = CAP_TO_MASK(cap);
	int rc;

	ad.type = LSM_AUDIT_DATA_CAP;
	ad.u.cap = cap;

	switch (CAP_TO_INDEX(cap)) {
	case 0:
		sclass = initns ? SECCLASS_CAPABILITY : SECCLASS_CAP_USERNS;
		break;
	case 1:
		sclass = initns ? SECCLASS_CAPABILITY2 : SECCLASS_CAP2_USERNS;
		break;
	default:
		printk(KERN_ERR
		       "SELinux:  out of range capability %d\n", cap);
		BUG();
		return -EINVAL;
	}

	rc = avc_has_perm_noaudit(&selinux_state,
				  sid, sid, sclass, av, 0, &avd);
	if (audit == SECURITY_CAP_AUDIT) {
		int rc2 = avc_audit(&selinux_state,
				    sid, sid, sclass, av, &avd, rc, &ad, 0);
		if (rc2)
			return rc2;
	}
	return rc;
}

/* Check whether a task has a particular permission to an inode.
   The 'adp' parameter is optional and allows other audit
   data to be passed (e.g. the dentry). */
static int inode_has_perm(const struct cred *cred,
			  struct inode *inode,
			  u32 perms,
			  struct common_audit_data *adp)
{
	struct inode_security_struct *isec;
	u32 sid;

	validate_creds(cred);

	if (unlikely(IS_PRIVATE(inode)))
		return 0;

	sid = cred_sid(cred);
	isec = inode->i_security;

	return avc_has_perm(&selinux_state,
			    sid, isec->sid, isec->sclass, perms, adp);
}

/* Same as inode_has_perm, but pass explicit audit data containing
   the dentry to help the auditing code to more easily generate the
   pathname if needed. */
static inline int dentry_has_perm(const struct cred *cred,
				  struct dentry *dentry,
				  u32 av)
{
	struct inode *inode = d_backing_inode(dentry);
	struct common_audit_data ad;

	ad.type = LSM_AUDIT_DATA_DENTRY;
	ad.u.dentry = dentry;
	__inode_security_revalidate(inode, dentry, true);
	return inode_has_perm(cred, inode, av, &ad);
}

/* Same as inode_has_perm, but pass explicit audit data containing
   the path to help the auditing code to more easily generate the
   pathname if needed. */
static inline int path_has_perm(const struct cred *cred,
				const struct path *path,
				u32 av)
{
	struct inode *inode = d_backing_inode(path->dentry);
	struct common_audit_data ad;

	ad.type = LSM_AUDIT_DATA_PATH;
	ad.u.path = *path;
	__inode_security_revalidate(inode, path->dentry, true);
	return inode_has_perm(cred, inode, av, &ad);
}

/* Same as path_has_perm, but uses the inode from the file struct. */
static inline int file_path_has_perm(const struct cred *cred,
				     struct file *file,
				     u32 av)
{
	struct common_audit_data ad;

	ad.type = LSM_AUDIT_DATA_FILE;
	ad.u.file = file;
	return inode_has_perm(cred, file_inode(file), av, &ad);
}

#ifdef CONFIG_BPF_SYSCALL
static int bpf_fd_pass(struct file *file, u32 sid);
#endif

/* Check whether a task can use an open file descriptor to
   access an inode in a given way.  Check access to the
   descriptor itself, and then use dentry_has_perm to
   check a particular permission to the file.
   Access to the descriptor is implicitly granted if it
   has the same SID as the process.  If av is zero, then
   access to the file is not checked, e.g. for cases
   where only the descriptor is affected like seek. */
static int file_has_perm(const struct cred *cred,
			 struct file *file,
			 u32 av)
{
	struct file_security_struct *fsec = file->f_security;
	struct inode *inode = file_inode(file);
	struct common_audit_data ad;
	u32 sid = cred_sid(cred);
	int rc;

	ad.type = LSM_AUDIT_DATA_FILE;
	ad.u.file = file;

	if (sid != fsec->sid) {
		rc = avc_has_perm(&selinux_state,
				  sid, fsec->sid,
				  SECCLASS_FD,
				  FD__USE,
				  &ad);
		if (rc)
			goto out;
	}

#ifdef CONFIG_BPF_SYSCALL
	rc = bpf_fd_pass(file, cred_sid(cred));
	if (rc)
		return rc;
#endif

	/* av is zero if only checking access to the descriptor. */
	rc = 0;
	if (av)
		rc = inode_has_perm(cred, inode, av, &ad);

out:
	return rc;
}

/*
 * Determine the label for an inode that might be unioned.
 */
static int
selinux_determine_inode_label(const struct task_security_struct *tsec,
				 struct inode *dir,
				 const struct qstr *name, u16 tclass,
				 u32 *_new_isid)
{
	const struct superblock_security_struct *sbsec = dir->i_sb->s_security;

	if ((sbsec->flags & SE_SBINITIALIZED) &&
	    (sbsec->behavior == SECURITY_FS_USE_MNTPOINT)) {
		*_new_isid = sbsec->mntpoint_sid;
	} else if ((sbsec->flags & SBLABEL_MNT) &&
		   tsec->create_sid) {
		*_new_isid = tsec->create_sid;
	} else {
		const struct inode_security_struct *dsec = inode_security(dir);
		return security_transition_sid(&selinux_state, tsec->sid,
					       dsec->sid, tclass,
					       name, _new_isid);
	}

	return 0;
}

/* Check whether a task can create a file. */
static int may_create(struct inode *dir,
		      struct dentry *dentry,
		      u16 tclass)
{
	const struct task_security_struct *tsec = current_security();
	struct inode_security_struct *dsec;
	struct superblock_security_struct *sbsec;
	u32 sid, newsid;
	struct common_audit_data ad;
	int rc;

	dsec = inode_security(dir);
	sbsec = dir->i_sb->s_security;

	sid = tsec->sid;

	ad.type = LSM_AUDIT_DATA_DENTRY;
	ad.u.dentry = dentry;

	rc = avc_has_perm(&selinux_state,
			  sid, dsec->sid, SECCLASS_DIR,
			  DIR__ADD_NAME | DIR__SEARCH,
			  &ad);
	if (rc)
		return rc;

	rc = selinux_determine_inode_label(current_security(), dir,
					   &dentry->d_name, tclass, &newsid);
	if (rc)
		return rc;

	rc = avc_has_perm(&selinux_state,
			  sid, newsid, tclass, FILE__CREATE, &ad);
	if (rc)
		return rc;

	return avc_has_perm(&selinux_state,
			    newsid, sbsec->sid,
			    SECCLASS_FILESYSTEM,
			    FILESYSTEM__ASSOCIATE, &ad);
}

#define MAY_LINK	0
#define MAY_UNLINK	1
#define MAY_RMDIR	2

/* Check whether a task can link, unlink, or rmdir a file/directory. */
static int may_link(struct inode *dir,
		    struct dentry *dentry,
		    int kind)

{
	struct inode_security_struct *dsec, *isec;
	struct common_audit_data ad;
	u32 sid = current_sid();
	u32 av;
	int rc;

	dsec = inode_security(dir);
	isec = backing_inode_security(dentry);

	ad.type = LSM_AUDIT_DATA_DENTRY;
	ad.u.dentry = dentry;

	av = DIR__SEARCH;
	av |= (kind ? DIR__REMOVE_NAME : DIR__ADD_NAME);
	rc = avc_has_perm(&selinux_state,
			  sid, dsec->sid, SECCLASS_DIR, av, &ad);
	if (rc)
		return rc;

	switch (kind) {
	case MAY_LINK:
		av = FILE__LINK;
		break;
	case MAY_UNLINK:
		av = FILE__UNLINK;
		break;
	case MAY_RMDIR:
		av = DIR__RMDIR;
		break;
	default:
		printk(KERN_WARNING "SELinux: %s:  unrecognized kind %d\n",
			__func__, kind);
		return 0;
	}

	rc = avc_has_perm(&selinux_state,
			  sid, isec->sid, isec->sclass, av, &ad);
	return rc;
}

static inline int may_rename(struct inode *old_dir,
			     struct dentry *old_dentry,
			     struct inode *new_dir,
			     struct dentry *new_dentry)
{
	struct inode_security_struct *old_dsec, *new_dsec, *old_isec, *new_isec;
	struct common_audit_data ad;
	u32 sid = current_sid();
	u32 av;
	int old_is_dir, new_is_dir;
	int rc;

	old_dsec = inode_security(old_dir);
	old_isec = backing_inode_security(old_dentry);
	old_is_dir = d_is_dir(old_dentry);
	new_dsec = inode_security(new_dir);

	ad.type = LSM_AUDIT_DATA_DENTRY;

	ad.u.dentry = old_dentry;
	rc = avc_has_perm(&selinux_state,
			  sid, old_dsec->sid, SECCLASS_DIR,
			  DIR__REMOVE_NAME | DIR__SEARCH, &ad);
	if (rc)
		return rc;
	rc = avc_has_perm(&selinux_state,
			  sid, old_isec->sid,
			  old_isec->sclass, FILE__RENAME, &ad);
	if (rc)
		return rc;
	if (old_is_dir && new_dir != old_dir) {
		rc = avc_has_perm(&selinux_state,
				  sid, old_isec->sid,
				  old_isec->sclass, DIR__REPARENT, &ad);
		if (rc)
			return rc;
	}

	ad.u.dentry = new_dentry;
	av = DIR__ADD_NAME | DIR__SEARCH;
	if (d_is_positive(new_dentry))
		av |= DIR__REMOVE_NAME;
	rc = avc_has_perm(&selinux_state,
			  sid, new_dsec->sid, SECCLASS_DIR, av, &ad);
	if (rc)
		return rc;
	if (d_is_positive(new_dentry)) {
		new_isec = backing_inode_security(new_dentry);
		new_is_dir = d_is_dir(new_dentry);
		rc = avc_has_perm(&selinux_state,
				  sid, new_isec->sid,
				  new_isec->sclass,
				  (new_is_dir ? DIR__RMDIR : FILE__UNLINK), &ad);
		if (rc)
			return rc;
	}

	return 0;
}

/* Check whether a task can perform a filesystem operation. */
static int superblock_has_perm(const struct cred *cred,
			       struct super_block *sb,
			       u32 perms,
			       struct common_audit_data *ad)
{
	struct superblock_security_struct *sbsec;
	u32 sid = cred_sid(cred);

	sbsec = sb->s_security;
	return avc_has_perm(&selinux_state,
			    sid, sbsec->sid, SECCLASS_FILESYSTEM, perms, ad);
}

/* Convert a Linux mode and permission mask to an access vector. */
static inline u32 file_mask_to_av(int mode, int mask)
{
	u32 av = 0;

	if (!S_ISDIR(mode)) {
		if (mask & MAY_EXEC)
			av |= FILE__EXECUTE;
		if (mask & MAY_READ)
			av |= FILE__READ;

		if (mask & MAY_APPEND)
			av |= FILE__APPEND;
		else if (mask & MAY_WRITE)
			av |= FILE__WRITE;

	} else {
		if (mask & MAY_EXEC)
			av |= DIR__SEARCH;
		if (mask & MAY_WRITE)
			av |= DIR__WRITE;
		if (mask & MAY_READ)
			av |= DIR__READ;
	}

	return av;
}

/* Convert a Linux file to an access vector. */
static inline u32 file_to_av(struct file *file)
{
	u32 av = 0;

	if (file->f_mode & FMODE_READ)
		av |= FILE__READ;
	if (file->f_mode & FMODE_WRITE) {
		if (file->f_flags & O_APPEND)
			av |= FILE__APPEND;
		else
			av |= FILE__WRITE;
	}
	if (!av) {
		/*
		 * Special file opened with flags 3 for ioctl-only use.
		 */
		av = FILE__IOCTL;
	}

	return av;
}

/*
 * Convert a file to an access vector and include the correct open
 * open permission.
 */
static inline u32 open_file_to_av(struct file *file)
{
	u32 av = file_to_av(file);
	struct inode *inode = file_inode(file);

	if (selinux_policycap_openperm() &&
	    inode->i_sb->s_magic != SOCKFS_MAGIC)
		av |= FILE__OPEN;

	return av;
}

/* Hook functions begin here. */

static int selinux_binder_set_context_mgr(struct task_struct *mgr)
{
	u32 mysid = current_sid();
	u32 mgrsid = task_sid(mgr);

	return avc_has_perm(&selinux_state,
			    mysid, mgrsid, SECCLASS_BINDER,
			    BINDER__SET_CONTEXT_MGR, NULL);
}

static int selinux_binder_transaction(struct task_struct *from,
				      struct task_struct *to)
{
	u32 mysid = current_sid();
	u32 fromsid = task_sid(from);
	u32 tosid = task_sid(to);
	int rc;

	if (mysid != fromsid) {
		rc = avc_has_perm(&selinux_state,
				  mysid, fromsid, SECCLASS_BINDER,
				  BINDER__IMPERSONATE, NULL);
		if (rc)
			return rc;
	}

	return avc_has_perm(&selinux_state,
			    fromsid, tosid, SECCLASS_BINDER, BINDER__CALL,
			    NULL);
}

static int selinux_binder_transfer_binder(struct task_struct *from,
					  struct task_struct *to)
{
	u32 fromsid = task_sid(from);
	u32 tosid = task_sid(to);

	return avc_has_perm(&selinux_state,
			    fromsid, tosid, SECCLASS_BINDER, BINDER__TRANSFER,
			    NULL);
}

static int selinux_binder_transfer_file(struct task_struct *from,
					struct task_struct *to,
					struct file *file)
{
	u32 sid = task_sid(to);
	struct file_security_struct *fsec = file->f_security;
	struct dentry *dentry = file->f_path.dentry;
	struct inode_security_struct *isec;
	struct common_audit_data ad;
	int rc;

	ad.type = LSM_AUDIT_DATA_PATH;
	ad.u.path = file->f_path;

	if (sid != fsec->sid) {
		rc = avc_has_perm(&selinux_state,
				  sid, fsec->sid,
				  SECCLASS_FD,
				  FD__USE,
				  &ad);
		if (rc)
			return rc;
	}

#ifdef CONFIG_BPF_SYSCALL
	rc = bpf_fd_pass(file, sid);
	if (rc)
		return rc;
#endif

	if (unlikely(IS_PRIVATE(d_backing_inode(dentry))))
		return 0;

	isec = backing_inode_security(dentry);
	return avc_has_perm(&selinux_state,
			    sid, isec->sid, isec->sclass, file_to_av(file),
			    &ad);
}

static int selinux_ptrace_access_check(struct task_struct *child,
				     unsigned int mode)
{
	u32 sid = current_sid();
	u32 csid = task_sid(child);

	if (mode & PTRACE_MODE_READ)
		return avc_has_perm(&selinux_state,
				    sid, csid, SECCLASS_FILE, FILE__READ, NULL);

	return avc_has_perm(&selinux_state,
			    sid, csid, SECCLASS_PROCESS, PROCESS__PTRACE, NULL);
}

static int selinux_ptrace_traceme(struct task_struct *parent)
{
	return avc_has_perm(&selinux_state,
			    task_sid(parent), current_sid(), SECCLASS_PROCESS,
			    PROCESS__PTRACE, NULL);
}

static int selinux_capget(struct task_struct *target, kernel_cap_t *effective,
			  kernel_cap_t *inheritable, kernel_cap_t *permitted)
{
	return avc_has_perm(&selinux_state,
			    current_sid(), task_sid(target), SECCLASS_PROCESS,
			    PROCESS__GETCAP, NULL);
}

static int selinux_capset(struct cred *new, const struct cred *old,
			  const kernel_cap_t *effective,
			  const kernel_cap_t *inheritable,
			  const kernel_cap_t *permitted)
{
	return avc_has_perm(&selinux_state,
			    cred_sid(old), cred_sid(new), SECCLASS_PROCESS,
			    PROCESS__SETCAP, NULL);
}

/*
 * (This comment used to live with the selinux_task_setuid hook,
 * which was removed).
 *
 * Since setuid only affects the current process, and since the SELinux
 * controls are not based on the Linux identity attributes, SELinux does not
 * need to control this operation.  However, SELinux does control the use of
 * the CAP_SETUID and CAP_SETGID capabilities using the capable hook.
 */

static int selinux_capable(const struct cred *cred, struct user_namespace *ns,
			   int cap, int audit)
{
	return cred_has_capability(cred, cap, audit, ns == &init_user_ns);
}

static int selinux_quotactl(int cmds, int type, int id, struct super_block *sb)
{
	const struct cred *cred = current_cred();
	int rc = 0;

	if (!sb)
		return 0;

	switch (cmds) {
	case Q_SYNC:
	case Q_QUOTAON:
	case Q_QUOTAOFF:
	case Q_SETINFO:
	case Q_SETQUOTA:
		rc = superblock_has_perm(cred, sb, FILESYSTEM__QUOTAMOD, NULL);
		break;
	case Q_GETFMT:
	case Q_GETINFO:
	case Q_GETQUOTA:
		rc = superblock_has_perm(cred, sb, FILESYSTEM__QUOTAGET, NULL);
		break;
	default:
		rc = 0;  /* let the kernel handle invalid cmds */
		break;
	}
	return rc;
}

static int selinux_quota_on(struct dentry *dentry)
{
	const struct cred *cred = current_cred();

	return dentry_has_perm(cred, dentry, FILE__QUOTAON);
}

static int selinux_syslog(int type)
{
	switch (type) {
	case SYSLOG_ACTION_READ_ALL:	/* Read last kernel messages */
	case SYSLOG_ACTION_SIZE_BUFFER:	/* Return size of the log buffer */
		return avc_has_perm(&selinux_state,
				    current_sid(), SECINITSID_KERNEL,
				    SECCLASS_SYSTEM, SYSTEM__SYSLOG_READ, NULL);
	case SYSLOG_ACTION_CONSOLE_OFF:	/* Disable logging to console */
	case SYSLOG_ACTION_CONSOLE_ON:	/* Enable logging to console */
	/* Set level of messages printed to console */
	case SYSLOG_ACTION_CONSOLE_LEVEL:
		return avc_has_perm(&selinux_state,
				    current_sid(), SECINITSID_KERNEL,
				    SECCLASS_SYSTEM, SYSTEM__SYSLOG_CONSOLE,
				    NULL);
	}
	/* All other syslog types */
	return avc_has_perm(&selinux_state,
			    current_sid(), SECINITSID_KERNEL,
			    SECCLASS_SYSTEM, SYSTEM__SYSLOG_MOD, NULL);
}

/*
 * Check that a process has enough memory to allocate a new virtual
 * mapping. 0 means there is enough memory for the allocation to
 * succeed and -ENOMEM implies there is not.
 *
 * Do not audit the selinux permission check, as this is applied to all
 * processes that allocate mappings.
 */
static int selinux_vm_enough_memory(struct mm_struct *mm, long pages)
{
	int rc, cap_sys_admin = 0;

	rc = cred_has_capability(current_cred(), CAP_SYS_ADMIN,
				 SECURITY_CAP_NOAUDIT, true);
	if (rc == 0)
		cap_sys_admin = 1;

	return cap_sys_admin;
}

/* binprm security operations */

static u32 ptrace_parent_sid(void)
{
	u32 sid = 0;
	struct task_struct *tracer;

	rcu_read_lock();
	tracer = ptrace_parent(current);
	if (tracer)
		sid = task_sid(tracer);
	rcu_read_unlock();

	return sid;
}

static int check_nnp_nosuid(const struct linux_binprm *bprm,
			    const struct task_security_struct *old_tsec,
			    const struct task_security_struct *new_tsec)
{
	int nnp = (bprm->unsafe & LSM_UNSAFE_NO_NEW_PRIVS);
	int nosuid = !mnt_may_suid(bprm->file->f_path.mnt);
	int rc;
	u32 av;

	if (!nnp && !nosuid)
		return 0; /* neither NNP nor nosuid */

	if (new_tsec->sid == old_tsec->sid)
		return 0; /* No change in credentials */

	/*
	 * If the policy enables the nnp_nosuid_transition policy capability,
	 * then we permit transitions under NNP or nosuid if the
	 * policy allows the corresponding permission between
	 * the old and new contexts.
	 */
	if (selinux_policycap_nnp_nosuid_transition()) {
		av = 0;
		if (nnp)
			av |= PROCESS2__NNP_TRANSITION;
		if (nosuid)
			av |= PROCESS2__NOSUID_TRANSITION;
		rc = avc_has_perm(&selinux_state,
				  old_tsec->sid, new_tsec->sid,
				  SECCLASS_PROCESS2, av, NULL);
		if (!rc)
			return 0;
	}

	/*
	 * We also permit NNP or nosuid transitions to bounded SIDs,
	 * i.e. SIDs that are guaranteed to only be allowed a subset
	 * of the permissions of the current SID.
	 */
	rc = security_bounded_transition(&selinux_state, old_tsec->sid,
					 new_tsec->sid);
	if (!rc)
		return 0;

	/*
	 * On failure, preserve the errno values for NNP vs nosuid.
	 * NNP:  Operation not permitted for caller.
	 * nosuid:  Permission denied to file.
	 */
	if (nnp)
		return -EPERM;
	return -EACCES;
}

static int selinux_bprm_set_creds(struct linux_binprm *bprm)
{
	const struct task_security_struct *old_tsec;
	struct task_security_struct *new_tsec;
	struct inode_security_struct *isec;
	struct common_audit_data ad;
	struct inode *inode = file_inode(bprm->file);
	int rc;

	/* SELinux context only depends on initial program or script and not
	 * the script interpreter */
	if (bprm->called_set_creds)
		return 0;

	old_tsec = current_security();
	new_tsec = bprm->cred->security;
	isec = inode_security(inode);

	/* Default to the current task SID. */
	new_tsec->sid = old_tsec->sid;
	new_tsec->osid = old_tsec->sid;

	/* Reset fs, key, and sock SIDs on execve. */
	new_tsec->create_sid = 0;
	new_tsec->keycreate_sid = 0;
	new_tsec->sockcreate_sid = 0;

	if (old_tsec->exec_sid) {
		new_tsec->sid = old_tsec->exec_sid;
		/* Reset exec SID on execve. */
		new_tsec->exec_sid = 0;

		/* Fail on NNP or nosuid if not an allowed transition. */
		rc = check_nnp_nosuid(bprm, old_tsec, new_tsec);
		if (rc)
			return rc;
	} else {
		/* Check for a default transition on this program. */
		rc = security_transition_sid(&selinux_state, old_tsec->sid,
					     isec->sid, SECCLASS_PROCESS, NULL,
					     &new_tsec->sid);
		if (rc)
			return rc;

		/*
		 * Fallback to old SID on NNP or nosuid if not an allowed
		 * transition.
		 */
		rc = check_nnp_nosuid(bprm, old_tsec, new_tsec);
		if (rc)
			new_tsec->sid = old_tsec->sid;
	}

	ad.type = LSM_AUDIT_DATA_FILE;
	ad.u.file = bprm->file;

	if (new_tsec->sid == old_tsec->sid) {
		rc = avc_has_perm(&selinux_state,
				  old_tsec->sid, isec->sid,
				  SECCLASS_FILE, FILE__EXECUTE_NO_TRANS, &ad);
		if (rc)
			return rc;
	} else {
		/* Check permissions for the transition. */
		rc = avc_has_perm(&selinux_state,
				  old_tsec->sid, new_tsec->sid,
				  SECCLASS_PROCESS, PROCESS__TRANSITION, &ad);
		if (rc)
			return rc;

		rc = avc_has_perm(&selinux_state,
				  new_tsec->sid, isec->sid,
				  SECCLASS_FILE, FILE__ENTRYPOINT, &ad);
		if (rc)
			return rc;

		/* Check for shared state */
		if (bprm->unsafe & LSM_UNSAFE_SHARE) {
			rc = avc_has_perm(&selinux_state,
					  old_tsec->sid, new_tsec->sid,
					  SECCLASS_PROCESS, PROCESS__SHARE,
					  NULL);
			if (rc)
				return -EPERM;
		}

		/* Make sure that anyone attempting to ptrace over a task that
		 * changes its SID has the appropriate permit */
		if (bprm->unsafe & LSM_UNSAFE_PTRACE) {
			u32 ptsid = ptrace_parent_sid();
			if (ptsid != 0) {
				rc = avc_has_perm(&selinux_state,
						  ptsid, new_tsec->sid,
						  SECCLASS_PROCESS,
						  PROCESS__PTRACE, NULL);
				if (rc)
					return -EPERM;
			}
		}

		/* Clear any possibly unsafe personality bits on exec: */
		bprm->per_clear |= PER_CLEAR_ON_SETID;

		/* Enable secure mode for SIDs transitions unless
		   the noatsecure permission is granted between
		   the two SIDs, i.e. ahp returns 0. */
		rc = avc_has_perm(&selinux_state,
				  old_tsec->sid, new_tsec->sid,
				  SECCLASS_PROCESS, PROCESS__NOATSECURE,
				  NULL);
		bprm->secureexec |= !!rc;
	}

	return 0;
}

static int match_file(const void *p, struct file *file, unsigned fd)
{
	return file_has_perm(p, file, file_to_av(file)) ? fd + 1 : 0;
}

/* Derived from fs/exec.c:flush_old_files. */
static inline void flush_unauthorized_files(const struct cred *cred,
					    struct files_struct *files)
{
	struct file *file, *devnull = NULL;
	struct tty_struct *tty;
	int drop_tty = 0;
	unsigned n;

	tty = get_current_tty();
	if (tty) {
		spin_lock(&tty->files_lock);
		if (!list_empty(&tty->tty_files)) {
			struct tty_file_private *file_priv;

			/* Revalidate access to controlling tty.
			   Use file_path_has_perm on the tty path directly
			   rather than using file_has_perm, as this particular
			   open file may belong to another process and we are
			   only interested in the inode-based check here. */
			file_priv = list_first_entry(&tty->tty_files,
						struct tty_file_private, list);
			file = file_priv->file;
			if (file_path_has_perm(cred, file, FILE__READ | FILE__WRITE))
				drop_tty = 1;
		}
		spin_unlock(&tty->files_lock);
		tty_kref_put(tty);
	}
	/* Reset controlling tty. */
	if (drop_tty)
		no_tty();

	/* Revalidate access to inherited open files. */
	n = iterate_fd(files, 0, match_file, cred);
	if (!n) /* none found? */
		return;

	devnull = dentry_open(&selinux_null, O_RDWR, cred);
	if (IS_ERR(devnull))
		devnull = NULL;
	/* replace all the matching ones with this */
	do {
		replace_fd(n - 1, devnull, 0);
	} while ((n = iterate_fd(files, n, match_file, cred)) != 0);
	if (devnull)
		fput(devnull);
}

/*
 * Prepare a process for imminent new credential changes due to exec
 */
static void selinux_bprm_committing_creds(struct linux_binprm *bprm)
{
	struct task_security_struct *new_tsec;
	struct rlimit *rlim, *initrlim;
	int rc, i;

	new_tsec = bprm->cred->security;
	if (new_tsec->sid == new_tsec->osid)
		return;

	/* Close files for which the new task SID is not authorized. */
	flush_unauthorized_files(bprm->cred, current->files);

	/* Always clear parent death signal on SID transitions. */
	current->pdeath_signal = 0;

	/* Check whether the new SID can inherit resource limits from the old
	 * SID.  If not, reset all soft limits to the lower of the current
	 * task's hard limit and the init task's soft limit.
	 *
	 * Note that the setting of hard limits (even to lower them) can be
	 * controlled by the setrlimit check.  The inclusion of the init task's
	 * soft limit into the computation is to avoid resetting soft limits
	 * higher than the default soft limit for cases where the default is
	 * lower than the hard limit, e.g. RLIMIT_CORE or RLIMIT_STACK.
	 */
	rc = avc_has_perm(&selinux_state,
			  new_tsec->osid, new_tsec->sid, SECCLASS_PROCESS,
			  PROCESS__RLIMITINH, NULL);
	if (rc) {
		/* protect against do_prlimit() */
		task_lock(current);
		for (i = 0; i < RLIM_NLIMITS; i++) {
			rlim = current->signal->rlim + i;
			initrlim = init_task.signal->rlim + i;
			rlim->rlim_cur = min(rlim->rlim_max, initrlim->rlim_cur);
		}
		task_unlock(current);
		if (IS_ENABLED(CONFIG_POSIX_TIMERS))
			update_rlimit_cpu(current, rlimit(RLIMIT_CPU));
	}
}

/*
 * Clean up the process immediately after the installation of new credentials
 * due to exec
 */
static void selinux_bprm_committed_creds(struct linux_binprm *bprm)
{
	const struct task_security_struct *tsec = current_security();
	struct itimerval itimer;
	u32 osid, sid;
	int rc, i;

	osid = tsec->osid;
	sid = tsec->sid;

	if (sid == osid)
		return;

	/* Check whether the new SID can inherit signal state from the old SID.
	 * If not, clear itimers to avoid subsequent signal generation and
	 * flush and unblock signals.
	 *
	 * This must occur _after_ the task SID has been updated so that any
	 * kill done after the flush will be checked against the new SID.
	 */
	rc = avc_has_perm(&selinux_state,
			  osid, sid, SECCLASS_PROCESS, PROCESS__SIGINH, NULL);
	if (rc) {
		if (IS_ENABLED(CONFIG_POSIX_TIMERS)) {
			memset(&itimer, 0, sizeof itimer);
			for (i = 0; i < 3; i++)
				do_setitimer(i, &itimer, NULL);
		}
		spin_lock_irq(&current->sighand->siglock);
		if (!fatal_signal_pending(current)) {
			flush_sigqueue(&current->pending);
			flush_sigqueue(&current->signal->shared_pending);
			flush_signal_handlers(current, 1);
			sigemptyset(&current->blocked);
			recalc_sigpending();
		}
		spin_unlock_irq(&current->sighand->siglock);
	}

	/* Wake up the parent if it is waiting so that it can recheck
	 * wait permission to the new task SID. */
	read_lock(&tasklist_lock);
	__wake_up_parent(current, current->real_parent);
	read_unlock(&tasklist_lock);
}

/* superblock security operations */

static int selinux_sb_alloc_security(struct super_block *sb)
{
	return superblock_alloc_security(sb);
}

static void selinux_sb_free_security(struct super_block *sb)
{
	superblock_free_security(sb);
}

static inline int match_prefix(char *prefix, int plen, char *option, int olen)
{
	if (plen > olen)
		return 0;

	return !memcmp(prefix, option, plen);
}

static inline int selinux_option(char *option, int len)
{
	return (match_prefix(CONTEXT_STR, sizeof(CONTEXT_STR)-1, option, len) ||
		match_prefix(FSCONTEXT_STR, sizeof(FSCONTEXT_STR)-1, option, len) ||
		match_prefix(DEFCONTEXT_STR, sizeof(DEFCONTEXT_STR)-1, option, len) ||
		match_prefix(ROOTCONTEXT_STR, sizeof(ROOTCONTEXT_STR)-1, option, len) ||
		match_prefix(LABELSUPP_STR, sizeof(LABELSUPP_STR)-1, option, len));
}

static inline void take_option(char **to, char *from, int *first, int len)
{
	if (!*first) {
		**to = ',';
		*to += 1;
	} else
		*first = 0;
	memcpy(*to, from, len);
	*to += len;
}

static inline void take_selinux_option(char **to, char *from, int *first,
				       int len)
{
	int current_size = 0;

	if (!*first) {
		**to = '|';
		*to += 1;
	} else
		*first = 0;

	while (current_size < len) {
		if (*from != '"') {
			**to = *from;
			*to += 1;
		}
		from += 1;
		current_size += 1;
	}
}

static int selinux_sb_copy_data(char *orig, char *copy)
{
	int fnosec, fsec, rc = 0;
	char *in_save, *in_curr, *in_end;
	char *sec_curr, *nosec_save, *nosec;
	int open_quote = 0;

	in_curr = orig;
	sec_curr = copy;

	nosec = (char *)get_zeroed_page(GFP_KERNEL);
	if (!nosec) {
		rc = -ENOMEM;
		goto out;
	}

	nosec_save = nosec;
	fnosec = fsec = 1;
	in_save = in_end = orig;

	do {
		if (*in_end == '"')
			open_quote = !open_quote;
		if ((*in_end == ',' && open_quote == 0) ||
				*in_end == '\0') {
			int len = in_end - in_curr;

			if (selinux_option(in_curr, len))
				take_selinux_option(&sec_curr, in_curr, &fsec, len);
			else
				take_option(&nosec, in_curr, &fnosec, len);

			in_curr = in_end + 1;
		}
	} while (*in_end++);

	strcpy(in_save, nosec_save);
	free_page((unsigned long)nosec_save);
out:
	return rc;
}

static int selinux_sb_remount(struct super_block *sb, void *data)
{
	int rc, i, *flags;
	struct security_mnt_opts opts;
	char *secdata, **mount_options;
	struct superblock_security_struct *sbsec = sb->s_security;

	if (!(sbsec->flags & SE_SBINITIALIZED))
		return 0;

	if (!data)
		return 0;

	if (sb->s_type->fs_flags & FS_BINARY_MOUNTDATA)
		return 0;

	security_init_mnt_opts(&opts);
	secdata = alloc_secdata();
	if (!secdata)
		return -ENOMEM;
	rc = selinux_sb_copy_data(data, secdata);
	if (rc)
		goto out_free_secdata;

	rc = selinux_parse_opts_str(secdata, &opts);
	if (rc)
		goto out_free_secdata;

	mount_options = opts.mnt_opts;
	flags = opts.mnt_opts_flags;

	for (i = 0; i < opts.num_mnt_opts; i++) {
		u32 sid;

		if (flags[i] == SBLABEL_MNT)
			continue;
		rc = security_context_str_to_sid(&selinux_state,
						 mount_options[i], &sid,
						 GFP_KERNEL);
		if (rc) {
			printk(KERN_WARNING "SELinux: security_context_str_to_sid"
			       "(%s) failed for (dev %s, type %s) errno=%d\n",
			       mount_options[i], sb->s_id, sb->s_type->name, rc);
			goto out_free_opts;
		}
		rc = -EINVAL;
		switch (flags[i]) {
		case FSCONTEXT_MNT:
			if (bad_option(sbsec, FSCONTEXT_MNT, sbsec->sid, sid))
				goto out_bad_option;
			break;
		case CONTEXT_MNT:
			if (bad_option(sbsec, CONTEXT_MNT, sbsec->mntpoint_sid, sid))
				goto out_bad_option;
			break;
		case ROOTCONTEXT_MNT: {
			struct inode_security_struct *root_isec;
			root_isec = backing_inode_security(sb->s_root);

			if (bad_option(sbsec, ROOTCONTEXT_MNT, root_isec->sid, sid))
				goto out_bad_option;
			break;
		}
		case DEFCONTEXT_MNT:
			if (bad_option(sbsec, DEFCONTEXT_MNT, sbsec->def_sid, sid))
				goto out_bad_option;
			break;
		default:
			goto out_free_opts;
		}
	}

	rc = 0;
out_free_opts:
	security_free_mnt_opts(&opts);
out_free_secdata:
	free_secdata(secdata);
	return rc;
out_bad_option:
	printk(KERN_WARNING "SELinux: unable to change security options "
	       "during remount (dev %s, type=%s)\n", sb->s_id,
	       sb->s_type->name);
	goto out_free_opts;
}

static int selinux_sb_kern_mount(struct super_block *sb, int flags, void *data)
{
	const struct cred *cred = current_cred();
	struct common_audit_data ad;
	int rc;

	rc = superblock_doinit(sb, data);
	if (rc)
		return rc;

	/* Allow all mounts performed by the kernel */
	if (flags & (MS_KERNMOUNT | MS_SUBMOUNT))
		return 0;

	ad.type = LSM_AUDIT_DATA_DENTRY;
	ad.u.dentry = sb->s_root;
	return superblock_has_perm(cred, sb, FILESYSTEM__MOUNT, &ad);
}

static int selinux_sb_statfs(struct dentry *dentry)
{
	const struct cred *cred = current_cred();
	struct common_audit_data ad;

	ad.type = LSM_AUDIT_DATA_DENTRY;
	ad.u.dentry = dentry->d_sb->s_root;
	return superblock_has_perm(cred, dentry->d_sb, FILESYSTEM__GETATTR, &ad);
}

static int selinux_mount(const char *dev_name,
			 const struct path *path,
			 const char *type,
			 unsigned long flags,
			 void *data)
{
	const struct cred *cred = current_cred();

	if (flags & MS_REMOUNT)
		return superblock_has_perm(cred, path->dentry->d_sb,
					   FILESYSTEM__REMOUNT, NULL);
	else
		return path_has_perm(cred, path, FILE__MOUNTON);
}

static int selinux_umount(struct vfsmount *mnt, int flags)
{
	const struct cred *cred = current_cred();

	return superblock_has_perm(cred, mnt->mnt_sb,
				   FILESYSTEM__UNMOUNT, NULL);
}

/* inode security operations */

static int selinux_inode_alloc_security(struct inode *inode)
{
	return inode_alloc_security(inode);
}

static void selinux_inode_free_security(struct inode *inode)
{
	inode_free_security(inode);
}

static int selinux_dentry_init_security(struct dentry *dentry, int mode,
					const struct qstr *name, void **ctx,
					u32 *ctxlen)
{
	u32 newsid;
	int rc;

	rc = selinux_determine_inode_label(current_security(),
					   d_inode(dentry->d_parent), name,
					   inode_mode_to_security_class(mode),
					   &newsid);
	if (rc)
		return rc;

	return security_sid_to_context(&selinux_state, newsid, (char **)ctx,
				       ctxlen);
}

static int selinux_dentry_create_files_as(struct dentry *dentry, int mode,
					  struct qstr *name,
					  const struct cred *old,
					  struct cred *new)
{
	u32 newsid;
	int rc;
	struct task_security_struct *tsec;

	rc = selinux_determine_inode_label(old->security,
					   d_inode(dentry->d_parent), name,
					   inode_mode_to_security_class(mode),
					   &newsid);
	if (rc)
		return rc;

	tsec = new->security;
	tsec->create_sid = newsid;
	return 0;
}

static int selinux_inode_init_security(struct inode *inode, struct inode *dir,
				       const struct qstr *qstr,
				       const char **name,
				       void **value, size_t *len)
{
	const struct task_security_struct *tsec = current_security();
	struct superblock_security_struct *sbsec;
	u32 sid, newsid, clen;
	int rc;
	char *context;

	sbsec = dir->i_sb->s_security;

	sid = tsec->sid;
	newsid = tsec->create_sid;

	rc = selinux_determine_inode_label(current_security(),
		dir, qstr,
		inode_mode_to_security_class(inode->i_mode),
		&newsid);
	if (rc)
		return rc;

	/* Possibly defer initialization to selinux_complete_init. */
	if (sbsec->flags & SE_SBINITIALIZED) {
		struct inode_security_struct *isec = inode->i_security;
		isec->sclass = inode_mode_to_security_class(inode->i_mode);
		isec->sid = newsid;
		isec->initialized = LABEL_INITIALIZED;
	}

	if (!selinux_state.initialized || !(sbsec->flags & SBLABEL_MNT))
		return -EOPNOTSUPP;

	if (name)
		*name = XATTR_SELINUX_SUFFIX;

	if (value && len) {
		rc = security_sid_to_context_force(&selinux_state, newsid,
						   &context, &clen);
		if (rc)
			return rc;
		*value = context;
		*len = clen;
	}

	return 0;
}

static int selinux_inode_create(struct inode *dir, struct dentry *dentry, umode_t mode)
{
	return may_create(dir, dentry, SECCLASS_FILE);
}

static int selinux_inode_link(struct dentry *old_dentry, struct inode *dir, struct dentry *new_dentry)
{
	return may_link(dir, old_dentry, MAY_LINK);
}

static int selinux_inode_unlink(struct inode *dir, struct dentry *dentry)
{
	return may_link(dir, dentry, MAY_UNLINK);
}

static int selinux_inode_symlink(struct inode *dir, struct dentry *dentry, const char *name)
{
	return may_create(dir, dentry, SECCLASS_LNK_FILE);
}

static int selinux_inode_mkdir(struct inode *dir, struct dentry *dentry, umode_t mask)
{
	return may_create(dir, dentry, SECCLASS_DIR);
}

static int selinux_inode_rmdir(struct inode *dir, struct dentry *dentry)
{
	return may_link(dir, dentry, MAY_RMDIR);
}

static int selinux_inode_mknod(struct inode *dir, struct dentry *dentry, umode_t mode, dev_t dev)
{
	return may_create(dir, dentry, inode_mode_to_security_class(mode));
}

static int selinux_inode_rename(struct inode *old_inode, struct dentry *old_dentry,
				struct inode *new_inode, struct dentry *new_dentry)
{
	return may_rename(old_inode, old_dentry, new_inode, new_dentry);
}

static int selinux_inode_readlink(struct dentry *dentry)
{
	const struct cred *cred = current_cred();

	return dentry_has_perm(cred, dentry, FILE__READ);
}

static int selinux_inode_follow_link(struct dentry *dentry, struct inode *inode,
				     bool rcu)
{
	const struct cred *cred = current_cred();
	struct common_audit_data ad;
	struct inode_security_struct *isec;
	u32 sid;

	validate_creds(cred);

	ad.type = LSM_AUDIT_DATA_DENTRY;
	ad.u.dentry = dentry;
	sid = cred_sid(cred);
	isec = inode_security_rcu(inode, rcu);
	if (IS_ERR(isec))
		return PTR_ERR(isec);

	return avc_has_perm_flags(&selinux_state,
				  sid, isec->sid, isec->sclass, FILE__READ, &ad,
				  rcu ? MAY_NOT_BLOCK : 0);
}

static noinline int audit_inode_permission(struct inode *inode,
					   u32 perms, u32 audited, u32 denied,
					   int result,
					   unsigned flags)
{
	struct common_audit_data ad;
	struct inode_security_struct *isec = inode->i_security;
	int rc;

	ad.type = LSM_AUDIT_DATA_INODE;
	ad.u.inode = inode;

	rc = slow_avc_audit(&selinux_state,
			    current_sid(), isec->sid, isec->sclass, perms,
			    audited, denied, result, &ad, flags);
	if (rc)
		return rc;
	return 0;
}

static int selinux_inode_permission(struct inode *inode, int mask)
{
	const struct cred *cred = current_cred();
	u32 perms;
	bool from_access;
	unsigned flags = mask & MAY_NOT_BLOCK;
	struct inode_security_struct *isec;
	u32 sid;
	struct av_decision avd;
	int rc, rc2;
	u32 audited, denied;

	from_access = mask & MAY_ACCESS;
	mask &= (MAY_READ|MAY_WRITE|MAY_EXEC|MAY_APPEND);

	/* No permission to check.  Existence test. */
	if (!mask)
		return 0;

	validate_creds(cred);

	if (unlikely(IS_PRIVATE(inode)))
		return 0;

	perms = file_mask_to_av(inode->i_mode, mask);

	sid = cred_sid(cred);
	isec = inode_security_rcu(inode, flags & MAY_NOT_BLOCK);
	if (IS_ERR(isec))
		return PTR_ERR(isec);

	rc = avc_has_perm_noaudit(&selinux_state,
				  sid, isec->sid, isec->sclass, perms, 0, &avd);
	audited = avc_audit_required(perms, &avd, rc,
				     from_access ? FILE__AUDIT_ACCESS : 0,
				     &denied);
	if (likely(!audited))
		return rc;

	rc2 = audit_inode_permission(inode, perms, audited, denied, rc, flags);
	if (rc2)
		return rc2;
	return rc;
}

static int selinux_inode_setattr(struct dentry *dentry, struct iattr *iattr)
{
	const struct cred *cred = current_cred();
	struct inode *inode = d_backing_inode(dentry);
	unsigned int ia_valid = iattr->ia_valid;
	__u32 av = FILE__WRITE;

	/* ATTR_FORCE is just used for ATTR_KILL_S[UG]ID. */
	if (ia_valid & ATTR_FORCE) {
		ia_valid &= ~(ATTR_KILL_SUID | ATTR_KILL_SGID | ATTR_MODE |
			      ATTR_FORCE);
		if (!ia_valid)
			return 0;
	}

	if (ia_valid & (ATTR_MODE | ATTR_UID | ATTR_GID |
			ATTR_ATIME_SET | ATTR_MTIME_SET | ATTR_TIMES_SET))
		return dentry_has_perm(cred, dentry, FILE__SETATTR);

	if (selinux_policycap_openperm() &&
	    inode->i_sb->s_magic != SOCKFS_MAGIC &&
	    (ia_valid & ATTR_SIZE) &&
	    !(ia_valid & ATTR_FILE))
		av |= FILE__OPEN;

	return dentry_has_perm(cred, dentry, av);
}

static int selinux_inode_getattr(const struct path *path)
{
	return path_has_perm(current_cred(), path, FILE__GETATTR);
}

static int selinux_inode_setotherxattr(struct dentry *dentry, const char *name)
{
	const struct cred *cred = current_cred();

	if (!strncmp(name, XATTR_SECURITY_PREFIX,
		     sizeof XATTR_SECURITY_PREFIX - 1)) {
		if (!strcmp(name, XATTR_NAME_CAPS)) {
			if (!capable(CAP_SETFCAP))
				return -EPERM;
		} else if (!capable(CAP_SYS_ADMIN)) {
			/* A different attribute in the security namespace.
			   Restrict to administrator. */
			return -EPERM;
		}
	}

	/* Not an attribute we recognize, so just check the
	   ordinary setattr permission. */
	return dentry_has_perm(cred, dentry, FILE__SETATTR);
}

static bool has_cap_mac_admin(bool audit)
{
	const struct cred *cred = current_cred();
	int cap_audit = audit ? SECURITY_CAP_AUDIT : SECURITY_CAP_NOAUDIT;

	if (cap_capable(cred, &init_user_ns, CAP_MAC_ADMIN, cap_audit))
		return false;
	if (cred_has_capability(cred, CAP_MAC_ADMIN, cap_audit, true))
		return false;
	return true;
}

static int selinux_inode_setxattr(struct dentry *dentry, const char *name,
				  const void *value, size_t size, int flags)
{
	struct inode *inode = d_backing_inode(dentry);
	struct inode_security_struct *isec;
	struct superblock_security_struct *sbsec;
	struct common_audit_data ad;
	u32 newsid, sid = current_sid();
	int rc = 0;

	if (strcmp(name, XATTR_NAME_SELINUX))
		return selinux_inode_setotherxattr(dentry, name);

	sbsec = inode->i_sb->s_security;
	if (!(sbsec->flags & SBLABEL_MNT))
		return -EOPNOTSUPP;

	if (!inode_owner_or_capable(inode))
		return -EPERM;

	ad.type = LSM_AUDIT_DATA_DENTRY;
	ad.u.dentry = dentry;

	isec = backing_inode_security(dentry);
	rc = avc_has_perm(&selinux_state,
			  sid, isec->sid, isec->sclass,
			  FILE__RELABELFROM, &ad);
	if (rc)
		return rc;

	rc = security_context_to_sid(&selinux_state, value, size, &newsid,
				     GFP_KERNEL);
	if (rc == -EINVAL) {
		if (!has_cap_mac_admin(true)) {
			struct audit_buffer *ab;
			size_t audit_size;
			const char *str;

			/* We strip a nul only if it is at the end, otherwise the
			 * context contains a nul and we should audit that */
			if (value) {
				str = value;
				if (str[size - 1] == '\0')
					audit_size = size - 1;
				else
					audit_size = size;
			} else {
				str = "";
				audit_size = 0;
			}
			ab = audit_log_start(current->audit_context, GFP_ATOMIC, AUDIT_SELINUX_ERR);
			audit_log_format(ab, "op=setxattr invalid_context=");
			audit_log_n_untrustedstring(ab, value, audit_size);
			audit_log_end(ab);

			return rc;
		}
		rc = security_context_to_sid_force(&selinux_state, value,
						   size, &newsid);
	}
	if (rc)
		return rc;

	rc = avc_has_perm(&selinux_state,
			  sid, newsid, isec->sclass,
			  FILE__RELABELTO, &ad);
	if (rc)
		return rc;

	rc = security_validate_transition(&selinux_state, isec->sid, newsid,
					  sid, isec->sclass);
	if (rc)
		return rc;

	return avc_has_perm(&selinux_state,
			    newsid,
			    sbsec->sid,
			    SECCLASS_FILESYSTEM,
			    FILESYSTEM__ASSOCIATE,
			    &ad);
}

static void selinux_inode_post_setxattr(struct dentry *dentry, const char *name,
					const void *value, size_t size,
					int flags)
{
	struct inode *inode = d_backing_inode(dentry);
	struct inode_security_struct *isec;
	u32 newsid;
	int rc;

	if (strcmp(name, XATTR_NAME_SELINUX)) {
		/* Not an attribute we recognize, so nothing to do. */
		return;
	}

	rc = security_context_to_sid_force(&selinux_state, value, size,
					   &newsid);
	if (rc) {
		printk(KERN_ERR "SELinux:  unable to map context to SID"
		       "for (%s, %lu), rc=%d\n",
		       inode->i_sb->s_id, inode->i_ino, -rc);
		return;
	}

	isec = backing_inode_security(dentry);
	spin_lock(&isec->lock);
	isec->sclass = inode_mode_to_security_class(inode->i_mode);
	isec->sid = newsid;
	isec->initialized = LABEL_INITIALIZED;
	spin_unlock(&isec->lock);

	return;
}

static int selinux_inode_getxattr(struct dentry *dentry, const char *name)
{
	const struct cred *cred = current_cred();

	return dentry_has_perm(cred, dentry, FILE__GETATTR);
}

static int selinux_inode_listxattr(struct dentry *dentry)
{
	const struct cred *cred = current_cred();

	return dentry_has_perm(cred, dentry, FILE__GETATTR);
}

static int selinux_inode_removexattr(struct dentry *dentry, const char *name)
{
	if (strcmp(name, XATTR_NAME_SELINUX))
		return selinux_inode_setotherxattr(dentry, name);

	/* No one is allowed to remove a SELinux security label.
	   You can change the label, but all data must be labeled. */
	return -EACCES;
}

/*
 * Copy the inode security context value to the user.
 *
 * Permission check is handled by selinux_inode_getxattr hook.
 */
static int selinux_inode_getsecurity(struct inode *inode, const char *name, void **buffer, bool alloc)
{
	u32 size;
	int error;
	char *context = NULL;
	struct inode_security_struct *isec;

	if (strcmp(name, XATTR_SELINUX_SUFFIX))
		return -EOPNOTSUPP;

	/*
	 * If the caller has CAP_MAC_ADMIN, then get the raw context
	 * value even if it is not defined by current policy; otherwise,
	 * use the in-core value under current policy.
	 * Use the non-auditing forms of the permission checks since
	 * getxattr may be called by unprivileged processes commonly
	 * and lack of permission just means that we fall back to the
	 * in-core context value, not a denial.
	 */
	isec = inode_security(inode);
	if (has_cap_mac_admin(false))
		error = security_sid_to_context_force(&selinux_state,
						      isec->sid, &context,
						      &size);
	else
		error = security_sid_to_context(&selinux_state, isec->sid,
						&context, &size);
	if (error)
		return error;
	error = size;
	if (alloc) {
		*buffer = context;
		goto out_nofree;
	}
	kfree(context);
out_nofree:
	return error;
}

static int selinux_inode_setsecurity(struct inode *inode, const char *name,
				     const void *value, size_t size, int flags)
{
	struct inode_security_struct *isec = inode_security_novalidate(inode);
	struct superblock_security_struct *sbsec = inode->i_sb->s_security;
	u32 newsid;
	int rc;

	if (strcmp(name, XATTR_SELINUX_SUFFIX))
		return -EOPNOTSUPP;

	if (!(sbsec->flags & SBLABEL_MNT))
		return -EOPNOTSUPP;

	if (!value || !size)
		return -EACCES;

	rc = security_context_to_sid(&selinux_state, value, size, &newsid,
				     GFP_KERNEL);
	if (rc)
		return rc;

	spin_lock(&isec->lock);
	isec->sclass = inode_mode_to_security_class(inode->i_mode);
	isec->sid = newsid;
	isec->initialized = LABEL_INITIALIZED;
	spin_unlock(&isec->lock);
	return 0;
}

static int selinux_inode_listsecurity(struct inode *inode, char *buffer, size_t buffer_size)
{
	const int len = sizeof(XATTR_NAME_SELINUX);
	if (buffer && len <= buffer_size)
		memcpy(buffer, XATTR_NAME_SELINUX, len);
	return len;
}

static void selinux_inode_getsecid(struct inode *inode, u32 *secid)
{
	struct inode_security_struct *isec = inode_security_novalidate(inode);
	*secid = isec->sid;
}

static int selinux_inode_copy_up(struct dentry *src, struct cred **new)
{
	u32 sid;
	struct task_security_struct *tsec;
	struct cred *new_creds = *new;

	if (new_creds == NULL) {
		new_creds = prepare_creds();
		if (!new_creds)
			return -ENOMEM;
	}

	tsec = new_creds->security;
	/* Get label from overlay inode and set it in create_sid */
	selinux_inode_getsecid(d_inode(src), &sid);
	tsec->create_sid = sid;
	*new = new_creds;
	return 0;
}

static int selinux_inode_copy_up_xattr(const char *name)
{
	/* The copy_up hook above sets the initial context on an inode, but we
	 * don't then want to overwrite it by blindly copying all the lower
	 * xattrs up.  Instead, we have to filter out SELinux-related xattrs.
	 */
	if (strcmp(name, XATTR_NAME_SELINUX) == 0)
		return 1; /* Discard */
	/*
	 * Any other attribute apart from SELINUX is not claimed, supported
	 * by selinux.
	 */
	return -EOPNOTSUPP;
}

/* file security operations */

static int selinux_revalidate_file_permission(struct file *file, int mask)
{
	const struct cred *cred = current_cred();
	struct inode *inode = file_inode(file);

	/* file_mask_to_av won't add FILE__WRITE if MAY_APPEND is set */
	if ((file->f_flags & O_APPEND) && (mask & MAY_WRITE))
		mask |= MAY_APPEND;

	return file_has_perm(cred, file,
			     file_mask_to_av(inode->i_mode, mask));
}

static int selinux_file_permission(struct file *file, int mask)
{
	struct inode *inode = file_inode(file);
	struct file_security_struct *fsec = file->f_security;
	struct inode_security_struct *isec;
	u32 sid = current_sid();

	if (!mask)
		/* No permission to check.  Existence test. */
		return 0;

	isec = inode_security(inode);
	if (sid == fsec->sid && fsec->isid == isec->sid &&
	    fsec->pseqno == avc_policy_seqno(&selinux_state))
		/* No change since file_open check. */
		return 0;

	return selinux_revalidate_file_permission(file, mask);
}

static int selinux_file_alloc_security(struct file *file)
{
	return file_alloc_security(file);
}

static void selinux_file_free_security(struct file *file)
{
	file_free_security(file);
}

/*
 * Check whether a task has the ioctl permission and cmd
 * operation to an inode.
 */
static int ioctl_has_perm(const struct cred *cred, struct file *file,
		u32 requested, u16 cmd)
{
	struct common_audit_data ad;
	struct file_security_struct *fsec = file->f_security;
	struct inode *inode = file_inode(file);
	struct inode_security_struct *isec;
	struct lsm_ioctlop_audit ioctl;
	u32 ssid = cred_sid(cred);
	int rc;
	u8 driver = cmd >> 8;
	u8 xperm = cmd & 0xff;

	ad.type = LSM_AUDIT_DATA_IOCTL_OP;
	ad.u.op = &ioctl;
	ad.u.op->cmd = cmd;
	ad.u.op->path = file->f_path;

	if (ssid != fsec->sid) {
		rc = avc_has_perm(&selinux_state,
				  ssid, fsec->sid,
				SECCLASS_FD,
				FD__USE,
				&ad);
		if (rc)
			goto out;
	}

	if (unlikely(IS_PRIVATE(inode)))
		return 0;

	isec = inode_security(inode);
	rc = avc_has_extended_perms(&selinux_state,
				    ssid, isec->sid, isec->sclass,
				    requested, driver, xperm, &ad);
out:
	return rc;
}

static int selinux_file_ioctl(struct file *file, unsigned int cmd,
			      unsigned long arg)
{
	const struct cred *cred = current_cred();
	int error = 0;

	switch (cmd) {
	case FIONREAD:
	/* fall through */
	case FIBMAP:
	/* fall through */
	case FIGETBSZ:
	/* fall through */
	case FS_IOC_GETFLAGS:
	/* fall through */
	case FS_IOC_GETVERSION:
		error = file_has_perm(cred, file, FILE__GETATTR);
		break;

	case FS_IOC_SETFLAGS:
	/* fall through */
	case FS_IOC_SETVERSION:
		error = file_has_perm(cred, file, FILE__SETATTR);
		break;

	/* sys_ioctl() checks */
	case FIONBIO:
	/* fall through */
	case FIOASYNC:
		error = file_has_perm(cred, file, 0);
		break;

	case KDSKBENT:
	case KDSKBSENT:
		error = cred_has_capability(cred, CAP_SYS_TTY_CONFIG,
					    SECURITY_CAP_AUDIT, true);
		break;

	/* default case assumes that the command will go
	 * to the file's ioctl() function.
	 */
	default:
		error = ioctl_has_perm(cred, file, FILE__IOCTL, (u16) cmd);
	}
	return error;
}

static int default_noexec;

static int file_map_prot_check(struct file *file, unsigned long prot, int shared)
{
	const struct cred *cred = current_cred();
	u32 sid = cred_sid(cred);
	int rc = 0;

	if (default_noexec &&
	    (prot & PROT_EXEC) && (!file || IS_PRIVATE(file_inode(file)) ||
				   (!shared && (prot & PROT_WRITE)))) {
		/*
		 * We are making executable an anonymous mapping or a
		 * private file mapping that will also be writable.
		 * This has an additional check.
		 */
		rc = avc_has_perm(&selinux_state,
				  sid, sid, SECCLASS_PROCESS,
				  PROCESS__EXECMEM, NULL);
		if (rc)
			goto error;
	}

	if (file) {
		/* read access is always possible with a mapping */
		u32 av = FILE__READ;

		/* write access only matters if the mapping is shared */
		if (shared && (prot & PROT_WRITE))
			av |= FILE__WRITE;

		if (prot & PROT_EXEC)
			av |= FILE__EXECUTE;

		return file_has_perm(cred, file, av);
	}

error:
	return rc;
}

static int selinux_mmap_addr(unsigned long addr)
{
	int rc = 0;

	if (addr < CONFIG_LSM_MMAP_MIN_ADDR) {
		u32 sid = current_sid();
		rc = avc_has_perm(&selinux_state,
				  sid, sid, SECCLASS_MEMPROTECT,
				  MEMPROTECT__MMAP_ZERO, NULL);
	}

	return rc;
}

static int selinux_mmap_file(struct file *file, unsigned long reqprot,
			     unsigned long prot, unsigned long flags)
{
	struct common_audit_data ad;
	int rc;

	if (file) {
		ad.type = LSM_AUDIT_DATA_FILE;
		ad.u.file = file;
		rc = inode_has_perm(current_cred(), file_inode(file),
				    FILE__MAP, &ad);
		if (rc)
			return rc;
	}

	if (selinux_state.checkreqprot)
		prot = reqprot;

	return file_map_prot_check(file, prot,
				   (flags & MAP_TYPE) == MAP_SHARED);
}

static int selinux_file_mprotect(struct vm_area_struct *vma,
				 unsigned long reqprot,
				 unsigned long prot)
{
	const struct cred *cred = current_cred();
	u32 sid = cred_sid(cred);

	if (selinux_state.checkreqprot)
		prot = reqprot;

	if (default_noexec &&
	    (prot & PROT_EXEC) && !(vma->vm_flags & VM_EXEC)) {
		int rc = 0;
		if (vma->vm_start >= vma->vm_mm->start_brk &&
		    vma->vm_end <= vma->vm_mm->brk) {
			rc = avc_has_perm(&selinux_state,
					  sid, sid, SECCLASS_PROCESS,
					  PROCESS__EXECHEAP, NULL);
		} else if (!vma->vm_file &&
			   ((vma->vm_start <= vma->vm_mm->start_stack &&
			     vma->vm_end >= vma->vm_mm->start_stack) ||
			    vma_is_stack_for_current(vma))) {
			rc = avc_has_perm(&selinux_state,
					  sid, sid, SECCLASS_PROCESS,
					  PROCESS__EXECSTACK, NULL);
		} else if (vma->vm_file && vma->anon_vma) {
			/*
			 * We are making executable a file mapping that has
			 * had some COW done. Since pages might have been
			 * written, check ability to execute the possibly
			 * modified content.  This typically should only
			 * occur for text relocations.
			 */
			rc = file_has_perm(cred, vma->vm_file, FILE__EXECMOD);
		}
		if (rc)
			return rc;
	}

	return file_map_prot_check(vma->vm_file, prot, vma->vm_flags&VM_SHARED);
}

static int selinux_file_lock(struct file *file, unsigned int cmd)
{
	const struct cred *cred = current_cred();

	return file_has_perm(cred, file, FILE__LOCK);
}

static int selinux_file_fcntl(struct file *file, unsigned int cmd,
			      unsigned long arg)
{
	const struct cred *cred = current_cred();
	int err = 0;

	switch (cmd) {
	case F_SETFL:
		if ((file->f_flags & O_APPEND) && !(arg & O_APPEND)) {
			err = file_has_perm(cred, file, FILE__WRITE);
			break;
		}
		/* fall through */
	case F_SETOWN:
	case F_SETSIG:
	case F_GETFL:
	case F_GETOWN:
	case F_GETSIG:
	case F_GETOWNER_UIDS:
		/* Just check FD__USE permission */
		err = file_has_perm(cred, file, 0);
		break;
	case F_GETLK:
	case F_SETLK:
	case F_SETLKW:
	case F_OFD_GETLK:
	case F_OFD_SETLK:
	case F_OFD_SETLKW:
#if BITS_PER_LONG == 32
	case F_GETLK64:
	case F_SETLK64:
	case F_SETLKW64:
#endif
		err = file_has_perm(cred, file, FILE__LOCK);
		break;
	}

	return err;
}

static void selinux_file_set_fowner(struct file *file)
{
	struct file_security_struct *fsec;

	fsec = file->f_security;
	fsec->fown_sid = current_sid();
}

static int selinux_file_send_sigiotask(struct task_struct *tsk,
				       struct fown_struct *fown, int signum)
{
	struct file *file;
	u32 sid = task_sid(tsk);
	u32 perm;
	struct file_security_struct *fsec;

	/* struct fown_struct is never outside the context of a struct file */
	file = container_of(fown, struct file, f_owner);

	fsec = file->f_security;

	if (!signum)
		perm = signal_to_av(SIGIO); /* as per send_sigio_to_task */
	else
		perm = signal_to_av(signum);

	return avc_has_perm(&selinux_state,
			    fsec->fown_sid, sid,
			    SECCLASS_PROCESS, perm, NULL);
}

static int selinux_file_receive(struct file *file)
{
	const struct cred *cred = current_cred();

	return file_has_perm(cred, file, file_to_av(file));
}

static int selinux_file_open(struct file *file, const struct cred *cred)
{
	struct file_security_struct *fsec;
	struct inode_security_struct *isec;

	fsec = file->f_security;
	isec = inode_security(file_inode(file));
	/*
	 * Save inode label and policy sequence number
	 * at open-time so that selinux_file_permission
	 * can determine whether revalidation is necessary.
	 * Task label is already saved in the file security
	 * struct as its SID.
	 */
	fsec->isid = isec->sid;
	fsec->pseqno = avc_policy_seqno(&selinux_state);
	/*
	 * Since the inode label or policy seqno may have changed
	 * between the selinux_inode_permission check and the saving
	 * of state above, recheck that access is still permitted.
	 * Otherwise, access might never be revalidated against the
	 * new inode label or new policy.
	 * This check is not redundant - do not remove.
	 */
	return file_path_has_perm(cred, file, open_file_to_av(file));
}

/* task security operations */

static int selinux_task_alloc(struct task_struct *task,
			      unsigned long clone_flags)
{
	u32 sid = current_sid();

	return avc_has_perm(&selinux_state,
			    sid, sid, SECCLASS_PROCESS, PROCESS__FORK, NULL);
}

/*
 * allocate the SELinux part of blank credentials
 */
static int selinux_cred_alloc_blank(struct cred *cred, gfp_t gfp)
{
	struct task_security_struct *tsec;

	tsec = kzalloc(sizeof(struct task_security_struct), gfp);
	if (!tsec)
		return -ENOMEM;

	cred->security = tsec;
	return 0;
}

/*
 * detach and free the LSM part of a set of credentials
 */
static void selinux_cred_free(struct cred *cred)
{
	struct task_security_struct *tsec = cred->security;

	/*
	 * cred->security == NULL if security_cred_alloc_blank() or
	 * security_prepare_creds() returned an error.
	 */
	BUG_ON(cred->security && (unsigned long) cred->security < PAGE_SIZE);
	cred->security = (void *) 0x7UL;
	kfree(tsec);
}

/*
 * prepare a new set of credentials for modification
 */
static int selinux_cred_prepare(struct cred *new, const struct cred *old,
				gfp_t gfp)
{
	const struct task_security_struct *old_tsec;
	struct task_security_struct *tsec;

	old_tsec = old->security;

	tsec = kmemdup(old_tsec, sizeof(struct task_security_struct), gfp);
	if (!tsec)
		return -ENOMEM;

	new->security = tsec;
	return 0;
}

/*
 * transfer the SELinux data to a blank set of creds
 */
static void selinux_cred_transfer(struct cred *new, const struct cred *old)
{
	const struct task_security_struct *old_tsec = old->security;
	struct task_security_struct *tsec = new->security;

	*tsec = *old_tsec;
}

/*
 * set the security data for a kernel service
 * - all the creation contexts are set to unlabelled
 */
static int selinux_kernel_act_as(struct cred *new, u32 secid)
{
	struct task_security_struct *tsec = new->security;
	u32 sid = current_sid();
	int ret;

	ret = avc_has_perm(&selinux_state,
			   sid, secid,
			   SECCLASS_KERNEL_SERVICE,
			   KERNEL_SERVICE__USE_AS_OVERRIDE,
			   NULL);
	if (ret == 0) {
		tsec->sid = secid;
		tsec->create_sid = 0;
		tsec->keycreate_sid = 0;
		tsec->sockcreate_sid = 0;
	}
	return ret;
}

/*
 * set the file creation context in a security record to the same as the
 * objective context of the specified inode
 */
static int selinux_kernel_create_files_as(struct cred *new, struct inode *inode)
{
	struct inode_security_struct *isec = inode_security(inode);
	struct task_security_struct *tsec = new->security;
	u32 sid = current_sid();
	int ret;

	ret = avc_has_perm(&selinux_state,
			   sid, isec->sid,
			   SECCLASS_KERNEL_SERVICE,
			   KERNEL_SERVICE__CREATE_FILES_AS,
			   NULL);

	if (ret == 0)
		tsec->create_sid = isec->sid;
	return ret;
}

static int selinux_kernel_module_request(char *kmod_name)
{
	struct common_audit_data ad;

	ad.type = LSM_AUDIT_DATA_KMOD;
	ad.u.kmod_name = kmod_name;

	return avc_has_perm(&selinux_state,
			    current_sid(), SECINITSID_KERNEL, SECCLASS_SYSTEM,
			    SYSTEM__MODULE_REQUEST, &ad);
}

static int selinux_kernel_module_from_file(struct file *file)
{
	struct common_audit_data ad;
	struct inode_security_struct *isec;
	struct file_security_struct *fsec;
	u32 sid = current_sid();
	int rc;

	/* init_module */
	if (file == NULL)
		return avc_has_perm(&selinux_state,
				    sid, sid, SECCLASS_SYSTEM,
					SYSTEM__MODULE_LOAD, NULL);

	/* finit_module */

	ad.type = LSM_AUDIT_DATA_FILE;
	ad.u.file = file;

	fsec = file->f_security;
	if (sid != fsec->sid) {
		rc = avc_has_perm(&selinux_state,
				  sid, fsec->sid, SECCLASS_FD, FD__USE, &ad);
		if (rc)
			return rc;
	}

	isec = inode_security(file_inode(file));
	return avc_has_perm(&selinux_state,
			    sid, isec->sid, SECCLASS_SYSTEM,
				SYSTEM__MODULE_LOAD, &ad);
}

static int selinux_kernel_read_file(struct file *file,
				    enum kernel_read_file_id id)
{
	int rc = 0;

	switch (id) {
	case READING_MODULE:
		rc = selinux_kernel_module_from_file(file);
		break;
	default:
		break;
	}

	return rc;
}

static int selinux_task_setpgid(struct task_struct *p, pid_t pgid)
{
	return avc_has_perm(&selinux_state,
			    current_sid(), task_sid(p), SECCLASS_PROCESS,
			    PROCESS__SETPGID, NULL);
}

static int selinux_task_getpgid(struct task_struct *p)
{
	return avc_has_perm(&selinux_state,
			    current_sid(), task_sid(p), SECCLASS_PROCESS,
			    PROCESS__GETPGID, NULL);
}

static int selinux_task_getsid(struct task_struct *p)
{
	return avc_has_perm(&selinux_state,
			    current_sid(), task_sid(p), SECCLASS_PROCESS,
			    PROCESS__GETSESSION, NULL);
}

static void selinux_task_getsecid(struct task_struct *p, u32 *secid)
{
	*secid = task_sid(p);
}

static int selinux_task_setnice(struct task_struct *p, int nice)
{
	return avc_has_perm(&selinux_state,
			    current_sid(), task_sid(p), SECCLASS_PROCESS,
			    PROCESS__SETSCHED, NULL);
}

static int selinux_task_setioprio(struct task_struct *p, int ioprio)
{
	return avc_has_perm(&selinux_state,
			    current_sid(), task_sid(p), SECCLASS_PROCESS,
			    PROCESS__SETSCHED, NULL);
}

static int selinux_task_getioprio(struct task_struct *p)
{
	return avc_has_perm(&selinux_state,
			    current_sid(), task_sid(p), SECCLASS_PROCESS,
			    PROCESS__GETSCHED, NULL);
}

int selinux_task_prlimit(const struct cred *cred, const struct cred *tcred,
			 unsigned int flags)
{
	u32 av = 0;

	if (!flags)
		return 0;
	if (flags & LSM_PRLIMIT_WRITE)
		av |= PROCESS__SETRLIMIT;
	if (flags & LSM_PRLIMIT_READ)
		av |= PROCESS__GETRLIMIT;
	return avc_has_perm(&selinux_state,
			    cred_sid(cred), cred_sid(tcred),
			    SECCLASS_PROCESS, av, NULL);
}

static int selinux_task_setrlimit(struct task_struct *p, unsigned int resource,
		struct rlimit *new_rlim)
{
	struct rlimit *old_rlim = p->signal->rlim + resource;

	/* Control the ability to change the hard limit (whether
	   lowering or raising it), so that the hard limit can
	   later be used as a safe reset point for the soft limit
	   upon context transitions.  See selinux_bprm_committing_creds. */
	if (old_rlim->rlim_max != new_rlim->rlim_max)
		return avc_has_perm(&selinux_state,
				    current_sid(), task_sid(p),
				    SECCLASS_PROCESS, PROCESS__SETRLIMIT, NULL);

	return 0;
}

static int selinux_task_setscheduler(struct task_struct *p)
{
	return avc_has_perm(&selinux_state,
			    current_sid(), task_sid(p), SECCLASS_PROCESS,
			    PROCESS__SETSCHED, NULL);
}

static int selinux_task_getscheduler(struct task_struct *p)
{
	return avc_has_perm(&selinux_state,
			    current_sid(), task_sid(p), SECCLASS_PROCESS,
			    PROCESS__GETSCHED, NULL);
}

static int selinux_task_movememory(struct task_struct *p)
{
	return avc_has_perm(&selinux_state,
			    current_sid(), task_sid(p), SECCLASS_PROCESS,
			    PROCESS__SETSCHED, NULL);
}

static int selinux_task_kill(struct task_struct *p, struct siginfo *info,
				int sig, u32 secid)
{
	u32 perm;

	if (!sig)
		perm = PROCESS__SIGNULL; /* null signal; existence test */
	else
		perm = signal_to_av(sig);
	if (!secid)
		secid = current_sid();
	return avc_has_perm(&selinux_state,
			    secid, task_sid(p), SECCLASS_PROCESS, perm, NULL);
}

static void selinux_task_to_inode(struct task_struct *p,
				  struct inode *inode)
{
	struct inode_security_struct *isec = inode->i_security;
	u32 sid = task_sid(p);

	spin_lock(&isec->lock);
	isec->sclass = inode_mode_to_security_class(inode->i_mode);
	isec->sid = sid;
	isec->initialized = LABEL_INITIALIZED;
	spin_unlock(&isec->lock);
}

/* Returns error only if unable to parse addresses */
static int selinux_parse_skb_ipv4(struct sk_buff *skb,
			struct common_audit_data *ad, u8 *proto)
{
	int offset, ihlen, ret = -EINVAL;
	struct iphdr _iph, *ih;

	offset = skb_network_offset(skb);
	ih = skb_header_pointer(skb, offset, sizeof(_iph), &_iph);
	if (ih == NULL)
		goto out;

	ihlen = ih->ihl * 4;
	if (ihlen < sizeof(_iph))
		goto out;

	ad->u.net->v4info.saddr = ih->saddr;
	ad->u.net->v4info.daddr = ih->daddr;
	ret = 0;

	if (proto)
		*proto = ih->protocol;

	switch (ih->protocol) {
	case IPPROTO_TCP: {
		struct tcphdr _tcph, *th;

		if (ntohs(ih->frag_off) & IP_OFFSET)
			break;

		offset += ihlen;
		th = skb_header_pointer(skb, offset, sizeof(_tcph), &_tcph);
		if (th == NULL)
			break;

		ad->u.net->sport = th->source;
		ad->u.net->dport = th->dest;
		break;
	}

	case IPPROTO_UDP: {
		struct udphdr _udph, *uh;

		if (ntohs(ih->frag_off) & IP_OFFSET)
			break;

		offset += ihlen;
		uh = skb_header_pointer(skb, offset, sizeof(_udph), &_udph);
		if (uh == NULL)
			break;

		ad->u.net->sport = uh->source;
		ad->u.net->dport = uh->dest;
		break;
	}

	case IPPROTO_DCCP: {
		struct dccp_hdr _dccph, *dh;

		if (ntohs(ih->frag_off) & IP_OFFSET)
			break;

		offset += ihlen;
		dh = skb_header_pointer(skb, offset, sizeof(_dccph), &_dccph);
		if (dh == NULL)
			break;

		ad->u.net->sport = dh->dccph_sport;
		ad->u.net->dport = dh->dccph_dport;
		break;
	}

	default:
		break;
	}
out:
	return ret;
}

#if IS_ENABLED(CONFIG_IPV6)

/* Returns error only if unable to parse addresses */
static int selinux_parse_skb_ipv6(struct sk_buff *skb,
			struct common_audit_data *ad, u8 *proto)
{
	u8 nexthdr;
	int ret = -EINVAL, offset;
	struct ipv6hdr _ipv6h, *ip6;
	__be16 frag_off;

	offset = skb_network_offset(skb);
	ip6 = skb_header_pointer(skb, offset, sizeof(_ipv6h), &_ipv6h);
	if (ip6 == NULL)
		goto out;

	ad->u.net->v6info.saddr = ip6->saddr;
	ad->u.net->v6info.daddr = ip6->daddr;
	ret = 0;

	nexthdr = ip6->nexthdr;
	offset += sizeof(_ipv6h);
	offset = ipv6_skip_exthdr(skb, offset, &nexthdr, &frag_off);
	if (offset < 0)
		goto out;

	if (proto)
		*proto = nexthdr;

	switch (nexthdr) {
	case IPPROTO_TCP: {
		struct tcphdr _tcph, *th;

		th = skb_header_pointer(skb, offset, sizeof(_tcph), &_tcph);
		if (th == NULL)
			break;

		ad->u.net->sport = th->source;
		ad->u.net->dport = th->dest;
		break;
	}

	case IPPROTO_UDP: {
		struct udphdr _udph, *uh;

		uh = skb_header_pointer(skb, offset, sizeof(_udph), &_udph);
		if (uh == NULL)
			break;

		ad->u.net->sport = uh->source;
		ad->u.net->dport = uh->dest;
		break;
	}

	case IPPROTO_DCCP: {
		struct dccp_hdr _dccph, *dh;

		dh = skb_header_pointer(skb, offset, sizeof(_dccph), &_dccph);
		if (dh == NULL)
			break;

		ad->u.net->sport = dh->dccph_sport;
		ad->u.net->dport = dh->dccph_dport;
		break;
	}

	/* includes fragments */
	default:
		break;
	}
out:
	return ret;
}

#endif /* IPV6 */

static int selinux_parse_skb(struct sk_buff *skb, struct common_audit_data *ad,
			     char **_addrp, int src, u8 *proto)
{
	char *addrp;
	int ret;

	switch (ad->u.net->family) {
	case PF_INET:
		ret = selinux_parse_skb_ipv4(skb, ad, proto);
		if (ret)
			goto parse_error;
		addrp = (char *)(src ? &ad->u.net->v4info.saddr :
				       &ad->u.net->v4info.daddr);
		goto okay;

#if IS_ENABLED(CONFIG_IPV6)
	case PF_INET6:
		ret = selinux_parse_skb_ipv6(skb, ad, proto);
		if (ret)
			goto parse_error;
		addrp = (char *)(src ? &ad->u.net->v6info.saddr :
				       &ad->u.net->v6info.daddr);
		goto okay;
#endif	/* IPV6 */
	default:
		addrp = NULL;
		goto okay;
	}

parse_error:
	printk(KERN_WARNING
	       "SELinux: failure in selinux_parse_skb(),"
	       " unable to parse packet\n");
	return ret;

okay:
	if (_addrp)
		*_addrp = addrp;
	return 0;
}

/**
 * selinux_skb_peerlbl_sid - Determine the peer label of a packet
 * @skb: the packet
 * @family: protocol family
 * @sid: the packet's peer label SID
 *
 * Description:
 * Check the various different forms of network peer labeling and determine
 * the peer label/SID for the packet; most of the magic actually occurs in
 * the security server function security_net_peersid_cmp().  The function
 * returns zero if the value in @sid is valid (although it may be SECSID_NULL)
 * or -EACCES if @sid is invalid due to inconsistencies with the different
 * peer labels.
 *
 */
static int selinux_skb_peerlbl_sid(struct sk_buff *skb, u16 family, u32 *sid)
{
	int err;
	u32 xfrm_sid;
	u32 nlbl_sid;
	u32 nlbl_type;

	err = selinux_xfrm_skb_sid(skb, &xfrm_sid);
	if (unlikely(err))
		return -EACCES;
	err = selinux_netlbl_skbuff_getsid(skb, family, &nlbl_type, &nlbl_sid);
	if (unlikely(err))
		return -EACCES;

	err = security_net_peersid_resolve(&selinux_state, nlbl_sid,
					   nlbl_type, xfrm_sid, sid);
	if (unlikely(err)) {
		printk(KERN_WARNING
		       "SELinux: failure in selinux_skb_peerlbl_sid(),"
		       " unable to determine packet's peer label\n");
		return -EACCES;
	}

	return 0;
}

/**
 * selinux_conn_sid - Determine the child socket label for a connection
 * @sk_sid: the parent socket's SID
 * @skb_sid: the packet's SID
 * @conn_sid: the resulting connection SID
 *
 * If @skb_sid is valid then the user:role:type information from @sk_sid is
 * combined with the MLS information from @skb_sid in order to create
 * @conn_sid.  If @skb_sid is not valid then then @conn_sid is simply a copy
 * of @sk_sid.  Returns zero on success, negative values on failure.
 *
 */
static int selinux_conn_sid(u32 sk_sid, u32 skb_sid, u32 *conn_sid)
{
	int err = 0;

	if (skb_sid != SECSID_NULL)
		err = security_sid_mls_copy(&selinux_state, sk_sid, skb_sid,
					    conn_sid);
	else
		*conn_sid = sk_sid;

	return err;
}

/* socket security operations */

static int socket_sockcreate_sid(const struct task_security_struct *tsec,
				 u16 secclass, u32 *socksid)
{
	if (tsec->sockcreate_sid > SECSID_NULL) {
		*socksid = tsec->sockcreate_sid;
		return 0;
	}

	return security_transition_sid(&selinux_state, tsec->sid, tsec->sid,
				       secclass, NULL, socksid);
}

static int sock_has_perm(struct sock *sk, u32 perms)
{
	struct sk_security_struct *sksec = sk->sk_security;
	struct common_audit_data ad;
	struct lsm_network_audit net = {0,};

	if (sksec->sid == SECINITSID_KERNEL)
		return 0;

	ad.type = LSM_AUDIT_DATA_NET;
	ad.u.net = &net;
	ad.u.net->sk = sk;

	return avc_has_perm(&selinux_state,
			    current_sid(), sksec->sid, sksec->sclass, perms,
			    &ad);
}

static int selinux_socket_create(int family, int type,
				 int protocol, int kern)
{
	const struct task_security_struct *tsec = current_security();
	u32 newsid;
	u16 secclass;
	int rc;

	if (kern)
		return 0;

	secclass = socket_type_to_security_class(family, type, protocol);
	rc = socket_sockcreate_sid(tsec, secclass, &newsid);
	if (rc)
		return rc;

	return avc_has_perm(&selinux_state,
			    tsec->sid, newsid, secclass, SOCKET__CREATE, NULL);
}

static int selinux_socket_post_create(struct socket *sock, int family,
				      int type, int protocol, int kern)
{
	const struct task_security_struct *tsec = current_security();
	struct inode_security_struct *isec = inode_security_novalidate(SOCK_INODE(sock));
	struct sk_security_struct *sksec;
	u16 sclass = socket_type_to_security_class(family, type, protocol);
	u32 sid = SECINITSID_KERNEL;
	int err = 0;

	if (!kern) {
		err = socket_sockcreate_sid(tsec, sclass, &sid);
		if (err)
			return err;
	}

	isec->sclass = sclass;
	isec->sid = sid;
	isec->initialized = LABEL_INITIALIZED;

	if (sock->sk) {
		sksec = sock->sk->sk_security;
		sksec->sclass = sclass;
		sksec->sid = sid;
		err = selinux_netlbl_socket_post_create(sock->sk, family);
	}

	return err;
}

/* Range of port numbers used to automatically bind.
   Need to determine whether we should perform a name_bind
   permission check between the socket and the port number. */

static int selinux_socket_bind(struct socket *sock, struct sockaddr *address, int addrlen)
{
	struct sock *sk = sock->sk;
	u16 family;
	int err;

	err = sock_has_perm(sk, SOCKET__BIND);
	if (err)
		goto out;

	/*
	 * If PF_INET or PF_INET6, check name_bind permission for the port.
	 * Multiple address binding for SCTP is not supported yet: we just
	 * check the first address now.
	 */
	family = sk->sk_family;
	if (family == PF_INET || family == PF_INET6) {
		char *addrp;
		struct sk_security_struct *sksec = sk->sk_security;
		struct common_audit_data ad;
		struct lsm_network_audit net = {0,};
		struct sockaddr_in *addr4 = NULL;
		struct sockaddr_in6 *addr6 = NULL;
		unsigned short snum;
		u32 sid, node_perm;

		if (family == PF_INET) {
			if (addrlen < sizeof(struct sockaddr_in)) {
				err = -EINVAL;
				goto out;
			}
			addr4 = (struct sockaddr_in *)address;
			snum = ntohs(addr4->sin_port);
			addrp = (char *)&addr4->sin_addr.s_addr;
		} else {
			if (addrlen < SIN6_LEN_RFC2133) {
				err = -EINVAL;
				goto out;
			}
			addr6 = (struct sockaddr_in6 *)address;
			snum = ntohs(addr6->sin6_port);
			addrp = (char *)&addr6->sin6_addr.s6_addr;
		}

		if (snum) {
			int low, high;

			inet_get_local_port_range(sock_net(sk), &low, &high);

			if (snum < max(inet_prot_sock(sock_net(sk)), low) ||
			    snum > high) {
				err = sel_netport_sid(sk->sk_protocol,
						      snum, &sid);
				if (err)
					goto out;
				ad.type = LSM_AUDIT_DATA_NET;
				ad.u.net = &net;
				ad.u.net->sport = htons(snum);
				ad.u.net->family = family;
				err = avc_has_perm(&selinux_state,
						   sksec->sid, sid,
						   sksec->sclass,
						   SOCKET__NAME_BIND, &ad);
				if (err)
					goto out;
			}
		}

		switch (sksec->sclass) {
		case SECCLASS_TCP_SOCKET:
			node_perm = TCP_SOCKET__NODE_BIND;
			break;

		case SECCLASS_UDP_SOCKET:
			node_perm = UDP_SOCKET__NODE_BIND;
			break;

		case SECCLASS_DCCP_SOCKET:
			node_perm = DCCP_SOCKET__NODE_BIND;
			break;

		default:
			node_perm = RAWIP_SOCKET__NODE_BIND;
			break;
		}

		err = sel_netnode_sid(addrp, family, &sid);
		if (err)
			goto out;

		ad.type = LSM_AUDIT_DATA_NET;
		ad.u.net = &net;
		ad.u.net->sport = htons(snum);
		ad.u.net->family = family;

		if (family == PF_INET)
			ad.u.net->v4info.saddr = addr4->sin_addr.s_addr;
		else
			ad.u.net->v6info.saddr = addr6->sin6_addr;

		err = avc_has_perm(&selinux_state,
				   sksec->sid, sid,
				   sksec->sclass, node_perm, &ad);
		if (err)
			goto out;
	}
out:
	return err;
}

static int selinux_socket_connect(struct socket *sock, struct sockaddr *address, int addrlen)
{
	struct sock *sk = sock->sk;
	struct sk_security_struct *sksec = sk->sk_security;
	int err;

	err = sock_has_perm(sk, SOCKET__CONNECT);
	if (err)
		return err;

	/*
	 * If a TCP or DCCP socket, check name_connect permission for the port.
	 */
	if (sksec->sclass == SECCLASS_TCP_SOCKET ||
	    sksec->sclass == SECCLASS_DCCP_SOCKET) {
		struct common_audit_data ad;
		struct lsm_network_audit net = {0,};
		struct sockaddr_in *addr4 = NULL;
		struct sockaddr_in6 *addr6 = NULL;
		unsigned short snum;
		u32 sid, perm;

		if (sk->sk_family == PF_INET) {
			addr4 = (struct sockaddr_in *)address;
			if (addrlen < sizeof(struct sockaddr_in))
				return -EINVAL;
			snum = ntohs(addr4->sin_port);
		} else {
			addr6 = (struct sockaddr_in6 *)address;
			if (addrlen < SIN6_LEN_RFC2133)
				return -EINVAL;
			snum = ntohs(addr6->sin6_port);
		}

		err = sel_netport_sid(sk->sk_protocol, snum, &sid);
		if (err)
			goto out;

		perm = (sksec->sclass == SECCLASS_TCP_SOCKET) ?
		       TCP_SOCKET__NAME_CONNECT : DCCP_SOCKET__NAME_CONNECT;

		ad.type = LSM_AUDIT_DATA_NET;
		ad.u.net = &net;
		ad.u.net->dport = htons(snum);
		ad.u.net->family = sk->sk_family;
		err = avc_has_perm(&selinux_state,
				   sksec->sid, sid, sksec->sclass, perm, &ad);
		if (err)
			goto out;
	}

	err = selinux_netlbl_socket_connect(sk, address);

out:
	return err;
}

static int selinux_socket_listen(struct socket *sock, int backlog)
{
	return sock_has_perm(sock->sk, SOCKET__LISTEN);
}

static int selinux_socket_accept(struct socket *sock, struct socket *newsock)
{
	int err;
	struct inode_security_struct *isec;
	struct inode_security_struct *newisec;
	u16 sclass;
	u32 sid;

	err = sock_has_perm(sock->sk, SOCKET__ACCEPT);
	if (err)
		return err;

	isec = inode_security_novalidate(SOCK_INODE(sock));
	spin_lock(&isec->lock);
	sclass = isec->sclass;
	sid = isec->sid;
	spin_unlock(&isec->lock);

	newisec = inode_security_novalidate(SOCK_INODE(newsock));
	newisec->sclass = sclass;
	newisec->sid = sid;
	newisec->initialized = LABEL_INITIALIZED;

	return 0;
}

static int selinux_socket_sendmsg(struct socket *sock, struct msghdr *msg,
				  int size)
{
	return sock_has_perm(sock->sk, SOCKET__WRITE);
}

static int selinux_socket_recvmsg(struct socket *sock, struct msghdr *msg,
				  int size, int flags)
{
	return sock_has_perm(sock->sk, SOCKET__READ);
}

static int selinux_socket_getsockname(struct socket *sock)
{
	return sock_has_perm(sock->sk, SOCKET__GETATTR);
}

static int selinux_socket_getpeername(struct socket *sock)
{
	return sock_has_perm(sock->sk, SOCKET__GETATTR);
}

static int selinux_socket_setsockopt(struct socket *sock, int level, int optname)
{
	int err;

	err = sock_has_perm(sock->sk, SOCKET__SETOPT);
	if (err)
		return err;

	return selinux_netlbl_socket_setsockopt(sock, level, optname);
}

static int selinux_socket_getsockopt(struct socket *sock, int level,
				     int optname)
{
	return sock_has_perm(sock->sk, SOCKET__GETOPT);
}

static int selinux_socket_shutdown(struct socket *sock, int how)
{
	return sock_has_perm(sock->sk, SOCKET__SHUTDOWN);
}

static int selinux_socket_unix_stream_connect(struct sock *sock,
					      struct sock *other,
					      struct sock *newsk)
{
	struct sk_security_struct *sksec_sock = sock->sk_security;
	struct sk_security_struct *sksec_other = other->sk_security;
	struct sk_security_struct *sksec_new = newsk->sk_security;
	struct common_audit_data ad;
	struct lsm_network_audit net = {0,};
	int err;

	ad.type = LSM_AUDIT_DATA_NET;
	ad.u.net = &net;
	ad.u.net->sk = other;

	err = avc_has_perm(&selinux_state,
			   sksec_sock->sid, sksec_other->sid,
			   sksec_other->sclass,
			   UNIX_STREAM_SOCKET__CONNECTTO, &ad);
	if (err)
		return err;

	/* server child socket */
	sksec_new->peer_sid = sksec_sock->sid;
	err = security_sid_mls_copy(&selinux_state, sksec_other->sid,
				    sksec_sock->sid, &sksec_new->sid);
	if (err)
		return err;

	/* connecting socket */
	sksec_sock->peer_sid = sksec_new->sid;

	return 0;
}

static int selinux_socket_unix_may_send(struct socket *sock,
					struct socket *other)
{
	struct sk_security_struct *ssec = sock->sk->sk_security;
	struct sk_security_struct *osec = other->sk->sk_security;
	struct common_audit_data ad;
	struct lsm_network_audit net = {0,};

	ad.type = LSM_AUDIT_DATA_NET;
	ad.u.net = &net;
	ad.u.net->sk = other->sk;

	return avc_has_perm(&selinux_state,
			    ssec->sid, osec->sid, osec->sclass, SOCKET__SENDTO,
			    &ad);
}

static int selinux_inet_sys_rcv_skb(struct net *ns, int ifindex,
				    char *addrp, u16 family, u32 peer_sid,
				    struct common_audit_data *ad)
{
	int err;
	u32 if_sid;
	u32 node_sid;

	err = sel_netif_sid(ns, ifindex, &if_sid);
	if (err)
		return err;
	err = avc_has_perm(&selinux_state,
			   peer_sid, if_sid,
			   SECCLASS_NETIF, NETIF__INGRESS, ad);
	if (err)
		return err;

	err = sel_netnode_sid(addrp, family, &node_sid);
	if (err)
		return err;
	return avc_has_perm(&selinux_state,
			    peer_sid, node_sid,
			    SECCLASS_NODE, NODE__RECVFROM, ad);
}

static int selinux_sock_rcv_skb_compat(struct sock *sk, struct sk_buff *skb,
				       u16 family)
{
	int err = 0;
	struct sk_security_struct *sksec = sk->sk_security;
	u32 sk_sid = sksec->sid;
	struct common_audit_data ad;
	struct lsm_network_audit net = {0,};
	char *addrp;

	ad.type = LSM_AUDIT_DATA_NET;
	ad.u.net = &net;
	ad.u.net->netif = skb->skb_iif;
	ad.u.net->family = family;
	err = selinux_parse_skb(skb, &ad, &addrp, 1, NULL);
	if (err)
		return err;

	if (selinux_secmark_enabled()) {
		err = avc_has_perm(&selinux_state,
				   sk_sid, skb->secmark, SECCLASS_PACKET,
				   PACKET__RECV, &ad);
		if (err)
			return err;
	}

	err = selinux_netlbl_sock_rcv_skb(sksec, skb, family, &ad);
	if (err)
		return err;
	err = selinux_xfrm_sock_rcv_skb(sksec->sid, skb, &ad);

	return err;
}

static int selinux_socket_sock_rcv_skb(struct sock *sk, struct sk_buff *skb)
{
	int err;
	struct sk_security_struct *sksec = sk->sk_security;
	u16 family = sk->sk_family;
	u32 sk_sid = sksec->sid;
	struct common_audit_data ad;
	struct lsm_network_audit net = {0,};
	char *addrp;
	u8 secmark_active;
	u8 peerlbl_active;

	if (family != PF_INET && family != PF_INET6)
		return 0;

	/* Handle mapped IPv4 packets arriving via IPv6 sockets */
	if (family == PF_INET6 && skb->protocol == htons(ETH_P_IP))
		family = PF_INET;

	/* If any sort of compatibility mode is enabled then handoff processing
	 * to the selinux_sock_rcv_skb_compat() function to deal with the
	 * special handling.  We do this in an attempt to keep this function
	 * as fast and as clean as possible. */
	if (!selinux_policycap_netpeer())
		return selinux_sock_rcv_skb_compat(sk, skb, family);

	secmark_active = selinux_secmark_enabled();
	peerlbl_active = selinux_peerlbl_enabled();
	if (!secmark_active && !peerlbl_active)
		return 0;

	ad.type = LSM_AUDIT_DATA_NET;
	ad.u.net = &net;
	ad.u.net->netif = skb->skb_iif;
	ad.u.net->family = family;
	err = selinux_parse_skb(skb, &ad, &addrp, 1, NULL);
	if (err)
		return err;

	if (peerlbl_active) {
		u32 peer_sid;

		err = selinux_skb_peerlbl_sid(skb, family, &peer_sid);
		if (err)
			return err;
		err = selinux_inet_sys_rcv_skb(sock_net(sk), skb->skb_iif,
					       addrp, family, peer_sid, &ad);
		if (err) {
			selinux_netlbl_err(skb, family, err, 0);
			return err;
		}
		err = avc_has_perm(&selinux_state,
				   sk_sid, peer_sid, SECCLASS_PEER,
				   PEER__RECV, &ad);
		if (err) {
			selinux_netlbl_err(skb, family, err, 0);
			return err;
		}
	}

	if (secmark_active) {
		err = avc_has_perm(&selinux_state,
				   sk_sid, skb->secmark, SECCLASS_PACKET,
				   PACKET__RECV, &ad);
		if (err)
			return err;
	}

	return err;
}

static int selinux_socket_getpeersec_stream(struct socket *sock, char __user *optval,
					    int __user *optlen, unsigned len)
{
	int err = 0;
	char *scontext;
	u32 scontext_len;
	struct sk_security_struct *sksec = sock->sk->sk_security;
	u32 peer_sid = SECSID_NULL;

	if (sksec->sclass == SECCLASS_UNIX_STREAM_SOCKET ||
	    sksec->sclass == SECCLASS_TCP_SOCKET)
		peer_sid = sksec->peer_sid;
	if (peer_sid == SECSID_NULL)
		return -ENOPROTOOPT;

	err = security_sid_to_context(&selinux_state, peer_sid, &scontext,
				      &scontext_len);
	if (err)
		return err;

	if (scontext_len > len) {
		err = -ERANGE;
		goto out_len;
	}

	if (copy_to_user(optval, scontext, scontext_len))
		err = -EFAULT;

out_len:
	if (put_user(scontext_len, optlen))
		err = -EFAULT;
	kfree(scontext);
	return err;
}

static int selinux_socket_getpeersec_dgram(struct socket *sock, struct sk_buff *skb, u32 *secid)
{
	u32 peer_secid = SECSID_NULL;
	u16 family;
	struct inode_security_struct *isec;

	if (skb && skb->protocol == htons(ETH_P_IP))
		family = PF_INET;
	else if (skb && skb->protocol == htons(ETH_P_IPV6))
		family = PF_INET6;
	else if (sock)
		family = sock->sk->sk_family;
	else
		goto out;

	if (sock && family == PF_UNIX) {
		isec = inode_security_novalidate(SOCK_INODE(sock));
		peer_secid = isec->sid;
	} else if (skb)
		selinux_skb_peerlbl_sid(skb, family, &peer_secid);

out:
	*secid = peer_secid;
	if (peer_secid == SECSID_NULL)
		return -EINVAL;
	return 0;
}

static int selinux_sk_alloc_security(struct sock *sk, int family, gfp_t priority)
{
	struct sk_security_struct *sksec;

	sksec = kzalloc(sizeof(*sksec), priority);
	if (!sksec)
		return -ENOMEM;

	sksec->peer_sid = SECINITSID_UNLABELED;
	sksec->sid = SECINITSID_UNLABELED;
	sksec->sclass = SECCLASS_SOCKET;
	selinux_netlbl_sk_security_reset(sksec);
	sk->sk_security = sksec;

	return 0;
}

static void selinux_sk_free_security(struct sock *sk)
{
	struct sk_security_struct *sksec = sk->sk_security;

	sk->sk_security = NULL;
	selinux_netlbl_sk_security_free(sksec);
	kfree(sksec);
}

static void selinux_sk_clone_security(const struct sock *sk, struct sock *newsk)
{
	struct sk_security_struct *sksec = sk->sk_security;
	struct sk_security_struct *newsksec = newsk->sk_security;

	newsksec->sid = sksec->sid;
	newsksec->peer_sid = sksec->peer_sid;
	newsksec->sclass = sksec->sclass;

	selinux_netlbl_sk_security_reset(newsksec);
}

static void selinux_sk_getsecid(struct sock *sk, u32 *secid)
{
	if (!sk)
		*secid = SECINITSID_ANY_SOCKET;
	else {
		struct sk_security_struct *sksec = sk->sk_security;

		*secid = sksec->sid;
	}
}

static void selinux_sock_graft(struct sock *sk, struct socket *parent)
{
	struct inode_security_struct *isec =
		inode_security_novalidate(SOCK_INODE(parent));
	struct sk_security_struct *sksec = sk->sk_security;

	if (sk->sk_family == PF_INET || sk->sk_family == PF_INET6 ||
	    sk->sk_family == PF_UNIX)
		isec->sid = sksec->sid;
	sksec->sclass = isec->sclass;
}

static int selinux_inet_conn_request(struct sock *sk, struct sk_buff *skb,
				     struct request_sock *req)
{
	struct sk_security_struct *sksec = sk->sk_security;
	int err;
	u16 family = req->rsk_ops->family;
	u32 connsid;
	u32 peersid;

	err = selinux_skb_peerlbl_sid(skb, family, &peersid);
	if (err)
		return err;
	err = selinux_conn_sid(sksec->sid, peersid, &connsid);
	if (err)
		return err;
	req->secid = connsid;
	req->peer_secid = peersid;

	return selinux_netlbl_inet_conn_request(req, family);
}

static void selinux_inet_csk_clone(struct sock *newsk,
				   const struct request_sock *req)
{
	struct sk_security_struct *newsksec = newsk->sk_security;

	newsksec->sid = req->secid;
	newsksec->peer_sid = req->peer_secid;
	/* NOTE: Ideally, we should also get the isec->sid for the
	   new socket in sync, but we don't have the isec available yet.
	   So we will wait until sock_graft to do it, by which
	   time it will have been created and available. */

	/* We don't need to take any sort of lock here as we are the only
	 * thread with access to newsksec */
	selinux_netlbl_inet_csk_clone(newsk, req->rsk_ops->family);
}

static void selinux_inet_conn_established(struct sock *sk, struct sk_buff *skb)
{
	u16 family = sk->sk_family;
	struct sk_security_struct *sksec = sk->sk_security;

	/* handle mapped IPv4 packets arriving via IPv6 sockets */
	if (family == PF_INET6 && skb->protocol == htons(ETH_P_IP))
		family = PF_INET;

	selinux_skb_peerlbl_sid(skb, family, &sksec->peer_sid);
}

static int selinux_secmark_relabel_packet(u32 sid)
{
	const struct task_security_struct *__tsec;
	u32 tsid;

	__tsec = current_security();
	tsid = __tsec->sid;

	return avc_has_perm(&selinux_state,
			    tsid, sid, SECCLASS_PACKET, PACKET__RELABELTO,
			    NULL);
}

static void selinux_secmark_refcount_inc(void)
{
	atomic_inc(&selinux_secmark_refcount);
}

static void selinux_secmark_refcount_dec(void)
{
	atomic_dec(&selinux_secmark_refcount);
}

static void selinux_req_classify_flow(const struct request_sock *req,
				      struct flowi *fl)
{
	fl->flowi_secid = req->secid;
}

static int selinux_tun_dev_alloc_security(void **security)
{
	struct tun_security_struct *tunsec;

	tunsec = kzalloc(sizeof(*tunsec), GFP_KERNEL);
	if (!tunsec)
		return -ENOMEM;
	tunsec->sid = current_sid();

	*security = tunsec;
	return 0;
}

static void selinux_tun_dev_free_security(void *security)
{
	kfree(security);
}

static int selinux_tun_dev_create(void)
{
	u32 sid = current_sid();

	/* we aren't taking into account the "sockcreate" SID since the socket
	 * that is being created here is not a socket in the traditional sense,
	 * instead it is a private sock, accessible only to the kernel, and
	 * representing a wide range of network traffic spanning multiple
	 * connections unlike traditional sockets - check the TUN driver to
	 * get a better understanding of why this socket is special */

	return avc_has_perm(&selinux_state,
			    sid, sid, SECCLASS_TUN_SOCKET, TUN_SOCKET__CREATE,
			    NULL);
}

static int selinux_tun_dev_attach_queue(void *security)
{
	struct tun_security_struct *tunsec = security;

	return avc_has_perm(&selinux_state,
			    current_sid(), tunsec->sid, SECCLASS_TUN_SOCKET,
			    TUN_SOCKET__ATTACH_QUEUE, NULL);
}

static int selinux_tun_dev_attach(struct sock *sk, void *security)
{
	struct tun_security_struct *tunsec = security;
	struct sk_security_struct *sksec = sk->sk_security;

	/* we don't currently perform any NetLabel based labeling here and it
	 * isn't clear that we would want to do so anyway; while we could apply
	 * labeling without the support of the TUN user the resulting labeled
	 * traffic from the other end of the connection would almost certainly
	 * cause confusion to the TUN user that had no idea network labeling
	 * protocols were being used */

	sksec->sid = tunsec->sid;
	sksec->sclass = SECCLASS_TUN_SOCKET;

	return 0;
}

static int selinux_tun_dev_open(void *security)
{
	struct tun_security_struct *tunsec = security;
	u32 sid = current_sid();
	int err;

	err = avc_has_perm(&selinux_state,
			   sid, tunsec->sid, SECCLASS_TUN_SOCKET,
			   TUN_SOCKET__RELABELFROM, NULL);
	if (err)
		return err;
	err = avc_has_perm(&selinux_state,
			   sid, sid, SECCLASS_TUN_SOCKET,
			   TUN_SOCKET__RELABELTO, NULL);
	if (err)
		return err;
	tunsec->sid = sid;

	return 0;
}

static int selinux_nlmsg_perm(struct sock *sk, struct sk_buff *skb)
{
	int rc = 0;
	unsigned int msg_len;
	unsigned int data_len = skb->len;
	unsigned char *data = skb->data;
	struct nlmsghdr *nlh;
	struct sk_security_struct *sksec = sk->sk_security;
	u16 sclass = sksec->sclass;
	u32 perm;

	while (data_len >= nlmsg_total_size(0)) {
		nlh = (struct nlmsghdr *)data;
<<<<<<< HEAD

		/* NOTE: the nlmsg_len field isn't reliably set by some netlink
		 *       users which means we can't reject skb's with bogus
		 *       length fields; our solution is to follow what
		 *       netlink_rcv_skb() does and simply skip processing at
		 *       messages with length fields that are clearly junk
		 */
		if (nlh->nlmsg_len < NLMSG_HDRLEN || nlh->nlmsg_len > data_len)
			return 0;

=======

		/* NOTE: the nlmsg_len field isn't reliably set by some netlink
		 *       users which means we can't reject skb's with bogus
		 *       length fields; our solution is to follow what
		 *       netlink_rcv_skb() does and simply skip processing at
		 *       messages with length fields that are clearly junk
		 */
		if (nlh->nlmsg_len < NLMSG_HDRLEN || nlh->nlmsg_len > data_len)
			return 0;

>>>>>>> 55131382
		rc = selinux_nlmsg_lookup(sclass, nlh->nlmsg_type, &perm);
		if (rc == 0) {
			rc = sock_has_perm(sk, perm);
			if (rc)
				return rc;
		} else if (rc == -EINVAL) {
			/* -EINVAL is a missing msg/perm mapping */
			pr_warn_ratelimited("SELinux: unrecognized netlink"
				" message: protocol=%hu nlmsg_type=%hu sclass=%s"
				" pid=%d comm=%s\n",
				sk->sk_protocol, nlh->nlmsg_type,
				secclass_map[sclass - 1].name,
				task_pid_nr(current), current->comm);
<<<<<<< HEAD
			if (!enforcing_enabled(&selinux_state) ||
			    security_get_allow_unknown(&selinux_state))
=======
			if (selinux_enforcing && !security_get_allow_unknown())
>>>>>>> 55131382
				return rc;
			rc = 0;
		} else if (rc == -ENOENT) {
			/* -ENOENT is a missing socket/class mapping, ignore */
			rc = 0;
		} else {
			return rc;
		}

		/* move to the next message after applying netlink padding */
		msg_len = NLMSG_ALIGN(nlh->nlmsg_len);
		if (msg_len >= data_len)
			return 0;
		data_len -= msg_len;
		data += msg_len;
	}

	return rc;
}

#ifdef CONFIG_NETFILTER

static unsigned int selinux_ip_forward(struct sk_buff *skb,
				       const struct net_device *indev,
				       u16 family)
{
	int err;
	char *addrp;
	u32 peer_sid;
	struct common_audit_data ad;
	struct lsm_network_audit net = {0,};
	u8 secmark_active;
	u8 netlbl_active;
	u8 peerlbl_active;

	if (!selinux_policycap_netpeer())
		return NF_ACCEPT;

	secmark_active = selinux_secmark_enabled();
	netlbl_active = netlbl_enabled();
	peerlbl_active = selinux_peerlbl_enabled();
	if (!secmark_active && !peerlbl_active)
		return NF_ACCEPT;

	if (selinux_skb_peerlbl_sid(skb, family, &peer_sid) != 0)
		return NF_DROP;

	ad.type = LSM_AUDIT_DATA_NET;
	ad.u.net = &net;
	ad.u.net->netif = indev->ifindex;
	ad.u.net->family = family;
	if (selinux_parse_skb(skb, &ad, &addrp, 1, NULL) != 0)
		return NF_DROP;

	if (peerlbl_active) {
		err = selinux_inet_sys_rcv_skb(dev_net(indev), indev->ifindex,
					       addrp, family, peer_sid, &ad);
		if (err) {
			selinux_netlbl_err(skb, family, err, 1);
			return NF_DROP;
		}
	}

	if (secmark_active)
		if (avc_has_perm(&selinux_state,
				 peer_sid, skb->secmark,
				 SECCLASS_PACKET, PACKET__FORWARD_IN, &ad))
			return NF_DROP;

	if (netlbl_active)
		/* we do this in the FORWARD path and not the POST_ROUTING
		 * path because we want to make sure we apply the necessary
		 * labeling before IPsec is applied so we can leverage AH
		 * protection */
		if (selinux_netlbl_skbuff_setsid(skb, family, peer_sid) != 0)
			return NF_DROP;

	return NF_ACCEPT;
}

static unsigned int selinux_ipv4_forward(void *priv,
					 struct sk_buff *skb,
					 const struct nf_hook_state *state)
{
	return selinux_ip_forward(skb, state->in, PF_INET);
}

#if IS_ENABLED(CONFIG_IPV6)
static unsigned int selinux_ipv6_forward(void *priv,
					 struct sk_buff *skb,
					 const struct nf_hook_state *state)
{
	return selinux_ip_forward(skb, state->in, PF_INET6);
}
#endif	/* IPV6 */

static unsigned int selinux_ip_output(struct sk_buff *skb,
				      u16 family)
{
	struct sock *sk;
	u32 sid;

	if (!netlbl_enabled())
		return NF_ACCEPT;

	/* we do this in the LOCAL_OUT path and not the POST_ROUTING path
	 * because we want to make sure we apply the necessary labeling
	 * before IPsec is applied so we can leverage AH protection */
	sk = skb->sk;
	if (sk) {
		struct sk_security_struct *sksec;

		if (sk_listener(sk))
			/* if the socket is the listening state then this
			 * packet is a SYN-ACK packet which means it needs to
			 * be labeled based on the connection/request_sock and
			 * not the parent socket.  unfortunately, we can't
			 * lookup the request_sock yet as it isn't queued on
			 * the parent socket until after the SYN-ACK is sent.
			 * the "solution" is to simply pass the packet as-is
			 * as any IP option based labeling should be copied
			 * from the initial connection request (in the IP
			 * layer).  it is far from ideal, but until we get a
			 * security label in the packet itself this is the
			 * best we can do. */
			return NF_ACCEPT;

		/* standard practice, label using the parent socket */
		sksec = sk->sk_security;
		sid = sksec->sid;
	} else
		sid = SECINITSID_KERNEL;
	if (selinux_netlbl_skbuff_setsid(skb, family, sid) != 0)
		return NF_DROP;

	return NF_ACCEPT;
}

static unsigned int selinux_ipv4_output(void *priv,
					struct sk_buff *skb,
					const struct nf_hook_state *state)
{
	return selinux_ip_output(skb, PF_INET);
}

#if IS_ENABLED(CONFIG_IPV6)
static unsigned int selinux_ipv6_output(void *priv,
					struct sk_buff *skb,
					const struct nf_hook_state *state)
{
	return selinux_ip_output(skb, PF_INET6);
}
#endif	/* IPV6 */

static unsigned int selinux_ip_postroute_compat(struct sk_buff *skb,
						int ifindex,
						u16 family)
{
	struct sock *sk = skb_to_full_sk(skb);
	struct sk_security_struct *sksec;
	struct common_audit_data ad;
	struct lsm_network_audit net = {0,};
	char *addrp;
	u8 proto;

	if (sk == NULL)
		return NF_ACCEPT;
	sksec = sk->sk_security;

	ad.type = LSM_AUDIT_DATA_NET;
	ad.u.net = &net;
	ad.u.net->netif = ifindex;
	ad.u.net->family = family;
	if (selinux_parse_skb(skb, &ad, &addrp, 0, &proto))
		return NF_DROP;

	if (selinux_secmark_enabled())
		if (avc_has_perm(&selinux_state,
				 sksec->sid, skb->secmark,
				 SECCLASS_PACKET, PACKET__SEND, &ad))
			return NF_DROP_ERR(-ECONNREFUSED);

	if (selinux_xfrm_postroute_last(sksec->sid, skb, &ad, proto))
		return NF_DROP_ERR(-ECONNREFUSED);

	return NF_ACCEPT;
}

static unsigned int selinux_ip_postroute(struct sk_buff *skb,
					 const struct net_device *outdev,
					 u16 family)
{
	u32 secmark_perm;
	u32 peer_sid;
	int ifindex = outdev->ifindex;
	struct sock *sk;
	struct common_audit_data ad;
	struct lsm_network_audit net = {0,};
	char *addrp;
	u8 secmark_active;
	u8 peerlbl_active;

	/* If any sort of compatibility mode is enabled then handoff processing
	 * to the selinux_ip_postroute_compat() function to deal with the
	 * special handling.  We do this in an attempt to keep this function
	 * as fast and as clean as possible. */
	if (!selinux_policycap_netpeer())
		return selinux_ip_postroute_compat(skb, ifindex, family);

	secmark_active = selinux_secmark_enabled();
	peerlbl_active = selinux_peerlbl_enabled();
	if (!secmark_active && !peerlbl_active)
		return NF_ACCEPT;

	sk = skb_to_full_sk(skb);

#ifdef CONFIG_XFRM
	/* If skb->dst->xfrm is non-NULL then the packet is undergoing an IPsec
	 * packet transformation so allow the packet to pass without any checks
	 * since we'll have another chance to perform access control checks
	 * when the packet is on it's final way out.
	 * NOTE: there appear to be some IPv6 multicast cases where skb->dst
	 *       is NULL, in this case go ahead and apply access control.
	 * NOTE: if this is a local socket (skb->sk != NULL) that is in the
	 *       TCP listening state we cannot wait until the XFRM processing
	 *       is done as we will miss out on the SA label if we do;
	 *       unfortunately, this means more work, but it is only once per
	 *       connection. */
	if (skb_dst(skb) != NULL && skb_dst(skb)->xfrm != NULL &&
	    !(sk && sk_listener(sk)))
		return NF_ACCEPT;
#endif

	if (sk == NULL) {
		/* Without an associated socket the packet is either coming
		 * from the kernel or it is being forwarded; check the packet
		 * to determine which and if the packet is being forwarded
		 * query the packet directly to determine the security label. */
		if (skb->skb_iif) {
			secmark_perm = PACKET__FORWARD_OUT;
			if (selinux_skb_peerlbl_sid(skb, family, &peer_sid))
				return NF_DROP;
		} else {
			secmark_perm = PACKET__SEND;
			peer_sid = SECINITSID_KERNEL;
		}
	} else if (sk_listener(sk)) {
		/* Locally generated packet but the associated socket is in the
		 * listening state which means this is a SYN-ACK packet.  In
		 * this particular case the correct security label is assigned
		 * to the connection/request_sock but unfortunately we can't
		 * query the request_sock as it isn't queued on the parent
		 * socket until after the SYN-ACK packet is sent; the only
		 * viable choice is to regenerate the label like we do in
		 * selinux_inet_conn_request().  See also selinux_ip_output()
		 * for similar problems. */
		u32 skb_sid;
		struct sk_security_struct *sksec;

		sksec = sk->sk_security;
		if (selinux_skb_peerlbl_sid(skb, family, &skb_sid))
			return NF_DROP;
		/* At this point, if the returned skb peerlbl is SECSID_NULL
		 * and the packet has been through at least one XFRM
		 * transformation then we must be dealing with the "final"
		 * form of labeled IPsec packet; since we've already applied
		 * all of our access controls on this packet we can safely
		 * pass the packet. */
		if (skb_sid == SECSID_NULL) {
			switch (family) {
			case PF_INET:
				if (IPCB(skb)->flags & IPSKB_XFRM_TRANSFORMED)
					return NF_ACCEPT;
				break;
			case PF_INET6:
				if (IP6CB(skb)->flags & IP6SKB_XFRM_TRANSFORMED)
					return NF_ACCEPT;
				break;
			default:
				return NF_DROP_ERR(-ECONNREFUSED);
			}
		}
		if (selinux_conn_sid(sksec->sid, skb_sid, &peer_sid))
			return NF_DROP;
		secmark_perm = PACKET__SEND;
	} else {
		/* Locally generated packet, fetch the security label from the
		 * associated socket. */
		struct sk_security_struct *sksec = sk->sk_security;
		peer_sid = sksec->sid;
		secmark_perm = PACKET__SEND;
	}

	ad.type = LSM_AUDIT_DATA_NET;
	ad.u.net = &net;
	ad.u.net->netif = ifindex;
	ad.u.net->family = family;
	if (selinux_parse_skb(skb, &ad, &addrp, 0, NULL))
		return NF_DROP;

	if (secmark_active)
		if (avc_has_perm(&selinux_state,
				 peer_sid, skb->secmark,
				 SECCLASS_PACKET, secmark_perm, &ad))
			return NF_DROP_ERR(-ECONNREFUSED);

	if (peerlbl_active) {
		u32 if_sid;
		u32 node_sid;

		if (sel_netif_sid(dev_net(outdev), ifindex, &if_sid))
			return NF_DROP;
		if (avc_has_perm(&selinux_state,
				 peer_sid, if_sid,
				 SECCLASS_NETIF, NETIF__EGRESS, &ad))
			return NF_DROP_ERR(-ECONNREFUSED);

		if (sel_netnode_sid(addrp, family, &node_sid))
			return NF_DROP;
		if (avc_has_perm(&selinux_state,
				 peer_sid, node_sid,
				 SECCLASS_NODE, NODE__SENDTO, &ad))
			return NF_DROP_ERR(-ECONNREFUSED);
	}

	return NF_ACCEPT;
}

static unsigned int selinux_ipv4_postroute(void *priv,
					   struct sk_buff *skb,
					   const struct nf_hook_state *state)
{
	return selinux_ip_postroute(skb, state->out, PF_INET);
}

#if IS_ENABLED(CONFIG_IPV6)
static unsigned int selinux_ipv6_postroute(void *priv,
					   struct sk_buff *skb,
					   const struct nf_hook_state *state)
{
	return selinux_ip_postroute(skb, state->out, PF_INET6);
}
#endif	/* IPV6 */

#endif	/* CONFIG_NETFILTER */

static int selinux_netlink_send(struct sock *sk, struct sk_buff *skb)
{
	return selinux_nlmsg_perm(sk, skb);
}

static int ipc_alloc_security(struct kern_ipc_perm *perm,
			      u16 sclass)
{
	struct ipc_security_struct *isec;

	isec = kzalloc(sizeof(struct ipc_security_struct), GFP_KERNEL);
	if (!isec)
		return -ENOMEM;

	isec->sclass = sclass;
	isec->sid = current_sid();
	perm->security = isec;

	return 0;
}

static void ipc_free_security(struct kern_ipc_perm *perm)
{
	struct ipc_security_struct *isec = perm->security;
	perm->security = NULL;
	kfree(isec);
}

static int msg_msg_alloc_security(struct msg_msg *msg)
{
	struct msg_security_struct *msec;

	msec = kzalloc(sizeof(struct msg_security_struct), GFP_KERNEL);
	if (!msec)
		return -ENOMEM;

	msec->sid = SECINITSID_UNLABELED;
	msg->security = msec;

	return 0;
}

static void msg_msg_free_security(struct msg_msg *msg)
{
	struct msg_security_struct *msec = msg->security;

	msg->security = NULL;
	kfree(msec);
}

static int ipc_has_perm(struct kern_ipc_perm *ipc_perms,
			u32 perms)
{
	struct ipc_security_struct *isec;
	struct common_audit_data ad;
	u32 sid = current_sid();

	isec = ipc_perms->security;

	ad.type = LSM_AUDIT_DATA_IPC;
	ad.u.ipc_id = ipc_perms->key;

	return avc_has_perm(&selinux_state,
			    sid, isec->sid, isec->sclass, perms, &ad);
}

static int selinux_msg_msg_alloc_security(struct msg_msg *msg)
{
	return msg_msg_alloc_security(msg);
}

static void selinux_msg_msg_free_security(struct msg_msg *msg)
{
	msg_msg_free_security(msg);
}

/* message queue security operations */
static int selinux_msg_queue_alloc_security(struct msg_queue *msq)
{
	struct ipc_security_struct *isec;
	struct common_audit_data ad;
	u32 sid = current_sid();
	int rc;

	rc = ipc_alloc_security(&msq->q_perm, SECCLASS_MSGQ);
	if (rc)
		return rc;

	isec = msq->q_perm.security;

	ad.type = LSM_AUDIT_DATA_IPC;
	ad.u.ipc_id = msq->q_perm.key;

	rc = avc_has_perm(&selinux_state,
			  sid, isec->sid, SECCLASS_MSGQ,
			  MSGQ__CREATE, &ad);
	if (rc) {
		ipc_free_security(&msq->q_perm);
		return rc;
	}
	return 0;
}

static void selinux_msg_queue_free_security(struct msg_queue *msq)
{
	ipc_free_security(&msq->q_perm);
}

static int selinux_msg_queue_associate(struct msg_queue *msq, int msqflg)
{
	struct ipc_security_struct *isec;
	struct common_audit_data ad;
	u32 sid = current_sid();

	isec = msq->q_perm.security;

	ad.type = LSM_AUDIT_DATA_IPC;
	ad.u.ipc_id = msq->q_perm.key;

	return avc_has_perm(&selinux_state,
			    sid, isec->sid, SECCLASS_MSGQ,
			    MSGQ__ASSOCIATE, &ad);
}

static int selinux_msg_queue_msgctl(struct msg_queue *msq, int cmd)
{
	int err;
	int perms;

	switch (cmd) {
	case IPC_INFO:
	case MSG_INFO:
		/* No specific object, just general system-wide information. */
		return avc_has_perm(&selinux_state,
				    current_sid(), SECINITSID_KERNEL,
				    SECCLASS_SYSTEM, SYSTEM__IPC_INFO, NULL);
	case IPC_STAT:
	case MSG_STAT:
		perms = MSGQ__GETATTR | MSGQ__ASSOCIATE;
		break;
	case IPC_SET:
		perms = MSGQ__SETATTR;
		break;
	case IPC_RMID:
		perms = MSGQ__DESTROY;
		break;
	default:
		return 0;
	}

	err = ipc_has_perm(&msq->q_perm, perms);
	return err;
}

static int selinux_msg_queue_msgsnd(struct msg_queue *msq, struct msg_msg *msg, int msqflg)
{
	struct ipc_security_struct *isec;
	struct msg_security_struct *msec;
	struct common_audit_data ad;
	u32 sid = current_sid();
	int rc;

	isec = msq->q_perm.security;
	msec = msg->security;

	/*
	 * First time through, need to assign label to the message
	 */
	if (msec->sid == SECINITSID_UNLABELED) {
		/*
		 * Compute new sid based on current process and
		 * message queue this message will be stored in
		 */
		rc = security_transition_sid(&selinux_state, sid, isec->sid,
					     SECCLASS_MSG, NULL, &msec->sid);
		if (rc)
			return rc;
	}

	ad.type = LSM_AUDIT_DATA_IPC;
	ad.u.ipc_id = msq->q_perm.key;

	/* Can this process write to the queue? */
	rc = avc_has_perm(&selinux_state,
			  sid, isec->sid, SECCLASS_MSGQ,
			  MSGQ__WRITE, &ad);
	if (!rc)
		/* Can this process send the message */
		rc = avc_has_perm(&selinux_state,
				  sid, msec->sid, SECCLASS_MSG,
				  MSG__SEND, &ad);
	if (!rc)
		/* Can the message be put in the queue? */
		rc = avc_has_perm(&selinux_state,
				  msec->sid, isec->sid, SECCLASS_MSGQ,
				  MSGQ__ENQUEUE, &ad);

	return rc;
}

static int selinux_msg_queue_msgrcv(struct msg_queue *msq, struct msg_msg *msg,
				    struct task_struct *target,
				    long type, int mode)
{
	struct ipc_security_struct *isec;
	struct msg_security_struct *msec;
	struct common_audit_data ad;
	u32 sid = task_sid(target);
	int rc;

	isec = msq->q_perm.security;
	msec = msg->security;

	ad.type = LSM_AUDIT_DATA_IPC;
	ad.u.ipc_id = msq->q_perm.key;

	rc = avc_has_perm(&selinux_state,
			  sid, isec->sid,
			  SECCLASS_MSGQ, MSGQ__READ, &ad);
	if (!rc)
		rc = avc_has_perm(&selinux_state,
				  sid, msec->sid,
				  SECCLASS_MSG, MSG__RECEIVE, &ad);
	return rc;
}

/* Shared Memory security operations */
static int selinux_shm_alloc_security(struct shmid_kernel *shp)
{
	struct ipc_security_struct *isec;
	struct common_audit_data ad;
	u32 sid = current_sid();
	int rc;

	rc = ipc_alloc_security(&shp->shm_perm, SECCLASS_SHM);
	if (rc)
		return rc;

	isec = shp->shm_perm.security;

	ad.type = LSM_AUDIT_DATA_IPC;
	ad.u.ipc_id = shp->shm_perm.key;

	rc = avc_has_perm(&selinux_state,
			  sid, isec->sid, SECCLASS_SHM,
			  SHM__CREATE, &ad);
	if (rc) {
		ipc_free_security(&shp->shm_perm);
		return rc;
	}
	return 0;
}

static void selinux_shm_free_security(struct shmid_kernel *shp)
{
	ipc_free_security(&shp->shm_perm);
}

static int selinux_shm_associate(struct shmid_kernel *shp, int shmflg)
{
	struct ipc_security_struct *isec;
	struct common_audit_data ad;
	u32 sid = current_sid();

	isec = shp->shm_perm.security;

	ad.type = LSM_AUDIT_DATA_IPC;
	ad.u.ipc_id = shp->shm_perm.key;

	return avc_has_perm(&selinux_state,
			    sid, isec->sid, SECCLASS_SHM,
			    SHM__ASSOCIATE, &ad);
}

/* Note, at this point, shp is locked down */
static int selinux_shm_shmctl(struct shmid_kernel *shp, int cmd)
{
	int perms;
	int err;

	switch (cmd) {
	case IPC_INFO:
	case SHM_INFO:
		/* No specific object, just general system-wide information. */
		return avc_has_perm(&selinux_state,
				    current_sid(), SECINITSID_KERNEL,
				    SECCLASS_SYSTEM, SYSTEM__IPC_INFO, NULL);
	case IPC_STAT:
	case SHM_STAT:
		perms = SHM__GETATTR | SHM__ASSOCIATE;
		break;
	case IPC_SET:
		perms = SHM__SETATTR;
		break;
	case SHM_LOCK:
	case SHM_UNLOCK:
		perms = SHM__LOCK;
		break;
	case IPC_RMID:
		perms = SHM__DESTROY;
		break;
	default:
		return 0;
	}

	err = ipc_has_perm(&shp->shm_perm, perms);
	return err;
}

static int selinux_shm_shmat(struct shmid_kernel *shp,
			     char __user *shmaddr, int shmflg)
{
	u32 perms;

	if (shmflg & SHM_RDONLY)
		perms = SHM__READ;
	else
		perms = SHM__READ | SHM__WRITE;

	return ipc_has_perm(&shp->shm_perm, perms);
}

/* Semaphore security operations */
static int selinux_sem_alloc_security(struct sem_array *sma)
{
	struct ipc_security_struct *isec;
	struct common_audit_data ad;
	u32 sid = current_sid();
	int rc;

	rc = ipc_alloc_security(&sma->sem_perm, SECCLASS_SEM);
	if (rc)
		return rc;

	isec = sma->sem_perm.security;

	ad.type = LSM_AUDIT_DATA_IPC;
	ad.u.ipc_id = sma->sem_perm.key;

	rc = avc_has_perm(&selinux_state,
			  sid, isec->sid, SECCLASS_SEM,
			  SEM__CREATE, &ad);
	if (rc) {
		ipc_free_security(&sma->sem_perm);
		return rc;
	}
	return 0;
}

static void selinux_sem_free_security(struct sem_array *sma)
{
	ipc_free_security(&sma->sem_perm);
}

static int selinux_sem_associate(struct sem_array *sma, int semflg)
{
	struct ipc_security_struct *isec;
	struct common_audit_data ad;
	u32 sid = current_sid();

	isec = sma->sem_perm.security;

	ad.type = LSM_AUDIT_DATA_IPC;
	ad.u.ipc_id = sma->sem_perm.key;

	return avc_has_perm(&selinux_state,
			    sid, isec->sid, SECCLASS_SEM,
			    SEM__ASSOCIATE, &ad);
}

/* Note, at this point, sma is locked down */
static int selinux_sem_semctl(struct sem_array *sma, int cmd)
{
	int err;
	u32 perms;

	switch (cmd) {
	case IPC_INFO:
	case SEM_INFO:
		/* No specific object, just general system-wide information. */
		return avc_has_perm(&selinux_state,
				    current_sid(), SECINITSID_KERNEL,
				    SECCLASS_SYSTEM, SYSTEM__IPC_INFO, NULL);
	case GETPID:
	case GETNCNT:
	case GETZCNT:
		perms = SEM__GETATTR;
		break;
	case GETVAL:
	case GETALL:
		perms = SEM__READ;
		break;
	case SETVAL:
	case SETALL:
		perms = SEM__WRITE;
		break;
	case IPC_RMID:
		perms = SEM__DESTROY;
		break;
	case IPC_SET:
		perms = SEM__SETATTR;
		break;
	case IPC_STAT:
	case SEM_STAT:
		perms = SEM__GETATTR | SEM__ASSOCIATE;
		break;
	default:
		return 0;
	}

	err = ipc_has_perm(&sma->sem_perm, perms);
	return err;
}

static int selinux_sem_semop(struct sem_array *sma,
			     struct sembuf *sops, unsigned nsops, int alter)
{
	u32 perms;

	if (alter)
		perms = SEM__READ | SEM__WRITE;
	else
		perms = SEM__READ;

	return ipc_has_perm(&sma->sem_perm, perms);
}

static int selinux_ipc_permission(struct kern_ipc_perm *ipcp, short flag)
{
	u32 av = 0;

	av = 0;
	if (flag & S_IRUGO)
		av |= IPC__UNIX_READ;
	if (flag & S_IWUGO)
		av |= IPC__UNIX_WRITE;

	if (av == 0)
		return 0;

	return ipc_has_perm(ipcp, av);
}

static void selinux_ipc_getsecid(struct kern_ipc_perm *ipcp, u32 *secid)
{
	struct ipc_security_struct *isec = ipcp->security;
	*secid = isec->sid;
}

static void selinux_d_instantiate(struct dentry *dentry, struct inode *inode)
{
	if (inode)
		inode_doinit_with_dentry(inode, dentry);
}

static int selinux_getprocattr(struct task_struct *p,
			       char *name, char **value)
{
	const struct task_security_struct *__tsec;
	u32 sid;
	int error;
	unsigned len;

	rcu_read_lock();
	__tsec = __task_cred(p)->security;

	if (current != p) {
		error = avc_has_perm(&selinux_state,
				     current_sid(), __tsec->sid,
				     SECCLASS_PROCESS, PROCESS__GETATTR, NULL);
		if (error)
			goto bad;
	}

	if (!strcmp(name, "current"))
		sid = __tsec->sid;
	else if (!strcmp(name, "prev"))
		sid = __tsec->osid;
	else if (!strcmp(name, "exec"))
		sid = __tsec->exec_sid;
	else if (!strcmp(name, "fscreate"))
		sid = __tsec->create_sid;
	else if (!strcmp(name, "keycreate"))
		sid = __tsec->keycreate_sid;
	else if (!strcmp(name, "sockcreate"))
		sid = __tsec->sockcreate_sid;
	else {
		error = -EINVAL;
		goto bad;
	}
	rcu_read_unlock();

	if (!sid)
		return 0;

	error = security_sid_to_context(&selinux_state, sid, value, &len);
	if (error)
		return error;
	return len;

bad:
	rcu_read_unlock();
	return error;
}

static int selinux_setprocattr(const char *name, void *value, size_t size)
{
	struct task_security_struct *tsec;
	struct cred *new;
	u32 mysid = current_sid(), sid = 0, ptsid;
	int error;
	char *str = value;

	/*
	 * Basic control over ability to set these attributes at all.
	 */
	if (!strcmp(name, "exec"))
		error = avc_has_perm(&selinux_state,
				     mysid, mysid, SECCLASS_PROCESS,
				     PROCESS__SETEXEC, NULL);
	else if (!strcmp(name, "fscreate"))
		error = avc_has_perm(&selinux_state,
				     mysid, mysid, SECCLASS_PROCESS,
				     PROCESS__SETFSCREATE, NULL);
	else if (!strcmp(name, "keycreate"))
		error = avc_has_perm(&selinux_state,
				     mysid, mysid, SECCLASS_PROCESS,
				     PROCESS__SETKEYCREATE, NULL);
	else if (!strcmp(name, "sockcreate"))
		error = avc_has_perm(&selinux_state,
				     mysid, mysid, SECCLASS_PROCESS,
				     PROCESS__SETSOCKCREATE, NULL);
	else if (!strcmp(name, "current"))
		error = avc_has_perm(&selinux_state,
				     mysid, mysid, SECCLASS_PROCESS,
				     PROCESS__SETCURRENT, NULL);
	else
		error = -EINVAL;
	if (error)
		return error;

	/* Obtain a SID for the context, if one was specified. */
	if (size && str[0] && str[0] != '\n') {
		if (str[size-1] == '\n') {
			str[size-1] = 0;
			size--;
		}
		error = security_context_to_sid(&selinux_state, value, size,
						&sid, GFP_KERNEL);
		if (error == -EINVAL && !strcmp(name, "fscreate")) {
			if (!has_cap_mac_admin(true)) {
				struct audit_buffer *ab;
				size_t audit_size;

				/* We strip a nul only if it is at the end, otherwise the
				 * context contains a nul and we should audit that */
				if (str[size - 1] == '\0')
					audit_size = size - 1;
				else
					audit_size = size;
				ab = audit_log_start(current->audit_context, GFP_ATOMIC, AUDIT_SELINUX_ERR);
				audit_log_format(ab, "op=fscreate invalid_context=");
				audit_log_n_untrustedstring(ab, value, audit_size);
				audit_log_end(ab);

				return error;
			}
			error = security_context_to_sid_force(
						      &selinux_state,
						      value, size, &sid);
		}
		if (error)
			return error;
	}

	new = prepare_creds();
	if (!new)
		return -ENOMEM;

	/* Permission checking based on the specified context is
	   performed during the actual operation (execve,
	   open/mkdir/...), when we know the full context of the
	   operation.  See selinux_bprm_set_creds for the execve
	   checks and may_create for the file creation checks. The
	   operation will then fail if the context is not permitted. */
	tsec = new->security;
	if (!strcmp(name, "exec")) {
		tsec->exec_sid = sid;
	} else if (!strcmp(name, "fscreate")) {
		tsec->create_sid = sid;
	} else if (!strcmp(name, "keycreate")) {
		error = avc_has_perm(&selinux_state,
				     mysid, sid, SECCLASS_KEY, KEY__CREATE,
				     NULL);
		if (error)
			goto abort_change;
		tsec->keycreate_sid = sid;
	} else if (!strcmp(name, "sockcreate")) {
		tsec->sockcreate_sid = sid;
	} else if (!strcmp(name, "current")) {
		error = -EINVAL;
		if (sid == 0)
			goto abort_change;

		/* Only allow single threaded processes to change context */
		error = -EPERM;
		if (!current_is_single_threaded()) {
			error = security_bounded_transition(&selinux_state,
							    tsec->sid, sid);
			if (error)
				goto abort_change;
		}

		/* Check permissions for the transition. */
		error = avc_has_perm(&selinux_state,
				     tsec->sid, sid, SECCLASS_PROCESS,
				     PROCESS__DYNTRANSITION, NULL);
		if (error)
			goto abort_change;

		/* Check for ptracing, and update the task SID if ok.
		   Otherwise, leave SID unchanged and fail. */
		ptsid = ptrace_parent_sid();
		if (ptsid != 0) {
			error = avc_has_perm(&selinux_state,
					     ptsid, sid, SECCLASS_PROCESS,
					     PROCESS__PTRACE, NULL);
			if (error)
				goto abort_change;
		}

		tsec->sid = sid;
	} else {
		error = -EINVAL;
		goto abort_change;
	}

	commit_creds(new);
	return size;

abort_change:
	abort_creds(new);
	return error;
}

static int selinux_ismaclabel(const char *name)
{
	return (strcmp(name, XATTR_SELINUX_SUFFIX) == 0);
}

static int selinux_secid_to_secctx(u32 secid, char **secdata, u32 *seclen)
{
	return security_sid_to_context(&selinux_state, secid,
				       secdata, seclen);
}

static int selinux_secctx_to_secid(const char *secdata, u32 seclen, u32 *secid)
{
	return security_context_to_sid(&selinux_state, secdata, seclen,
				       secid, GFP_KERNEL);
}

static void selinux_release_secctx(char *secdata, u32 seclen)
{
	kfree(secdata);
}

static void selinux_inode_invalidate_secctx(struct inode *inode)
{
	struct inode_security_struct *isec = inode->i_security;

	spin_lock(&isec->lock);
	isec->initialized = LABEL_INVALID;
	spin_unlock(&isec->lock);
}

/*
 *	called with inode->i_mutex locked
 */
static int selinux_inode_notifysecctx(struct inode *inode, void *ctx, u32 ctxlen)
{
	int rc = selinux_inode_setsecurity(inode, XATTR_SELINUX_SUFFIX,
					   ctx, ctxlen, 0);
	/* Do not return error when suppressing label (SBLABEL_MNT not set). */
	return rc == -EOPNOTSUPP ? 0 : rc;
}

/*
 *	called with inode->i_mutex locked
 */
static int selinux_inode_setsecctx(struct dentry *dentry, void *ctx, u32 ctxlen)
{
	return __vfs_setxattr_noperm(dentry, XATTR_NAME_SELINUX, ctx, ctxlen, 0);
}

static int selinux_inode_getsecctx(struct inode *inode, void **ctx, u32 *ctxlen)
{
	int len = 0;
	len = selinux_inode_getsecurity(inode, XATTR_SELINUX_SUFFIX,
						ctx, true);
	if (len < 0)
		return len;
	*ctxlen = len;
	return 0;
}
#ifdef CONFIG_KEYS

static int selinux_key_alloc(struct key *k, const struct cred *cred,
			     unsigned long flags)
{
	const struct task_security_struct *tsec;
	struct key_security_struct *ksec;

	ksec = kzalloc(sizeof(struct key_security_struct), GFP_KERNEL);
	if (!ksec)
		return -ENOMEM;

	tsec = cred->security;
	if (tsec->keycreate_sid)
		ksec->sid = tsec->keycreate_sid;
	else
		ksec->sid = tsec->sid;

	k->security = ksec;
	return 0;
}

static void selinux_key_free(struct key *k)
{
	struct key_security_struct *ksec = k->security;

	k->security = NULL;
	kfree(ksec);
}

static int selinux_key_permission(key_ref_t key_ref,
				  const struct cred *cred,
				  unsigned perm)
{
	struct key *key;
	struct key_security_struct *ksec;
	u32 sid;

	/* if no specific permissions are requested, we skip the
	   permission check. No serious, additional covert channels
	   appear to be created. */
	if (perm == 0)
		return 0;

	sid = cred_sid(cred);

	key = key_ref_to_ptr(key_ref);
	ksec = key->security;

	return avc_has_perm(&selinux_state,
			    sid, ksec->sid, SECCLASS_KEY, perm, NULL);
}

static int selinux_key_getsecurity(struct key *key, char **_buffer)
{
	struct key_security_struct *ksec = key->security;
	char *context = NULL;
	unsigned len;
	int rc;

	rc = security_sid_to_context(&selinux_state, ksec->sid,
				     &context, &len);
	if (!rc)
		rc = len;
	*_buffer = context;
	return rc;
}
#endif

#ifdef CONFIG_SECURITY_INFINIBAND
static int selinux_ib_pkey_access(void *ib_sec, u64 subnet_prefix, u16 pkey_val)
{
	struct common_audit_data ad;
	int err;
	u32 sid = 0;
	struct ib_security_struct *sec = ib_sec;
	struct lsm_ibpkey_audit ibpkey;

	err = sel_ib_pkey_sid(subnet_prefix, pkey_val, &sid);
	if (err)
		return err;

	ad.type = LSM_AUDIT_DATA_IBPKEY;
	ibpkey.subnet_prefix = subnet_prefix;
	ibpkey.pkey = pkey_val;
	ad.u.ibpkey = &ibpkey;
	return avc_has_perm(&selinux_state,
			    sec->sid, sid,
			    SECCLASS_INFINIBAND_PKEY,
			    INFINIBAND_PKEY__ACCESS, &ad);
}

static int selinux_ib_endport_manage_subnet(void *ib_sec, const char *dev_name,
					    u8 port_num)
{
	struct common_audit_data ad;
	int err;
	u32 sid = 0;
	struct ib_security_struct *sec = ib_sec;
	struct lsm_ibendport_audit ibendport;

	err = security_ib_endport_sid(&selinux_state, dev_name, port_num,
				      &sid);

	if (err)
		return err;

	ad.type = LSM_AUDIT_DATA_IBENDPORT;
	strncpy(ibendport.dev_name, dev_name, sizeof(ibendport.dev_name));
	ibendport.port = port_num;
	ad.u.ibendport = &ibendport;
	return avc_has_perm(&selinux_state,
			    sec->sid, sid,
			    SECCLASS_INFINIBAND_ENDPORT,
			    INFINIBAND_ENDPORT__MANAGE_SUBNET, &ad);
}

static int selinux_ib_alloc_security(void **ib_sec)
{
	struct ib_security_struct *sec;

	sec = kzalloc(sizeof(*sec), GFP_KERNEL);
	if (!sec)
		return -ENOMEM;
	sec->sid = current_sid();

	*ib_sec = sec;
	return 0;
}

static void selinux_ib_free_security(void *ib_sec)
{
	kfree(ib_sec);
}
#endif

#ifdef CONFIG_BPF_SYSCALL
static int selinux_bpf(int cmd, union bpf_attr *attr,
				     unsigned int size)
{
	u32 sid = current_sid();
	int ret;

	switch (cmd) {
	case BPF_MAP_CREATE:
		ret = avc_has_perm(&selinux_state,
				   sid, sid, SECCLASS_BPF, BPF__MAP_CREATE,
				   NULL);
		break;
	case BPF_PROG_LOAD:
		ret = avc_has_perm(&selinux_state,
				   sid, sid, SECCLASS_BPF, BPF__PROG_LOAD,
				   NULL);
		break;
	default:
		ret = 0;
		break;
	}

	return ret;
}

static u32 bpf_map_fmode_to_av(fmode_t fmode)
{
	u32 av = 0;

	if (fmode & FMODE_READ)
		av |= BPF__MAP_READ;
	if (fmode & FMODE_WRITE)
		av |= BPF__MAP_WRITE;
	return av;
}

/* This function will check the file pass through unix socket or binder to see
 * if it is a bpf related object. And apply correspinding checks on the bpf
 * object based on the type. The bpf maps and programs, not like other files and
 * socket, are using a shared anonymous inode inside the kernel as their inode.
 * So checking that inode cannot identify if the process have privilege to
 * access the bpf object and that's why we have to add this additional check in
 * selinux_file_receive and selinux_binder_transfer_files.
 */
static int bpf_fd_pass(struct file *file, u32 sid)
{
	struct bpf_security_struct *bpfsec;
	struct bpf_prog *prog;
	struct bpf_map *map;
	int ret;

	if (file->f_op == &bpf_map_fops) {
		map = file->private_data;
		bpfsec = map->security;
		ret = avc_has_perm(&selinux_state,
				   sid, bpfsec->sid, SECCLASS_BPF,
				   bpf_map_fmode_to_av(file->f_mode), NULL);
		if (ret)
			return ret;
	} else if (file->f_op == &bpf_prog_fops) {
		prog = file->private_data;
		bpfsec = prog->aux->security;
		ret = avc_has_perm(&selinux_state,
				   sid, bpfsec->sid, SECCLASS_BPF,
				   BPF__PROG_RUN, NULL);
		if (ret)
			return ret;
	}
	return 0;
}

static int selinux_bpf_map(struct bpf_map *map, fmode_t fmode)
{
	u32 sid = current_sid();
	struct bpf_security_struct *bpfsec;

	bpfsec = map->security;
	return avc_has_perm(&selinux_state,
			    sid, bpfsec->sid, SECCLASS_BPF,
			    bpf_map_fmode_to_av(fmode), NULL);
}

static int selinux_bpf_prog(struct bpf_prog *prog)
{
	u32 sid = current_sid();
	struct bpf_security_struct *bpfsec;

	bpfsec = prog->aux->security;
	return avc_has_perm(&selinux_state,
			    sid, bpfsec->sid, SECCLASS_BPF,
			    BPF__PROG_RUN, NULL);
}

static int selinux_bpf_map_alloc(struct bpf_map *map)
{
	struct bpf_security_struct *bpfsec;

	bpfsec = kzalloc(sizeof(*bpfsec), GFP_KERNEL);
	if (!bpfsec)
		return -ENOMEM;

	bpfsec->sid = current_sid();
	map->security = bpfsec;

	return 0;
}

static void selinux_bpf_map_free(struct bpf_map *map)
{
	struct bpf_security_struct *bpfsec = map->security;

	map->security = NULL;
	kfree(bpfsec);
}

static int selinux_bpf_prog_alloc(struct bpf_prog_aux *aux)
{
	struct bpf_security_struct *bpfsec;

	bpfsec = kzalloc(sizeof(*bpfsec), GFP_KERNEL);
	if (!bpfsec)
		return -ENOMEM;

	bpfsec->sid = current_sid();
	aux->security = bpfsec;

	return 0;
}

static void selinux_bpf_prog_free(struct bpf_prog_aux *aux)
{
	struct bpf_security_struct *bpfsec = aux->security;

	aux->security = NULL;
	kfree(bpfsec);
}
#endif


#ifdef CONFIG_PERF_EVENTS
static int selinux_perf_event_open(struct perf_event_attr *attr, int type)
{
	u32 requested, sid = current_sid();

	if (type == PERF_SECURITY_OPEN)
		requested = PERF_EVENT__OPEN;
	else if (type == PERF_SECURITY_CPU)
		requested = PERF_EVENT__CPU;
	else if (type == PERF_SECURITY_KERNEL)
		requested = PERF_EVENT__KERNEL;
	else if (type == PERF_SECURITY_TRACEPOINT)
		requested = PERF_EVENT__TRACEPOINT;
	else
		return -EINVAL;

	return avc_has_perm(&selinux_state, sid, sid, SECCLASS_PERF_EVENT,
			    requested, NULL);
}

static int selinux_perf_event_alloc(struct perf_event *event)
{
	struct perf_event_security_struct *perfsec;

	perfsec = kzalloc(sizeof(*perfsec), GFP_KERNEL);
	if (!perfsec)
		return -ENOMEM;

	perfsec->sid = current_sid();
	event->security = perfsec;

	return 0;
}

static void selinux_perf_event_free(struct perf_event *event)
{
	struct perf_event_security_struct *perfsec = event->security;

	event->security = NULL;
	kfree(perfsec);
}

static int selinux_perf_event_read(struct perf_event *event)
{
	struct perf_event_security_struct *perfsec = event->security;
	u32 sid = current_sid();

	return avc_has_perm(&selinux_state, sid, perfsec->sid,
			    SECCLASS_PERF_EVENT, PERF_EVENT__READ, NULL);
}

static int selinux_perf_event_write(struct perf_event *event)
{
	struct perf_event_security_struct *perfsec = event->security;
	u32 sid = current_sid();

	return avc_has_perm(&selinux_state, sid, perfsec->sid,
			    SECCLASS_PERF_EVENT, PERF_EVENT__WRITE, NULL);
}
#endif

static struct security_hook_list selinux_hooks[] __lsm_ro_after_init = {
	LSM_HOOK_INIT(binder_set_context_mgr, selinux_binder_set_context_mgr),
	LSM_HOOK_INIT(binder_transaction, selinux_binder_transaction),
	LSM_HOOK_INIT(binder_transfer_binder, selinux_binder_transfer_binder),
	LSM_HOOK_INIT(binder_transfer_file, selinux_binder_transfer_file),

	LSM_HOOK_INIT(ptrace_access_check, selinux_ptrace_access_check),
	LSM_HOOK_INIT(ptrace_traceme, selinux_ptrace_traceme),
	LSM_HOOK_INIT(capget, selinux_capget),
	LSM_HOOK_INIT(capset, selinux_capset),
	LSM_HOOK_INIT(capable, selinux_capable),
	LSM_HOOK_INIT(quotactl, selinux_quotactl),
	LSM_HOOK_INIT(quota_on, selinux_quota_on),
	LSM_HOOK_INIT(syslog, selinux_syslog),
	LSM_HOOK_INIT(vm_enough_memory, selinux_vm_enough_memory),

	LSM_HOOK_INIT(netlink_send, selinux_netlink_send),

	LSM_HOOK_INIT(bprm_set_creds, selinux_bprm_set_creds),
	LSM_HOOK_INIT(bprm_committing_creds, selinux_bprm_committing_creds),
	LSM_HOOK_INIT(bprm_committed_creds, selinux_bprm_committed_creds),

	LSM_HOOK_INIT(sb_alloc_security, selinux_sb_alloc_security),
	LSM_HOOK_INIT(sb_free_security, selinux_sb_free_security),
	LSM_HOOK_INIT(sb_copy_data, selinux_sb_copy_data),
	LSM_HOOK_INIT(sb_remount, selinux_sb_remount),
	LSM_HOOK_INIT(sb_kern_mount, selinux_sb_kern_mount),
	LSM_HOOK_INIT(sb_show_options, selinux_sb_show_options),
	LSM_HOOK_INIT(sb_statfs, selinux_sb_statfs),
	LSM_HOOK_INIT(sb_mount, selinux_mount),
	LSM_HOOK_INIT(sb_umount, selinux_umount),
	LSM_HOOK_INIT(sb_set_mnt_opts, selinux_set_mnt_opts),
	LSM_HOOK_INIT(sb_clone_mnt_opts, selinux_sb_clone_mnt_opts),
	LSM_HOOK_INIT(sb_parse_opts_str, selinux_parse_opts_str),

	LSM_HOOK_INIT(dentry_init_security, selinux_dentry_init_security),
	LSM_HOOK_INIT(dentry_create_files_as, selinux_dentry_create_files_as),

	LSM_HOOK_INIT(inode_alloc_security, selinux_inode_alloc_security),
	LSM_HOOK_INIT(inode_free_security, selinux_inode_free_security),
	LSM_HOOK_INIT(inode_init_security, selinux_inode_init_security),
	LSM_HOOK_INIT(inode_create, selinux_inode_create),
	LSM_HOOK_INIT(inode_link, selinux_inode_link),
	LSM_HOOK_INIT(inode_unlink, selinux_inode_unlink),
	LSM_HOOK_INIT(inode_symlink, selinux_inode_symlink),
	LSM_HOOK_INIT(inode_mkdir, selinux_inode_mkdir),
	LSM_HOOK_INIT(inode_rmdir, selinux_inode_rmdir),
	LSM_HOOK_INIT(inode_mknod, selinux_inode_mknod),
	LSM_HOOK_INIT(inode_rename, selinux_inode_rename),
	LSM_HOOK_INIT(inode_readlink, selinux_inode_readlink),
	LSM_HOOK_INIT(inode_follow_link, selinux_inode_follow_link),
	LSM_HOOK_INIT(inode_permission, selinux_inode_permission),
	LSM_HOOK_INIT(inode_setattr, selinux_inode_setattr),
	LSM_HOOK_INIT(inode_getattr, selinux_inode_getattr),
	LSM_HOOK_INIT(inode_setxattr, selinux_inode_setxattr),
	LSM_HOOK_INIT(inode_post_setxattr, selinux_inode_post_setxattr),
	LSM_HOOK_INIT(inode_getxattr, selinux_inode_getxattr),
	LSM_HOOK_INIT(inode_listxattr, selinux_inode_listxattr),
	LSM_HOOK_INIT(inode_removexattr, selinux_inode_removexattr),
	LSM_HOOK_INIT(inode_getsecurity, selinux_inode_getsecurity),
	LSM_HOOK_INIT(inode_setsecurity, selinux_inode_setsecurity),
	LSM_HOOK_INIT(inode_listsecurity, selinux_inode_listsecurity),
	LSM_HOOK_INIT(inode_getsecid, selinux_inode_getsecid),
	LSM_HOOK_INIT(inode_copy_up, selinux_inode_copy_up),
	LSM_HOOK_INIT(inode_copy_up_xattr, selinux_inode_copy_up_xattr),

	LSM_HOOK_INIT(file_permission, selinux_file_permission),
	LSM_HOOK_INIT(file_alloc_security, selinux_file_alloc_security),
	LSM_HOOK_INIT(file_free_security, selinux_file_free_security),
	LSM_HOOK_INIT(file_ioctl, selinux_file_ioctl),
	LSM_HOOK_INIT(mmap_file, selinux_mmap_file),
	LSM_HOOK_INIT(mmap_addr, selinux_mmap_addr),
	LSM_HOOK_INIT(file_mprotect, selinux_file_mprotect),
	LSM_HOOK_INIT(file_lock, selinux_file_lock),
	LSM_HOOK_INIT(file_fcntl, selinux_file_fcntl),
	LSM_HOOK_INIT(file_set_fowner, selinux_file_set_fowner),
	LSM_HOOK_INIT(file_send_sigiotask, selinux_file_send_sigiotask),
	LSM_HOOK_INIT(file_receive, selinux_file_receive),

	LSM_HOOK_INIT(file_open, selinux_file_open),

	LSM_HOOK_INIT(task_alloc, selinux_task_alloc),
	LSM_HOOK_INIT(cred_alloc_blank, selinux_cred_alloc_blank),
	LSM_HOOK_INIT(cred_free, selinux_cred_free),
	LSM_HOOK_INIT(cred_prepare, selinux_cred_prepare),
	LSM_HOOK_INIT(cred_transfer, selinux_cred_transfer),
	LSM_HOOK_INIT(kernel_act_as, selinux_kernel_act_as),
	LSM_HOOK_INIT(kernel_create_files_as, selinux_kernel_create_files_as),
	LSM_HOOK_INIT(kernel_module_request, selinux_kernel_module_request),
	LSM_HOOK_INIT(kernel_read_file, selinux_kernel_read_file),
	LSM_HOOK_INIT(task_setpgid, selinux_task_setpgid),
	LSM_HOOK_INIT(task_getpgid, selinux_task_getpgid),
	LSM_HOOK_INIT(task_getsid, selinux_task_getsid),
	LSM_HOOK_INIT(task_getsecid, selinux_task_getsecid),
	LSM_HOOK_INIT(task_setnice, selinux_task_setnice),
	LSM_HOOK_INIT(task_setioprio, selinux_task_setioprio),
	LSM_HOOK_INIT(task_getioprio, selinux_task_getioprio),
	LSM_HOOK_INIT(task_prlimit, selinux_task_prlimit),
	LSM_HOOK_INIT(task_setrlimit, selinux_task_setrlimit),
	LSM_HOOK_INIT(task_setscheduler, selinux_task_setscheduler),
	LSM_HOOK_INIT(task_getscheduler, selinux_task_getscheduler),
	LSM_HOOK_INIT(task_movememory, selinux_task_movememory),
	LSM_HOOK_INIT(task_kill, selinux_task_kill),
	LSM_HOOK_INIT(task_to_inode, selinux_task_to_inode),

	LSM_HOOK_INIT(ipc_permission, selinux_ipc_permission),
	LSM_HOOK_INIT(ipc_getsecid, selinux_ipc_getsecid),

	LSM_HOOK_INIT(msg_msg_alloc_security, selinux_msg_msg_alloc_security),
	LSM_HOOK_INIT(msg_msg_free_security, selinux_msg_msg_free_security),

	LSM_HOOK_INIT(msg_queue_alloc_security,
			selinux_msg_queue_alloc_security),
	LSM_HOOK_INIT(msg_queue_free_security, selinux_msg_queue_free_security),
	LSM_HOOK_INIT(msg_queue_associate, selinux_msg_queue_associate),
	LSM_HOOK_INIT(msg_queue_msgctl, selinux_msg_queue_msgctl),
	LSM_HOOK_INIT(msg_queue_msgsnd, selinux_msg_queue_msgsnd),
	LSM_HOOK_INIT(msg_queue_msgrcv, selinux_msg_queue_msgrcv),

	LSM_HOOK_INIT(shm_alloc_security, selinux_shm_alloc_security),
	LSM_HOOK_INIT(shm_free_security, selinux_shm_free_security),
	LSM_HOOK_INIT(shm_associate, selinux_shm_associate),
	LSM_HOOK_INIT(shm_shmctl, selinux_shm_shmctl),
	LSM_HOOK_INIT(shm_shmat, selinux_shm_shmat),

	LSM_HOOK_INIT(sem_alloc_security, selinux_sem_alloc_security),
	LSM_HOOK_INIT(sem_free_security, selinux_sem_free_security),
	LSM_HOOK_INIT(sem_associate, selinux_sem_associate),
	LSM_HOOK_INIT(sem_semctl, selinux_sem_semctl),
	LSM_HOOK_INIT(sem_semop, selinux_sem_semop),

	LSM_HOOK_INIT(d_instantiate, selinux_d_instantiate),

	LSM_HOOK_INIT(getprocattr, selinux_getprocattr),
	LSM_HOOK_INIT(setprocattr, selinux_setprocattr),

	LSM_HOOK_INIT(ismaclabel, selinux_ismaclabel),
	LSM_HOOK_INIT(secid_to_secctx, selinux_secid_to_secctx),
	LSM_HOOK_INIT(secctx_to_secid, selinux_secctx_to_secid),
	LSM_HOOK_INIT(release_secctx, selinux_release_secctx),
	LSM_HOOK_INIT(inode_invalidate_secctx, selinux_inode_invalidate_secctx),
	LSM_HOOK_INIT(inode_notifysecctx, selinux_inode_notifysecctx),
	LSM_HOOK_INIT(inode_setsecctx, selinux_inode_setsecctx),
	LSM_HOOK_INIT(inode_getsecctx, selinux_inode_getsecctx),

	LSM_HOOK_INIT(unix_stream_connect, selinux_socket_unix_stream_connect),
	LSM_HOOK_INIT(unix_may_send, selinux_socket_unix_may_send),

	LSM_HOOK_INIT(socket_create, selinux_socket_create),
	LSM_HOOK_INIT(socket_post_create, selinux_socket_post_create),
	LSM_HOOK_INIT(socket_bind, selinux_socket_bind),
	LSM_HOOK_INIT(socket_connect, selinux_socket_connect),
	LSM_HOOK_INIT(socket_listen, selinux_socket_listen),
	LSM_HOOK_INIT(socket_accept, selinux_socket_accept),
	LSM_HOOK_INIT(socket_sendmsg, selinux_socket_sendmsg),
	LSM_HOOK_INIT(socket_recvmsg, selinux_socket_recvmsg),
	LSM_HOOK_INIT(socket_getsockname, selinux_socket_getsockname),
	LSM_HOOK_INIT(socket_getpeername, selinux_socket_getpeername),
	LSM_HOOK_INIT(socket_getsockopt, selinux_socket_getsockopt),
	LSM_HOOK_INIT(socket_setsockopt, selinux_socket_setsockopt),
	LSM_HOOK_INIT(socket_shutdown, selinux_socket_shutdown),
	LSM_HOOK_INIT(socket_sock_rcv_skb, selinux_socket_sock_rcv_skb),
	LSM_HOOK_INIT(socket_getpeersec_stream,
			selinux_socket_getpeersec_stream),
	LSM_HOOK_INIT(socket_getpeersec_dgram, selinux_socket_getpeersec_dgram),
	LSM_HOOK_INIT(sk_alloc_security, selinux_sk_alloc_security),
	LSM_HOOK_INIT(sk_free_security, selinux_sk_free_security),
	LSM_HOOK_INIT(sk_clone_security, selinux_sk_clone_security),
	LSM_HOOK_INIT(sk_getsecid, selinux_sk_getsecid),
	LSM_HOOK_INIT(sock_graft, selinux_sock_graft),
	LSM_HOOK_INIT(inet_conn_request, selinux_inet_conn_request),
	LSM_HOOK_INIT(inet_csk_clone, selinux_inet_csk_clone),
	LSM_HOOK_INIT(inet_conn_established, selinux_inet_conn_established),
	LSM_HOOK_INIT(secmark_relabel_packet, selinux_secmark_relabel_packet),
	LSM_HOOK_INIT(secmark_refcount_inc, selinux_secmark_refcount_inc),
	LSM_HOOK_INIT(secmark_refcount_dec, selinux_secmark_refcount_dec),
	LSM_HOOK_INIT(req_classify_flow, selinux_req_classify_flow),
	LSM_HOOK_INIT(tun_dev_alloc_security, selinux_tun_dev_alloc_security),
	LSM_HOOK_INIT(tun_dev_free_security, selinux_tun_dev_free_security),
	LSM_HOOK_INIT(tun_dev_create, selinux_tun_dev_create),
	LSM_HOOK_INIT(tun_dev_attach_queue, selinux_tun_dev_attach_queue),
	LSM_HOOK_INIT(tun_dev_attach, selinux_tun_dev_attach),
	LSM_HOOK_INIT(tun_dev_open, selinux_tun_dev_open),
#ifdef CONFIG_SECURITY_INFINIBAND
	LSM_HOOK_INIT(ib_pkey_access, selinux_ib_pkey_access),
	LSM_HOOK_INIT(ib_endport_manage_subnet,
		      selinux_ib_endport_manage_subnet),
	LSM_HOOK_INIT(ib_alloc_security, selinux_ib_alloc_security),
	LSM_HOOK_INIT(ib_free_security, selinux_ib_free_security),
#endif
#ifdef CONFIG_SECURITY_NETWORK_XFRM
	LSM_HOOK_INIT(xfrm_policy_alloc_security, selinux_xfrm_policy_alloc),
	LSM_HOOK_INIT(xfrm_policy_clone_security, selinux_xfrm_policy_clone),
	LSM_HOOK_INIT(xfrm_policy_free_security, selinux_xfrm_policy_free),
	LSM_HOOK_INIT(xfrm_policy_delete_security, selinux_xfrm_policy_delete),
	LSM_HOOK_INIT(xfrm_state_alloc, selinux_xfrm_state_alloc),
	LSM_HOOK_INIT(xfrm_state_alloc_acquire,
			selinux_xfrm_state_alloc_acquire),
	LSM_HOOK_INIT(xfrm_state_free_security, selinux_xfrm_state_free),
	LSM_HOOK_INIT(xfrm_state_delete_security, selinux_xfrm_state_delete),
	LSM_HOOK_INIT(xfrm_policy_lookup, selinux_xfrm_policy_lookup),
	LSM_HOOK_INIT(xfrm_state_pol_flow_match,
			selinux_xfrm_state_pol_flow_match),
	LSM_HOOK_INIT(xfrm_decode_session, selinux_xfrm_decode_session),
#endif

#ifdef CONFIG_KEYS
	LSM_HOOK_INIT(key_alloc, selinux_key_alloc),
	LSM_HOOK_INIT(key_free, selinux_key_free),
	LSM_HOOK_INIT(key_permission, selinux_key_permission),
	LSM_HOOK_INIT(key_getsecurity, selinux_key_getsecurity),
#endif

#ifdef CONFIG_AUDIT
	LSM_HOOK_INIT(audit_rule_init, selinux_audit_rule_init),
	LSM_HOOK_INIT(audit_rule_known, selinux_audit_rule_known),
	LSM_HOOK_INIT(audit_rule_match, selinux_audit_rule_match),
	LSM_HOOK_INIT(audit_rule_free, selinux_audit_rule_free),
#endif

#ifdef CONFIG_BPF_SYSCALL
	LSM_HOOK_INIT(bpf, selinux_bpf),
	LSM_HOOK_INIT(bpf_map, selinux_bpf_map),
	LSM_HOOK_INIT(bpf_prog, selinux_bpf_prog),
	LSM_HOOK_INIT(bpf_map_alloc_security, selinux_bpf_map_alloc),
	LSM_HOOK_INIT(bpf_prog_alloc_security, selinux_bpf_prog_alloc),
	LSM_HOOK_INIT(bpf_map_free_security, selinux_bpf_map_free),
	LSM_HOOK_INIT(bpf_prog_free_security, selinux_bpf_prog_free),
#endif

#ifdef CONFIG_PERF_EVENTS
	LSM_HOOK_INIT(perf_event_open, selinux_perf_event_open),
	LSM_HOOK_INIT(perf_event_alloc, selinux_perf_event_alloc),
	LSM_HOOK_INIT(perf_event_free, selinux_perf_event_free),
	LSM_HOOK_INIT(perf_event_read, selinux_perf_event_read),
	LSM_HOOK_INIT(perf_event_write, selinux_perf_event_write),
#endif
};

static __init int selinux_init(void)
{
	if (!security_module_enable("selinux")) {
		selinux_enabled = 0;
		return 0;
	}

	if (!selinux_enabled) {
		printk(KERN_INFO "SELinux:  Disabled at boot.\n");
		return 0;
	}

	printk(KERN_INFO "SELinux:  Initializing.\n");

	memset(&selinux_state, 0, sizeof(selinux_state));
	enforcing_set(&selinux_state, selinux_enforcing_boot);
	selinux_state.checkreqprot = selinux_checkreqprot_boot;
	selinux_ss_init(&selinux_state.ss);
	selinux_avc_init(&selinux_state.avc);

	/* Set the security state for the initial task. */
	cred_init_security();

	default_noexec = !(VM_DATA_DEFAULT_FLAGS & VM_EXEC);

	sel_inode_cache = kmem_cache_create("selinux_inode_security",
					    sizeof(struct inode_security_struct),
					    0, SLAB_PANIC, NULL);
	file_security_cache = kmem_cache_create("selinux_file_security",
					    sizeof(struct file_security_struct),
					    0, SLAB_PANIC, NULL);
	avc_init();

	avtab_cache_init();

	ebitmap_cache_init();

	hashtab_cache_init();

	security_add_hooks(selinux_hooks, ARRAY_SIZE(selinux_hooks), "selinux");

	if (avc_add_callback(selinux_netcache_avc_callback, AVC_CALLBACK_RESET))
		panic("SELinux: Unable to register AVC netcache callback\n");

	if (avc_add_callback(selinux_lsm_notifier_avc_callback, AVC_CALLBACK_RESET))
		panic("SELinux: Unable to register AVC LSM notifier callback\n");

	if (selinux_enforcing_boot)
		printk(KERN_DEBUG "SELinux:  Starting in enforcing mode\n");
	else
		printk(KERN_DEBUG "SELinux:  Starting in permissive mode\n");

	return 0;
}

static void delayed_superblock_init(struct super_block *sb, void *unused)
{
	superblock_doinit(sb, NULL);
}

void selinux_complete_init(void)
{
	printk(KERN_DEBUG "SELinux:  Completing initialization.\n");

	/* Set up any superblocks initialized prior to the policy load. */
	printk(KERN_DEBUG "SELinux:  Setting up existing superblocks.\n");
	iterate_supers(delayed_superblock_init, NULL);
}

/* SELinux requires early initialization in order to label
   all processes and objects when they are created. */
security_initcall(selinux_init);

#if defined(CONFIG_NETFILTER)

static const struct nf_hook_ops selinux_nf_ops[] = {
	{
		.hook =		selinux_ipv4_postroute,
		.pf =		NFPROTO_IPV4,
		.hooknum =	NF_INET_POST_ROUTING,
		.priority =	NF_IP_PRI_SELINUX_LAST,
	},
	{
		.hook =		selinux_ipv4_forward,
		.pf =		NFPROTO_IPV4,
		.hooknum =	NF_INET_FORWARD,
		.priority =	NF_IP_PRI_SELINUX_FIRST,
	},
	{
		.hook =		selinux_ipv4_output,
		.pf =		NFPROTO_IPV4,
		.hooknum =	NF_INET_LOCAL_OUT,
		.priority =	NF_IP_PRI_SELINUX_FIRST,
	},
#if IS_ENABLED(CONFIG_IPV6)
	{
		.hook =		selinux_ipv6_postroute,
		.pf =		NFPROTO_IPV6,
		.hooknum =	NF_INET_POST_ROUTING,
		.priority =	NF_IP6_PRI_SELINUX_LAST,
	},
	{
		.hook =		selinux_ipv6_forward,
		.pf =		NFPROTO_IPV6,
		.hooknum =	NF_INET_FORWARD,
		.priority =	NF_IP6_PRI_SELINUX_FIRST,
	},
	{
		.hook =		selinux_ipv6_output,
		.pf =		NFPROTO_IPV6,
		.hooknum =	NF_INET_LOCAL_OUT,
		.priority =	NF_IP6_PRI_SELINUX_FIRST,
	},
#endif	/* IPV6 */
};

static int __net_init selinux_nf_register(struct net *net)
{
	return nf_register_net_hooks(net, selinux_nf_ops,
				     ARRAY_SIZE(selinux_nf_ops));
}

static void __net_exit selinux_nf_unregister(struct net *net)
{
	nf_unregister_net_hooks(net, selinux_nf_ops,
				ARRAY_SIZE(selinux_nf_ops));
}

static struct pernet_operations selinux_net_ops = {
	.init = selinux_nf_register,
	.exit = selinux_nf_unregister,
};

static int __init selinux_nf_ip_init(void)
{
	int err;

	if (!selinux_enabled)
		return 0;

	printk(KERN_DEBUG "SELinux:  Registering netfilter hooks\n");

	err = register_pernet_subsys(&selinux_net_ops);
	if (err)
		panic("SELinux: register_pernet_subsys: error %d\n", err);

	return 0;
}
__initcall(selinux_nf_ip_init);

#ifdef CONFIG_SECURITY_SELINUX_DISABLE
static void selinux_nf_ip_exit(void)
{
	printk(KERN_DEBUG "SELinux:  Unregistering netfilter hooks\n");

	unregister_pernet_subsys(&selinux_net_ops);
}
#endif

#else /* CONFIG_NETFILTER */

#ifdef CONFIG_SECURITY_SELINUX_DISABLE
#define selinux_nf_ip_exit()
#endif

#endif /* CONFIG_NETFILTER */

#ifdef CONFIG_SECURITY_SELINUX_DISABLE
int selinux_disable(struct selinux_state *state)
{
	if (state->initialized) {
		/* Not permitted after initial policy load. */
		return -EINVAL;
	}

	if (state->disabled) {
		/* Only do this once. */
		return -EINVAL;
	}

	state->disabled = 1;

	printk(KERN_INFO "SELinux:  Disabled at runtime.\n");

	selinux_enabled = 0;

	security_delete_hooks(selinux_hooks, ARRAY_SIZE(selinux_hooks));

	/* Try to destroy the avc node cache */
	avc_disable();

	/* Unregister netfilter hooks. */
	selinux_nf_ip_exit();

	/* Unregister selinuxfs. */
	exit_sel_fs();

	return 0;
}
#endif<|MERGE_RESOLUTION|>--- conflicted
+++ resolved
@@ -5289,7 +5289,6 @@
 
 	while (data_len >= nlmsg_total_size(0)) {
 		nlh = (struct nlmsghdr *)data;
-<<<<<<< HEAD
 
 		/* NOTE: the nlmsg_len field isn't reliably set by some netlink
 		 *       users which means we can't reject skb's with bogus
@@ -5300,18 +5299,6 @@
 		if (nlh->nlmsg_len < NLMSG_HDRLEN || nlh->nlmsg_len > data_len)
 			return 0;
 
-=======
-
-		/* NOTE: the nlmsg_len field isn't reliably set by some netlink
-		 *       users which means we can't reject skb's with bogus
-		 *       length fields; our solution is to follow what
-		 *       netlink_rcv_skb() does and simply skip processing at
-		 *       messages with length fields that are clearly junk
-		 */
-		if (nlh->nlmsg_len < NLMSG_HDRLEN || nlh->nlmsg_len > data_len)
-			return 0;
-
->>>>>>> 55131382
 		rc = selinux_nlmsg_lookup(sclass, nlh->nlmsg_type, &perm);
 		if (rc == 0) {
 			rc = sock_has_perm(sk, perm);
@@ -5325,12 +5312,8 @@
 				sk->sk_protocol, nlh->nlmsg_type,
 				secclass_map[sclass - 1].name,
 				task_pid_nr(current), current->comm);
-<<<<<<< HEAD
-			if (!enforcing_enabled(&selinux_state) ||
-			    security_get_allow_unknown(&selinux_state))
-=======
-			if (selinux_enforcing && !security_get_allow_unknown())
->>>>>>> 55131382
+			if (enforcing_enabled(&selinux_state) &&
+			    !security_get_allow_unknown(&selinux_state))
 				return rc;
 			rc = 0;
 		} else if (rc == -ENOENT) {
