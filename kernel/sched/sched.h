--- conflicted
+++ resolved
@@ -1715,18 +1715,14 @@
 #ifdef CONFIG_FAIR_GROUP_SCHED
 	void (*task_change_group) (struct task_struct *p, int type);
 #endif
-<<<<<<< HEAD
 
 #ifdef CONFIG_SCHED_WALT
 	void (*fixup_walt_sched_stats)(struct rq *rq, struct task_struct *p,
 				       u16 updated_demand_scaled,
 				       u16 updated_pred_demand_scaled);
-=======
-#ifdef CONFIG_SCHED_WALT
 	void (*fixup_cumulative_runnable_avg)(struct rq *rq,
 					      struct task_struct *task,
 					      u64 new_task_load);
->>>>>>> 1d75f58e
 #endif
 };
 
