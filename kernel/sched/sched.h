--- conflicted
+++ resolved
@@ -2718,11 +2718,7 @@
 static inline unsigned long cpu_util(int cpu)
 {
 	return min(__cpu_util(cpu) + cpu_util_rt(cpu_rq(cpu)),
-<<<<<<< HEAD
-	  capacity_orig_of(cpu));
-=======
 		   capacity_orig_of(cpu));
->>>>>>> d0783516
 }
 #endif
 #endif
