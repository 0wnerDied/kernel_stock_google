/* SPDX-License-Identifier: GPL-2.0 */

#define CPUPRI_NR_PRIORITIES	(MAX_RT_PRIO + 2)

#define CPUPRI_INVALID		-1
#define CPUPRI_IDLE		 0
#define CPUPRI_NORMAL		 1
/* values 2-101 are RT priorities 0-99 */

struct cpupri_vec {
	atomic_t		count;
	cpumask_var_t		mask;
};

struct cpupri {
	struct cpupri_vec	pri_to_cpu[CPUPRI_NR_PRIORITIES];
	int			*cpu_to_pri;
};

#ifdef CONFIG_SMP
<<<<<<< HEAD
int  cpupri_find(struct cpupri *cp, struct task_struct *p, struct cpumask *lowest_mask);
=======
int  cpupri_find(struct cpupri *cp, struct task_struct *p,
		 struct cpumask *lowest_mask);
int  cpupri_find_fitness(struct cpupri *cp, struct task_struct *p,
			 struct cpumask *lowest_mask,
			 bool (*fitness_fn)(struct task_struct *p, int cpu));
>>>>>>> 2d2af525
void cpupri_set(struct cpupri *cp, int cpu, int pri);
int  cpupri_init(struct cpupri *cp);
void cpupri_cleanup(struct cpupri *cp);
#endif<|MERGE_RESOLUTION|>--- conflicted
+++ resolved
@@ -18,15 +18,11 @@
 };
 
 #ifdef CONFIG_SMP
-<<<<<<< HEAD
-int  cpupri_find(struct cpupri *cp, struct task_struct *p, struct cpumask *lowest_mask);
-=======
 int  cpupri_find(struct cpupri *cp, struct task_struct *p,
 		 struct cpumask *lowest_mask);
 int  cpupri_find_fitness(struct cpupri *cp, struct task_struct *p,
 			 struct cpumask *lowest_mask,
 			 bool (*fitness_fn)(struct task_struct *p, int cpu));
->>>>>>> 2d2af525
 void cpupri_set(struct cpupri *cp, int cpu, int pri);
 int  cpupri_init(struct cpupri *cp);
 void cpupri_cleanup(struct cpupri *cp);
