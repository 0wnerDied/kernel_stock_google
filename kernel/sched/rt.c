// SPDX-License-Identifier: GPL-2.0
/*
 * Real-Time Scheduling Class (mapped to the SCHED_FIFO and SCHED_RR
 * policies)
 */
#include "sched.h"

#include "pelt.h"

#include <linux/interrupt.h>

#include "walt.h"

int sched_rr_timeslice = RR_TIMESLICE;
int sysctl_sched_rr_timeslice = (MSEC_PER_SEC / HZ) * RR_TIMESLICE;

static int do_sched_rt_period_timer(struct rt_bandwidth *rt_b, int overrun);

struct rt_bandwidth def_rt_bandwidth;

static enum hrtimer_restart sched_rt_period_timer(struct hrtimer *timer)
{
	struct rt_bandwidth *rt_b =
		container_of(timer, struct rt_bandwidth, rt_period_timer);
	int idle = 0;
	int overrun;

	raw_spin_lock(&rt_b->rt_runtime_lock);
	for (;;) {
		overrun = hrtimer_forward_now(timer, rt_b->rt_period);
		if (!overrun)
			break;

		raw_spin_unlock(&rt_b->rt_runtime_lock);
		idle = do_sched_rt_period_timer(rt_b, overrun);
		raw_spin_lock(&rt_b->rt_runtime_lock);
	}
	if (idle)
		rt_b->rt_period_active = 0;
	raw_spin_unlock(&rt_b->rt_runtime_lock);

	return idle ? HRTIMER_NORESTART : HRTIMER_RESTART;
}

void init_rt_bandwidth(struct rt_bandwidth *rt_b, u64 period, u64 runtime)
{
	rt_b->rt_period = ns_to_ktime(period);
	rt_b->rt_runtime = runtime;

	raw_spin_lock_init(&rt_b->rt_runtime_lock);

	hrtimer_init(&rt_b->rt_period_timer,
			CLOCK_MONOTONIC, HRTIMER_MODE_REL);
	rt_b->rt_period_timer.function = sched_rt_period_timer;
}

static void start_rt_bandwidth(struct rt_bandwidth *rt_b)
{
	if (!rt_bandwidth_enabled() || rt_b->rt_runtime == RUNTIME_INF)
		return;

	raw_spin_lock(&rt_b->rt_runtime_lock);
	if (!rt_b->rt_period_active) {
		rt_b->rt_period_active = 1;
		/*
		 * SCHED_DEADLINE updates the bandwidth, as a run away
		 * RT task with a DL task could hog a CPU. But DL does
		 * not reset the period. If a deadline task was running
		 * without an RT task running, it can cause RT tasks to
		 * throttle when they start up. Kick the timer right away
		 * to update the period.
		 */
		hrtimer_forward_now(&rt_b->rt_period_timer, ns_to_ktime(0));
		hrtimer_start_expires(&rt_b->rt_period_timer, HRTIMER_MODE_ABS_PINNED);
	}
	raw_spin_unlock(&rt_b->rt_runtime_lock);
}

void init_rt_rq(struct rt_rq *rt_rq)
{
	struct rt_prio_array *array;
	int i;

	array = &rt_rq->active;
	for (i = 0; i < MAX_RT_PRIO; i++) {
		INIT_LIST_HEAD(array->queue + i);
		__clear_bit(i, array->bitmap);
	}
	/* delimiter for bitsearch: */
	__set_bit(MAX_RT_PRIO, array->bitmap);

#if defined CONFIG_SMP
	rt_rq->highest_prio.curr = MAX_RT_PRIO;
	rt_rq->highest_prio.next = MAX_RT_PRIO;
	rt_rq->rt_nr_migratory = 0;
	rt_rq->overloaded = 0;
	plist_head_init(&rt_rq->pushable_tasks);
#endif /* CONFIG_SMP */
	/* We start is dequeued state, because no RT tasks are queued */
	rt_rq->rt_queued = 0;

	rt_rq->rt_time = 0;
	rt_rq->rt_throttled = 0;
	rt_rq->rt_runtime = 0;
	raw_spin_lock_init(&rt_rq->rt_runtime_lock);
}

#ifdef CONFIG_RT_GROUP_SCHED
static void destroy_rt_bandwidth(struct rt_bandwidth *rt_b)
{
	hrtimer_cancel(&rt_b->rt_period_timer);
}

#define rt_entity_is_task(rt_se) (!(rt_se)->my_q)

static inline struct task_struct *rt_task_of(struct sched_rt_entity *rt_se)
{
#ifdef CONFIG_SCHED_DEBUG
	WARN_ON_ONCE(!rt_entity_is_task(rt_se));
#endif
	return container_of(rt_se, struct task_struct, rt);
}

static inline struct rq *rq_of_rt_rq(struct rt_rq *rt_rq)
{
	return rt_rq->rq;
}

static inline struct rt_rq *rt_rq_of_se(struct sched_rt_entity *rt_se)
{
	return rt_se->rt_rq;
}

static inline struct rq *rq_of_rt_se(struct sched_rt_entity *rt_se)
{
	struct rt_rq *rt_rq = rt_se->rt_rq;

	return rt_rq->rq;
}

void free_rt_sched_group(struct task_group *tg)
{
	int i;

	if (tg->rt_se)
		destroy_rt_bandwidth(&tg->rt_bandwidth);

	for_each_possible_cpu(i) {
		if (tg->rt_rq)
			kfree(tg->rt_rq[i]);
		if (tg->rt_se)
			kfree(tg->rt_se[i]);
	}

	kfree(tg->rt_rq);
	kfree(tg->rt_se);
}

void init_tg_rt_entry(struct task_group *tg, struct rt_rq *rt_rq,
		struct sched_rt_entity *rt_se, int cpu,
		struct sched_rt_entity *parent)
{
	struct rq *rq = cpu_rq(cpu);

	rt_rq->highest_prio.curr = MAX_RT_PRIO;
	rt_rq->rt_nr_boosted = 0;
	rt_rq->rq = rq;
	rt_rq->tg = tg;

	tg->rt_rq[cpu] = rt_rq;
	tg->rt_se[cpu] = rt_se;

	if (!rt_se)
		return;

	if (!parent)
		rt_se->rt_rq = &rq->rt;
	else
		rt_se->rt_rq = parent->my_q;

	rt_se->my_q = rt_rq;
	rt_se->parent = parent;
	INIT_LIST_HEAD(&rt_se->run_list);
}

int alloc_rt_sched_group(struct task_group *tg, struct task_group *parent)
{
	struct rt_rq *rt_rq;
	struct sched_rt_entity *rt_se;
	int i;

	tg->rt_rq = kcalloc(nr_cpu_ids, sizeof(rt_rq), GFP_KERNEL);
	if (!tg->rt_rq)
		goto err;
	tg->rt_se = kcalloc(nr_cpu_ids, sizeof(rt_se), GFP_KERNEL);
	if (!tg->rt_se)
		goto err;

	init_rt_bandwidth(&tg->rt_bandwidth,
			ktime_to_ns(def_rt_bandwidth.rt_period), 0);

	for_each_possible_cpu(i) {
		rt_rq = kzalloc_node(sizeof(struct rt_rq),
				     GFP_KERNEL, cpu_to_node(i));
		if (!rt_rq)
			goto err;

		rt_se = kzalloc_node(sizeof(struct sched_rt_entity),
				     GFP_KERNEL, cpu_to_node(i));
		if (!rt_se)
			goto err_free_rq;

		init_rt_rq(rt_rq);
		rt_rq->rt_runtime = tg->rt_bandwidth.rt_runtime;
		init_tg_rt_entry(tg, rt_rq, rt_se, i, parent->rt_se[i]);
	}

	return 1;

err_free_rq:
	kfree(rt_rq);
err:
	return 0;
}

#else /* CONFIG_RT_GROUP_SCHED */

#define rt_entity_is_task(rt_se) (1)

static inline struct task_struct *rt_task_of(struct sched_rt_entity *rt_se)
{
	return container_of(rt_se, struct task_struct, rt);
}

static inline struct rq *rq_of_rt_rq(struct rt_rq *rt_rq)
{
	return container_of(rt_rq, struct rq, rt);
}

static inline struct rq *rq_of_rt_se(struct sched_rt_entity *rt_se)
{
	struct task_struct *p = rt_task_of(rt_se);

	return task_rq(p);
}

static inline struct rt_rq *rt_rq_of_se(struct sched_rt_entity *rt_se)
{
	struct rq *rq = rq_of_rt_se(rt_se);

	return &rq->rt;
}

void free_rt_sched_group(struct task_group *tg) { }

int alloc_rt_sched_group(struct task_group *tg, struct task_group *parent)
{
	return 1;
}
#endif /* CONFIG_RT_GROUP_SCHED */

#ifdef CONFIG_SMP

static void pull_rt_task(struct rq *this_rq);

static inline bool need_pull_rt_task(struct rq *rq, struct task_struct *prev)
{
	/*
	 * Try to pull RT tasks here if we lower this rq's prio and cpu is not
	 * isolated
	 */
	return rq->rt.highest_prio.curr > prev->prio &&
	       !cpu_isolated(cpu_of(rq));
}

static inline int rt_overloaded(struct rq *rq)
{
	return atomic_read(&rq->rd->rto_count);
}

static inline void rt_set_overload(struct rq *rq)
{
	if (!rq->online)
		return;

	cpumask_set_cpu(rq->cpu, rq->rd->rto_mask);
	/*
	 * Make sure the mask is visible before we set
	 * the overload count. That is checked to determine
	 * if we should look at the mask. It would be a shame
	 * if we looked at the mask, but the mask was not
	 * updated yet.
	 *
	 * Matched by the barrier in pull_rt_task().
	 */
	smp_wmb();
	atomic_inc(&rq->rd->rto_count);
}

static inline void rt_clear_overload(struct rq *rq)
{
	if (!rq->online)
		return;

	/* the order here really doesn't matter */
	atomic_dec(&rq->rd->rto_count);
	cpumask_clear_cpu(rq->cpu, rq->rd->rto_mask);
}

static void update_rt_migration(struct rt_rq *rt_rq)
{
	if (rt_rq->rt_nr_migratory && rt_rq->rt_nr_total > 1) {
		if (!rt_rq->overloaded) {
			rt_set_overload(rq_of_rt_rq(rt_rq));
			rt_rq->overloaded = 1;
		}
	} else if (rt_rq->overloaded) {
		rt_clear_overload(rq_of_rt_rq(rt_rq));
		rt_rq->overloaded = 0;
	}
}

static void inc_rt_migration(struct sched_rt_entity *rt_se, struct rt_rq *rt_rq)
{
	struct task_struct *p;

	if (!rt_entity_is_task(rt_se))
		return;

	p = rt_task_of(rt_se);
	rt_rq = &rq_of_rt_rq(rt_rq)->rt;

	rt_rq->rt_nr_total++;
	if (p->nr_cpus_allowed > 1)
		rt_rq->rt_nr_migratory++;

	update_rt_migration(rt_rq);
}

static void dec_rt_migration(struct sched_rt_entity *rt_se, struct rt_rq *rt_rq)
{
	struct task_struct *p;

	if (!rt_entity_is_task(rt_se))
		return;

	p = rt_task_of(rt_se);
	rt_rq = &rq_of_rt_rq(rt_rq)->rt;

	rt_rq->rt_nr_total--;
	if (p->nr_cpus_allowed > 1)
		rt_rq->rt_nr_migratory--;

	update_rt_migration(rt_rq);
}

static inline int has_pushable_tasks(struct rq *rq)
{
	return !plist_head_empty(&rq->rt.pushable_tasks);
}

static DEFINE_PER_CPU(struct callback_head, rt_push_head);
static DEFINE_PER_CPU(struct callback_head, rt_pull_head);

static void push_rt_tasks(struct rq *);
static void pull_rt_task(struct rq *);

static inline void rt_queue_push_tasks(struct rq *rq)
{
	if (!has_pushable_tasks(rq))
		return;

	queue_balance_callback(rq, &per_cpu(rt_push_head, rq->cpu), push_rt_tasks);
}

static inline void rt_queue_pull_task(struct rq *rq)
{
	queue_balance_callback(rq, &per_cpu(rt_pull_head, rq->cpu), pull_rt_task);
}

static void enqueue_pushable_task(struct rq *rq, struct task_struct *p)
{
	plist_del(&p->pushable_tasks, &rq->rt.pushable_tasks);
	plist_node_init(&p->pushable_tasks, p->prio);
	plist_add(&p->pushable_tasks, &rq->rt.pushable_tasks);

	/* Update the highest prio pushable task */
	if (p->prio < rq->rt.highest_prio.next)
		rq->rt.highest_prio.next = p->prio;
}

static void dequeue_pushable_task(struct rq *rq, struct task_struct *p)
{
	plist_del(&p->pushable_tasks, &rq->rt.pushable_tasks);

	/* Update the new highest prio pushable task */
	if (has_pushable_tasks(rq)) {
		p = plist_first_entry(&rq->rt.pushable_tasks,
				      struct task_struct, pushable_tasks);
		rq->rt.highest_prio.next = p->prio;
	} else
		rq->rt.highest_prio.next = MAX_RT_PRIO;
}

#else

static inline void enqueue_pushable_task(struct rq *rq, struct task_struct *p)
{
}

static inline void dequeue_pushable_task(struct rq *rq, struct task_struct *p)
{
}

static inline
void inc_rt_migration(struct sched_rt_entity *rt_se, struct rt_rq *rt_rq)
{
}

static inline
void dec_rt_migration(struct sched_rt_entity *rt_se, struct rt_rq *rt_rq)
{
}

static inline bool need_pull_rt_task(struct rq *rq, struct task_struct *prev)
{
	return false;
}

static inline void pull_rt_task(struct rq *this_rq)
{
}

static inline void rt_queue_push_tasks(struct rq *rq)
{
}
#endif /* CONFIG_SMP */

static void enqueue_top_rt_rq(struct rt_rq *rt_rq);
static void dequeue_top_rt_rq(struct rt_rq *rt_rq);

static inline int on_rt_rq(struct sched_rt_entity *rt_se)
{
	return rt_se->on_rq;
}

#ifdef CONFIG_RT_GROUP_SCHED

static inline u64 sched_rt_runtime(struct rt_rq *rt_rq)
{
	if (!rt_rq->tg)
		return RUNTIME_INF;

	return rt_rq->rt_runtime;
}

static inline u64 sched_rt_period(struct rt_rq *rt_rq)
{
	return ktime_to_ns(rt_rq->tg->rt_bandwidth.rt_period);
}

typedef struct task_group *rt_rq_iter_t;

static inline struct task_group *next_task_group(struct task_group *tg)
{
	do {
		tg = list_entry_rcu(tg->list.next,
			typeof(struct task_group), list);
	} while (&tg->list != &task_groups && task_group_is_autogroup(tg));

	if (&tg->list == &task_groups)
		tg = NULL;

	return tg;
}

#define for_each_rt_rq(rt_rq, iter, rq)					\
	for (iter = container_of(&task_groups, typeof(*iter), list);	\
		(iter = next_task_group(iter)) &&			\
		(rt_rq = iter->rt_rq[cpu_of(rq)]);)

#define for_each_sched_rt_entity(rt_se) \
	for (; rt_se; rt_se = rt_se->parent)

static inline struct rt_rq *group_rt_rq(struct sched_rt_entity *rt_se)
{
	return rt_se->my_q;
}

static void enqueue_rt_entity(struct sched_rt_entity *rt_se, unsigned int flags);
static void dequeue_rt_entity(struct sched_rt_entity *rt_se, unsigned int flags);

static void sched_rt_rq_enqueue(struct rt_rq *rt_rq)
{
	struct task_struct *curr = rq_of_rt_rq(rt_rq)->curr;
	struct rq *rq = rq_of_rt_rq(rt_rq);
	struct sched_rt_entity *rt_se;

	int cpu = cpu_of(rq);

	rt_se = rt_rq->tg->rt_se[cpu];

	if (rt_rq->rt_nr_running) {
		if (!rt_se)
			enqueue_top_rt_rq(rt_rq);
		else if (!on_rt_rq(rt_se))
			enqueue_rt_entity(rt_se, 0);

		if (rt_rq->highest_prio.curr < curr->prio)
			resched_curr(rq);
	}
}

static void sched_rt_rq_dequeue(struct rt_rq *rt_rq)
{
	struct sched_rt_entity *rt_se;
	int cpu = cpu_of(rq_of_rt_rq(rt_rq));

	rt_se = rt_rq->tg->rt_se[cpu];

	if (!rt_se) {
		dequeue_top_rt_rq(rt_rq);
		/* Kick cpufreq (see the comment in kernel/sched/sched.h). */
		cpufreq_update_util(rq_of_rt_rq(rt_rq), 0);
	}
	else if (on_rt_rq(rt_se))
		dequeue_rt_entity(rt_se, 0);
}

static inline int rt_rq_throttled(struct rt_rq *rt_rq)
{
	return rt_rq->rt_throttled && !rt_rq->rt_nr_boosted;
}

static int rt_se_boosted(struct sched_rt_entity *rt_se)
{
	struct rt_rq *rt_rq = group_rt_rq(rt_se);
	struct task_struct *p;

	if (rt_rq)
		return !!rt_rq->rt_nr_boosted;

	p = rt_task_of(rt_se);
	return p->prio != p->normal_prio;
}

#ifdef CONFIG_SMP
static inline const struct cpumask *sched_rt_period_mask(void)
{
	return this_rq()->rd->span;
}
#else
static inline const struct cpumask *sched_rt_period_mask(void)
{
	return cpu_online_mask;
}
#endif

static inline
struct rt_rq *sched_rt_period_rt_rq(struct rt_bandwidth *rt_b, int cpu)
{
	return container_of(rt_b, struct task_group, rt_bandwidth)->rt_rq[cpu];
}

static inline struct rt_bandwidth *sched_rt_bandwidth(struct rt_rq *rt_rq)
{
	return &rt_rq->tg->rt_bandwidth;
}

#else /* !CONFIG_RT_GROUP_SCHED */

static inline u64 sched_rt_runtime(struct rt_rq *rt_rq)
{
	return rt_rq->rt_runtime;
}

static inline u64 sched_rt_period(struct rt_rq *rt_rq)
{
	return ktime_to_ns(def_rt_bandwidth.rt_period);
}

typedef struct rt_rq *rt_rq_iter_t;

#define for_each_rt_rq(rt_rq, iter, rq) \
	for ((void) iter, rt_rq = &rq->rt; rt_rq; rt_rq = NULL)

#define for_each_sched_rt_entity(rt_se) \
	for (; rt_se; rt_se = NULL)

static inline struct rt_rq *group_rt_rq(struct sched_rt_entity *rt_se)
{
	return NULL;
}

static inline void sched_rt_rq_enqueue(struct rt_rq *rt_rq)
{
	struct rq *rq = rq_of_rt_rq(rt_rq);

	if (!rt_rq->rt_nr_running)
		return;

	enqueue_top_rt_rq(rt_rq);
	resched_curr(rq);
}

static inline void sched_rt_rq_dequeue(struct rt_rq *rt_rq)
{
	dequeue_top_rt_rq(rt_rq);
}

static inline int rt_rq_throttled(struct rt_rq *rt_rq)
{
	return rt_rq->rt_throttled;
}

static inline const struct cpumask *sched_rt_period_mask(void)
{
	return cpu_online_mask;
}

static inline
struct rt_rq *sched_rt_period_rt_rq(struct rt_bandwidth *rt_b, int cpu)
{
	return &cpu_rq(cpu)->rt;
}

static inline struct rt_bandwidth *sched_rt_bandwidth(struct rt_rq *rt_rq)
{
	return &def_rt_bandwidth;
}

#endif /* CONFIG_RT_GROUP_SCHED */

bool sched_rt_bandwidth_account(struct rt_rq *rt_rq)
{
	struct rt_bandwidth *rt_b = sched_rt_bandwidth(rt_rq);

	return (hrtimer_active(&rt_b->rt_period_timer) ||
		rt_rq->rt_time < rt_b->rt_runtime);
}

#ifdef CONFIG_SMP
/*
 * We ran out of runtime, see if we can borrow some from our neighbours.
 */
static void do_balance_runtime(struct rt_rq *rt_rq)
{
	struct rt_bandwidth *rt_b = sched_rt_bandwidth(rt_rq);
	struct root_domain *rd = rq_of_rt_rq(rt_rq)->rd;
	int i, weight;
	u64 rt_period;

	weight = cpumask_weight(rd->span);

	raw_spin_lock(&rt_b->rt_runtime_lock);
	rt_period = ktime_to_ns(rt_b->rt_period);
	for_each_cpu(i, rd->span) {
		struct rt_rq *iter = sched_rt_period_rt_rq(rt_b, i);
		s64 diff;

		if (iter == rt_rq)
			continue;

		raw_spin_lock(&iter->rt_runtime_lock);
		/*
		 * Either all rqs have inf runtime and there's nothing to steal
		 * or __disable_runtime() below sets a specific rq to inf to
		 * indicate its been disabled and disalow stealing.
		 */
		if (iter->rt_runtime == RUNTIME_INF)
			goto next;

		/*
		 * From runqueues with spare time, take 1/n part of their
		 * spare time, but no more than our period.
		 */
		diff = iter->rt_runtime - iter->rt_time;
		if (diff > 0) {
			diff = div_u64((u64)diff, weight);
			if (rt_rq->rt_runtime + diff > rt_period)
				diff = rt_period - rt_rq->rt_runtime;
			iter->rt_runtime -= diff;
			rt_rq->rt_runtime += diff;
			if (rt_rq->rt_runtime == rt_period) {
				raw_spin_unlock(&iter->rt_runtime_lock);
				break;
			}
		}
next:
		raw_spin_unlock(&iter->rt_runtime_lock);
	}
	raw_spin_unlock(&rt_b->rt_runtime_lock);
}

/*
 * Ensure this RQ takes back all the runtime it lend to its neighbours.
 */
static void __disable_runtime(struct rq *rq)
{
	struct root_domain *rd = rq->rd;
	rt_rq_iter_t iter;
	struct rt_rq *rt_rq;

	if (unlikely(!scheduler_running))
		return;

	for_each_rt_rq(rt_rq, iter, rq) {
		struct rt_bandwidth *rt_b = sched_rt_bandwidth(rt_rq);
		s64 want;
		int i;

		raw_spin_lock(&rt_b->rt_runtime_lock);
		raw_spin_lock(&rt_rq->rt_runtime_lock);
		/*
		 * Either we're all inf and nobody needs to borrow, or we're
		 * already disabled and thus have nothing to do, or we have
		 * exactly the right amount of runtime to take out.
		 */
		if (rt_rq->rt_runtime == RUNTIME_INF ||
				rt_rq->rt_runtime == rt_b->rt_runtime)
			goto balanced;
		raw_spin_unlock(&rt_rq->rt_runtime_lock);

		/*
		 * Calculate the difference between what we started out with
		 * and what we current have, that's the amount of runtime
		 * we lend and now have to reclaim.
		 */
		want = rt_b->rt_runtime - rt_rq->rt_runtime;

		/*
		 * Greedy reclaim, take back as much as we can.
		 */
		for_each_cpu(i, rd->span) {
			struct rt_rq *iter = sched_rt_period_rt_rq(rt_b, i);
			s64 diff;

			/*
			 * Can't reclaim from ourselves or disabled runqueues.
			 */
			if (iter == rt_rq || iter->rt_runtime == RUNTIME_INF)
				continue;

			raw_spin_lock(&iter->rt_runtime_lock);
			if (want > 0) {
				diff = min_t(s64, iter->rt_runtime, want);
				iter->rt_runtime -= diff;
				want -= diff;
			} else {
				iter->rt_runtime -= want;
				want -= want;
			}
			raw_spin_unlock(&iter->rt_runtime_lock);

			if (!want)
				break;
		}

		raw_spin_lock(&rt_rq->rt_runtime_lock);
		/*
		 * We cannot be left wanting - that would mean some runtime
		 * leaked out of the system.
		 */
		BUG_ON(want);
balanced:
		/*
		 * Disable all the borrow logic by pretending we have inf
		 * runtime - in which case borrowing doesn't make sense.
		 */
		rt_rq->rt_runtime = RUNTIME_INF;
		rt_rq->rt_throttled = 0;
		raw_spin_unlock(&rt_rq->rt_runtime_lock);
		raw_spin_unlock(&rt_b->rt_runtime_lock);

		/* Make rt_rq available for pick_next_task() */
		sched_rt_rq_enqueue(rt_rq);
	}
}

static void __enable_runtime(struct rq *rq)
{
	rt_rq_iter_t iter;
	struct rt_rq *rt_rq;

	if (unlikely(!scheduler_running))
		return;

	/*
	 * Reset each runqueue's bandwidth settings
	 */
	for_each_rt_rq(rt_rq, iter, rq) {
		struct rt_bandwidth *rt_b = sched_rt_bandwidth(rt_rq);

		raw_spin_lock(&rt_b->rt_runtime_lock);
		raw_spin_lock(&rt_rq->rt_runtime_lock);
		rt_rq->rt_runtime = rt_b->rt_runtime;
		rt_rq->rt_time = 0;
		rt_rq->rt_throttled = 0;
		raw_spin_unlock(&rt_rq->rt_runtime_lock);
		raw_spin_unlock(&rt_b->rt_runtime_lock);
	}
}

static void balance_runtime(struct rt_rq *rt_rq)
{
	if (!sched_feat(RT_RUNTIME_SHARE))
		return;

	if (rt_rq->rt_time > rt_rq->rt_runtime) {
		raw_spin_unlock(&rt_rq->rt_runtime_lock);
		do_balance_runtime(rt_rq);
		raw_spin_lock(&rt_rq->rt_runtime_lock);
	}
}
#else /* !CONFIG_SMP */
static inline void balance_runtime(struct rt_rq *rt_rq) {}
#endif /* CONFIG_SMP */

static int do_sched_rt_period_timer(struct rt_bandwidth *rt_b, int overrun)
{
	int i, idle = 1, throttled = 0;
	const struct cpumask *span;

	span = sched_rt_period_mask();
#ifdef CONFIG_RT_GROUP_SCHED
	/*
	 * FIXME: isolated CPUs should really leave the root task group,
	 * whether they are isolcpus or were isolated via cpusets, lest
	 * the timer run on a CPU which does not service all runqueues,
	 * potentially leaving other CPUs indefinitely throttled.  If
	 * isolation is really required, the user will turn the throttle
	 * off to kill the perturbations it causes anyway.  Meanwhile,
	 * this maintains functionality for boot and/or troubleshooting.
	 */
	if (rt_b == &root_task_group.rt_bandwidth)
		span = cpu_online_mask;
#endif
	for_each_cpu(i, span) {
		int enqueue = 0;
		struct rt_rq *rt_rq = sched_rt_period_rt_rq(rt_b, i);
		struct rq *rq = rq_of_rt_rq(rt_rq);
		int skip;

		/*
		 * When span == cpu_online_mask, taking each rq->lock
		 * can be time-consuming. Try to avoid it when possible.
		 */
		raw_spin_lock(&rt_rq->rt_runtime_lock);
		if (!sched_feat(RT_RUNTIME_SHARE) && rt_rq->rt_runtime != RUNTIME_INF)
			rt_rq->rt_runtime = rt_b->rt_runtime;
		skip = !rt_rq->rt_time && !rt_rq->rt_nr_running;
		raw_spin_unlock(&rt_rq->rt_runtime_lock);
		if (skip)
			continue;

		raw_spin_lock(&rq->lock);
		update_rq_clock(rq);

		if (rt_rq->rt_time) {
			u64 runtime;

			raw_spin_lock(&rt_rq->rt_runtime_lock);
			if (rt_rq->rt_throttled)
				balance_runtime(rt_rq);
			runtime = rt_rq->rt_runtime;
			rt_rq->rt_time -= min(rt_rq->rt_time, overrun*runtime);
			if (rt_rq->rt_throttled && rt_rq->rt_time < runtime) {
				rt_rq->rt_throttled = 0;
				enqueue = 1;

				/*
				 * When we're idle and a woken (rt) task is
				 * throttled check_preempt_curr() will set
				 * skip_update and the time between the wakeup
				 * and this unthrottle will get accounted as
				 * 'runtime'.
				 */
				if (rt_rq->rt_nr_running && rq->curr == rq->idle)
					rq_clock_cancel_skipupdate(rq);
			}
			if (rt_rq->rt_time || rt_rq->rt_nr_running)
				idle = 0;
			raw_spin_unlock(&rt_rq->rt_runtime_lock);
		} else if (rt_rq->rt_nr_running) {
			idle = 0;
			if (!rt_rq_throttled(rt_rq))
				enqueue = 1;
		}
		if (rt_rq->rt_throttled)
			throttled = 1;

		if (enqueue)
			sched_rt_rq_enqueue(rt_rq);
		raw_spin_unlock(&rq->lock);
	}

	if (!throttled && (!rt_bandwidth_enabled() || rt_b->rt_runtime == RUNTIME_INF))
		return 1;

	return idle;
}

static inline int rt_se_prio(struct sched_rt_entity *rt_se)
{
#ifdef CONFIG_RT_GROUP_SCHED
	struct rt_rq *rt_rq = group_rt_rq(rt_se);

	if (rt_rq)
		return rt_rq->highest_prio.curr;
#endif

	return rt_task_of(rt_se)->prio;
}

static void dump_throttled_rt_tasks(struct rt_rq *rt_rq)
{
	struct rt_prio_array *array = &rt_rq->active;
	struct sched_rt_entity *rt_se;
	char buf[500];
	char *pos = buf;
	char *end = buf + sizeof(buf);
	int idx;
	struct rt_bandwidth *rt_b = sched_rt_bandwidth(rt_rq);

	pos += snprintf(pos, sizeof(buf),
		"sched: RT throttling activated for rt_rq %pK (cpu %d)\n",
		rt_rq, cpu_of(rq_of_rt_rq(rt_rq)));

	pos += snprintf(pos, end - pos,
			"rt_period_timer: expires=%lld now=%llu runtime=%llu period=%llu\n",
			hrtimer_get_expires_ns(&rt_b->rt_period_timer),
			ktime_get_ns(), sched_rt_runtime(rt_rq),
			sched_rt_period(rt_rq));

	if (bitmap_empty(array->bitmap, MAX_RT_PRIO))
		goto out;

	pos += snprintf(pos, end - pos, "potential CPU hogs:\n");
#ifdef CONFIG_SCHED_INFO
	if (sched_info_on())
		pos += snprintf(pos, end - pos,
				"current %s (%d) is running for %llu nsec\n",
				current->comm, current->pid,
				rq_clock(rq_of_rt_rq(rt_rq)) -
				current->sched_info.last_arrival);
#endif

	idx = sched_find_first_bit(array->bitmap);
	while (idx < MAX_RT_PRIO) {
		list_for_each_entry(rt_se, array->queue + idx, run_list) {
			struct task_struct *p;

			if (!rt_entity_is_task(rt_se))
				continue;

			p = rt_task_of(rt_se);
			if (pos < end)
				pos += snprintf(pos, end - pos, "\t%s (%d)\n",
					p->comm, p->pid);
		}
		idx = find_next_bit(array->bitmap, MAX_RT_PRIO, idx + 1);
	}
out:
#ifdef CONFIG_PANIC_ON_RT_THROTTLING
	/*
	 * Use pr_err() in the BUG() case since printk_sched() will
	 * not get flushed and deadlock is not a concern.
	 */
	pr_err("%s\n", buf);
	BUG();
#else
	printk_deferred("%s\n", buf);
#endif
}

static int sched_rt_runtime_exceeded(struct rt_rq *rt_rq)
{
	u64 runtime = sched_rt_runtime(rt_rq);

	if (rt_rq->rt_throttled)
		return rt_rq_throttled(rt_rq);

	if (runtime >= sched_rt_period(rt_rq))
		return 0;

	balance_runtime(rt_rq);
	runtime = sched_rt_runtime(rt_rq);
	if (runtime == RUNTIME_INF)
		return 0;

	if (rt_rq->rt_time > runtime) {
		struct rt_bandwidth *rt_b = sched_rt_bandwidth(rt_rq);

		/*
		 * Don't actually throttle groups that have no runtime assigned
		 * but accrue some time due to boosting.
		 */
		if (likely(rt_b->rt_runtime)) {
			static bool once;

			rt_rq->rt_throttled = 1;

			if (!once) {
				once = true;
				dump_throttled_rt_tasks(rt_rq);
			}
		} else {
			/*
			 * In case we did anyway, make it go away,
			 * replenishment is a joke, since it will replenish us
			 * with exactly 0 ns.
			 */
			rt_rq->rt_time = 0;
		}

		if (rt_rq_throttled(rt_rq)) {
			sched_rt_rq_dequeue(rt_rq);
			return 1;
		}
	}

	return 0;
}

/*
 * Update the current task's runtime statistics. Skip current tasks that
 * are not in our scheduling class.
 */
static void update_curr_rt(struct rq *rq)
{
	struct task_struct *curr = rq->curr;
	struct sched_rt_entity *rt_se = &curr->rt;
	u64 delta_exec;
	u64 now;

	if (curr->sched_class != &rt_sched_class)
		return;

	now = rq_clock_task(rq);
	delta_exec = now - curr->se.exec_start;
	if (unlikely((s64)delta_exec <= 0))
		return;

	schedstat_set(curr->se.statistics.exec_max,
		      max(curr->se.statistics.exec_max, delta_exec));

	curr->se.sum_exec_runtime += delta_exec;
	account_group_exec_runtime(curr, delta_exec);

	curr->se.exec_start = now;
	cgroup_account_cputime(curr, delta_exec);

	if (!rt_bandwidth_enabled())
		return;

	for_each_sched_rt_entity(rt_se) {
		struct rt_rq *rt_rq = rt_rq_of_se(rt_se);

		if (sched_rt_runtime(rt_rq) != RUNTIME_INF) {
			raw_spin_lock(&rt_rq->rt_runtime_lock);
			rt_rq->rt_time += delta_exec;
			if (sched_rt_runtime_exceeded(rt_rq))
				resched_curr(rq);
			raw_spin_unlock(&rt_rq->rt_runtime_lock);
		}
	}
}

static void
dequeue_top_rt_rq(struct rt_rq *rt_rq)
{
	struct rq *rq = rq_of_rt_rq(rt_rq);

	BUG_ON(&rq->rt != rt_rq);

	if (!rt_rq->rt_queued)
		return;

	BUG_ON(!rq->nr_running);

	sub_nr_running(rq, rt_rq->rt_nr_running);
	rt_rq->rt_queued = 0;

}

static void
enqueue_top_rt_rq(struct rt_rq *rt_rq)
{
	struct rq *rq = rq_of_rt_rq(rt_rq);

	BUG_ON(&rq->rt != rt_rq);

	if (rt_rq->rt_queued)
		return;

	if (rt_rq_throttled(rt_rq))
		return;

	if (rt_rq->rt_nr_running) {
		add_nr_running(rq, rt_rq->rt_nr_running);
		rt_rq->rt_queued = 1;
	}

	/* Kick cpufreq (see the comment in kernel/sched/sched.h). */
	cpufreq_update_util(rq, 0);
}

#if defined CONFIG_SMP

static void
inc_rt_prio_smp(struct rt_rq *rt_rq, int prio, int prev_prio)
{
	struct rq *rq = rq_of_rt_rq(rt_rq);

#ifdef CONFIG_RT_GROUP_SCHED
	/*
	 * Change rq's cpupri only if rt_rq is the top queue.
	 */
	if (&rq->rt != rt_rq)
		return;
#endif
	if (rq->online && prio < prev_prio)
		cpupri_set(&rq->rd->cpupri, rq->cpu, prio);
}

static void
dec_rt_prio_smp(struct rt_rq *rt_rq, int prio, int prev_prio)
{
	struct rq *rq = rq_of_rt_rq(rt_rq);

#ifdef CONFIG_RT_GROUP_SCHED
	/*
	 * Change rq's cpupri only if rt_rq is the top queue.
	 */
	if (&rq->rt != rt_rq)
		return;
#endif
	if (rq->online && rt_rq->highest_prio.curr != prev_prio)
		cpupri_set(&rq->rd->cpupri, rq->cpu, rt_rq->highest_prio.curr);
}

#else /* CONFIG_SMP */

static inline
void inc_rt_prio_smp(struct rt_rq *rt_rq, int prio, int prev_prio) {}
static inline
void dec_rt_prio_smp(struct rt_rq *rt_rq, int prio, int prev_prio) {}

#endif /* CONFIG_SMP */

#if defined CONFIG_SMP || defined CONFIG_RT_GROUP_SCHED
static void
inc_rt_prio(struct rt_rq *rt_rq, int prio)
{
	int prev_prio = rt_rq->highest_prio.curr;

	if (prio < prev_prio)
		rt_rq->highest_prio.curr = prio;

	inc_rt_prio_smp(rt_rq, prio, prev_prio);
}

static void
dec_rt_prio(struct rt_rq *rt_rq, int prio)
{
	int prev_prio = rt_rq->highest_prio.curr;

	if (rt_rq->rt_nr_running) {

		WARN_ON(prio < prev_prio);

		/*
		 * This may have been our highest task, and therefore
		 * we may have some recomputation to do
		 */
		if (prio == prev_prio) {
			struct rt_prio_array *array = &rt_rq->active;

			rt_rq->highest_prio.curr =
				sched_find_first_bit(array->bitmap);
		}

	} else
		rt_rq->highest_prio.curr = MAX_RT_PRIO;

	dec_rt_prio_smp(rt_rq, prio, prev_prio);
}

#else

static inline void inc_rt_prio(struct rt_rq *rt_rq, int prio) {}
static inline void dec_rt_prio(struct rt_rq *rt_rq, int prio) {}

#endif /* CONFIG_SMP || CONFIG_RT_GROUP_SCHED */

#ifdef CONFIG_RT_GROUP_SCHED

static void
inc_rt_group(struct sched_rt_entity *rt_se, struct rt_rq *rt_rq)
{
	if (rt_se_boosted(rt_se))
		rt_rq->rt_nr_boosted++;

	if (rt_rq->tg)
		start_rt_bandwidth(&rt_rq->tg->rt_bandwidth);
}

static void
dec_rt_group(struct sched_rt_entity *rt_se, struct rt_rq *rt_rq)
{
	if (rt_se_boosted(rt_se))
		rt_rq->rt_nr_boosted--;

	WARN_ON(!rt_rq->rt_nr_running && rt_rq->rt_nr_boosted);
}

#else /* CONFIG_RT_GROUP_SCHED */

static void
inc_rt_group(struct sched_rt_entity *rt_se, struct rt_rq *rt_rq)
{
	start_rt_bandwidth(&def_rt_bandwidth);
}

static inline
void dec_rt_group(struct sched_rt_entity *rt_se, struct rt_rq *rt_rq) {}

#endif /* CONFIG_RT_GROUP_SCHED */

static inline
unsigned int rt_se_nr_running(struct sched_rt_entity *rt_se)
{
	struct rt_rq *group_rq = group_rt_rq(rt_se);

	if (group_rq)
		return group_rq->rt_nr_running;
	else
		return 1;
}

static inline
unsigned int rt_se_rr_nr_running(struct sched_rt_entity *rt_se)
{
	struct rt_rq *group_rq = group_rt_rq(rt_se);
	struct task_struct *tsk;

	if (group_rq)
		return group_rq->rr_nr_running;

	tsk = rt_task_of(rt_se);

	return (tsk->policy == SCHED_RR) ? 1 : 0;
}

static inline
void inc_rt_tasks(struct sched_rt_entity *rt_se, struct rt_rq *rt_rq)
{
	int prio = rt_se_prio(rt_se);

	WARN_ON(!rt_prio(prio));
	rt_rq->rt_nr_running += rt_se_nr_running(rt_se);
	rt_rq->rr_nr_running += rt_se_rr_nr_running(rt_se);

	inc_rt_prio(rt_rq, prio);
	inc_rt_migration(rt_se, rt_rq);
	inc_rt_group(rt_se, rt_rq);
}

static inline
void dec_rt_tasks(struct sched_rt_entity *rt_se, struct rt_rq *rt_rq)
{
	WARN_ON(!rt_prio(rt_se_prio(rt_se)));
	WARN_ON(!rt_rq->rt_nr_running);
	rt_rq->rt_nr_running -= rt_se_nr_running(rt_se);
	rt_rq->rr_nr_running -= rt_se_rr_nr_running(rt_se);

	dec_rt_prio(rt_rq, rt_se_prio(rt_se));
	dec_rt_migration(rt_se, rt_rq);
	dec_rt_group(rt_se, rt_rq);
}

/*
 * Change rt_se->run_list location unless SAVE && !MOVE
 *
 * assumes ENQUEUE/DEQUEUE flags match
 */
static inline bool move_entity(unsigned int flags)
{
	if ((flags & (DEQUEUE_SAVE | DEQUEUE_MOVE)) == DEQUEUE_SAVE)
		return false;

	return true;
}

static void __delist_rt_entity(struct sched_rt_entity *rt_se, struct rt_prio_array *array)
{
	list_del_init(&rt_se->run_list);

	if (list_empty(array->queue + rt_se_prio(rt_se)))
		__clear_bit(rt_se_prio(rt_se), array->bitmap);

	rt_se->on_list = 0;
}

static void __enqueue_rt_entity(struct sched_rt_entity *rt_se, unsigned int flags)
{
	struct rt_rq *rt_rq = rt_rq_of_se(rt_se);
	struct rt_prio_array *array = &rt_rq->active;
	struct rt_rq *group_rq = group_rt_rq(rt_se);
	struct list_head *queue = array->queue + rt_se_prio(rt_se);

	/*
	 * Don't enqueue the group if its throttled, or when empty.
	 * The latter is a consequence of the former when a child group
	 * get throttled and the current group doesn't have any other
	 * active members.
	 */
	if (group_rq && (rt_rq_throttled(group_rq) || !group_rq->rt_nr_running)) {
		if (rt_se->on_list)
			__delist_rt_entity(rt_se, array);
		return;
	}

	if (move_entity(flags)) {
		WARN_ON_ONCE(rt_se->on_list);
		if (flags & ENQUEUE_HEAD)
			list_add(&rt_se->run_list, queue);
		else
			list_add_tail(&rt_se->run_list, queue);

		__set_bit(rt_se_prio(rt_se), array->bitmap);
		rt_se->on_list = 1;
	}
	rt_se->on_rq = 1;

	inc_rt_tasks(rt_se, rt_rq);
}

static void __dequeue_rt_entity(struct sched_rt_entity *rt_se, unsigned int flags)
{
	struct rt_rq *rt_rq = rt_rq_of_se(rt_se);
	struct rt_prio_array *array = &rt_rq->active;

	if (move_entity(flags)) {
		WARN_ON_ONCE(!rt_se->on_list);
		__delist_rt_entity(rt_se, array);
	}
	rt_se->on_rq = 0;

	dec_rt_tasks(rt_se, rt_rq);
}

/*
 * Because the prio of an upper entry depends on the lower
 * entries, we must remove entries top - down.
 */
static void dequeue_rt_stack(struct sched_rt_entity *rt_se, unsigned int flags)
{
	struct sched_rt_entity *back = NULL;

	for_each_sched_rt_entity(rt_se) {
		rt_se->back = back;
		back = rt_se;
	}

	dequeue_top_rt_rq(rt_rq_of_se(back));

	for (rt_se = back; rt_se; rt_se = rt_se->back) {
		if (on_rt_rq(rt_se))
			__dequeue_rt_entity(rt_se, flags);
	}
}

static void enqueue_rt_entity(struct sched_rt_entity *rt_se, unsigned int flags)
{
	struct rq *rq = rq_of_rt_se(rt_se);

	dequeue_rt_stack(rt_se, flags);
	for_each_sched_rt_entity(rt_se)
		__enqueue_rt_entity(rt_se, flags);
	enqueue_top_rt_rq(&rq->rt);
}

static void dequeue_rt_entity(struct sched_rt_entity *rt_se, unsigned int flags)
{
	struct rq *rq = rq_of_rt_se(rt_se);

	dequeue_rt_stack(rt_se, flags);

	for_each_sched_rt_entity(rt_se) {
		struct rt_rq *rt_rq = group_rt_rq(rt_se);

		if (rt_rq && rt_rq->rt_nr_running)
			__enqueue_rt_entity(rt_se, flags);
	}
	enqueue_top_rt_rq(&rq->rt);
}

/*
 * Adding/removing a task to/from a priority array:
 */
static void
enqueue_task_rt(struct rq *rq, struct task_struct *p, int flags)
{
	struct sched_rt_entity *rt_se = &p->rt;

	schedtune_enqueue_task(p, cpu_of(rq));

	if (flags & ENQUEUE_WAKEUP)
		rt_se->timeout = 0;

	enqueue_rt_entity(rt_se, flags);
	walt_inc_cumulative_runnable_avg(rq, p);

	if (!task_current(rq, p) && p->nr_cpus_allowed > 1)
		enqueue_pushable_task(rq, p);
}

static void dequeue_task_rt(struct rq *rq, struct task_struct *p, int flags)
{
	struct sched_rt_entity *rt_se = &p->rt;

	schedtune_dequeue_task(p, cpu_of(rq));

	update_curr_rt(rq);
	dequeue_rt_entity(rt_se, flags);
	walt_dec_cumulative_runnable_avg(rq, p);

	dequeue_pushable_task(rq, p);
}

/*
 * Put task to the head or the end of the run list without the overhead of
 * dequeue followed by enqueue.
 */
static void
requeue_rt_entity(struct rt_rq *rt_rq, struct sched_rt_entity *rt_se, int head)
{
	if (on_rt_rq(rt_se)) {
		struct rt_prio_array *array = &rt_rq->active;
		struct list_head *queue = array->queue + rt_se_prio(rt_se);

		if (head)
			list_move(&rt_se->run_list, queue);
		else
			list_move_tail(&rt_se->run_list, queue);
	}
}

static void requeue_task_rt(struct rq *rq, struct task_struct *p, int head)
{
	struct sched_rt_entity *rt_se = &p->rt;
	struct rt_rq *rt_rq;

	for_each_sched_rt_entity(rt_se) {
		rt_rq = rt_rq_of_se(rt_se);
		requeue_rt_entity(rt_rq, rt_se, head);
	}
}

static void yield_task_rt(struct rq *rq)
{
	requeue_task_rt(rq, rq->curr, 0);
}

#ifdef CONFIG_SMP
static int find_lowest_rq(struct task_struct *task);

/*
 * Return whether the task on the given cpu is currently non-preemptible
 * while handling a potentially long softint, or if the task is likely
 * to block preemptions soon because (a) it is a ksoftirq thread that is
 * handling slow softints, (b) it is idle and therefore likely to start
 * processing the irq's immediately, (c) the cpu is currently handling
 * hard irq's and will soon move on to the softirq handler.
 */
bool
task_may_not_preempt(struct task_struct *task, int cpu)
{
	__u32 softirqs = per_cpu(active_softirqs, cpu) |
			 __IRQ_STAT(cpu, __softirq_pending);
	struct task_struct *cpu_ksoftirqd = per_cpu(ksoftirqd, cpu);

	return ((softirqs & LONG_SOFTIRQ_MASK) &&
		(task == cpu_ksoftirqd || is_idle_task(task) ||
		 (task_thread_info(task)->preempt_count
			& (HARDIRQ_MASK | SOFTIRQ_MASK))));
}

static int
select_task_rq_rt(struct task_struct *p, int cpu, int sd_flag, int flags,
		  int sibling_count_hint)
{
	struct task_struct *curr, *tgt_task;
	struct rq *rq;
	bool may_not_preempt;

	/* For anything but wake ups, just return the task_cpu */
	if (sd_flag != SD_BALANCE_WAKE && sd_flag != SD_BALANCE_FORK)
		goto out;

	rq = cpu_rq(cpu);

	rcu_read_lock();
	curr = READ_ONCE(rq->curr); /* unlocked access */

	/*
	 * If the current task on @p's runqueue is a softirq task,
	 * it may run without preemption for a time that is
	 * ill-suited for a waiting RT task. Therefore, try to
	 * wake this RT task on another runqueue.
	 *
	 * Also, if the current task on @p's runqueue is an RT task, then
	 * it may run without preemption for a time that is
	 * ill-suited for a waiting RT task. Therefore, try to
	 * wake this RT task on another runqueue.
	 *
	 * Also, if the current task on @p's runqueue is an RT task, then
	 * try to see if we can wake this RT task up on another
	 * runqueue. Otherwise simply start this RT task
	 * on its current runqueue.
	 *
	 * We want to avoid overloading runqueues. If the woken
	 * task is a higher priority, then it will stay on this CPU
	 * and the lower prio task should be moved to another CPU.
	 * Even though this will probably make the lower prio task
	 * lose its cache, we do not want to bounce a higher task
	 * around just because it gave up its CPU, perhaps for a
	 * lock?
	 *
	 * For equal prio tasks, we just let the scheduler sort it out.
	 *
	 * Otherwise, just let it ride on the affined RQ and the
	 * post-schedule router will push the preempted task away
	 *
	 * This test is optimistic, if we get it wrong the load-balancer
	 * will have to sort it out.
	 */
	may_not_preempt = task_may_not_preempt(curr, cpu);
	if (static_branch_unlikely(&sched_energy_present) || may_not_preempt ||
	    (unlikely(rt_task(curr)) &&
	     (curr->nr_cpus_allowed < 2 ||
	      curr->prio <= p->prio))) {
		int target = find_lowest_rq(p);


		/*
		 * Check once for losing a race with the other core's irq
		 * handler. This does not happen frequently, but it can avoid
		 * delaying the execution of the RT task in those cases.
		 */
		if (target != -1) {
			tgt_task = READ_ONCE(cpu_rq(target)->curr);
			if (task_may_not_preempt(tgt_task, target))
				target = find_lowest_rq(p);
		}

		/*
<<<<<<< HEAD
		 * If cpu is non-preemptible, prefer remote cpu
		 * even if it's running a higher-prio task.
		 * Otherwise: Don't bother moving it if the
		 * destination CPU is not running a lower priority task.
=======
		 * Bail out if we were forcing a migration to find a better
		 * fitting CPU but our search failed.
		 */
		if (!test && target != -1 && !rt_task_fits_capacity(p, target))
			goto out_unlock;

		/*
		 * Don't bother moving it if the destination CPU is
		 * not running a lower priority task.
>>>>>>> 2d2af525
		 */
		if (target != -1 &&
		   (may_not_preempt ||
		    p->prio < cpu_rq(target)->rt.highest_prio.curr))
			cpu = target;
	}

out_unlock:
	rcu_read_unlock();

out:
	return cpu;
}

static void check_preempt_equal_prio(struct rq *rq, struct task_struct *p)
{
	/*
	 * Current can't be migrated, useless to reschedule,
	 * let's hope p can move out.
	 */
	if (rq->curr->nr_cpus_allowed == 1 ||
	    !cpupri_find(&rq->rd->cpupri, rq->curr, NULL))
		return;

	/*
	 * p is migratable, so let's not schedule it and
	 * see if it is pushed or pulled somewhere else.
	 */
<<<<<<< HEAD
	if (p->nr_cpus_allowed != 1
	    && cpupri_find(&rq->rd->cpupri, p, NULL))
=======
	if (p->nr_cpus_allowed != 1 &&
	    cpupri_find(&rq->rd->cpupri, p, NULL))
>>>>>>> 2d2af525
		return;

	/*
	 * There appear to be other CPUs that can accept
	 * the current task but none can run 'p', so lets reschedule
	 * to try and push the current task away:
	 */
	requeue_task_rt(rq, p, 1);
	resched_curr(rq);
}

#endif /* CONFIG_SMP */

/*
 * Preempt the current task with a newly woken task if needed:
 */
static void check_preempt_curr_rt(struct rq *rq, struct task_struct *p, int flags)
{
	if (p->prio < rq->curr->prio) {
		resched_curr(rq);
		return;
	}

#ifdef CONFIG_SMP
	/*
	 * If:
	 *
	 * - the newly woken task is of equal priority to the current task
	 * - the newly woken task is non-migratable while current is migratable
	 * - current will be preempted on the next reschedule
	 *
	 * we should check to see if current can readily move to a different
	 * cpu.  If so, we will reschedule to allow the push logic to try
	 * to move current somewhere else, making room for our non-migratable
	 * task.
	 */
	if (p->prio == rq->curr->prio && !test_tsk_need_resched(rq->curr))
		check_preempt_equal_prio(rq, p);
#endif
}

static struct sched_rt_entity *pick_next_rt_entity(struct rq *rq,
						   struct rt_rq *rt_rq)
{
	struct rt_prio_array *array = &rt_rq->active;
	struct sched_rt_entity *next = NULL;
	struct list_head *queue;
	int idx;

	idx = sched_find_first_bit(array->bitmap);
	BUG_ON(idx >= MAX_RT_PRIO);

	queue = array->queue + idx;
	next = list_entry(queue->next, struct sched_rt_entity, run_list);

	return next;
}

static struct task_struct *_pick_next_task_rt(struct rq *rq)
{
	struct sched_rt_entity *rt_se;
	struct task_struct *p;
	struct rt_rq *rt_rq  = &rq->rt;

	do {
		rt_se = pick_next_rt_entity(rq, rt_rq);
		BUG_ON(!rt_se);
		rt_rq = group_rt_rq(rt_se);
	} while (rt_rq);

	p = rt_task_of(rt_se);
	p->se.exec_start = rq_clock_task(rq);

	return p;
}

static struct task_struct *
pick_next_task_rt(struct rq *rq, struct task_struct *prev, struct rq_flags *rf)
{
	struct task_struct *p;
	struct rt_rq *rt_rq = &rq->rt;

	if (need_pull_rt_task(rq, prev)) {
		/*
		 * This is OK, because current is on_cpu, which avoids it being
		 * picked for load-balance and preemption/IRQs are still
		 * disabled avoiding further scheduler activity on it and we're
		 * being very careful to re-start the picking loop.
		 */
		rq_unpin_lock(rq, rf);
		pull_rt_task(rq);
		rq_repin_lock(rq, rf);
		/*
		 * pull_rt_task() can drop (and re-acquire) rq->lock; this
		 * means a dl or stop task can slip in, in which case we need
		 * to re-start task selection.
		 */
		if (unlikely((rq->stop && task_on_rq_queued(rq->stop)) ||
			     rq->dl.dl_nr_running))
			return RETRY_TASK;
	}

	/*
	 * We may dequeue prev's rt_rq in put_prev_task().
	 * So, we update time before rt_nr_running check.
	 */
	if (prev->sched_class == &rt_sched_class)
		update_curr_rt(rq);

	if (!rt_rq->rt_queued)
		return NULL;

	put_prev_task(rq, prev);

	p = _pick_next_task_rt(rq);

	/* The running task is never eligible for pushing */
	dequeue_pushable_task(rq, p);

	rt_queue_push_tasks(rq);

	/*
	 * If prev task was rt, put_prev_task() has already updated the
	 * utilization. We only care of the case where we start to schedule a
	 * rt task
	 */
	if (rq->curr->sched_class != &rt_sched_class)
		update_rt_rq_load_avg(rq_clock_pelt(rq), rq, 0);

	return p;
}

static void put_prev_task_rt(struct rq *rq, struct task_struct *p)
{
	update_curr_rt(rq);

	update_rt_rq_load_avg(rq_clock_pelt(rq), rq, 1);

	/*
	 * The previous task needs to be made eligible for pushing
	 * if it is still active
	 */
	if (on_rt_rq(&p->rt) && p->nr_cpus_allowed > 1)
		enqueue_pushable_task(rq, p);
}

#ifdef CONFIG_SMP

/* Only try algorithms three times */
#define RT_MAX_TRIES 3

static int pick_rt_task(struct rq *rq, struct task_struct *p, int cpu)
{
	if (!task_running(rq, p) &&
	    cpumask_test_cpu(cpu, &p->cpus_allowed))
		return 1;

	return 0;
}

/*
 * Return the highest pushable rq's task, which is suitable to be executed
 * on the CPU, NULL otherwise
 */
static struct task_struct *pick_highest_pushable_task(struct rq *rq, int cpu)
{
	struct plist_head *head = &rq->rt.pushable_tasks;
	struct task_struct *p;

	if (!has_pushable_tasks(rq))
		return NULL;

	plist_for_each_entry(p, head, pushable_tasks) {
		if (pick_rt_task(rq, p, cpu))
			return p;
	}

	return NULL;
}

static DEFINE_PER_CPU(cpumask_var_t, local_cpu_mask);

static int rt_energy_aware_wake_cpu(struct task_struct *task)
{
	struct sched_domain *sd;
	struct sched_group *sg;
	struct cpumask *lowest_mask = this_cpu_cpumask_var_ptr(local_cpu_mask);
	int cpu, best_cpu = -1;
	unsigned long best_capacity = ULONG_MAX;
	unsigned long util, best_cpu_util = ULONG_MAX;
	unsigned long best_cpu_util_cum = ULONG_MAX;
	unsigned long util_cum;
	unsigned long tutil = task_util(task);
	int best_cpu_idle_idx = INT_MAX;
	int cpu_idle_idx = -1;
	bool boost_on_big = rt_boost_on_big();

	rcu_read_lock();

	cpu = cpu_rq(smp_processor_id())->rd->min_cap_orig_cpu;
	if (cpu < 0)
		goto unlock;

	sd = rcu_dereference(*per_cpu_ptr(&sd_asym_cpucapacity, cpu));
	if (!sd)
		goto unlock;

retry:
	sg = sd->groups;
	do {
		int fcpu = group_first_cpu(sg);
		int capacity_orig = capacity_orig_of(fcpu);

		if (boost_on_big) {
			if (is_min_capacity_cpu(fcpu))
				continue;
		} else {
			if (capacity_orig > best_capacity)
				continue;
		}

		for_each_cpu_and(cpu, lowest_mask, sched_group_span(sg)) {
			if (cpu_isolated(cpu))
				continue;

			if (sched_cpu_high_irqload(cpu))
				continue;

			util = cpu_util(cpu);

			if (__cpu_overutilized(cpu, util + tutil))
				continue;

			/* Find the least loaded CPU */
			if (util > best_cpu_util)
				continue;

			/*
			 * If the previous CPU has same load, keep it as
			 * best_cpu.
			 */
			if (best_cpu_util == util && best_cpu == task_cpu(task))
				continue;

			/*
			 * If candidate CPU is the previous CPU, select it.
			 * Otherwise, if its load is same with best_cpu and in
			 * a shallower C-state, select it.  If all above
			 * conditions are same, select the least cumulative
			 * window demand CPU.
			 */
			if (sysctl_sched_cstate_aware)
				cpu_idle_idx = idle_get_state_idx(cpu_rq(cpu));

			util_cum = cpu_util_cum(cpu, 0);
			if (cpu != task_cpu(task) && best_cpu_util == util) {
				if (best_cpu_idle_idx < cpu_idle_idx)
					continue;

				if (best_cpu_idle_idx == cpu_idle_idx &&
						best_cpu_util_cum < util_cum)
					continue;
			}

			best_cpu_idle_idx = cpu_idle_idx;
			best_cpu_util_cum = util_cum;
			best_cpu_util = util;
			best_cpu = cpu;
			best_capacity = capacity_orig;
		}

	} while (sg = sg->next, sg != sd->groups);

	if (unlikely(boost_on_big) && best_cpu == -1) {
		boost_on_big = false;
		goto retry;
	}

unlock:
	rcu_read_unlock();
	return best_cpu;
}

static int find_lowest_rq(struct task_struct *task)
{
	struct sched_domain *sd;
	struct cpumask *lowest_mask = this_cpu_cpumask_var_ptr(local_cpu_mask);
	int this_cpu = smp_processor_id();
<<<<<<< HEAD
	int cpu = -1;
=======
	int cpu      = task_cpu(task);
	int ret;
>>>>>>> 2d2af525

	/* Make sure the mask is initialized first */
	if (unlikely(!lowest_mask))
		return -1;

	if (task->nr_cpus_allowed == 1)
		return -1; /* No other targets possible */

<<<<<<< HEAD
	if (!cpupri_find(&task_rq(task)->rd->cpupri, task, lowest_mask))
=======
	/*
	 * If we're on asym system ensure we consider the different capacities
	 * of the CPUs when searching for the lowest_mask.
	 */
	if (static_branch_unlikely(&sched_asym_cpucapacity)) {

		ret = cpupri_find_fitness(&task_rq(task)->rd->cpupri,
					  task, lowest_mask,
					  rt_task_fits_capacity);
	} else {

		ret = cpupri_find(&task_rq(task)->rd->cpupri,
				  task, lowest_mask);
	}

	if (!ret)
>>>>>>> 2d2af525
		return -1; /* No targets found */

	if (static_branch_unlikely(&sched_energy_present))
		cpu = rt_energy_aware_wake_cpu(task);

	if (cpu == -1)
		cpu = task_cpu(task);

	/*
	 * At this point we have built a mask of CPUs representing the
	 * lowest priority tasks in the system.  Now we want to elect
	 * the best one based on our affinity and topology.
	 *
	 * We prioritize the last CPU that the task executed on since
	 * it is most likely cache-hot in that location.
	 */
	if (cpumask_test_cpu(cpu, lowest_mask))
		return cpu;

	/*
	 * Otherwise, we consult the sched_domains span maps to figure
	 * out which CPU is logically closest to our hot cache data.
	 */
	if (!cpumask_test_cpu(this_cpu, lowest_mask))
		this_cpu = -1; /* Skip this_cpu opt if not among lowest */

	rcu_read_lock();
	for_each_domain(cpu, sd) {
		if (sd->flags & SD_WAKE_AFFINE) {
			int best_cpu;

			/*
			 * "this_cpu" is cheaper to preempt than a
			 * remote processor.
			 */
			if (this_cpu != -1 &&
			    cpumask_test_cpu(this_cpu, sched_domain_span(sd))) {
				rcu_read_unlock();
				return this_cpu;
			}

			best_cpu = cpumask_first_and(lowest_mask,
						     sched_domain_span(sd));
			if (best_cpu < nr_cpu_ids) {
				rcu_read_unlock();
				return best_cpu;
			}
		}
	}
	rcu_read_unlock();

	/*
	 * And finally, if there were no matches within the domains
	 * just give the caller *something* to work with from the compatible
	 * locations.
	 */
	if (this_cpu != -1)
		return this_cpu;

	cpu = cpumask_any(lowest_mask);
	if (cpu < nr_cpu_ids)
		return cpu;

	return -1;
}

/* Will lock the rq it finds */
static struct rq *find_lock_lowest_rq(struct task_struct *task, struct rq *rq)
{
	struct rq *lowest_rq = NULL;
	int tries;
	int cpu;

	for (tries = 0; tries < RT_MAX_TRIES; tries++) {
		cpu = find_lowest_rq(task);

		if ((cpu == -1) || (cpu == rq->cpu))
			break;

		lowest_rq = cpu_rq(cpu);

		if (lowest_rq->rt.highest_prio.curr <= task->prio) {
			/*
			 * Target rq has tasks of equal or higher priority,
			 * retrying does not release any lock and is unlikely
			 * to yield a different result.
			 */
			lowest_rq = NULL;
			break;
		}

		/* if the prio of this runqueue changed, try again */
		if (double_lock_balance(rq, lowest_rq)) {
			/*
			 * We had to unlock the run queue. In
			 * the mean time, task could have
			 * migrated already or had its affinity changed.
			 * Also make sure that it wasn't scheduled on its rq.
			 */
			if (unlikely(task_rq(task) != rq ||
				     !cpumask_test_cpu(lowest_rq->cpu, &task->cpus_allowed) ||
				     task_running(rq, task) ||
				     !rt_task(task) ||
				     !task_on_rq_queued(task))) {

				double_unlock_balance(rq, lowest_rq);
				lowest_rq = NULL;
				break;
			}
		}

		/* If this rq is still suitable use it. */
		if (lowest_rq->rt.highest_prio.curr > task->prio)
			break;

		/* try again */
		double_unlock_balance(rq, lowest_rq);
		lowest_rq = NULL;
	}

	return lowest_rq;
}

static struct task_struct *pick_next_pushable_task(struct rq *rq)
{
	struct task_struct *p;

	if (!has_pushable_tasks(rq))
		return NULL;

	p = plist_first_entry(&rq->rt.pushable_tasks,
			      struct task_struct, pushable_tasks);

	BUG_ON(rq->cpu != task_cpu(p));
	BUG_ON(task_current(rq, p));
	BUG_ON(p->nr_cpus_allowed <= 1);

	BUG_ON(!task_on_rq_queued(p));
	BUG_ON(!rt_task(p));

	return p;
}

/*
 * If the current CPU has more than one RT task, see if the non
 * running task can migrate over to a CPU that is running a task
 * of lesser priority.
 */
static int push_rt_task(struct rq *rq)
{
	struct task_struct *next_task;
	struct rq *lowest_rq;
	int ret = 0;

	if (!rq->rt.overloaded)
		return 0;

	next_task = pick_next_pushable_task(rq);
	if (!next_task)
		return 0;

retry:
	if (unlikely(next_task == rq->curr)) {
		WARN_ON(1);
		return 0;
	}

	/*
	 * It's possible that the next_task slipped in of
	 * higher priority than current. If that's the case
	 * just reschedule current.
	 */
	if (unlikely(next_task->prio < rq->curr->prio)) {
		resched_curr(rq);
		return 0;
	}

	/* We might release rq lock */
	get_task_struct(next_task);

	/* find_lock_lowest_rq locks the rq if found */
	lowest_rq = find_lock_lowest_rq(next_task, rq);
	if (!lowest_rq) {
		struct task_struct *task;
		/*
		 * find_lock_lowest_rq releases rq->lock
		 * so it is possible that next_task has migrated.
		 *
		 * We need to make sure that the task is still on the same
		 * run-queue and is also still the next task eligible for
		 * pushing.
		 */
		task = pick_next_pushable_task(rq);
		if (task == next_task) {
			/*
			 * The task hasn't migrated, and is still the next
			 * eligible task, but we failed to find a run-queue
			 * to push it to.  Do not retry in this case, since
			 * other CPUs will pull from us when ready.
			 */
			goto out;
		}

		if (!task)
			/* No more tasks, just exit */
			goto out;

		/*
		 * Something has shifted, try again.
		 */
		put_task_struct(next_task);
		next_task = task;
		goto retry;
	}

	deactivate_task(rq, next_task, 0);
	next_task->on_rq = TASK_ON_RQ_MIGRATING;
	set_task_cpu(next_task, lowest_rq->cpu);
	next_task->on_rq = TASK_ON_RQ_QUEUED;
	activate_task(lowest_rq, next_task, 0);
	ret = 1;

	resched_curr(lowest_rq);

	double_unlock_balance(rq, lowest_rq);

out:
	put_task_struct(next_task);

	return ret;
}

static void push_rt_tasks(struct rq *rq)
{
	/* push_rt_task will return true if it moved an RT */
	while (push_rt_task(rq))
		;
}

#ifdef HAVE_RT_PUSH_IPI

/*
 * When a high priority task schedules out from a CPU and a lower priority
 * task is scheduled in, a check is made to see if there's any RT tasks
 * on other CPUs that are waiting to run because a higher priority RT task
 * is currently running on its CPU. In this case, the CPU with multiple RT
 * tasks queued on it (overloaded) needs to be notified that a CPU has opened
 * up that may be able to run one of its non-running queued RT tasks.
 *
 * All CPUs with overloaded RT tasks need to be notified as there is currently
 * no way to know which of these CPUs have the highest priority task waiting
 * to run. Instead of trying to take a spinlock on each of these CPUs,
 * which has shown to cause large latency when done on machines with many
 * CPUs, sending an IPI to the CPUs to have them push off the overloaded
 * RT tasks waiting to run.
 *
 * Just sending an IPI to each of the CPUs is also an issue, as on large
 * count CPU machines, this can cause an IPI storm on a CPU, especially
 * if its the only CPU with multiple RT tasks queued, and a large number
 * of CPUs scheduling a lower priority task at the same time.
 *
 * Each root domain has its own irq work function that can iterate over
 * all CPUs with RT overloaded tasks. Since all CPUs with overloaded RT
 * tassk must be checked if there's one or many CPUs that are lowering
 * their priority, there's a single irq work iterator that will try to
 * push off RT tasks that are waiting to run.
 *
 * When a CPU schedules a lower priority task, it will kick off the
 * irq work iterator that will jump to each CPU with overloaded RT tasks.
 * As it only takes the first CPU that schedules a lower priority task
 * to start the process, the rto_start variable is incremented and if
 * the atomic result is one, then that CPU will try to take the rto_lock.
 * This prevents high contention on the lock as the process handles all
 * CPUs scheduling lower priority tasks.
 *
 * All CPUs that are scheduling a lower priority task will increment the
 * rt_loop_next variable. This will make sure that the irq work iterator
 * checks all RT overloaded CPUs whenever a CPU schedules a new lower
 * priority task, even if the iterator is in the middle of a scan. Incrementing
 * the rt_loop_next will cause the iterator to perform another scan.
 *
 */
static int rto_next_cpu(struct root_domain *rd)
{
	int next;
	int cpu;

	/*
	 * When starting the IPI RT pushing, the rto_cpu is set to -1,
	 * rt_next_cpu() will simply return the first CPU found in
	 * the rto_mask.
	 *
	 * If rto_next_cpu() is called with rto_cpu is a valid CPU, it
	 * will return the next CPU found in the rto_mask.
	 *
	 * If there are no more CPUs left in the rto_mask, then a check is made
	 * against rto_loop and rto_loop_next. rto_loop is only updated with
	 * the rto_lock held, but any CPU may increment the rto_loop_next
	 * without any locking.
	 */
	for (;;) {

		/* When rto_cpu is -1 this acts like cpumask_first() */
		cpu = cpumask_next(rd->rto_cpu, rd->rto_mask);

		rd->rto_cpu = cpu;

		if (cpu < nr_cpu_ids)
			return cpu;

		rd->rto_cpu = -1;

		/*
		 * ACQUIRE ensures we see the @rto_mask changes
		 * made prior to the @next value observed.
		 *
		 * Matches WMB in rt_set_overload().
		 */
		next = atomic_read_acquire(&rd->rto_loop_next);

		if (rd->rto_loop == next)
			break;

		rd->rto_loop = next;
	}

	return -1;
}

static inline bool rto_start_trylock(atomic_t *v)
{
	return !atomic_cmpxchg_acquire(v, 0, 1);
}

static inline void rto_start_unlock(atomic_t *v)
{
	atomic_set_release(v, 0);
}

static void tell_cpu_to_push(struct rq *rq)
{
	int cpu = -1;

	/* Keep the loop going if the IPI is currently active */
	atomic_inc(&rq->rd->rto_loop_next);

	/* Only one CPU can initiate a loop at a time */
	if (!rto_start_trylock(&rq->rd->rto_loop_start))
		return;

	raw_spin_lock(&rq->rd->rto_lock);

	/*
	 * The rto_cpu is updated under the lock, if it has a valid CPU
	 * then the IPI is still running and will continue due to the
	 * update to loop_next, and nothing needs to be done here.
	 * Otherwise it is finishing up and an ipi needs to be sent.
	 */
	if (rq->rd->rto_cpu < 0)
		cpu = rto_next_cpu(rq->rd);

	raw_spin_unlock(&rq->rd->rto_lock);

	rto_start_unlock(&rq->rd->rto_loop_start);

	if (cpu >= 0) {
		/* Make sure the rd does not get freed while pushing */
		sched_get_rd(rq->rd);
		irq_work_queue_on(&rq->rd->rto_push_work, cpu);
	}
}

/* Called from hardirq context */
void rto_push_irq_work_func(struct irq_work *work)
{
	struct root_domain *rd =
		container_of(work, struct root_domain, rto_push_work);
	struct rq *rq;
	int cpu;

	rq = this_rq();

	/*
	 * We do not need to grab the lock to check for has_pushable_tasks.
	 * When it gets updated, a check is made if a push is possible.
	 */
	if (has_pushable_tasks(rq)) {
		raw_spin_lock(&rq->lock);
		push_rt_tasks(rq);
		raw_spin_unlock(&rq->lock);
	}

	raw_spin_lock(&rd->rto_lock);

	/* Pass the IPI to the next rt overloaded queue */
	cpu = rto_next_cpu(rd);

	raw_spin_unlock(&rd->rto_lock);

	if (cpu < 0) {
		sched_put_rd(rd);
		return;
	}

	/* Try the next RT overloaded CPU */
	irq_work_queue_on(&rd->rto_push_work, cpu);
}
#endif /* HAVE_RT_PUSH_IPI */

static void pull_rt_task(struct rq *this_rq)
{
	int this_cpu = this_rq->cpu, cpu;
	bool resched = false;
	struct task_struct *p;
	struct rq *src_rq;
	int rt_overload_count = rt_overloaded(this_rq);

	if (likely(!rt_overload_count))
		return;

	/*
	 * Match the barrier from rt_set_overloaded; this guarantees that if we
	 * see overloaded we must also see the rto_mask bit.
	 */
	smp_rmb();

	/* If we are the only overloaded CPU do nothing */
	if (rt_overload_count == 1 &&
	    cpumask_test_cpu(this_rq->cpu, this_rq->rd->rto_mask))
		return;

#ifdef HAVE_RT_PUSH_IPI
	if (sched_feat(RT_PUSH_IPI)) {
		tell_cpu_to_push(this_rq);
		return;
	}
#endif

	for_each_cpu(cpu, this_rq->rd->rto_mask) {
		if (this_cpu == cpu)
			continue;

		src_rq = cpu_rq(cpu);

		/*
		 * Don't bother taking the src_rq->lock if the next highest
		 * task is known to be lower-priority than our current task.
		 * This may look racy, but if this value is about to go
		 * logically higher, the src_rq will push this task away.
		 * And if its going logically lower, we do not care
		 */
		if (src_rq->rt.highest_prio.next >=
		    this_rq->rt.highest_prio.curr)
			continue;

		/*
		 * We can potentially drop this_rq's lock in
		 * double_lock_balance, and another CPU could
		 * alter this_rq
		 */
		double_lock_balance(this_rq, src_rq);

		/*
		 * We can pull only a task, which is pushable
		 * on its rq, and no others.
		 */
		p = pick_highest_pushable_task(src_rq, this_cpu);

		/*
		 * Do we have an RT task that preempts
		 * the to-be-scheduled task?
		 */
		if (p && (p->prio < this_rq->rt.highest_prio.curr)) {
			WARN_ON(p == src_rq->curr);
			WARN_ON(!task_on_rq_queued(p));

			/*
			 * There's a chance that p is higher in priority
			 * than what's currently running on its CPU.
			 * This is just that p is wakeing up and hasn't
			 * had a chance to schedule. We only pull
			 * p if it is lower in priority than the
			 * current task on the run queue
			 */
			if (p->prio < src_rq->curr->prio)
				goto skip;

			resched = true;

			deactivate_task(src_rq, p, 0);
			p->on_rq = TASK_ON_RQ_MIGRATING;
			set_task_cpu(p, this_cpu);
			p->on_rq = TASK_ON_RQ_QUEUED;
			activate_task(this_rq, p, 0);
			/*
			 * We continue with the search, just in
			 * case there's an even higher prio task
			 * in another runqueue. (low likelihood
			 * but possible)
			 */
		}
skip:
		double_unlock_balance(this_rq, src_rq);
	}

	if (resched)
		resched_curr(this_rq);
}

/*
 * If we are not running and we are not going to reschedule soon, we should
 * try to push tasks away now
 */
static void task_woken_rt(struct rq *rq, struct task_struct *p)
{
<<<<<<< HEAD
	if (!task_running(rq, p) &&
	    !test_tsk_need_resched(rq->curr) &&
	    p->nr_cpus_allowed > 1 &&
	    (dl_task(rq->curr) || rt_task(rq->curr)) &&
	    (rq->curr->nr_cpus_allowed < 2 ||
	     rq->curr->prio <= p->prio))
=======
	bool need_to_push = !task_running(rq, p) &&
			    !test_tsk_need_resched(rq->curr) &&
			    p->nr_cpus_allowed > 1 &&
			    (dl_task(rq->curr) || rt_task(rq->curr)) &&
			    (rq->curr->nr_cpus_allowed < 2 ||
			     rq->curr->prio <= p->prio);

	if (need_to_push)
>>>>>>> 2d2af525
		push_rt_tasks(rq);
}

/* Assumes rq->lock is held */
static void rq_online_rt(struct rq *rq)
{
	if (rq->rt.overloaded)
		rt_set_overload(rq);

	__enable_runtime(rq);

	cpupri_set(&rq->rd->cpupri, rq->cpu, rq->rt.highest_prio.curr);
}

/* Assumes rq->lock is held */
static void rq_offline_rt(struct rq *rq)
{
	if (rq->rt.overloaded)
		rt_clear_overload(rq);

	__disable_runtime(rq);

	cpupri_set(&rq->rd->cpupri, rq->cpu, CPUPRI_INVALID);
}

/*
 * When switch from the rt queue, we bring ourselves to a position
 * that we might want to pull RT tasks from other runqueues.
 */
static void switched_from_rt(struct rq *rq, struct task_struct *p)
{
	/*
	 * If there are other RT tasks then we will reschedule
	 * and the scheduling of the other RT tasks will handle
	 * the balancing. But if we are the last RT task
	 * we may need to handle the pulling of RT tasks
	 * now.
	 */
	if (!task_on_rq_queued(p) || rq->rt.rt_nr_running ||
		cpu_isolated(cpu_of(rq)))
		return;

	rt_queue_pull_task(rq);
}

void __init init_sched_rt_class(void)
{
	unsigned int i;

	for_each_possible_cpu(i) {
		zalloc_cpumask_var_node(&per_cpu(local_cpu_mask, i),
					GFP_KERNEL, cpu_to_node(i));
	}
}
#endif /* CONFIG_SMP */

/*
 * When switching a task to RT, we may overload the runqueue
 * with RT tasks. In this case we try to push them off to
 * other runqueues.
 */
static void switched_to_rt(struct rq *rq, struct task_struct *p)
{
	/*
	 * If we are already running, then there's nothing
	 * that needs to be done. But if we are not running
	 * we may need to preempt the current running task.
	 * If that current running task is also an RT task
	 * then see if we can move to another run queue.
	 */
	if (task_on_rq_queued(p) && rq->curr != p) {
#ifdef CONFIG_SMP
		if (p->nr_cpus_allowed > 1 && rq->rt.overloaded)
			rt_queue_push_tasks(rq);
#endif /* CONFIG_SMP */
		if (p->prio < rq->curr->prio && cpu_online(cpu_of(rq)))
			resched_curr(rq);
	}
}

/*
 * Priority of the task has changed. This may cause
 * us to initiate a push or pull.
 */
static void
prio_changed_rt(struct rq *rq, struct task_struct *p, int oldprio)
{
	if (!task_on_rq_queued(p))
		return;

	if (rq->curr == p) {
#ifdef CONFIG_SMP
		/*
		 * If our priority decreases while running, we
		 * may need to pull tasks to this runqueue.
		 */
		if (oldprio < p->prio)
			rt_queue_pull_task(rq);

		/*
		 * If there's a higher priority task waiting to run
		 * then reschedule.
		 */
		if (p->prio > rq->rt.highest_prio.curr)
			resched_curr(rq);
#else
		/* For UP simply resched on drop of prio */
		if (oldprio < p->prio)
			resched_curr(rq);
#endif /* CONFIG_SMP */
	} else {
		/*
		 * This task is not running, but if it is
		 * greater than the current running task
		 * then reschedule.
		 */
		if (p->prio < rq->curr->prio)
			resched_curr(rq);
	}
}

#ifdef CONFIG_POSIX_TIMERS
static void watchdog(struct rq *rq, struct task_struct *p)
{
	unsigned long soft, hard;

	/* max may change after cur was read, this will be fixed next tick */
	soft = task_rlimit(p, RLIMIT_RTTIME);
	hard = task_rlimit_max(p, RLIMIT_RTTIME);

	if (soft != RLIM_INFINITY) {
		unsigned long next;

		if (p->rt.watchdog_stamp != jiffies) {
			p->rt.timeout++;
			p->rt.watchdog_stamp = jiffies;
		}

		next = DIV_ROUND_UP(min(soft, hard), USEC_PER_SEC/HZ);
		if (p->rt.timeout > next)
			p->cputime_expires.sched_exp = p->se.sum_exec_runtime;
	}
}
#else
static inline void watchdog(struct rq *rq, struct task_struct *p) { }
#endif

/*
 * scheduler tick hitting a task of our scheduling class.
 *
 * NOTE: This function can be called remotely by the tick offload that
 * goes along full dynticks. Therefore no local assumption can be made
 * and everything must be accessed through the @rq and @curr passed in
 * parameters.
 */
static void task_tick_rt(struct rq *rq, struct task_struct *p, int queued)
{
	struct sched_rt_entity *rt_se = &p->rt;

	update_curr_rt(rq);
	update_rt_rq_load_avg(rq_clock_pelt(rq), rq, 1);

	watchdog(rq, p);

	/*
	 * RR tasks need a special form of timeslice management.
	 * FIFO tasks have no timeslices.
	 */
	if (p->policy != SCHED_RR)
		return;

	if (--p->rt.time_slice)
		return;

	p->rt.time_slice = sched_rr_timeslice;

	/*
	 * Requeue to the end of queue if we (and all of our ancestors) are not
	 * the only element on the queue
	 */
	for_each_sched_rt_entity(rt_se) {
		if (rt_se->run_list.prev != rt_se->run_list.next) {
			requeue_task_rt(rq, p, 0);
			resched_curr(rq);
			return;
		}
	}
}

static void set_curr_task_rt(struct rq *rq)
{
	struct task_struct *p = rq->curr;

	p->se.exec_start = rq_clock_task(rq);

	/* The running task is never eligible for pushing */
	dequeue_pushable_task(rq, p);
}

static unsigned int get_rr_interval_rt(struct rq *rq, struct task_struct *task)
{
	/*
	 * Time slice is 0 for SCHED_FIFO tasks
	 */
	if (task->policy == SCHED_RR)
		return sched_rr_timeslice;
	else
		return 0;
}

const struct sched_class rt_sched_class = {
	.next			= &fair_sched_class,
	.enqueue_task		= enqueue_task_rt,
	.dequeue_task		= dequeue_task_rt,
	.yield_task		= yield_task_rt,

	.check_preempt_curr	= check_preempt_curr_rt,

	.pick_next_task		= pick_next_task_rt,
	.put_prev_task		= put_prev_task_rt,

#ifdef CONFIG_SMP
	.select_task_rq		= select_task_rq_rt,

	.set_cpus_allowed       = set_cpus_allowed_common,
	.rq_online              = rq_online_rt,
	.rq_offline             = rq_offline_rt,
	.task_woken		= task_woken_rt,
	.switched_from		= switched_from_rt,
#endif

	.set_curr_task          = set_curr_task_rt,
	.task_tick		= task_tick_rt,

	.get_rr_interval	= get_rr_interval_rt,

	.prio_changed		= prio_changed_rt,
	.switched_to		= switched_to_rt,

	.update_curr		= update_curr_rt,
#ifdef CONFIG_SCHED_WALT
	.fixup_walt_sched_stats	= fixup_walt_sched_stats_common,
#endif

#ifdef CONFIG_UCLAMP_TASK
	.uclamp_enabled		= 1,
#endif
};

#ifdef CONFIG_RT_GROUP_SCHED
/*
 * Ensure that the real time constraints are schedulable.
 */
static DEFINE_MUTEX(rt_constraints_mutex);

/* Must be called with tasklist_lock held */
static inline int tg_has_rt_tasks(struct task_group *tg)
{
	struct task_struct *g, *p;

	/*
	 * Autogroups do not have RT tasks; see autogroup_create().
	 */
	if (task_group_is_autogroup(tg))
		return 0;

	for_each_process_thread(g, p) {
		if (rt_task(p) && task_group(p) == tg)
			return 1;
	}

	return 0;
}

struct rt_schedulable_data {
	struct task_group *tg;
	u64 rt_period;
	u64 rt_runtime;
};

static int tg_rt_schedulable(struct task_group *tg, void *data)
{
	struct rt_schedulable_data *d = data;
	struct task_group *child;
	unsigned long total, sum = 0;
	u64 period, runtime;

	period = ktime_to_ns(tg->rt_bandwidth.rt_period);
	runtime = tg->rt_bandwidth.rt_runtime;

	if (tg == d->tg) {
		period = d->rt_period;
		runtime = d->rt_runtime;
	}

	/*
	 * Cannot have more runtime than the period.
	 */
	if (runtime > period && runtime != RUNTIME_INF)
		return -EINVAL;

	/*
	 * Ensure we don't starve existing RT tasks.
	 */
	if (rt_bandwidth_enabled() && !runtime && tg_has_rt_tasks(tg))
		return -EBUSY;

	total = to_ratio(period, runtime);

	/*
	 * Nobody can have more than the global setting allows.
	 */
	if (total > to_ratio(global_rt_period(), global_rt_runtime()))
		return -EINVAL;

	/*
	 * The sum of our children's runtime should not exceed our own.
	 */
	list_for_each_entry_rcu(child, &tg->children, siblings) {
		period = ktime_to_ns(child->rt_bandwidth.rt_period);
		runtime = child->rt_bandwidth.rt_runtime;

		if (child == d->tg) {
			period = d->rt_period;
			runtime = d->rt_runtime;
		}

		sum += to_ratio(period, runtime);
	}

	if (sum > total)
		return -EINVAL;

	return 0;
}

static int __rt_schedulable(struct task_group *tg, u64 period, u64 runtime)
{
	int ret;

	struct rt_schedulable_data data = {
		.tg = tg,
		.rt_period = period,
		.rt_runtime = runtime,
	};

	rcu_read_lock();
	ret = walk_tg_tree(tg_rt_schedulable, tg_nop, &data);
	rcu_read_unlock();

	return ret;
}

static int tg_set_rt_bandwidth(struct task_group *tg,
		u64 rt_period, u64 rt_runtime)
{
	int i, err = 0;

	/*
	 * Disallowing the root group RT runtime is BAD, it would disallow the
	 * kernel creating (and or operating) RT threads.
	 */
	if (tg == &root_task_group && rt_runtime == 0)
		return -EINVAL;

	/* No period doesn't make any sense. */
	if (rt_period == 0)
		return -EINVAL;

	mutex_lock(&rt_constraints_mutex);
	read_lock(&tasklist_lock);
	err = __rt_schedulable(tg, rt_period, rt_runtime);
	if (err)
		goto unlock;

	raw_spin_lock_irq(&tg->rt_bandwidth.rt_runtime_lock);
	tg->rt_bandwidth.rt_period = ns_to_ktime(rt_period);
	tg->rt_bandwidth.rt_runtime = rt_runtime;

	for_each_possible_cpu(i) {
		struct rt_rq *rt_rq = tg->rt_rq[i];

		raw_spin_lock(&rt_rq->rt_runtime_lock);
		rt_rq->rt_runtime = rt_runtime;
		raw_spin_unlock(&rt_rq->rt_runtime_lock);
	}
	raw_spin_unlock_irq(&tg->rt_bandwidth.rt_runtime_lock);
unlock:
	read_unlock(&tasklist_lock);
	mutex_unlock(&rt_constraints_mutex);

	return err;
}

int sched_group_set_rt_runtime(struct task_group *tg, long rt_runtime_us)
{
	u64 rt_runtime, rt_period;

	rt_period = ktime_to_ns(tg->rt_bandwidth.rt_period);
	rt_runtime = (u64)rt_runtime_us * NSEC_PER_USEC;
	if (rt_runtime_us < 0)
		rt_runtime = RUNTIME_INF;
	else if ((u64)rt_runtime_us > U64_MAX / NSEC_PER_USEC)
		return -EINVAL;

	return tg_set_rt_bandwidth(tg, rt_period, rt_runtime);
}

long sched_group_rt_runtime(struct task_group *tg)
{
	u64 rt_runtime_us;

	if (tg->rt_bandwidth.rt_runtime == RUNTIME_INF)
		return -1;

	rt_runtime_us = tg->rt_bandwidth.rt_runtime;
	do_div(rt_runtime_us, NSEC_PER_USEC);
	return rt_runtime_us;
}

int sched_group_set_rt_period(struct task_group *tg, u64 rt_period_us)
{
	u64 rt_runtime, rt_period;

	if (rt_period_us > U64_MAX / NSEC_PER_USEC)
		return -EINVAL;

	rt_period = rt_period_us * NSEC_PER_USEC;
	rt_runtime = tg->rt_bandwidth.rt_runtime;

	return tg_set_rt_bandwidth(tg, rt_period, rt_runtime);
}

long sched_group_rt_period(struct task_group *tg)
{
	u64 rt_period_us;

	rt_period_us = ktime_to_ns(tg->rt_bandwidth.rt_period);
	do_div(rt_period_us, NSEC_PER_USEC);
	return rt_period_us;
}

static int sched_rt_global_constraints(void)
{
	int ret = 0;

	mutex_lock(&rt_constraints_mutex);
	read_lock(&tasklist_lock);
	ret = __rt_schedulable(NULL, 0, 0);
	read_unlock(&tasklist_lock);
	mutex_unlock(&rt_constraints_mutex);

	return ret;
}

int sched_rt_can_attach(struct task_group *tg, struct task_struct *tsk)
{
	/* Don't accept realtime tasks when there is no way for them to run */
	if (rt_task(tsk) && tg->rt_bandwidth.rt_runtime == 0)
		return 0;

	return 1;
}

#else /* !CONFIG_RT_GROUP_SCHED */
static int sched_rt_global_constraints(void)
{
	unsigned long flags;
	int i;

	raw_spin_lock_irqsave(&def_rt_bandwidth.rt_runtime_lock, flags);
	for_each_possible_cpu(i) {
		struct rt_rq *rt_rq = &cpu_rq(i)->rt;

		raw_spin_lock(&rt_rq->rt_runtime_lock);
		rt_rq->rt_runtime = global_rt_runtime();
		raw_spin_unlock(&rt_rq->rt_runtime_lock);
	}
	raw_spin_unlock_irqrestore(&def_rt_bandwidth.rt_runtime_lock, flags);

	return 0;
}
#endif /* CONFIG_RT_GROUP_SCHED */

static int sched_rt_global_validate(void)
{
	if (sysctl_sched_rt_period <= 0)
		return -EINVAL;

	if ((sysctl_sched_rt_runtime != RUNTIME_INF) &&
		(sysctl_sched_rt_runtime > sysctl_sched_rt_period))
		return -EINVAL;

	return 0;
}

static void sched_rt_do_global(void)
{
	def_rt_bandwidth.rt_runtime = global_rt_runtime();
	def_rt_bandwidth.rt_period = ns_to_ktime(global_rt_period());
}

int sched_rt_handler(struct ctl_table *table, int write,
		void __user *buffer, size_t *lenp,
		loff_t *ppos)
{
	int old_period, old_runtime;
	static DEFINE_MUTEX(mutex);
	int ret;

	mutex_lock(&mutex);
	old_period = sysctl_sched_rt_period;
	old_runtime = sysctl_sched_rt_runtime;

	ret = proc_dointvec(table, write, buffer, lenp, ppos);

	if (!ret && write) {
		ret = sched_rt_global_validate();
		if (ret)
			goto undo;

		ret = sched_dl_global_validate();
		if (ret)
			goto undo;

		ret = sched_rt_global_constraints();
		if (ret)
			goto undo;

		sched_rt_do_global();
		sched_dl_do_global();
	}
	if (0) {
undo:
		sysctl_sched_rt_period = old_period;
		sysctl_sched_rt_runtime = old_runtime;
	}
	mutex_unlock(&mutex);

	return ret;
}

int sched_rr_handler(struct ctl_table *table, int write,
		void __user *buffer, size_t *lenp,
		loff_t *ppos)
{
	int ret;
	static DEFINE_MUTEX(mutex);

	mutex_lock(&mutex);
	ret = proc_dointvec(table, write, buffer, lenp, ppos);
	/*
	 * Make sure that internally we keep jiffies.
	 * Also, writing zero resets the timeslice to default:
	 */
	if (!ret && write) {
		sched_rr_timeslice =
			sysctl_sched_rr_timeslice <= 0 ? RR_TIMESLICE :
			msecs_to_jiffies(sysctl_sched_rr_timeslice);
	}
	mutex_unlock(&mutex);

	return ret;
}

#ifdef CONFIG_SCHED_DEBUG
void print_rt_stats(struct seq_file *m, int cpu)
{
	rt_rq_iter_t iter;
	struct rt_rq *rt_rq;

	rcu_read_lock();
	for_each_rt_rq(rt_rq, iter, cpu_rq(cpu))
		print_rt_rq(m, cpu, rt_rq);
	rcu_read_unlock();
}
#endif /* CONFIG_SCHED_DEBUG */<|MERGE_RESOLUTION|>--- conflicted
+++ resolved
@@ -443,6 +443,45 @@
 {
 	return rt_se->on_rq;
 }
+
+#ifdef CONFIG_UCLAMP_TASK
+/*
+ * Verify the fitness of task @p to run on @cpu taking into account the uclamp
+ * settings.
+ *
+ * This check is only important for heterogeneous systems where uclamp_min value
+ * is higher than the capacity of a @cpu. For non-heterogeneous system this
+ * function will always return true.
+ *
+ * The function will return true if the capacity of the @cpu is >= the
+ * uclamp_min and false otherwise.
+ *
+ * Note that uclamp_min will be clamped to uclamp_max if uclamp_min
+ * > uclamp_max.
+ */
+static inline bool rt_task_fits_capacity(struct task_struct *p, int cpu)
+{
+	unsigned int min_cap;
+	unsigned int max_cap;
+	unsigned int cpu_cap;
+
+	/* Only heterogeneous systems can benefit from this check */
+	if (!static_branch_unlikely(&sched_asym_cpucapacity))
+		return true;
+
+	min_cap = uclamp_eff_value(p, UCLAMP_MIN);
+	max_cap = uclamp_eff_value(p, UCLAMP_MAX);
+
+	cpu_cap = capacity_orig_of(cpu);
+
+	return cpu_cap >= min(min_cap, max_cap);
+}
+#else
+static inline bool rt_task_fits_capacity(struct task_struct *p, int cpu)
+{
+	return true;
+}
+#endif
 
 #ifdef CONFIG_RT_GROUP_SCHED
 
@@ -1494,6 +1533,7 @@
 	struct task_struct *curr, *tgt_task;
 	struct rq *rq;
 	bool may_not_preempt;
+	bool test;
 
 	/* For anything but wake ups, just return the task_cpu */
 	if (sd_flag != SD_BALANCE_WAKE && sd_flag != SD_BALANCE_FORK)
@@ -1535,14 +1575,19 @@
 	 *
 	 * This test is optimistic, if we get it wrong the load-balancer
 	 * will have to sort it out.
+	 *
+	 * We take into account the capacity of the CPU to ensure it fits the
+	 * requirement of the task - which is only important on heterogeneous
+	 * systems like big.LITTLE.
 	 */
 	may_not_preempt = task_may_not_preempt(curr, cpu);
-	if (static_branch_unlikely(&sched_energy_present) || may_not_preempt ||
-	    (unlikely(rt_task(curr)) &&
-	     (curr->nr_cpus_allowed < 2 ||
-	      curr->prio <= p->prio))) {
+
+	test = static_branch_unlikely(&sched_energy_present) ||
+	       may_not_preempt || (curr && unlikely(rt_task(curr)) &&
+	       (curr->nr_cpus_allowed < 2 || curr->prio <= p->prio));
+
+	if (test || !rt_task_fits_capacity(p, cpu)) {
 		int target = find_lowest_rq(p);
-
 
 		/*
 		 * Check once for losing a race with the other core's irq
@@ -1556,12 +1601,6 @@
 		}
 
 		/*
-<<<<<<< HEAD
-		 * If cpu is non-preemptible, prefer remote cpu
-		 * even if it's running a higher-prio task.
-		 * Otherwise: Don't bother moving it if the
-		 * destination CPU is not running a lower priority task.
-=======
 		 * Bail out if we were forcing a migration to find a better
 		 * fitting CPU but our search failed.
 		 */
@@ -1569,9 +1608,10 @@
 			goto out_unlock;
 
 		/*
-		 * Don't bother moving it if the destination CPU is
-		 * not running a lower priority task.
->>>>>>> 2d2af525
+		 * If cpu is non-preemptible, prefer remote cpu
+		 * even if it's running a higher-prio task.
+		 * Otherwise: Don't bother moving it if the
+		 * destination CPU is not running a lower priority task.
 		 */
 		if (target != -1 &&
 		   (may_not_preempt ||
@@ -1600,13 +1640,8 @@
 	 * p is migratable, so let's not schedule it and
 	 * see if it is pushed or pulled somewhere else.
 	 */
-<<<<<<< HEAD
-	if (p->nr_cpus_allowed != 1
-	    && cpupri_find(&rq->rd->cpupri, p, NULL))
-=======
 	if (p->nr_cpus_allowed != 1 &&
 	    cpupri_find(&rq->rd->cpupri, p, NULL))
->>>>>>> 2d2af525
 		return;
 
 	/*
@@ -1895,12 +1930,8 @@
 	struct sched_domain *sd;
 	struct cpumask *lowest_mask = this_cpu_cpumask_var_ptr(local_cpu_mask);
 	int this_cpu = smp_processor_id();
-<<<<<<< HEAD
 	int cpu = -1;
-=======
-	int cpu      = task_cpu(task);
 	int ret;
->>>>>>> 2d2af525
 
 	/* Make sure the mask is initialized first */
 	if (unlikely(!lowest_mask))
@@ -1909,9 +1940,6 @@
 	if (task->nr_cpus_allowed == 1)
 		return -1; /* No other targets possible */
 
-<<<<<<< HEAD
-	if (!cpupri_find(&task_rq(task)->rd->cpupri, task, lowest_mask))
-=======
 	/*
 	 * If we're on asym system ensure we consider the different capacities
 	 * of the CPUs when searching for the lowest_mask.
@@ -1928,7 +1956,6 @@
 	}
 
 	if (!ret)
->>>>>>> 2d2af525
 		return -1; /* No targets found */
 
 	if (static_branch_unlikely(&sched_energy_present))
@@ -2444,14 +2471,6 @@
  */
 static void task_woken_rt(struct rq *rq, struct task_struct *p)
 {
-<<<<<<< HEAD
-	if (!task_running(rq, p) &&
-	    !test_tsk_need_resched(rq->curr) &&
-	    p->nr_cpus_allowed > 1 &&
-	    (dl_task(rq->curr) || rt_task(rq->curr)) &&
-	    (rq->curr->nr_cpus_allowed < 2 ||
-	     rq->curr->prio <= p->prio))
-=======
 	bool need_to_push = !task_running(rq, p) &&
 			    !test_tsk_need_resched(rq->curr) &&
 			    p->nr_cpus_allowed > 1 &&
@@ -2460,7 +2479,6 @@
 			     rq->curr->prio <= p->prio);
 
 	if (need_to_push)
->>>>>>> 2d2af525
 		push_rt_tasks(rq);
 }
 
