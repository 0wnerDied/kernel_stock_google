--- conflicted
+++ resolved
@@ -11826,14 +11826,8 @@
 	 */
 	if (!cpu_active(this_cpu))
 		return 0;
-<<<<<<< HEAD
 #ifdef CONFIG_SCHED_WALT
-	if (!is_min_capacity_cpu(this_cpu) && silver_has_big_tasks()
-		&& (atomic_read(&this_rq->nr_iowait) == 0))
-=======
-
 	if (force_lb || prefer_spread)
->>>>>>> c9bd1012
 		avg_idle = ULLONG_MAX;
 #endif
 	/*
