--- conflicted
+++ resolved
@@ -7382,7 +7382,6 @@
 	if (capacity == max_capacity)
 		return true;
 
-<<<<<<< HEAD
 	if (is_min_capacity_cpu(cpu)) {
 		if (task_boost_policy(p) == SCHED_BOOST_ON_BIG ||
 			task_boost > 0 ||
@@ -7392,11 +7391,6 @@
 		if (task_boost > 1)
 			return false;
 	}
-=======
-	if (task_boost_policy(p) == SCHED_BOOST_ON_BIG &&
-			is_min_capacity_cpu(cpu))
-		return false;
->>>>>>> fbab955f
 
 	return task_fits_capacity(p, capacity, cpu);
 }
