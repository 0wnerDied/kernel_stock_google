--- conflicted
+++ resolved
@@ -7434,11 +7434,7 @@
 			 * accounting. However, the blocked utilization may be zero.
 			 */
 			wake_util = cpu_util_wake(i, p);
-<<<<<<< HEAD
-			new_util = wake_util + task_util(p);
-=======
 			new_util = wake_util + task_util_est(p);
->>>>>>> 653fbfb6
 			spare_wake_cap = capacity_orig_of(i) - wake_util;
 
 			if (spare_wake_cap > most_spare_wake_cap) {
@@ -7679,14 +7675,6 @@
 		 * next cluster if they are higher in capacity. If we are
 		 * not in any kind of boost, we break.
 		 */
-<<<<<<< HEAD
-		if ((target_cpu != -1 || best_idle_cpu != -1) &&
-			(fbt_env->placement_boost == SCHED_BOOST_NONE ||
-			(fbt_env->placement_boost == SCHED_BOOST_ON_BIG &&
-				(capacity_orig_of(group_first_cpu(sg)) >
-				capacity_orig_of(group_first_cpu(sg->next))))))
-			break;
-=======
 		if (!prefer_idle &&
 			(target_cpu != -1 || best_idle_cpu != -1) &&
 			(fbt_env->placement_boost == SCHED_BOOST_NONE ||
@@ -7708,7 +7696,6 @@
 					break;
 			}
 		}
->>>>>>> 653fbfb6
 
 	} while (sg = sg->next, sg != sd->groups);
 
