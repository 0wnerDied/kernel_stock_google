/* Copyright (c) 2011-2014 PLUMgrid, http://plumgrid.com
 * Copyright (c) 2016 Facebook
 *
 * This program is free software; you can redistribute it and/or
 * modify it under the terms of version 2 of the GNU General Public
 * License as published by the Free Software Foundation.
 *
 * This program is distributed in the hope that it will be useful, but
 * WITHOUT ANY WARRANTY; without even the implied warranty of
 * MERCHANTABILITY or FITNESS FOR A PARTICULAR PURPOSE. See the GNU
 * General Public License for more details.
 */
#include <linux/kernel.h>
#include <linux/types.h>
#include <linux/slab.h>
#include <linux/bpf.h>
#include <linux/bpf_verifier.h>
#include <linux/filter.h>
#include <net/netlink.h>
#include <linux/file.h>
#include <linux/vmalloc.h>
#include <linux/stringify.h>
#include <linux/bsearch.h>
#include <linux/sort.h>
#include <linux/perf_event.h>

#include "disasm.h"

static const struct bpf_verifier_ops * const bpf_verifier_ops[] = {
#define BPF_PROG_TYPE(_id, _name) \
	[_id] = & _name ## _verifier_ops,
#define BPF_MAP_TYPE(_id, _ops)
#include <linux/bpf_types.h>
#undef BPF_PROG_TYPE
#undef BPF_MAP_TYPE
};

/* bpf_check() is a static code analyzer that walks eBPF program
 * instruction by instruction and updates register/stack state.
 * All paths of conditional branches are analyzed until 'bpf_exit' insn.
 *
 * The first pass is depth-first-search to check that the program is a DAG.
 * It rejects the following programs:
 * - larger than BPF_MAXINSNS insns
 * - if loop is present (detected via back-edge)
 * - unreachable insns exist (shouldn't be a forest. program = one function)
 * - out of bounds or malformed jumps
 * The second pass is all possible path descent from the 1st insn.
 * Since it's analyzing all pathes through the program, the length of the
 * analysis is limited to 64k insn, which may be hit even if total number of
 * insn is less then 4K, but there are too many branches that change stack/regs.
 * Number of 'branches to be analyzed' is limited to 1k
 *
 * On entry to each instruction, each register has a type, and the instruction
 * changes the types of the registers depending on instruction semantics.
 * If instruction is BPF_MOV64_REG(BPF_REG_1, BPF_REG_5), then type of R5 is
 * copied to R1.
 *
 * All registers are 64-bit.
 * R0 - return register
 * R1-R5 argument passing registers
 * R6-R9 callee saved registers
 * R10 - frame pointer read-only
 *
 * At the start of BPF program the register R1 contains a pointer to bpf_context
 * and has type PTR_TO_CTX.
 *
 * Verifier tracks arithmetic operations on pointers in case:
 *    BPF_MOV64_REG(BPF_REG_1, BPF_REG_10),
 *    BPF_ALU64_IMM(BPF_ADD, BPF_REG_1, -20),
 * 1st insn copies R10 (which has FRAME_PTR) type into R1
 * and 2nd arithmetic instruction is pattern matched to recognize
 * that it wants to construct a pointer to some element within stack.
 * So after 2nd insn, the register R1 has type PTR_TO_STACK
 * (and -20 constant is saved for further stack bounds checking).
 * Meaning that this reg is a pointer to stack plus known immediate constant.
 *
 * Most of the time the registers have SCALAR_VALUE type, which
 * means the register has some value, but it's not a valid pointer.
 * (like pointer plus pointer becomes SCALAR_VALUE type)
 *
 * When verifier sees load or store instructions the type of base register
 * can be: PTR_TO_MAP_VALUE, PTR_TO_CTX, PTR_TO_STACK. These are three pointer
 * types recognized by check_mem_access() function.
 *
 * PTR_TO_MAP_VALUE means that this register is pointing to 'map element value'
 * and the range of [ptr, ptr + map's value_size) is accessible.
 *
 * registers used to pass values to function calls are checked against
 * function argument constraints.
 *
 * ARG_PTR_TO_MAP_KEY is one of such argument constraints.
 * It means that the register type passed to this function must be
 * PTR_TO_STACK and it will be used inside the function as
 * 'pointer to map element key'
 *
 * For example the argument constraints for bpf_map_lookup_elem():
 *   .ret_type = RET_PTR_TO_MAP_VALUE_OR_NULL,
 *   .arg1_type = ARG_CONST_MAP_PTR,
 *   .arg2_type = ARG_PTR_TO_MAP_KEY,
 *
 * ret_type says that this function returns 'pointer to map elem value or null'
 * function expects 1st argument to be a const pointer to 'struct bpf_map' and
 * 2nd argument should be a pointer to stack, which will be used inside
 * the helper function as a pointer to map element key.
 *
 * On the kernel side the helper function looks like:
 * u64 bpf_map_lookup_elem(u64 r1, u64 r2, u64 r3, u64 r4, u64 r5)
 * {
 *    struct bpf_map *map = (struct bpf_map *) (unsigned long) r1;
 *    void *key = (void *) (unsigned long) r2;
 *    void *value;
 *
 *    here kernel can access 'key' and 'map' pointers safely, knowing that
 *    [key, key + map->key_size) bytes are valid and were initialized on
 *    the stack of eBPF program.
 * }
 *
 * Corresponding eBPF program may look like:
 *    BPF_MOV64_REG(BPF_REG_2, BPF_REG_10),  // after this insn R2 type is FRAME_PTR
 *    BPF_ALU64_IMM(BPF_ADD, BPF_REG_2, -4), // after this insn R2 type is PTR_TO_STACK
 *    BPF_LD_MAP_FD(BPF_REG_1, map_fd),      // after this insn R1 type is CONST_PTR_TO_MAP
 *    BPF_RAW_INSN(BPF_JMP | BPF_CALL, 0, 0, 0, BPF_FUNC_map_lookup_elem),
 * here verifier looks at prototype of map_lookup_elem() and sees:
 * .arg1_type == ARG_CONST_MAP_PTR and R1->type == CONST_PTR_TO_MAP, which is ok,
 * Now verifier knows that this map has key of R1->map_ptr->key_size bytes
 *
 * Then .arg2_type == ARG_PTR_TO_MAP_KEY and R2->type == PTR_TO_STACK, ok so far,
 * Now verifier checks that [R2, R2 + map's key_size) are within stack limits
 * and were initialized prior to this call.
 * If it's ok, then verifier allows this BPF_CALL insn and looks at
 * .ret_type which is RET_PTR_TO_MAP_VALUE_OR_NULL, so it sets
 * R0->type = PTR_TO_MAP_VALUE_OR_NULL which means bpf_map_lookup_elem() function
 * returns ether pointer to map value or NULL.
 *
 * When type PTR_TO_MAP_VALUE_OR_NULL passes through 'if (reg != 0) goto +off'
 * insn, the register holding that pointer in the true branch changes state to
 * PTR_TO_MAP_VALUE and the same register changes state to CONST_IMM in the false
 * branch. See check_cond_jmp_op().
 *
 * After the call R0 is set to return type of the function and registers R1-R5
 * are set to NOT_INIT to indicate that they are no longer readable.
 */

/* verifier_state + insn_idx are pushed to stack when branch is encountered */
struct bpf_verifier_stack_elem {
	/* verifer state is 'st'
	 * before processing instruction 'insn_idx'
	 * and after processing instruction 'prev_insn_idx'
	 */
	struct bpf_verifier_state st;
	int insn_idx;
	int prev_insn_idx;
	struct bpf_verifier_stack_elem *next;
};

#define BPF_COMPLEXITY_LIMIT_INSNS	131072
#define BPF_COMPLEXITY_LIMIT_STACK	1024
#define BPF_COMPLEXITY_LIMIT_STATES	64

#define BPF_MAP_PTR_UNPRIV	1UL
#define BPF_MAP_PTR_POISON	((void *)((0xeB9FUL << 1) +	\
					  POISON_POINTER_DELTA))
#define BPF_MAP_PTR(X)		((struct bpf_map *)((X) & ~BPF_MAP_PTR_UNPRIV))

static bool bpf_map_ptr_poisoned(const struct bpf_insn_aux_data *aux)
{
	return BPF_MAP_PTR(aux->map_state) == BPF_MAP_PTR_POISON;
}

static bool bpf_map_ptr_unpriv(const struct bpf_insn_aux_data *aux)
{
	return aux->map_state & BPF_MAP_PTR_UNPRIV;
}

static void bpf_map_ptr_store(struct bpf_insn_aux_data *aux,
			      const struct bpf_map *map, bool unpriv)
{
	BUILD_BUG_ON((unsigned long)BPF_MAP_PTR_POISON & BPF_MAP_PTR_UNPRIV);
	unpriv |= bpf_map_ptr_unpriv(aux);
	aux->map_state = (unsigned long)map |
			 (unpriv ? BPF_MAP_PTR_UNPRIV : 0UL);
}

struct bpf_call_arg_meta {
	struct bpf_map *map_ptr;
	bool raw_mode;
	bool pkt_access;
	int regno;
	int access_size;
	u64 msize_max_value;
};

static DEFINE_MUTEX(bpf_verifier_lock);

void bpf_verifier_vlog(struct bpf_verifier_log *log, const char *fmt,
		       va_list args)
{
	unsigned int n;

	n = vscnprintf(log->kbuf, BPF_VERIFIER_TMP_LOG_SIZE, fmt, args);

	WARN_ONCE(n >= BPF_VERIFIER_TMP_LOG_SIZE - 1,
		  "verifier log line truncated - local buffer too short\n");

	n = min(log->len_total - log->len_used - 1, n);
	log->kbuf[n] = '\0';

	if (!copy_to_user(log->ubuf + log->len_used, log->kbuf, n + 1))
		log->len_used += n;
	else
		log->ubuf = NULL;
}

/* log_level controls verbosity level of eBPF verifier.
 * bpf_verifier_log_write() is used to dump the verification trace to the log,
 * so the user can figure out what's wrong with the program
 */
__printf(2, 3) void bpf_verifier_log_write(struct bpf_verifier_env *env,
					   const char *fmt, ...)
{
	va_list args;

	if (!bpf_verifier_log_needed(&env->log))
		return;

	va_start(args, fmt);
	bpf_verifier_vlog(&env->log, fmt, args);
	va_end(args);
}
EXPORT_SYMBOL_GPL(bpf_verifier_log_write);

__printf(2, 3) static void verbose(void *private_data, const char *fmt, ...)
{
	struct bpf_verifier_env *env = private_data;
	va_list args;

	if (!bpf_verifier_log_needed(&env->log))
		return;

	va_start(args, fmt);
	bpf_verifier_vlog(&env->log, fmt, args);
	va_end(args);
}

static bool type_is_pkt_pointer(enum bpf_reg_type type)
{
	return type == PTR_TO_PACKET ||
	       type == PTR_TO_PACKET_META;
}

/* string representation of 'enum bpf_reg_type' */
static const char * const reg_type_str[] = {
	[NOT_INIT]		= "?",
	[SCALAR_VALUE]		= "inv",
	[PTR_TO_CTX]		= "ctx",
	[CONST_PTR_TO_MAP]	= "map_ptr",
	[PTR_TO_MAP_VALUE]	= "map_value",
	[PTR_TO_MAP_VALUE_OR_NULL] = "map_value_or_null",
	[PTR_TO_STACK]		= "fp",
	[PTR_TO_PACKET]		= "pkt",
	[PTR_TO_PACKET_META]	= "pkt_meta",
	[PTR_TO_PACKET_END]	= "pkt_end",
};

static void print_liveness(struct bpf_verifier_env *env,
			   enum bpf_reg_liveness live)
{
	if (live & (REG_LIVE_READ | REG_LIVE_WRITTEN))
	    verbose(env, "_");
	if (live & REG_LIVE_READ)
		verbose(env, "r");
	if (live & REG_LIVE_WRITTEN)
		verbose(env, "w");
}

static struct bpf_func_state *func(struct bpf_verifier_env *env,
				   const struct bpf_reg_state *reg)
{
	struct bpf_verifier_state *cur = env->cur_state;

	return cur->frame[reg->frameno];
}

static void print_verifier_state(struct bpf_verifier_env *env,
				 const struct bpf_func_state *state)
{
	const struct bpf_reg_state *reg;
	enum bpf_reg_type t;
	int i;

	if (state->frameno)
		verbose(env, " frame%d:", state->frameno);
	for (i = 0; i < MAX_BPF_REG; i++) {
		reg = &state->regs[i];
		t = reg->type;
		if (t == NOT_INIT)
			continue;
		verbose(env, " R%d", i);
		print_liveness(env, reg->live);
		verbose(env, "=%s", reg_type_str[t]);
		if ((t == SCALAR_VALUE || t == PTR_TO_STACK) &&
		    tnum_is_const(reg->var_off)) {
			/* reg->off should be 0 for SCALAR_VALUE */
			verbose(env, "%lld", reg->var_off.value + reg->off);
			if (t == PTR_TO_STACK)
				verbose(env, ",call_%d", func(env, reg)->callsite);
		} else {
			verbose(env, "(id=%d", reg->id);
			if (t != SCALAR_VALUE)
				verbose(env, ",off=%d", reg->off);
			if (type_is_pkt_pointer(t))
				verbose(env, ",r=%d", reg->range);
			else if (t == CONST_PTR_TO_MAP ||
				 t == PTR_TO_MAP_VALUE ||
				 t == PTR_TO_MAP_VALUE_OR_NULL)
				verbose(env, ",ks=%d,vs=%d",
					reg->map_ptr->key_size,
					reg->map_ptr->value_size);
			if (tnum_is_const(reg->var_off)) {
				/* Typically an immediate SCALAR_VALUE, but
				 * could be a pointer whose offset is too big
				 * for reg->off
				 */
				verbose(env, ",imm=%llx", reg->var_off.value);
			} else {
				if (reg->smin_value != reg->umin_value &&
				    reg->smin_value != S64_MIN)
					verbose(env, ",smin_value=%lld",
						(long long)reg->smin_value);
				if (reg->smax_value != reg->umax_value &&
				    reg->smax_value != S64_MAX)
					verbose(env, ",smax_value=%lld",
						(long long)reg->smax_value);
				if (reg->umin_value != 0)
					verbose(env, ",umin_value=%llu",
						(unsigned long long)reg->umin_value);
				if (reg->umax_value != U64_MAX)
					verbose(env, ",umax_value=%llu",
						(unsigned long long)reg->umax_value);
				if (!tnum_is_unknown(reg->var_off)) {
					char tn_buf[48];

					tnum_strn(tn_buf, sizeof(tn_buf), reg->var_off);
					verbose(env, ",var_off=%s", tn_buf);
				}
			}
			verbose(env, ")");
		}
	}
	for (i = 0; i < state->allocated_stack / BPF_REG_SIZE; i++) {
		if (state->stack[i].slot_type[0] == STACK_SPILL) {
			verbose(env, " fp%d",
				(-i - 1) * BPF_REG_SIZE);
			print_liveness(env, state->stack[i].spilled_ptr.live);
			verbose(env, "=%s",
				reg_type_str[state->stack[i].spilled_ptr.type]);
		}
		if (state->stack[i].slot_type[0] == STACK_ZERO)
			verbose(env, " fp%d=0", (-i - 1) * BPF_REG_SIZE);
	}
	verbose(env, "\n");
}

static int copy_stack_state(struct bpf_func_state *dst,
			    const struct bpf_func_state *src)
{
	if (!src->stack)
		return 0;
	if (WARN_ON_ONCE(dst->allocated_stack < src->allocated_stack)) {
		/* internal bug, make state invalid to reject the program */
		memset(dst, 0, sizeof(*dst));
		return -EFAULT;
	}
	memcpy(dst->stack, src->stack,
	       sizeof(*src->stack) * (src->allocated_stack / BPF_REG_SIZE));
	return 0;
}

/* do_check() starts with zero-sized stack in struct bpf_verifier_state to
 * make it consume minimal amount of memory. check_stack_write() access from
 * the program calls into realloc_func_state() to grow the stack size.
 * Note there is a non-zero 'parent' pointer inside bpf_verifier_state
 * which this function copies over. It points to previous bpf_verifier_state
 * which is never reallocated
 */
static int realloc_func_state(struct bpf_func_state *state, int size,
			      bool copy_old)
{
	u32 old_size = state->allocated_stack;
	struct bpf_stack_state *new_stack;
	int slot = size / BPF_REG_SIZE;

	if (size <= old_size || !size) {
		if (copy_old)
			return 0;
		state->allocated_stack = slot * BPF_REG_SIZE;
		if (!size && old_size) {
			kfree(state->stack);
			state->stack = NULL;
		}
		return 0;
	}
	new_stack = kmalloc_array(slot, sizeof(struct bpf_stack_state),
				  GFP_KERNEL);
	if (!new_stack)
		return -ENOMEM;
	if (copy_old) {
		if (state->stack)
			memcpy(new_stack, state->stack,
			       sizeof(*new_stack) * (old_size / BPF_REG_SIZE));
		memset(new_stack + old_size / BPF_REG_SIZE, 0,
		       sizeof(*new_stack) * (size - old_size) / BPF_REG_SIZE);
	}
	state->allocated_stack = slot * BPF_REG_SIZE;
	kfree(state->stack);
	state->stack = new_stack;
	return 0;
}

static void free_func_state(struct bpf_func_state *state)
{
	if (!state)
		return;
	kfree(state->stack);
	kfree(state);
}

static void free_verifier_state(struct bpf_verifier_state *state,
				bool free_self)
{
	int i;

	for (i = 0; i <= state->curframe; i++) {
		free_func_state(state->frame[i]);
		state->frame[i] = NULL;
	}
	if (free_self)
		kfree(state);
}

/* copy verifier state from src to dst growing dst stack space
 * when necessary to accommodate larger src stack
 */
static int copy_func_state(struct bpf_func_state *dst,
			   const struct bpf_func_state *src)
{
	int err;

	err = realloc_func_state(dst, src->allocated_stack, false);
	if (err)
		return err;
	memcpy(dst, src, offsetof(struct bpf_func_state, allocated_stack));
	return copy_stack_state(dst, src);
}

static int copy_verifier_state(struct bpf_verifier_state *dst_state,
			       const struct bpf_verifier_state *src)
{
	struct bpf_func_state *dst;
	int i, err;

	/* if dst has more stack frames then src frame, free them */
	for (i = src->curframe + 1; i <= dst_state->curframe; i++) {
		free_func_state(dst_state->frame[i]);
		dst_state->frame[i] = NULL;
	}
	dst_state->speculative = src->speculative;
	dst_state->curframe = src->curframe;
	dst_state->parent = src->parent;
	for (i = 0; i <= src->curframe; i++) {
		dst = dst_state->frame[i];
		if (!dst) {
			dst = kzalloc(sizeof(*dst), GFP_KERNEL);
			if (!dst)
				return -ENOMEM;
			dst_state->frame[i] = dst;
		}
		err = copy_func_state(dst, src->frame[i]);
		if (err)
			return err;
	}
	return 0;
}

static int pop_stack(struct bpf_verifier_env *env, int *prev_insn_idx,
		     int *insn_idx)
{
	struct bpf_verifier_state *cur = env->cur_state;
	struct bpf_verifier_stack_elem *elem, *head = env->head;
	int err;

	if (env->head == NULL)
		return -ENOENT;

	if (cur) {
		err = copy_verifier_state(cur, &head->st);
		if (err)
			return err;
	}
	if (insn_idx)
		*insn_idx = head->insn_idx;
	if (prev_insn_idx)
		*prev_insn_idx = head->prev_insn_idx;
	elem = head->next;
	free_verifier_state(&head->st, false);
	kfree(head);
	env->head = elem;
	env->stack_size--;
	return 0;
}

static struct bpf_verifier_state *push_stack(struct bpf_verifier_env *env,
					     int insn_idx, int prev_insn_idx,
					     bool speculative)
{
	struct bpf_verifier_state *cur = env->cur_state;
	struct bpf_verifier_stack_elem *elem;
	int err;

	elem = kzalloc(sizeof(struct bpf_verifier_stack_elem), GFP_KERNEL);
	if (!elem)
		goto err;

	elem->insn_idx = insn_idx;
	elem->prev_insn_idx = prev_insn_idx;
	elem->next = env->head;
	env->head = elem;
	env->stack_size++;
	err = copy_verifier_state(&elem->st, cur);
	if (err)
		goto err;
	elem->st.speculative |= speculative;
	if (env->stack_size > BPF_COMPLEXITY_LIMIT_STACK) {
		verbose(env, "BPF program is too complex\n");
		goto err;
	}
	return &elem->st;
err:
	free_verifier_state(env->cur_state, true);
	env->cur_state = NULL;
	/* pop all elements and return */
	while (!pop_stack(env, NULL, NULL));
	return NULL;
}

#define CALLER_SAVED_REGS 6
static const int caller_saved[CALLER_SAVED_REGS] = {
	BPF_REG_0, BPF_REG_1, BPF_REG_2, BPF_REG_3, BPF_REG_4, BPF_REG_5
};

static void __mark_reg_not_init(struct bpf_reg_state *reg);

/* Mark the unknown part of a register (variable offset or scalar value) as
 * known to have the value @imm.
 */
static void __mark_reg_known(struct bpf_reg_state *reg, u64 imm)
{
	/* Clear id, off, and union(map_ptr, range) */
	memset(((u8 *)reg) + sizeof(reg->type), 0,
	       offsetof(struct bpf_reg_state, var_off) - sizeof(reg->type));
	reg->var_off = tnum_const(imm);
	reg->smin_value = (s64)imm;
	reg->smax_value = (s64)imm;
	reg->umin_value = imm;
	reg->umax_value = imm;
}

/* Mark the 'variable offset' part of a register as zero.  This should be
 * used only on registers holding a pointer type.
 */
static void __mark_reg_known_zero(struct bpf_reg_state *reg)
{
	__mark_reg_known(reg, 0);
}

static void __mark_reg_const_zero(struct bpf_reg_state *reg)
{
	__mark_reg_known(reg, 0);
	reg->type = SCALAR_VALUE;
}

static void mark_reg_known_zero(struct bpf_verifier_env *env,
				struct bpf_reg_state *regs, u32 regno)
{
	if (WARN_ON(regno >= MAX_BPF_REG)) {
		verbose(env, "mark_reg_known_zero(regs, %u)\n", regno);
		/* Something bad happened, let's kill all regs */
		for (regno = 0; regno < MAX_BPF_REG; regno++)
			__mark_reg_not_init(regs + regno);
		return;
	}
	__mark_reg_known_zero(regs + regno);
}

static bool reg_is_pkt_pointer(const struct bpf_reg_state *reg)
{
	return type_is_pkt_pointer(reg->type);
}

static bool reg_is_pkt_pointer_any(const struct bpf_reg_state *reg)
{
	return reg_is_pkt_pointer(reg) ||
	       reg->type == PTR_TO_PACKET_END;
}

/* Unmodified PTR_TO_PACKET[_META,_END] register from ctx access. */
static bool reg_is_init_pkt_pointer(const struct bpf_reg_state *reg,
				    enum bpf_reg_type which)
{
	/* The register can already have a range from prior markings.
	 * This is fine as long as it hasn't been advanced from its
	 * origin.
	 */
	return reg->type == which &&
	       reg->id == 0 &&
	       reg->off == 0 &&
	       tnum_equals_const(reg->var_off, 0);
}

/* Attempts to improve min/max values based on var_off information */
static void __update_reg_bounds(struct bpf_reg_state *reg)
{
	/* min signed is max(sign bit) | min(other bits) */
	reg->smin_value = max_t(s64, reg->smin_value,
				reg->var_off.value | (reg->var_off.mask & S64_MIN));
	/* max signed is min(sign bit) | max(other bits) */
	reg->smax_value = min_t(s64, reg->smax_value,
				reg->var_off.value | (reg->var_off.mask & S64_MAX));
	reg->umin_value = max(reg->umin_value, reg->var_off.value);
	reg->umax_value = min(reg->umax_value,
			      reg->var_off.value | reg->var_off.mask);
}

/* Uses signed min/max values to inform unsigned, and vice-versa */
static void __reg_deduce_bounds(struct bpf_reg_state *reg)
{
	/* Learn sign from signed bounds.
	 * If we cannot cross the sign boundary, then signed and unsigned bounds
	 * are the same, so combine.  This works even in the negative case, e.g.
	 * -3 s<= x s<= -1 implies 0xf...fd u<= x u<= 0xf...ff.
	 */
	if (reg->smin_value >= 0 || reg->smax_value < 0) {
		reg->smin_value = reg->umin_value = max_t(u64, reg->smin_value,
							  reg->umin_value);
		reg->smax_value = reg->umax_value = min_t(u64, reg->smax_value,
							  reg->umax_value);
		return;
	}
	/* Learn sign from unsigned bounds.  Signed bounds cross the sign
	 * boundary, so we must be careful.
	 */
	if ((s64)reg->umax_value >= 0) {
		/* Positive.  We can't learn anything from the smin, but smax
		 * is positive, hence safe.
		 */
		reg->smin_value = reg->umin_value;
		reg->smax_value = reg->umax_value = min_t(u64, reg->smax_value,
							  reg->umax_value);
	} else if ((s64)reg->umin_value < 0) {
		/* Negative.  We can't learn anything from the smax, but smin
		 * is negative, hence safe.
		 */
		reg->smin_value = reg->umin_value = max_t(u64, reg->smin_value,
							  reg->umin_value);
		reg->smax_value = reg->umax_value;
	}
}

/* Attempts to improve var_off based on unsigned min/max information */
static void __reg_bound_offset(struct bpf_reg_state *reg)
{
	reg->var_off = tnum_intersect(reg->var_off,
				      tnum_range(reg->umin_value,
						 reg->umax_value));
}

/* Reset the min/max bounds of a register */
static void __mark_reg_unbounded(struct bpf_reg_state *reg)
{
	reg->smin_value = S64_MIN;
	reg->smax_value = S64_MAX;
	reg->umin_value = 0;
	reg->umax_value = U64_MAX;
}

/* Mark a register as having a completely unknown (scalar) value. */
static void __mark_reg_unknown(struct bpf_reg_state *reg)
{
	/*
	 * Clear type, id, off, and union(map_ptr, range) and
	 * padding between 'type' and union
	 */
	memset(reg, 0, offsetof(struct bpf_reg_state, var_off));
	reg->type = SCALAR_VALUE;
	reg->var_off = tnum_unknown;
	reg->frameno = 0;
	__mark_reg_unbounded(reg);
}

static void mark_reg_unknown(struct bpf_verifier_env *env,
			     struct bpf_reg_state *regs, u32 regno)
{
	if (WARN_ON(regno >= MAX_BPF_REG)) {
		verbose(env, "mark_reg_unknown(regs, %u)\n", regno);
		/* Something bad happened, let's kill all regs except FP */
		for (regno = 0; regno < BPF_REG_FP; regno++)
			__mark_reg_not_init(regs + regno);
		return;
	}
	__mark_reg_unknown(regs + regno);
}

static void __mark_reg_not_init(struct bpf_reg_state *reg)
{
	__mark_reg_unknown(reg);
	reg->type = NOT_INIT;
}

static void mark_reg_not_init(struct bpf_verifier_env *env,
			      struct bpf_reg_state *regs, u32 regno)
{
	if (WARN_ON(regno >= MAX_BPF_REG)) {
		verbose(env, "mark_reg_not_init(regs, %u)\n", regno);
		/* Something bad happened, let's kill all regs except FP */
		for (regno = 0; regno < BPF_REG_FP; regno++)
			__mark_reg_not_init(regs + regno);
		return;
	}
	__mark_reg_not_init(regs + regno);
}

static void init_reg_state(struct bpf_verifier_env *env,
			   struct bpf_func_state *state)
{
	struct bpf_reg_state *regs = state->regs;
	int i;

	for (i = 0; i < MAX_BPF_REG; i++) {
		mark_reg_not_init(env, regs, i);
		regs[i].live = REG_LIVE_NONE;
	}

	/* frame pointer */
	regs[BPF_REG_FP].type = PTR_TO_STACK;
	mark_reg_known_zero(env, regs, BPF_REG_FP);
	regs[BPF_REG_FP].frameno = state->frameno;

	/* 1st arg to a function */
	regs[BPF_REG_1].type = PTR_TO_CTX;
	mark_reg_known_zero(env, regs, BPF_REG_1);
}

#define BPF_MAIN_FUNC (-1)
static void init_func_state(struct bpf_verifier_env *env,
			    struct bpf_func_state *state,
			    int callsite, int frameno, int subprogno)
{
	state->callsite = callsite;
	state->frameno = frameno;
	state->subprogno = subprogno;
	init_reg_state(env, state);
}

enum reg_arg_type {
	SRC_OP,		/* register is used as source operand */
	DST_OP,		/* register is used as destination operand */
	DST_OP_NO_MARK	/* same as above, check only, don't mark */
};

static int cmp_subprogs(const void *a, const void *b)
{
	return ((struct bpf_subprog_info *)a)->start -
	       ((struct bpf_subprog_info *)b)->start;
}

static int find_subprog(struct bpf_verifier_env *env, int off)
{
	struct bpf_subprog_info *p;

	p = bsearch(&off, env->subprog_info, env->subprog_cnt,
		    sizeof(env->subprog_info[0]), cmp_subprogs);
	if (!p)
		return -ENOENT;
	return p - env->subprog_info;

}

static int add_subprog(struct bpf_verifier_env *env, int off)
{
	int insn_cnt = env->prog->len;
	int ret;

	if (off >= insn_cnt || off < 0) {
		verbose(env, "call to invalid destination\n");
		return -EINVAL;
	}
	ret = find_subprog(env, off);
	if (ret >= 0)
		return 0;
	if (env->subprog_cnt >= BPF_MAX_SUBPROGS) {
		verbose(env, "too many subprograms\n");
		return -E2BIG;
	}
	env->subprog_info[env->subprog_cnt++].start = off;
	sort(env->subprog_info, env->subprog_cnt,
	     sizeof(env->subprog_info[0]), cmp_subprogs, NULL);
	return 0;
}

static int check_subprogs(struct bpf_verifier_env *env)
{
	int i, ret, subprog_start, subprog_end, off, cur_subprog = 0;
	struct bpf_subprog_info *subprog = env->subprog_info;
	struct bpf_insn *insn = env->prog->insnsi;
	int insn_cnt = env->prog->len;

	/* Add entry function. */
	ret = add_subprog(env, 0);
	if (ret < 0)
		return ret;

	/* determine subprog starts. The end is one before the next starts */
	for (i = 0; i < insn_cnt; i++) {
		if (insn[i].code != (BPF_JMP | BPF_CALL))
			continue;
		if (insn[i].src_reg != BPF_PSEUDO_CALL)
			continue;
		if (!env->allow_ptr_leaks) {
			verbose(env, "function calls to other bpf functions are allowed for root only\n");
			return -EPERM;
		}
		if (bpf_prog_is_dev_bound(env->prog->aux)) {
			verbose(env, "function calls in offloaded programs are not supported yet\n");
			return -EINVAL;
		}
		ret = add_subprog(env, i + insn[i].imm + 1);
		if (ret < 0)
			return ret;
	}

	/* Add a fake 'exit' subprog which could simplify subprog iteration
	 * logic. 'subprog_cnt' should not be increased.
	 */
	subprog[env->subprog_cnt].start = insn_cnt;

	if (env->log.level > 1)
		for (i = 0; i < env->subprog_cnt; i++)
			verbose(env, "func#%d @%d\n", i, subprog[i].start);

	/* now check that all jumps are within the same subprog */
	subprog_start = subprog[cur_subprog].start;
	subprog_end = subprog[cur_subprog + 1].start;
	for (i = 0; i < insn_cnt; i++) {
		u8 code = insn[i].code;

		if (BPF_CLASS(code) != BPF_JMP)
			goto next;
		if (BPF_OP(code) == BPF_EXIT || BPF_OP(code) == BPF_CALL)
			goto next;
		off = i + insn[i].off + 1;
		if (off < subprog_start || off >= subprog_end) {
			verbose(env, "jump out of range from insn %d to %d\n", i, off);
			return -EINVAL;
		}
next:
		if (i == subprog_end - 1) {
			/* to avoid fall-through from one subprog into another
			 * the last insn of the subprog should be either exit
			 * or unconditional jump back
			 */
			if (code != (BPF_JMP | BPF_EXIT) &&
			    code != (BPF_JMP | BPF_JA)) {
				verbose(env, "last insn is not an exit or jmp\n");
				return -EINVAL;
			}
			subprog_start = subprog_end;
			cur_subprog++;
			if (cur_subprog < env->subprog_cnt)
				subprog_end = subprog[cur_subprog + 1].start;
		}
	}
	return 0;
}

static
struct bpf_verifier_state *skip_callee(struct bpf_verifier_env *env,
				       const struct bpf_verifier_state *state,
				       struct bpf_verifier_state *parent,
				       u32 regno)
{
	struct bpf_verifier_state *tmp = NULL;

	/* 'parent' could be a state of caller and
	 * 'state' could be a state of callee. In such case
	 * parent->curframe < state->curframe
	 * and it's ok for r1 - r5 registers
	 *
	 * 'parent' could be a callee's state after it bpf_exit-ed.
	 * In such case parent->curframe > state->curframe
	 * and it's ok for r0 only
	 */
	if (parent->curframe == state->curframe ||
	    (parent->curframe < state->curframe &&
	     regno >= BPF_REG_1 && regno <= BPF_REG_5) ||
	    (parent->curframe > state->curframe &&
	       regno == BPF_REG_0))
		return parent;

	if (parent->curframe > state->curframe &&
	    regno >= BPF_REG_6) {
		/* for callee saved regs we have to skip the whole chain
		 * of states that belong to callee and mark as LIVE_READ
		 * the registers before the call
		 */
		tmp = parent;
		while (tmp && tmp->curframe != state->curframe) {
			tmp = tmp->parent;
		}
		if (!tmp)
			goto bug;
		parent = tmp;
	} else {
		goto bug;
	}
	return parent;
bug:
	verbose(env, "verifier bug regno %d tmp %p\n", regno, tmp);
	verbose(env, "regno %d parent frame %d current frame %d\n",
		regno, parent->curframe, state->curframe);
	return NULL;
}

static int mark_reg_read(struct bpf_verifier_env *env,
			 const struct bpf_verifier_state *state,
			 struct bpf_verifier_state *parent,
			 u32 regno)
{
	bool writes = parent == state->parent; /* Observe write marks */

	if (regno == BPF_REG_FP)
		/* We don't need to worry about FP liveness because it's read-only */
		return 0;

	while (parent) {
		/* if read wasn't screened by an earlier write ... */
		if (writes && state->frame[state->curframe]->regs[regno].live & REG_LIVE_WRITTEN)
			break;
		parent = skip_callee(env, state, parent, regno);
		if (!parent)
			return -EFAULT;
		/* ... then we depend on parent's value */
		parent->frame[parent->curframe]->regs[regno].live |= REG_LIVE_READ;
		state = parent;
		parent = state->parent;
		writes = true;
	}
	return 0;
}

static int check_reg_arg(struct bpf_verifier_env *env, u32 regno,
			 enum reg_arg_type t)
{
	struct bpf_verifier_state *vstate = env->cur_state;
	struct bpf_func_state *state = vstate->frame[vstate->curframe];
	struct bpf_reg_state *regs = state->regs;

	if (regno >= MAX_BPF_REG) {
		verbose(env, "R%d is invalid\n", regno);
		return -EINVAL;
	}

	if (t == SRC_OP) {
		/* check whether register used as source operand can be read */
		if (regs[regno].type == NOT_INIT) {
			verbose(env, "R%d !read_ok\n", regno);
			return -EACCES;
		}
		return mark_reg_read(env, vstate, vstate->parent, regno);
	} else {
		/* check whether register used as dest operand can be written to */
		if (regno == BPF_REG_FP) {
			verbose(env, "frame pointer is read only\n");
			return -EACCES;
		}
		regs[regno].live |= REG_LIVE_WRITTEN;
		if (t == DST_OP)
			mark_reg_unknown(env, regs, regno);
	}
	return 0;
}

static bool is_spillable_regtype(enum bpf_reg_type type)
{
	switch (type) {
	case PTR_TO_MAP_VALUE:
	case PTR_TO_MAP_VALUE_OR_NULL:
	case PTR_TO_STACK:
	case PTR_TO_CTX:
	case PTR_TO_PACKET:
	case PTR_TO_PACKET_META:
	case PTR_TO_PACKET_END:
	case CONST_PTR_TO_MAP:
		return true;
	default:
		return false;
	}
}

/* Does this register contain a constant zero? */
static bool register_is_null(struct bpf_reg_state *reg)
{
	return reg->type == SCALAR_VALUE && tnum_equals_const(reg->var_off, 0);
}

/* check_stack_read/write functions track spill/fill of registers,
 * stack boundary and alignment are checked in check_mem_access()
 */
static int check_stack_write(struct bpf_verifier_env *env,
			     struct bpf_func_state *state, /* func where register points to */
			     int off, int size, int value_regno, int insn_idx)
{
	struct bpf_func_state *cur; /* state of the current function */
	int i, slot = -off - 1, spi = slot / BPF_REG_SIZE, err;
	enum bpf_reg_type type;

	err = realloc_func_state(state, round_up(slot + 1, BPF_REG_SIZE),
				 true);
	if (err)
		return err;
	/* caller checked that off % size == 0 and -MAX_BPF_STACK <= off < 0,
	 * so it's aligned access and [off, off + size) are within stack limits
	 */
	if (!env->allow_ptr_leaks &&
	    state->stack[spi].slot_type[0] == STACK_SPILL &&
	    size != BPF_REG_SIZE) {
		verbose(env, "attempt to corrupt spilled pointer on stack\n");
		return -EACCES;
	}

	cur = env->cur_state->frame[env->cur_state->curframe];
	if (value_regno >= 0 &&
	    is_spillable_regtype((type = cur->regs[value_regno].type))) {

		/* register containing pointer is being spilled into stack */
		if (size != BPF_REG_SIZE) {
			verbose(env, "invalid size of register spill\n");
			return -EACCES;
		}

		if (state != cur && type == PTR_TO_STACK) {
			verbose(env, "cannot spill pointers to stack into stack frame of the caller\n");
			return -EINVAL;
		}

		/* save register state */
		state->stack[spi].spilled_ptr = cur->regs[value_regno];
		state->stack[spi].spilled_ptr.live |= REG_LIVE_WRITTEN;

		for (i = 0; i < BPF_REG_SIZE; i++) {
			if (state->stack[spi].slot_type[i] == STACK_MISC &&
			    !env->allow_ptr_leaks) {
				int *poff = &env->insn_aux_data[insn_idx].sanitize_stack_off;
				int soff = (-spi - 1) * BPF_REG_SIZE;

				/* detected reuse of integer stack slot with a pointer
				 * which means either llvm is reusing stack slot or
				 * an attacker is trying to exploit CVE-2018-3639
				 * (speculative store bypass)
				 * Have to sanitize that slot with preemptive
				 * store of zero.
				 */
				if (*poff && *poff != soff) {
					/* disallow programs where single insn stores
					 * into two different stack slots, since verifier
					 * cannot sanitize them
					 */
					verbose(env,
						"insn %d cannot access two stack slots fp%d and fp%d",
						insn_idx, *poff, soff);
					return -EINVAL;
				}
				*poff = soff;
			}
			state->stack[spi].slot_type[i] = STACK_SPILL;
		}
	} else {
		u8 type = STACK_MISC;

		/* regular write of data into stack */
		state->stack[spi].spilled_ptr = (struct bpf_reg_state) {};

		/* only mark the slot as written if all 8 bytes were written
		 * otherwise read propagation may incorrectly stop too soon
		 * when stack slots are partially written.
		 * This heuristic means that read propagation will be
		 * conservative, since it will add reg_live_read marks
		 * to stack slots all the way to first state when programs
		 * writes+reads less than 8 bytes
		 */
		if (size == BPF_REG_SIZE)
			state->stack[spi].spilled_ptr.live |= REG_LIVE_WRITTEN;

		/* when we zero initialize stack slots mark them as such */
		if (value_regno >= 0 &&
		    register_is_null(&cur->regs[value_regno]))
			type = STACK_ZERO;

		for (i = 0; i < size; i++)
			state->stack[spi].slot_type[(slot - i) % BPF_REG_SIZE] =
				type;
	}
	return 0;
}

/* registers of every function are unique and mark_reg_read() propagates
 * the liveness in the following cases:
 * - from callee into caller for R1 - R5 that were used as arguments
 * - from caller into callee for R0 that used as result of the call
 * - from caller to the same caller skipping states of the callee for R6 - R9,
 *   since R6 - R9 are callee saved by implicit function prologue and
 *   caller's R6 != callee's R6, so when we propagate liveness up to
 *   parent states we need to skip callee states for R6 - R9.
 *
 * stack slot marking is different, since stacks of caller and callee are
 * accessible in both (since caller can pass a pointer to caller's stack to
 * callee which can pass it to another function), hence mark_stack_slot_read()
 * has to propagate the stack liveness to all parent states at given frame number.
 * Consider code:
 * f1() {
 *   ptr = fp - 8;
 *   *ptr = ctx;
 *   call f2 {
 *      .. = *ptr;
 *   }
 *   .. = *ptr;
 * }
 * First *ptr is reading from f1's stack and mark_stack_slot_read() has
 * to mark liveness at the f1's frame and not f2's frame.
 * Second *ptr is also reading from f1's stack and mark_stack_slot_read() has
 * to propagate liveness to f2 states at f1's frame level and further into
 * f1 states at f1's frame level until write into that stack slot
 */
static void mark_stack_slot_read(struct bpf_verifier_env *env,
				 const struct bpf_verifier_state *state,
				 struct bpf_verifier_state *parent,
				 int slot, int frameno)
{
	bool writes = parent == state->parent; /* Observe write marks */

	while (parent) {
		if (parent->frame[frameno]->allocated_stack <= slot * BPF_REG_SIZE)
			/* since LIVE_WRITTEN mark is only done for full 8-byte
			 * write the read marks are conservative and parent
			 * state may not even have the stack allocated. In such case
			 * end the propagation, since the loop reached beginning
			 * of the function
			 */
			break;
		/* if read wasn't screened by an earlier write ... */
		if (writes && state->frame[frameno]->stack[slot].spilled_ptr.live & REG_LIVE_WRITTEN)
			break;
		/* ... then we depend on parent's value */
		parent->frame[frameno]->stack[slot].spilled_ptr.live |= REG_LIVE_READ;
		state = parent;
		parent = state->parent;
		writes = true;
	}
}

static int check_stack_read(struct bpf_verifier_env *env,
			    struct bpf_func_state *reg_state /* func where register points to */,
			    int off, int size, int value_regno)
{
	struct bpf_verifier_state *vstate = env->cur_state;
	struct bpf_func_state *state = vstate->frame[vstate->curframe];
	int i, slot = -off - 1, spi = slot / BPF_REG_SIZE;
	u8 *stype;

	if (reg_state->allocated_stack <= slot) {
		verbose(env, "invalid read from stack off %d+0 size %d\n",
			off, size);
		return -EACCES;
	}
	stype = reg_state->stack[spi].slot_type;

	if (stype[0] == STACK_SPILL) {
		if (size != BPF_REG_SIZE) {
			verbose(env, "invalid size of register spill\n");
			return -EACCES;
		}
		for (i = 1; i < BPF_REG_SIZE; i++) {
			if (stype[(slot - i) % BPF_REG_SIZE] != STACK_SPILL) {
				verbose(env, "corrupted spill memory\n");
				return -EACCES;
			}
		}

		if (value_regno >= 0) {
			/* restore register state from stack */
			state->regs[value_regno] = reg_state->stack[spi].spilled_ptr;
			/* mark reg as written since spilled pointer state likely
			 * has its liveness marks cleared by is_state_visited()
			 * which resets stack/reg liveness for state transitions
			 */
			state->regs[value_regno].live |= REG_LIVE_WRITTEN;
		}
		mark_stack_slot_read(env, vstate, vstate->parent, spi,
				     reg_state->frameno);
		return 0;
	} else {
		int zeros = 0;

		for (i = 0; i < size; i++) {
			if (stype[(slot - i) % BPF_REG_SIZE] == STACK_MISC)
				continue;
			if (stype[(slot - i) % BPF_REG_SIZE] == STACK_ZERO) {
				zeros++;
				continue;
			}
			verbose(env, "invalid read from stack off %d+%d size %d\n",
				off, i, size);
			return -EACCES;
		}
		mark_stack_slot_read(env, vstate, vstate->parent, spi,
				     reg_state->frameno);
		if (value_regno >= 0) {
			if (zeros == size) {
				/* any size read into register is zero extended,
				 * so the whole register == const_zero
				 */
				__mark_reg_const_zero(&state->regs[value_regno]);
			} else {
				/* have read misc data from the stack */
				mark_reg_unknown(env, state->regs, value_regno);
			}
			state->regs[value_regno].live |= REG_LIVE_WRITTEN;
		}
		return 0;
	}
}

static int check_stack_access(struct bpf_verifier_env *env,
			      const struct bpf_reg_state *reg,
			      int off, int size)
{
	/* Stack accesses must be at a fixed offset, so that we
	 * can determine what type of data were returned. See
	 * check_stack_read().
	 */
	if (!tnum_is_const(reg->var_off)) {
		char tn_buf[48];

		tnum_strn(tn_buf, sizeof(tn_buf), reg->var_off);
		verbose(env, "variable stack access var_off=%s off=%d size=%d\n",
			tn_buf, off, size);
		return -EACCES;
	}

	if (off >= 0 || off < -MAX_BPF_STACK) {
		verbose(env, "invalid stack off=%d size=%d\n", off, size);
		return -EACCES;
	}

	return 0;
}

/* check read/write into map element returned by bpf_map_lookup_elem() */
static int __check_map_access(struct bpf_verifier_env *env, u32 regno, int off,
			      int size, bool zero_size_allowed)
{
	struct bpf_reg_state *regs = cur_regs(env);
	struct bpf_map *map = regs[regno].map_ptr;

	if (off < 0 || size < 0 || (size == 0 && !zero_size_allowed) ||
	    off + size > map->value_size) {
		verbose(env, "invalid access to map value, value_size=%d off=%d size=%d\n",
			map->value_size, off, size);
		return -EACCES;
	}
	return 0;
}

/* check read/write into a map element with possible variable offset */
static int check_map_access(struct bpf_verifier_env *env, u32 regno,
			    int off, int size, bool zero_size_allowed)
{
	struct bpf_verifier_state *vstate = env->cur_state;
	struct bpf_func_state *state = vstate->frame[vstate->curframe];
	struct bpf_reg_state *reg = &state->regs[regno];
	int err;

	/* We may have adjusted the register to this map value, so we
	 * need to try adding each of min_value and max_value to off
	 * to make sure our theoretical access will be safe.
	 */
	if (env->log.level)
		print_verifier_state(env, state);

	/* The minimum value is only important with signed
	 * comparisons where we can't assume the floor of a
	 * value is 0.  If we are using signed variables for our
	 * index'es we need to make sure that whatever we use
	 * will have a set floor within our range.
	 */
	if (reg->smin_value < 0 &&
	    (reg->smin_value == S64_MIN ||
	     (off + reg->smin_value != (s64)(s32)(off + reg->smin_value)) ||
	      reg->smin_value + off < 0)) {
		verbose(env, "R%d min value is negative, either use unsigned index or do a if (index >=0) check.\n",
			regno);
		return -EACCES;
	}
	err = __check_map_access(env, regno, reg->smin_value + off, size,
				 zero_size_allowed);
	if (err) {
		verbose(env, "R%d min value is outside of the array range\n",
			regno);
		return err;
	}

	/* If we haven't set a max value then we need to bail since we can't be
	 * sure we won't do bad things.
	 * If reg->umax_value + off could overflow, treat that as unbounded too.
	 */
	if (reg->umax_value >= BPF_MAX_VAR_OFF) {
		verbose(env, "R%d unbounded memory access, make sure to bounds check any array access into a map\n",
			regno);
		return -EACCES;
	}
	err = __check_map_access(env, regno, reg->umax_value + off, size,
				 zero_size_allowed);
	if (err)
		verbose(env, "R%d max value is outside of the array range\n",
			regno);
	return err;
}

#define MAX_PACKET_OFF 0xffff

static bool may_access_direct_pkt_data(struct bpf_verifier_env *env,
				       const struct bpf_call_arg_meta *meta,
				       enum bpf_access_type t)
{
	switch (env->prog->type) {
	case BPF_PROG_TYPE_LWT_IN:
	case BPF_PROG_TYPE_LWT_OUT:
	case BPF_PROG_TYPE_LWT_SEG6LOCAL:
	case BPF_PROG_TYPE_SK_REUSEPORT:
		/* dst_input() and dst_output() can't write for now */
		if (t == BPF_WRITE)
			return false;
		/* fallthrough */
	case BPF_PROG_TYPE_SCHED_CLS:
	case BPF_PROG_TYPE_SCHED_ACT:
	case BPF_PROG_TYPE_XDP:
	case BPF_PROG_TYPE_LWT_XMIT:
	case BPF_PROG_TYPE_SK_SKB:
	case BPF_PROG_TYPE_SK_MSG:
		if (meta)
			return meta->pkt_access;

		env->seen_direct_write = true;
		return true;
	default:
		return false;
	}
}

static int __check_packet_access(struct bpf_verifier_env *env, u32 regno,
				 int off, int size, bool zero_size_allowed)
{
	struct bpf_reg_state *regs = cur_regs(env);
	struct bpf_reg_state *reg = &regs[regno];

	if (off < 0 || size < 0 || (size == 0 && !zero_size_allowed) ||
	    (u64)off + size > reg->range) {
		verbose(env, "invalid access to packet, off=%d size=%d, R%d(id=%d,off=%d,r=%d)\n",
			off, size, regno, reg->id, reg->off, reg->range);
		return -EACCES;
	}
	return 0;
}

static int check_packet_access(struct bpf_verifier_env *env, u32 regno, int off,
			       int size, bool zero_size_allowed)
{
	struct bpf_reg_state *regs = cur_regs(env);
	struct bpf_reg_state *reg = &regs[regno];
	int err;

	/* We may have added a variable offset to the packet pointer; but any
	 * reg->range we have comes after that.  We are only checking the fixed
	 * offset.
	 */

	/* We don't allow negative numbers, because we aren't tracking enough
	 * detail to prove they're safe.
	 */
	if (reg->smin_value < 0) {
		verbose(env, "R%d min value is negative, either use unsigned index or do a if (index >=0) check.\n",
			regno);
		return -EACCES;
	}
	err = __check_packet_access(env, regno, off, size, zero_size_allowed);
	if (err) {
		verbose(env, "R%d offset is outside of the packet\n", regno);
		return err;
	}
	return err;
}

/* check access to 'struct bpf_context' fields.  Supports fixed offsets only */
static int check_ctx_access(struct bpf_verifier_env *env, int insn_idx, int off, int size,
			    enum bpf_access_type t, enum bpf_reg_type *reg_type)
{
	struct bpf_insn_access_aux info = {
		.reg_type = *reg_type,
	};

	if (env->ops->is_valid_access &&
	    env->ops->is_valid_access(off, size, t, env->prog, &info)) {
		/* A non zero info.ctx_field_size indicates that this field is a
		 * candidate for later verifier transformation to load the whole
		 * field and then apply a mask when accessed with a narrower
		 * access than actual ctx access size. A zero info.ctx_field_size
		 * will only allow for whole field access and rejects any other
		 * type of narrower access.
		 */
		*reg_type = info.reg_type;

		env->insn_aux_data[insn_idx].ctx_field_size = info.ctx_field_size;
		/* remember the offset of last byte accessed in ctx */
		if (env->prog->aux->max_ctx_offset < off + size)
			env->prog->aux->max_ctx_offset = off + size;
		return 0;
	}

	verbose(env, "invalid bpf_context access off=%d size=%d\n", off, size);
	return -EACCES;
}

static bool __is_pointer_value(bool allow_ptr_leaks,
			       const struct bpf_reg_state *reg)
{
	if (allow_ptr_leaks)
		return false;

	return reg->type != SCALAR_VALUE;
}

static bool is_pointer_value(struct bpf_verifier_env *env, int regno)
{
	return __is_pointer_value(env->allow_ptr_leaks, cur_regs(env) + regno);
}

static bool is_ctx_reg(struct bpf_verifier_env *env, int regno)
{
	const struct bpf_reg_state *reg = cur_regs(env) + regno;

	return reg->type == PTR_TO_CTX;
}

static bool is_pkt_reg(struct bpf_verifier_env *env, int regno)
{
	const struct bpf_reg_state *reg = cur_regs(env) + regno;

	return type_is_pkt_pointer(reg->type);
}

static int check_pkt_ptr_alignment(struct bpf_verifier_env *env,
				   const struct bpf_reg_state *reg,
				   int off, int size, bool strict)
{
	struct tnum reg_off;
	int ip_align;

	/* Byte size accesses are always allowed. */
	if (!strict || size == 1)
		return 0;

	/* For platforms that do not have a Kconfig enabling
	 * CONFIG_HAVE_EFFICIENT_UNALIGNED_ACCESS the value of
	 * NET_IP_ALIGN is universally set to '2'.  And on platforms
	 * that do set CONFIG_HAVE_EFFICIENT_UNALIGNED_ACCESS, we get
	 * to this code only in strict mode where we want to emulate
	 * the NET_IP_ALIGN==2 checking.  Therefore use an
	 * unconditional IP align value of '2'.
	 */
	ip_align = 2;

	reg_off = tnum_add(reg->var_off, tnum_const(ip_align + reg->off + off));
	if (!tnum_is_aligned(reg_off, size)) {
		char tn_buf[48];

		tnum_strn(tn_buf, sizeof(tn_buf), reg->var_off);
		verbose(env,
			"misaligned packet access off %d+%s+%d+%d size %d\n",
			ip_align, tn_buf, reg->off, off, size);
		return -EACCES;
	}

	return 0;
}

static int check_generic_ptr_alignment(struct bpf_verifier_env *env,
				       const struct bpf_reg_state *reg,
				       const char *pointer_desc,
				       int off, int size, bool strict)
{
	struct tnum reg_off;

	/* Byte size accesses are always allowed. */
	if (!strict || size == 1)
		return 0;

	reg_off = tnum_add(reg->var_off, tnum_const(reg->off + off));
	if (!tnum_is_aligned(reg_off, size)) {
		char tn_buf[48];

		tnum_strn(tn_buf, sizeof(tn_buf), reg->var_off);
		verbose(env, "misaligned %saccess off %s+%d+%d size %d\n",
			pointer_desc, tn_buf, reg->off, off, size);
		return -EACCES;
	}

	return 0;
}

static int check_ptr_alignment(struct bpf_verifier_env *env,
			       const struct bpf_reg_state *reg, int off,
			       int size, bool strict_alignment_once)
{
	bool strict = env->strict_alignment || strict_alignment_once;
	const char *pointer_desc = "";

	switch (reg->type) {
	case PTR_TO_PACKET:
	case PTR_TO_PACKET_META:
		/* Special case, because of NET_IP_ALIGN. Given metadata sits
		 * right in front, treat it the very same way.
		 */
		return check_pkt_ptr_alignment(env, reg, off, size, strict);
	case PTR_TO_MAP_VALUE:
		pointer_desc = "value ";
		break;
	case PTR_TO_CTX:
		pointer_desc = "context ";
		break;
	case PTR_TO_STACK:
		pointer_desc = "stack ";
		/* The stack spill tracking logic in check_stack_write()
		 * and check_stack_read() relies on stack accesses being
		 * aligned.
		 */
		strict = true;
		break;
	default:
		break;
	}
	return check_generic_ptr_alignment(env, reg, pointer_desc, off, size,
					   strict);
}

static int update_stack_depth(struct bpf_verifier_env *env,
			      const struct bpf_func_state *func,
			      int off)
{
	u16 stack = env->subprog_info[func->subprogno].stack_depth;

	if (stack >= -off)
		return 0;

	/* update known max for given subprogram */
	env->subprog_info[func->subprogno].stack_depth = -off;
	return 0;
}

/* starting from main bpf function walk all instructions of the function
 * and recursively walk all callees that given function can call.
 * Ignore jump and exit insns.
 * Since recursion is prevented by check_cfg() this algorithm
 * only needs a local stack of MAX_CALL_FRAMES to remember callsites
 */
static int check_max_stack_depth(struct bpf_verifier_env *env)
{
	int depth = 0, frame = 0, idx = 0, i = 0, subprog_end;
	struct bpf_subprog_info *subprog = env->subprog_info;
	struct bpf_insn *insn = env->prog->insnsi;
	int ret_insn[MAX_CALL_FRAMES];
	int ret_prog[MAX_CALL_FRAMES];

process_func:
	/* round up to 32-bytes, since this is granularity
	 * of interpreter stack size
	 */
	depth += round_up(max_t(u32, subprog[idx].stack_depth, 1), 32);
	if (depth > MAX_BPF_STACK) {
		verbose(env, "combined stack size of %d calls is %d. Too large\n",
			frame + 1, depth);
		return -EACCES;
	}
continue_func:
	subprog_end = subprog[idx + 1].start;
	for (; i < subprog_end; i++) {
		if (insn[i].code != (BPF_JMP | BPF_CALL))
			continue;
		if (insn[i].src_reg != BPF_PSEUDO_CALL)
			continue;
		/* remember insn and function to return to */
		ret_insn[frame] = i + 1;
		ret_prog[frame] = idx;

		/* find the callee */
		i = i + insn[i].imm + 1;
		idx = find_subprog(env, i);
		if (idx < 0) {
			WARN_ONCE(1, "verifier bug. No program starts at insn %d\n",
				  i);
			return -EFAULT;
		}
		frame++;
		if (frame >= MAX_CALL_FRAMES) {
			WARN_ONCE(1, "verifier bug. Call stack is too deep\n");
			return -EFAULT;
		}
		goto process_func;
	}
	/* end of for() loop means the last insn of the 'subprog'
	 * was reached. Doesn't matter whether it was JA or EXIT
	 */
	if (frame == 0)
		return 0;
	depth -= round_up(max_t(u32, subprog[idx].stack_depth, 1), 32);
	frame--;
	i = ret_insn[frame];
	idx = ret_prog[frame];
	goto continue_func;
}

#ifndef CONFIG_BPF_JIT_ALWAYS_ON
static int get_callee_stack_depth(struct bpf_verifier_env *env,
				  const struct bpf_insn *insn, int idx)
{
	int start = idx + insn->imm + 1, subprog;

	subprog = find_subprog(env, start);
	if (subprog < 0) {
		WARN_ONCE(1, "verifier bug. No program starts at insn %d\n",
			  start);
		return -EFAULT;
	}
	return env->subprog_info[subprog].stack_depth;
}
#endif

static int check_ctx_reg(struct bpf_verifier_env *env,
			 const struct bpf_reg_state *reg, int regno)
{
	/* Access to ctx or passing it to a helper is only allowed in
	 * its original, unmodified form.
	 */

	if (reg->off) {
		verbose(env, "dereference of modified ctx ptr R%d off=%d disallowed\n",
			regno, reg->off);
		return -EACCES;
	}

	if (!tnum_is_const(reg->var_off) || reg->var_off.value) {
		char tn_buf[48];

		tnum_strn(tn_buf, sizeof(tn_buf), reg->var_off);
		verbose(env, "variable ctx access var_off=%s disallowed\n", tn_buf);
		return -EACCES;
	}

	return 0;
}

/* truncate register to smaller size (in bytes)
 * must be called with size < BPF_REG_SIZE
 */
static void coerce_reg_to_size(struct bpf_reg_state *reg, int size)
{
	u64 mask;

	/* clear high bits in bit representation */
	reg->var_off = tnum_cast(reg->var_off, size);

	/* fix arithmetic bounds */
	mask = ((u64)1 << (size * 8)) - 1;
	if ((reg->umin_value & ~mask) == (reg->umax_value & ~mask)) {
		reg->umin_value &= mask;
		reg->umax_value &= mask;
	} else {
		reg->umin_value = 0;
		reg->umax_value = mask;
	}
	reg->smin_value = reg->umin_value;
	reg->smax_value = reg->umax_value;
}

/* check whether memory at (regno + off) is accessible for t = (read | write)
 * if t==write, value_regno is a register which value is stored into memory
 * if t==read, value_regno is a register which will receive the value from memory
 * if t==write && value_regno==-1, some unknown value is stored into memory
 * if t==read && value_regno==-1, don't care what we read from memory
 */
static int check_mem_access(struct bpf_verifier_env *env, int insn_idx, u32 regno,
			    int off, int bpf_size, enum bpf_access_type t,
			    int value_regno, bool strict_alignment_once)
{
	struct bpf_reg_state *regs = cur_regs(env);
	struct bpf_reg_state *reg = regs + regno;
	struct bpf_func_state *state;
	int size, err = 0;

	size = bpf_size_to_bytes(bpf_size);
	if (size < 0)
		return size;

	/* alignment checks will add in reg->off themselves */
	err = check_ptr_alignment(env, reg, off, size, strict_alignment_once);
	if (err)
		return err;

	/* for access checks, reg->off is just part of off */
	off += reg->off;

	if (reg->type == PTR_TO_MAP_VALUE) {
		if (t == BPF_WRITE && value_regno >= 0 &&
		    is_pointer_value(env, value_regno)) {
			verbose(env, "R%d leaks addr into map\n", value_regno);
			return -EACCES;
		}

		err = check_map_access(env, regno, off, size, false);
		if (!err && t == BPF_READ && value_regno >= 0)
			mark_reg_unknown(env, regs, value_regno);

	} else if (reg->type == PTR_TO_CTX) {
		enum bpf_reg_type reg_type = SCALAR_VALUE;

		if (t == BPF_WRITE && value_regno >= 0 &&
		    is_pointer_value(env, value_regno)) {
			verbose(env, "R%d leaks addr into ctx\n", value_regno);
			return -EACCES;
		}

		err = check_ctx_reg(env, reg, regno);
		if (err < 0)
			return err;

		err = check_ctx_access(env, insn_idx, off, size, t, &reg_type);
		if (!err && t == BPF_READ && value_regno >= 0) {
			/* ctx access returns either a scalar, or a
			 * PTR_TO_PACKET[_META,_END]. In the latter
			 * case, we know the offset is zero.
			 */
			if (reg_type == SCALAR_VALUE)
				mark_reg_unknown(env, regs, value_regno);
			else
				mark_reg_known_zero(env, regs,
						    value_regno);
			regs[value_regno].type = reg_type;
		}

	} else if (reg->type == PTR_TO_STACK) {
		off += reg->var_off.value;
		err = check_stack_access(env, reg, off, size);
		if (err)
			return err;

		state = func(env, reg);
		err = update_stack_depth(env, state, off);
		if (err)
			return err;

		if (t == BPF_WRITE)
			err = check_stack_write(env, state, off, size,
						value_regno, insn_idx);
		else
			err = check_stack_read(env, state, off, size,
					       value_regno);
	} else if (reg_is_pkt_pointer(reg)) {
		if (t == BPF_WRITE && !may_access_direct_pkt_data(env, NULL, t)) {
			verbose(env, "cannot write into packet\n");
			return -EACCES;
		}
		if (t == BPF_WRITE && value_regno >= 0 &&
		    is_pointer_value(env, value_regno)) {
			verbose(env, "R%d leaks addr into packet\n",
				value_regno);
			return -EACCES;
		}
		err = check_packet_access(env, regno, off, size, false);
		if (!err && t == BPF_READ && value_regno >= 0)
			mark_reg_unknown(env, regs, value_regno);
	} else {
		verbose(env, "R%d invalid mem access '%s'\n", regno,
			reg_type_str[reg->type]);
		return -EACCES;
	}

	if (!err && size < BPF_REG_SIZE && value_regno >= 0 && t == BPF_READ &&
	    regs[value_regno].type == SCALAR_VALUE) {
		/* b/h/w load zero-extends, mark upper bits as known 0 */
		coerce_reg_to_size(&regs[value_regno], size);
	}
	return err;
}

static int check_xadd(struct bpf_verifier_env *env, int insn_idx, struct bpf_insn *insn)
{
	int err;

	if ((BPF_SIZE(insn->code) != BPF_W && BPF_SIZE(insn->code) != BPF_DW) ||
	    insn->imm != 0) {
		verbose(env, "BPF_XADD uses reserved fields\n");
		return -EINVAL;
	}

	/* check src1 operand */
	err = check_reg_arg(env, insn->src_reg, SRC_OP);
	if (err)
		return err;

	/* check src2 operand */
	err = check_reg_arg(env, insn->dst_reg, SRC_OP);
	if (err)
		return err;

	if (is_pointer_value(env, insn->src_reg)) {
		verbose(env, "R%d leaks addr into mem\n", insn->src_reg);
		return -EACCES;
	}

	if (is_ctx_reg(env, insn->dst_reg) ||
	    is_pkt_reg(env, insn->dst_reg)) {
		verbose(env, "BPF_XADD stores into R%d %s is not allowed\n",
			insn->dst_reg, is_ctx_reg(env, insn->dst_reg) ?
			"context" : "packet");
		return -EACCES;
	}

	/* check whether atomic_add can read the memory */
	err = check_mem_access(env, insn_idx, insn->dst_reg, insn->off,
			       BPF_SIZE(insn->code), BPF_READ, -1, true);
	if (err)
		return err;

	/* check whether atomic_add can write into the same memory */
	return check_mem_access(env, insn_idx, insn->dst_reg, insn->off,
				BPF_SIZE(insn->code), BPF_WRITE, -1, true);
}

/* when register 'regno' is passed into function that will read 'access_size'
 * bytes from that pointer, make sure that it's within stack boundary
 * and all elements of stack are initialized.
 * Unlike most pointer bounds-checking functions, this one doesn't take an
 * 'off' argument, so it has to add in reg->off itself.
 */
static int check_stack_boundary(struct bpf_verifier_env *env, int regno,
				int access_size, bool zero_size_allowed,
				struct bpf_call_arg_meta *meta)
{
	struct bpf_reg_state *reg = cur_regs(env) + regno;
	struct bpf_func_state *state = func(env, reg);
	int off, i, slot, spi;

	if (reg->type != PTR_TO_STACK) {
		/* Allow zero-byte read from NULL, regardless of pointer type */
		if (zero_size_allowed && access_size == 0 &&
		    register_is_null(reg))
			return 0;

		verbose(env, "R%d type=%s expected=%s\n", regno,
			reg_type_str[reg->type],
			reg_type_str[PTR_TO_STACK]);
		return -EACCES;
	}

	/* Only allow fixed-offset stack reads */
	if (!tnum_is_const(reg->var_off)) {
		char tn_buf[48];

		tnum_strn(tn_buf, sizeof(tn_buf), reg->var_off);
		verbose(env, "invalid variable stack read R%d var_off=%s\n",
			regno, tn_buf);
		return -EACCES;
	}
	off = reg->off + reg->var_off.value;
	if (off >= 0 || off < -MAX_BPF_STACK || off + access_size > 0 ||
	    access_size < 0 || (access_size == 0 && !zero_size_allowed)) {
		verbose(env, "invalid stack type R%d off=%d access_size=%d\n",
			regno, off, access_size);
		return -EACCES;
	}

	if (meta && meta->raw_mode) {
		meta->access_size = access_size;
		meta->regno = regno;
		return 0;
	}

	for (i = 0; i < access_size; i++) {
		u8 *stype;

		slot = -(off + i) - 1;
		spi = slot / BPF_REG_SIZE;
		if (state->allocated_stack <= slot)
			goto err;
		stype = &state->stack[spi].slot_type[slot % BPF_REG_SIZE];
		if (*stype == STACK_MISC)
			goto mark;
		if (*stype == STACK_ZERO) {
			/* helper can write anything into the stack */
			*stype = STACK_MISC;
			goto mark;
		}
err:
		verbose(env, "invalid indirect read from stack off %d+%d size %d\n",
			off, i, access_size);
		return -EACCES;
mark:
		/* reading any byte out of 8-byte 'spill_slot' will cause
		 * the whole slot to be marked as 'read'
		 */
		mark_stack_slot_read(env, env->cur_state, env->cur_state->parent,
				     spi, state->frameno);
	}
	return update_stack_depth(env, state, off);
}

static int check_helper_mem_access(struct bpf_verifier_env *env, int regno,
				   int access_size, bool zero_size_allowed,
				   struct bpf_call_arg_meta *meta)
{
	struct bpf_reg_state *regs = cur_regs(env), *reg = &regs[regno];

	switch (reg->type) {
	case PTR_TO_PACKET:
	case PTR_TO_PACKET_META:
		return check_packet_access(env, regno, reg->off, access_size,
					   zero_size_allowed);
	case PTR_TO_MAP_VALUE:
		return check_map_access(env, regno, reg->off, access_size,
					zero_size_allowed);
	default: /* scalar_value|ptr_to_stack or invalid ptr */
		return check_stack_boundary(env, regno, access_size,
					    zero_size_allowed, meta);
	}
}

static bool arg_type_is_mem_ptr(enum bpf_arg_type type)
{
	return type == ARG_PTR_TO_MEM ||
	       type == ARG_PTR_TO_MEM_OR_NULL ||
	       type == ARG_PTR_TO_UNINIT_MEM;
}

static bool arg_type_is_mem_size(enum bpf_arg_type type)
{
	return type == ARG_CONST_SIZE ||
	       type == ARG_CONST_SIZE_OR_ZERO;
}

static int check_func_arg(struct bpf_verifier_env *env, u32 regno,
			  enum bpf_arg_type arg_type,
			  struct bpf_call_arg_meta *meta)
{
	struct bpf_reg_state *regs = cur_regs(env), *reg = &regs[regno];
	enum bpf_reg_type expected_type, type = reg->type;
	int err = 0;

	if (arg_type == ARG_DONTCARE)
		return 0;

	err = check_reg_arg(env, regno, SRC_OP);
	if (err)
		return err;

	if (arg_type == ARG_ANYTHING) {
		if (is_pointer_value(env, regno)) {
			verbose(env, "R%d leaks addr into helper function\n",
				regno);
			return -EACCES;
		}
		return 0;
	}

	if (type_is_pkt_pointer(type) &&
	    !may_access_direct_pkt_data(env, meta, BPF_READ)) {
		verbose(env, "helper access to the packet is not allowed\n");
		return -EACCES;
	}

	if (arg_type == ARG_PTR_TO_MAP_KEY ||
	    arg_type == ARG_PTR_TO_MAP_VALUE) {
		expected_type = PTR_TO_STACK;
		if (!type_is_pkt_pointer(type) && type != PTR_TO_MAP_VALUE &&
		    type != expected_type)
			goto err_type;
	} else if (arg_type == ARG_CONST_SIZE ||
		   arg_type == ARG_CONST_SIZE_OR_ZERO) {
		expected_type = SCALAR_VALUE;
		if (type != expected_type)
			goto err_type;
	} else if (arg_type == ARG_CONST_MAP_PTR) {
		expected_type = CONST_PTR_TO_MAP;
		if (type != expected_type)
			goto err_type;
	} else if (arg_type == ARG_PTR_TO_CTX) {
		expected_type = PTR_TO_CTX;
		if (type != expected_type)
			goto err_type;
		err = check_ctx_reg(env, reg, regno);
		if (err < 0)
			return err;
	} else if (arg_type_is_mem_ptr(arg_type)) {
		expected_type = PTR_TO_STACK;
		/* One exception here. In case function allows for NULL to be
		 * passed in as argument, it's a SCALAR_VALUE type. Final test
		 * happens during stack boundary checking.
		 */
		if (register_is_null(reg) &&
		    arg_type == ARG_PTR_TO_MEM_OR_NULL)
			/* final test in check_stack_boundary() */;
		else if (!type_is_pkt_pointer(type) &&
			 type != PTR_TO_MAP_VALUE &&
			 type != expected_type)
			goto err_type;
		meta->raw_mode = arg_type == ARG_PTR_TO_UNINIT_MEM;
	} else {
		verbose(env, "unsupported arg_type %d\n", arg_type);
		return -EFAULT;
	}

	if (arg_type == ARG_CONST_MAP_PTR) {
		/* bpf_map_xxx(map_ptr) call: remember that map_ptr */
		meta->map_ptr = reg->map_ptr;
	} else if (arg_type == ARG_PTR_TO_MAP_KEY) {
		/* bpf_map_xxx(..., map_ptr, ..., key) call:
		 * check that [key, key + map->key_size) are within
		 * stack limits and initialized
		 */
		if (!meta->map_ptr) {
			/* in function declaration map_ptr must come before
			 * map_key, so that it's verified and known before
			 * we have to check map_key here. Otherwise it means
			 * that kernel subsystem misconfigured verifier
			 */
			verbose(env, "invalid map_ptr to access map->key\n");
			return -EACCES;
		}
		err = check_helper_mem_access(env, regno,
					      meta->map_ptr->key_size, false,
					      NULL);
	} else if (arg_type == ARG_PTR_TO_MAP_VALUE) {
		/* bpf_map_xxx(..., map_ptr, ..., value) call:
		 * check [value, value + map->value_size) validity
		 */
		if (!meta->map_ptr) {
			/* kernel subsystem misconfigured verifier */
			verbose(env, "invalid map_ptr to access map->value\n");
			return -EACCES;
		}
		err = check_helper_mem_access(env, regno,
					      meta->map_ptr->value_size, false,
					      NULL);
	} else if (arg_type_is_mem_size(arg_type)) {
		bool zero_size_allowed = (arg_type == ARG_CONST_SIZE_OR_ZERO);

		/* remember the mem_size which may be used later
		 * to refine return values.
		 */
		meta->msize_max_value = reg->umax_value;

		/* The register is SCALAR_VALUE; the access check
		 * happens using its boundaries.
		 */
		if (!tnum_is_const(reg->var_off))
			/* For unprivileged variable accesses, disable raw
			 * mode so that the program is required to
			 * initialize all the memory that the helper could
			 * just partially fill up.
			 */
			meta = NULL;

		if (reg->smin_value < 0) {
			verbose(env, "R%d min value is negative, either use unsigned or 'var &= const'\n",
				regno);
			return -EACCES;
		}

		if (reg->umin_value == 0) {
			err = check_helper_mem_access(env, regno - 1, 0,
						      zero_size_allowed,
						      meta);
			if (err)
				return err;
		}

		if (reg->umax_value >= BPF_MAX_VAR_SIZ) {
			verbose(env, "R%d unbounded memory access, use 'var &= const' or 'if (var < const)'\n",
				regno);
			return -EACCES;
		}
		err = check_helper_mem_access(env, regno - 1,
					      reg->umax_value,
					      zero_size_allowed, meta);
	}

	return err;
err_type:
	verbose(env, "R%d type=%s expected=%s\n", regno,
		reg_type_str[type], reg_type_str[expected_type]);
	return -EACCES;
}

static int check_map_func_compatibility(struct bpf_verifier_env *env,
					struct bpf_map *map, int func_id)
{
	if (!map)
		return 0;

	/* We need a two way check, first is from map perspective ... */
	switch (map->map_type) {
	case BPF_MAP_TYPE_PROG_ARRAY:
		if (func_id != BPF_FUNC_tail_call)
			goto error;
		break;
	case BPF_MAP_TYPE_PERF_EVENT_ARRAY:
		if (func_id != BPF_FUNC_perf_event_read &&
		    func_id != BPF_FUNC_perf_event_output &&
		    func_id != BPF_FUNC_perf_event_read_value)
			goto error;
		break;
	case BPF_MAP_TYPE_STACK_TRACE:
		if (func_id != BPF_FUNC_get_stackid)
			goto error;
		break;
	case BPF_MAP_TYPE_CGROUP_ARRAY:
		if (func_id != BPF_FUNC_skb_under_cgroup &&
		    func_id != BPF_FUNC_current_task_under_cgroup)
			goto error;
		break;
	case BPF_MAP_TYPE_CGROUP_STORAGE:
		if (func_id != BPF_FUNC_get_local_storage)
			goto error;
		break;
	/* devmap returns a pointer to a live net_device ifindex that we cannot
	 * allow to be modified from bpf side. So do not allow lookup elements
	 * for now.
	 */
	case BPF_MAP_TYPE_DEVMAP:
		if (func_id != BPF_FUNC_redirect_map)
			goto error;
		break;
	/* Restrict bpf side of cpumap and xskmap, open when use-cases
	 * appear.
	 */
	case BPF_MAP_TYPE_CPUMAP:
	case BPF_MAP_TYPE_XSKMAP:
		if (func_id != BPF_FUNC_redirect_map)
			goto error;
		break;
	case BPF_MAP_TYPE_ARRAY_OF_MAPS:
	case BPF_MAP_TYPE_HASH_OF_MAPS:
		if (func_id != BPF_FUNC_map_lookup_elem)
			goto error;
		break;
	case BPF_MAP_TYPE_SOCKMAP:
		if (func_id != BPF_FUNC_sk_redirect_map &&
		    func_id != BPF_FUNC_sock_map_update &&
		    func_id != BPF_FUNC_map_delete_elem &&
		    func_id != BPF_FUNC_msg_redirect_map)
			goto error;
		break;
	case BPF_MAP_TYPE_SOCKHASH:
		if (func_id != BPF_FUNC_sk_redirect_hash &&
		    func_id != BPF_FUNC_sock_hash_update &&
		    func_id != BPF_FUNC_map_delete_elem &&
		    func_id != BPF_FUNC_msg_redirect_hash)
			goto error;
		break;
	case BPF_MAP_TYPE_REUSEPORT_SOCKARRAY:
		if (func_id != BPF_FUNC_sk_select_reuseport)
			goto error;
		break;
	default:
		break;
	}

	/* ... and second from the function itself. */
	switch (func_id) {
	case BPF_FUNC_tail_call:
		if (map->map_type != BPF_MAP_TYPE_PROG_ARRAY)
			goto error;
		if (env->subprog_cnt > 1) {
			verbose(env, "tail_calls are not allowed in programs with bpf-to-bpf calls\n");
			return -EINVAL;
		}
		break;
	case BPF_FUNC_perf_event_read:
	case BPF_FUNC_perf_event_output:
	case BPF_FUNC_perf_event_read_value:
		if (map->map_type != BPF_MAP_TYPE_PERF_EVENT_ARRAY)
			goto error;
		break;
	case BPF_FUNC_get_stackid:
		if (map->map_type != BPF_MAP_TYPE_STACK_TRACE)
			goto error;
		break;
	case BPF_FUNC_current_task_under_cgroup:
	case BPF_FUNC_skb_under_cgroup:
		if (map->map_type != BPF_MAP_TYPE_CGROUP_ARRAY)
			goto error;
		break;
	case BPF_FUNC_redirect_map:
		if (map->map_type != BPF_MAP_TYPE_DEVMAP &&
		    map->map_type != BPF_MAP_TYPE_CPUMAP &&
		    map->map_type != BPF_MAP_TYPE_XSKMAP)
			goto error;
		break;
	case BPF_FUNC_sk_redirect_map:
	case BPF_FUNC_msg_redirect_map:
	case BPF_FUNC_sock_map_update:
		if (map->map_type != BPF_MAP_TYPE_SOCKMAP)
			goto error;
		break;
	case BPF_FUNC_sk_redirect_hash:
	case BPF_FUNC_msg_redirect_hash:
	case BPF_FUNC_sock_hash_update:
		if (map->map_type != BPF_MAP_TYPE_SOCKHASH)
			goto error;
		break;
	case BPF_FUNC_get_local_storage:
		if (map->map_type != BPF_MAP_TYPE_CGROUP_STORAGE)
			goto error;
		break;
	case BPF_FUNC_sk_select_reuseport:
		if (map->map_type != BPF_MAP_TYPE_REUSEPORT_SOCKARRAY)
			goto error;
		break;
	default:
		break;
	}

	return 0;
error:
	verbose(env, "cannot pass map_type %d into func %s#%d\n",
		map->map_type, func_id_name(func_id), func_id);
	return -EINVAL;
}

static bool check_raw_mode_ok(const struct bpf_func_proto *fn)
{
	int count = 0;

	if (fn->arg1_type == ARG_PTR_TO_UNINIT_MEM)
		count++;
	if (fn->arg2_type == ARG_PTR_TO_UNINIT_MEM)
		count++;
	if (fn->arg3_type == ARG_PTR_TO_UNINIT_MEM)
		count++;
	if (fn->arg4_type == ARG_PTR_TO_UNINIT_MEM)
		count++;
	if (fn->arg5_type == ARG_PTR_TO_UNINIT_MEM)
		count++;

	/* We only support one arg being in raw mode at the moment,
	 * which is sufficient for the helper functions we have
	 * right now.
	 */
	return count <= 1;
}

static bool check_args_pair_invalid(enum bpf_arg_type arg_curr,
				    enum bpf_arg_type arg_next)
{
	return (arg_type_is_mem_ptr(arg_curr) &&
	        !arg_type_is_mem_size(arg_next)) ||
	       (!arg_type_is_mem_ptr(arg_curr) &&
		arg_type_is_mem_size(arg_next));
}

static bool check_arg_pair_ok(const struct bpf_func_proto *fn)
{
	/* bpf_xxx(..., buf, len) call will access 'len'
	 * bytes from memory 'buf'. Both arg types need
	 * to be paired, so make sure there's no buggy
	 * helper function specification.
	 */
	if (arg_type_is_mem_size(fn->arg1_type) ||
	    arg_type_is_mem_ptr(fn->arg5_type)  ||
	    check_args_pair_invalid(fn->arg1_type, fn->arg2_type) ||
	    check_args_pair_invalid(fn->arg2_type, fn->arg3_type) ||
	    check_args_pair_invalid(fn->arg3_type, fn->arg4_type) ||
	    check_args_pair_invalid(fn->arg4_type, fn->arg5_type))
		return false;

	return true;
}

static int check_func_proto(const struct bpf_func_proto *fn)
{
	return check_raw_mode_ok(fn) &&
	       check_arg_pair_ok(fn) ? 0 : -EINVAL;
}

/* Packet data might have moved, any old PTR_TO_PACKET[_META,_END]
 * are now invalid, so turn them into unknown SCALAR_VALUE.
 */
static void __clear_all_pkt_pointers(struct bpf_verifier_env *env,
				     struct bpf_func_state *state)
{
	struct bpf_reg_state *regs = state->regs, *reg;
	int i;

	for (i = 0; i < MAX_BPF_REG; i++)
		if (reg_is_pkt_pointer_any(&regs[i]))
			mark_reg_unknown(env, regs, i);

	for (i = 0; i < state->allocated_stack / BPF_REG_SIZE; i++) {
		if (state->stack[i].slot_type[0] != STACK_SPILL)
			continue;
		reg = &state->stack[i].spilled_ptr;
		if (reg_is_pkt_pointer_any(reg))
			__mark_reg_unknown(reg);
	}
}

static void clear_all_pkt_pointers(struct bpf_verifier_env *env)
{
	struct bpf_verifier_state *vstate = env->cur_state;
	int i;

	for (i = 0; i <= vstate->curframe; i++)
		__clear_all_pkt_pointers(env, vstate->frame[i]);
}

static int check_func_call(struct bpf_verifier_env *env, struct bpf_insn *insn,
			   int *insn_idx)
{
	struct bpf_verifier_state *state = env->cur_state;
	struct bpf_func_state *caller, *callee;
	int i, subprog, target_insn;

	if (state->curframe + 1 >= MAX_CALL_FRAMES) {
		verbose(env, "the call stack of %d frames is too deep\n",
			state->curframe + 2);
		return -E2BIG;
	}

	target_insn = *insn_idx + insn->imm;
	subprog = find_subprog(env, target_insn + 1);
	if (subprog < 0) {
		verbose(env, "verifier bug. No program starts at insn %d\n",
			target_insn + 1);
		return -EFAULT;
	}

	caller = state->frame[state->curframe];
	if (state->frame[state->curframe + 1]) {
		verbose(env, "verifier bug. Frame %d already allocated\n",
			state->curframe + 1);
		return -EFAULT;
	}

	callee = kzalloc(sizeof(*callee), GFP_KERNEL);
	if (!callee)
		return -ENOMEM;
	state->frame[state->curframe + 1] = callee;

	/* callee cannot access r0, r6 - r9 for reading and has to write
	 * into its own stack before reading from it.
	 * callee can read/write into caller's stack
	 */
	init_func_state(env, callee,
			/* remember the callsite, it will be used by bpf_exit */
			*insn_idx /* callsite */,
			state->curframe + 1 /* frameno within this callchain */,
			subprog /* subprog number within this prog */);

	/* copy r1 - r5 args that callee can access */
	for (i = BPF_REG_1; i <= BPF_REG_5; i++)
		callee->regs[i] = caller->regs[i];

	/* after the call regsiters r0 - r5 were scratched */
	for (i = 0; i < CALLER_SAVED_REGS; i++) {
		mark_reg_not_init(env, caller->regs, caller_saved[i]);
		check_reg_arg(env, caller_saved[i], DST_OP_NO_MARK);
	}

	/* only increment it after check_reg_arg() finished */
	state->curframe++;

	/* and go analyze first insn of the callee */
	*insn_idx = target_insn;

	if (env->log.level) {
		verbose(env, "caller:\n");
		print_verifier_state(env, caller);
		verbose(env, "callee:\n");
		print_verifier_state(env, callee);
	}
	return 0;
}

static int prepare_func_exit(struct bpf_verifier_env *env, int *insn_idx)
{
	struct bpf_verifier_state *state = env->cur_state;
	struct bpf_func_state *caller, *callee;
	struct bpf_reg_state *r0;

	callee = state->frame[state->curframe];
	r0 = &callee->regs[BPF_REG_0];
	if (r0->type == PTR_TO_STACK) {
		/* technically it's ok to return caller's stack pointer
		 * (or caller's caller's pointer) back to the caller,
		 * since these pointers are valid. Only current stack
		 * pointer will be invalid as soon as function exits,
		 * but let's be conservative
		 */
		verbose(env, "cannot return stack pointer to the caller\n");
		return -EINVAL;
	}

	state->curframe--;
	caller = state->frame[state->curframe];
	/* return to the caller whatever r0 had in the callee */
	caller->regs[BPF_REG_0] = *r0;

	*insn_idx = callee->callsite + 1;
	if (env->log.level) {
		verbose(env, "returning from callee:\n");
		print_verifier_state(env, callee);
		verbose(env, "to caller at %d:\n", *insn_idx);
		print_verifier_state(env, caller);
	}
	/* clear everything in the callee */
	free_func_state(callee);
	state->frame[state->curframe + 1] = NULL;
	return 0;
}

static int do_refine_retval_range(struct bpf_verifier_env *env,
				  struct bpf_reg_state *regs, int ret_type,
				  int func_id, struct bpf_call_arg_meta *meta)
{
	struct bpf_reg_state *ret_reg = &regs[BPF_REG_0];
	struct bpf_reg_state tmp_reg = *ret_reg;
	bool ret;

	if (ret_type != RET_INTEGER ||
	    (func_id != BPF_FUNC_get_stack &&
	     func_id != BPF_FUNC_probe_read_str))
		return 0;

	/* Error case where ret is in interval [S32MIN, -1]. */
	ret_reg->smin_value = S32_MIN;
	ret_reg->smax_value = -1;

	__reg_deduce_bounds(ret_reg);
	__reg_bound_offset(ret_reg);
	__update_reg_bounds(ret_reg);

	ret = push_stack(env, env->insn_idx + 1, env->insn_idx, false);
	if (!ret)
		return -EFAULT;

	*ret_reg = tmp_reg;

	/* Success case where ret is in range [0, msize_max_value]. */
	ret_reg->smin_value = 0;
	ret_reg->smax_value = meta->msize_max_value;
	ret_reg->umin_value = ret_reg->smin_value;
	ret_reg->umax_value = ret_reg->smax_value;

	__reg_deduce_bounds(ret_reg);
	__reg_bound_offset(ret_reg);
	__update_reg_bounds(ret_reg);

	return 0;
}

static int
record_func_map(struct bpf_verifier_env *env, struct bpf_call_arg_meta *meta,
		int func_id, int insn_idx)
{
	struct bpf_insn_aux_data *aux = &env->insn_aux_data[insn_idx];

	if (func_id != BPF_FUNC_tail_call &&
	    func_id != BPF_FUNC_map_lookup_elem &&
	    func_id != BPF_FUNC_map_update_elem &&
	    func_id != BPF_FUNC_map_delete_elem)
		return 0;

	if (meta->map_ptr == NULL) {
		verbose(env, "kernel subsystem misconfigured verifier\n");
		return -EINVAL;
	}

	if (!BPF_MAP_PTR(aux->map_state))
		bpf_map_ptr_store(aux, meta->map_ptr,
				  meta->map_ptr->unpriv_array);
	else if (BPF_MAP_PTR(aux->map_state) != meta->map_ptr)
		bpf_map_ptr_store(aux, BPF_MAP_PTR_POISON,
				  meta->map_ptr->unpriv_array);
	return 0;
}

static int check_helper_call(struct bpf_verifier_env *env, int func_id, int insn_idx)
{
	const struct bpf_func_proto *fn = NULL;
	struct bpf_reg_state *regs;
	struct bpf_call_arg_meta meta;
	bool changes_data;
	int i, err;

	/* find function prototype */
	if (func_id < 0 || func_id >= __BPF_FUNC_MAX_ID) {
		verbose(env, "invalid func %s#%d\n", func_id_name(func_id),
			func_id);
		return -EINVAL;
	}

	if (env->ops->get_func_proto)
		fn = env->ops->get_func_proto(func_id, env->prog);
	if (!fn) {
		verbose(env, "unknown func %s#%d\n", func_id_name(func_id),
			func_id);
		return -EINVAL;
	}

	/* eBPF programs must be GPL compatible to use GPL-ed functions */
	if (!env->prog->gpl_compatible && fn->gpl_only) {
		verbose(env, "cannot call GPL-restricted function from non-GPL compatible program\n");
		return -EINVAL;
	}

	/* With LD_ABS/IND some JITs save/restore skb from r1. */
	changes_data = bpf_helper_changes_pkt_data(fn->func);
	if (changes_data && fn->arg1_type != ARG_PTR_TO_CTX) {
		verbose(env, "kernel subsystem misconfigured func %s#%d: r1 != ctx\n",
			func_id_name(func_id), func_id);
		return -EINVAL;
	}

	memset(&meta, 0, sizeof(meta));
	meta.pkt_access = fn->pkt_access;

	err = check_func_proto(fn);
	if (err) {
		verbose(env, "kernel subsystem misconfigured func %s#%d\n",
			func_id_name(func_id), func_id);
		return err;
	}

	/* check args */
	err = check_func_arg(env, BPF_REG_1, fn->arg1_type, &meta);
	if (err)
		return err;
	err = check_func_arg(env, BPF_REG_2, fn->arg2_type, &meta);
	if (err)
		return err;
	err = check_func_arg(env, BPF_REG_3, fn->arg3_type, &meta);
	if (err)
		return err;
	err = check_func_arg(env, BPF_REG_4, fn->arg4_type, &meta);
	if (err)
		return err;
	err = check_func_arg(env, BPF_REG_5, fn->arg5_type, &meta);
	if (err)
		return err;

	err = record_func_map(env, &meta, func_id, insn_idx);
	if (err)
		return err;

	/* Mark slots with STACK_MISC in case of raw mode, stack offset
	 * is inferred from register state.
	 */
	for (i = 0; i < meta.access_size; i++) {
		err = check_mem_access(env, insn_idx, meta.regno, i, BPF_B,
				       BPF_WRITE, -1, false);
		if (err)
			return err;
	}

	regs = cur_regs(env);

	/* check that flags argument in get_local_storage(map, flags) is 0,
	 * this is required because get_local_storage() can't return an error.
	 */
	if (func_id == BPF_FUNC_get_local_storage &&
	    !register_is_null(&regs[BPF_REG_2])) {
		verbose(env, "get_local_storage() doesn't support non-zero flags\n");
		return -EINVAL;
	}

	/* reset caller saved regs */
	for (i = 0; i < CALLER_SAVED_REGS; i++) {
		mark_reg_not_init(env, regs, caller_saved[i]);
		check_reg_arg(env, caller_saved[i], DST_OP_NO_MARK);
	}

	/* update return register (already marked as written above) */
	if (fn->ret_type == RET_INTEGER) {
		/* sets type to SCALAR_VALUE */
		mark_reg_unknown(env, regs, BPF_REG_0);
	} else if (fn->ret_type == RET_VOID) {
		regs[BPF_REG_0].type = NOT_INIT;
	} else if (fn->ret_type == RET_PTR_TO_MAP_VALUE_OR_NULL ||
		   fn->ret_type == RET_PTR_TO_MAP_VALUE) {
		if (fn->ret_type == RET_PTR_TO_MAP_VALUE)
			regs[BPF_REG_0].type = PTR_TO_MAP_VALUE;
		else
			regs[BPF_REG_0].type = PTR_TO_MAP_VALUE_OR_NULL;
		/* There is no offset yet applied, variable or fixed */
		mark_reg_known_zero(env, regs, BPF_REG_0);
		/* remember map_ptr, so that check_map_access()
		 * can check 'value_size' boundary of memory access
		 * to map element returned from bpf_map_lookup_elem()
		 */
		if (meta.map_ptr == NULL) {
			verbose(env,
				"kernel subsystem misconfigured verifier\n");
			return -EINVAL;
		}
		regs[BPF_REG_0].map_ptr = meta.map_ptr;
		regs[BPF_REG_0].id = ++env->id_gen;
	} else {
		verbose(env, "unknown return type %d of func %s#%d\n",
			fn->ret_type, func_id_name(func_id), func_id);
		return -EINVAL;
	}

	err = do_refine_retval_range(env, regs, fn->ret_type, func_id, &meta);
	if (err)
		return err;

	err = check_map_func_compatibility(env, meta.map_ptr, func_id);
	if (err)
		return err;

	if (func_id == BPF_FUNC_get_stack && !env->prog->has_callchain_buf) {
		const char *err_str;

#ifdef CONFIG_PERF_EVENTS
		err = get_callchain_buffers(sysctl_perf_event_max_stack);
		err_str = "cannot get callchain buffer for func %s#%d\n";
#else
		err = -ENOTSUPP;
		err_str = "func %s#%d not supported without CONFIG_PERF_EVENTS\n";
#endif
		if (err) {
			verbose(env, err_str, func_id_name(func_id), func_id);
			return err;
		}

		env->prog->has_callchain_buf = true;
	}

	if (changes_data)
		clear_all_pkt_pointers(env);
	return 0;
}

static bool signed_add_overflows(s64 a, s64 b)
{
	/* Do the add in u64, where overflow is well-defined */
	s64 res = (s64)((u64)a + (u64)b);

	if (b < 0)
		return res > a;
	return res < a;
}

static bool signed_sub_overflows(s64 a, s64 b)
{
	/* Do the sub in u64, where overflow is well-defined */
	s64 res = (s64)((u64)a - (u64)b);

	if (b < 0)
		return res < a;
	return res > a;
}

static bool check_reg_sane_offset(struct bpf_verifier_env *env,
				  const struct bpf_reg_state *reg,
				  enum bpf_reg_type type)
{
	bool known = tnum_is_const(reg->var_off);
	s64 val = reg->var_off.value;
	s64 smin = reg->smin_value;

	if (known && (val >= BPF_MAX_VAR_OFF || val <= -BPF_MAX_VAR_OFF)) {
		verbose(env, "math between %s pointer and %lld is not allowed\n",
			reg_type_str[type], val);
		return false;
	}

	if (reg->off >= BPF_MAX_VAR_OFF || reg->off <= -BPF_MAX_VAR_OFF) {
		verbose(env, "%s pointer offset %d is not allowed\n",
			reg_type_str[type], reg->off);
		return false;
	}

	if (smin == S64_MIN) {
		verbose(env, "math between %s pointer and register with unbounded min value is not allowed\n",
			reg_type_str[type]);
		return false;
	}

	if (smin >= BPF_MAX_VAR_OFF || smin <= -BPF_MAX_VAR_OFF) {
		verbose(env, "value %lld makes %s pointer be out of bounds\n",
			smin, reg_type_str[type]);
		return false;
	}

	return true;
}

static struct bpf_insn_aux_data *cur_aux(struct bpf_verifier_env *env)
{
	return &env->insn_aux_data[env->insn_idx];
}

enum {
	REASON_BOUNDS	= -1,
	REASON_TYPE	= -2,
	REASON_PATHS	= -3,
	REASON_LIMIT	= -4,
	REASON_STACK	= -5,
};

static int retrieve_ptr_limit(const struct bpf_reg_state *ptr_reg,
<<<<<<< HEAD
			      const struct bpf_reg_state *off_reg,
			      u32 *alu_limit, u8 opcode)
{
	bool off_is_neg = off_reg->smin_value < 0;
	bool mask_to_left = (opcode == BPF_ADD &&  off_is_neg) ||
			    (opcode == BPF_SUB && !off_is_neg);
	u32 max = 0, ptr_limit = 0;

	if (!tnum_is_const(off_reg->var_off) &&
	    (off_reg->smin_value < 0) != (off_reg->smax_value < 0))
		return REASON_BOUNDS;
=======
			      u32 *alu_limit, bool mask_to_left)
{
	u32 max = 0, ptr_limit = 0;
>>>>>>> 94e299e6

	switch (ptr_reg->type) {
	case PTR_TO_STACK:
		/* Offset 0 is out-of-bounds, but acceptable start for the
		 * left direction, see BPF_REG_FP. Also, unknown scalar
		 * offset where we would need to deal with min/max bounds is
		 * currently prohibited for unprivileged.
		 */
		max = MAX_BPF_STACK + mask_to_left;
		ptr_limit = -(ptr_reg->var_off.value + ptr_reg->off);
		break;
	case PTR_TO_MAP_VALUE:
		max = ptr_reg->map_ptr->value_size;
		ptr_limit = (mask_to_left ?
			     ptr_reg->smin_value :
			     ptr_reg->umax_value) + ptr_reg->off;
		break;
	default:
		return REASON_TYPE;
	}

	if (ptr_limit >= max)
		return REASON_LIMIT;
	*alu_limit = ptr_limit;
	return 0;
}

static bool can_skip_alu_sanitation(const struct bpf_verifier_env *env,
				    const struct bpf_insn *insn)
{
	return env->allow_ptr_leaks || BPF_SRC(insn->code) == BPF_K;
}

static int update_alu_sanitation_state(struct bpf_insn_aux_data *aux,
				       u32 alu_state, u32 alu_limit)
{
	/* If we arrived here from different branches with different
	 * state or limits to sanitize, then this won't work.
	 */
	if (aux->alu_state &&
	    (aux->alu_state != alu_state ||
	     aux->alu_limit != alu_limit))
		return REASON_PATHS;

	/* Corresponding fixup done in fixup_bpf_calls(). */
	aux->alu_state = alu_state;
	aux->alu_limit = alu_limit;
	return 0;
}

static int sanitize_val_alu(struct bpf_verifier_env *env,
			    struct bpf_insn *insn)
{
	struct bpf_insn_aux_data *aux = cur_aux(env);

	if (can_skip_alu_sanitation(env, insn))
		return 0;

	return update_alu_sanitation_state(aux, BPF_ALU_NON_POINTER, 0);
}

static bool sanitize_needed(u8 opcode)
{
	return opcode == BPF_ADD || opcode == BPF_SUB;
}

<<<<<<< HEAD
=======
struct bpf_sanitize_info {
	struct bpf_insn_aux_data aux;
	bool mask_to_left;
};

>>>>>>> 94e299e6
static int sanitize_ptr_alu(struct bpf_verifier_env *env,
			    struct bpf_insn *insn,
			    const struct bpf_reg_state *ptr_reg,
			    const struct bpf_reg_state *off_reg,
			    struct bpf_reg_state *dst_reg,
<<<<<<< HEAD
			    struct bpf_insn_aux_data *tmp_aux,
			    const bool commit_window)
{
	struct bpf_insn_aux_data *aux = commit_window ? cur_aux(env) : tmp_aux;
	struct bpf_verifier_state *vstate = env->cur_state;
=======
			    struct bpf_sanitize_info *info,
			    const bool commit_window)
{
	struct bpf_insn_aux_data *aux = commit_window ? cur_aux(env) : &info->aux;
	struct bpf_verifier_state *vstate = env->cur_state;
	bool off_is_imm = tnum_is_const(off_reg->var_off);
>>>>>>> 94e299e6
	bool off_is_neg = off_reg->smin_value < 0;
	bool ptr_is_dst_reg = ptr_reg == dst_reg;
	u8 opcode = BPF_OP(insn->code);
	u32 alu_state, alu_limit;
	struct bpf_reg_state tmp;
	bool ret;
	int err;

	if (can_skip_alu_sanitation(env, insn))
		return 0;

	/* We already marked aux for masking from non-speculative
	 * paths, thus we got here in the first place. We only care
	 * to explore bad access from here.
	 */
	if (vstate->speculative)
		goto do_sim;

<<<<<<< HEAD
	err = retrieve_ptr_limit(ptr_reg, off_reg, &alu_limit, opcode);
=======
	if (!commit_window) {
		if (!tnum_is_const(off_reg->var_off) &&
		    (off_reg->smin_value < 0) != (off_reg->smax_value < 0))
			return REASON_BOUNDS;

		info->mask_to_left = (opcode == BPF_ADD &&  off_is_neg) ||
				     (opcode == BPF_SUB && !off_is_neg);
	}

	err = retrieve_ptr_limit(ptr_reg, &alu_limit, info->mask_to_left);
>>>>>>> 94e299e6
	if (err < 0)
		return err;

	if (commit_window) {
		/* In commit phase we narrow the masking window based on
		 * the observed pointer move after the simulated operation.
		 */
<<<<<<< HEAD
		alu_state = tmp_aux->alu_state;
		alu_limit = abs(tmp_aux->alu_limit - alu_limit);
	} else {
		alu_state  = off_is_neg ? BPF_ALU_NEG_VALUE : 0;
=======
		alu_state = info->aux.alu_state;
		alu_limit = abs(info->aux.alu_limit - alu_limit);
	} else {
		alu_state  = off_is_neg ? BPF_ALU_NEG_VALUE : 0;
		alu_state |= off_is_imm ? BPF_ALU_IMMEDIATE : 0;
>>>>>>> 94e299e6
		alu_state |= ptr_is_dst_reg ?
			     BPF_ALU_SANITIZE_SRC : BPF_ALU_SANITIZE_DST;
	}

	err = update_alu_sanitation_state(aux, alu_state, alu_limit);
	if (err < 0)
		return err;
do_sim:
	/* If we're in commit phase, we're done here given we already
	 * pushed the truncated dst_reg into the speculative verification
	 * stack.
<<<<<<< HEAD
	 */
	if (commit_window)
=======
	 *
	 * Also, when register is a known constant, we rewrite register-based
	 * operation to immediate-based, and thus do not need masking (and as
	 * a consequence, do not need to simulate the zero-truncation either).
	 */
	if (commit_window || off_is_imm)
>>>>>>> 94e299e6
		return 0;

	/* Simulate and find potential out-of-bounds access under
	 * speculative execution from truncation as a result of
	 * masking when off was not within expected range. If off
	 * sits in dst, then we temporarily need to move ptr there
	 * to simulate dst (== 0) +/-= ptr. Needed, for example,
	 * for cases where we use K-based arithmetic in one direction
	 * and truncated reg-based in the other in order to explore
	 * bad access.
	 */
	if (!ptr_is_dst_reg) {
		tmp = *dst_reg;
		*dst_reg = *ptr_reg;
	}
	ret = push_stack(env, env->insn_idx + 1, env->insn_idx, true);
	if (!ptr_is_dst_reg && ret)
		*dst_reg = tmp;
	return !ret ? REASON_STACK : 0;
}

static int sanitize_err(struct bpf_verifier_env *env,
			const struct bpf_insn *insn, int reason,
			const struct bpf_reg_state *off_reg,
			const struct bpf_reg_state *dst_reg)
{
	static const char *err = "pointer arithmetic with it prohibited for !root";
	const char *op = BPF_OP(insn->code) == BPF_ADD ? "add" : "sub";
	u32 dst = insn->dst_reg, src = insn->src_reg;

	switch (reason) {
	case REASON_BOUNDS:
		verbose(env, "R%d has unknown scalar with mixed signed bounds, %s\n",
			off_reg == dst_reg ? dst : src, err);
		break;
	case REASON_TYPE:
		verbose(env, "R%d has pointer with unsupported alu operation, %s\n",
			off_reg == dst_reg ? src : dst, err);
		break;
	case REASON_PATHS:
		verbose(env, "R%d tried to %s from different maps, paths or scalars, %s\n",
			dst, op, err);
		break;
	case REASON_LIMIT:
		verbose(env, "R%d tried to %s beyond pointer bounds, %s\n",
			dst, op, err);
		break;
	case REASON_STACK:
		verbose(env, "R%d could not be pushed for speculative verification, %s\n",
			dst, err);
		break;
	default:
		verbose(env, "verifier internal error: unknown reason (%d)\n",
			reason);
		break;
	}

	return -EACCES;
}

static int sanitize_check_bounds(struct bpf_verifier_env *env,
				 const struct bpf_insn *insn,
				 const struct bpf_reg_state *dst_reg)
{
	u32 dst = insn->dst_reg;

	/* For unprivileged we require that resulting offset must be in bounds
	 * in order to be able to sanitize access later on.
	 */
	if (env->allow_ptr_leaks)
		return 0;

	switch (dst_reg->type) {
	case PTR_TO_STACK:
		if (check_stack_access(env, dst_reg, dst_reg->off +
				       dst_reg->var_off.value, 1)) {
			verbose(env, "R%d stack pointer arithmetic goes out of range, "
				"prohibited for !root\n", dst);
			return -EACCES;
		}
		break;
	case PTR_TO_MAP_VALUE:
		if (check_map_access(env, dst, dst_reg->off, 1, false)) {
			verbose(env, "R%d pointer arithmetic of map value goes out of range, "
				"prohibited for !root\n", dst);
			return -EACCES;
		}
		break;
	default:
		break;
	}

	return 0;
}

/* Handles arithmetic on a pointer and a scalar: computes new min/max and var_off.
 * Caller should also handle BPF_MOV case separately.
 * If we return -EACCES, caller may want to try again treating pointer as a
 * scalar.  So we only emit a diagnostic if !env->allow_ptr_leaks.
 */
static int adjust_ptr_min_max_vals(struct bpf_verifier_env *env,
				   struct bpf_insn *insn,
				   const struct bpf_reg_state *ptr_reg,
				   const struct bpf_reg_state *off_reg)
{
	struct bpf_verifier_state *vstate = env->cur_state;
	struct bpf_func_state *state = vstate->frame[vstate->curframe];
	struct bpf_reg_state *regs = state->regs, *dst_reg;
	bool known = tnum_is_const(off_reg->var_off);
	s64 smin_val = off_reg->smin_value, smax_val = off_reg->smax_value,
	    smin_ptr = ptr_reg->smin_value, smax_ptr = ptr_reg->smax_value;
	u64 umin_val = off_reg->umin_value, umax_val = off_reg->umax_value,
	    umin_ptr = ptr_reg->umin_value, umax_ptr = ptr_reg->umax_value;
<<<<<<< HEAD
	struct bpf_insn_aux_data tmp_aux = {};
=======
	struct bpf_sanitize_info info = {};
>>>>>>> 94e299e6
	u8 opcode = BPF_OP(insn->code);
	u32 dst = insn->dst_reg;
	int ret;

	dst_reg = &regs[dst];

	if ((known && (smin_val != smax_val || umin_val != umax_val)) ||
	    smin_val > smax_val || umin_val > umax_val) {
		/* Taint dst register if offset had invalid bounds derived from
		 * e.g. dead branches.
		 */
		__mark_reg_unknown(dst_reg);
		return 0;
	}

	if (BPF_CLASS(insn->code) != BPF_ALU64) {
		/* 32-bit ALU ops on pointers produce (meaningless) scalars */
		verbose(env,
			"R%d 32-bit pointer arithmetic prohibited\n",
			dst);
		return -EACCES;
	}

	if (ptr_reg->type == PTR_TO_MAP_VALUE_OR_NULL) {
		verbose(env, "R%d pointer arithmetic on PTR_TO_MAP_VALUE_OR_NULL prohibited, null-check it first\n",
			dst);
		return -EACCES;
	}
	if (ptr_reg->type == CONST_PTR_TO_MAP) {
		verbose(env, "R%d pointer arithmetic on CONST_PTR_TO_MAP prohibited\n",
			dst);
		return -EACCES;
	}
	if (ptr_reg->type == PTR_TO_PACKET_END) {
		verbose(env, "R%d pointer arithmetic on PTR_TO_PACKET_END prohibited\n",
			dst);
		return -EACCES;
	}

	/* In case of 'scalar += pointer', dst_reg inherits pointer type and id.
	 * The id may be overwritten later if we create a new variable offset.
	 */
	dst_reg->type = ptr_reg->type;
	dst_reg->id = ptr_reg->id;

	if (!check_reg_sane_offset(env, off_reg, ptr_reg->type) ||
	    !check_reg_sane_offset(env, ptr_reg, ptr_reg->type))
		return -EINVAL;

	if (sanitize_needed(opcode)) {
		ret = sanitize_ptr_alu(env, insn, ptr_reg, off_reg, dst_reg,
<<<<<<< HEAD
				       &tmp_aux, false);
=======
				       &info, false);
>>>>>>> 94e299e6
		if (ret < 0)
			return sanitize_err(env, insn, ret, off_reg, dst_reg);
	}

	switch (opcode) {
	case BPF_ADD:
		/* We can take a fixed offset as long as it doesn't overflow
		 * the s32 'off' field
		 */
		if (known && (ptr_reg->off + smin_val ==
			      (s64)(s32)(ptr_reg->off + smin_val))) {
			/* pointer += K.  Accumulate it into fixed offset */
			dst_reg->smin_value = smin_ptr;
			dst_reg->smax_value = smax_ptr;
			dst_reg->umin_value = umin_ptr;
			dst_reg->umax_value = umax_ptr;
			dst_reg->var_off = ptr_reg->var_off;
			dst_reg->off = ptr_reg->off + smin_val;
			dst_reg->raw = ptr_reg->raw;
			break;
		}
		/* A new variable offset is created.  Note that off_reg->off
		 * == 0, since it's a scalar.
		 * dst_reg gets the pointer type and since some positive
		 * integer value was added to the pointer, give it a new 'id'
		 * if it's a PTR_TO_PACKET.
		 * this creates a new 'base' pointer, off_reg (variable) gets
		 * added into the variable offset, and we copy the fixed offset
		 * from ptr_reg.
		 */
		if (signed_add_overflows(smin_ptr, smin_val) ||
		    signed_add_overflows(smax_ptr, smax_val)) {
			dst_reg->smin_value = S64_MIN;
			dst_reg->smax_value = S64_MAX;
		} else {
			dst_reg->smin_value = smin_ptr + smin_val;
			dst_reg->smax_value = smax_ptr + smax_val;
		}
		if (umin_ptr + umin_val < umin_ptr ||
		    umax_ptr + umax_val < umax_ptr) {
			dst_reg->umin_value = 0;
			dst_reg->umax_value = U64_MAX;
		} else {
			dst_reg->umin_value = umin_ptr + umin_val;
			dst_reg->umax_value = umax_ptr + umax_val;
		}
		dst_reg->var_off = tnum_add(ptr_reg->var_off, off_reg->var_off);
		dst_reg->off = ptr_reg->off;
		dst_reg->raw = ptr_reg->raw;
		if (reg_is_pkt_pointer(ptr_reg)) {
			dst_reg->id = ++env->id_gen;
			/* something was added to pkt_ptr, set range to zero */
			dst_reg->raw = 0;
		}
		break;
	case BPF_SUB:
		if (dst_reg == off_reg) {
			/* scalar -= pointer.  Creates an unknown scalar */
			verbose(env, "R%d tried to subtract pointer from scalar\n",
				dst);
			return -EACCES;
		}
		/* We don't allow subtraction from FP, because (according to
		 * test_verifier.c test "invalid fp arithmetic", JITs might not
		 * be able to deal with it.
		 */
		if (ptr_reg->type == PTR_TO_STACK) {
			verbose(env, "R%d subtraction from stack pointer prohibited\n",
				dst);
			return -EACCES;
		}
		if (known && (ptr_reg->off - smin_val ==
			      (s64)(s32)(ptr_reg->off - smin_val))) {
			/* pointer -= K.  Subtract it from fixed offset */
			dst_reg->smin_value = smin_ptr;
			dst_reg->smax_value = smax_ptr;
			dst_reg->umin_value = umin_ptr;
			dst_reg->umax_value = umax_ptr;
			dst_reg->var_off = ptr_reg->var_off;
			dst_reg->id = ptr_reg->id;
			dst_reg->off = ptr_reg->off - smin_val;
			dst_reg->raw = ptr_reg->raw;
			break;
		}
		/* A new variable offset is created.  If the subtrahend is known
		 * nonnegative, then any reg->range we had before is still good.
		 */
		if (signed_sub_overflows(smin_ptr, smax_val) ||
		    signed_sub_overflows(smax_ptr, smin_val)) {
			/* Overflow possible, we know nothing */
			dst_reg->smin_value = S64_MIN;
			dst_reg->smax_value = S64_MAX;
		} else {
			dst_reg->smin_value = smin_ptr - smax_val;
			dst_reg->smax_value = smax_ptr - smin_val;
		}
		if (umin_ptr < umax_val) {
			/* Overflow possible, we know nothing */
			dst_reg->umin_value = 0;
			dst_reg->umax_value = U64_MAX;
		} else {
			/* Cannot overflow (as long as bounds are consistent) */
			dst_reg->umin_value = umin_ptr - umax_val;
			dst_reg->umax_value = umax_ptr - umin_val;
		}
		dst_reg->var_off = tnum_sub(ptr_reg->var_off, off_reg->var_off);
		dst_reg->off = ptr_reg->off;
		dst_reg->raw = ptr_reg->raw;
		if (reg_is_pkt_pointer(ptr_reg)) {
			dst_reg->id = ++env->id_gen;
			/* something was added to pkt_ptr, set range to zero */
			if (smin_val < 0)
				dst_reg->raw = 0;
		}
		break;
	case BPF_AND:
	case BPF_OR:
	case BPF_XOR:
		/* bitwise ops on pointers are troublesome, prohibit. */
		verbose(env, "R%d bitwise operator %s on pointer prohibited\n",
			dst, bpf_alu_string[opcode >> 4]);
		return -EACCES;
	default:
		/* other operators (e.g. MUL,LSH) produce non-pointer results */
		verbose(env, "R%d pointer arithmetic with %s operator prohibited\n",
			dst, bpf_alu_string[opcode >> 4]);
		return -EACCES;
	}

	if (!check_reg_sane_offset(env, dst_reg, ptr_reg->type))
		return -EINVAL;

	__update_reg_bounds(dst_reg);
	__reg_deduce_bounds(dst_reg);
	__reg_bound_offset(dst_reg);

	if (sanitize_check_bounds(env, insn, dst_reg) < 0)
		return -EACCES;
	if (sanitize_needed(opcode)) {
		ret = sanitize_ptr_alu(env, insn, dst_reg, off_reg, dst_reg,
<<<<<<< HEAD
				       &tmp_aux, true);
=======
				       &info, true);
>>>>>>> 94e299e6
		if (ret < 0)
			return sanitize_err(env, insn, ret, off_reg, dst_reg);
	}

	return 0;
}

/* WARNING: This function does calculations on 64-bit values, but the actual
 * execution may occur on 32-bit values. Therefore, things like bitshifts
 * need extra checks in the 32-bit case.
 */
static int adjust_scalar_min_max_vals(struct bpf_verifier_env *env,
				      struct bpf_insn *insn,
				      struct bpf_reg_state *dst_reg,
				      struct bpf_reg_state src_reg)
{
	struct bpf_reg_state *regs = cur_regs(env);
	u8 opcode = BPF_OP(insn->code);
	bool src_known, dst_known;
	s64 smin_val, smax_val;
	u64 umin_val, umax_val;
	u64 insn_bitness = (BPF_CLASS(insn->code) == BPF_ALU64) ? 64 : 32;
	int ret;

	if (insn_bitness == 32) {
		/* Relevant for 32-bit RSH: Information can propagate towards
		 * LSB, so it isn't sufficient to only truncate the output to
		 * 32 bits.
		 */
		coerce_reg_to_size(dst_reg, 4);
		coerce_reg_to_size(&src_reg, 4);
	}

	smin_val = src_reg.smin_value;
	smax_val = src_reg.smax_value;
	umin_val = src_reg.umin_value;
	umax_val = src_reg.umax_value;
	src_known = tnum_is_const(src_reg.var_off);
	dst_known = tnum_is_const(dst_reg->var_off);

	if ((src_known && (smin_val != smax_val || umin_val != umax_val)) ||
	    smin_val > smax_val || umin_val > umax_val) {
		/* Taint dst register if offset had invalid bounds derived from
		 * e.g. dead branches.
		 */
		__mark_reg_unknown(dst_reg);
		return 0;
	}

	if (!src_known &&
	    opcode != BPF_ADD && opcode != BPF_SUB && opcode != BPF_AND) {
		__mark_reg_unknown(dst_reg);
		return 0;
	}

	if (sanitize_needed(opcode)) {
		ret = sanitize_val_alu(env, insn);
		if (ret < 0)
			return sanitize_err(env, insn, ret, NULL, NULL);
	}

	switch (opcode) {
	case BPF_ADD:
		if (signed_add_overflows(dst_reg->smin_value, smin_val) ||
		    signed_add_overflows(dst_reg->smax_value, smax_val)) {
			dst_reg->smin_value = S64_MIN;
			dst_reg->smax_value = S64_MAX;
		} else {
			dst_reg->smin_value += smin_val;
			dst_reg->smax_value += smax_val;
		}
		if (dst_reg->umin_value + umin_val < umin_val ||
		    dst_reg->umax_value + umax_val < umax_val) {
			dst_reg->umin_value = 0;
			dst_reg->umax_value = U64_MAX;
		} else {
			dst_reg->umin_value += umin_val;
			dst_reg->umax_value += umax_val;
		}
		dst_reg->var_off = tnum_add(dst_reg->var_off, src_reg.var_off);
		break;
	case BPF_SUB:
		if (signed_sub_overflows(dst_reg->smin_value, smax_val) ||
		    signed_sub_overflows(dst_reg->smax_value, smin_val)) {
			/* Overflow possible, we know nothing */
			dst_reg->smin_value = S64_MIN;
			dst_reg->smax_value = S64_MAX;
		} else {
			dst_reg->smin_value -= smax_val;
			dst_reg->smax_value -= smin_val;
		}
		if (dst_reg->umin_value < umax_val) {
			/* Overflow possible, we know nothing */
			dst_reg->umin_value = 0;
			dst_reg->umax_value = U64_MAX;
		} else {
			/* Cannot overflow (as long as bounds are consistent) */
			dst_reg->umin_value -= umax_val;
			dst_reg->umax_value -= umin_val;
		}
		dst_reg->var_off = tnum_sub(dst_reg->var_off, src_reg.var_off);
		break;
	case BPF_MUL:
		dst_reg->var_off = tnum_mul(dst_reg->var_off, src_reg.var_off);
		if (smin_val < 0 || dst_reg->smin_value < 0) {
			/* Ain't nobody got time to multiply that sign */
			__mark_reg_unbounded(dst_reg);
			__update_reg_bounds(dst_reg);
			break;
		}
		/* Both values are positive, so we can work with unsigned and
		 * copy the result to signed (unless it exceeds S64_MAX).
		 */
		if (umax_val > U32_MAX || dst_reg->umax_value > U32_MAX) {
			/* Potential overflow, we know nothing */
			__mark_reg_unbounded(dst_reg);
			/* (except what we can learn from the var_off) */
			__update_reg_bounds(dst_reg);
			break;
		}
		dst_reg->umin_value *= umin_val;
		dst_reg->umax_value *= umax_val;
		if (dst_reg->umax_value > S64_MAX) {
			/* Overflow possible, we know nothing */
			dst_reg->smin_value = S64_MIN;
			dst_reg->smax_value = S64_MAX;
		} else {
			dst_reg->smin_value = dst_reg->umin_value;
			dst_reg->smax_value = dst_reg->umax_value;
		}
		break;
	case BPF_AND:
		if (src_known && dst_known) {
			__mark_reg_known(dst_reg, dst_reg->var_off.value &
						  src_reg.var_off.value);
			break;
		}
		/* We get our minimum from the var_off, since that's inherently
		 * bitwise.  Our maximum is the minimum of the operands' maxima.
		 */
		dst_reg->var_off = tnum_and(dst_reg->var_off, src_reg.var_off);
		dst_reg->umin_value = dst_reg->var_off.value;
		dst_reg->umax_value = min(dst_reg->umax_value, umax_val);
		if (dst_reg->smin_value < 0 || smin_val < 0) {
			/* Lose signed bounds when ANDing negative numbers,
			 * ain't nobody got time for that.
			 */
			dst_reg->smin_value = S64_MIN;
			dst_reg->smax_value = S64_MAX;
		} else {
			/* ANDing two positives gives a positive, so safe to
			 * cast result into s64.
			 */
			dst_reg->smin_value = dst_reg->umin_value;
			dst_reg->smax_value = dst_reg->umax_value;
		}
		/* We may learn something more from the var_off */
		__update_reg_bounds(dst_reg);
		break;
	case BPF_OR:
		if (src_known && dst_known) {
			__mark_reg_known(dst_reg, dst_reg->var_off.value |
						  src_reg.var_off.value);
			break;
		}
		/* We get our maximum from the var_off, and our minimum is the
		 * maximum of the operands' minima
		 */
		dst_reg->var_off = tnum_or(dst_reg->var_off, src_reg.var_off);
		dst_reg->umin_value = max(dst_reg->umin_value, umin_val);
		dst_reg->umax_value = dst_reg->var_off.value |
				      dst_reg->var_off.mask;
		if (dst_reg->smin_value < 0 || smin_val < 0) {
			/* Lose signed bounds when ORing negative numbers,
			 * ain't nobody got time for that.
			 */
			dst_reg->smin_value = S64_MIN;
			dst_reg->smax_value = S64_MAX;
		} else {
			/* ORing two positives gives a positive, so safe to
			 * cast result into s64.
			 */
			dst_reg->smin_value = dst_reg->umin_value;
			dst_reg->smax_value = dst_reg->umax_value;
		}
		/* We may learn something more from the var_off */
		__update_reg_bounds(dst_reg);
		break;
	case BPF_LSH:
		if (umax_val >= insn_bitness) {
			/* Shifts greater than 31 or 63 are undefined.
			 * This includes shifts by a negative number.
			 */
			mark_reg_unknown(env, regs, insn->dst_reg);
			break;
		}
		/* We lose all sign bit information (except what we can pick
		 * up from var_off)
		 */
		dst_reg->smin_value = S64_MIN;
		dst_reg->smax_value = S64_MAX;
		/* If we might shift our top bit out, then we know nothing */
		if (dst_reg->umax_value > 1ULL << (63 - umax_val)) {
			dst_reg->umin_value = 0;
			dst_reg->umax_value = U64_MAX;
		} else {
			dst_reg->umin_value <<= umin_val;
			dst_reg->umax_value <<= umax_val;
		}
		dst_reg->var_off = tnum_lshift(dst_reg->var_off, umin_val);
		/* We may learn something more from the var_off */
		__update_reg_bounds(dst_reg);
		break;
	case BPF_RSH:
		if (umax_val >= insn_bitness) {
			/* Shifts greater than 31 or 63 are undefined.
			 * This includes shifts by a negative number.
			 */
			mark_reg_unknown(env, regs, insn->dst_reg);
			break;
		}
		/* BPF_RSH is an unsigned shift.  If the value in dst_reg might
		 * be negative, then either:
		 * 1) src_reg might be zero, so the sign bit of the result is
		 *    unknown, so we lose our signed bounds
		 * 2) it's known negative, thus the unsigned bounds capture the
		 *    signed bounds
		 * 3) the signed bounds cross zero, so they tell us nothing
		 *    about the result
		 * If the value in dst_reg is known nonnegative, then again the
		 * unsigned bounts capture the signed bounds.
		 * Thus, in all cases it suffices to blow away our signed bounds
		 * and rely on inferring new ones from the unsigned bounds and
		 * var_off of the result.
		 */
		dst_reg->smin_value = S64_MIN;
		dst_reg->smax_value = S64_MAX;
		dst_reg->var_off = tnum_rshift(dst_reg->var_off, umin_val);
		dst_reg->umin_value >>= umax_val;
		dst_reg->umax_value >>= umin_val;
		/* We may learn something more from the var_off */
		__update_reg_bounds(dst_reg);
		break;
	case BPF_ARSH:
		if (umax_val >= insn_bitness) {
			/* Shifts greater than 31 or 63 are undefined.
			 * This includes shifts by a negative number.
			 */
			mark_reg_unknown(env, regs, insn->dst_reg);
			break;
		}

		/* Upon reaching here, src_known is true and
		 * umax_val is equal to umin_val.
		 */
		if (insn_bitness == 32) {
			dst_reg->smin_value = (u32)(((s32)dst_reg->smin_value) >> umin_val);
			dst_reg->smax_value = (u32)(((s32)dst_reg->smax_value) >> umin_val);
		} else {
			dst_reg->smin_value >>= umin_val;
			dst_reg->smax_value >>= umin_val;
		}

		dst_reg->var_off = tnum_arshift(dst_reg->var_off, umin_val,
						insn_bitness);

		/* blow away the dst_reg umin_value/umax_value and rely on
		 * dst_reg var_off to refine the result.
		 */
		dst_reg->umin_value = 0;
		dst_reg->umax_value = U64_MAX;
		__update_reg_bounds(dst_reg);
		break;
	default:
		mark_reg_unknown(env, regs, insn->dst_reg);
		break;
	}

	if (BPF_CLASS(insn->code) != BPF_ALU64) {
		/* 32-bit ALU ops are (32,32)->32 */
		coerce_reg_to_size(dst_reg, 4);
	}

	__reg_deduce_bounds(dst_reg);
	__reg_bound_offset(dst_reg);
	return 0;
}

/* Handles ALU ops other than BPF_END, BPF_NEG and BPF_MOV: computes new min/max
 * and var_off.
 */
static int adjust_reg_min_max_vals(struct bpf_verifier_env *env,
				   struct bpf_insn *insn)
{
	struct bpf_verifier_state *vstate = env->cur_state;
	struct bpf_func_state *state = vstate->frame[vstate->curframe];
	struct bpf_reg_state *regs = state->regs, *dst_reg, *src_reg;
	struct bpf_reg_state *ptr_reg = NULL, off_reg = {0};
	u8 opcode = BPF_OP(insn->code);

	dst_reg = &regs[insn->dst_reg];
	src_reg = NULL;
	if (dst_reg->type != SCALAR_VALUE)
		ptr_reg = dst_reg;
	if (BPF_SRC(insn->code) == BPF_X) {
		src_reg = &regs[insn->src_reg];
		if (src_reg->type != SCALAR_VALUE) {
			if (dst_reg->type != SCALAR_VALUE) {
				/* Combining two pointers by any ALU op yields
				 * an arbitrary scalar. Disallow all math except
				 * pointer subtraction
				 */
				if (opcode == BPF_SUB && env->allow_ptr_leaks) {
					mark_reg_unknown(env, regs, insn->dst_reg);
					return 0;
				}
				verbose(env, "R%d pointer %s pointer prohibited\n",
					insn->dst_reg,
					bpf_alu_string[opcode >> 4]);
				return -EACCES;
			} else {
				/* scalar += pointer
				 * This is legal, but we have to reverse our
				 * src/dest handling in computing the range
				 */
				return adjust_ptr_min_max_vals(env, insn,
							       src_reg, dst_reg);
			}
		} else if (ptr_reg) {
			/* pointer += scalar */
			return adjust_ptr_min_max_vals(env, insn,
						       dst_reg, src_reg);
		}
	} else {
		/* Pretend the src is a reg with a known value, since we only
		 * need to be able to read from this state.
		 */
		off_reg.type = SCALAR_VALUE;
		__mark_reg_known(&off_reg, insn->imm);
		src_reg = &off_reg;
		if (ptr_reg) /* pointer += K */
			return adjust_ptr_min_max_vals(env, insn,
						       ptr_reg, src_reg);
	}

	/* Got here implies adding two SCALAR_VALUEs */
	if (WARN_ON_ONCE(ptr_reg)) {
		print_verifier_state(env, state);
		verbose(env, "verifier internal error: unexpected ptr_reg\n");
		return -EINVAL;
	}
	if (WARN_ON(!src_reg)) {
		print_verifier_state(env, state);
		verbose(env, "verifier internal error: no src_reg\n");
		return -EINVAL;
	}
	return adjust_scalar_min_max_vals(env, insn, dst_reg, *src_reg);
}

/* check validity of 32-bit and 64-bit arithmetic operations */
static int check_alu_op(struct bpf_verifier_env *env, struct bpf_insn *insn)
{
	struct bpf_reg_state *regs = cur_regs(env);
	u8 opcode = BPF_OP(insn->code);
	int err;

	if (opcode == BPF_END || opcode == BPF_NEG) {
		if (opcode == BPF_NEG) {
			if (BPF_SRC(insn->code) != 0 ||
			    insn->src_reg != BPF_REG_0 ||
			    insn->off != 0 || insn->imm != 0) {
				verbose(env, "BPF_NEG uses reserved fields\n");
				return -EINVAL;
			}
		} else {
			if (insn->src_reg != BPF_REG_0 || insn->off != 0 ||
			    (insn->imm != 16 && insn->imm != 32 && insn->imm != 64) ||
			    BPF_CLASS(insn->code) == BPF_ALU64) {
				verbose(env, "BPF_END uses reserved fields\n");
				return -EINVAL;
			}
		}

		/* check src operand */
		err = check_reg_arg(env, insn->dst_reg, SRC_OP);
		if (err)
			return err;

		if (is_pointer_value(env, insn->dst_reg)) {
			verbose(env, "R%d pointer arithmetic prohibited\n",
				insn->dst_reg);
			return -EACCES;
		}

		/* check dest operand */
		err = check_reg_arg(env, insn->dst_reg, DST_OP);
		if (err)
			return err;

	} else if (opcode == BPF_MOV) {

		if (BPF_SRC(insn->code) == BPF_X) {
			if (insn->imm != 0 || insn->off != 0) {
				verbose(env, "BPF_MOV uses reserved fields\n");
				return -EINVAL;
			}

			/* check src operand */
			err = check_reg_arg(env, insn->src_reg, SRC_OP);
			if (err)
				return err;
		} else {
			if (insn->src_reg != BPF_REG_0 || insn->off != 0) {
				verbose(env, "BPF_MOV uses reserved fields\n");
				return -EINVAL;
			}
		}

		/* check dest operand, mark as required later */
		err = check_reg_arg(env, insn->dst_reg, DST_OP_NO_MARK);
		if (err)
			return err;

		if (BPF_SRC(insn->code) == BPF_X) {
			struct bpf_reg_state *src_reg = regs + insn->src_reg;
			struct bpf_reg_state *dst_reg = regs + insn->dst_reg;

			if (BPF_CLASS(insn->code) == BPF_ALU64) {
				/* case: R1 = R2
				 * copy register state to dest reg
				 */
				*dst_reg = *src_reg;
				dst_reg->live |= REG_LIVE_WRITTEN;
			} else {
				/* R1 = (u32) R2 */
				if (is_pointer_value(env, insn->src_reg)) {
					verbose(env,
						"R%d partial copy of pointer\n",
						insn->src_reg);
					return -EACCES;
				} else if (src_reg->type == SCALAR_VALUE) {
					*dst_reg = *src_reg;
					dst_reg->live |= REG_LIVE_WRITTEN;
				} else {
					mark_reg_unknown(env, regs,
							 insn->dst_reg);
				}
				coerce_reg_to_size(dst_reg, 4);
			}
		} else {
			/* case: R = imm
			 * remember the value we stored into this reg
			 */
			/* clear any state __mark_reg_known doesn't set */
			mark_reg_unknown(env, regs, insn->dst_reg);
			regs[insn->dst_reg].type = SCALAR_VALUE;
			if (BPF_CLASS(insn->code) == BPF_ALU64) {
				__mark_reg_known(regs + insn->dst_reg,
						 insn->imm);
			} else {
				__mark_reg_known(regs + insn->dst_reg,
						 (u32)insn->imm);
			}
		}

	} else if (opcode > BPF_END) {
		verbose(env, "invalid BPF_ALU opcode %x\n", opcode);
		return -EINVAL;

	} else {	/* all other ALU ops: and, sub, xor, add, ... */

		if (BPF_SRC(insn->code) == BPF_X) {
			if (insn->imm != 0 || insn->off != 0) {
				verbose(env, "BPF_ALU uses reserved fields\n");
				return -EINVAL;
			}
			/* check src1 operand */
			err = check_reg_arg(env, insn->src_reg, SRC_OP);
			if (err)
				return err;
		} else {
			if (insn->src_reg != BPF_REG_0 || insn->off != 0) {
				verbose(env, "BPF_ALU uses reserved fields\n");
				return -EINVAL;
			}
		}

		/* check src2 operand */
		err = check_reg_arg(env, insn->dst_reg, SRC_OP);
		if (err)
			return err;

		if ((opcode == BPF_MOD || opcode == BPF_DIV) &&
		    BPF_SRC(insn->code) == BPF_K && insn->imm == 0) {
			verbose(env, "div by zero\n");
			return -EINVAL;
		}

		if (opcode == BPF_ARSH && BPF_CLASS(insn->code) != BPF_ALU64) {
			verbose(env, "BPF_ARSH not supported for 32 bit ALU\n");
			return -EINVAL;
		}

		if ((opcode == BPF_LSH || opcode == BPF_RSH ||
		     opcode == BPF_ARSH) && BPF_SRC(insn->code) == BPF_K) {
			int size = BPF_CLASS(insn->code) == BPF_ALU64 ? 64 : 32;

			if (insn->imm < 0 || insn->imm >= size) {
				verbose(env, "invalid shift %d\n", insn->imm);
				return -EINVAL;
			}
		}

		/* check dest operand */
		err = check_reg_arg(env, insn->dst_reg, DST_OP_NO_MARK);
		if (err)
			return err;

		return adjust_reg_min_max_vals(env, insn);
	}

	return 0;
}

static void find_good_pkt_pointers(struct bpf_verifier_state *vstate,
				   struct bpf_reg_state *dst_reg,
				   enum bpf_reg_type type,
				   bool range_right_open)
{
	struct bpf_func_state *state = vstate->frame[vstate->curframe];
	struct bpf_reg_state *regs = state->regs, *reg;
	u16 new_range;
	int i, j;

	if (dst_reg->off < 0 ||
	    (dst_reg->off == 0 && range_right_open))
		/* This doesn't give us any range */
		return;

	if (dst_reg->umax_value > MAX_PACKET_OFF ||
	    dst_reg->umax_value + dst_reg->off > MAX_PACKET_OFF)
		/* Risk of overflow.  For instance, ptr + (1<<63) may be less
		 * than pkt_end, but that's because it's also less than pkt.
		 */
		return;

	new_range = dst_reg->off;
	if (range_right_open)
		new_range--;

	/* Examples for register markings:
	 *
	 * pkt_data in dst register:
	 *
	 *   r2 = r3;
	 *   r2 += 8;
	 *   if (r2 > pkt_end) goto <handle exception>
	 *   <access okay>
	 *
	 *   r2 = r3;
	 *   r2 += 8;
	 *   if (r2 < pkt_end) goto <access okay>
	 *   <handle exception>
	 *
	 *   Where:
	 *     r2 == dst_reg, pkt_end == src_reg
	 *     r2=pkt(id=n,off=8,r=0)
	 *     r3=pkt(id=n,off=0,r=0)
	 *
	 * pkt_data in src register:
	 *
	 *   r2 = r3;
	 *   r2 += 8;
	 *   if (pkt_end >= r2) goto <access okay>
	 *   <handle exception>
	 *
	 *   r2 = r3;
	 *   r2 += 8;
	 *   if (pkt_end <= r2) goto <handle exception>
	 *   <access okay>
	 *
	 *   Where:
	 *     pkt_end == dst_reg, r2 == src_reg
	 *     r2=pkt(id=n,off=8,r=0)
	 *     r3=pkt(id=n,off=0,r=0)
	 *
	 * Find register r3 and mark its range as r3=pkt(id=n,off=0,r=8)
	 * or r3=pkt(id=n,off=0,r=8-1), so that range of bytes [r3, r3 + 8)
	 * and [r3, r3 + 8-1) respectively is safe to access depending on
	 * the check.
	 */

	/* If our ids match, then we must have the same max_value.  And we
	 * don't care about the other reg's fixed offset, since if it's too big
	 * the range won't allow anything.
	 * dst_reg->off is known < MAX_PACKET_OFF, therefore it fits in a u16.
	 */
	for (i = 0; i < MAX_BPF_REG; i++)
		if (regs[i].type == type && regs[i].id == dst_reg->id)
			/* keep the maximum range already checked */
			regs[i].range = max(regs[i].range, new_range);

	for (j = 0; j <= vstate->curframe; j++) {
		state = vstate->frame[j];
		for (i = 0; i < state->allocated_stack / BPF_REG_SIZE; i++) {
			if (state->stack[i].slot_type[0] != STACK_SPILL)
				continue;
			reg = &state->stack[i].spilled_ptr;
			if (reg->type == type && reg->id == dst_reg->id)
				reg->range = max(reg->range, new_range);
		}
	}
}

/* compute branch direction of the expression "if (reg opcode val) goto target;"
 * and return:
 *  1 - branch will be taken and "goto target" will be executed
 *  0 - branch will not be taken and fall-through to next insn
 * -1 - unknown. Example: "if (reg < 5)" is unknown when register value range [0,10]
 */
static int is_branch_taken(struct bpf_reg_state *reg, u64 val, u8 opcode)
{
	if (__is_pointer_value(false, reg))
		return -1;

	switch (opcode) {
	case BPF_JEQ:
		if (tnum_is_const(reg->var_off))
			return !!tnum_equals_const(reg->var_off, val);
		break;
	case BPF_JNE:
		if (tnum_is_const(reg->var_off))
			return !tnum_equals_const(reg->var_off, val);
		break;
	case BPF_JGT:
		if (reg->umin_value > val)
			return 1;
		else if (reg->umax_value <= val)
			return 0;
		break;
	case BPF_JSGT:
		if (reg->smin_value > (s64)val)
			return 1;
		else if (reg->smax_value < (s64)val)
			return 0;
		break;
	case BPF_JLT:
		if (reg->umax_value < val)
			return 1;
		else if (reg->umin_value >= val)
			return 0;
		break;
	case BPF_JSLT:
		if (reg->smax_value < (s64)val)
			return 1;
		else if (reg->smin_value >= (s64)val)
			return 0;
		break;
	case BPF_JGE:
		if (reg->umin_value >= val)
			return 1;
		else if (reg->umax_value < val)
			return 0;
		break;
	case BPF_JSGE:
		if (reg->smin_value >= (s64)val)
			return 1;
		else if (reg->smax_value < (s64)val)
			return 0;
		break;
	case BPF_JLE:
		if (reg->umax_value <= val)
			return 1;
		else if (reg->umin_value > val)
			return 0;
		break;
	case BPF_JSLE:
		if (reg->smax_value <= (s64)val)
			return 1;
		else if (reg->smin_value > (s64)val)
			return 0;
		break;
	}

	return -1;
}

/* Adjusts the register min/max values in the case that the dst_reg is the
 * variable register that we are working on, and src_reg is a constant or we're
 * simply doing a BPF_K check.
 * In JEQ/JNE cases we also adjust the var_off values.
 */
static void reg_set_min_max(struct bpf_reg_state *true_reg,
			    struct bpf_reg_state *false_reg, u64 val,
			    u8 opcode)
{
	/* If the dst_reg is a pointer, we can't learn anything about its
	 * variable offset from the compare (unless src_reg were a pointer into
	 * the same object, but we don't bother with that.
	 * Since false_reg and true_reg have the same type by construction, we
	 * only need to check one of them for pointerness.
	 */
	if (__is_pointer_value(false, false_reg))
		return;

	switch (opcode) {
	case BPF_JEQ:
		/* If this is false then we know nothing Jon Snow, but if it is
		 * true then we know for sure.
		 */
		__mark_reg_known(true_reg, val);
		break;
	case BPF_JNE:
		/* If this is true we know nothing Jon Snow, but if it is false
		 * we know the value for sure;
		 */
		__mark_reg_known(false_reg, val);
		break;
	case BPF_JGT:
		false_reg->umax_value = min(false_reg->umax_value, val);
		true_reg->umin_value = max(true_reg->umin_value, val + 1);
		break;
	case BPF_JSGT:
		false_reg->smax_value = min_t(s64, false_reg->smax_value, val);
		true_reg->smin_value = max_t(s64, true_reg->smin_value, val + 1);
		break;
	case BPF_JLT:
		false_reg->umin_value = max(false_reg->umin_value, val);
		true_reg->umax_value = min(true_reg->umax_value, val - 1);
		break;
	case BPF_JSLT:
		false_reg->smin_value = max_t(s64, false_reg->smin_value, val);
		true_reg->smax_value = min_t(s64, true_reg->smax_value, val - 1);
		break;
	case BPF_JGE:
		false_reg->umax_value = min(false_reg->umax_value, val - 1);
		true_reg->umin_value = max(true_reg->umin_value, val);
		break;
	case BPF_JSGE:
		false_reg->smax_value = min_t(s64, false_reg->smax_value, val - 1);
		true_reg->smin_value = max_t(s64, true_reg->smin_value, val);
		break;
	case BPF_JLE:
		false_reg->umin_value = max(false_reg->umin_value, val + 1);
		true_reg->umax_value = min(true_reg->umax_value, val);
		break;
	case BPF_JSLE:
		false_reg->smin_value = max_t(s64, false_reg->smin_value, val + 1);
		true_reg->smax_value = min_t(s64, true_reg->smax_value, val);
		break;
	default:
		break;
	}

	__reg_deduce_bounds(false_reg);
	__reg_deduce_bounds(true_reg);
	/* We might have learned some bits from the bounds. */
	__reg_bound_offset(false_reg);
	__reg_bound_offset(true_reg);
	/* Intersecting with the old var_off might have improved our bounds
	 * slightly.  e.g. if umax was 0x7f...f and var_off was (0; 0xf...fc),
	 * then new var_off is (0; 0x7f...fc) which improves our umax.
	 */
	__update_reg_bounds(false_reg);
	__update_reg_bounds(true_reg);
}

/* Same as above, but for the case that dst_reg holds a constant and src_reg is
 * the variable reg.
 */
static void reg_set_min_max_inv(struct bpf_reg_state *true_reg,
				struct bpf_reg_state *false_reg, u64 val,
				u8 opcode)
{
	if (__is_pointer_value(false, false_reg))
		return;

	switch (opcode) {
	case BPF_JEQ:
		/* If this is false then we know nothing Jon Snow, but if it is
		 * true then we know for sure.
		 */
		__mark_reg_known(true_reg, val);
		break;
	case BPF_JNE:
		/* If this is true we know nothing Jon Snow, but if it is false
		 * we know the value for sure;
		 */
		__mark_reg_known(false_reg, val);
		break;
	case BPF_JGT:
		true_reg->umax_value = min(true_reg->umax_value, val - 1);
		false_reg->umin_value = max(false_reg->umin_value, val);
		break;
	case BPF_JSGT:
		true_reg->smax_value = min_t(s64, true_reg->smax_value, val - 1);
		false_reg->smin_value = max_t(s64, false_reg->smin_value, val);
		break;
	case BPF_JLT:
		true_reg->umin_value = max(true_reg->umin_value, val + 1);
		false_reg->umax_value = min(false_reg->umax_value, val);
		break;
	case BPF_JSLT:
		true_reg->smin_value = max_t(s64, true_reg->smin_value, val + 1);
		false_reg->smax_value = min_t(s64, false_reg->smax_value, val);
		break;
	case BPF_JGE:
		true_reg->umax_value = min(true_reg->umax_value, val);
		false_reg->umin_value = max(false_reg->umin_value, val + 1);
		break;
	case BPF_JSGE:
		true_reg->smax_value = min_t(s64, true_reg->smax_value, val);
		false_reg->smin_value = max_t(s64, false_reg->smin_value, val + 1);
		break;
	case BPF_JLE:
		true_reg->umin_value = max(true_reg->umin_value, val);
		false_reg->umax_value = min(false_reg->umax_value, val - 1);
		break;
	case BPF_JSLE:
		true_reg->smin_value = max_t(s64, true_reg->smin_value, val);
		false_reg->smax_value = min_t(s64, false_reg->smax_value, val - 1);
		break;
	default:
		break;
	}

	__reg_deduce_bounds(false_reg);
	__reg_deduce_bounds(true_reg);
	/* We might have learned some bits from the bounds. */
	__reg_bound_offset(false_reg);
	__reg_bound_offset(true_reg);
	/* Intersecting with the old var_off might have improved our bounds
	 * slightly.  e.g. if umax was 0x7f...f and var_off was (0; 0xf...fc),
	 * then new var_off is (0; 0x7f...fc) which improves our umax.
	 */
	__update_reg_bounds(false_reg);
	__update_reg_bounds(true_reg);
}

/* Regs are known to be equal, so intersect their min/max/var_off */
static void __reg_combine_min_max(struct bpf_reg_state *src_reg,
				  struct bpf_reg_state *dst_reg)
{
	src_reg->umin_value = dst_reg->umin_value = max(src_reg->umin_value,
							dst_reg->umin_value);
	src_reg->umax_value = dst_reg->umax_value = min(src_reg->umax_value,
							dst_reg->umax_value);
	src_reg->smin_value = dst_reg->smin_value = max(src_reg->smin_value,
							dst_reg->smin_value);
	src_reg->smax_value = dst_reg->smax_value = min(src_reg->smax_value,
							dst_reg->smax_value);
	src_reg->var_off = dst_reg->var_off = tnum_intersect(src_reg->var_off,
							     dst_reg->var_off);
	/* We might have learned new bounds from the var_off. */
	__update_reg_bounds(src_reg);
	__update_reg_bounds(dst_reg);
	/* We might have learned something about the sign bit. */
	__reg_deduce_bounds(src_reg);
	__reg_deduce_bounds(dst_reg);
	/* We might have learned some bits from the bounds. */
	__reg_bound_offset(src_reg);
	__reg_bound_offset(dst_reg);
	/* Intersecting with the old var_off might have improved our bounds
	 * slightly.  e.g. if umax was 0x7f...f and var_off was (0; 0xf...fc),
	 * then new var_off is (0; 0x7f...fc) which improves our umax.
	 */
	__update_reg_bounds(src_reg);
	__update_reg_bounds(dst_reg);
}

static void reg_combine_min_max(struct bpf_reg_state *true_src,
				struct bpf_reg_state *true_dst,
				struct bpf_reg_state *false_src,
				struct bpf_reg_state *false_dst,
				u8 opcode)
{
	switch (opcode) {
	case BPF_JEQ:
		__reg_combine_min_max(true_src, true_dst);
		break;
	case BPF_JNE:
		__reg_combine_min_max(false_src, false_dst);
		break;
	}
}

static void mark_map_reg(struct bpf_reg_state *regs, u32 regno, u32 id,
			 bool is_null)
{
	struct bpf_reg_state *reg = &regs[regno];

	if (reg->type == PTR_TO_MAP_VALUE_OR_NULL && reg->id == id) {
		/* Old offset (both fixed and variable parts) should
		 * have been known-zero, because we don't allow pointer
		 * arithmetic on pointers that might be NULL.
		 */
		if (WARN_ON_ONCE(reg->smin_value || reg->smax_value ||
				 !tnum_equals_const(reg->var_off, 0) ||
				 reg->off)) {
			__mark_reg_known_zero(reg);
			reg->off = 0;
		}
		if (is_null) {
			reg->type = SCALAR_VALUE;
		} else if (reg->map_ptr->inner_map_meta) {
			reg->type = CONST_PTR_TO_MAP;
			reg->map_ptr = reg->map_ptr->inner_map_meta;
		} else {
			reg->type = PTR_TO_MAP_VALUE;
		}
		/* We don't need id from this point onwards anymore, thus we
		 * should better reset it, so that state pruning has chances
		 * to take effect.
		 */
		reg->id = 0;
	}
}

/* The logic is similar to find_good_pkt_pointers(), both could eventually
 * be folded together at some point.
 */
static void mark_map_regs(struct bpf_verifier_state *vstate, u32 regno,
			  bool is_null)
{
	struct bpf_func_state *state = vstate->frame[vstate->curframe];
	struct bpf_reg_state *regs = state->regs;
	u32 id = regs[regno].id;
	int i, j;

	for (i = 0; i < MAX_BPF_REG; i++)
		mark_map_reg(regs, i, id, is_null);

	for (j = 0; j <= vstate->curframe; j++) {
		state = vstate->frame[j];
		for (i = 0; i < state->allocated_stack / BPF_REG_SIZE; i++) {
			if (state->stack[i].slot_type[0] != STACK_SPILL)
				continue;
			mark_map_reg(&state->stack[i].spilled_ptr, 0, id, is_null);
		}
	}
}

static bool try_match_pkt_pointers(const struct bpf_insn *insn,
				   struct bpf_reg_state *dst_reg,
				   struct bpf_reg_state *src_reg,
				   struct bpf_verifier_state *this_branch,
				   struct bpf_verifier_state *other_branch)
{
	if (BPF_SRC(insn->code) != BPF_X)
		return false;

	switch (BPF_OP(insn->code)) {
	case BPF_JGT:
		if ((dst_reg->type == PTR_TO_PACKET &&
		     src_reg->type == PTR_TO_PACKET_END) ||
		    (dst_reg->type == PTR_TO_PACKET_META &&
		     reg_is_init_pkt_pointer(src_reg, PTR_TO_PACKET))) {
			/* pkt_data' > pkt_end, pkt_meta' > pkt_data */
			find_good_pkt_pointers(this_branch, dst_reg,
					       dst_reg->type, false);
		} else if ((dst_reg->type == PTR_TO_PACKET_END &&
			    src_reg->type == PTR_TO_PACKET) ||
			   (reg_is_init_pkt_pointer(dst_reg, PTR_TO_PACKET) &&
			    src_reg->type == PTR_TO_PACKET_META)) {
			/* pkt_end > pkt_data', pkt_data > pkt_meta' */
			find_good_pkt_pointers(other_branch, src_reg,
					       src_reg->type, true);
		} else {
			return false;
		}
		break;
	case BPF_JLT:
		if ((dst_reg->type == PTR_TO_PACKET &&
		     src_reg->type == PTR_TO_PACKET_END) ||
		    (dst_reg->type == PTR_TO_PACKET_META &&
		     reg_is_init_pkt_pointer(src_reg, PTR_TO_PACKET))) {
			/* pkt_data' < pkt_end, pkt_meta' < pkt_data */
			find_good_pkt_pointers(other_branch, dst_reg,
					       dst_reg->type, true);
		} else if ((dst_reg->type == PTR_TO_PACKET_END &&
			    src_reg->type == PTR_TO_PACKET) ||
			   (reg_is_init_pkt_pointer(dst_reg, PTR_TO_PACKET) &&
			    src_reg->type == PTR_TO_PACKET_META)) {
			/* pkt_end < pkt_data', pkt_data > pkt_meta' */
			find_good_pkt_pointers(this_branch, src_reg,
					       src_reg->type, false);
		} else {
			return false;
		}
		break;
	case BPF_JGE:
		if ((dst_reg->type == PTR_TO_PACKET &&
		     src_reg->type == PTR_TO_PACKET_END) ||
		    (dst_reg->type == PTR_TO_PACKET_META &&
		     reg_is_init_pkt_pointer(src_reg, PTR_TO_PACKET))) {
			/* pkt_data' >= pkt_end, pkt_meta' >= pkt_data */
			find_good_pkt_pointers(this_branch, dst_reg,
					       dst_reg->type, true);
		} else if ((dst_reg->type == PTR_TO_PACKET_END &&
			    src_reg->type == PTR_TO_PACKET) ||
			   (reg_is_init_pkt_pointer(dst_reg, PTR_TO_PACKET) &&
			    src_reg->type == PTR_TO_PACKET_META)) {
			/* pkt_end >= pkt_data', pkt_data >= pkt_meta' */
			find_good_pkt_pointers(other_branch, src_reg,
					       src_reg->type, false);
		} else {
			return false;
		}
		break;
	case BPF_JLE:
		if ((dst_reg->type == PTR_TO_PACKET &&
		     src_reg->type == PTR_TO_PACKET_END) ||
		    (dst_reg->type == PTR_TO_PACKET_META &&
		     reg_is_init_pkt_pointer(src_reg, PTR_TO_PACKET))) {
			/* pkt_data' <= pkt_end, pkt_meta' <= pkt_data */
			find_good_pkt_pointers(other_branch, dst_reg,
					       dst_reg->type, false);
		} else if ((dst_reg->type == PTR_TO_PACKET_END &&
			    src_reg->type == PTR_TO_PACKET) ||
			   (reg_is_init_pkt_pointer(dst_reg, PTR_TO_PACKET) &&
			    src_reg->type == PTR_TO_PACKET_META)) {
			/* pkt_end <= pkt_data', pkt_data <= pkt_meta' */
			find_good_pkt_pointers(this_branch, src_reg,
					       src_reg->type, true);
		} else {
			return false;
		}
		break;
	default:
		return false;
	}

	return true;
}

static int check_cond_jmp_op(struct bpf_verifier_env *env,
			     struct bpf_insn *insn, int *insn_idx)
{
	struct bpf_verifier_state *this_branch = env->cur_state;
	struct bpf_verifier_state *other_branch;
	struct bpf_reg_state *regs = this_branch->frame[this_branch->curframe]->regs;
	struct bpf_reg_state *dst_reg, *other_branch_regs, *src_reg = NULL;
	u8 opcode = BPF_OP(insn->code);
	int pred = -1;
	int err;

	if (opcode > BPF_JSLE) {
		verbose(env, "invalid BPF_JMP opcode %x\n", opcode);
		return -EINVAL;
	}

	if (BPF_SRC(insn->code) == BPF_X) {
		if (insn->imm != 0) {
			verbose(env, "BPF_JMP uses reserved fields\n");
			return -EINVAL;
		}

		/* check src1 operand */
		err = check_reg_arg(env, insn->src_reg, SRC_OP);
		if (err)
			return err;

		if (is_pointer_value(env, insn->src_reg)) {
			verbose(env, "R%d pointer comparison prohibited\n",
				insn->src_reg);
			return -EACCES;
		}
		src_reg = &regs[insn->src_reg];
	} else {
		if (insn->src_reg != BPF_REG_0) {
			verbose(env, "BPF_JMP uses reserved fields\n");
			return -EINVAL;
		}
	}

	/* check src2 operand */
	err = check_reg_arg(env, insn->dst_reg, SRC_OP);
	if (err)
		return err;

	dst_reg = &regs[insn->dst_reg];

	if (BPF_SRC(insn->code) == BPF_K)
		pred = is_branch_taken(dst_reg, insn->imm, opcode);
	else if (src_reg->type == SCALAR_VALUE &&
		 tnum_is_const(src_reg->var_off))
		pred = is_branch_taken(dst_reg, src_reg->var_off.value,
				       opcode);
	if (pred == 1) {
		/* only follow the goto, ignore fall-through */
		*insn_idx += insn->off;
		return 0;
	} else if (pred == 0) {
		/* only follow fall-through branch, since
		 * that's where the program will go
		 */
		return 0;
	}

	other_branch = push_stack(env, *insn_idx + insn->off + 1, *insn_idx,
				  false);
	if (!other_branch)
		return -EFAULT;
	other_branch_regs = other_branch->frame[other_branch->curframe]->regs;

	/* detect if we are comparing against a constant value so we can adjust
	 * our min/max values for our dst register.
	 * this is only legit if both are scalars (or pointers to the same
	 * object, I suppose, but we don't support that right now), because
	 * otherwise the different base pointers mean the offsets aren't
	 * comparable.
	 */
	if (BPF_SRC(insn->code) == BPF_X) {
		if (dst_reg->type == SCALAR_VALUE &&
		    regs[insn->src_reg].type == SCALAR_VALUE) {
			if (tnum_is_const(regs[insn->src_reg].var_off))
				reg_set_min_max(&other_branch_regs[insn->dst_reg],
						dst_reg, regs[insn->src_reg].var_off.value,
						opcode);
			else if (tnum_is_const(dst_reg->var_off))
				reg_set_min_max_inv(&other_branch_regs[insn->src_reg],
						    &regs[insn->src_reg],
						    dst_reg->var_off.value, opcode);
			else if (opcode == BPF_JEQ || opcode == BPF_JNE)
				/* Comparing for equality, we can combine knowledge */
				reg_combine_min_max(&other_branch_regs[insn->src_reg],
						    &other_branch_regs[insn->dst_reg],
						    &regs[insn->src_reg],
						    &regs[insn->dst_reg], opcode);
		}
	} else if (dst_reg->type == SCALAR_VALUE) {
		reg_set_min_max(&other_branch_regs[insn->dst_reg],
					dst_reg, insn->imm, opcode);
	}

	/* detect if R == 0 where R is returned from bpf_map_lookup_elem() */
	if (BPF_SRC(insn->code) == BPF_K &&
	    insn->imm == 0 && (opcode == BPF_JEQ || opcode == BPF_JNE) &&
	    dst_reg->type == PTR_TO_MAP_VALUE_OR_NULL) {
		/* Mark all identical map registers in each branch as either
		 * safe or unknown depending R == 0 or R != 0 conditional.
		 */
		mark_map_regs(this_branch, insn->dst_reg, opcode == BPF_JNE);
		mark_map_regs(other_branch, insn->dst_reg, opcode == BPF_JEQ);
	} else if (!try_match_pkt_pointers(insn, dst_reg, &regs[insn->src_reg],
					   this_branch, other_branch) &&
		   is_pointer_value(env, insn->dst_reg)) {
		verbose(env, "R%d pointer comparison prohibited\n",
			insn->dst_reg);
		return -EACCES;
	}
	if (env->log.level)
		print_verifier_state(env, this_branch->frame[this_branch->curframe]);
	return 0;
}

/* return the map pointer stored inside BPF_LD_IMM64 instruction */
static struct bpf_map *ld_imm64_to_map_ptr(struct bpf_insn *insn)
{
	u64 imm64 = ((u64) (u32) insn[0].imm) | ((u64) (u32) insn[1].imm) << 32;

	return (struct bpf_map *) (unsigned long) imm64;
}

/* verify BPF_LD_IMM64 instruction */
static int check_ld_imm(struct bpf_verifier_env *env, struct bpf_insn *insn)
{
	struct bpf_reg_state *regs = cur_regs(env);
	int err;

	if (BPF_SIZE(insn->code) != BPF_DW) {
		verbose(env, "invalid BPF_LD_IMM insn\n");
		return -EINVAL;
	}
	if (insn->off != 0) {
		verbose(env, "BPF_LD_IMM64 uses reserved fields\n");
		return -EINVAL;
	}

	err = check_reg_arg(env, insn->dst_reg, DST_OP);
	if (err)
		return err;

	if (insn->src_reg == 0) {
		u64 imm = ((u64)(insn + 1)->imm << 32) | (u32)insn->imm;

		regs[insn->dst_reg].type = SCALAR_VALUE;
		__mark_reg_known(&regs[insn->dst_reg], imm);
		return 0;
	}

	/* replace_map_fd_with_map_ptr() should have caught bad ld_imm64 */
	BUG_ON(insn->src_reg != BPF_PSEUDO_MAP_FD);

	regs[insn->dst_reg].type = CONST_PTR_TO_MAP;
	regs[insn->dst_reg].map_ptr = ld_imm64_to_map_ptr(insn);
	return 0;
}

static bool may_access_skb(enum bpf_prog_type type)
{
	switch (type) {
	case BPF_PROG_TYPE_SOCKET_FILTER:
	case BPF_PROG_TYPE_SCHED_CLS:
	case BPF_PROG_TYPE_SCHED_ACT:
		return true;
	default:
		return false;
	}
}

/* verify safety of LD_ABS|LD_IND instructions:
 * - they can only appear in the programs where ctx == skb
 * - since they are wrappers of function calls, they scratch R1-R5 registers,
 *   preserve R6-R9, and store return value into R0
 *
 * Implicit input:
 *   ctx == skb == R6 == CTX
 *
 * Explicit input:
 *   SRC == any register
 *   IMM == 32-bit immediate
 *
 * Output:
 *   R0 - 8/16/32-bit skb data converted to cpu endianness
 */
static int check_ld_abs(struct bpf_verifier_env *env, struct bpf_insn *insn)
{
	struct bpf_reg_state *regs = cur_regs(env);
	static const int ctx_reg = BPF_REG_6;
	u8 mode = BPF_MODE(insn->code);
	int i, err;

	if (!may_access_skb(env->prog->type)) {
		verbose(env, "BPF_LD_[ABS|IND] instructions not allowed for this program type\n");
		return -EINVAL;
	}

	if (!env->ops->gen_ld_abs) {
		verbose(env, "bpf verifier is misconfigured\n");
		return -EINVAL;
	}

	if (env->subprog_cnt > 1) {
		/* when program has LD_ABS insn JITs and interpreter assume
		 * that r1 == ctx == skb which is not the case for callees
		 * that can have arbitrary arguments. It's problematic
		 * for main prog as well since JITs would need to analyze
		 * all functions in order to make proper register save/restore
		 * decisions in the main prog. Hence disallow LD_ABS with calls
		 */
		verbose(env, "BPF_LD_[ABS|IND] instructions cannot be mixed with bpf-to-bpf calls\n");
		return -EINVAL;
	}

	if (insn->dst_reg != BPF_REG_0 || insn->off != 0 ||
	    BPF_SIZE(insn->code) == BPF_DW ||
	    (mode == BPF_ABS && insn->src_reg != BPF_REG_0)) {
		verbose(env, "BPF_LD_[ABS|IND] uses reserved fields\n");
		return -EINVAL;
	}

	/* check whether implicit source operand (register R6) is readable */
	err = check_reg_arg(env, ctx_reg, SRC_OP);
	if (err)
		return err;

	if (regs[ctx_reg].type != PTR_TO_CTX) {
		verbose(env,
			"at the time of BPF_LD_ABS|IND R6 != pointer to skb\n");
		return -EINVAL;
	}

	if (mode == BPF_IND) {
		/* check explicit source operand */
		err = check_reg_arg(env, insn->src_reg, SRC_OP);
		if (err)
			return err;
	}

	err = check_ctx_reg(env, &regs[ctx_reg], ctx_reg);
	if (err < 0)
		return err;

	/* reset caller saved regs to unreadable */
	for (i = 0; i < CALLER_SAVED_REGS; i++) {
		mark_reg_not_init(env, regs, caller_saved[i]);
		check_reg_arg(env, caller_saved[i], DST_OP_NO_MARK);
	}

	/* mark destination R0 register as readable, since it contains
	 * the value fetched from the packet.
	 * Already marked as written above.
	 */
	mark_reg_unknown(env, regs, BPF_REG_0);
	return 0;
}

static int check_return_code(struct bpf_verifier_env *env)
{
	struct bpf_reg_state *reg;
	struct tnum range = tnum_range(0, 1);

	switch (env->prog->type) {
	case BPF_PROG_TYPE_CGROUP_SOCK_ADDR:
		if (env->prog->expected_attach_type == BPF_CGROUP_UDP4_RECVMSG ||
		    env->prog->expected_attach_type == BPF_CGROUP_UDP6_RECVMSG)
			range = tnum_range(1, 1);
	case BPF_PROG_TYPE_CGROUP_SKB:
	case BPF_PROG_TYPE_CGROUP_SOCK:
	case BPF_PROG_TYPE_SOCK_OPS:
	case BPF_PROG_TYPE_CGROUP_DEVICE:
		break;
	default:
		return 0;
	}

	reg = cur_regs(env) + BPF_REG_0;
	if (reg->type != SCALAR_VALUE) {
		verbose(env, "At program exit the register R0 is not a known value (%s)\n",
			reg_type_str[reg->type]);
		return -EINVAL;
	}

	if (!tnum_in(range, reg->var_off)) {
		char tn_buf[48];

		verbose(env, "At program exit the register R0 ");
		if (!tnum_is_unknown(reg->var_off)) {
			tnum_strn(tn_buf, sizeof(tn_buf), reg->var_off);
			verbose(env, "has value %s", tn_buf);
		} else {
			verbose(env, "has unknown scalar value");
		}
		tnum_strn(tn_buf, sizeof(tn_buf), range);
		verbose(env, " should have been in %s\n", tn_buf);
		return -EINVAL;
	}
	return 0;
}

/* non-recursive DFS pseudo code
 * 1  procedure DFS-iterative(G,v):
 * 2      label v as discovered
 * 3      let S be a stack
 * 4      S.push(v)
 * 5      while S is not empty
 * 6            t <- S.pop()
 * 7            if t is what we're looking for:
 * 8                return t
 * 9            for all edges e in G.adjacentEdges(t) do
 * 10               if edge e is already labelled
 * 11                   continue with the next edge
 * 12               w <- G.adjacentVertex(t,e)
 * 13               if vertex w is not discovered and not explored
 * 14                   label e as tree-edge
 * 15                   label w as discovered
 * 16                   S.push(w)
 * 17                   continue at 5
 * 18               else if vertex w is discovered
 * 19                   label e as back-edge
 * 20               else
 * 21                   // vertex w is explored
 * 22                   label e as forward- or cross-edge
 * 23           label t as explored
 * 24           S.pop()
 *
 * convention:
 * 0x10 - discovered
 * 0x11 - discovered and fall-through edge labelled
 * 0x12 - discovered and fall-through and branch edges labelled
 * 0x20 - explored
 */

enum {
	DISCOVERED = 0x10,
	EXPLORED = 0x20,
	FALLTHROUGH = 1,
	BRANCH = 2,
};

#define STATE_LIST_MARK ((struct bpf_verifier_state_list *) -1L)

static int *insn_stack;	/* stack of insns to process */
static int cur_stack;	/* current stack index */
static int *insn_state;

/* t, w, e - match pseudo-code above:
 * t - index of current instruction
 * w - next instruction
 * e - edge
 */
static int push_insn(int t, int w, int e, struct bpf_verifier_env *env)
{
	if (e == FALLTHROUGH && insn_state[t] >= (DISCOVERED | FALLTHROUGH))
		return 0;

	if (e == BRANCH && insn_state[t] >= (DISCOVERED | BRANCH))
		return 0;

	if (w < 0 || w >= env->prog->len) {
		verbose(env, "jump out of range from insn %d to %d\n", t, w);
		return -EINVAL;
	}

	if (e == BRANCH)
		/* mark branch target for state pruning */
		env->explored_states[w] = STATE_LIST_MARK;

	if (insn_state[w] == 0) {
		/* tree-edge */
		insn_state[t] = DISCOVERED | e;
		insn_state[w] = DISCOVERED;
		if (cur_stack >= env->prog->len)
			return -E2BIG;
		insn_stack[cur_stack++] = w;
		return 1;
	} else if ((insn_state[w] & 0xF0) == DISCOVERED) {
		verbose(env, "back-edge from insn %d to %d\n", t, w);
		return -EINVAL;
	} else if (insn_state[w] == EXPLORED) {
		/* forward- or cross-edge */
		insn_state[t] = DISCOVERED | e;
	} else {
		verbose(env, "insn state internal bug\n");
		return -EFAULT;
	}
	return 0;
}

/* non-recursive depth-first-search to detect loops in BPF program
 * loop == back-edge in directed graph
 */
static int check_cfg(struct bpf_verifier_env *env)
{
	struct bpf_insn *insns = env->prog->insnsi;
	int insn_cnt = env->prog->len;
	int ret = 0;
	int i, t;

	ret = check_subprogs(env);
	if (ret < 0)
		return ret;

	insn_state = kcalloc(insn_cnt, sizeof(int), GFP_KERNEL);
	if (!insn_state)
		return -ENOMEM;

	insn_stack = kcalloc(insn_cnt, sizeof(int), GFP_KERNEL);
	if (!insn_stack) {
		kfree(insn_state);
		return -ENOMEM;
	}

	insn_state[0] = DISCOVERED; /* mark 1st insn as discovered */
	insn_stack[0] = 0; /* 0 is the first instruction */
	cur_stack = 1;

peek_stack:
	if (cur_stack == 0)
		goto check_state;
	t = insn_stack[cur_stack - 1];

	if (BPF_CLASS(insns[t].code) == BPF_JMP) {
		u8 opcode = BPF_OP(insns[t].code);

		if (opcode == BPF_EXIT) {
			goto mark_explored;
		} else if (opcode == BPF_CALL) {
			ret = push_insn(t, t + 1, FALLTHROUGH, env);
			if (ret == 1)
				goto peek_stack;
			else if (ret < 0)
				goto err_free;
			if (t + 1 < insn_cnt)
				env->explored_states[t + 1] = STATE_LIST_MARK;
			if (insns[t].src_reg == BPF_PSEUDO_CALL) {
				env->explored_states[t] = STATE_LIST_MARK;
				ret = push_insn(t, t + insns[t].imm + 1, BRANCH, env);
				if (ret == 1)
					goto peek_stack;
				else if (ret < 0)
					goto err_free;
			}
		} else if (opcode == BPF_JA) {
			if (BPF_SRC(insns[t].code) != BPF_K) {
				ret = -EINVAL;
				goto err_free;
			}
			/* unconditional jump with single edge */
			ret = push_insn(t, t + insns[t].off + 1,
					FALLTHROUGH, env);
			if (ret == 1)
				goto peek_stack;
			else if (ret < 0)
				goto err_free;
			/* tell verifier to check for equivalent states
			 * after every call and jump
			 */
			if (t + 1 < insn_cnt)
				env->explored_states[t + 1] = STATE_LIST_MARK;
		} else {
			/* conditional jump with two edges */
			env->explored_states[t] = STATE_LIST_MARK;
			ret = push_insn(t, t + 1, FALLTHROUGH, env);
			if (ret == 1)
				goto peek_stack;
			else if (ret < 0)
				goto err_free;

			ret = push_insn(t, t + insns[t].off + 1, BRANCH, env);
			if (ret == 1)
				goto peek_stack;
			else if (ret < 0)
				goto err_free;
		}
	} else {
		/* all other non-branch instructions with single
		 * fall-through edge
		 */
		ret = push_insn(t, t + 1, FALLTHROUGH, env);
		if (ret == 1)
			goto peek_stack;
		else if (ret < 0)
			goto err_free;
	}

mark_explored:
	insn_state[t] = EXPLORED;
	if (cur_stack-- <= 0) {
		verbose(env, "pop stack internal bug\n");
		ret = -EFAULT;
		goto err_free;
	}
	goto peek_stack;

check_state:
	for (i = 0; i < insn_cnt; i++) {
		if (insn_state[i] != EXPLORED) {
			verbose(env, "unreachable insn %d\n", i);
			ret = -EINVAL;
			goto err_free;
		}
	}
	ret = 0; /* cfg looks good */

err_free:
	kfree(insn_state);
	kfree(insn_stack);
	return ret;
}

/* check %cur's range satisfies %old's */
static bool range_within(struct bpf_reg_state *old,
			 struct bpf_reg_state *cur)
{
	return old->umin_value <= cur->umin_value &&
	       old->umax_value >= cur->umax_value &&
	       old->smin_value <= cur->smin_value &&
	       old->smax_value >= cur->smax_value;
}

/* Maximum number of register states that can exist at once */
#define ID_MAP_SIZE	(MAX_BPF_REG + MAX_BPF_STACK / BPF_REG_SIZE)
struct idpair {
	u32 old;
	u32 cur;
};

/* If in the old state two registers had the same id, then they need to have
 * the same id in the new state as well.  But that id could be different from
 * the old state, so we need to track the mapping from old to new ids.
 * Once we have seen that, say, a reg with old id 5 had new id 9, any subsequent
 * regs with old id 5 must also have new id 9 for the new state to be safe.  But
 * regs with a different old id could still have new id 9, we don't care about
 * that.
 * So we look through our idmap to see if this old id has been seen before.  If
 * so, we require the new id to match; otherwise, we add the id pair to the map.
 */
static bool check_ids(u32 old_id, u32 cur_id, struct idpair *idmap)
{
	unsigned int i;

	for (i = 0; i < ID_MAP_SIZE; i++) {
		if (!idmap[i].old) {
			/* Reached an empty slot; haven't seen this id before */
			idmap[i].old = old_id;
			idmap[i].cur = cur_id;
			return true;
		}
		if (idmap[i].old == old_id)
			return idmap[i].cur == cur_id;
	}
	/* We ran out of idmap slots, which should be impossible */
	WARN_ON_ONCE(1);
	return false;
}

/* Returns true if (rold safe implies rcur safe) */
static bool regsafe(struct bpf_reg_state *rold, struct bpf_reg_state *rcur,
		    struct idpair *idmap)
{
	bool equal;

	if (!(rold->live & REG_LIVE_READ))
		/* explored state didn't use this */
		return true;

	equal = memcmp(rold, rcur, offsetof(struct bpf_reg_state, frameno)) == 0;

	if (rold->type == PTR_TO_STACK)
		/* two stack pointers are equal only if they're pointing to
		 * the same stack frame, since fp-8 in foo != fp-8 in bar
		 */
		return equal && rold->frameno == rcur->frameno;

	if (equal)
		return true;

	if (rold->type == NOT_INIT)
		/* explored state can't have used this */
		return true;
	if (rcur->type == NOT_INIT)
		return false;
	switch (rold->type) {
	case SCALAR_VALUE:
		if (rcur->type == SCALAR_VALUE) {
			/* new val must satisfy old val knowledge */
			return range_within(rold, rcur) &&
			       tnum_in(rold->var_off, rcur->var_off);
		} else {
			/* We're trying to use a pointer in place of a scalar.
			 * Even if the scalar was unbounded, this could lead to
			 * pointer leaks because scalars are allowed to leak
			 * while pointers are not. We could make this safe in
			 * special cases if root is calling us, but it's
			 * probably not worth the hassle.
			 */
			return false;
		}
	case PTR_TO_MAP_VALUE:
		/* If the new min/max/var_off satisfy the old ones and
		 * everything else matches, we are OK.
		 * We don't care about the 'id' value, because nothing
		 * uses it for PTR_TO_MAP_VALUE (only for ..._OR_NULL)
		 */
		return memcmp(rold, rcur, offsetof(struct bpf_reg_state, id)) == 0 &&
		       range_within(rold, rcur) &&
		       tnum_in(rold->var_off, rcur->var_off);
	case PTR_TO_MAP_VALUE_OR_NULL:
		/* a PTR_TO_MAP_VALUE could be safe to use as a
		 * PTR_TO_MAP_VALUE_OR_NULL into the same map.
		 * However, if the old PTR_TO_MAP_VALUE_OR_NULL then got NULL-
		 * checked, doing so could have affected others with the same
		 * id, and we can't check for that because we lost the id when
		 * we converted to a PTR_TO_MAP_VALUE.
		 */
		if (rcur->type != PTR_TO_MAP_VALUE_OR_NULL)
			return false;
		if (memcmp(rold, rcur, offsetof(struct bpf_reg_state, id)))
			return false;
		/* Check our ids match any regs they're supposed to */
		return check_ids(rold->id, rcur->id, idmap);
	case PTR_TO_PACKET_META:
	case PTR_TO_PACKET:
		if (rcur->type != rold->type)
			return false;
		/* We must have at least as much range as the old ptr
		 * did, so that any accesses which were safe before are
		 * still safe.  This is true even if old range < old off,
		 * since someone could have accessed through (ptr - k), or
		 * even done ptr -= k in a register, to get a safe access.
		 */
		if (rold->range > rcur->range)
			return false;
		/* If the offsets don't match, we can't trust our alignment;
		 * nor can we be sure that we won't fall out of range.
		 */
		if (rold->off != rcur->off)
			return false;
		/* id relations must be preserved */
		if (rold->id && !check_ids(rold->id, rcur->id, idmap))
			return false;
		/* new val must satisfy old val knowledge */
		return range_within(rold, rcur) &&
		       tnum_in(rold->var_off, rcur->var_off);
	case PTR_TO_CTX:
	case CONST_PTR_TO_MAP:
	case PTR_TO_PACKET_END:
		/* Only valid matches are exact, which memcmp() above
		 * would have accepted
		 */
	default:
		/* Don't know what's going on, just say it's not safe */
		return false;
	}

	/* Shouldn't get here; if we do, say it's not safe */
	WARN_ON_ONCE(1);
	return false;
}

static bool stacksafe(struct bpf_func_state *old,
		      struct bpf_func_state *cur,
		      struct idpair *idmap)
{
	int i, spi;

	/* if explored stack has more populated slots than current stack
	 * such stacks are not equivalent
	 */
	if (old->allocated_stack > cur->allocated_stack)
		return false;

	/* walk slots of the explored stack and ignore any additional
	 * slots in the current stack, since explored(safe) state
	 * didn't use them
	 */
	for (i = 0; i < old->allocated_stack; i++) {
		spi = i / BPF_REG_SIZE;

		if (!(old->stack[spi].spilled_ptr.live & REG_LIVE_READ))
			/* explored state didn't use this */
			continue;

		if (old->stack[spi].slot_type[i % BPF_REG_SIZE] == STACK_INVALID)
			continue;
		/* if old state was safe with misc data in the stack
		 * it will be safe with zero-initialized stack.
		 * The opposite is not true
		 */
		if (old->stack[spi].slot_type[i % BPF_REG_SIZE] == STACK_MISC &&
		    cur->stack[spi].slot_type[i % BPF_REG_SIZE] == STACK_ZERO)
			continue;
		if (old->stack[spi].slot_type[i % BPF_REG_SIZE] !=
		    cur->stack[spi].slot_type[i % BPF_REG_SIZE])
			/* Ex: old explored (safe) state has STACK_SPILL in
			 * this stack slot, but current has has STACK_MISC ->
			 * this verifier states are not equivalent,
			 * return false to continue verification of this path
			 */
			return false;
		if (i % BPF_REG_SIZE)
			continue;
		if (old->stack[spi].slot_type[0] != STACK_SPILL)
			continue;
		if (!regsafe(&old->stack[spi].spilled_ptr,
			     &cur->stack[spi].spilled_ptr,
			     idmap))
			/* when explored and current stack slot are both storing
			 * spilled registers, check that stored pointers types
			 * are the same as well.
			 * Ex: explored safe path could have stored
			 * (bpf_reg_state) {.type = PTR_TO_STACK, .off = -8}
			 * but current path has stored:
			 * (bpf_reg_state) {.type = PTR_TO_STACK, .off = -16}
			 * such verifier states are not equivalent.
			 * return false to continue verification of this path
			 */
			return false;
	}
	return true;
}

/* compare two verifier states
 *
 * all states stored in state_list are known to be valid, since
 * verifier reached 'bpf_exit' instruction through them
 *
 * this function is called when verifier exploring different branches of
 * execution popped from the state stack. If it sees an old state that has
 * more strict register state and more strict stack state then this execution
 * branch doesn't need to be explored further, since verifier already
 * concluded that more strict state leads to valid finish.
 *
 * Therefore two states are equivalent if register state is more conservative
 * and explored stack state is more conservative than the current one.
 * Example:
 *       explored                   current
 * (slot1=INV slot2=MISC) == (slot1=MISC slot2=MISC)
 * (slot1=MISC slot2=MISC) != (slot1=INV slot2=MISC)
 *
 * In other words if current stack state (one being explored) has more
 * valid slots than old one that already passed validation, it means
 * the verifier can stop exploring and conclude that current state is valid too
 *
 * Similarly with registers. If explored state has register type as invalid
 * whereas register type in current state is meaningful, it means that
 * the current state will reach 'bpf_exit' instruction safely
 */
static bool func_states_equal(struct bpf_func_state *old,
			      struct bpf_func_state *cur)
{
	struct idpair *idmap;
	bool ret = false;
	int i;

	idmap = kcalloc(ID_MAP_SIZE, sizeof(struct idpair), GFP_KERNEL);
	/* If we failed to allocate the idmap, just say it's not safe */
	if (!idmap)
		return false;

	for (i = 0; i < MAX_BPF_REG; i++) {
		if (!regsafe(&old->regs[i], &cur->regs[i], idmap))
			goto out_free;
	}

	if (!stacksafe(old, cur, idmap))
		goto out_free;
	ret = true;
out_free:
	kfree(idmap);
	return ret;
}

static bool states_equal(struct bpf_verifier_env *env,
			 struct bpf_verifier_state *old,
			 struct bpf_verifier_state *cur)
{
	int i;

	if (old->curframe != cur->curframe)
		return false;

	/* Verification state from speculative execution simulation
	 * must never prune a non-speculative execution one.
	 */
	if (old->speculative && !cur->speculative)
		return false;

	/* for states to be equal callsites have to be the same
	 * and all frame states need to be equivalent
	 */
	for (i = 0; i <= old->curframe; i++) {
		if (old->frame[i]->callsite != cur->frame[i]->callsite)
			return false;
		if (!func_states_equal(old->frame[i], cur->frame[i]))
			return false;
	}
	return true;
}

/* A write screens off any subsequent reads; but write marks come from the
 * straight-line code between a state and its parent.  When we arrive at an
 * equivalent state (jump target or such) we didn't arrive by the straight-line
 * code, so read marks in the state must propagate to the parent regardless
 * of the state's write marks. That's what 'parent == state->parent' comparison
 * in mark_reg_read() and mark_stack_slot_read() is for.
 */
static int propagate_liveness(struct bpf_verifier_env *env,
			      const struct bpf_verifier_state *vstate,
			      struct bpf_verifier_state *vparent)
{
	int i, frame, err = 0;
	struct bpf_func_state *state, *parent;

	if (vparent->curframe != vstate->curframe) {
		WARN(1, "propagate_live: parent frame %d current frame %d\n",
		     vparent->curframe, vstate->curframe);
		return -EFAULT;
	}
	/* Propagate read liveness of registers... */
	BUILD_BUG_ON(BPF_REG_FP + 1 != MAX_BPF_REG);
	/* We don't need to worry about FP liveness because it's read-only */
	for (i = 0; i < BPF_REG_FP; i++) {
		if (vparent->frame[vparent->curframe]->regs[i].live & REG_LIVE_READ)
			continue;
		if (vstate->frame[vstate->curframe]->regs[i].live & REG_LIVE_READ) {
			err = mark_reg_read(env, vstate, vparent, i);
			if (err)
				return err;
		}
	}

	/* ... and stack slots */
	for (frame = 0; frame <= vstate->curframe; frame++) {
		state = vstate->frame[frame];
		parent = vparent->frame[frame];
		for (i = 0; i < state->allocated_stack / BPF_REG_SIZE &&
			    i < parent->allocated_stack / BPF_REG_SIZE; i++) {
			if (parent->stack[i].spilled_ptr.live & REG_LIVE_READ)
				continue;
			if (state->stack[i].spilled_ptr.live & REG_LIVE_READ)
				mark_stack_slot_read(env, vstate, vparent, i, frame);
		}
	}
	return err;
}

static int is_state_visited(struct bpf_verifier_env *env, int insn_idx)
{
	struct bpf_verifier_state_list *new_sl;
	struct bpf_verifier_state_list *sl;
	struct bpf_verifier_state *cur = env->cur_state;
	int i, j, err, states_cnt = 0;

	sl = env->explored_states[insn_idx];
	if (!sl)
		/* this 'insn_idx' instruction wasn't marked, so we will not
		 * be doing state search here
		 */
		return 0;

	while (sl != STATE_LIST_MARK) {
		if (states_equal(env, &sl->state, cur)) {
			/* reached equivalent register/stack state,
			 * prune the search.
			 * Registers read by the continuation are read by us.
			 * If we have any write marks in env->cur_state, they
			 * will prevent corresponding reads in the continuation
			 * from reaching our parent (an explored_state).  Our
			 * own state will get the read marks recorded, but
			 * they'll be immediately forgotten as we're pruning
			 * this state and will pop a new one.
			 */
			err = propagate_liveness(env, &sl->state, cur);
			if (err)
				return err;
			return 1;
		}
		sl = sl->next;
		states_cnt++;
	}

	if (!env->allow_ptr_leaks && states_cnt > BPF_COMPLEXITY_LIMIT_STATES)
		return 0;

	/* there were no equivalent states, remember current one.
	 * technically the current state is not proven to be safe yet,
	 * but it will either reach outer most bpf_exit (which means it's safe)
	 * or it will be rejected. Since there are no loops, we won't be
	 * seeing this tuple (frame[0].callsite, frame[1].callsite, .. insn_idx)
	 * again on the way to bpf_exit
	 */
	new_sl = kzalloc(sizeof(struct bpf_verifier_state_list), GFP_KERNEL);
	if (!new_sl)
		return -ENOMEM;

	/* add new state to the head of linked list */
	err = copy_verifier_state(&new_sl->state, cur);
	if (err) {
		free_verifier_state(&new_sl->state, false);
		kfree(new_sl);
		return err;
	}
	new_sl->next = env->explored_states[insn_idx];
	env->explored_states[insn_idx] = new_sl;
	/* connect new state to parentage chain */
	cur->parent = &new_sl->state;
	/* clear write marks in current state: the writes we did are not writes
	 * our child did, so they don't screen off its reads from us.
	 * (There are no read marks in current state, because reads always mark
	 * their parent and current state never has children yet.  Only
	 * explored_states can get read marks.)
	 */
	for (i = 0; i < BPF_REG_FP; i++)
		cur->frame[cur->curframe]->regs[i].live = REG_LIVE_NONE;

	/* all stack frames are accessible from callee, clear them all */
	for (j = 0; j <= cur->curframe; j++) {
		struct bpf_func_state *frame = cur->frame[j];

		for (i = 0; i < frame->allocated_stack / BPF_REG_SIZE; i++)
			frame->stack[i].spilled_ptr.live = REG_LIVE_NONE;
	}
	return 0;
}

static int do_check(struct bpf_verifier_env *env)
{
	struct bpf_verifier_state *state;
	struct bpf_insn *insns = env->prog->insnsi;
	struct bpf_reg_state *regs;
	int insn_cnt = env->prog->len, i;
	int insn_processed = 0;
	bool do_print_state = false;

	state = kzalloc(sizeof(struct bpf_verifier_state), GFP_KERNEL);
	if (!state)
		return -ENOMEM;
	state->curframe = 0;
	state->speculative = false;
	state->frame[0] = kzalloc(sizeof(struct bpf_func_state), GFP_KERNEL);
	if (!state->frame[0]) {
		kfree(state);
		return -ENOMEM;
	}
	env->cur_state = state;
	init_func_state(env, state->frame[0],
			BPF_MAIN_FUNC /* callsite */,
			0 /* frameno */,
			0 /* subprogno, zero == main subprog */);

	for (;;) {
		struct bpf_insn *insn;
		u8 class;
		int err;

		if (env->insn_idx >= insn_cnt) {
			verbose(env, "invalid insn idx %d insn_cnt %d\n",
				env->insn_idx, insn_cnt);
			return -EFAULT;
		}

		insn = &insns[env->insn_idx];
		class = BPF_CLASS(insn->code);

		if (++insn_processed > BPF_COMPLEXITY_LIMIT_INSNS) {
			verbose(env,
				"BPF program is too large. Processed %d insn\n",
				insn_processed);
			return -E2BIG;
		}

		err = is_state_visited(env, env->insn_idx);
		if (err < 0)
			return err;
		if (err == 1) {
			/* found equivalent state, can prune the search */
			if (env->log.level) {
				if (do_print_state)
					verbose(env, "\nfrom %d to %d%s: safe\n",
						env->prev_insn_idx, env->insn_idx,
						env->cur_state->speculative ?
						" (speculative execution)" : "");
				else
					verbose(env, "%d: safe\n", env->insn_idx);
			}
			goto process_bpf_exit;
		}

		if (signal_pending(current))
			return -EAGAIN;

		if (need_resched())
			cond_resched();

		if (env->log.level > 1 || (env->log.level && do_print_state)) {
			if (env->log.level > 1)
				verbose(env, "%d:", env->insn_idx);
			else
				verbose(env, "\nfrom %d to %d%s:",
					env->prev_insn_idx, env->insn_idx,
					env->cur_state->speculative ?
					" (speculative execution)" : "");
			print_verifier_state(env, state->frame[state->curframe]);
			do_print_state = false;
		}

		if (env->log.level) {
			const struct bpf_insn_cbs cbs = {
				.cb_print	= verbose,
				.private_data	= env,
			};

			verbose(env, "%d: ", env->insn_idx);
			print_bpf_insn(&cbs, insn, env->allow_ptr_leaks);
		}

		if (bpf_prog_is_dev_bound(env->prog->aux)) {
			err = bpf_prog_offload_verify_insn(env, env->insn_idx,
							   env->prev_insn_idx);
			if (err)
				return err;
		}

		regs = cur_regs(env);
		env->insn_aux_data[env->insn_idx].seen = true;

		if (class == BPF_ALU || class == BPF_ALU64) {
			err = check_alu_op(env, insn);
			if (err)
				return err;

		} else if (class == BPF_LDX) {
			enum bpf_reg_type *prev_src_type, src_reg_type;

			/* check for reserved fields is already done */

			/* check src operand */
			err = check_reg_arg(env, insn->src_reg, SRC_OP);
			if (err)
				return err;

			err = check_reg_arg(env, insn->dst_reg, DST_OP_NO_MARK);
			if (err)
				return err;

			src_reg_type = regs[insn->src_reg].type;

			/* check that memory (src_reg + off) is readable,
			 * the state of dst_reg will be updated by this func
			 */
			err = check_mem_access(env, env->insn_idx, insn->src_reg,
					       insn->off, BPF_SIZE(insn->code),
					       BPF_READ, insn->dst_reg, false);
			if (err)
				return err;

			prev_src_type = &env->insn_aux_data[env->insn_idx].ptr_type;

			if (*prev_src_type == NOT_INIT) {
				/* saw a valid insn
				 * dst_reg = *(u32 *)(src_reg + off)
				 * save type to validate intersecting paths
				 */
				*prev_src_type = src_reg_type;

			} else if (src_reg_type != *prev_src_type &&
				   (src_reg_type == PTR_TO_CTX ||
				    *prev_src_type == PTR_TO_CTX)) {
				/* ABuser program is trying to use the same insn
				 * dst_reg = *(u32*) (src_reg + off)
				 * with different pointer types:
				 * src_reg == ctx in one branch and
				 * src_reg == stack|map in some other branch.
				 * Reject it.
				 */
				verbose(env, "same insn cannot be used with different pointers\n");
				return -EINVAL;
			}

		} else if (class == BPF_STX) {
			enum bpf_reg_type *prev_dst_type, dst_reg_type;

			if (BPF_MODE(insn->code) == BPF_XADD) {
				err = check_xadd(env, env->insn_idx, insn);
				if (err)
					return err;
				env->insn_idx++;
				continue;
			}

			/* check src1 operand */
			err = check_reg_arg(env, insn->src_reg, SRC_OP);
			if (err)
				return err;
			/* check src2 operand */
			err = check_reg_arg(env, insn->dst_reg, SRC_OP);
			if (err)
				return err;

			dst_reg_type = regs[insn->dst_reg].type;

			/* check that memory (dst_reg + off) is writeable */
			err = check_mem_access(env, env->insn_idx, insn->dst_reg,
					       insn->off, BPF_SIZE(insn->code),
					       BPF_WRITE, insn->src_reg, false);
			if (err)
				return err;

			prev_dst_type = &env->insn_aux_data[env->insn_idx].ptr_type;

			if (*prev_dst_type == NOT_INIT) {
				*prev_dst_type = dst_reg_type;
			} else if (dst_reg_type != *prev_dst_type &&
				   (dst_reg_type == PTR_TO_CTX ||
				    *prev_dst_type == PTR_TO_CTX)) {
				verbose(env, "same insn cannot be used with different pointers\n");
				return -EINVAL;
			}

		} else if (class == BPF_ST) {
			if (BPF_MODE(insn->code) != BPF_MEM ||
			    insn->src_reg != BPF_REG_0) {
				verbose(env, "BPF_ST uses reserved fields\n");
				return -EINVAL;
			}
			/* check src operand */
			err = check_reg_arg(env, insn->dst_reg, SRC_OP);
			if (err)
				return err;

			if (is_ctx_reg(env, insn->dst_reg)) {
				verbose(env, "BPF_ST stores into R%d context is not allowed\n",
					insn->dst_reg);
				return -EACCES;
			}

			/* check that memory (dst_reg + off) is writeable */
			err = check_mem_access(env, env->insn_idx, insn->dst_reg,
					       insn->off, BPF_SIZE(insn->code),
					       BPF_WRITE, -1, false);
			if (err)
				return err;

		} else if (class == BPF_JMP) {
			u8 opcode = BPF_OP(insn->code);

			if (opcode == BPF_CALL) {
				if (BPF_SRC(insn->code) != BPF_K ||
				    insn->off != 0 ||
				    (insn->src_reg != BPF_REG_0 &&
				     insn->src_reg != BPF_PSEUDO_CALL) ||
				    insn->dst_reg != BPF_REG_0) {
					verbose(env, "BPF_CALL uses reserved fields\n");
					return -EINVAL;
				}

				if (insn->src_reg == BPF_PSEUDO_CALL)
					err = check_func_call(env, insn, &env->insn_idx);
				else
					err = check_helper_call(env, insn->imm, env->insn_idx);
				if (err)
					return err;

			} else if (opcode == BPF_JA) {
				if (BPF_SRC(insn->code) != BPF_K ||
				    insn->imm != 0 ||
				    insn->src_reg != BPF_REG_0 ||
				    insn->dst_reg != BPF_REG_0) {
					verbose(env, "BPF_JA uses reserved fields\n");
					return -EINVAL;
				}

				env->insn_idx += insn->off + 1;
				continue;

			} else if (opcode == BPF_EXIT) {
				if (BPF_SRC(insn->code) != BPF_K ||
				    insn->imm != 0 ||
				    insn->src_reg != BPF_REG_0 ||
				    insn->dst_reg != BPF_REG_0) {
					verbose(env, "BPF_EXIT uses reserved fields\n");
					return -EINVAL;
				}

				if (state->curframe) {
					/* exit from nested function */
					env->prev_insn_idx = env->insn_idx;
					err = prepare_func_exit(env, &env->insn_idx);
					if (err)
						return err;
					do_print_state = true;
					continue;
				}

				/* eBPF calling convetion is such that R0 is used
				 * to return the value from eBPF program.
				 * Make sure that it's readable at this time
				 * of bpf_exit, which means that program wrote
				 * something into it earlier
				 */
				err = check_reg_arg(env, BPF_REG_0, SRC_OP);
				if (err)
					return err;

				if (is_pointer_value(env, BPF_REG_0)) {
					verbose(env, "R0 leaks addr as return value\n");
					return -EACCES;
				}

				err = check_return_code(env);
				if (err)
					return err;
process_bpf_exit:
				err = pop_stack(env, &env->prev_insn_idx,
						&env->insn_idx);
				if (err < 0) {
					if (err != -ENOENT)
						return err;
					break;
				} else {
					do_print_state = true;
					continue;
				}
			} else {
				err = check_cond_jmp_op(env, insn, &env->insn_idx);
				if (err)
					return err;
			}
		} else if (class == BPF_LD) {
			u8 mode = BPF_MODE(insn->code);

			if (mode == BPF_ABS || mode == BPF_IND) {
				err = check_ld_abs(env, insn);
				if (err)
					return err;

			} else if (mode == BPF_IMM) {
				err = check_ld_imm(env, insn);
				if (err)
					return err;

				env->insn_idx++;
				env->insn_aux_data[env->insn_idx].seen = true;
			} else {
				verbose(env, "invalid BPF_LD mode\n");
				return -EINVAL;
			}
		} else {
			verbose(env, "unknown insn class %d\n", class);
			return -EINVAL;
		}

		env->insn_idx++;
	}

	verbose(env, "processed %d insns (limit %d), stack depth ",
		insn_processed, BPF_COMPLEXITY_LIMIT_INSNS);
	for (i = 0; i < env->subprog_cnt; i++) {
		u32 depth = env->subprog_info[i].stack_depth;

		verbose(env, "%d", depth);
		if (i + 1 < env->subprog_cnt)
			verbose(env, "+");
	}
	verbose(env, "\n");
	env->prog->aux->stack_depth = env->subprog_info[0].stack_depth;
	return 0;
}

static int check_map_prealloc(struct bpf_map *map)
{
	return (map->map_type != BPF_MAP_TYPE_HASH &&
		map->map_type != BPF_MAP_TYPE_PERCPU_HASH &&
		map->map_type != BPF_MAP_TYPE_HASH_OF_MAPS) ||
		!(map->map_flags & BPF_F_NO_PREALLOC);
}

static int check_map_prog_compatibility(struct bpf_verifier_env *env,
					struct bpf_map *map,
					struct bpf_prog *prog)

{
	/* Make sure that BPF_PROG_TYPE_PERF_EVENT programs only use
	 * preallocated hash maps, since doing memory allocation
	 * in overflow_handler can crash depending on where nmi got
	 * triggered.
	 */
	if (prog->type == BPF_PROG_TYPE_PERF_EVENT) {
		if (!check_map_prealloc(map)) {
			verbose(env, "perf_event programs can only use preallocated hash map\n");
			return -EINVAL;
		}
		if (map->inner_map_meta &&
		    !check_map_prealloc(map->inner_map_meta)) {
			verbose(env, "perf_event programs can only use preallocated inner hash map\n");
			return -EINVAL;
		}
	}

	if ((bpf_prog_is_dev_bound(prog->aux) || bpf_map_is_dev_bound(map)) &&
	    !bpf_offload_prog_map_match(prog, map)) {
		verbose(env, "offload device mismatch between prog and map\n");
		return -EINVAL;
	}

	return 0;
}

/* look for pseudo eBPF instructions that access map FDs and
 * replace them with actual map pointers
 */
static int replace_map_fd_with_map_ptr(struct bpf_verifier_env *env)
{
	struct bpf_insn *insn = env->prog->insnsi;
	int insn_cnt = env->prog->len;
	int i, j, err;

	err = bpf_prog_calc_tag(env->prog);
	if (err)
		return err;

	for (i = 0; i < insn_cnt; i++, insn++) {
		if (BPF_CLASS(insn->code) == BPF_LDX &&
		    (BPF_MODE(insn->code) != BPF_MEM || insn->imm != 0)) {
			verbose(env, "BPF_LDX uses reserved fields\n");
			return -EINVAL;
		}

		if (BPF_CLASS(insn->code) == BPF_STX &&
		    ((BPF_MODE(insn->code) != BPF_MEM &&
		      BPF_MODE(insn->code) != BPF_XADD) || insn->imm != 0)) {
			verbose(env, "BPF_STX uses reserved fields\n");
			return -EINVAL;
		}

		if (insn[0].code == (BPF_LD | BPF_IMM | BPF_DW)) {
			struct bpf_map *map;
			struct fd f;

			if (i == insn_cnt - 1 || insn[1].code != 0 ||
			    insn[1].dst_reg != 0 || insn[1].src_reg != 0 ||
			    insn[1].off != 0) {
				verbose(env, "invalid bpf_ld_imm64 insn\n");
				return -EINVAL;
			}

			if (insn->src_reg == 0)
				/* valid generic load 64-bit imm */
				goto next_insn;

			if (insn->src_reg != BPF_PSEUDO_MAP_FD) {
				verbose(env,
					"unrecognized bpf_ld_imm64 insn\n");
				return -EINVAL;
			}

			f = fdget(insn->imm);
			map = __bpf_map_get(f);
			if (IS_ERR(map)) {
				verbose(env, "fd %d is not pointing to valid bpf_map\n",
					insn->imm);
				return PTR_ERR(map);
			}

			err = check_map_prog_compatibility(env, map, env->prog);
			if (err) {
				fdput(f);
				return err;
			}

			/* store map pointer inside BPF_LD_IMM64 instruction */
			insn[0].imm = (u32) (unsigned long) map;
			insn[1].imm = ((u64) (unsigned long) map) >> 32;

			/* check whether we recorded this map already */
			for (j = 0; j < env->used_map_cnt; j++)
				if (env->used_maps[j] == map) {
					fdput(f);
					goto next_insn;
				}

			if (env->used_map_cnt >= MAX_USED_MAPS) {
				fdput(f);
				return -E2BIG;
			}

			/* hold the map. If the program is rejected by verifier,
			 * the map will be released by release_maps() or it
			 * will be used by the valid program until it's unloaded
			 * and all maps are released in free_used_maps()
			 */
			map = bpf_map_inc(map, false);
			if (IS_ERR(map)) {
				fdput(f);
				return PTR_ERR(map);
			}
			env->used_maps[env->used_map_cnt++] = map;

			if (map->map_type == BPF_MAP_TYPE_CGROUP_STORAGE &&
			    bpf_cgroup_storage_assign(env->prog, map)) {
				verbose(env,
					"only one cgroup storage is allowed\n");
				fdput(f);
				return -EBUSY;
			}

			fdput(f);
next_insn:
			insn++;
			i++;
			continue;
		}

		/* Basic sanity check before we invest more work here. */
		if (!bpf_opcode_in_insntable(insn->code)) {
			verbose(env, "unknown opcode %02x\n", insn->code);
			return -EINVAL;
		}
	}

	/* now all pseudo BPF_LD_IMM64 instructions load valid
	 * 'struct bpf_map *' into a register instead of user map_fd.
	 * These pointers will be used later by verifier to validate map access.
	 */
	return 0;
}

/* drop refcnt of maps used by the rejected program */
static void release_maps(struct bpf_verifier_env *env)
{
	int i;

	if (env->prog->aux->cgroup_storage)
		bpf_cgroup_storage_release(env->prog,
					   env->prog->aux->cgroup_storage);

	for (i = 0; i < env->used_map_cnt; i++)
		bpf_map_put(env->used_maps[i]);
}

/* convert pseudo BPF_LD_IMM64 into generic BPF_LD_IMM64 */
static void convert_pseudo_ld_imm64(struct bpf_verifier_env *env)
{
	struct bpf_insn *insn = env->prog->insnsi;
	int insn_cnt = env->prog->len;
	int i;

	for (i = 0; i < insn_cnt; i++, insn++)
		if (insn->code == (BPF_LD | BPF_IMM | BPF_DW))
			insn->src_reg = 0;
}

/* single env->prog->insni[off] instruction was replaced with the range
 * insni[off, off + cnt).  Adjust corresponding insn_aux_data by copying
 * [0, off) and [off, end) to new locations, so the patched range stays zero
 */
static int adjust_insn_aux_data(struct bpf_verifier_env *env, u32 prog_len,
				u32 off, u32 cnt)
{
	struct bpf_insn_aux_data *new_data, *old_data = env->insn_aux_data;
	int i;

	if (cnt == 1)
		return 0;
	new_data = vzalloc(array_size(prog_len,
				      sizeof(struct bpf_insn_aux_data)));
	if (!new_data)
		return -ENOMEM;
	memcpy(new_data, old_data, sizeof(struct bpf_insn_aux_data) * off);
	memcpy(new_data + off + cnt - 1, old_data + off,
	       sizeof(struct bpf_insn_aux_data) * (prog_len - off - cnt + 1));
	for (i = off; i < off + cnt - 1; i++)
		new_data[i].seen = true;
	env->insn_aux_data = new_data;
	vfree(old_data);
	return 0;
}

static void adjust_subprog_starts(struct bpf_verifier_env *env, u32 off, u32 len)
{
	int i;

	if (len == 1)
		return;
	/* NOTE: fake 'exit' subprog should be updated as well. */
	for (i = 0; i <= env->subprog_cnt; i++) {
		if (env->subprog_info[i].start <= off)
			continue;
		env->subprog_info[i].start += len - 1;
	}
}

static struct bpf_prog *bpf_patch_insn_data(struct bpf_verifier_env *env, u32 off,
					    const struct bpf_insn *patch, u32 len)
{
	struct bpf_prog *new_prog;

	new_prog = bpf_patch_insn_single(env->prog, off, patch, len);
	if (!new_prog)
		return NULL;
	if (adjust_insn_aux_data(env, new_prog->len, off, len))
		return NULL;
	adjust_subprog_starts(env, off, len);
	return new_prog;
}

/* The verifier does more data flow analysis than llvm and will not
 * explore branches that are dead at run time. Malicious programs can
 * have dead code too. Therefore replace all dead at-run-time code
 * with 'ja -1'.
 *
 * Just nops are not optimal, e.g. if they would sit at the end of the
 * program and through another bug we would manage to jump there, then
 * we'd execute beyond program memory otherwise. Returning exception
 * code also wouldn't work since we can have subprogs where the dead
 * code could be located.
 */
static void sanitize_dead_code(struct bpf_verifier_env *env)
{
	struct bpf_insn_aux_data *aux_data = env->insn_aux_data;
	struct bpf_insn trap = BPF_JMP_IMM(BPF_JA, 0, 0, -1);
	struct bpf_insn *insn = env->prog->insnsi;
	const int insn_cnt = env->prog->len;
	int i;

	for (i = 0; i < insn_cnt; i++) {
		if (aux_data[i].seen)
			continue;
		memcpy(insn + i, &trap, sizeof(trap));
	}
}

/* convert load instructions that access fields of 'struct __sk_buff'
 * into sequence of instructions that access fields of 'struct sk_buff'
 */
static int convert_ctx_accesses(struct bpf_verifier_env *env)
{
	const struct bpf_verifier_ops *ops = env->ops;
	int i, cnt, size, ctx_field_size, delta = 0;
	const int insn_cnt = env->prog->len;
	struct bpf_insn insn_buf[16], *insn;
	u32 target_size, size_default, off;
	struct bpf_prog *new_prog;
	enum bpf_access_type type;
	bool is_narrower_load;

	if (ops->gen_prologue) {
		cnt = ops->gen_prologue(insn_buf, env->seen_direct_write,
					env->prog);
		if (cnt >= ARRAY_SIZE(insn_buf)) {
			verbose(env, "bpf verifier is misconfigured\n");
			return -EINVAL;
		} else if (cnt) {
			new_prog = bpf_patch_insn_data(env, 0, insn_buf, cnt);
			if (!new_prog)
				return -ENOMEM;

			env->prog = new_prog;
			delta += cnt - 1;
		}
	}

	if (!ops->convert_ctx_access || bpf_prog_is_dev_bound(env->prog->aux))
		return 0;

	insn = env->prog->insnsi + delta;

	for (i = 0; i < insn_cnt; i++, insn++) {
		if (insn->code == (BPF_LDX | BPF_MEM | BPF_B) ||
		    insn->code == (BPF_LDX | BPF_MEM | BPF_H) ||
		    insn->code == (BPF_LDX | BPF_MEM | BPF_W) ||
		    insn->code == (BPF_LDX | BPF_MEM | BPF_DW))
			type = BPF_READ;
		else if (insn->code == (BPF_STX | BPF_MEM | BPF_B) ||
			 insn->code == (BPF_STX | BPF_MEM | BPF_H) ||
			 insn->code == (BPF_STX | BPF_MEM | BPF_W) ||
			 insn->code == (BPF_STX | BPF_MEM | BPF_DW))
			type = BPF_WRITE;
		else
			continue;

		if (type == BPF_WRITE &&
		    env->insn_aux_data[i + delta].sanitize_stack_off) {
			struct bpf_insn patch[] = {
				/* Sanitize suspicious stack slot with zero.
				 * There are no memory dependencies for this store,
				 * since it's only using frame pointer and immediate
				 * constant of zero
				 */
				BPF_ST_MEM(BPF_DW, BPF_REG_FP,
					   env->insn_aux_data[i + delta].sanitize_stack_off,
					   0),
				/* the original STX instruction will immediately
				 * overwrite the same stack slot with appropriate value
				 */
				*insn,
			};

			cnt = ARRAY_SIZE(patch);
			new_prog = bpf_patch_insn_data(env, i + delta, patch, cnt);
			if (!new_prog)
				return -ENOMEM;

			delta    += cnt - 1;
			env->prog = new_prog;
			insn      = new_prog->insnsi + i + delta;
			continue;
		}

		if (env->insn_aux_data[i + delta].ptr_type != PTR_TO_CTX)
			continue;

		ctx_field_size = env->insn_aux_data[i + delta].ctx_field_size;
		size = BPF_LDST_BYTES(insn);

		/* If the read access is a narrower load of the field,
		 * convert to a 4/8-byte load, to minimum program type specific
		 * convert_ctx_access changes. If conversion is successful,
		 * we will apply proper mask to the result.
		 */
		is_narrower_load = size < ctx_field_size;
		size_default = bpf_ctx_off_adjust_machine(ctx_field_size);
		off = insn->off;
		if (is_narrower_load) {
			u8 size_code;

			if (type == BPF_WRITE) {
				verbose(env, "bpf verifier narrow ctx access misconfigured\n");
				return -EINVAL;
			}

			size_code = BPF_H;
			if (ctx_field_size == 4)
				size_code = BPF_W;
			else if (ctx_field_size == 8)
				size_code = BPF_DW;

			insn->off = off & ~(size_default - 1);
			insn->code = BPF_LDX | BPF_MEM | size_code;
		}

		target_size = 0;
		cnt = ops->convert_ctx_access(type, insn, insn_buf, env->prog,
					      &target_size);
		if (cnt == 0 || cnt >= ARRAY_SIZE(insn_buf) ||
		    (ctx_field_size && !target_size)) {
			verbose(env, "bpf verifier is misconfigured\n");
			return -EINVAL;
		}

		if (is_narrower_load && size < target_size) {
			u8 shift = (off & (size_default - 1)) * 8;

			if (ctx_field_size <= 4) {
				if (shift)
					insn_buf[cnt++] = BPF_ALU32_IMM(BPF_RSH,
									insn->dst_reg,
									shift);
				insn_buf[cnt++] = BPF_ALU32_IMM(BPF_AND, insn->dst_reg,
								(1 << size * 8) - 1);
			} else {
				if (shift)
					insn_buf[cnt++] = BPF_ALU64_IMM(BPF_RSH,
									insn->dst_reg,
									shift);
				insn_buf[cnt++] = BPF_ALU64_IMM(BPF_AND, insn->dst_reg,
								(1ULL << size * 8) - 1);
			}
		}

		new_prog = bpf_patch_insn_data(env, i + delta, insn_buf, cnt);
		if (!new_prog)
			return -ENOMEM;

		delta += cnt - 1;

		/* keep walking new program and skip insns we just inserted */
		env->prog = new_prog;
		insn      = new_prog->insnsi + i + delta;
	}

	return 0;
}

static int jit_subprogs(struct bpf_verifier_env *env)
{
	struct bpf_prog *prog = env->prog, **func, *tmp;
	int i, j, subprog_start, subprog_end = 0, len, subprog;
	struct bpf_insn *insn;
	void *old_bpf_func;
	int err = -ENOMEM;

	if (env->subprog_cnt <= 1)
		return 0;

	for (i = 0, insn = prog->insnsi; i < prog->len; i++, insn++) {
		if (insn->code != (BPF_JMP | BPF_CALL) ||
		    insn->src_reg != BPF_PSEUDO_CALL)
			continue;
		/* Upon error here we cannot fall back to interpreter but
		 * need a hard reject of the program. Thus -EFAULT is
		 * propagated in any case.
		 */
		subprog = find_subprog(env, i + insn->imm + 1);
		if (subprog < 0) {
			WARN_ONCE(1, "verifier bug. No program starts at insn %d\n",
				  i + insn->imm + 1);
			return -EFAULT;
		}
		/* temporarily remember subprog id inside insn instead of
		 * aux_data, since next loop will split up all insns into funcs
		 */
		insn->off = subprog;
		/* remember original imm in case JIT fails and fallback
		 * to interpreter will be needed
		 */
		env->insn_aux_data[i].call_imm = insn->imm;
		/* point imm to __bpf_call_base+1 from JITs point of view */
		insn->imm = 1;
	}

	func = kcalloc(env->subprog_cnt, sizeof(prog), GFP_KERNEL);
	if (!func)
		goto out_undo_insn;

	for (i = 0; i < env->subprog_cnt; i++) {
		subprog_start = subprog_end;
		subprog_end = env->subprog_info[i + 1].start;

		len = subprog_end - subprog_start;
		func[i] = bpf_prog_alloc(bpf_prog_size(len), GFP_USER);
		if (!func[i])
			goto out_free;
		memcpy(func[i]->insnsi, &prog->insnsi[subprog_start],
		       len * sizeof(struct bpf_insn));
		func[i]->type = prog->type;
		func[i]->len = len;
		if (bpf_prog_calc_tag(func[i]))
			goto out_free;
		func[i]->is_func = 1;
		/* Use bpf_prog_F_tag to indicate functions in stack traces.
		 * Long term would need debug info to populate names
		 */
		func[i]->aux->name[0] = 'F';
		func[i]->aux->stack_depth = env->subprog_info[i].stack_depth;
		func[i]->jit_requested = 1;
		func[i] = bpf_int_jit_compile(func[i]);
		if (!func[i]->jited) {
			err = -ENOTSUPP;
			goto out_free;
		}
		cond_resched();
	}
	/* at this point all bpf functions were successfully JITed
	 * now populate all bpf_calls with correct addresses and
	 * run last pass of JIT
	 */
	for (i = 0; i < env->subprog_cnt; i++) {
		insn = func[i]->insnsi;
		for (j = 0; j < func[i]->len; j++, insn++) {
			if (insn->code != (BPF_JMP | BPF_CALL) ||
			    insn->src_reg != BPF_PSEUDO_CALL)
				continue;
			subprog = insn->off;
			insn->imm = (u64 (*)(u64, u64, u64, u64, u64))
				func[subprog]->bpf_func -
				__bpf_call_base;
		}

		/* we use the aux data to keep a list of the start addresses
		 * of the JITed images for each function in the program
		 *
		 * for some architectures, such as powerpc64, the imm field
		 * might not be large enough to hold the offset of the start
		 * address of the callee's JITed image from __bpf_call_base
		 *
		 * in such cases, we can lookup the start address of a callee
		 * by using its subprog id, available from the off field of
		 * the call instruction, as an index for this list
		 */
		func[i]->aux->func = func;
		func[i]->aux->func_cnt = env->subprog_cnt;
	}
	for (i = 0; i < env->subprog_cnt; i++) {
		old_bpf_func = func[i]->bpf_func;
		tmp = bpf_int_jit_compile(func[i]);
		if (tmp != func[i] || func[i]->bpf_func != old_bpf_func) {
			verbose(env, "JIT doesn't support bpf-to-bpf calls\n");
			err = -ENOTSUPP;
			goto out_free;
		}
		cond_resched();
	}

	/* finally lock prog and jit images for all functions and
	 * populate kallsysm
	 */
	for (i = 0; i < env->subprog_cnt; i++) {
		bpf_prog_lock_ro(func[i]);
		bpf_prog_kallsyms_add(func[i]);
	}

	/* Last step: make now unused interpreter insns from main
	 * prog consistent for later dump requests, so they can
	 * later look the same as if they were interpreted only.
	 */
	for (i = 0, insn = prog->insnsi; i < prog->len; i++, insn++) {
		if (insn->code != (BPF_JMP | BPF_CALL) ||
		    insn->src_reg != BPF_PSEUDO_CALL)
			continue;
		insn->off = env->insn_aux_data[i].call_imm;
		subprog = find_subprog(env, i + insn->off + 1);
		insn->imm = subprog;
	}

	prog->jited = 1;
	prog->bpf_func = func[0]->bpf_func;
	prog->aux->func = func;
	prog->aux->func_cnt = env->subprog_cnt;
	return 0;
out_free:
	for (i = 0; i < env->subprog_cnt; i++)
		if (func[i])
			bpf_jit_free(func[i]);
	kfree(func);
out_undo_insn:
	/* cleanup main prog to be interpreted */
	prog->jit_requested = 0;
	for (i = 0, insn = prog->insnsi; i < prog->len; i++, insn++) {
		if (insn->code != (BPF_JMP | BPF_CALL) ||
		    insn->src_reg != BPF_PSEUDO_CALL)
			continue;
		insn->off = 0;
		insn->imm = env->insn_aux_data[i].call_imm;
	}
	return err;
}

static int fixup_call_args(struct bpf_verifier_env *env)
{
#ifndef CONFIG_BPF_JIT_ALWAYS_ON
	struct bpf_prog *prog = env->prog;
	struct bpf_insn *insn = prog->insnsi;
	int i, depth;
#endif
	int err;

	err = 0;
	if (env->prog->jit_requested) {
		err = jit_subprogs(env);
		if (err == 0)
			return 0;
		if (err == -EFAULT)
			return err;
	}
#ifndef CONFIG_BPF_JIT_ALWAYS_ON
	for (i = 0; i < prog->len; i++, insn++) {
		if (insn->code != (BPF_JMP | BPF_CALL) ||
		    insn->src_reg != BPF_PSEUDO_CALL)
			continue;
		depth = get_callee_stack_depth(env, insn, i);
		if (depth < 0)
			return depth;
		bpf_patch_call_args(insn, depth);
	}
	err = 0;
#endif
	return err;
}

/* fixup insn->imm field of bpf_call instructions
 * and inline eligible helpers as explicit sequence of BPF instructions
 *
 * this function is called after eBPF program passed verification
 */
static int fixup_bpf_calls(struct bpf_verifier_env *env)
{
	struct bpf_prog *prog = env->prog;
	struct bpf_insn *insn = prog->insnsi;
	const struct bpf_func_proto *fn;
	const int insn_cnt = prog->len;
	const struct bpf_map_ops *ops;
	struct bpf_insn_aux_data *aux;
	struct bpf_insn insn_buf[16];
	struct bpf_prog *new_prog;
	struct bpf_map *map_ptr;
	int i, cnt, delta = 0;

	for (i = 0; i < insn_cnt; i++, insn++) {
		if (insn->code == (BPF_ALU64 | BPF_MOD | BPF_X) ||
		    insn->code == (BPF_ALU64 | BPF_DIV | BPF_X) ||
		    insn->code == (BPF_ALU | BPF_MOD | BPF_X) ||
		    insn->code == (BPF_ALU | BPF_DIV | BPF_X)) {
			bool is64 = BPF_CLASS(insn->code) == BPF_ALU64;
			struct bpf_insn mask_and_div[] = {
				BPF_MOV32_REG(insn->src_reg, insn->src_reg),
				/* Rx div 0 -> 0 */
				BPF_JMP_IMM(BPF_JNE, insn->src_reg, 0, 2),
				BPF_ALU32_REG(BPF_XOR, insn->dst_reg, insn->dst_reg),
				BPF_JMP_IMM(BPF_JA, 0, 0, 1),
				*insn,
			};
			struct bpf_insn mask_and_mod[] = {
				BPF_MOV32_REG(insn->src_reg, insn->src_reg),
				/* Rx mod 0 -> Rx */
				BPF_JMP_IMM(BPF_JEQ, insn->src_reg, 0, 1),
				*insn,
			};
			struct bpf_insn *patchlet;

			if (insn->code == (BPF_ALU64 | BPF_DIV | BPF_X) ||
			    insn->code == (BPF_ALU | BPF_DIV | BPF_X)) {
				patchlet = mask_and_div + (is64 ? 1 : 0);
				cnt = ARRAY_SIZE(mask_and_div) - (is64 ? 1 : 0);
			} else {
				patchlet = mask_and_mod + (is64 ? 1 : 0);
				cnt = ARRAY_SIZE(mask_and_mod) - (is64 ? 1 : 0);
			}

			new_prog = bpf_patch_insn_data(env, i + delta, patchlet, cnt);
			if (!new_prog)
				return -ENOMEM;

			delta    += cnt - 1;
			env->prog = prog = new_prog;
			insn      = new_prog->insnsi + i + delta;
			continue;
		}

		if (BPF_CLASS(insn->code) == BPF_LD &&
		    (BPF_MODE(insn->code) == BPF_ABS ||
		     BPF_MODE(insn->code) == BPF_IND)) {
			cnt = env->ops->gen_ld_abs(insn, insn_buf);
			if (cnt == 0 || cnt >= ARRAY_SIZE(insn_buf)) {
				verbose(env, "bpf verifier is misconfigured\n");
				return -EINVAL;
			}

			new_prog = bpf_patch_insn_data(env, i + delta, insn_buf, cnt);
			if (!new_prog)
				return -ENOMEM;

			delta    += cnt - 1;
			env->prog = prog = new_prog;
			insn      = new_prog->insnsi + i + delta;
			continue;
		}

		if (insn->code == (BPF_ALU64 | BPF_ADD | BPF_X) ||
		    insn->code == (BPF_ALU64 | BPF_SUB | BPF_X)) {
			const u8 code_add = BPF_ALU64 | BPF_ADD | BPF_X;
			const u8 code_sub = BPF_ALU64 | BPF_SUB | BPF_X;
			struct bpf_insn insn_buf[16];
			struct bpf_insn *patch = &insn_buf[0];
			bool issrc, isneg, isimm;
			u32 off_reg;

			aux = &env->insn_aux_data[i + delta];
			if (!aux->alu_state ||
			    aux->alu_state == BPF_ALU_NON_POINTER)
				continue;

			isneg = aux->alu_state & BPF_ALU_NEG_VALUE;
			issrc = (aux->alu_state & BPF_ALU_SANITIZE) ==
				BPF_ALU_SANITIZE_SRC;
			isimm = aux->alu_state & BPF_ALU_IMMEDIATE;

			off_reg = issrc ? insn->src_reg : insn->dst_reg;
			if (isimm) {
				*patch++ = BPF_MOV32_IMM(BPF_REG_AX, aux->alu_limit);
			} else {
				if (isneg)
					*patch++ = BPF_ALU64_IMM(BPF_MUL, off_reg, -1);
				*patch++ = BPF_MOV32_IMM(BPF_REG_AX, aux->alu_limit);
				*patch++ = BPF_ALU64_REG(BPF_SUB, BPF_REG_AX, off_reg);
				*patch++ = BPF_ALU64_REG(BPF_OR, BPF_REG_AX, off_reg);
				*patch++ = BPF_ALU64_IMM(BPF_NEG, BPF_REG_AX, 0);
				*patch++ = BPF_ALU64_IMM(BPF_ARSH, BPF_REG_AX, 63);
				*patch++ = BPF_ALU64_REG(BPF_AND, BPF_REG_AX, off_reg);
			}
			if (!issrc)
				*patch++ = BPF_MOV64_REG(insn->dst_reg, insn->src_reg);
			insn->src_reg = BPF_REG_AX;
			if (isneg)
				insn->code = insn->code == code_add ?
					     code_sub : code_add;
			*patch++ = *insn;
			if (issrc && isneg && !isimm)
				*patch++ = BPF_ALU64_IMM(BPF_MUL, off_reg, -1);
			cnt = patch - insn_buf;

			new_prog = bpf_patch_insn_data(env, i + delta, insn_buf, cnt);
			if (!new_prog)
				return -ENOMEM;

			delta    += cnt - 1;
			env->prog = prog = new_prog;
			insn      = new_prog->insnsi + i + delta;
			continue;
		}

		if (insn->code != (BPF_JMP | BPF_CALL))
			continue;
		if (insn->src_reg == BPF_PSEUDO_CALL)
			continue;

		if (insn->imm == BPF_FUNC_get_route_realm)
			prog->dst_needed = 1;
		if (insn->imm == BPF_FUNC_get_prandom_u32)
			bpf_user_rnd_init_once();
		if (insn->imm == BPF_FUNC_override_return)
			prog->kprobe_override = 1;
		if (insn->imm == BPF_FUNC_tail_call) {
			/* If we tail call into other programs, we
			 * cannot make any assumptions since they can
			 * be replaced dynamically during runtime in
			 * the program array.
			 */
			prog->cb_access = 1;
			env->prog->aux->stack_depth = MAX_BPF_STACK;

			/* mark bpf_tail_call as different opcode to avoid
			 * conditional branch in the interpeter for every normal
			 * call and to prevent accidental JITing by JIT compiler
			 * that doesn't support bpf_tail_call yet
			 */
			insn->imm = 0;
			insn->code = BPF_JMP | BPF_TAIL_CALL;

			aux = &env->insn_aux_data[i + delta];
			if (!bpf_map_ptr_unpriv(aux))
				continue;

			/* instead of changing every JIT dealing with tail_call
			 * emit two extra insns:
			 * if (index >= max_entries) goto out;
			 * index &= array->index_mask;
			 * to avoid out-of-bounds cpu speculation
			 */
			if (bpf_map_ptr_poisoned(aux)) {
				verbose(env, "tail_call abusing map_ptr\n");
				return -EINVAL;
			}

			map_ptr = BPF_MAP_PTR(aux->map_state);
			insn_buf[0] = BPF_JMP_IMM(BPF_JGE, BPF_REG_3,
						  map_ptr->max_entries, 2);
			insn_buf[1] = BPF_ALU32_IMM(BPF_AND, BPF_REG_3,
						    container_of(map_ptr,
								 struct bpf_array,
								 map)->index_mask);
			insn_buf[2] = *insn;
			cnt = 3;
			new_prog = bpf_patch_insn_data(env, i + delta, insn_buf, cnt);
			if (!new_prog)
				return -ENOMEM;

			delta    += cnt - 1;
			env->prog = prog = new_prog;
			insn      = new_prog->insnsi + i + delta;
			continue;
		}

		/* BPF_EMIT_CALL() assumptions in some of the map_gen_lookup
		 * and other inlining handlers are currently limited to 64 bit
		 * only.
		 */
		if (prog->jit_requested && BITS_PER_LONG == 64 &&
		    (insn->imm == BPF_FUNC_map_lookup_elem ||
		     insn->imm == BPF_FUNC_map_update_elem ||
		     insn->imm == BPF_FUNC_map_delete_elem)) {
			aux = &env->insn_aux_data[i + delta];
			if (bpf_map_ptr_poisoned(aux))
				goto patch_call_imm;

			map_ptr = BPF_MAP_PTR(aux->map_state);
			ops = map_ptr->ops;
			if (insn->imm == BPF_FUNC_map_lookup_elem &&
			    ops->map_gen_lookup) {
				cnt = ops->map_gen_lookup(map_ptr, insn_buf);
				if (cnt == 0 || cnt >= ARRAY_SIZE(insn_buf)) {
					verbose(env, "bpf verifier is misconfigured\n");
					return -EINVAL;
				}

				new_prog = bpf_patch_insn_data(env, i + delta,
							       insn_buf, cnt);
				if (!new_prog)
					return -ENOMEM;

				delta    += cnt - 1;
				env->prog = prog = new_prog;
				insn      = new_prog->insnsi + i + delta;
				continue;
			}

			BUILD_BUG_ON(!__same_type(ops->map_lookup_elem,
				     (void *(*)(struct bpf_map *map, void *key))NULL));
			BUILD_BUG_ON(!__same_type(ops->map_delete_elem,
				     (int (*)(struct bpf_map *map, void *key))NULL));
			BUILD_BUG_ON(!__same_type(ops->map_update_elem,
				     (int (*)(struct bpf_map *map, void *key, void *value,
					      u64 flags))NULL));
			switch (insn->imm) {
			case BPF_FUNC_map_lookup_elem:
				insn->imm = BPF_CAST_CALL(ops->map_lookup_elem) -
					    __bpf_call_base;
				continue;
			case BPF_FUNC_map_update_elem:
				insn->imm = BPF_CAST_CALL(ops->map_update_elem) -
					    __bpf_call_base;
				continue;
			case BPF_FUNC_map_delete_elem:
				insn->imm = BPF_CAST_CALL(ops->map_delete_elem) -
					    __bpf_call_base;
				continue;
			}

			goto patch_call_imm;
		}

patch_call_imm:
		fn = env->ops->get_func_proto(insn->imm, env->prog);
		/* all functions that have prototype and verifier allowed
		 * programs to call them, must be real in-kernel functions
		 */
		if (!fn->func) {
			verbose(env,
				"kernel subsystem misconfigured func %s#%d\n",
				func_id_name(insn->imm), insn->imm);
			return -EFAULT;
		}
		insn->imm = fn->func - __bpf_call_base;
	}

	return 0;
}

static void free_states(struct bpf_verifier_env *env)
{
	struct bpf_verifier_state_list *sl, *sln;
	int i;

	if (!env->explored_states)
		return;

	for (i = 0; i < env->prog->len; i++) {
		sl = env->explored_states[i];

		if (sl)
			while (sl != STATE_LIST_MARK) {
				sln = sl->next;
				free_verifier_state(&sl->state, false);
				kfree(sl);
				sl = sln;
			}
	}

	kfree(env->explored_states);
}

int bpf_check(struct bpf_prog **prog, union bpf_attr *attr)
{
	struct bpf_verifier_env *env;
	struct bpf_verifier_log *log;
	int ret = -EINVAL;

	/* no program is valid */
	if (ARRAY_SIZE(bpf_verifier_ops) == 0)
		return -EINVAL;

	/* 'struct bpf_verifier_env' can be global, but since it's not small,
	 * allocate/free it every time bpf_check() is called
	 */
	env = kzalloc(sizeof(struct bpf_verifier_env), GFP_KERNEL);
	if (!env)
		return -ENOMEM;
	log = &env->log;

	env->insn_aux_data =
		vzalloc(array_size(sizeof(struct bpf_insn_aux_data),
				   (*prog)->len));
	ret = -ENOMEM;
	if (!env->insn_aux_data)
		goto err_free_env;
	env->prog = *prog;
	env->ops = bpf_verifier_ops[env->prog->type];

	/* grab the mutex to protect few globals used by verifier */
	mutex_lock(&bpf_verifier_lock);

	if (attr->log_level || attr->log_buf || attr->log_size) {
		/* user requested verbose verifier output
		 * and supplied buffer to store the verification trace
		 */
		log->level = attr->log_level;
		log->ubuf = (char __user *) (unsigned long) attr->log_buf;
		log->len_total = attr->log_size;

		ret = -EINVAL;
		/* log attributes have to be sane */
		if (log->len_total < 128 || log->len_total > UINT_MAX >> 8 ||
		    !log->level || !log->ubuf)
			goto err_unlock;
	}

	env->strict_alignment = !!(attr->prog_flags & BPF_F_STRICT_ALIGNMENT);
	if (!IS_ENABLED(CONFIG_HAVE_EFFICIENT_UNALIGNED_ACCESS))
		env->strict_alignment = true;

	if (attr->prog_flags & BPF_F_ANY_ALIGNMENT)
		env->strict_alignment = false;

	ret = replace_map_fd_with_map_ptr(env);
	if (ret < 0)
		goto skip_full_check;

	if (bpf_prog_is_dev_bound(env->prog->aux)) {
		ret = bpf_prog_offload_verifier_prep(env);
		if (ret)
			goto skip_full_check;
	}

	env->explored_states = kcalloc(env->prog->len,
				       sizeof(struct bpf_verifier_state_list *),
				       GFP_USER);
	ret = -ENOMEM;
	if (!env->explored_states)
		goto skip_full_check;

	env->allow_ptr_leaks = capable(CAP_SYS_ADMIN);

	ret = check_cfg(env);
	if (ret < 0)
		goto skip_full_check;

	ret = do_check(env);
	if (env->cur_state) {
		free_verifier_state(env->cur_state, true);
		env->cur_state = NULL;
	}

skip_full_check:
	while (!pop_stack(env, NULL, NULL));
	free_states(env);

	if (ret == 0)
		sanitize_dead_code(env);

	if (ret == 0)
		ret = check_max_stack_depth(env);

	if (ret == 0)
		/* program is valid, convert *(u32*)(ctx + off) accesses */
		ret = convert_ctx_accesses(env);

	if (ret == 0)
		ret = fixup_bpf_calls(env);

	if (ret == 0)
		ret = fixup_call_args(env);

	if (log->level && bpf_verifier_log_full(log))
		ret = -ENOSPC;
	if (log->level && !log->ubuf) {
		ret = -EFAULT;
		goto err_release_maps;
	}

	if (ret == 0 && env->used_map_cnt) {
		/* if program passed verifier, update used_maps in bpf_prog_info */
		env->prog->aux->used_maps = kmalloc_array(env->used_map_cnt,
							  sizeof(env->used_maps[0]),
							  GFP_KERNEL);

		if (!env->prog->aux->used_maps) {
			ret = -ENOMEM;
			goto err_release_maps;
		}

		memcpy(env->prog->aux->used_maps, env->used_maps,
		       sizeof(env->used_maps[0]) * env->used_map_cnt);
		env->prog->aux->used_map_cnt = env->used_map_cnt;

		/* program is valid. Convert pseudo bpf_ld_imm64 into generic
		 * bpf_ld_imm64 instructions
		 */
		convert_pseudo_ld_imm64(env);
	}

err_release_maps:
	if (!env->prog->aux->used_maps)
		/* if we didn't copy map pointers into bpf_prog_info, release
		 * them now. Otherwise free_used_maps() will release them.
		 */
		release_maps(env);
	*prog = env->prog;
err_unlock:
	mutex_unlock(&bpf_verifier_lock);
	vfree(env->insn_aux_data);
err_free_env:
	kfree(env);
	return ret;
}<|MERGE_RESOLUTION|>--- conflicted
+++ resolved
@@ -2738,23 +2738,9 @@
 };
 
 static int retrieve_ptr_limit(const struct bpf_reg_state *ptr_reg,
-<<<<<<< HEAD
-			      const struct bpf_reg_state *off_reg,
-			      u32 *alu_limit, u8 opcode)
-{
-	bool off_is_neg = off_reg->smin_value < 0;
-	bool mask_to_left = (opcode == BPF_ADD &&  off_is_neg) ||
-			    (opcode == BPF_SUB && !off_is_neg);
+			      u32 *alu_limit, bool mask_to_left)
+{
 	u32 max = 0, ptr_limit = 0;
-
-	if (!tnum_is_const(off_reg->var_off) &&
-	    (off_reg->smin_value < 0) != (off_reg->smax_value < 0))
-		return REASON_BOUNDS;
-=======
-			      u32 *alu_limit, bool mask_to_left)
-{
-	u32 max = 0, ptr_limit = 0;
->>>>>>> 94e299e6
 
 	switch (ptr_reg->type) {
 	case PTR_TO_STACK:
@@ -2821,33 +2807,22 @@
 	return opcode == BPF_ADD || opcode == BPF_SUB;
 }
 
-<<<<<<< HEAD
-=======
 struct bpf_sanitize_info {
 	struct bpf_insn_aux_data aux;
 	bool mask_to_left;
 };
 
->>>>>>> 94e299e6
 static int sanitize_ptr_alu(struct bpf_verifier_env *env,
 			    struct bpf_insn *insn,
 			    const struct bpf_reg_state *ptr_reg,
 			    const struct bpf_reg_state *off_reg,
 			    struct bpf_reg_state *dst_reg,
-<<<<<<< HEAD
-			    struct bpf_insn_aux_data *tmp_aux,
-			    const bool commit_window)
-{
-	struct bpf_insn_aux_data *aux = commit_window ? cur_aux(env) : tmp_aux;
-	struct bpf_verifier_state *vstate = env->cur_state;
-=======
 			    struct bpf_sanitize_info *info,
 			    const bool commit_window)
 {
 	struct bpf_insn_aux_data *aux = commit_window ? cur_aux(env) : &info->aux;
 	struct bpf_verifier_state *vstate = env->cur_state;
 	bool off_is_imm = tnum_is_const(off_reg->var_off);
->>>>>>> 94e299e6
 	bool off_is_neg = off_reg->smin_value < 0;
 	bool ptr_is_dst_reg = ptr_reg == dst_reg;
 	u8 opcode = BPF_OP(insn->code);
@@ -2866,9 +2841,6 @@
 	if (vstate->speculative)
 		goto do_sim;
 
-<<<<<<< HEAD
-	err = retrieve_ptr_limit(ptr_reg, off_reg, &alu_limit, opcode);
-=======
 	if (!commit_window) {
 		if (!tnum_is_const(off_reg->var_off) &&
 		    (off_reg->smin_value < 0) != (off_reg->smax_value < 0))
@@ -2879,7 +2851,6 @@
 	}
 
 	err = retrieve_ptr_limit(ptr_reg, &alu_limit, info->mask_to_left);
->>>>>>> 94e299e6
 	if (err < 0)
 		return err;
 
@@ -2887,18 +2858,11 @@
 		/* In commit phase we narrow the masking window based on
 		 * the observed pointer move after the simulated operation.
 		 */
-<<<<<<< HEAD
-		alu_state = tmp_aux->alu_state;
-		alu_limit = abs(tmp_aux->alu_limit - alu_limit);
-	} else {
-		alu_state  = off_is_neg ? BPF_ALU_NEG_VALUE : 0;
-=======
 		alu_state = info->aux.alu_state;
 		alu_limit = abs(info->aux.alu_limit - alu_limit);
 	} else {
 		alu_state  = off_is_neg ? BPF_ALU_NEG_VALUE : 0;
 		alu_state |= off_is_imm ? BPF_ALU_IMMEDIATE : 0;
->>>>>>> 94e299e6
 		alu_state |= ptr_is_dst_reg ?
 			     BPF_ALU_SANITIZE_SRC : BPF_ALU_SANITIZE_DST;
 	}
@@ -2910,17 +2874,12 @@
 	/* If we're in commit phase, we're done here given we already
 	 * pushed the truncated dst_reg into the speculative verification
 	 * stack.
-<<<<<<< HEAD
-	 */
-	if (commit_window)
-=======
 	 *
 	 * Also, when register is a known constant, we rewrite register-based
 	 * operation to immediate-based, and thus do not need masking (and as
 	 * a consequence, do not need to simulate the zero-truncation either).
 	 */
 	if (commit_window || off_is_imm)
->>>>>>> 94e299e6
 		return 0;
 
 	/* Simulate and find potential out-of-bounds access under
@@ -3034,11 +2993,7 @@
 	    smin_ptr = ptr_reg->smin_value, smax_ptr = ptr_reg->smax_value;
 	u64 umin_val = off_reg->umin_value, umax_val = off_reg->umax_value,
 	    umin_ptr = ptr_reg->umin_value, umax_ptr = ptr_reg->umax_value;
-<<<<<<< HEAD
-	struct bpf_insn_aux_data tmp_aux = {};
-=======
 	struct bpf_sanitize_info info = {};
->>>>>>> 94e299e6
 	u8 opcode = BPF_OP(insn->code);
 	u32 dst = insn->dst_reg;
 	int ret;
@@ -3090,11 +3045,7 @@
 
 	if (sanitize_needed(opcode)) {
 		ret = sanitize_ptr_alu(env, insn, ptr_reg, off_reg, dst_reg,
-<<<<<<< HEAD
-				       &tmp_aux, false);
-=======
 				       &info, false);
->>>>>>> 94e299e6
 		if (ret < 0)
 			return sanitize_err(env, insn, ret, off_reg, dst_reg);
 	}
@@ -3235,11 +3186,7 @@
 		return -EACCES;
 	if (sanitize_needed(opcode)) {
 		ret = sanitize_ptr_alu(env, insn, dst_reg, off_reg, dst_reg,
-<<<<<<< HEAD
-				       &tmp_aux, true);
-=======
 				       &info, true);
->>>>>>> 94e299e6
 		if (ret < 0)
 			return sanitize_err(env, insn, ret, off_reg, dst_reg);
 	}
