--- conflicted
+++ resolved
@@ -884,25 +884,12 @@
 	 * and has cleaned up the pi_state already
 	 */
 	if (pi_state->owner) {
-<<<<<<< HEAD
-		struct task_struct *owner;
 		unsigned long flags;
 
 		raw_spin_lock_irqsave(&pi_state->pi_mutex.wait_lock, flags);
-		owner = pi_state->owner;
-		if (owner) {
-			raw_spin_lock(&owner->pi_lock);
-			list_del_init(&pi_state->list);
-			raw_spin_unlock(&owner->pi_lock);
-		}
-		rt_mutex_proxy_unlock(&pi_state->pi_mutex, owner);
-		raw_spin_unlock_irqrestore(&pi_state->pi_mutex.wait_lock, flags);
-=======
-		raw_spin_lock_irq(&pi_state->pi_mutex.wait_lock);
 		pi_state_update_owner(pi_state, NULL);
 		rt_mutex_proxy_unlock(&pi_state->pi_mutex);
-		raw_spin_unlock_irq(&pi_state->pi_mutex.wait_lock);
->>>>>>> a0662a0b
+		raw_spin_unlock_irqrestore(&pi_state->pi_mutex.wait_lock, flags);
 	}
 
 	if (current->pi_state_cache) {
