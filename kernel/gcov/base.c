// SPDX-License-Identifier: GPL-2.0
/*
 *  This code maintains a list of active profiling data structures.
 *
 *    Copyright IBM Corp. 2009
 *    Author(s): Peter Oberparleiter <oberpar@linux.vnet.ibm.com>
 *
 *    Uses gcc-internal data definitions.
 *    Based on the gcov-kernel patch by:
 *		 Hubertus Franke <frankeh@us.ibm.com>
 *		 Nigel Hinds <nhinds@us.ibm.com>
 *		 Rajan Ravindran <rajancr@us.ibm.com>
 *		 Peter Oberparleiter <oberpar@linux.vnet.ibm.com>
 *		 Paul Larson
 */

#define pr_fmt(fmt)	"gcov: " fmt

#include <linux/init.h>
#include <linux/module.h>
#include <linux/mutex.h>
#include <linux/sched.h>
#include "gcov.h"

int gcov_events_enabled;
DEFINE_MUTEX(gcov_lock);
<<<<<<< HEAD

void __gcov_exit(void)
{
	/* Unused. */
}
EXPORT_SYMBOL(__gcov_exit);
=======
>>>>>>> 20c71e6d

/**
 * gcov_enable_events - enable event reporting through gcov_event()
 *
 * Turn on reporting of profiling data load/unload-events through the
 * gcov_event() callback. Also replay all previous events once. This function
 * is needed because some events are potentially generated too early for the
 * callback implementation to handle them initially.
 */
void gcov_enable_events(void)
{
	struct gcov_info *info = NULL;

	mutex_lock(&gcov_lock);
	gcov_events_enabled = 1;

	/* Perform event callback for previously registered entries. */
	while ((info = gcov_info_next(info))) {
		gcov_event(GCOV_ADD, info);
		cond_resched();
	}

	mutex_unlock(&gcov_lock);
}

#ifdef CONFIG_MODULES
/* Update list and generate events when modules are unloaded. */
static int gcov_module_notifier(struct notifier_block *nb, unsigned long event,
				void *data)
{
	struct module *mod = data;
	struct gcov_info *info = NULL;
	struct gcov_info *prev = NULL;

	if (event != MODULE_STATE_GOING)
		return NOTIFY_OK;
	mutex_lock(&gcov_lock);

	/* Remove entries located in module from linked list. */
	while ((info = gcov_info_next(info))) {
		if (gcov_info_within_module(info, mod)) {
			gcov_info_unlink(prev, info);
			if (gcov_events_enabled)
				gcov_event(GCOV_REMOVE, info);
		} else
			prev = info;
	}

	mutex_unlock(&gcov_lock);

	return NOTIFY_OK;
}

static struct notifier_block gcov_nb = {
	.notifier_call	= gcov_module_notifier,
};

static int __init gcov_init(void)
{
	return register_module_notifier(&gcov_nb);
}
device_initcall(gcov_init);
#endif /* CONFIG_MODULES */<|MERGE_RESOLUTION|>--- conflicted
+++ resolved
@@ -24,15 +24,6 @@
 
 int gcov_events_enabled;
 DEFINE_MUTEX(gcov_lock);
-<<<<<<< HEAD
-
-void __gcov_exit(void)
-{
-	/* Unused. */
-}
-EXPORT_SYMBOL(__gcov_exit);
-=======
->>>>>>> 20c71e6d
 
 /**
  * gcov_enable_events - enable event reporting through gcov_event()
