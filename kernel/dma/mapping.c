// SPDX-License-Identifier: GPL-2.0
/*
 * arch-independent dma-mapping routines
 *
 * Copyright (c) 2006  SUSE Linux Products GmbH
 * Copyright (c) 2006  Tejun Heo <teheo@suse.de>
 */

#include <linux/acpi.h>
#include <linux/dma-mapping.h>
#include <linux/export.h>
#include <linux/gfp.h>
#include <linux/of_device.h>
#include <linux/slab.h>
#include <linux/vmalloc.h>

/*
 * Managed DMA API
 */
struct dma_devres {
	size_t		size;
	void		*vaddr;
	dma_addr_t	dma_handle;
	unsigned long	attrs;
};

static void dmam_release(struct device *dev, void *res)
{
	struct dma_devres *this = res;

	dma_free_attrs(dev, this->size, this->vaddr, this->dma_handle,
			this->attrs);
}

static int dmam_match(struct device *dev, void *res, void *match_data)
{
	struct dma_devres *this = res, *match = match_data;

	if (this->vaddr == match->vaddr) {
		WARN_ON(this->size != match->size ||
			this->dma_handle != match->dma_handle);
		return 1;
	}
	return 0;
}

/**
 * dmam_alloc_coherent - Managed dma_alloc_coherent()
 * @dev: Device to allocate coherent memory for
 * @size: Size of allocation
 * @dma_handle: Out argument for allocated DMA handle
 * @gfp: Allocation flags
 *
 * Managed dma_alloc_coherent().  Memory allocated using this function
 * will be automatically released on driver detach.
 *
 * RETURNS:
 * Pointer to allocated memory on success, NULL on failure.
 */
void *dmam_alloc_coherent(struct device *dev, size_t size,
			   dma_addr_t *dma_handle, gfp_t gfp)
{
	struct dma_devres *dr;
	void *vaddr;

	dr = devres_alloc(dmam_release, sizeof(*dr), gfp);
	if (!dr)
		return NULL;

	vaddr = dma_alloc_coherent(dev, size, dma_handle, gfp);
	if (!vaddr) {
		devres_free(dr);
		return NULL;
	}

	dr->vaddr = vaddr;
	dr->dma_handle = *dma_handle;
	dr->size = size;

	devres_add(dev, dr);

	return vaddr;
}
EXPORT_SYMBOL(dmam_alloc_coherent);

/**
 * dmam_free_coherent - Managed dma_free_coherent()
 * @dev: Device to free coherent memory for
 * @size: Size of allocation
 * @vaddr: Virtual address of the memory to free
 * @dma_handle: DMA handle of the memory to free
 *
 * Managed dma_free_coherent().
 */
void dmam_free_coherent(struct device *dev, size_t size, void *vaddr,
			dma_addr_t dma_handle)
{
	struct dma_devres match_data = { size, vaddr, dma_handle };

	dma_free_coherent(dev, size, vaddr, dma_handle);
	WARN_ON(devres_destroy(dev, dmam_release, dmam_match, &match_data));
}
EXPORT_SYMBOL(dmam_free_coherent);

/**
 * dmam_alloc_attrs - Managed dma_alloc_attrs()
 * @dev: Device to allocate non_coherent memory for
 * @size: Size of allocation
 * @dma_handle: Out argument for allocated DMA handle
 * @gfp: Allocation flags
 * @attrs: Flags in the DMA_ATTR_* namespace.
 *
 * Managed dma_alloc_attrs().  Memory allocated using this function will be
 * automatically released on driver detach.
 *
 * RETURNS:
 * Pointer to allocated memory on success, NULL on failure.
 */
void *dmam_alloc_attrs(struct device *dev, size_t size, dma_addr_t *dma_handle,
		gfp_t gfp, unsigned long attrs)
{
	struct dma_devres *dr;
	void *vaddr;

	dr = devres_alloc(dmam_release, sizeof(*dr), gfp);
	if (!dr)
		return NULL;

	vaddr = dma_alloc_attrs(dev, size, dma_handle, gfp, attrs);
	if (!vaddr) {
		devres_free(dr);
		return NULL;
	}

	dr->vaddr = vaddr;
	dr->dma_handle = *dma_handle;
	dr->size = size;
	dr->attrs = attrs;

	devres_add(dev, dr);

	return vaddr;
}
EXPORT_SYMBOL(dmam_alloc_attrs);

#ifdef CONFIG_HAVE_GENERIC_DMA_COHERENT

static void dmam_coherent_decl_release(struct device *dev, void *res)
{
	dma_release_declared_memory(dev);
}

/**
 * dmam_declare_coherent_memory - Managed dma_declare_coherent_memory()
 * @dev: Device to declare coherent memory for
 * @phys_addr: Physical address of coherent memory to be declared
 * @device_addr: Device address of coherent memory to be declared
 * @size: Size of coherent memory to be declared
 * @flags: Flags
 *
 * Managed dma_declare_coherent_memory().
 *
 * RETURNS:
 * 0 on success, -errno on failure.
 */
int dmam_declare_coherent_memory(struct device *dev, phys_addr_t phys_addr,
				 dma_addr_t device_addr, size_t size, int flags)
{
	void *res;
	int rc;

	res = devres_alloc(dmam_coherent_decl_release, 0, GFP_KERNEL);
	if (!res)
		return -ENOMEM;

	rc = dma_declare_coherent_memory(dev, phys_addr, device_addr, size,
					 flags);
	if (!rc)
		devres_add(dev, res);
	else
		devres_free(res);

	return rc;
}
EXPORT_SYMBOL(dmam_declare_coherent_memory);

/**
 * dmam_release_declared_memory - Managed dma_release_declared_memory().
 * @dev: Device to release declared coherent memory for
 *
 * Managed dmam_release_declared_memory().
 */
void dmam_release_declared_memory(struct device *dev)
{
	WARN_ON(devres_destroy(dev, dmam_coherent_decl_release, NULL, NULL));
}
EXPORT_SYMBOL(dmam_release_declared_memory);

#endif

/*
 * Create scatter-list for the already allocated DMA buffer.
 */
int dma_common_get_sgtable(struct device *dev, struct sg_table *sgt,
		 void *cpu_addr, dma_addr_t handle, size_t size)
{
	struct page *page = virt_to_page(cpu_addr);
	int ret;

	ret = sg_alloc_table(sgt, 1, GFP_KERNEL);
	if (unlikely(ret))
		return ret;

	sg_set_page(sgt->sgl, page, PAGE_ALIGN(size), 0);
	return 0;
}
EXPORT_SYMBOL(dma_common_get_sgtable);

/*
 * Create userspace mapping for the DMA-coherent memory.
 */
int dma_common_mmap(struct device *dev, struct vm_area_struct *vma,
		    void *cpu_addr, dma_addr_t dma_addr, size_t size)
{
	int ret = -ENXIO;
#ifndef CONFIG_ARCH_NO_COHERENT_DMA_MMAP
	unsigned long user_count = vma_pages(vma);
	unsigned long count = PAGE_ALIGN(size) >> PAGE_SHIFT;
	unsigned long off = vma->vm_pgoff;

	vma->vm_page_prot = pgprot_noncached(vma->vm_page_prot);

	if (dma_mmap_from_dev_coherent(dev, vma, cpu_addr, size, &ret))
		return ret;

	if (off < count && user_count <= (count - off))
		ret = remap_pfn_range(vma, vma->vm_start,
				      page_to_pfn(virt_to_page(cpu_addr)) + off,
				      user_count << PAGE_SHIFT,
				      vma->vm_page_prot);
#endif	/* !CONFIG_ARCH_NO_COHERENT_DMA_MMAP */

	return ret;
}
EXPORT_SYMBOL(dma_common_mmap);

#ifdef CONFIG_MMU
static struct vm_struct *__dma_common_pages_remap(struct page **pages,
			size_t size, unsigned long vm_flags, pgprot_t prot,
			const void *caller)
{
	struct vm_struct *area;

	area = get_vm_area_caller(size, vm_flags, caller);
	if (!area)
		return NULL;

	if (map_vm_area(area, prot, pages)) {
		vunmap(area->addr);
		return NULL;
	}

	return area;
}

/*
 * remaps an array of PAGE_SIZE pages into another vm_area
 * Cannot be used in non-sleeping contexts
 */
void *dma_common_pages_remap(struct page **pages, size_t size,
			unsigned long vm_flags, pgprot_t prot,
			const void *caller)
{
	struct vm_struct *area;

	area = __dma_common_pages_remap(pages, size, vm_flags, prot, caller);
	if (!area)
		return NULL;

	area->pages = pages;

	return area->addr;
}

/*
 * remaps an allocated contiguous region into another vm_area.
 * Cannot be used in non-sleeping contexts
 */

void *dma_common_contiguous_remap(struct page *page, size_t size,
			unsigned long vm_flags,
			pgprot_t prot, const void *caller)
{
	unsigned long i;
	struct page **pages;
	struct vm_struct *area;

	pages = kvmalloc(sizeof(struct page *) << get_order(size), GFP_KERNEL);

	if (!pages)
		return NULL;

	for (i = 0; i < (size >> PAGE_SHIFT); i++)
		pages[i] = nth_page(page, i);

	area = __dma_common_pages_remap(pages, size, vm_flags, prot, caller);

	kvfree(pages);

	if (!area)
		return NULL;
	return area->addr;
}

/*
 * unmaps a range previously mapped by dma_common_*_remap
 */
void dma_common_free_remap(void *cpu_addr, size_t size, unsigned long vm_flags,
			   bool no_warn)
{
	struct vm_struct *area = find_vm_area(cpu_addr);

	if (!area || (area->flags & vm_flags) != vm_flags) {
<<<<<<< HEAD
		WARN(!no_warn, "trying to free invalid coherent area: %pK\n",
=======
		WARN(!no_warn, "trying to free invalid coherent area: %p\n",
>>>>>>> a4834780
			cpu_addr);
		return;
	}

	unmap_kernel_range((unsigned long)cpu_addr, PAGE_ALIGN(size));
	vunmap(cpu_addr);
}
#endif

/*
 * enables DMA API use for a device
 */
int dma_configure(struct device *dev)
{
	if (dev->bus->dma_configure)
		return dev->bus->dma_configure(dev);
	return 0;
}

void dma_deconfigure(struct device *dev)
{
	of_dma_deconfigure(dev);
	acpi_dma_deconfigure(dev);
}<|MERGE_RESOLUTION|>--- conflicted
+++ resolved
@@ -321,11 +321,7 @@
 	struct vm_struct *area = find_vm_area(cpu_addr);
 
 	if (!area || (area->flags & vm_flags) != vm_flags) {
-<<<<<<< HEAD
-		WARN(!no_warn, "trying to free invalid coherent area: %pK\n",
-=======
 		WARN(!no_warn, "trying to free invalid coherent area: %p\n",
->>>>>>> a4834780
 			cpu_addr);
 		return;
 	}
