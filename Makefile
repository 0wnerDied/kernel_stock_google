# SPDX-License-Identifier: GPL-2.0
VERSION = 4
PATCHLEVEL = 14
SUBLEVEL = 234
EXTRAVERSION =
NAME = Petit Gorille

# *DOCUMENTATION*
# To see a list of typical targets execute "make help"
# More info can be located in ./README
# Comments in this file are targeted only to the developer, do not
# expect to learn how to build the kernel reading this file.

# That's our default target when none is given on the command line
PHONY := _all
_all:

# o Do not use make's built-in rules and variables
#   (this increases performance and avoids hard-to-debug behaviour);
# o Look for make include files relative to root of kernel src
MAKEFLAGS += -rR --include-dir=$(CURDIR)

# Avoid funny character set dependencies
unexport LC_ALL
LC_COLLATE=C
LC_NUMERIC=C
export LC_COLLATE LC_NUMERIC

# Avoid interference with shell env settings
unexport GREP_OPTIONS

# We are using a recursive build, so we need to do a little thinking
# to get the ordering right.
#
# Most importantly: sub-Makefiles should only ever modify files in
# their own directory. If in some directory we have a dependency on
# a file in another dir (which doesn't happen often, but it's often
# unavoidable when linking the built-in.o targets which finally
# turn into vmlinux), we will call a sub make in that other dir, and
# after that we are sure that everything which is in that other dir
# is now up to date.
#
# The only cases where we need to modify files which have global
# effects are thus separated out and done before the recursive
# descending is started. They are now explicitly listed as the
# prepare rule.

# Beautify output
# ---------------------------------------------------------------------------
#
# Normally, we echo the whole command before executing it. By making
# that echo $($(quiet)$(cmd)), we now have the possibility to set
# $(quiet) to choose other forms of output instead, e.g.
#
#         quiet_cmd_cc_o_c = Compiling $(RELDIR)/$@
#         cmd_cc_o_c       = $(CC) $(c_flags) -c -o $@ $<
#
# If $(quiet) is empty, the whole command will be printed.
# If it is set to "quiet_", only the short version will be printed.
# If it is set to "silent_", nothing will be printed at all, since
# the variable $(silent_cmd_cc_o_c) doesn't exist.
#
# A simple variant is to prefix commands with $(Q) - that's useful
# for commands that shall be hidden in non-verbose mode.
#
#	$(Q)ln $@ :<
#
# If KBUILD_VERBOSE equals 0 then the above command will be hidden.
# If KBUILD_VERBOSE equals 1 then the above command is displayed.
#
# To put more focus on warnings, be less verbose as default
# Use 'make V=1' to see the full commands

ifeq ("$(origin V)", "command line")
  KBUILD_VERBOSE = $(V)
endif
ifndef KBUILD_VERBOSE
  KBUILD_VERBOSE = 0
endif

ifeq ($(KBUILD_VERBOSE),1)
  quiet =
  Q =
else
  quiet=quiet_
  Q = @
endif

# If the user is running make -s (silent mode), suppress echoing of
# commands

ifneq ($(findstring s,$(filter-out --%,$(MAKEFLAGS))),)
  quiet=silent_
  tools_silent=s
endif

export quiet Q KBUILD_VERBOSE

# kbuild supports saving output files in a separate directory.
# To locate output files in a separate directory two syntaxes are supported.
# In both cases the working directory must be the root of the kernel src.
# 1) O=
# Use "make O=dir/to/store/output/files/"
#
# 2) Set KBUILD_OUTPUT
# Set the environment variable KBUILD_OUTPUT to point to the directory
# where the output files shall be placed.
# export KBUILD_OUTPUT=dir/to/store/output/files/
# make
#
# The O= assignment takes precedence over the KBUILD_OUTPUT environment
# variable.

# KBUILD_SRC is not intended to be used by the regular user (for now),
# it is set on invocation of make with KBUILD_OUTPUT or O= specified.
ifeq ($(KBUILD_SRC),)

# OK, Make called in directory where kernel src resides
# Do we want to locate output files in a separate directory?
ifeq ("$(origin O)", "command line")
  KBUILD_OUTPUT := $(O)
endif

# Cancel implicit rules on top Makefile
$(CURDIR)/Makefile Makefile: ;

ifneq ($(words $(subst :, ,$(CURDIR))), 1)
  $(error main directory cannot contain spaces nor colons)
endif

ifneq ($(KBUILD_OUTPUT),)
# check that the output directory actually exists
saved-output := $(KBUILD_OUTPUT)
KBUILD_OUTPUT := $(shell mkdir -p $(KBUILD_OUTPUT) && cd $(KBUILD_OUTPUT) \
								&& /bin/pwd)
$(if $(KBUILD_OUTPUT),, \
     $(error failed to create output directory "$(saved-output)"))

PHONY += $(MAKECMDGOALS) sub-make

$(filter-out _all sub-make $(CURDIR)/Makefile, $(MAKECMDGOALS)) _all: sub-make
	@:

# Invoke a second make in the output directory, passing relevant variables
sub-make:
	$(Q)$(MAKE) -C $(KBUILD_OUTPUT) KBUILD_SRC=$(CURDIR) \
	-f $(CURDIR)/Makefile $(filter-out _all sub-make,$(MAKECMDGOALS))

# Leave processing to above invocation of make
skip-makefile := 1
endif # ifneq ($(KBUILD_OUTPUT),)
endif # ifeq ($(KBUILD_SRC),)

# We process the rest of the Makefile if this is the final invocation of make
ifeq ($(skip-makefile),)

# Do not print "Entering directory ...",
# but we want to display it when entering to the output directory
# so that IDEs/editors are able to understand relative filenames.
MAKEFLAGS += --no-print-directory

# Call a source code checker (by default, "sparse") as part of the
# C compilation.
#
# Use 'make C=1' to enable checking of only re-compiled files.
# Use 'make C=2' to enable checking of *all* source files, regardless
# of whether they are re-compiled or not.
#
# See the file "Documentation/dev-tools/sparse.rst" for more details,
# including where to get the "sparse" utility.

ifeq ("$(origin C)", "command line")
  KBUILD_CHECKSRC = $(C)
endif
ifndef KBUILD_CHECKSRC
  KBUILD_CHECKSRC = 0
endif

# Use make M=dir to specify directory of external module to build
# Old syntax make ... SUBDIRS=$PWD is still supported
# Setting the environment variable KBUILD_EXTMOD take precedence
ifdef SUBDIRS
  KBUILD_EXTMOD ?= $(SUBDIRS)
endif

ifeq ("$(origin M)", "command line")
  KBUILD_EXTMOD := $(M)
endif

ifeq ($(KBUILD_SRC),)
        # building in the source tree
        srctree := .
else
        ifeq ($(KBUILD_SRC)/,$(dir $(CURDIR)))
                # building in a subdirectory of the source tree
                srctree := ..
        else
                srctree := $(KBUILD_SRC)
        endif
endif

export KBUILD_CHECKSRC KBUILD_EXTMOD KBUILD_SRC

objtree		:= .
src		:= $(srctree)
obj		:= $(objtree)

VPATH		:= $(srctree)$(if $(KBUILD_EXTMOD),:$(KBUILD_EXTMOD))

export srctree objtree VPATH

# To make sure we do not include .config for any of the *config targets
# catch them early, and hand them over to scripts/kconfig/Makefile
# It is allowed to specify more targets when calling make, including
# mixing *config targets and build targets.
# For example 'make oldconfig all'.
# Detect when mixed targets is specified, and make a second invocation
# of make so .config is not included in this case either (for *config).

version_h := include/generated/uapi/linux/version.h
old_version_h := include/linux/version.h

no-dot-config-targets := clean mrproper distclean \
			 cscope gtags TAGS tags help% %docs check% coccicheck \
			 $(version_h) headers_% archheaders archscripts \
			 kernelversion %src-pkg

config-targets := 0
mixed-targets  := 0
dot-config     := 1

ifneq ($(filter $(no-dot-config-targets), $(MAKECMDGOALS)),)
	ifeq ($(filter-out $(no-dot-config-targets), $(MAKECMDGOALS)),)
		dot-config := 0
	endif
endif

ifeq ($(KBUILD_EXTMOD),)
        ifneq ($(filter config %config,$(MAKECMDGOALS)),)
                config-targets := 1
                ifneq ($(words $(MAKECMDGOALS)),1)
                        mixed-targets := 1
                endif
        endif
endif
# install and modules_install need also be processed one by one
ifneq ($(filter install,$(MAKECMDGOALS)),)
        ifneq ($(filter modules_install,$(MAKECMDGOALS)),)
	        mixed-targets := 1
        endif
endif

ifeq ($(mixed-targets),1)
# ===========================================================================
# We're called with mixed targets (*config and build targets).
# Handle them one by one.

PHONY += $(MAKECMDGOALS) __build_one_by_one

$(filter-out __build_one_by_one, $(MAKECMDGOALS)): __build_one_by_one
	@:

__build_one_by_one:
	$(Q)set -e; \
	for i in $(MAKECMDGOALS); do \
		$(MAKE) -f $(srctree)/Makefile $$i; \
	done

else

# We need some generic definitions (do not try to remake the file).
scripts/Kbuild.include: ;
include scripts/Kbuild.include

# Read KERNELRELEASE from include/config/kernel.release (if it exists)
KERNELRELEASE = $(shell cat include/config/kernel.release 2> /dev/null)
KERNELVERSION = $(VERSION)$(if $(PATCHLEVEL),.$(PATCHLEVEL)$(if $(SUBLEVEL),.$(SUBLEVEL)))$(EXTRAVERSION)
export VERSION PATCHLEVEL SUBLEVEL KERNELRELEASE KERNELVERSION

# SUBARCH tells the usermode build what the underlying arch is.  That is set
# first, and if a usermode build is happening, the "ARCH=um" on the command
# line overrides the setting of ARCH below.  If a native build is happening,
# then ARCH is assigned, getting whatever value it gets normally, and
# SUBARCH is subsequently ignored.

SUBARCH := $(shell uname -m | sed -e s/i.86/x86/ -e s/x86_64/x86/ \
				  -e s/sun4u/sparc64/ \
				  -e s/arm.*/arm/ -e s/sa110/arm/ \
				  -e s/s390x/s390/ -e s/parisc64/parisc/ \
				  -e s/ppc.*/powerpc/ -e s/mips.*/mips/ \
				  -e s/sh[234].*/sh/ -e s/aarch64.*/arm64/ )

# Cross compiling and selecting different set of gcc/bin-utils
# ---------------------------------------------------------------------------
#
# When performing cross compilation for other architectures ARCH shall be set
# to the target architecture. (See arch/* for the possibilities).
# ARCH can be set during invocation of make:
# make ARCH=ia64
# Another way is to have ARCH set in the environment.
# The default ARCH is the host where make is executed.

# CROSS_COMPILE specify the prefix used for all executables used
# during compilation. Only gcc and related bin-utils executables
# are prefixed with $(CROSS_COMPILE).
# CROSS_COMPILE can be set on the command line
# make CROSS_COMPILE=ia64-linux-
# Alternatively CROSS_COMPILE can be set in the environment.
# A third alternative is to store a setting in .config so that plain
# "make" in the configured kernel build directory always uses that.
# Default value for CROSS_COMPILE is not to prefix executables
# Note: Some architectures assign CROSS_COMPILE in their arch/*/Makefile
ARCH		?= $(SUBARCH)
CROSS_COMPILE	?= $(CONFIG_CROSS_COMPILE:"%"=%)

# Architecture as present in compile.h
UTS_MACHINE 	:= $(ARCH)
SRCARCH 	:= $(ARCH)

# Additional ARCH settings for x86
ifeq ($(ARCH),i386)
        SRCARCH := x86
endif
ifeq ($(ARCH),x86_64)
        SRCARCH := x86
endif

# Additional ARCH settings for sparc
ifeq ($(ARCH),sparc32)
       SRCARCH := sparc
endif
ifeq ($(ARCH),sparc64)
       SRCARCH := sparc
endif

# Additional ARCH settings for sh
ifeq ($(ARCH),sh64)
       SRCARCH := sh
endif

# Additional ARCH settings for tile
ifeq ($(ARCH),tilepro)
       SRCARCH := tile
endif
ifeq ($(ARCH),tilegx)
       SRCARCH := tile
endif

# Where to locate arch specific headers
hdr-arch  := $(SRCARCH)

KCONFIG_CONFIG	?= .config
export KCONFIG_CONFIG

# SHELL used by kbuild
CONFIG_SHELL := $(shell if [ -x "$$BASH" ]; then echo $$BASH; \
	  else if [ -x /bin/bash ]; then echo /bin/bash; \
	  else echo sh; fi ; fi)

HOST_LFS_CFLAGS := $(shell getconf LFS_CFLAGS 2>/dev/null)
HOST_LFS_LDFLAGS := $(shell getconf LFS_LDFLAGS 2>/dev/null)
HOST_LFS_LIBS := $(shell getconf LFS_LIBS 2>/dev/null)

HOSTCC       = gcc
HOSTCXX      = g++
HOSTCFLAGS   := -Wall -Wmissing-prototypes -Wstrict-prototypes -O2 \
		-fomit-frame-pointer -std=gnu89 $(HOST_LFS_CFLAGS)
HOSTCXXFLAGS := -O2 $(HOST_LFS_CFLAGS)
HOSTLDFLAGS  := $(HOST_LFS_LDFLAGS)
HOST_LOADLIBES := $(HOST_LFS_LIBS)

ifeq ($(shell $(HOSTCC) -v 2>&1 | grep -c "clang version"), 1)
HOSTCFLAGS  += -Wno-unused-value -Wno-unused-parameter \
		-Wno-missing-field-initializers
endif

# Make variables (CC, etc...)
AS		= $(CROSS_COMPILE)as
LD		= $(CROSS_COMPILE)ld
<<<<<<< HEAD
REAL_CC		= $(CROSS_COMPILE)gcc
LDGOLD		= $(CROSS_COMPILE)ld.gold
=======
LDGOLD		= $(CROSS_COMPILE)ld.gold
CC		= $(CROSS_COMPILE)gcc
>>>>>>> 31d81621
CPP		= $(CC) -E
AR		= $(CROSS_COMPILE)ar
NM		= $(CROSS_COMPILE)nm
STRIP		= $(CROSS_COMPILE)strip
OBJCOPY		= $(CROSS_COMPILE)objcopy
OBJDUMP		= $(CROSS_COMPILE)objdump
AWK		= awk
GENKSYMS	= scripts/genksyms/genksyms
INSTALLKERNEL  := installkernel
DEPMOD		= depmod
PERL		= perl
PYTHON		= python
CHECK		= sparse

# Use the wrapper for the compiler.  This wrapper scans for new
# warnings and causes the build to stop upon encountering them
CC		= $(PYTHON) $(srctree)/scripts/gcc-wrapper.py $(REAL_CC)

CHECKFLAGS     := -D__linux__ -Dlinux -D__STDC__ -Dunix -D__unix__ \
		  -Wbitwise -Wno-return-void $(CF)
NOSTDINC_FLAGS  =
CFLAGS_MODULE   =
AFLAGS_MODULE   =
LDFLAGS_MODULE  =
CFLAGS_KERNEL	=
AFLAGS_KERNEL	=
LDFLAGS_vmlinux =

# Use USERINCLUDE when you must reference the UAPI directories only.
USERINCLUDE    := \
		-I$(srctree)/arch/$(hdr-arch)/include/uapi \
		-I$(objtree)/arch/$(hdr-arch)/include/generated/uapi \
		-I$(srctree)/include/uapi \
		-I$(objtree)/include/generated/uapi \
                -include $(srctree)/include/linux/kconfig.h

# Use LINUXINCLUDE when you must reference the include/ directory.
# Needed to be compatible with the O= option
LINUXINCLUDE    := \
		-I$(srctree)/arch/$(hdr-arch)/include \
		-I$(objtree)/arch/$(hdr-arch)/include/generated \
		$(if $(KBUILD_SRC), -I$(srctree)/include) \
		-I$(objtree)/include \
		$(USERINCLUDE)

KBUILD_AFLAGS   := -D__ASSEMBLY__
KBUILD_CFLAGS   := -Wall -Wundef -Wstrict-prototypes -Wno-trigraphs \
		   -fno-strict-aliasing -fno-common -fshort-wchar \
		   -Werror-implicit-function-declaration \
		   -Wno-format-security \
		   -std=gnu89
ifeq ($(TARGET_BOARD_TYPE),auto)
KBUILD_CFLAGS    += -DCONFIG_PLATFORM_AUTO
endif

ifeq ($(CONFIG_EARLY_INIT),true)
KBUILD_CFLAGS    += -DCONFIG_EARLY_SERVICES
endif

KBUILD_CPPFLAGS := -D__KERNEL__
KBUILD_AFLAGS_KERNEL :=
KBUILD_CFLAGS_KERNEL :=
KBUILD_AFLAGS_MODULE  := -DMODULE
KBUILD_CFLAGS_MODULE  := -DMODULE
KBUILD_LDFLAGS_MODULE := -T $(srctree)/scripts/module-common.lds
GCC_PLUGINS_CFLAGS :=
CLANG_FLAGS :=

export ARCH SRCARCH CONFIG_SHELL HOSTCC HOSTCFLAGS CROSS_COMPILE AS LD CC
export CPP AR NM STRIP OBJCOPY OBJDUMP HOSTLDFLAGS HOST_LOADLIBES
export MAKE AWK GENKSYMS INSTALLKERNEL PERL PYTHON UTS_MACHINE
export HOSTCXX HOSTCXXFLAGS LDFLAGS_MODULE CHECK CHECKFLAGS

export KBUILD_CPPFLAGS NOSTDINC_FLAGS LINUXINCLUDE OBJCOPYFLAGS LDFLAGS
export KBUILD_CFLAGS CFLAGS_KERNEL CFLAGS_MODULE
export CFLAGS_KASAN CFLAGS_KASAN_NOSANITIZE CFLAGS_UBSAN
export KBUILD_AFLAGS AFLAGS_KERNEL AFLAGS_MODULE
export KBUILD_AFLAGS_MODULE KBUILD_CFLAGS_MODULE KBUILD_LDFLAGS_MODULE
export KBUILD_AFLAGS_KERNEL KBUILD_CFLAGS_KERNEL
export KBUILD_ARFLAGS

# When compiling out-of-tree modules, put MODVERDIR in the module
# tree rather than in the kernel tree. The kernel tree might
# even be read-only.
export MODVERDIR := $(if $(KBUILD_EXTMOD),$(firstword $(KBUILD_EXTMOD))/).tmp_versions

# Files to ignore in find ... statements

export RCS_FIND_IGNORE := \( -name SCCS -o -name BitKeeper -o -name .svn -o    \
			  -name CVS -o -name .pc -o -name .hg -o -name .git \) \
			  -prune -o
export RCS_TAR_IGNORE := --exclude SCCS --exclude BitKeeper --exclude .svn \
			 --exclude CVS --exclude .pc --exclude .hg --exclude .git

# ===========================================================================
# Rules shared between *config targets and build targets

# Basic helpers built in scripts/basic/
PHONY += scripts_basic
scripts_basic:
	$(Q)$(MAKE) $(build)=scripts/basic
	$(Q)rm -f .tmp_quiet_recordmcount

# To avoid any implicit rule to kick in, define an empty command.
scripts/basic/%: scripts_basic ;

PHONY += outputmakefile
# outputmakefile generates a Makefile in the output directory, if using a
# separate output directory. This allows convenient use of make in the
# output directory.
outputmakefile:
ifneq ($(KBUILD_SRC),)
	$(Q)ln -fsn $(srctree) source
	$(Q)$(CONFIG_SHELL) $(srctree)/scripts/mkmakefile \
	    $(srctree) $(objtree) $(VERSION) $(PATCHLEVEL)
endif

ifeq ($(cc-name),clang)
ifneq ($(CROSS_COMPILE),)
CLANG_TRIPLE	?= $(CROSS_COMPILE)
CLANG_FLAGS	+= --target=$(notdir $(CLANG_TRIPLE:%-=%))
ifeq ($(shell $(srctree)/scripts/clang-android.sh $(CC) $(CLANG_FLAGS)), y)
$(error "Clang with Android --target detected. Did you specify CLANG_TRIPLE?")
endif
GCC_TOOLCHAIN_DIR := $(dir $(shell which $(CROSS_COMPILE)elfedit))
CLANG_FLAGS	+= --prefix=$(GCC_TOOLCHAIN_DIR)$(notdir $(CROSS_COMPILE))
GCC_TOOLCHAIN	:= $(realpath $(GCC_TOOLCHAIN_DIR)/..)
endif
ifneq ($(GCC_TOOLCHAIN),)
CLANG_FLAGS	+= --gcc-toolchain=$(GCC_TOOLCHAIN)
endif
CLANG_FLAGS	+= -no-integrated-as
CLANG_FLAGS	+= -Werror=unknown-warning-option
CLANG_FLAGS	+= $(call cc-option, -Wno-misleading-indentation)
CLANG_FLAGS	+= $(call cc-option, -Wno-bool-operation)
CLANG_FLAGS	+= $(call cc-option, -Wno-unsequenced)
KBUILD_CFLAGS	+= $(CLANG_FLAGS)
KBUILD_AFLAGS	+= $(CLANG_FLAGS)
export CLANG_FLAGS
ifeq ($(ld-name),lld)
KBUILD_CFLAGS += -fuse-ld=lld
endif
KBUILD_CPPFLAGS += -Qunused-arguments
endif

RETPOLINE_CFLAGS_GCC := -mindirect-branch=thunk-extern -mindirect-branch-register
RETPOLINE_VDSO_CFLAGS_GCC := -mindirect-branch=thunk-inline -mindirect-branch-register
RETPOLINE_CFLAGS_CLANG := -mretpoline-external-thunk
RETPOLINE_VDSO_CFLAGS_CLANG := -mretpoline
RETPOLINE_CFLAGS := $(call cc-option,$(RETPOLINE_CFLAGS_GCC),$(call cc-option,$(RETPOLINE_CFLAGS_CLANG)))
RETPOLINE_VDSO_CFLAGS := $(call cc-option,$(RETPOLINE_VDSO_CFLAGS_GCC),$(call cc-option,$(RETPOLINE_VDSO_CFLAGS_CLANG)))
export RETPOLINE_CFLAGS
export RETPOLINE_VDSO_CFLAGS

ifeq ($(config-targets),1)
# ===========================================================================
# *config targets only - make sure prerequisites are updated, and descend
# in scripts/kconfig to make the *config target

# Read arch specific Makefile to set KBUILD_DEFCONFIG as needed.
# KBUILD_DEFCONFIG may point out an alternative default configuration
# used for 'make defconfig'
include arch/$(SRCARCH)/Makefile
export KBUILD_DEFCONFIG KBUILD_KCONFIG

config: scripts_basic outputmakefile FORCE
	$(Q)$(MAKE) $(build)=scripts/kconfig $@

%config: scripts_basic outputmakefile FORCE
	$(Q)$(MAKE) $(build)=scripts/kconfig $@

else
# ===========================================================================
# Build targets only - this includes vmlinux, arch specific targets, clean
# targets and others. In general all targets except *config targets.

# If building an external module we do not care about the all: rule
# but instead _all depend on modules
PHONY += all
ifeq ($(KBUILD_EXTMOD),)
_all: all
else
_all: modules
endif

# Decide whether to build built-in, modular, or both.
# Normally, just do built-in.

KBUILD_MODULES :=
KBUILD_BUILTIN := 1

# If we have only "make modules", don't compile built-in objects.
# When we're building modules with modversions, we need to consider
# the built-in objects during the descend as well, in order to
# make sure the checksums are up to date before we record them.

ifeq ($(MAKECMDGOALS),modules)
  KBUILD_BUILTIN := $(if $(CONFIG_MODVERSIONS),1)
endif

# If we have "make <whatever> modules", compile modules
# in addition to whatever we do anyway.
# Just "make" or "make all" shall build modules as well

ifneq ($(filter all _all modules,$(MAKECMDGOALS)),)
  KBUILD_MODULES := 1
endif

ifeq ($(MAKECMDGOALS),)
  KBUILD_MODULES := 1
endif

export KBUILD_MODULES KBUILD_BUILTIN

ifeq ($(KBUILD_EXTMOD),)
# Additional helpers built in scripts/
# Carefully list dependencies so we do not try to build scripts twice
# in parallel
PHONY += scripts
scripts: scripts_basic include/config/auto.conf include/config/tristate.conf \
	 asm-generic gcc-plugins
	$(Q)$(MAKE) $(build)=$(@)

# Objects we will link into vmlinux / subdirs we need to visit
init-y		:= init/
drivers-y	:= drivers/ sound/ firmware/ techpack/
net-y		:= net/
libs-y		:= lib/
core-y		:= usr/
virt-y		:= virt/
endif # KBUILD_EXTMOD

ifeq ($(dot-config),1)
# Read in config
-include include/config/auto.conf

ifeq ($(KBUILD_EXTMOD),)
include/config/auto.conf.cmd: check-clang-specific-options

# Read in dependencies to all Kconfig* files, make sure to run
# oldconfig if changes are detected.
-include include/config/auto.conf.cmd

# To avoid any implicit rule to kick in, define an empty command
$(KCONFIG_CONFIG) include/config/auto.conf.cmd: ;

# If .config is newer than include/config/auto.conf, someone tinkered
# with it and forgot to run make oldconfig.
# if auto.conf.cmd is missing then we are probably in a cleaned tree so
# we execute the config step to be sure to catch updated Kconfig files
include/config/%.conf: $(KCONFIG_CONFIG) include/config/auto.conf.cmd
	$(Q)$(MAKE) -f $(srctree)/Makefile silentoldconfig
else
# external modules needs include/generated/autoconf.h and include/config/auto.conf
# but do not care if they are up-to-date. Use auto.conf to trigger the test
PHONY += include/config/auto.conf

include/config/auto.conf:
	$(Q)test -e include/generated/autoconf.h -a -e $@ || (		\
	echo >&2;							\
	echo >&2 "  ERROR: Kernel configuration is invalid.";		\
	echo >&2 "         include/generated/autoconf.h or $@ are missing.";\
	echo >&2 "         Run 'make oldconfig && make prepare' on kernel src to fix it.";	\
	echo >&2 ;							\
	/bin/false)

endif # KBUILD_EXTMOD

else
# Dummy target needed, because used as prerequisite
include/config/auto.conf: ;
endif # $(dot-config)

# For the kernel to actually contain only the needed exported symbols,
# we have to build modules as well to determine what those symbols are.
# (this can be evaluated only once include/config/auto.conf has been included)
ifdef CONFIG_TRIM_UNUSED_KSYMS
  KBUILD_MODULES := 1
endif

# The all: target is the default when no target is given on the
# command line.
# This allow a user to issue only 'make' to build a kernel including modules
# Defaults to vmlinux, but the arch makefile usually adds further targets
all: vmlinux

KBUILD_CFLAGS	+= $(call cc-option,-fno-PIE)
KBUILD_AFLAGS	+= $(call cc-option,-fno-PIE)
CFLAGS_GCOV	:= -fprofile-arcs -ftest-coverage \
	$(call cc-option,-fno-tree-loop-im) \
	$(call cc-disable-warning,maybe-uninitialized,)
export CFLAGS_GCOV

# Make toolchain changes before including arch/$(SRCARCH)/Makefile to ensure
# ar/cc/ld-* macros return correct values.
ifdef CONFIG_LTO_CLANG
ifneq ($(ld-name),lld)
# use GNU gold with LLVMgold for LTO linking, and LD for vmlinux_link
LDFINAL_vmlinux := $(LD)
LD		:= $(LDGOLD)
LDFLAGS		+= -plugin LLVMgold.so
endif
# use llvm-ar for building symbol tables from IR files, and llvm-dis instead
# of objdump for processing symbol versions and exports
LLVM_AR		:= llvm-ar
LLVM_NM		:= llvm-nm
export LLVM_AR LLVM_NM
endif

# The arch Makefile can set ARCH_{CPP,A,C}FLAGS to override the default
# values of the respective KBUILD_* variables
ARCH_CPPFLAGS :=
ARCH_AFLAGS :=
ARCH_CFLAGS :=
include arch/$(SRCARCH)/Makefile

KBUILD_CFLAGS	+= $(call cc-option,-fno-delete-null-pointer-checks,)
KBUILD_CFLAGS	+= $(call cc-disable-warning,frame-address,)
KBUILD_CFLAGS	+= $(call cc-disable-warning, format-truncation)
KBUILD_CFLAGS	+= $(call cc-disable-warning, format-overflow)
KBUILD_CFLAGS	+= $(call cc-disable-warning, int-in-bool-context)
KBUILD_CFLAGS	+= $(call cc-disable-warning, address-of-packed-member)
KBUILD_CFLAGS	+= $(call cc-disable-warning, attribute-alias)

ifdef CONFIG_CC_OPTIMIZE_FOR_SIZE
KBUILD_CFLAGS   += -Os
else
KBUILD_CFLAGS   += -O2
endif

ifdef CONFIG_CC_WERROR
KBUILD_CFLAGS  += -Werror
endif

ifdef CONFIG_CC_WERROR
KBUILD_CFLAGS	+= -Werror
endif

# Tell gcc to never replace conditional load with a non-conditional one
KBUILD_CFLAGS	+= $(call cc-option,--param=allow-store-data-races=0)
KBUILD_CFLAGS	+= $(call cc-option,-fno-allow-store-data-races)

# check for 'asm goto'
ifeq ($(shell $(CONFIG_SHELL) $(srctree)/scripts/gcc-goto.sh $(CC) $(KBUILD_CFLAGS)), y)
	KBUILD_CFLAGS += -DCC_HAVE_ASM_GOTO
	KBUILD_AFLAGS += -DCC_HAVE_ASM_GOTO
endif

include scripts/Makefile.kcov
include scripts/Makefile.gcc-plugins

ifdef CONFIG_READABLE_ASM
# Disable optimizations that make assembler listings hard to read.
# reorder blocks reorders the control in the function
# ipa clone creates specialized cloned functions
# partial inlining inlines only parts of functions
KBUILD_CFLAGS += $(call cc-option,-fno-reorder-blocks,) \
                 $(call cc-option,-fno-ipa-cp-clone,) \
                 $(call cc-option,-fno-partial-inlining)
endif

ifneq ($(CONFIG_FRAME_WARN),0)
KBUILD_CFLAGS += $(call cc-option,-Wframe-larger-than=${CONFIG_FRAME_WARN})
endif

# This selects the stack protector compiler flag. Testing it is delayed
# until after .config has been reprocessed, in the prepare-compiler-check
# target.
ifdef CONFIG_CC_STACKPROTECTOR_REGULAR
  stackp-flag := -fstack-protector
  stackp-name := REGULAR
else
ifdef CONFIG_CC_STACKPROTECTOR_STRONG
  stackp-flag := -fstack-protector-strong
  stackp-name := STRONG
else
  # Force off for distro compilers that enable stack protector by default.
  stackp-flag := $(call cc-option, -fno-stack-protector)
endif
endif
# Find arch-specific stack protector compiler sanity-checking script.
ifdef CONFIG_CC_STACKPROTECTOR
  stackp-path := $(srctree)/scripts/gcc-$(SRCARCH)_$(BITS)-has-stack-protector.sh
  stackp-check := $(wildcard $(stackp-path))
endif
KBUILD_CFLAGS += $(stackp-flag)

ifeq ($(cc-name),clang)
KBUILD_CFLAGS += $(call cc-disable-warning, format-invalid-specifier)
KBUILD_CFLAGS += $(call cc-disable-warning, gnu)
KBUILD_CFLAGS += $(call cc-disable-warning, duplicate-decl-specifier)
<<<<<<< HEAD
KBUILD_CFLAGS += -fno-builtin
KBUILD_CFLAGS += $(call cc-option, -Wno-undefined-optimized)
KBUILD_CFLAGS += $(call cc-option, -Wno-tautological-constant-out-of-range-compare)
KBUILD_CFLAGS += $(call cc-option, -mllvm -disable-struct-const-merge)
KBUILD_CFLAGS += $(call cc-option, -Wno-sometimes-uninitialized)

=======
>>>>>>> 31d81621
# Quiet clang warning: comparison of unsigned expression < 0 is always false

KBUILD_CFLAGS += $(call cc-disable-warning, tautological-compare)
# CLANG uses a _MergedGlobals as optimization, but this breaks modpost, as the
# source of a reference will be _MergedGlobals and not on of the whitelisted names.
# See modpost pattern 2
KBUILD_CFLAGS += $(call cc-option, -mno-global-merge,)
KBUILD_CFLAGS += $(call cc-option, -fcatch-undefined-behavior)
else

KBUILD_CFLAGS += $(call cc-option,-fno-delete-null-pointer-checks,)
# These warnings generated too much noise in a regular build.
# Use make W=1 to enable them (see scripts/Makefile.extrawarn)
KBUILD_CFLAGS += $(call cc-disable-warning, unused-but-set-variable)
endif

ifeq ($(ld-name),lld)
LDFLAGS += -O2
endif

KBUILD_CFLAGS += $(call cc-disable-warning, unused-const-variable)
ifdef CONFIG_FRAME_POINTER
KBUILD_CFLAGS	+= -fno-omit-frame-pointer -fno-optimize-sibling-calls
else
# Some targets (ARM with Thumb2, for example), can't be built with frame
# pointers.  For those, we don't have FUNCTION_TRACER automatically
# select FRAME_POINTER.  However, FUNCTION_TRACER adds -pg, and this is
# incompatible with -fomit-frame-pointer with current GCC, so we don't use
# -fomit-frame-pointer with FUNCTION_TRACER.
ifndef CONFIG_FUNCTION_TRACER
KBUILD_CFLAGS	+= -fomit-frame-pointer
endif
endif
# Initialize all stack variables with a 0xAA pattern.
ifdef CONFIG_INIT_STACK_ALL_PATTERN
KBUILD_CFLAGS	+= -ftrivial-auto-var-init=pattern
endif

# Initialize all stack variables with a zero value.
ifdef CONFIG_INIT_STACK_ALL_ZERO
# Future support for zero initialization is still being debated, see
# https://bugs.llvm.org/show_bug.cgi?id=45497. These flags are subject to being
# renamed or dropped.
KBUILD_CFLAGS  += -ftrivial-auto-var-init=zero
KBUILD_CFLAGS  += -enable-trivial-auto-var-init-zero-knowing-it-will-be-removed-from-clang
endif

# Initialize all stack variables with a pattern, if desired.
ifdef CONFIG_INIT_STACK_ALL
KBUILD_CFLAGS	+= -ftrivial-auto-var-init=pattern
endif

KBUILD_CFLAGS   += $(call cc-option, -fno-var-tracking-assignments)

ifdef CONFIG_DEBUG_INFO
ifdef CONFIG_DEBUG_INFO_SPLIT
KBUILD_CFLAGS   += $(call cc-option, -gsplit-dwarf, -g)
else
KBUILD_CFLAGS	+= -g
endif
KBUILD_AFLAGS	+= -Wa,-gdwarf-2
endif
ifdef CONFIG_DEBUG_INFO_DWARF4
KBUILD_CFLAGS	+= $(call cc-option, -gdwarf-4,)
endif

ifdef CONFIG_DEBUG_INFO_REDUCED
KBUILD_CFLAGS 	+= $(call cc-option, -femit-struct-debug-baseonly) \
		   $(call cc-option,-fno-var-tracking)
endif

ifdef CONFIG_FUNCTION_TRACER
ifndef CC_FLAGS_FTRACE
CC_FLAGS_FTRACE := -pg
endif
ifdef CONFIG_FTRACE_MCOUNT_RECORD
  # gcc 5 supports generating the mcount tables directly
  ifeq ($(call cc-option-yn,-mrecord-mcount),y)
    CC_FLAGS_FTRACE	+= -mrecord-mcount
    export CC_USING_RECORD_MCOUNT := 1
  endif
endif
export CC_FLAGS_FTRACE
ifdef CONFIG_HAVE_FENTRY
CC_USING_FENTRY	:= $(call cc-option, -mfentry -DCC_USING_FENTRY)
endif
KBUILD_CFLAGS	+= $(CC_FLAGS_FTRACE) $(CC_USING_FENTRY)
KBUILD_AFLAGS	+= $(CC_USING_FENTRY)
ifdef CONFIG_DYNAMIC_FTRACE
	ifdef CONFIG_HAVE_C_RECORDMCOUNT
		BUILD_C_RECORDMCOUNT := y
		export BUILD_C_RECORDMCOUNT
	endif
endif
endif

# We trigger additional mismatches with less inlining
ifdef CONFIG_DEBUG_SECTION_MISMATCH
KBUILD_CFLAGS += $(call cc-option, -fno-inline-functions-called-once)
endif

ifdef CONFIG_LD_DEAD_CODE_DATA_ELIMINATION
KBUILD_CFLAGS	+= $(call cc-option,-ffunction-sections,)
KBUILD_CFLAGS	+= $(call cc-option,-fdata-sections,)
endif

ifdef CONFIG_LTO_CLANG
ifdef CONFIG_THINLTO
lto-clang-flags	:= -flto=thin
LDFLAGS		+= --thinlto-cache-dir=.thinlto-cache
else
lto-clang-flags	:= -flto
endif
lto-clang-flags += -fvisibility=default $(call cc-option, -fsplit-lto-unit)

# Limit inlining across translation units to reduce binary size
LD_FLAGS_LTO_CLANG := -mllvm -import-instr-limit=5

KBUILD_LDFLAGS += $(LD_FLAGS_LTO_CLANG)
KBUILD_LDFLAGS_MODULE += $(LD_FLAGS_LTO_CLANG)

KBUILD_LDFLAGS_MODULE += -T scripts/module-lto.lds

# allow disabling only clang LTO where needed
DISABLE_LTO_CLANG := -fno-lto
export DISABLE_LTO_CLANG
endif

ifdef CONFIG_LTO
LTO_CFLAGS	:= $(lto-clang-flags)
KBUILD_CFLAGS	+= $(LTO_CFLAGS)

DISABLE_LTO	:= $(DISABLE_LTO_CLANG)
export LTO_CFLAGS DISABLE_LTO

# LDFINAL_vmlinux and LDFLAGS_FINAL_vmlinux can be set to override
# the linker and flags for vmlinux_link.
export LDFINAL_vmlinux LDFLAGS_FINAL_vmlinux
endif

ifdef CONFIG_CFI_CLANG
cfi-clang-flags	+= -fsanitize=cfi -fno-sanitize-cfi-canonical-jump-tables
DISABLE_CFI_CLANG := -fno-sanitize=cfi
ifdef CONFIG_MODULES
cfi-clang-flags	+= -fsanitize-cfi-cross-dso
DISABLE_CFI_CLANG += -fno-sanitize-cfi-cross-dso
endif
ifdef CONFIG_CFI_PERMISSIVE
cfi-clang-flags	+= -fsanitize-recover=cfi -fno-sanitize-trap=cfi
endif

# also disable CFI when LTO is disabled
DISABLE_LTO_CLANG += $(DISABLE_CFI_CLANG)
# allow disabling only clang CFI where needed
export DISABLE_CFI_CLANG
endif

ifdef CONFIG_CFI
# cfi-flags are re-tested in prepare-compiler-check
CFI_CFLAGS	:= $(cfi-clang-flags)
KBUILD_CFLAGS	+= $(CFI_CFLAGS)

DISABLE_CFI	:= $(DISABLE_CFI_CLANG)
DISABLE_LTO	+= $(DISABLE_CFI)
export CFI_CFLAGS DISABLE_CFI
endif

ifdef CONFIG_SHADOW_CALL_STACK
CC_FLAGS_SCS	:= -fsanitize=shadow-call-stack
KBUILD_CFLAGS	+= $(CC_FLAGS_SCS)
export CC_FLAGS_SCS
endif

# arch Makefile may override CC so keep this after arch Makefile is included
NOSTDINC_FLAGS += -nostdinc -isystem $(shell $(CC) -print-file-name=include)
CHECKFLAGS     += $(NOSTDINC_FLAGS)

# warn about C99 declaration after statement
KBUILD_CFLAGS += $(call cc-option,-Wdeclaration-after-statement,)

# disable pointer signed / unsigned warnings in gcc 4.0
KBUILD_CFLAGS += $(call cc-disable-warning, pointer-sign)

# disable stringop warnings in gcc 8+
KBUILD_CFLAGS += $(call cc-disable-warning, stringop-truncation)

# We'll want to enable this eventually, but it's not going away for 5.7 at least
KBUILD_CFLAGS += $(call cc-disable-warning, zero-length-bounds)
KBUILD_CFLAGS += $(call cc-disable-warning, array-bounds)
KBUILD_CFLAGS += $(call cc-disable-warning, stringop-overflow)

# Another good warning that we'll want to enable eventually
KBUILD_CFLAGS += $(call cc-disable-warning, restrict)

# Enabled with W=2, disabled by default as noisy
KBUILD_CFLAGS += $(call cc-disable-warning, maybe-uninitialized)

# disable invalid "can't wrap" optimizations for signed / pointers
KBUILD_CFLAGS	+= $(call cc-option,-fno-strict-overflow)

# clang sets -fmerge-all-constants by default as optimization, but this
# is non-conforming behavior for C and in fact breaks the kernel, so we
# need to disable it here generally.
KBUILD_CFLAGS	+= $(call cc-option,-fno-merge-all-constants)

# for gcc -fno-merge-all-constants disables everything, but it is fine
# to have actual conforming behavior enabled.
KBUILD_CFLAGS	+= $(call cc-option,-fmerge-constants)

# Make sure -fstack-check isn't enabled (like gentoo apparently did)
KBUILD_CFLAGS  += $(call cc-option,-fno-stack-check,)

# conserve stack if available
KBUILD_CFLAGS   += $(call cc-option,-fconserve-stack)

# disallow errors like 'EXPORT_GPL(foo);' with missing header
KBUILD_CFLAGS   += $(call cc-option,-Werror=implicit-int)

# require functions to have arguments in prototypes, not empty 'int foo()'
KBUILD_CFLAGS   += $(call cc-option,-Werror=strict-prototypes)

# Prohibit date/time macros, which would make the build non-deterministic
KBUILD_CFLAGS   += $(call cc-option,-Werror=date-time)

# enforce correct pointer usage
KBUILD_CFLAGS   += $(call cc-option,-Werror=incompatible-pointer-types)

# Require designated initializers for all marked structures
KBUILD_CFLAGS   += $(call cc-option,-Werror=designated-init)

# change __FILE__ to the relative path from the srctree
KBUILD_CFLAGS	+= $(call cc-option,-fmacro-prefix-map=$(srctree)/=)

# use the deterministic mode of AR if available
KBUILD_ARFLAGS := $(call ar-option,D)

include scripts/Makefile.kasan
include scripts/Makefile.extrawarn
include scripts/Makefile.ubsan

# Add any arch overrides and user supplied CPPFLAGS, AFLAGS and CFLAGS as the
# last assignments
KBUILD_CPPFLAGS += $(ARCH_CPPFLAGS) $(KCPPFLAGS)
KBUILD_AFLAGS   += $(ARCH_AFLAGS)   $(KAFLAGS)
KBUILD_CFLAGS   += $(ARCH_CFLAGS)   $(KCFLAGS)

# Use --build-id when available.
LDFLAGS_BUILD_ID := $(call ld-option, --build-id)
KBUILD_LDFLAGS_MODULE += $(LDFLAGS_BUILD_ID)
LDFLAGS_vmlinux += $(LDFLAGS_BUILD_ID)

ifdef CONFIG_LD_DEAD_CODE_DATA_ELIMINATION
LDFLAGS_vmlinux	+= $(call ld-option, --gc-sections,)
endif

ifeq ($(CONFIG_STRIP_ASM_SYMS),y)
LDFLAGS_vmlinux	+= $(call ld-option, -X,)
endif

ifeq ($(CONFIG_RELR),y)
LDFLAGS_vmlinux	+= --pack-dyn-relocs=relr
endif

# Default kernel image to build when no specific target is given.
# KBUILD_IMAGE may be overruled on the command line or
# set in the environment
# Also any assignments in arch/$(ARCH)/Makefile take precedence over
# this default value
export KBUILD_IMAGE ?= vmlinux

#
# INSTALL_PATH specifies where to place the updated kernel and system map
# images. Default is /boot, but you can set it to other values
export	INSTALL_PATH ?= /boot

#
# INSTALL_DTBS_PATH specifies a prefix for relocations required by build roots.
# Like INSTALL_MOD_PATH, it isn't defined in the Makefile, but can be passed as
# an argument if needed. Otherwise it defaults to the kernel install path
#
export INSTALL_DTBS_PATH ?= $(INSTALL_PATH)/dtbs/$(KERNELRELEASE)

#
# INSTALL_MOD_PATH specifies a prefix to MODLIB for module directory
# relocations required by build roots.  This is not defined in the
# makefile but the argument can be passed to make if needed.
#

MODLIB	= $(INSTALL_MOD_PATH)/lib/modules/$(KERNELRELEASE)
export MODLIB

#
# INSTALL_MOD_STRIP, if defined, will cause modules to be
# stripped after they are installed.  If INSTALL_MOD_STRIP is '1', then
# the default option --strip-debug will be used.  Otherwise,
# INSTALL_MOD_STRIP value will be used as the options to the strip command.

ifdef INSTALL_MOD_STRIP
ifeq ($(INSTALL_MOD_STRIP),1)
mod_strip_cmd = $(STRIP) --strip-debug
else
mod_strip_cmd = $(STRIP) $(INSTALL_MOD_STRIP)
endif # INSTALL_MOD_STRIP=1
else
mod_strip_cmd = true
endif # INSTALL_MOD_STRIP
export mod_strip_cmd

# CONFIG_MODULE_COMPRESS, if defined, will cause module to be compressed
# after they are installed in agreement with CONFIG_MODULE_COMPRESS_GZIP
# or CONFIG_MODULE_COMPRESS_XZ.

mod_compress_cmd = true
ifdef CONFIG_MODULE_COMPRESS
  ifdef CONFIG_MODULE_COMPRESS_GZIP
    mod_compress_cmd = gzip -n -f
  endif # CONFIG_MODULE_COMPRESS_GZIP
  ifdef CONFIG_MODULE_COMPRESS_XZ
    mod_compress_cmd = xz -f
  endif # CONFIG_MODULE_COMPRESS_XZ
endif # CONFIG_MODULE_COMPRESS
export mod_compress_cmd

# Select initial ramdisk compression format, default is gzip(1).
# This shall be used by the dracut(8) tool while creating an initramfs image.
#
INITRD_COMPRESS-y                  := gzip
INITRD_COMPRESS-$(CONFIG_RD_BZIP2) := bzip2
INITRD_COMPRESS-$(CONFIG_RD_LZMA)  := lzma
INITRD_COMPRESS-$(CONFIG_RD_XZ)    := xz
INITRD_COMPRESS-$(CONFIG_RD_LZO)   := lzo
INITRD_COMPRESS-$(CONFIG_RD_LZ4)   := lz4
# do not export INITRD_COMPRESS, since we didn't actually
# choose a sane default compression above.
# export INITRD_COMPRESS := $(INITRD_COMPRESS-y)

ifdef CONFIG_MODULE_SIG_ALL
$(eval $(call config_filename,MODULE_SIG_KEY))

mod_sign_cmd = scripts/sign-file $(CONFIG_MODULE_SIG_HASH) $(MODULE_SIG_KEY_SRCPREFIX)$(CONFIG_MODULE_SIG_KEY) certs/signing_key.x509
else
mod_sign_cmd = true
endif
export mod_sign_cmd

HOST_LIBELF_LIBS = $(shell pkg-config libelf --libs 2>/dev/null || echo -lelf)

ifdef CONFIG_STACK_VALIDATION
  has_libelf := $(call try-run,\
		echo "int main() {}" | $(HOSTCC) -xc -o /dev/null $(HOST_LIBELF_LIBS) -,1,0)
  ifeq ($(has_libelf),1)
    objtool_target := tools/objtool FORCE
  else
    SKIP_STACK_VALIDATION := 1
    export SKIP_STACK_VALIDATION
  endif
endif

PHONY += prepare0

ifeq ($(KBUILD_EXTMOD),)
core-y		+= kernel/ certs/ mm/ fs/ ipc/ security/ crypto/ block/ test/

vmlinux-dirs	:= $(patsubst %/,%,$(filter %/, $(init-y) $(init-m) \
		     $(core-y) $(core-m) $(drivers-y) $(drivers-m) \
		     $(net-y) $(net-m) $(libs-y) $(libs-m) $(virt-y)))

vmlinux-alldirs	:= $(sort $(vmlinux-dirs) $(patsubst %/,%,$(filter %/, \
		     $(init-) $(core-) $(drivers-) $(net-) $(libs-) $(virt-))))

init-y		:= $(patsubst %/, %/built-in.o, $(init-y))
core-y		:= $(patsubst %/, %/built-in.o, $(core-y))
drivers-y	:= $(patsubst %/, %/built-in.o, $(drivers-y))
net-y		:= $(patsubst %/, %/built-in.o, $(net-y))
libs-y1		:= $(patsubst %/, %/lib.a, $(libs-y))
libs-y2		:= $(filter-out %.a, $(patsubst %/, %/built-in.o, $(libs-y)))
virt-y		:= $(patsubst %/, %/built-in.o, $(virt-y))

# Externally visible symbols (used by link-vmlinux.sh)
export KBUILD_VMLINUX_INIT := $(head-y) $(init-y)
export KBUILD_VMLINUX_MAIN := $(core-y) $(libs-y2) $(drivers-y) $(net-y) $(virt-y)
export KBUILD_VMLINUX_LIBS := $(libs-y1)
export KBUILD_LDS          := arch/$(SRCARCH)/kernel/vmlinux.lds
export LDFLAGS_vmlinux
# used by scripts/package/Makefile
export KBUILD_ALLDIRS := $(sort $(filter-out arch/%,$(vmlinux-alldirs)) arch Documentation include samples scripts tools)

vmlinux-deps := $(KBUILD_LDS) $(KBUILD_VMLINUX_INIT) $(KBUILD_VMLINUX_MAIN) $(KBUILD_VMLINUX_LIBS)

# Include targets which we want to execute sequentially if the rest of the
# kernel build went well. If CONFIG_TRIM_UNUSED_KSYMS is set, this might be
# evaluated more than once.
PHONY += vmlinux_prereq
vmlinux_prereq: $(vmlinux-deps) FORCE
ifdef CONFIG_HEADERS_CHECK
	$(Q)$(MAKE) -f $(srctree)/Makefile headers_check
endif
ifdef CONFIG_GDB_SCRIPTS
	$(Q)ln -fsn $(abspath $(srctree)/scripts/gdb/vmlinux-gdb.py)
endif
ifdef CONFIG_TRIM_UNUSED_KSYMS
	$(Q)$(CONFIG_SHELL) $(srctree)/scripts/adjust_autoksyms.sh \
	  "$(MAKE) -f $(srctree)/Makefile vmlinux"
endif

# standalone target for easier testing
include/generated/autoksyms.h: FORCE
	$(Q)$(CONFIG_SHELL) $(srctree)/scripts/adjust_autoksyms.sh true

ARCH_POSTLINK := $(wildcard $(srctree)/arch/$(SRCARCH)/Makefile.postlink)

# Final link of vmlinux with optional arch pass after final link
cmd_link-vmlinux =                                                 \
	$(CONFIG_SHELL) $< $(LD) $(LDFLAGS) $(LDFLAGS_vmlinux) ;    \
	$(if $(ARCH_POSTLINK), $(MAKE) -f $(ARCH_POSTLINK) $@, true)

vmlinux: scripts/link-vmlinux.sh vmlinux_prereq $(vmlinux-deps) FORCE
	+$(call if_changed,link-vmlinux)

# Build samples along the rest of the kernel
ifdef CONFIG_SAMPLES
vmlinux-dirs += samples
endif

# The actual objects are generated when descending,
# make sure no implicit rule kicks in
$(sort $(vmlinux-deps)): $(vmlinux-dirs) ;

# Handle descending into subdirectories listed in $(vmlinux-dirs)
# Preset locale variables to speed up the build process. Limit locale
# tweaks to this spot to avoid wrong language settings when running
# make menuconfig etc.
# Error messages still appears in the original language

PHONY += $(vmlinux-dirs)
$(vmlinux-dirs): prepare scripts
	$(Q)$(MAKE) $(build)=$@ need-builtin=1

define filechk_kernel.release
	echo "$(KERNELVERSION)$$($(CONFIG_SHELL) $(srctree)/scripts/setlocalversion $(srctree))"
endef

# Store (new) KERNELRELEASE string in include/config/kernel.release
include/config/kernel.release: include/config/auto.conf FORCE
	$(call filechk,kernel.release)


# Things we need to do before we recursively start building the kernel
# or the modules are listed in "prepare".
# A multi level approach is used. prepareN is processed before prepareN-1.
# archprepare is used in arch Makefiles and when processed asm symlink,
# version.h and scripts_basic is processed / created.

PHONY += prepare archprepare prepare1 prepare2 prepare3

# prepare3 is used to check if we are building in a separate output directory,
# and if so do:
# 1) Check that make has not been executed in the kernel src $(srctree)
prepare3: include/config/kernel.release
ifneq ($(KBUILD_SRC),)
	@$(kecho) '  Using $(srctree) as source for kernel'
	$(Q)if [ -f $(srctree)/.config -o -d $(srctree)/include/config ]; then \
		echo >&2 "  $(srctree) is not clean, please run 'make mrproper'"; \
		echo >&2 "  in the '$(srctree)' directory.";\
		/bin/false; \
	fi;
endif

# prepare2 creates a makefile if using a separate output directory.
# From this point forward, .config has been reprocessed, so any rules
# that need to depend on updated CONFIG_* values can be checked here.
prepare2: prepare3 prepare-compiler-check outputmakefile asm-generic

prepare1: prepare2 $(version_h) include/generated/utsrelease.h \
                   include/config/auto.conf
	$(cmd_crmodverdir)

archprepare: archheaders archscripts prepare1 scripts_basic

prepare0: archprepare gcc-plugins
	$(Q)$(MAKE) $(build)=.

# All the preparing..
prepare: prepare0 prepare-objtool

# Support for using generic headers in asm-generic
PHONY += asm-generic uapi-asm-generic
asm-generic: uapi-asm-generic
	$(Q)$(MAKE) -f $(srctree)/scripts/Makefile.asm-generic \
	            src=asm obj=arch/$(SRCARCH)/include/generated/asm
uapi-asm-generic:
	$(Q)$(MAKE) -f $(srctree)/scripts/Makefile.asm-generic \
	            src=uapi/asm obj=arch/$(SRCARCH)/include/generated/uapi/asm

PHONY += prepare-objtool
prepare-objtool: $(objtool_target)
ifeq ($(SKIP_STACK_VALIDATION),1)
ifdef CONFIG_UNWINDER_ORC
	@echo "error: Cannot generate ORC metadata for CONFIG_UNWINDER_ORC=y, please install libelf-dev, libelf-devel or elfutils-libelf-devel" >&2
	@false
else
	@echo "warning: Cannot use CONFIG_STACK_VALIDATION=y, please install libelf-dev, libelf-devel or elfutils-libelf-devel" >&2
endif
endif

# Disable clang-specific config options when using a different compiler
<<<<<<< HEAD
clang-specific-configs := LTO_CLANG CFI_CLANG SHADOW_CALL_STACK INIT_STACK_ALL
=======
clang-specific-configs := LTO_CLANG CFI_CLANG SHADOW_CALL_STACK INIT_STACK_ALL_ZERO
>>>>>>> 31d81621

PHONY += check-clang-specific-options
check-clang-specific-options: $(KCONFIG_CONFIG) FORCE
ifneq ($(cc-name),clang)
ifneq ($(findstring y,$(shell $(CONFIG_SHELL) \
	$(srctree)/scripts/config --file $(KCONFIG_CONFIG) \
		$(foreach c,$(clang-specific-configs),-s $(c)))),)
	@echo WARNING: Disabling clang-specific options with $(cc-name) >&2
	$(Q)$(srctree)/scripts/config --file $(KCONFIG_CONFIG) \
		$(foreach c,$(clang-specific-configs),-d $(c)) && \
	$(MAKE) -f $(srctree)/Makefile olddefconfig
endif
endif

# Check for CONFIG flags that require compiler support. Abort the build
# after .config has been processed, but before the kernel build starts.
#
# For security-sensitive CONFIG options, we don't want to fallback and/or
# silently change which compiler flags will be used, since that leads to
# producing kernels with different security feature characteristics
# depending on the compiler used. (For example, "But I selected
# CC_STACKPROTECTOR_STRONG! Why did it build with _REGULAR?!")
PHONY += prepare-compiler-check
prepare-compiler-check: FORCE
# Make sure we're using a supported toolchain with LTO_CLANG
ifdef CONFIG_LTO_CLANG
  ifneq ($(call clang-ifversion, -ge, 0500, y), y)
	@echo Cannot use CONFIG_LTO_CLANG: requires clang 5.0 or later >&2 && exit 1
  endif
  ifneq ($(ld-name),lld)
    ifneq ($(call gold-ifversion, -ge, 112000000, y), y)
         @echo Cannot use CONFIG_LTO_CLANG: requires GNU gold 1.12 or later >&2 && exit 1
    endif
  endif
endif
# Make sure compiler supports LTO flags
ifdef lto-flags
  ifeq ($(call cc-option, $(lto-flags)),)
	@echo Cannot use CONFIG_LTO: $(lto-flags) not supported by compiler \
		>&2 && exit 1
  endif
endif
# Make sure compiler supports requested stack protector flag.
ifdef stackp-name
  ifeq ($(call cc-option, $(stackp-flag)),)
	@echo Cannot use CONFIG_CC_STACKPROTECTOR_$(stackp-name): \
		  $(stackp-flag) not supported by compiler >&2 && exit 1
  endif
endif
# Make sure compiler does not have buggy stack-protector support.
ifdef stackp-check
  ifneq ($(shell $(CONFIG_SHELL) $(stackp-check) $(CC) $(KBUILD_CPPFLAGS) $(biarch)),y)
	@echo Cannot use CONFIG_CC_STACKPROTECTOR_$(stackp-name): \
                  $(stackp-flag) available but compiler is broken >&2 && exit 1
  endif
endif
ifdef cfi-flags
  ifeq ($(call cc-option, $(cfi-flags)),)
	@echo Cannot use CONFIG_CFI: $(cfi-flags) not supported by compiler >&2 && exit 1
  endif
endif
<<<<<<< HEAD
ifdef scs-flags
  ifeq ($(call cc-option, $(scs-flags)),)
	@echo Cannot use CONFIG_SHADOW_CALL_STACK: $(scs-flags) not supported by compiler >&2 && exit 1
  endif
endif
=======
>>>>>>> 31d81621
	@:

# Generate some files
# ---------------------------------------------------------------------------

# KERNELRELEASE can change from a few different places, meaning version.h
# needs to be updated, so this check is forced on all builds

uts_len := 64
ifneq (,$(BUILD_NUMBER))
	UTS_RELEASE=$(KERNELRELEASE)-ab$(BUILD_NUMBER)
else
	UTS_RELEASE=$(KERNELRELEASE)
endif
define filechk_utsrelease.h
	if [ `echo -n "$(UTS_RELEASE)" | wc -c ` -gt $(uts_len) ]; then \
		echo '"$(UTS_RELEASE)" exceeds $(uts_len) characters' >&2;    \
		exit 1;                                                       \
	fi;                                                             \
	(echo \#define UTS_RELEASE \"$(UTS_RELEASE)\";)
endef

define filechk_version.h
	(echo \#define LINUX_VERSION_CODE $(shell                         \
	expr $(VERSION) \* 65536 + 0$(PATCHLEVEL) \* 256 + 0$(SUBLEVEL)); \
	echo '#define KERNEL_VERSION(a,b,c) (((a) << 16) + ((b) << 8) + (c))';)
endef

$(version_h): $(srctree)/Makefile FORCE
	$(call filechk,version.h)
	$(Q)rm -f $(old_version_h)

include/generated/utsrelease.h: include/config/kernel.release FORCE
	$(call filechk,utsrelease.h)

PHONY += headerdep
headerdep:
	$(Q)find $(srctree)/include/ -name '*.h' | xargs --max-args 1 \
	$(srctree)/scripts/headerdep.pl -I$(srctree)/include

# ---------------------------------------------------------------------------
# Kernel headers

#Default location for installed headers
export INSTALL_HDR_PATH = $(objtree)/usr

# If we do an all arch process set dst to include/arch-$(hdr-arch)
hdr-dst = $(if $(KBUILD_HEADERS), dst=include/arch-$(hdr-arch), dst=include)

PHONY += archheaders
archheaders:

PHONY += archscripts
archscripts:

PHONY += __headers
__headers: $(version_h) scripts_basic uapi-asm-generic archheaders archscripts
	$(Q)$(MAKE) $(build)=scripts build_unifdef

PHONY += headers_install_all
headers_install_all:
	$(Q)$(CONFIG_SHELL) $(srctree)/scripts/headers.sh install

PHONY += headers_install
headers_install: __headers
	$(if $(wildcard $(srctree)/arch/$(hdr-arch)/include/uapi/asm/Kbuild),, \
	  $(error Headers not exportable for the $(SRCARCH) architecture))
	$(Q)$(MAKE) $(hdr-inst)=include/uapi dst=include
	$(Q)$(MAKE) $(hdr-inst)=arch/$(hdr-arch)/include/uapi $(hdr-dst)
	$(Q)$(MAKE) $(hdr-inst)=techpack dst=include

PHONY += headers_check_all
headers_check_all: headers_install_all
	$(Q)$(CONFIG_SHELL) $(srctree)/scripts/headers.sh check

PHONY += headers_check
headers_check: headers_install
	$(Q)$(MAKE) $(hdr-inst)=include/uapi dst=include HDRCHECK=1
	$(Q)$(MAKE) $(hdr-inst)=arch/$(hdr-arch)/include/uapi $(hdr-dst) HDRCHECK=1
	$(Q)$(MAKE) $(hdr-inst)=techpack dst=include HDRCHECK=1

# ---------------------------------------------------------------------------
# Kernel selftest

PHONY += kselftest
kselftest:
	$(Q)$(MAKE) -C $(srctree)/tools/testing/selftests run_tests

PHONY += kselftest-clean
kselftest-clean:
	$(Q)$(MAKE) -C $(srctree)/tools/testing/selftests clean

PHONY += kselftest-merge
kselftest-merge:
	$(if $(wildcard $(objtree)/.config),, $(error No .config exists, config your kernel first!))
	$(Q)$(CONFIG_SHELL) $(srctree)/scripts/kconfig/merge_config.sh \
		-m $(objtree)/.config \
		$(srctree)/tools/testing/selftests/*/config
	+$(Q)$(MAKE) -f $(srctree)/Makefile olddefconfig

# ---------------------------------------------------------------------------
# Modules

ifdef CONFIG_MODULES

# By default, build modules as well

all: modules

# Build modules
#
# A module can be listed more than once in obj-m resulting in
# duplicate lines in modules.order files.  Those are removed
# using awk while concatenating to the final file.

PHONY += modules
modules: $(vmlinux-dirs) $(if $(KBUILD_BUILTIN),vmlinux) modules.builtin
	$(Q)$(AWK) '!x[$$0]++' $(vmlinux-dirs:%=$(objtree)/%/modules.order) > $(objtree)/modules.order
	@$(kecho) '  Building modules, stage 2.';
	$(Q)$(MAKE) -f $(srctree)/scripts/Makefile.modpost

modules.builtin: $(vmlinux-dirs:%=%/modules.builtin)
	$(Q)$(AWK) '!x[$$0]++' $^ > $(objtree)/modules.builtin

%/modules.builtin: include/config/auto.conf
	$(Q)$(MAKE) $(modbuiltin)=$*


# Target to prepare building external modules
PHONY += modules_prepare
modules_prepare: prepare scripts

# Target to install modules
PHONY += modules_install
modules_install: _modinst_ _modinst_post

PHONY += _modinst_
_modinst_:
	@rm -rf $(MODLIB)/kernel
	@rm -f $(MODLIB)/source
	@mkdir -p $(MODLIB)/kernel
	@ln -s $(abspath $(srctree)) $(MODLIB)/source
	@if [ ! $(objtree) -ef  $(MODLIB)/build ]; then \
		rm -f $(MODLIB)/build ; \
		ln -s $(CURDIR) $(MODLIB)/build ; \
	fi
	@cp -f $(objtree)/modules.order $(MODLIB)/
	@cp -f $(objtree)/modules.builtin $(MODLIB)/
	$(Q)$(MAKE) -f $(srctree)/scripts/Makefile.modinst

# This depmod is only for convenience to give the initial
# boot a modules.dep even before / is mounted read-write.  However the
# boot script depmod is the master version.
PHONY += _modinst_post
_modinst_post: _modinst_
	$(call cmd,depmod)

ifeq ($(CONFIG_MODULE_SIG), y)
PHONY += modules_sign
modules_sign:
	$(Q)$(MAKE) -f $(srctree)/scripts/Makefile.modsign
endif

else # CONFIG_MODULES

# Modules not configured
# ---------------------------------------------------------------------------

PHONY += modules modules_install
modules modules_install:
	@echo >&2
	@echo >&2 "The present kernel configuration has modules disabled."
	@echo >&2 "Type 'make config' and enable loadable module support."
	@echo >&2 "Then build a kernel with module support enabled."
	@echo >&2
	@exit 1

endif # CONFIG_MODULES

###
# Cleaning is done on three levels.
# make clean     Delete most generated files
#                Leave enough to build external modules
# make mrproper  Delete the current configuration, and all generated files
# make distclean Remove editor backup files, patch leftover files and the like

# Directories & files removed with 'make clean'
CLEAN_DIRS  += $(MODVERDIR)

# Directories & files removed with 'make mrproper'
MRPROPER_DIRS  += include/config usr/include include/generated          \
		  arch/*/include/generated .tmp_objdiff
MRPROPER_FILES += .config .config.old .version .old_version \
		  Module.symvers tags TAGS cscope* GPATH GTAGS GRTAGS GSYMS \
		  signing_key.pem signing_key.priv signing_key.x509	\
		  x509.genkey extra_certificates signing_key.x509.keyid	\
		  signing_key.x509.signer vmlinux-gdb.py

# clean - Delete most, but leave enough to build external modules
#
clean: rm-dirs  := $(CLEAN_DIRS)
clean: rm-files := $(CLEAN_FILES)
clean-dirs      := $(addprefix _clean_, . $(vmlinux-alldirs) Documentation samples)

PHONY += $(clean-dirs) clean archclean vmlinuxclean
$(clean-dirs):
	$(Q)$(MAKE) $(clean)=$(patsubst _clean_%,%,$@)

vmlinuxclean:
	$(Q)$(CONFIG_SHELL) $(srctree)/scripts/link-vmlinux.sh clean
	$(Q)$(if $(ARCH_POSTLINK), $(MAKE) -f $(ARCH_POSTLINK) clean)

clean: archclean vmlinuxclean

# mrproper - Delete all generated files, including .config
#
mrproper: rm-dirs  := $(wildcard $(MRPROPER_DIRS))
mrproper: rm-files := $(wildcard $(MRPROPER_FILES))
mrproper-dirs      := $(addprefix _mrproper_,scripts)

PHONY += $(mrproper-dirs) mrproper archmrproper
$(mrproper-dirs):
	$(Q)$(MAKE) $(clean)=$(patsubst _mrproper_%,%,$@)

mrproper: clean archmrproper $(mrproper-dirs)
	$(call cmd,rmdirs)
	$(call cmd,rmfiles)

# distclean
#
PHONY += distclean

distclean: mrproper
	@find $(srctree) $(RCS_FIND_IGNORE) \
		\( -name '*.orig' -o -name '*.rej' -o -name '*~' \
		-o -name '*.bak' -o -name '#*#' -o -name '*%' \
		-o -name 'core' \) \
		-type f -print | xargs rm -f


# Packaging of the kernel to various formats
# ---------------------------------------------------------------------------
# rpm target kept for backward compatibility
package-dir	:= scripts/package

%src-pkg: FORCE
	$(Q)$(MAKE) $(build)=$(package-dir) $@
%pkg: include/config/kernel.release FORCE
	$(Q)$(MAKE) $(build)=$(package-dir) $@
rpm: include/config/kernel.release FORCE
	$(Q)$(MAKE) $(build)=$(package-dir) $@


# Brief documentation of the typical targets used
# ---------------------------------------------------------------------------

boards := $(wildcard $(srctree)/arch/$(SRCARCH)/configs/*_defconfig)
boards := $(sort $(notdir $(boards)))
board-dirs := $(dir $(wildcard $(srctree)/arch/$(SRCARCH)/configs/*/*_defconfig))
board-dirs := $(sort $(notdir $(board-dirs:/=)))

PHONY += help
help:
	@echo  'Cleaning targets:'
	@echo  '  clean		  - Remove most generated files but keep the config and'
	@echo  '                    enough build support to build external modules'
	@echo  '  mrproper	  - Remove all generated files + config + various backup files'
	@echo  '  distclean	  - mrproper + remove editor backup and patch files'
	@echo  ''
	@echo  'Configuration targets:'
	@$(MAKE) -f $(srctree)/scripts/kconfig/Makefile help
	@echo  ''
	@echo  'Other generic targets:'
	@echo  '  all		  - Build all targets marked with [*]'
	@echo  '* vmlinux	  - Build the bare kernel'
	@echo  '* modules	  - Build all modules'
	@echo  '  modules_install - Install all modules to INSTALL_MOD_PATH (default: /)'
	@echo  '  dir/            - Build all files in dir and below'
	@echo  '  dir/file.[ois]  - Build specified target only'
	@echo  '  dir/file.ll     - Build the LLVM assembly file'
	@echo  '                    (requires compiler support for LLVM assembly generation)'
	@echo  '  dir/file.lst    - Build specified mixed source/assembly target only'
	@echo  '                    (requires a recent binutils and recent build (System.map))'
	@echo  '  dir/file.ko     - Build module including final link'
	@echo  '  modules_prepare - Set up for building external modules'
	@echo  '  tags/TAGS	  - Generate tags file for editors'
	@echo  '  cscope	  - Generate cscope index'
	@echo  '  gtags           - Generate GNU GLOBAL index'
	@echo  '  kernelrelease	  - Output the release version string (use with make -s)'
	@echo  '  kernelversion	  - Output the version stored in Makefile (use with make -s)'
	@echo  '  image_name	  - Output the image name (use with make -s)'
	@echo  '  headers_install - Install sanitised kernel headers to INSTALL_HDR_PATH'; \
	 echo  '                    (default: $(INSTALL_HDR_PATH))'; \
	 echo  ''
	@echo  'Static analysers:'
	@echo  '  checkstack      - Generate a list of stack hogs'
	@echo  '  namespacecheck  - Name space analysis on compiled kernel'
	@echo  '  versioncheck    - Sanity check on version.h usage'
	@echo  '  includecheck    - Check for duplicate included header files'
	@echo  '  export_report   - List the usages of all exported symbols'
	@echo  '  headers_check   - Sanity check on exported headers'
	@echo  '  headerdep       - Detect inclusion cycles in headers'
	@$(MAKE) -f $(srctree)/scripts/Makefile.help checker-help
	@echo  ''
	@echo  'Kernel selftest:'
	@echo  '  kselftest       - Build and run kernel selftest (run as root)'
	@echo  '                    Build, install, and boot kernel before'
	@echo  '                    running kselftest on it'
	@echo  '  kselftest-clean - Remove all generated kselftest files'
	@echo  '  kselftest-merge - Merge all the config dependencies of kselftest to existing'
	@echo  '                    .config.'
	@echo  ''
	@echo 'Userspace tools targets:'
	@echo '  use "make tools/help"'
	@echo '  or  "cd tools; make help"'
	@echo  ''
	@echo  'Kernel packaging:'
	@$(MAKE) $(build)=$(package-dir) help
	@echo  ''
	@echo  'Documentation targets:'
	@$(MAKE) -f $(srctree)/Documentation/Makefile dochelp
	@echo  ''
	@echo  'Architecture specific targets ($(SRCARCH)):'
	@$(if $(archhelp),$(archhelp),\
		echo '  No architecture specific help defined for $(SRCARCH)')
	@echo  ''
	@$(if $(boards), \
		$(foreach b, $(boards), \
		printf "  %-24s - Build for %s\\n" $(b) $(subst _defconfig,,$(b));) \
		echo '')
	@$(if $(board-dirs), \
		$(foreach b, $(board-dirs), \
		printf "  %-16s - Show %s-specific targets\\n" help-$(b) $(b);) \
		printf "  %-16s - Show all of the above\\n" help-boards; \
		echo '')

	@echo  '  make V=0|1 [targets] 0 => quiet build (default), 1 => verbose build'
	@echo  '  make V=2   [targets] 2 => give reason for rebuild of target'
	@echo  '  make O=dir [targets] Locate all output files in "dir", including .config'
	@echo  '  make C=1   [targets] Check re-compiled c source with $$CHECK (sparse by default)'
	@echo  '  make C=2   [targets] Force check of all c source with $$CHECK'
	@echo  '  make RECORDMCOUNT_WARN=1 [targets] Warn about ignored mcount sections'
	@echo  '  make W=n   [targets] Enable extra gcc checks, n=1,2,3 where'
	@echo  '		1: warnings which may be relevant and do not occur too often'
	@echo  '		2: warnings which occur quite often but may still be relevant'
	@echo  '		3: more obscure warnings, can most likely be ignored'
	@echo  '		Multiple levels can be combined with W=12 or W=123'
	@echo  ''
	@echo  'Execute "make" or "make all" to build all targets marked with [*] '
	@echo  'For further info see the ./README file'


help-board-dirs := $(addprefix help-,$(board-dirs))

help-boards: $(help-board-dirs)

boards-per-dir = $(sort $(notdir $(wildcard $(srctree)/arch/$(SRCARCH)/configs/$*/*_defconfig)))

$(help-board-dirs): help-%:
	@echo  'Architecture specific targets ($(SRCARCH) $*):'
	@$(if $(boards-per-dir), \
		$(foreach b, $(boards-per-dir), \
		printf "  %-24s - Build for %s\\n" $*/$(b) $(subst _defconfig,,$(b));) \
		echo '')


# Documentation targets
# ---------------------------------------------------------------------------
DOC_TARGETS := xmldocs latexdocs pdfdocs htmldocs epubdocs cleandocs linkcheckdocs
PHONY += $(DOC_TARGETS)
$(DOC_TARGETS): scripts_basic FORCE
	$(Q)$(MAKE) $(build)=Documentation $@

else # KBUILD_EXTMOD

###
# External module support.
# When building external modules the kernel used as basis is considered
# read-only, and no consistency checks are made and the make
# system is not used on the basis kernel. If updates are required
# in the basis kernel ordinary make commands (without M=...) must
# be used.
#
# The following are the only valid targets when building external
# modules.
# make M=dir clean     Delete all automatically generated files
# make M=dir modules   Make all modules in specified dir
# make M=dir	       Same as 'make M=dir modules'
# make M=dir modules_install
#                      Install the modules built in the module directory
#                      Assumes install directory is already created

# We are always building modules
KBUILD_MODULES := 1

PHONY += $(objtree)/Module.symvers
$(objtree)/Module.symvers:
	@test -e $(objtree)/Module.symvers || ( \
	echo; \
	echo "  WARNING: Symbol version dump $(objtree)/Module.symvers"; \
	echo "           is missing; modules will have no dependencies and modversions."; \
	echo )

module-dirs := $(addprefix _module_,$(KBUILD_EXTMOD))
PHONY += $(module-dirs) modules
$(module-dirs): prepare $(objtree)/Module.symvers
	$(Q)$(MAKE) $(build)=$(patsubst _module_%,%,$@)

modules: $(module-dirs)
	@$(kecho) '  Building modules, stage 2.';
	$(Q)$(MAKE) -f $(srctree)/scripts/Makefile.modpost

PHONY += modules_install
modules_install: _emodinst_ _emodinst_post

install-dir := $(if $(INSTALL_MOD_DIR),$(INSTALL_MOD_DIR),extra)
PHONY += _emodinst_
_emodinst_:
	$(Q)mkdir -p $(MODLIB)/$(install-dir)
	$(Q)$(MAKE) -f $(srctree)/scripts/Makefile.modinst

PHONY += _emodinst_post
_emodinst_post: _emodinst_
	$(call cmd,depmod)

clean-dirs := $(addprefix _clean_,$(KBUILD_EXTMOD))

PHONY += $(clean-dirs) clean
$(clean-dirs):
	$(Q)$(MAKE) $(clean)=$(patsubst _clean_%,%,$@)

clean:	rm-dirs := $(MODVERDIR)
clean: rm-files := $(KBUILD_EXTMOD)/Module.symvers

PHONY += help
help:
	@echo  '  Building external modules.'
	@echo  '  Syntax: make -C path/to/kernel/src M=$$PWD target'
	@echo  ''
	@echo  '  modules         - default target, build the module(s)'
	@echo  '  modules_install - install the module'
	@echo  '  clean           - remove generated files in module directory only'
	@echo  ''

# Dummies...
PHONY += prepare scripts
prepare:
	$(cmd_crmodverdir)
scripts: ;
endif # KBUILD_EXTMOD

clean: $(clean-dirs)
	$(call cmd,rmdirs)
	$(call cmd,rmfiles)
	@find $(if $(KBUILD_EXTMOD), $(KBUILD_EXTMOD), .) $(RCS_FIND_IGNORE) \
		\( -name '*.[oas]' -o -name '*.ko' -o -name '.*.cmd' \
		-o -name '*.ko.*' \
		-o -name '*.dwo'  \
		-o -name '*.su'  \
		-o -name '.*.d' -o -name '.*.tmp' -o -name '*.mod.c' \
		-o -name '*.symtypes' -o -name 'modules.order' \
		-o -name modules.builtin -o -name '.tmp_*.o.*' \
		-o -name '*.c.[012]*.*' \
		-o -name '*.ll' \
		-o -name '*.gcno' \
		-o -name '*.*.symversions' \) -type f -print | xargs rm -f

# Generate tags for editors
# ---------------------------------------------------------------------------
quiet_cmd_tags = GEN     $@
      cmd_tags = $(CONFIG_SHELL) $(srctree)/scripts/tags.sh $@

tags TAGS cscope gtags: FORCE
	$(call cmd,tags)

# Scripts to check various things for consistency
# ---------------------------------------------------------------------------

PHONY += includecheck versioncheck coccicheck namespacecheck export_report

includecheck:
	find $(srctree)/* $(RCS_FIND_IGNORE) \
		-name '*.[hcS]' -type f -print | sort \
		| xargs $(PERL) -w $(srctree)/scripts/checkincludes.pl

versioncheck:
	find $(srctree)/* $(RCS_FIND_IGNORE) \
		-name '*.[hcS]' -type f -print | sort \
		| xargs $(PERL) -w $(srctree)/scripts/checkversion.pl

coccicheck:
	$(Q)$(CONFIG_SHELL) $(srctree)/scripts/$@

namespacecheck:
	$(PERL) $(srctree)/scripts/namespace.pl

export_report:
	$(PERL) $(srctree)/scripts/export_report.pl

endif #ifeq ($(config-targets),1)
endif #ifeq ($(mixed-targets),1)

PHONY += checkstack kernelrelease kernelversion image_name

# UML needs a little special treatment here.  It wants to use the host
# toolchain, so needs $(SUBARCH) passed to checkstack.pl.  Everyone
# else wants $(ARCH), including people doing cross-builds, which means
# that $(SUBARCH) doesn't work here.
ifeq ($(ARCH), um)
CHECKSTACK_ARCH := $(SUBARCH)
else
CHECKSTACK_ARCH := $(ARCH)
endif
checkstack:
	$(OBJDUMP) -d vmlinux $$(find . -name '*.ko') | \
	$(PERL) $(src)/scripts/checkstack.pl $(CHECKSTACK_ARCH)

kernelrelease:
	@echo "$(KERNELVERSION)$$($(CONFIG_SHELL) $(srctree)/scripts/setlocalversion $(srctree))"

kernelversion:
	@echo $(KERNELVERSION)

image_name:
	@echo $(KBUILD_IMAGE)

# Clear a bunch of variables before executing the submake
tools/: FORCE
	$(Q)mkdir -p $(objtree)/tools
	$(Q)$(MAKE) LDFLAGS= MAKEFLAGS="$(tools_silent) $(filter --j% -j,$(MAKEFLAGS))" O=$(abspath $(objtree)) subdir=tools -C $(src)/tools/

tools/%: FORCE
	$(Q)mkdir -p $(objtree)/tools
	$(Q)$(MAKE) LDFLAGS= MAKEFLAGS="$(tools_silent) $(filter --j% -j,$(MAKEFLAGS))" O=$(abspath $(objtree)) subdir=tools -C $(src)/tools/ $*

# Single targets
# ---------------------------------------------------------------------------
# Single targets are compatible with:
# - build with mixed source and output
# - build with separate output dir 'make O=...'
# - external modules
#
#  target-dir => where to store outputfile
#  build-dir  => directory in kernel source tree to use

ifeq ($(KBUILD_EXTMOD),)
        build-dir  = $(patsubst %/,%,$(dir $@))
        target-dir = $(dir $@)
else
        zap-slash=$(filter-out .,$(patsubst %/,%,$(dir $@)))
        build-dir  = $(KBUILD_EXTMOD)$(if $(zap-slash),/$(zap-slash))
        target-dir = $(if $(KBUILD_EXTMOD),$(dir $<),$(dir $@))
endif

%.s: %.c prepare scripts FORCE
	$(Q)$(MAKE) $(build)=$(build-dir) $(target-dir)$(notdir $@)
%.i: %.c prepare scripts FORCE
	$(Q)$(MAKE) $(build)=$(build-dir) $(target-dir)$(notdir $@)
%.o: %.c prepare scripts FORCE
	$(Q)$(MAKE) $(build)=$(build-dir) $(target-dir)$(notdir $@)
%.lst: %.c prepare scripts FORCE
	$(Q)$(MAKE) $(build)=$(build-dir) $(target-dir)$(notdir $@)
%.s: %.S prepare scripts FORCE
	$(Q)$(MAKE) $(build)=$(build-dir) $(target-dir)$(notdir $@)
%.o: %.S prepare scripts FORCE
	$(Q)$(MAKE) $(build)=$(build-dir) $(target-dir)$(notdir $@)
%.symtypes: %.c prepare scripts FORCE
	$(Q)$(MAKE) $(build)=$(build-dir) $(target-dir)$(notdir $@)
%.ll: %.c prepare scripts FORCE
	$(Q)$(MAKE) $(build)=$(build-dir) $(target-dir)$(notdir $@)

# Modules
/: prepare scripts FORCE
	$(Q)$(MAKE) KBUILD_MODULES=$(if $(CONFIG_MODULES),1) \
	$(build)=$(build-dir)
# Make sure the latest headers are built for Documentation
Documentation/ samples/: headers_install
%/: prepare scripts FORCE
	$(Q)$(MAKE) KBUILD_MODULES=$(if $(CONFIG_MODULES),1) \
	$(build)=$(build-dir)
%.ko: prepare scripts FORCE
	$(Q)$(MAKE) KBUILD_MODULES=$(if $(CONFIG_MODULES),1)   \
	$(build)=$(build-dir) $(@:.ko=.o)
	$(Q)$(MAKE) -f $(srctree)/scripts/Makefile.modpost

# FIXME Should go into a make.lib or something
# ===========================================================================

quiet_cmd_rmdirs = $(if $(wildcard $(rm-dirs)),CLEAN   $(wildcard $(rm-dirs)))
      cmd_rmdirs = rm -rf $(rm-dirs)

quiet_cmd_rmfiles = $(if $(wildcard $(rm-files)),CLEAN   $(wildcard $(rm-files)))
      cmd_rmfiles = rm -f $(rm-files)

# Run depmod only if we have System.map and depmod is executable
quiet_cmd_depmod = DEPMOD  $(KERNELRELEASE)
      cmd_depmod = $(CONFIG_SHELL) $(srctree)/scripts/depmod.sh $(DEPMOD) \
                   $(KERNELRELEASE) "$(patsubst y,_,$(CONFIG_HAVE_UNDERSCORE_SYMBOL_PREFIX))"

# Create temporary dir for module support files
# clean it up only when building all modules
cmd_crmodverdir = $(Q)mkdir -p $(MODVERDIR) \
                  $(if $(KBUILD_MODULES),; rm -f $(MODVERDIR)/*)

# read all saved command lines

targets := $(wildcard $(sort $(targets)))
cmd_files := $(wildcard .*.cmd $(foreach f,$(targets),$(dir $(f)).$(notdir $(f)).cmd))

ifneq ($(cmd_files),)
  $(cmd_files): ;	# Do not try to update included dependency files
  include $(cmd_files)
endif

endif	# skip-makefile

PHONY += FORCE
FORCE:

# Declare the contents of the .PHONY variable as phony.  We keep that
# information in a variable so we can use it in if_changed and friends.
.PHONY: $(PHONY)<|MERGE_RESOLUTION|>--- conflicted
+++ resolved
@@ -377,13 +377,8 @@
 # Make variables (CC, etc...)
 AS		= $(CROSS_COMPILE)as
 LD		= $(CROSS_COMPILE)ld
-<<<<<<< HEAD
 REAL_CC		= $(CROSS_COMPILE)gcc
 LDGOLD		= $(CROSS_COMPILE)ld.gold
-=======
-LDGOLD		= $(CROSS_COMPILE)ld.gold
-CC		= $(CROSS_COMPILE)gcc
->>>>>>> 31d81621
 CPP		= $(CC) -E
 AR		= $(CROSS_COMPILE)ar
 NM		= $(CROSS_COMPILE)nm
@@ -775,15 +770,12 @@
 KBUILD_CFLAGS += $(call cc-disable-warning, format-invalid-specifier)
 KBUILD_CFLAGS += $(call cc-disable-warning, gnu)
 KBUILD_CFLAGS += $(call cc-disable-warning, duplicate-decl-specifier)
-<<<<<<< HEAD
 KBUILD_CFLAGS += -fno-builtin
 KBUILD_CFLAGS += $(call cc-option, -Wno-undefined-optimized)
 KBUILD_CFLAGS += $(call cc-option, -Wno-tautological-constant-out-of-range-compare)
 KBUILD_CFLAGS += $(call cc-option, -mllvm -disable-struct-const-merge)
 KBUILD_CFLAGS += $(call cc-option, -Wno-sometimes-uninitialized)
 
-=======
->>>>>>> 31d81621
 # Quiet clang warning: comparison of unsigned expression < 0 is always false
 
 KBUILD_CFLAGS += $(call cc-disable-warning, tautological-compare)
@@ -829,11 +821,6 @@
 # renamed or dropped.
 KBUILD_CFLAGS  += -ftrivial-auto-var-init=zero
 KBUILD_CFLAGS  += -enable-trivial-auto-var-init-zero-knowing-it-will-be-removed-from-clang
-endif
-
-# Initialize all stack variables with a pattern, if desired.
-ifdef CONFIG_INIT_STACK_ALL
-KBUILD_CFLAGS	+= -ftrivial-auto-var-init=pattern
 endif
 
 KBUILD_CFLAGS   += $(call cc-option, -fno-var-tracking-assignments)
@@ -1290,11 +1277,7 @@
 endif
 
 # Disable clang-specific config options when using a different compiler
-<<<<<<< HEAD
-clang-specific-configs := LTO_CLANG CFI_CLANG SHADOW_CALL_STACK INIT_STACK_ALL
-=======
 clang-specific-configs := LTO_CLANG CFI_CLANG SHADOW_CALL_STACK INIT_STACK_ALL_ZERO
->>>>>>> 31d81621
 
 PHONY += check-clang-specific-options
 check-clang-specific-options: $(KCONFIG_CONFIG) FORCE
@@ -1356,14 +1339,11 @@
 	@echo Cannot use CONFIG_CFI: $(cfi-flags) not supported by compiler >&2 && exit 1
   endif
 endif
-<<<<<<< HEAD
 ifdef scs-flags
   ifeq ($(call cc-option, $(scs-flags)),)
 	@echo Cannot use CONFIG_SHADOW_CALL_STACK: $(scs-flags) not supported by compiler >&2 && exit 1
   endif
 endif
-=======
->>>>>>> 31d81621
 	@:
 
 # Generate some files
