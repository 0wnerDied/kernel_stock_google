--- conflicted
+++ resolved
@@ -1,11 +1,7 @@
 # SPDX-License-Identifier: GPL-2.0
 VERSION = 4
 PATCHLEVEL = 19
-<<<<<<< HEAD
 SUBLEVEL = 183
-=======
-SUBLEVEL = 157
->>>>>>> 99987d5a
 EXTRAVERSION =
 NAME = "People's Front"
 
@@ -389,11 +385,7 @@
 OBJSIZE		= llvm-size
 STRIP		= llvm-strip
 else
-<<<<<<< HEAD
-CC		= $(CROSS_COMPILE)gcc
-=======
 REAL_CC		= $(CROSS_COMPILE)gcc
->>>>>>> 99987d5a
 LD		= $(CROSS_COMPILE)ld
 AR		= $(CROSS_COMPILE)ar
 NM		= $(CROSS_COMPILE)nm
