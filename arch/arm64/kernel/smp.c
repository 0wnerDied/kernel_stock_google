/*
 * SMP initialisation and IPI support
 * Based on arch/arm/kernel/smp.c
 *
 * Copyright (C) 2012 ARM Ltd.
 *
 * This program is free software; you can redistribute it and/or modify
 * it under the terms of the GNU General Public License version 2 as
 * published by the Free Software Foundation.
 *
 * This program is distributed in the hope that it will be useful,
 * but WITHOUT ANY WARRANTY; without even the implied warranty of
 * MERCHANTABILITY or FITNESS FOR A PARTICULAR PURPOSE.  See the
 * GNU General Public License for more details.
 *
 * You should have received a copy of the GNU General Public License
 * along with this program.  If not, see <http://www.gnu.org/licenses/>.
 */

#include <linux/acpi.h>
#include <linux/arm_sdei.h>
#include <linux/delay.h>
#include <linux/init.h>
#include <linux/kernel.h>
#include <linux/spinlock.h>
#include <linux/sched/mm.h>
#include <linux/sched/hotplug.h>
#include <linux/sched/task_stack.h>
#include <linux/interrupt.h>
#include <linux/cache.h>
#include <linux/profile.h>
#include <linux/errno.h>
#include <linux/mm.h>
#include <linux/err.h>
#include <linux/cpu.h>
#include <linux/smp.h>
#include <linux/seq_file.h>
#include <linux/irq.h>
#include <linux/percpu.h>
#include <linux/clockchips.h>
#include <linux/completion.h>
#include <linux/of.h>
#include <linux/irq_work.h>
#include <linux/kexec.h>

#include <asm/alternative.h>
#include <asm/atomic.h>
#include <asm/cacheflush.h>
#include <asm/cpu.h>
#include <asm/cputype.h>
#include <asm/cpu_ops.h>
#include <asm/daifflags.h>
#include <asm/mmu_context.h>
#include <asm/numa.h>
#include <asm/pgtable.h>
#include <asm/pgalloc.h>
#include <asm/processor.h>
#include <asm/scs.h>
#include <asm/smp_plat.h>
#include <asm/sections.h>
#include <asm/tlbflush.h>
#include <asm/ptrace.h>
#include <asm/virt.h>
#include <asm/system_misc.h>
#include <soc/qcom/minidump.h>

#include <soc/qcom/scm.h>
#include <soc/qcom/lpm_levels.h>

#define CREATE_TRACE_POINTS
#include <trace/events/ipi.h>

DEFINE_PER_CPU_READ_MOSTLY(int, cpu_number);
EXPORT_PER_CPU_SYMBOL(cpu_number);

/*
 * as from 2.5, kernels no longer have an init_tasks structure
 * so we need some other way of telling a new secondary core
 * where to place its SVC stack
 */
struct secondary_data secondary_data;
/* Number of CPUs which aren't online, but looping in kernel text. */
int cpus_stuck_in_kernel;

enum ipi_msg_type {
	IPI_RESCHEDULE,
	IPI_CALL_FUNC,
	IPI_CPU_STOP,
	IPI_CPU_CRASH_STOP,
	IPI_TIMER,
	IPI_IRQ_WORK,
	IPI_WAKEUP
};

#ifdef CONFIG_HOTPLUG_CPU
static int op_cpu_kill(unsigned int cpu);
#else
static inline int op_cpu_kill(unsigned int cpu)
{
	return -ENOSYS;
}
#endif


/*
 * Boot a secondary CPU, and assign it the specified idle task.
 * This also gives us the initial stack to use for this CPU.
 */
static int boot_secondary(unsigned int cpu, struct task_struct *idle)
{
	if (cpu_ops[cpu]->cpu_boot)
		return cpu_ops[cpu]->cpu_boot(cpu);

	return -EOPNOTSUPP;
}

static DECLARE_COMPLETION(cpu_running);
bool va52mismatch __ro_after_init;

int __cpu_up(unsigned int cpu, struct task_struct *idle)
{
	int ret;
	long status;

	/*
	 * We need to tell the secondary core where to find its stack and the
	 * page tables.
	 */
	secondary_data.task = idle;
	secondary_data.stack = task_stack_page(idle) + THREAD_SIZE;
	update_cpu_boot_status(CPU_MMU_OFF);
	__flush_dcache_area(&secondary_data, sizeof(secondary_data));

	/*
	 * Now bring the CPU into our world.
	 */
	ret = boot_secondary(cpu, idle);
	if (ret == 0) {
		/*
		 * CPU was successfully started, wait for it to come online or
		 * time out.
		 */
		wait_for_completion_timeout(&cpu_running,
					    msecs_to_jiffies(1000));

		if (!cpu_online(cpu)) {
			pr_crit("CPU%u: failed to come online\n", cpu);

			if (IS_ENABLED(CONFIG_ARM64_52BIT_VA) && va52mismatch)
				pr_crit("CPU%u: does not support 52-bit VAs\n", cpu);

			ret = -EIO;
		}
	} else {
		pr_err("CPU%u: failed to boot: %d\n", cpu, ret);
		return ret;
	}

	secondary_data.task = NULL;
	secondary_data.stack = NULL;
	status = READ_ONCE(secondary_data.status);
	if (ret && status) {

		if (status == CPU_MMU_OFF)
			status = READ_ONCE(__early_cpu_boot_status);

		switch (status) {
		default:
			pr_err("CPU%u: failed in unknown state : 0x%lx\n",
					cpu, status);
			break;
		case CPU_KILL_ME:
			if (!op_cpu_kill(cpu)) {
				pr_crit("CPU%u: died during early boot\n", cpu);
				break;
			}
			/* Fall through */
			pr_crit("CPU%u: may not have shut down cleanly\n", cpu);
		case CPU_STUCK_IN_KERNEL:
			pr_crit("CPU%u: is stuck in kernel\n", cpu);
			cpus_stuck_in_kernel++;
			break;
		case CPU_PANIC_KERNEL:
			panic("CPU%u detected unsupported configuration\n", cpu);
		}
	}

	return ret;
}

/*
 * This is the secondary CPU boot entry.  We're using this CPUs
 * idle thread stack, but a set of temporary page tables.
 */
asmlinkage notrace void secondary_start_kernel(void)
{
	u64 mpidr = read_cpuid_mpidr() & MPIDR_HWID_BITMASK;
	struct mm_struct *mm = &init_mm;
	unsigned int cpu;

	cpu = task_cpu(current);
	set_my_cpu_offset(per_cpu_offset(cpu));

	/*
	 * All kernel threads share the same mm context; grab a
	 * reference and switch to it.
	 */
	mmgrab(mm);
	current->active_mm = mm;

	/*
	 * TTBR0 is only used for the identity mapping at this stage. Make it
	 * point to zero page to avoid speculatively fetching new entries.
	 */
	cpu_uninstall_idmap();

	preempt_disable();
	trace_hardirqs_off();

	/*
	 * If the system has established the capabilities, make sure
	 * this CPU ticks all of those. If it doesn't, the CPU will
	 * fail to come online.
	 */
	check_local_cpu_capabilities();

	if (cpu_ops[cpu]->cpu_postboot)
		cpu_ops[cpu]->cpu_postboot();

	/*
	 * Log the CPU info before it is marked online and might get read.
	 */
	cpuinfo_store_cpu();

	/*
	 * Enable GIC and timers.
	 */
	notify_cpu_starting(cpu);

	store_cpu_topology(cpu);
	numa_add_cpu(cpu);

	/*
	 * OK, now it's safe to let the boot CPU continue.  Wait for
	 * the CPU migration code to notice that the CPU is online
	 * before we continue.
	 */
	pr_info("CPU%u: Booted secondary processor 0x%010lx [0x%08x]\n",
					 cpu, (unsigned long)mpidr,
					 read_cpuid_id());
	set_cpu_psci_function_id(cpu, 0);
	update_cpu_boot_status(CPU_BOOT_SUCCESS);
	set_cpu_online(cpu, true);
	complete(&cpu_running);

	local_daif_restore(DAIF_PROCCTX);

	/*
	 * OK, it's off to the idle thread for us
	 */
	cpu_startup_entry(CPUHP_AP_ONLINE_IDLE);
}

#ifdef CONFIG_HOTPLUG_CPU
static int op_cpu_disable(unsigned int cpu)
{
	/*
	 * If we don't have a cpu_die method, abort before we reach the point
	 * of no return. CPU0 may not have an cpu_ops, so test for it.
	 */
	if (!cpu_ops[cpu] || !cpu_ops[cpu]->cpu_die)
		return -EOPNOTSUPP;

	/*
	 * We may need to abort a hot unplug for some other mechanism-specific
	 * reason.
	 */
	if (cpu_ops[cpu]->cpu_disable)
		return cpu_ops[cpu]->cpu_disable(cpu);

	return 0;
}

/*
 * __cpu_disable runs on the processor to be shutdown.
 */
int __cpu_disable(void)
{
	unsigned int cpu = smp_processor_id();
	int ret;

	ret = op_cpu_disable(cpu);
	if (ret)
		return ret;

	remove_cpu_topology(cpu);
	numa_remove_cpu(cpu);

	/*
	 * Take this CPU offline.  Once we clear this, we can't return,
	 * and we must not schedule until we're ready to give up the cpu.
	 */
	set_cpu_online(cpu, false);

	/*
	 * OK - migrate IRQs away from this CPU
	 */
	irq_migrate_all_off_this_cpu();

	return 0;
}

static int op_cpu_kill(unsigned int cpu)
{
	/*
	 * If we have no means of synchronising with the dying CPU, then assume
	 * that it is really dead. We can only wait for an arbitrary length of
	 * time and hope that it's dead, so let's skip the wait and just hope.
	 */
	if (!cpu_ops[cpu]->cpu_kill)
		return 0;

	return cpu_ops[cpu]->cpu_kill(cpu);
}

/*
 * called on the thread which is asking for a CPU to be shutdown -
 * waits until shutdown has completed, or it is timed out.
 */
void __cpu_die(unsigned int cpu)
{
	int err;

	if (!cpu_wait_death(cpu, 5)) {
		pr_crit("CPU%u: cpu didn't die\n", cpu);
		return;
	}
	pr_info("CPU%u: shutdown\n", cpu);

	/*
	 * Now that the dying CPU is beyond the point of no return w.r.t.
	 * in-kernel synchronisation, try to get the firwmare to help us to
	 * verify that it has really left the kernel before we consider
	 * clobbering anything it might still be using.
	 */
	err = op_cpu_kill(cpu);
	if (err)
		pr_warn("CPU%d may not have shut down cleanly: %d\n",
			cpu, err);
}

/*
 * Called from the idle thread for the CPU which has been shutdown.
 *
 */
void cpu_die(void)
{
	unsigned int cpu = smp_processor_id();

	/* Save the shadow stack pointer before exiting the idle task */
	scs_save(current);

	idle_task_exit();

	local_daif_mask();

	/* Tell __cpu_die() that this CPU is now safe to dispose of */
	(void)cpu_report_death();

	/*
	 * Actually shutdown the CPU. This must never fail. The specific hotplug
	 * mechanism must perform all required cache maintenance to ensure that
	 * no dirty lines are lost in the process of shutting down the CPU.
	 */
	cpu_ops[cpu]->cpu_die(cpu);

	BUG();
}
#endif

/*
 * Kill the calling secondary CPU, early in bringup before it is turned
 * online.
 */
void cpu_die_early(void)
{
	int cpu = smp_processor_id();

	pr_crit("CPU%d: will not boot\n", cpu);

	/* Mark this CPU absent */
	set_cpu_present(cpu, 0);

#ifdef CONFIG_HOTPLUG_CPU
	update_cpu_boot_status(CPU_KILL_ME);
	/* Check if we can park ourselves */
	if (cpu_ops[cpu] && cpu_ops[cpu]->cpu_die)
		cpu_ops[cpu]->cpu_die(cpu);
#endif
	update_cpu_boot_status(CPU_STUCK_IN_KERNEL);

	cpu_park_loop();
}

static void __init hyp_mode_check(void)
{
	if (is_hyp_mode_available())
		pr_info("CPU: All CPU(s) started at EL2\n");
	else if (is_hyp_mode_mismatched())
		WARN_TAINT(1, TAINT_CPU_OUT_OF_SPEC,
			   "CPU: CPUs started in inconsistent modes");
	else
		pr_info("CPU: All CPU(s) started at EL1\n");
}

#if defined(CONFIG_QCOM_SCM_MODULE) && \
	defined(CONFIG_QCOM_QHEE_ENABLE_MEM_PROTECTION)
int __init __weak scm_enable_mem_protection(void)
{
	return 0;
}
#endif

void __init smp_cpus_done(unsigned int max_cpus)
{
	pr_info("SMP: Total of %d processors activated.\n", num_online_cpus());
	setup_cpu_features();
	hyp_mode_check();
	apply_alternatives_all();
	scm_enable_mem_protection();
	mark_linear_text_alias_ro();
}

void __init smp_prepare_boot_cpu(void)
{
	set_my_cpu_offset(per_cpu_offset(smp_processor_id()));
	cpuinfo_store_boot_cpu();
}

static u64 __init of_get_cpu_mpidr(struct device_node *dn)
{
	const __be32 *cell;
	u64 hwid;

	/*
	 * A cpu node with missing "reg" property is
	 * considered invalid to build a cpu_logical_map
	 * entry.
	 */
	cell = of_get_property(dn, "reg", NULL);
	if (!cell) {
		pr_err("%pOF: missing reg property\n", dn);
		return INVALID_HWID;
	}

	hwid = of_read_number(cell, of_n_addr_cells(dn));
	/*
	 * Non affinity bits must be set to 0 in the DT
	 */
	if (hwid & ~MPIDR_HWID_BITMASK) {
		pr_err("%pOF: invalid reg property\n", dn);
		return INVALID_HWID;
	}
	return hwid;
}

/*
 * Duplicate MPIDRs are a recipe for disaster. Scan all initialized
 * entries and check for duplicates. If any is found just ignore the
 * cpu. cpu_logical_map was initialized to INVALID_HWID to avoid
 * matching valid MPIDR values.
 */
static bool __init is_mpidr_duplicate(unsigned int cpu, u64 hwid)
{
	unsigned int i;

	for (i = 1; (i < cpu) && (i < NR_CPUS); i++)
		if (cpu_logical_map(i) == hwid)
			return true;
	return false;
}

/*
 * Initialize cpu operations for a logical cpu and
 * set it in the possible mask on success
 */
static int __init smp_cpu_setup(int cpu)
{
	if (cpu_read_ops(cpu))
		return -ENODEV;

	if (cpu_ops[cpu]->cpu_init(cpu))
		return -ENODEV;

	set_cpu_possible(cpu, true);

	return 0;
}

static bool bootcpu_valid __initdata;
static unsigned int cpu_count = 1;

#ifdef CONFIG_ACPI
static struct acpi_madt_generic_interrupt cpu_madt_gicc[NR_CPUS];

struct acpi_madt_generic_interrupt *acpi_cpu_get_madt_gicc(int cpu)
{
	return &cpu_madt_gicc[cpu];
}

/*
 * acpi_map_gic_cpu_interface - parse processor MADT entry
 *
 * Carry out sanity checks on MADT processor entry and initialize
 * cpu_logical_map on success
 */
static void __init
acpi_map_gic_cpu_interface(struct acpi_madt_generic_interrupt *processor)
{
	u64 hwid = processor->arm_mpidr;

	if (!(processor->flags & ACPI_MADT_ENABLED)) {
		pr_debug("skipping disabled CPU entry with 0x%llx MPIDR\n", hwid);
		return;
	}

	if (hwid & ~MPIDR_HWID_BITMASK || hwid == INVALID_HWID) {
		pr_err("skipping CPU entry with invalid MPIDR 0x%llx\n", hwid);
		return;
	}

	if (is_mpidr_duplicate(cpu_count, hwid)) {
		pr_err("duplicate CPU MPIDR 0x%llx in MADT\n", hwid);
		return;
	}

	/* Check if GICC structure of boot CPU is available in the MADT */
	if (cpu_logical_map(0) == hwid) {
		if (bootcpu_valid) {
			pr_err("duplicate boot CPU MPIDR: 0x%llx in MADT\n",
			       hwid);
			return;
		}
		bootcpu_valid = true;
		cpu_madt_gicc[0] = *processor;
		return;
	}

	if (cpu_count >= NR_CPUS)
		return;

	/* map the logical cpu id to cpu MPIDR */
	cpu_logical_map(cpu_count) = hwid;

	cpu_madt_gicc[cpu_count] = *processor;

	/*
	 * Set-up the ACPI parking protocol cpu entries
	 * while initializing the cpu_logical_map to
	 * avoid parsing MADT entries multiple times for
	 * nothing (ie a valid cpu_logical_map entry should
	 * contain a valid parking protocol data set to
	 * initialize the cpu if the parking protocol is
	 * the only available enable method).
	 */
	acpi_set_mailbox_entry(cpu_count, processor);

	cpu_count++;
}

static int __init
acpi_parse_gic_cpu_interface(struct acpi_subtable_header *header,
			     const unsigned long end)
{
	struct acpi_madt_generic_interrupt *processor;

	processor = (struct acpi_madt_generic_interrupt *)header;
	if (BAD_MADT_GICC_ENTRY(processor, end))
		return -EINVAL;

	acpi_table_print_madt_entry(header);

	acpi_map_gic_cpu_interface(processor);

	return 0;
}

static void __init acpi_parse_and_init_cpus(void)
{
	int i;

	/*
	 * do a walk of MADT to determine how many CPUs
	 * we have including disabled CPUs, and get information
	 * we need for SMP init.
	 */
	acpi_table_parse_madt(ACPI_MADT_TYPE_GENERIC_INTERRUPT,
				      acpi_parse_gic_cpu_interface, 0);

	/*
	 * In ACPI, SMP and CPU NUMA information is provided in separate
	 * static tables, namely the MADT and the SRAT.
	 *
	 * Thus, it is simpler to first create the cpu logical map through
	 * an MADT walk and then map the logical cpus to their node ids
	 * as separate steps.
	 */
	acpi_map_cpus_to_nodes();

	for (i = 0; i < nr_cpu_ids; i++)
		early_map_cpu_to_node(i, acpi_numa_get_nid(i));
}
#else
#define acpi_parse_and_init_cpus(...)	do { } while (0)
#endif
void (*__smp_cross_call)(const struct cpumask *, unsigned int);
DEFINE_PER_CPU(bool, pending_ipi);
EXPORT_SYMBOL_GPL(pending_ipi);

static void (*__smp_update_ipi_history_cb)(int cpu);
/*
 * Enumerate the possible CPU set from the device tree and build the
 * cpu logical map array containing MPIDR values related to logical
 * cpus. Assumes that cpu_logical_map(0) has already been initialized.
 */
static void __init of_parse_and_init_cpus(void)
{
	struct device_node *dn;

	for_each_node_by_type(dn, "cpu") {
		u64 hwid = of_get_cpu_mpidr(dn);

		if (hwid == INVALID_HWID)
			goto next;

		if (is_mpidr_duplicate(cpu_count, hwid)) {
			pr_err("%pOF: duplicate cpu reg properties in the DT\n",
				dn);
			goto next;
		}

		/*
		 * The numbering scheme requires that the boot CPU
		 * must be assigned logical id 0. Record it so that
		 * the logical map built from DT is validated and can
		 * be used.
		 */
		if (hwid == cpu_logical_map(0)) {
			if (bootcpu_valid) {
				pr_err("%pOF: duplicate boot cpu reg property in DT\n",
					dn);
				goto next;
			}

			bootcpu_valid = true;
			early_map_cpu_to_node(0, of_node_to_nid(dn));

			/*
			 * cpu_logical_map has already been
			 * initialized and the boot cpu doesn't need
			 * the enable-method so continue without
			 * incrementing cpu.
			 */
			continue;
		}

		if (cpu_count >= NR_CPUS)
			goto next;

		pr_debug("cpu logical map 0x%llx\n", hwid);
		cpu_logical_map(cpu_count) = hwid;

		early_map_cpu_to_node(cpu_count, of_node_to_nid(dn));
next:
		cpu_count++;
	}
}

/*
 * Enumerate the possible CPU set from the device tree or ACPI and build the
 * cpu logical map array containing MPIDR values related to logical
 * cpus. Assumes that cpu_logical_map(0) has already been initialized.
 */
void __init smp_init_cpus(void)
{
	int i;

	if (acpi_disabled)
		of_parse_and_init_cpus();
	else
		acpi_parse_and_init_cpus();

	if (cpu_count > nr_cpu_ids)
		pr_warn("Number of cores (%d) exceeds configured maximum of %u - clipping\n",
			cpu_count, nr_cpu_ids);

	if (!bootcpu_valid) {
		pr_err("missing boot CPU MPIDR, not enabling secondaries\n");
		return;
	}

	/*
	 * We need to set the cpu_logical_map entries before enabling
	 * the cpus so that cpu processor description entries (DT cpu nodes
	 * and ACPI MADT entries) can be retrieved by matching the cpu hwid
	 * with entries in cpu_logical_map while initializing the cpus.
	 * If the cpu set-up fails, invalidate the cpu_logical_map entry.
	 */
	for (i = 1; i < nr_cpu_ids; i++) {
		if (cpu_logical_map(i) != INVALID_HWID) {
			if (smp_cpu_setup(i))
				cpu_logical_map(i) = INVALID_HWID;
		}
	}
}

void __init smp_prepare_cpus(unsigned int max_cpus)
{
	int err;
	unsigned int cpu;
	unsigned int this_cpu;

	init_cpu_topology();

	this_cpu = smp_processor_id();
	store_cpu_topology(this_cpu);
	numa_store_cpu_info(this_cpu);
	numa_add_cpu(this_cpu);

	/*
	 * If UP is mandated by "nosmp" (which implies "maxcpus=0"), don't set
	 * secondary CPUs present.
	 */
	if (max_cpus == 0)
		return;

	/*
	 * Initialise the present map (which describes the set of CPUs
	 * actually populated at the present time) and release the
	 * secondaries from the bootloader.
	 */
	for_each_possible_cpu(cpu) {

		per_cpu(cpu_number, cpu) = cpu;

		if (cpu == smp_processor_id())
			continue;

		if (!cpu_ops[cpu])
			continue;

		err = cpu_ops[cpu]->cpu_prepare(cpu);
		if (err)
			continue;

		set_cpu_present(cpu, true);
		numa_store_cpu_info(cpu);
	}
}

void __init set_smp_cross_call(void (*fn)(const struct cpumask *, unsigned int))
{
	__smp_cross_call = fn;
}

void set_update_ipi_history_callback(void (*fn)(int))
{
	__smp_update_ipi_history_cb = fn;
}
EXPORT_SYMBOL_GPL(set_update_ipi_history_callback);

static const char *ipi_types[NR_IPI] __tracepoint_string = {
#define S(x,s)	[x] = s
	S(IPI_RESCHEDULE, "Rescheduling interrupts"),
	S(IPI_CALL_FUNC, "Function call interrupts"),
	S(IPI_CPU_STOP, "CPU stop interrupts"),
	S(IPI_CPU_CRASH_STOP, "CPU stop (for crash dump) interrupts"),
	S(IPI_TIMER, "Timer broadcast interrupts"),
	S(IPI_IRQ_WORK, "IRQ work interrupts"),
	S(IPI_WAKEUP, "CPU wake-up interrupts"),
};

static void smp_cross_call(const struct cpumask *target, unsigned int ipinr)
{
	trace_ipi_raise(target, ipi_types[ipinr]);
	__smp_cross_call(target, ipinr);
}

static void smp_cross_call_common(const struct cpumask *cpumask,
				  unsigned int func)
{
	unsigned int cpu;

	for_each_cpu(cpu, cpumask)
		per_cpu(pending_ipi, cpu) = true;

	smp_cross_call(cpumask, func);
}

void show_ipi_list(struct seq_file *p, int prec)
{
	unsigned int cpu, i;

	for (i = 0; i < NR_IPI; i++) {
		seq_printf(p, "%*s%u:%s", prec - 1, "IPI", i,
			   prec >= 4 ? " " : "");
		for_each_online_cpu(cpu)
			seq_printf(p, "%10u ",
				   __get_irq_stat(cpu, ipi_irqs[i]));
		seq_printf(p, "      %s\n", ipi_types[i]);
	}
}

u64 smp_irq_stat_cpu(unsigned int cpu)
{
	u64 sum = 0;
	int i;

	for (i = 0; i < NR_IPI; i++)
		sum += __get_irq_stat(cpu, ipi_irqs[i]);

	return sum;
}

void arch_send_call_function_ipi_mask(const struct cpumask *mask)
{
	smp_cross_call_common(mask, IPI_CALL_FUNC);
}

void arch_send_call_function_single_ipi(int cpu)
{
	smp_cross_call_common(cpumask_of(cpu), IPI_CALL_FUNC);
}

#ifdef CONFIG_ARM64_ACPI_PARKING_PROTOCOL
void arch_send_wakeup_ipi_mask(const struct cpumask *mask)
{
	smp_cross_call_common(mask, IPI_WAKEUP);
}
#endif

#ifdef CONFIG_IRQ_WORK
void arch_irq_work_raise(void)
{
	if (__smp_cross_call)
		smp_cross_call_common(cpumask_of(smp_processor_id()),
				      IPI_IRQ_WORK);
}
#endif

static DEFINE_RAW_SPINLOCK(stop_lock);

DEFINE_PER_CPU(struct pt_regs, regs_before_stop);

/*
 * ipi_cpu_stop - handle IPI from smp_send_stop()
 */
static void ipi_cpu_stop(unsigned int cpu, struct pt_regs *regs)
{
	if (system_state == SYSTEM_BOOTING ||
	    system_state == SYSTEM_RUNNING) {
		per_cpu(regs_before_stop, cpu) = *regs;
		raw_spin_lock(&stop_lock);
		pr_crit("CPU%u: stopping\n", cpu);
		__show_regs(regs);
		dump_stack();
		if (vendor_panic_cb)
			vendor_panic_cb(regs->sp);
		raw_spin_unlock(&stop_lock);
	}

	set_cpu_active(cpu, false);

	flush_cache_all();
	local_daif_mask();
	sdei_mask_local_cpu();

	while (1)
		cpu_relax();
}

#ifdef CONFIG_KEXEC_CORE
static atomic_t waiting_for_crash_ipi = ATOMIC_INIT(0);
#endif

static void ipi_cpu_crash_stop(unsigned int cpu, struct pt_regs *regs)
{
#ifdef CONFIG_KEXEC_CORE
	crash_save_cpu(regs, cpu);

	atomic_dec(&waiting_for_crash_ipi);

	local_irq_disable();
	sdei_mask_local_cpu();

#ifdef CONFIG_HOTPLUG_CPU
	if (cpu_ops[cpu]->cpu_die)
		cpu_ops[cpu]->cpu_die(cpu);
#endif

	/* just in case */
	cpu_park_loop();
#endif
}

/*
 * Main handler for inter-processor interrupts
 */
void handle_IPI(int ipinr, struct pt_regs *regs)
{
	unsigned int cpu = smp_processor_id();
	struct pt_regs *old_regs = set_irq_regs(regs);

	if ((unsigned)ipinr < NR_IPI) {
		trace_ipi_entry_rcuidle(ipi_types[ipinr]);
		__inc_irq_stat(cpu, ipi_irqs[ipinr]);
	}

	switch (ipinr) {
	case IPI_RESCHEDULE:
		scheduler_ipi();
		break;

	case IPI_CALL_FUNC:
		irq_enter();
		generic_smp_call_function_interrupt();
		irq_exit();
		break;

	case IPI_CPU_STOP:
		irq_enter();
		ipi_cpu_stop(cpu, regs);
		irq_exit();
		break;

	case IPI_CPU_CRASH_STOP:
		if (IS_ENABLED(CONFIG_KEXEC_CORE)) {
			irq_enter();
			ipi_cpu_crash_stop(cpu, regs);

			unreachable();
		}
		break;

#ifdef CONFIG_GENERIC_CLOCKEVENTS_BROADCAST
	case IPI_TIMER:
		irq_enter();
		tick_receive_broadcast();
		irq_exit();
		break;
#endif

#ifdef CONFIG_IRQ_WORK
	case IPI_IRQ_WORK:
		irq_enter();
		irq_work_run();
		irq_exit();
		break;
#endif

#ifdef CONFIG_ARM64_ACPI_PARKING_PROTOCOL
	case IPI_WAKEUP:
		WARN_ONCE(!acpi_parking_protocol_valid(cpu),
			  "CPU%u: Wake-up IPI outside the ACPI parking protocol\n",
			  cpu);
		break;
#endif

	default:
		pr_crit("CPU%u: Unknown IPI message 0x%x\n", cpu, ipinr);
		break;
	}

	if ((unsigned)ipinr < NR_IPI)
		trace_ipi_exit_rcuidle(ipi_types[ipinr]);
	per_cpu(pending_ipi, cpu) = false;
	set_irq_regs(old_regs);
}

void smp_send_reschedule(int cpu)
{
<<<<<<< HEAD
	BUG_ON(cpu_is_offline(cpu));
	if (__smp_update_ipi_history_cb)
		__smp_update_ipi_history_cb(cpu);
	smp_cross_call_common(cpumask_of(cpu), IPI_RESCHEDULE);
=======
	if (__smp_update_ipi_history_cb)
		__smp_update_ipi_history_cb(cpu);
	smp_cross_call(cpumask_of(cpu), IPI_RESCHEDULE);
>>>>>>> 2d2af525
}

#ifdef CONFIG_GENERIC_CLOCKEVENTS_BROADCAST
void tick_broadcast(const struct cpumask *mask)
{
	smp_cross_call_common(mask, IPI_TIMER);
}
#endif

/*
 * The number of CPUs online, not counting this CPU (which may not be
 * fully online and so not counted in num_online_cpus()).
 */
static inline unsigned int num_other_online_cpus(void)
{
	unsigned int this_cpu_online = cpu_online(smp_processor_id());

	return num_online_cpus() - this_cpu_online;
}

void smp_send_stop(void)
{
	unsigned long timeout;

	if (num_other_online_cpus()) {
		cpumask_t mask;

		cpumask_copy(&mask, cpu_online_mask);
		cpumask_clear_cpu(smp_processor_id(), &mask);

		if (system_state <= SYSTEM_RUNNING)
			pr_crit("SMP: stopping secondary CPUs\n");
		smp_cross_call_common(&mask, IPI_CPU_STOP);
	}

	/* Wait up to one second for other CPUs to stop */
	timeout = USEC_PER_SEC;
<<<<<<< HEAD
	while (num_active_cpus() > 1 && timeout--)
		udelay(1);

	if (num_active_cpus() > 1)
=======
	while (num_other_online_cpus() && timeout--)
		udelay(1);

	if (num_other_online_cpus())
>>>>>>> 2d2af525
		pr_warning("SMP: failed to stop secondary CPUs %*pbl\n",
			   cpumask_pr_args(cpu_online_mask));

	sdei_mask_local_cpu();
}

#ifdef CONFIG_KEXEC_CORE
void crash_smp_send_stop(void)
{
	static int cpus_stopped;
	cpumask_t mask;
	unsigned long timeout;

	/*
	 * This function can be called twice in panic path, but obviously
	 * we execute this only once.
	 */
	if (cpus_stopped)
		return;

	cpus_stopped = 1;

	/*
	 * If this cpu is the only one alive at this point in time, online or
	 * not, there are no stop messages to be sent around, so just back out.
	 */
	if (num_other_online_cpus() == 0) {
		sdei_mask_local_cpu();
		return;
	}

	cpumask_copy(&mask, cpu_online_mask);
	cpumask_clear_cpu(smp_processor_id(), &mask);

	atomic_set(&waiting_for_crash_ipi, num_other_online_cpus());

	pr_crit("SMP: stopping secondary CPUs\n");
	smp_cross_call(&mask, IPI_CPU_CRASH_STOP);

	/* Wait up to one second for other CPUs to stop */
	timeout = USEC_PER_SEC;
	while ((atomic_read(&waiting_for_crash_ipi) > 0) && timeout--)
		udelay(1);

	if (atomic_read(&waiting_for_crash_ipi) > 0)
		pr_warning("SMP: failed to stop secondary CPUs %*pbl\n",
			   cpumask_pr_args(&mask));

	sdei_mask_local_cpu();
}

bool smp_crash_stop_failed(void)
{
	return (atomic_read(&waiting_for_crash_ipi) > 0);
}
#endif

/*
 * not supported here
 */
int setup_profiling_timer(unsigned int multiplier)
{
	return -EINVAL;
}

static bool have_cpu_die(void)
{
#ifdef CONFIG_HOTPLUG_CPU
	int any_cpu = raw_smp_processor_id();

	if (cpu_ops[any_cpu] && cpu_ops[any_cpu]->cpu_die)
		return true;
#endif
	return false;
}

bool cpus_are_stuck_in_kernel(void)
{
	bool smp_spin_tables = (num_possible_cpus() > 1 && !have_cpu_die());

	return !!cpus_stuck_in_kernel || smp_spin_tables;
}<|MERGE_RESOLUTION|>--- conflicted
+++ resolved
@@ -979,16 +979,10 @@
 
 void smp_send_reschedule(int cpu)
 {
-<<<<<<< HEAD
 	BUG_ON(cpu_is_offline(cpu));
 	if (__smp_update_ipi_history_cb)
 		__smp_update_ipi_history_cb(cpu);
 	smp_cross_call_common(cpumask_of(cpu), IPI_RESCHEDULE);
-=======
-	if (__smp_update_ipi_history_cb)
-		__smp_update_ipi_history_cb(cpu);
-	smp_cross_call(cpumask_of(cpu), IPI_RESCHEDULE);
->>>>>>> 2d2af525
 }
 
 #ifdef CONFIG_GENERIC_CLOCKEVENTS_BROADCAST
@@ -1026,17 +1020,10 @@
 
 	/* Wait up to one second for other CPUs to stop */
 	timeout = USEC_PER_SEC;
-<<<<<<< HEAD
-	while (num_active_cpus() > 1 && timeout--)
-		udelay(1);
-
-	if (num_active_cpus() > 1)
-=======
 	while (num_other_online_cpus() && timeout--)
 		udelay(1);
 
 	if (num_other_online_cpus())
->>>>>>> 2d2af525
 		pr_warning("SMP: failed to stop secondary CPUs %*pbl\n",
 			   cpumask_pr_args(cpu_online_mask));
 
