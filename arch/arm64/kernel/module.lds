SECTIONS {
<<<<<<< HEAD
	.plt : { BYTE(0) }
	.init.plt : { BYTE(0) }
	.text.ftrace_trampoline : { BYTE(0) }

	/* Undo -fdata-sections and -ffunction-sections */
	.bss : { *(.bss .bss.[0-9a-zA-Z_]*) }
	.data : { *(.data .data.[0-9a-zA-Z_]*) }
	.rela.data : { *(.rela.data .rela.data.[0-9a-zA-Z_]*) }
	.rela.text : { *(.rela.text .rela.text.[0-9a-zA-Z_]*) }
	.rodata : { *(.rodata .rodata.[0-9a-zA-Z_]*) }
	.text : { *(.text .text.[0-9a-zA-Z_]*) }
=======
	.plt 0 : { BYTE(0) }
	.init.plt 0 : { BYTE(0) }
	.text.ftrace_trampoline 0 : { BYTE(0) }
>>>>>>> d3725be6
}<|MERGE_RESOLUTION|>--- conflicted
+++ resolved
@@ -1,8 +1,7 @@
 SECTIONS {
-<<<<<<< HEAD
-	.plt : { BYTE(0) }
-	.init.plt : { BYTE(0) }
-	.text.ftrace_trampoline : { BYTE(0) }
+	.plt 0 : { BYTE(0) }
+	.init.plt 0 : { BYTE(0) }
+	.text.ftrace_trampoline 0 : { BYTE(0) }
 
 	/* Undo -fdata-sections and -ffunction-sections */
 	.bss : { *(.bss .bss.[0-9a-zA-Z_]*) }
@@ -11,9 +10,4 @@
 	.rela.text : { *(.rela.text .rela.text.[0-9a-zA-Z_]*) }
 	.rodata : { *(.rodata .rodata.[0-9a-zA-Z_]*) }
 	.text : { *(.text .text.[0-9a-zA-Z_]*) }
-=======
-	.plt 0 : { BYTE(0) }
-	.init.plt 0 : { BYTE(0) }
-	.text.ftrace_trampoline 0 : { BYTE(0) }
->>>>>>> d3725be6
 }