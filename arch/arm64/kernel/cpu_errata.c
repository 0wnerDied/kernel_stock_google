--- conflicted
+++ resolved
@@ -318,14 +318,11 @@
 
 void arm64_set_ssbd_mitigation(bool state)
 {
-<<<<<<< HEAD
-=======
 	if (!IS_ENABLED(CONFIG_ARM64_SSBD)) {
 		pr_info_once("SSBD disabled by kernel configuration\n");
 		return;
 	}
 
->>>>>>> 40321f25
 	if (this_cpu_has_cap(ARM64_SSBS)) {
 		if (state)
 			asm volatile(SET_PSTATE_SSBS(0));
@@ -359,9 +356,6 @@
 
 	WARN_ON(scope != SCOPE_LOCAL_CPU || preemptible());
 
-<<<<<<< HEAD
-	if (this_cpu_has_cap(ARM64_SSBS)) {
-=======
 	if (cpu_mitigations_off())
 		ssbd_state = ARM64_SSBD_FORCE_DISABLE;
 
@@ -372,7 +366,6 @@
 	if (this_cpu_has_cap(ARM64_SSBS)) {
 		if (!this_cpu_safe)
 			__ssb_safe = false;
->>>>>>> 40321f25
 		required = false;
 		goto out_printmsg;
 	}
@@ -570,26 +563,11 @@
 /*
  * List of CPUs that do not need any Spectre-v2 mitigation at all.
  */
-<<<<<<< HEAD
-static const struct midr_range arm64_bp_harden_smccc_cpus[] = {
-	MIDR_ALL_VERSIONS(MIDR_CORTEX_A57),
-	MIDR_ALL_VERSIONS(MIDR_CORTEX_A72),
-	MIDR_ALL_VERSIONS(MIDR_CORTEX_A73),
-	MIDR_ALL_VERSIONS(MIDR_CORTEX_A75),
-	MIDR_ALL_VERSIONS(MIDR_BRCM_VULCAN),
-	MIDR_ALL_VERSIONS(MIDR_CAVIUM_THUNDERX2),
-	MIDR_ALL_VERSIONS(MIDR_QCOM_FALKOR_V1),
-	MIDR_ALL_VERSIONS(MIDR_QCOM_FALKOR),
-	MIDR_ALL_VERSIONS(MIDR_NVIDIA_DENVER),
-	MIDR_ALL_VERSIONS(MIDR_KRYO2XX_GOLD),
-	{},
-=======
 static const struct midr_range spectre_v2_safe_list[] = {
 	MIDR_ALL_VERSIONS(MIDR_CORTEX_A35),
 	MIDR_ALL_VERSIONS(MIDR_CORTEX_A53),
 	MIDR_ALL_VERSIONS(MIDR_CORTEX_A55),
 	{ /* sentinel */ }
->>>>>>> 40321f25
 };
 
 /*
@@ -850,8 +828,6 @@
 		.matches = has_ssbd_mitigation,
 		.midr_range_list = arm64_ssb_cpus,
 	},
-<<<<<<< HEAD
-#endif
 #ifdef CONFIG_ARM64_ERRATUM_1188873
 	{
 		.desc = "ARM erratum 1188873",
@@ -859,8 +835,6 @@
 		ERRATA_MIDR_RANGE_LIST(arm64_workaround_1188873_cpus),
 	},
 #endif
-=======
->>>>>>> 40321f25
 #ifdef CONFIG_ARM64_ERRATUM_1463225
 	{
 		.desc = "ARM erratum 1463225",
