/*
 * Contains CPU feature definitions
 *
 * Copyright (C) 2015 ARM Ltd.
 *
 * This program is free software; you can redistribute it and/or modify
 * it under the terms of the GNU General Public License version 2 as
 * published by the Free Software Foundation.
 *
 * This program is distributed in the hope that it will be useful,
 * but WITHOUT ANY WARRANTY; without even the implied warranty of
 * MERCHANTABILITY or FITNESS FOR A PARTICULAR PURPOSE.  See the
 * GNU General Public License for more details.
 *
 * You should have received a copy of the GNU General Public License
 * along with this program.  If not, see <http://www.gnu.org/licenses/>.
 */

#define pr_fmt(fmt) "CPU features: " fmt

#include <linux/bsearch.h>
#include <linux/cpumask.h>
#include <linux/sort.h>
#include <linux/stop_machine.h>
#include <linux/types.h>
#include <linux/mm.h>
#include <linux/cpu.h>
#include <asm/cpu.h>
#include <asm/cpufeature.h>
#include <asm/cpu_ops.h>
#include <asm/mmu_context.h>
#include <asm/processor.h>
#include <asm/scs.h>
#include <asm/sysreg.h>
#include <asm/traps.h>
#include <asm/virt.h>

unsigned long elf_hwcap __read_mostly;
EXPORT_SYMBOL_GPL(elf_hwcap);

#ifdef CONFIG_COMPAT
#define COMPAT_ELF_HWCAP_DEFAULT	\
				(COMPAT_HWCAP_HALF|COMPAT_HWCAP_THUMB|\
				 COMPAT_HWCAP_FAST_MULT|COMPAT_HWCAP_EDSP|\
				 COMPAT_HWCAP_TLS|COMPAT_HWCAP_VFP|\
				 COMPAT_HWCAP_VFPv3|COMPAT_HWCAP_VFPv4|\
				 COMPAT_HWCAP_NEON|COMPAT_HWCAP_IDIV|\
				 COMPAT_HWCAP_LPAE)
unsigned int compat_elf_hwcap __read_mostly = COMPAT_ELF_HWCAP_DEFAULT;
unsigned int compat_elf_hwcap2 __read_mostly;
#endif

DECLARE_BITMAP(cpu_hwcaps, ARM64_NCAPS);
EXPORT_SYMBOL(cpu_hwcaps);

static int dump_cpu_hwcaps(struct notifier_block *self, unsigned long v, void *p)
{
	/* file-wide pr_fmt adds "CPU features: " prefix */
	pr_emerg("0x%*pb\n", ARM64_NCAPS, &cpu_hwcaps);
	return 0;
}

static struct notifier_block cpu_hwcaps_notifier = {
	.notifier_call = dump_cpu_hwcaps
};

static int __init register_cpu_hwcaps_dumper(void)
{
	atomic_notifier_chain_register(&panic_notifier_list,
				       &cpu_hwcaps_notifier);
	return 0;
}
__initcall(register_cpu_hwcaps_dumper);

DEFINE_STATIC_KEY_ARRAY_FALSE(cpu_hwcap_keys, ARM64_NCAPS);
EXPORT_SYMBOL(cpu_hwcap_keys);

#define __ARM64_FTR_BITS(SIGNED, VISIBLE, STRICT, TYPE, SHIFT, WIDTH, SAFE_VAL) \
	{						\
		.sign = SIGNED,				\
		.visible = VISIBLE,			\
		.strict = STRICT,			\
		.type = TYPE,				\
		.shift = SHIFT,				\
		.width = WIDTH,				\
		.safe_val = SAFE_VAL,			\
	}

/* Define a feature with unsigned values */
#define ARM64_FTR_BITS(VISIBLE, STRICT, TYPE, SHIFT, WIDTH, SAFE_VAL) \
	__ARM64_FTR_BITS(FTR_UNSIGNED, VISIBLE, STRICT, TYPE, SHIFT, WIDTH, SAFE_VAL)

/* Define a feature with a signed value */
#define S_ARM64_FTR_BITS(VISIBLE, STRICT, TYPE, SHIFT, WIDTH, SAFE_VAL) \
	__ARM64_FTR_BITS(FTR_SIGNED, VISIBLE, STRICT, TYPE, SHIFT, WIDTH, SAFE_VAL)

#define ARM64_FTR_END					\
	{						\
		.width = 0,				\
	}

/* meta feature for alternatives */
static bool __maybe_unused
cpufeature_pan_not_uao(const struct arm64_cpu_capabilities *entry, int __unused);


/*
 * NOTE: Any changes to the visibility of features should be kept in
 * sync with the documentation of the CPU feature register ABI.
 */
static const struct arm64_ftr_bits ftr_id_aa64isar0[] = {
	ARM64_FTR_BITS(FTR_VISIBLE, FTR_STRICT, FTR_EXACT, ID_AA64ISAR0_DP_SHIFT, 4, 0),
	ARM64_FTR_BITS(FTR_VISIBLE, FTR_STRICT, FTR_EXACT, ID_AA64ISAR0_SM4_SHIFT, 4, 0),
	ARM64_FTR_BITS(FTR_VISIBLE, FTR_STRICT, FTR_EXACT, ID_AA64ISAR0_SM3_SHIFT, 4, 0),
	ARM64_FTR_BITS(FTR_VISIBLE, FTR_STRICT, FTR_EXACT, ID_AA64ISAR0_SHA3_SHIFT, 4, 0),
	ARM64_FTR_BITS(FTR_VISIBLE, FTR_STRICT, FTR_EXACT, ID_AA64ISAR0_RDM_SHIFT, 4, 0),
	ARM64_FTR_BITS(FTR_VISIBLE, FTR_STRICT, FTR_LOWER_SAFE, ID_AA64ISAR0_TS_SHIFT, 4, 0),
	ARM64_FTR_BITS(FTR_VISIBLE, FTR_STRICT, FTR_LOWER_SAFE, ID_AA64ISAR0_FHM_SHIFT, 4, 0),
	ARM64_FTR_BITS(FTR_VISIBLE, FTR_STRICT, FTR_LOWER_SAFE, ID_AA64ISAR0_DP_SHIFT, 4, 0),
	ARM64_FTR_BITS(FTR_VISIBLE, FTR_STRICT, FTR_LOWER_SAFE, ID_AA64ISAR0_SM4_SHIFT, 4, 0),
	ARM64_FTR_BITS(FTR_VISIBLE, FTR_STRICT, FTR_LOWER_SAFE, ID_AA64ISAR0_SM3_SHIFT, 4, 0),
	ARM64_FTR_BITS(FTR_VISIBLE, FTR_STRICT, FTR_LOWER_SAFE, ID_AA64ISAR0_SHA3_SHIFT, 4, 0),
	ARM64_FTR_BITS(FTR_VISIBLE, FTR_STRICT, FTR_LOWER_SAFE, ID_AA64ISAR0_RDM_SHIFT, 4, 0),
	ARM64_FTR_BITS(FTR_VISIBLE, FTR_STRICT, FTR_LOWER_SAFE, ID_AA64ISAR0_ATOMICS_SHIFT, 4, 0),
	ARM64_FTR_BITS(FTR_VISIBLE, FTR_STRICT, FTR_LOWER_SAFE, ID_AA64ISAR0_CRC32_SHIFT, 4, 0),
	ARM64_FTR_BITS(FTR_VISIBLE, FTR_STRICT, FTR_LOWER_SAFE, ID_AA64ISAR0_SHA2_SHIFT, 4, 0),
	ARM64_FTR_BITS(FTR_VISIBLE, FTR_STRICT, FTR_LOWER_SAFE, ID_AA64ISAR0_SHA1_SHIFT, 4, 0),
	ARM64_FTR_BITS(FTR_VISIBLE, FTR_STRICT, FTR_LOWER_SAFE, ID_AA64ISAR0_AES_SHIFT, 4, 0),
	ARM64_FTR_END,
};

static const struct arm64_ftr_bits ftr_id_aa64isar1[] = {
	ARM64_FTR_BITS(FTR_VISIBLE, FTR_STRICT, FTR_LOWER_SAFE, ID_AA64ISAR1_LRCPC_SHIFT, 4, 0),
	ARM64_FTR_BITS(FTR_VISIBLE, FTR_STRICT, FTR_LOWER_SAFE, ID_AA64ISAR1_FCMA_SHIFT, 4, 0),
	ARM64_FTR_BITS(FTR_VISIBLE, FTR_STRICT, FTR_LOWER_SAFE, ID_AA64ISAR1_JSCVT_SHIFT, 4, 0),
	ARM64_FTR_BITS(FTR_VISIBLE, FTR_STRICT, FTR_LOWER_SAFE, ID_AA64ISAR1_DPB_SHIFT, 4, 0),
	ARM64_FTR_END,
};

static const struct arm64_ftr_bits ftr_id_aa64pfr0[] = {
	ARM64_FTR_BITS(FTR_HIDDEN, FTR_NONSTRICT, FTR_LOWER_SAFE, ID_AA64PFR0_CSV3_SHIFT, 4, 0),
	ARM64_FTR_BITS(FTR_HIDDEN, FTR_NONSTRICT, FTR_LOWER_SAFE, ID_AA64PFR0_CSV2_SHIFT, 4, 0),
	ARM64_FTR_BITS(FTR_VISIBLE, FTR_STRICT, FTR_LOWER_SAFE, ID_AA64PFR0_DIT_SHIFT, 4, 0),
	ARM64_FTR_BITS(FTR_HIDDEN, FTR_STRICT, FTR_LOWER_SAFE, ID_AA64PFR0_GIC_SHIFT, 4, 0),
	S_ARM64_FTR_BITS(FTR_VISIBLE, FTR_STRICT, FTR_LOWER_SAFE, ID_AA64PFR0_ASIMD_SHIFT, 4, ID_AA64PFR0_ASIMD_NI),
	S_ARM64_FTR_BITS(FTR_VISIBLE, FTR_STRICT, FTR_LOWER_SAFE, ID_AA64PFR0_FP_SHIFT, 4, ID_AA64PFR0_FP_NI),
	/* Linux doesn't care about the EL3 */
	ARM64_FTR_BITS(FTR_HIDDEN, FTR_NONSTRICT, FTR_LOWER_SAFE, ID_AA64PFR0_EL3_SHIFT, 4, 0),
	ARM64_FTR_BITS(FTR_HIDDEN, FTR_STRICT, FTR_LOWER_SAFE, ID_AA64PFR0_EL2_SHIFT, 4, 0),
	ARM64_FTR_BITS(FTR_HIDDEN, FTR_STRICT, FTR_LOWER_SAFE, ID_AA64PFR0_EL1_SHIFT, 4, ID_AA64PFR0_EL1_64BIT_ONLY),
	ARM64_FTR_BITS(FTR_HIDDEN, FTR_STRICT, FTR_LOWER_SAFE, ID_AA64PFR0_EL0_SHIFT, 4, ID_AA64PFR0_EL0_64BIT_ONLY),
	ARM64_FTR_END,
};

static const struct arm64_ftr_bits ftr_id_aa64pfr1[] = {
	ARM64_FTR_BITS(FTR_VISIBLE, FTR_STRICT, FTR_LOWER_SAFE, ID_AA64PFR1_SSBS_SHIFT, 4, ID_AA64PFR1_SSBS_PSTATE_NI),
	ARM64_FTR_END,
};

static const struct arm64_ftr_bits ftr_id_aa64mmfr0[] = {
	S_ARM64_FTR_BITS(FTR_HIDDEN, FTR_STRICT, FTR_LOWER_SAFE, ID_AA64MMFR0_TGRAN4_SHIFT, 4, ID_AA64MMFR0_TGRAN4_NI),
	S_ARM64_FTR_BITS(FTR_HIDDEN, FTR_STRICT, FTR_LOWER_SAFE, ID_AA64MMFR0_TGRAN64_SHIFT, 4, ID_AA64MMFR0_TGRAN64_NI),
	ARM64_FTR_BITS(FTR_HIDDEN, FTR_STRICT, FTR_LOWER_SAFE, ID_AA64MMFR0_TGRAN16_SHIFT, 4, ID_AA64MMFR0_TGRAN16_NI),
	ARM64_FTR_BITS(FTR_HIDDEN, FTR_STRICT, FTR_LOWER_SAFE, ID_AA64MMFR0_BIGENDEL0_SHIFT, 4, 0),
	/* Linux shouldn't care about secure memory */
	ARM64_FTR_BITS(FTR_HIDDEN, FTR_NONSTRICT, FTR_LOWER_SAFE, ID_AA64MMFR0_SNSMEM_SHIFT, 4, 0),
	ARM64_FTR_BITS(FTR_HIDDEN, FTR_STRICT, FTR_LOWER_SAFE, ID_AA64MMFR0_BIGENDEL_SHIFT, 4, 0),
	ARM64_FTR_BITS(FTR_HIDDEN, FTR_STRICT, FTR_LOWER_SAFE, ID_AA64MMFR0_ASID_SHIFT, 4, 0),
	/*
	 * Differing PARange is fine as long as all peripherals and memory are mapped
	 * within the minimum PARange of all CPUs
	 */
	ARM64_FTR_BITS(FTR_HIDDEN, FTR_NONSTRICT, FTR_LOWER_SAFE, ID_AA64MMFR0_PARANGE_SHIFT, 4, 0),
	ARM64_FTR_END,
};

static const struct arm64_ftr_bits ftr_id_aa64mmfr1[] = {
	ARM64_FTR_BITS(FTR_HIDDEN, FTR_STRICT, FTR_LOWER_SAFE, ID_AA64MMFR1_PAN_SHIFT, 4, 0),
	ARM64_FTR_BITS(FTR_HIDDEN, FTR_STRICT, FTR_LOWER_SAFE, ID_AA64MMFR1_LOR_SHIFT, 4, 0),
	ARM64_FTR_BITS(FTR_HIDDEN, FTR_STRICT, FTR_LOWER_SAFE, ID_AA64MMFR1_HPD_SHIFT, 4, 0),
	ARM64_FTR_BITS(FTR_HIDDEN, FTR_STRICT, FTR_LOWER_SAFE, ID_AA64MMFR1_VHE_SHIFT, 4, 0),
	ARM64_FTR_BITS(FTR_HIDDEN, FTR_STRICT, FTR_LOWER_SAFE, ID_AA64MMFR1_VMIDBITS_SHIFT, 4, 0),
	ARM64_FTR_BITS(FTR_HIDDEN, FTR_STRICT, FTR_LOWER_SAFE, ID_AA64MMFR1_HADBS_SHIFT, 4, 0),
	ARM64_FTR_END,
};

static const struct arm64_ftr_bits ftr_id_aa64mmfr2[] = {
	ARM64_FTR_BITS(FTR_VISIBLE, FTR_STRICT, FTR_LOWER_SAFE, ID_AA64MMFR2_AT_SHIFT, 4, 0),
	ARM64_FTR_BITS(FTR_HIDDEN, FTR_STRICT, FTR_LOWER_SAFE, ID_AA64MMFR2_LVA_SHIFT, 4, 0),
	ARM64_FTR_BITS(FTR_HIDDEN, FTR_STRICT, FTR_LOWER_SAFE, ID_AA64MMFR2_IESB_SHIFT, 4, 0),
	ARM64_FTR_BITS(FTR_HIDDEN, FTR_STRICT, FTR_LOWER_SAFE, ID_AA64MMFR2_LSM_SHIFT, 4, 0),
	ARM64_FTR_BITS(FTR_HIDDEN, FTR_STRICT, FTR_LOWER_SAFE, ID_AA64MMFR2_UAO_SHIFT, 4, 0),
	ARM64_FTR_BITS(FTR_HIDDEN, FTR_STRICT, FTR_LOWER_SAFE, ID_AA64MMFR2_CNP_SHIFT, 4, 0),
	ARM64_FTR_END,
};

static const struct arm64_ftr_bits ftr_ctr[] = {
	ARM64_FTR_BITS(FTR_VISIBLE, FTR_STRICT, FTR_EXACT, 31, 1, 1),		/* RES1 */
	ARM64_FTR_BITS(FTR_VISIBLE, FTR_STRICT, FTR_LOWER_SAFE, 29, 1, 1),	/* DIC */
	ARM64_FTR_BITS(FTR_VISIBLE, FTR_STRICT, FTR_LOWER_SAFE, 28, 1, 1),	/* IDC */
	ARM64_FTR_BITS(FTR_VISIBLE, FTR_STRICT, FTR_HIGHER_OR_ZERO_SAFE, 24, 4, 0),	/* CWG */
	ARM64_FTR_BITS(FTR_VISIBLE, FTR_STRICT, FTR_HIGHER_OR_ZERO_SAFE, 20, 4, 0),	/* ERG */
	ARM64_FTR_BITS(FTR_VISIBLE, FTR_STRICT, FTR_LOWER_SAFE, CTR_DMINLINE_SHIFT, 4, 1),
	/*
	 * Linux can handle differing I-cache policies. Userspace JITs will
	 * make use of *minLine.
	 * If we have differing I-cache policies, report it as the weakest - VIPT.
	 */
	ARM64_FTR_BITS(FTR_VISIBLE, FTR_NONSTRICT, FTR_EXACT, 14, 2, ICACHE_POLICY_VIPT),	/* L1Ip */
	ARM64_FTR_BITS(FTR_VISIBLE, FTR_STRICT, FTR_LOWER_SAFE, CTR_IMINLINE_SHIFT, 4, 0),
	ARM64_FTR_END,
};

struct arm64_ftr_reg arm64_ftr_reg_ctrel0 = {
	.name		= "SYS_CTR_EL0",
	.ftr_bits	= ftr_ctr
};

static const struct arm64_ftr_bits ftr_id_mmfr0[] = {
	S_ARM64_FTR_BITS(FTR_HIDDEN, FTR_STRICT, FTR_LOWER_SAFE, 28, 4, 0xf),	/* InnerShr */
	ARM64_FTR_BITS(FTR_HIDDEN, FTR_STRICT, FTR_LOWER_SAFE, 24, 4, 0),	/* FCSE */
	ARM64_FTR_BITS(FTR_HIDDEN, FTR_NONSTRICT, FTR_LOWER_SAFE, 20, 4, 0),	/* AuxReg */
	ARM64_FTR_BITS(FTR_HIDDEN, FTR_STRICT, FTR_LOWER_SAFE, 16, 4, 0),	/* TCM */
	ARM64_FTR_BITS(FTR_HIDDEN, FTR_STRICT, FTR_LOWER_SAFE, 12, 4, 0),	/* ShareLvl */
	S_ARM64_FTR_BITS(FTR_HIDDEN, FTR_STRICT, FTR_LOWER_SAFE, 8, 4, 0xf),	/* OuterShr */
	ARM64_FTR_BITS(FTR_HIDDEN, FTR_STRICT, FTR_LOWER_SAFE, 4, 4, 0),	/* PMSA */
	ARM64_FTR_BITS(FTR_HIDDEN, FTR_STRICT, FTR_LOWER_SAFE, 0, 4, 0),	/* VMSA */
	ARM64_FTR_END,
};

static const struct arm64_ftr_bits ftr_id_aa64dfr0[] = {
	ARM64_FTR_BITS(FTR_HIDDEN, FTR_STRICT, FTR_EXACT, 36, 28, 0),
	ARM64_FTR_BITS(FTR_HIDDEN, FTR_NONSTRICT, FTR_LOWER_SAFE, ID_AA64DFR0_PMSVER_SHIFT, 4, 0),
	ARM64_FTR_BITS(FTR_HIDDEN, FTR_STRICT, FTR_LOWER_SAFE, ID_AA64DFR0_CTX_CMPS_SHIFT, 4, 0),
	ARM64_FTR_BITS(FTR_HIDDEN, FTR_STRICT, FTR_LOWER_SAFE, ID_AA64DFR0_WRPS_SHIFT, 4, 0),
	ARM64_FTR_BITS(FTR_HIDDEN, FTR_STRICT, FTR_LOWER_SAFE, ID_AA64DFR0_BRPS_SHIFT, 4, 0),
	/*
	 * We can instantiate multiple PMU instances with different levels
	 * of support.
	 */
	S_ARM64_FTR_BITS(FTR_HIDDEN, FTR_NONSTRICT, FTR_EXACT, ID_AA64DFR0_PMUVER_SHIFT, 4, 0),
	ARM64_FTR_BITS(FTR_HIDDEN, FTR_STRICT, FTR_EXACT, ID_AA64DFR0_TRACEVER_SHIFT, 4, 0),
	ARM64_FTR_BITS(FTR_HIDDEN, FTR_STRICT, FTR_EXACT, ID_AA64DFR0_DEBUGVER_SHIFT, 4, 0x6),
	ARM64_FTR_END,
};

static const struct arm64_ftr_bits ftr_mvfr2[] = {
	ARM64_FTR_BITS(FTR_HIDDEN, FTR_STRICT, FTR_LOWER_SAFE, 4, 4, 0),		/* FPMisc */
	ARM64_FTR_BITS(FTR_HIDDEN, FTR_STRICT, FTR_LOWER_SAFE, 0, 4, 0),		/* SIMDMisc */
	ARM64_FTR_END,
};

static const struct arm64_ftr_bits ftr_dczid[] = {
	ARM64_FTR_BITS(FTR_VISIBLE, FTR_STRICT, FTR_EXACT, 4, 1, 1),		/* DZP */
	ARM64_FTR_BITS(FTR_VISIBLE, FTR_STRICT, FTR_LOWER_SAFE, 0, 4, 0),	/* BS */
	ARM64_FTR_END,
};


static const struct arm64_ftr_bits ftr_id_isar5[] = {
	ARM64_FTR_BITS(FTR_HIDDEN, FTR_STRICT, FTR_LOWER_SAFE, ID_ISAR5_RDM_SHIFT, 4, 0),
	ARM64_FTR_BITS(FTR_HIDDEN, FTR_STRICT, FTR_LOWER_SAFE, ID_ISAR5_CRC32_SHIFT, 4, 0),
	ARM64_FTR_BITS(FTR_HIDDEN, FTR_STRICT, FTR_LOWER_SAFE, ID_ISAR5_SHA2_SHIFT, 4, 0),
	ARM64_FTR_BITS(FTR_HIDDEN, FTR_STRICT, FTR_LOWER_SAFE, ID_ISAR5_SHA1_SHIFT, 4, 0),
	ARM64_FTR_BITS(FTR_HIDDEN, FTR_STRICT, FTR_LOWER_SAFE, ID_ISAR5_AES_SHIFT, 4, 0),
	ARM64_FTR_BITS(FTR_HIDDEN, FTR_STRICT, FTR_LOWER_SAFE, ID_ISAR5_SEVL_SHIFT, 4, 0),
	ARM64_FTR_END,
};

static const struct arm64_ftr_bits ftr_id_mmfr4[] = {
	ARM64_FTR_BITS(FTR_HIDDEN, FTR_STRICT, FTR_LOWER_SAFE, 4, 4, 0),	/* ac2 */
	ARM64_FTR_END,
};

static const struct arm64_ftr_bits ftr_id_pfr0[] = {
	ARM64_FTR_BITS(FTR_HIDDEN, FTR_STRICT, FTR_LOWER_SAFE, 12, 4, 0),		/* State3 */
	ARM64_FTR_BITS(FTR_HIDDEN, FTR_STRICT, FTR_LOWER_SAFE, 8, 4, 0),		/* State2 */
	ARM64_FTR_BITS(FTR_HIDDEN, FTR_STRICT, FTR_LOWER_SAFE, 4, 4, 0),		/* State1 */
	ARM64_FTR_BITS(FTR_HIDDEN, FTR_STRICT, FTR_LOWER_SAFE, 0, 4, 0),		/* State0 */
	ARM64_FTR_END,
};

static const struct arm64_ftr_bits ftr_id_dfr0[] = {
	ARM64_FTR_BITS(FTR_HIDDEN, FTR_STRICT, FTR_LOWER_SAFE, 28, 4, 0),
	S_ARM64_FTR_BITS(FTR_HIDDEN, FTR_STRICT, FTR_LOWER_SAFE, 24, 4, 0xf),	/* PerfMon */
	ARM64_FTR_BITS(FTR_HIDDEN, FTR_STRICT, FTR_LOWER_SAFE, 20, 4, 0),
	ARM64_FTR_BITS(FTR_HIDDEN, FTR_STRICT, FTR_LOWER_SAFE, 16, 4, 0),
	ARM64_FTR_BITS(FTR_HIDDEN, FTR_STRICT, FTR_LOWER_SAFE, 12, 4, 0),
	ARM64_FTR_BITS(FTR_HIDDEN, FTR_STRICT, FTR_LOWER_SAFE, 8, 4, 0),
	ARM64_FTR_BITS(FTR_HIDDEN, FTR_STRICT, FTR_LOWER_SAFE, 4, 4, 0),
	ARM64_FTR_BITS(FTR_HIDDEN, FTR_STRICT, FTR_LOWER_SAFE, 0, 4, 0),
	ARM64_FTR_END,
};

/*
 * Common ftr bits for a 32bit register with all hidden, strict
 * attributes, with 4bit feature fields and a default safe value of
 * 0. Covers the following 32bit registers:
 * id_isar[0-4], id_mmfr[1-3], id_pfr1, mvfr[0-1]
 */
static const struct arm64_ftr_bits ftr_generic_32bits[] = {
	ARM64_FTR_BITS(FTR_HIDDEN, FTR_STRICT, FTR_LOWER_SAFE, 28, 4, 0),
	ARM64_FTR_BITS(FTR_HIDDEN, FTR_STRICT, FTR_LOWER_SAFE, 24, 4, 0),
	ARM64_FTR_BITS(FTR_HIDDEN, FTR_STRICT, FTR_LOWER_SAFE, 20, 4, 0),
	ARM64_FTR_BITS(FTR_HIDDEN, FTR_STRICT, FTR_LOWER_SAFE, 16, 4, 0),
	ARM64_FTR_BITS(FTR_HIDDEN, FTR_STRICT, FTR_LOWER_SAFE, 12, 4, 0),
	ARM64_FTR_BITS(FTR_HIDDEN, FTR_STRICT, FTR_LOWER_SAFE, 8, 4, 0),
	ARM64_FTR_BITS(FTR_HIDDEN, FTR_STRICT, FTR_LOWER_SAFE, 4, 4, 0),
	ARM64_FTR_BITS(FTR_HIDDEN, FTR_STRICT, FTR_LOWER_SAFE, 0, 4, 0),
	ARM64_FTR_END,
};

/* Table for a single 32bit feature value */
static const struct arm64_ftr_bits ftr_single32[] = {
	ARM64_FTR_BITS(FTR_HIDDEN, FTR_STRICT, FTR_EXACT, 0, 32, 0),
	ARM64_FTR_END,
};

static const struct arm64_ftr_bits ftr_raz[] = {
	ARM64_FTR_END,
};

#define ARM64_FTR_REG(id, table) {		\
	.sys_id = id,				\
	.reg = 	&(struct arm64_ftr_reg){	\
		.name = #id,			\
		.ftr_bits = &((table)[0]),	\
	}}

static const struct __ftr_reg_entry {
	u32			sys_id;
	struct arm64_ftr_reg 	*reg;
} arm64_ftr_regs[] = {

	/* Op1 = 0, CRn = 0, CRm = 1 */
	ARM64_FTR_REG(SYS_ID_PFR0_EL1, ftr_id_pfr0),
	ARM64_FTR_REG(SYS_ID_PFR1_EL1, ftr_generic_32bits),
	ARM64_FTR_REG(SYS_ID_DFR0_EL1, ftr_id_dfr0),
	ARM64_FTR_REG(SYS_ID_MMFR0_EL1, ftr_id_mmfr0),
	ARM64_FTR_REG(SYS_ID_MMFR1_EL1, ftr_generic_32bits),
	ARM64_FTR_REG(SYS_ID_MMFR2_EL1, ftr_generic_32bits),
	ARM64_FTR_REG(SYS_ID_MMFR3_EL1, ftr_generic_32bits),

	/* Op1 = 0, CRn = 0, CRm = 2 */
	ARM64_FTR_REG(SYS_ID_ISAR0_EL1, ftr_generic_32bits),
	ARM64_FTR_REG(SYS_ID_ISAR1_EL1, ftr_generic_32bits),
	ARM64_FTR_REG(SYS_ID_ISAR2_EL1, ftr_generic_32bits),
	ARM64_FTR_REG(SYS_ID_ISAR3_EL1, ftr_generic_32bits),
	ARM64_FTR_REG(SYS_ID_ISAR4_EL1, ftr_generic_32bits),
	ARM64_FTR_REG(SYS_ID_ISAR5_EL1, ftr_id_isar5),
	ARM64_FTR_REG(SYS_ID_MMFR4_EL1, ftr_id_mmfr4),

	/* Op1 = 0, CRn = 0, CRm = 3 */
	ARM64_FTR_REG(SYS_MVFR0_EL1, ftr_generic_32bits),
	ARM64_FTR_REG(SYS_MVFR1_EL1, ftr_generic_32bits),
	ARM64_FTR_REG(SYS_MVFR2_EL1, ftr_mvfr2),

	/* Op1 = 0, CRn = 0, CRm = 4 */
	ARM64_FTR_REG(SYS_ID_AA64PFR0_EL1, ftr_id_aa64pfr0),
	ARM64_FTR_REG(SYS_ID_AA64PFR1_EL1, ftr_id_aa64pfr1),

	/* Op1 = 0, CRn = 0, CRm = 5 */
	ARM64_FTR_REG(SYS_ID_AA64DFR0_EL1, ftr_id_aa64dfr0),
	ARM64_FTR_REG(SYS_ID_AA64DFR1_EL1, ftr_raz),

	/* Op1 = 0, CRn = 0, CRm = 6 */
	ARM64_FTR_REG(SYS_ID_AA64ISAR0_EL1, ftr_id_aa64isar0),
	ARM64_FTR_REG(SYS_ID_AA64ISAR1_EL1, ftr_id_aa64isar1),

	/* Op1 = 0, CRn = 0, CRm = 7 */
	ARM64_FTR_REG(SYS_ID_AA64MMFR0_EL1, ftr_id_aa64mmfr0),
	ARM64_FTR_REG(SYS_ID_AA64MMFR1_EL1, ftr_id_aa64mmfr1),
	ARM64_FTR_REG(SYS_ID_AA64MMFR2_EL1, ftr_id_aa64mmfr2),

	/* Op1 = 3, CRn = 0, CRm = 0 */
	{ SYS_CTR_EL0, &arm64_ftr_reg_ctrel0 },
	ARM64_FTR_REG(SYS_DCZID_EL0, ftr_dczid),

	/* Op1 = 3, CRn = 14, CRm = 0 */
	ARM64_FTR_REG(SYS_CNTFRQ_EL0, ftr_single32),
};

static int search_cmp_ftr_reg(const void *id, const void *regp)
{
	return (int)(unsigned long)id - (int)((const struct __ftr_reg_entry *)regp)->sys_id;
}

/*
 * get_arm64_ftr_reg - Lookup a feature register entry using its
 * sys_reg() encoding. With the array arm64_ftr_regs sorted in the
 * ascending order of sys_id , we use binary search to find a matching
 * entry.
 *
 * returns - Upon success,  matching ftr_reg entry for id.
 *         - NULL on failure. It is upto the caller to decide
 *	     the impact of a failure.
 */
static struct arm64_ftr_reg *get_arm64_ftr_reg(u32 sys_id)
{
	const struct __ftr_reg_entry *ret;

	ret = bsearch((const void *)(unsigned long)sys_id,
			arm64_ftr_regs,
			ARRAY_SIZE(arm64_ftr_regs),
			sizeof(arm64_ftr_regs[0]),
			search_cmp_ftr_reg);
	if (ret)
		return ret->reg;
	return NULL;
}

static u64 arm64_ftr_set_value(const struct arm64_ftr_bits *ftrp, s64 reg,
			       s64 ftr_val)
{
	u64 mask = arm64_ftr_mask(ftrp);

	reg &= ~mask;
	reg |= (ftr_val << ftrp->shift) & mask;
	return reg;
}

static s64 arm64_ftr_safe_value(const struct arm64_ftr_bits *ftrp, s64 new,
				s64 cur)
{
	s64 ret = 0;

	switch (ftrp->type) {
	case FTR_EXACT:
		ret = ftrp->safe_val;
		break;
	case FTR_LOWER_SAFE:
		ret = new < cur ? new : cur;
		break;
	case FTR_HIGHER_OR_ZERO_SAFE:
		if (!cur || !new)
			break;
		/* Fallthrough */
	case FTR_HIGHER_SAFE:
		ret = new > cur ? new : cur;
		break;
	default:
		BUG();
	}

	return ret;
}

static void __init sort_ftr_regs(void)
{
	int i;

	/* Check that the array is sorted so that we can do the binary search */
	for (i = 1; i < ARRAY_SIZE(arm64_ftr_regs); i++)
		BUG_ON(arm64_ftr_regs[i].sys_id < arm64_ftr_regs[i - 1].sys_id);
}

/*
 * Initialise the CPU feature register from Boot CPU values.
 * Also initiliases the strict_mask for the register.
 * Any bits that are not covered by an arm64_ftr_bits entry are considered
 * RES0 for the system-wide value, and must strictly match.
 */
static void __init init_cpu_ftr_reg(u32 sys_reg, u64 new)
{
	u64 val = 0;
	u64 strict_mask = ~0x0ULL;
	u64 user_mask = 0;
	u64 valid_mask = 0;

	const struct arm64_ftr_bits *ftrp;
	struct arm64_ftr_reg *reg = get_arm64_ftr_reg(sys_reg);

	BUG_ON(!reg);

	for (ftrp  = reg->ftr_bits; ftrp->width; ftrp++) {
		u64 ftr_mask = arm64_ftr_mask(ftrp);
		s64 ftr_new = arm64_ftr_value(ftrp, new);

		val = arm64_ftr_set_value(ftrp, val, ftr_new);

		valid_mask |= ftr_mask;
		if (!ftrp->strict)
			strict_mask &= ~ftr_mask;
		if (ftrp->visible)
			user_mask |= ftr_mask;
		else
			reg->user_val = arm64_ftr_set_value(ftrp,
							    reg->user_val,
							    ftrp->safe_val);
	}

	val &= valid_mask;

	reg->sys_val = val;
	reg->strict_mask = strict_mask;
	reg->user_mask = user_mask;
}

extern const struct arm64_cpu_capabilities arm64_errata[];
static void __init setup_boot_cpu_capabilities(void);

void __init init_cpu_features(struct cpuinfo_arm64 *info)
{
	/* Before we start using the tables, make sure it is sorted */
	sort_ftr_regs();

	init_cpu_ftr_reg(SYS_CTR_EL0, info->reg_ctr);
	init_cpu_ftr_reg(SYS_DCZID_EL0, info->reg_dczid);
	init_cpu_ftr_reg(SYS_CNTFRQ_EL0, info->reg_cntfrq);
	init_cpu_ftr_reg(SYS_ID_AA64DFR0_EL1, info->reg_id_aa64dfr0);
	init_cpu_ftr_reg(SYS_ID_AA64DFR1_EL1, info->reg_id_aa64dfr1);
	init_cpu_ftr_reg(SYS_ID_AA64ISAR0_EL1, info->reg_id_aa64isar0);
	init_cpu_ftr_reg(SYS_ID_AA64ISAR1_EL1, info->reg_id_aa64isar1);
	init_cpu_ftr_reg(SYS_ID_AA64MMFR0_EL1, info->reg_id_aa64mmfr0);
	init_cpu_ftr_reg(SYS_ID_AA64MMFR1_EL1, info->reg_id_aa64mmfr1);
	init_cpu_ftr_reg(SYS_ID_AA64MMFR2_EL1, info->reg_id_aa64mmfr2);
	init_cpu_ftr_reg(SYS_ID_AA64PFR0_EL1, info->reg_id_aa64pfr0);
	init_cpu_ftr_reg(SYS_ID_AA64PFR1_EL1, info->reg_id_aa64pfr1);

	if (id_aa64pfr0_32bit_el0(info->reg_id_aa64pfr0)) {
		init_cpu_ftr_reg(SYS_ID_DFR0_EL1, info->reg_id_dfr0);
		init_cpu_ftr_reg(SYS_ID_ISAR0_EL1, info->reg_id_isar0);
		init_cpu_ftr_reg(SYS_ID_ISAR1_EL1, info->reg_id_isar1);
		init_cpu_ftr_reg(SYS_ID_ISAR2_EL1, info->reg_id_isar2);
		init_cpu_ftr_reg(SYS_ID_ISAR3_EL1, info->reg_id_isar3);
		init_cpu_ftr_reg(SYS_ID_ISAR4_EL1, info->reg_id_isar4);
		init_cpu_ftr_reg(SYS_ID_ISAR5_EL1, info->reg_id_isar5);
		init_cpu_ftr_reg(SYS_ID_MMFR0_EL1, info->reg_id_mmfr0);
		init_cpu_ftr_reg(SYS_ID_MMFR1_EL1, info->reg_id_mmfr1);
		init_cpu_ftr_reg(SYS_ID_MMFR2_EL1, info->reg_id_mmfr2);
		init_cpu_ftr_reg(SYS_ID_MMFR3_EL1, info->reg_id_mmfr3);
		init_cpu_ftr_reg(SYS_ID_PFR0_EL1, info->reg_id_pfr0);
		init_cpu_ftr_reg(SYS_ID_PFR1_EL1, info->reg_id_pfr1);
		init_cpu_ftr_reg(SYS_MVFR0_EL1, info->reg_mvfr0);
		init_cpu_ftr_reg(SYS_MVFR1_EL1, info->reg_mvfr1);
		init_cpu_ftr_reg(SYS_MVFR2_EL1, info->reg_mvfr2);
	}

	/*
	 * Detect and enable early CPU capabilities based on the boot CPU,
	 * after we have initialised the CPU feature infrastructure.
	 */
	setup_boot_cpu_capabilities();
}

static void update_cpu_ftr_reg(struct arm64_ftr_reg *reg, u64 new)
{
	const struct arm64_ftr_bits *ftrp;

	for (ftrp = reg->ftr_bits; ftrp->width; ftrp++) {
		s64 ftr_cur = arm64_ftr_value(ftrp, reg->sys_val);
		s64 ftr_new = arm64_ftr_value(ftrp, new);

		if (ftr_cur == ftr_new)
			continue;
		/* Find a safe value */
		ftr_new = arm64_ftr_safe_value(ftrp, ftr_new, ftr_cur);
		reg->sys_val = arm64_ftr_set_value(ftrp, reg->sys_val, ftr_new);
	}

}

static int check_update_ftr_reg(u32 sys_id, int cpu, u64 val, u64 boot)
{
	struct arm64_ftr_reg *regp = get_arm64_ftr_reg(sys_id);

	BUG_ON(!regp);
	update_cpu_ftr_reg(regp, val);
	if ((boot & regp->strict_mask) == (val & regp->strict_mask))
		return 0;
	pr_debug("SANITY CHECK: Unexpected variation in %s. Boot CPU: %#016llx, CPU%d: %#016llx\n",
			regp->name, boot, cpu, val);
	return 1;
}

/*
 * Update system wide CPU feature registers with the values from a
 * non-boot CPU. Also performs SANITY checks to make sure that there
 * aren't any insane variations from that of the boot CPU.
 */
void update_cpu_features(int cpu,
			 struct cpuinfo_arm64 *info,
			 struct cpuinfo_arm64 *boot)
{
	int taint = 0;

	/*
	 * The kernel can handle differing I-cache policies, but otherwise
	 * caches should look identical. Userspace JITs will make use of
	 * *minLine.
	 */
	taint |= check_update_ftr_reg(SYS_CTR_EL0, cpu,
				      info->reg_ctr, boot->reg_ctr);

	/*
	 * Userspace may perform DC ZVA instructions. Mismatched block sizes
	 * could result in too much or too little memory being zeroed if a
	 * process is preempted and migrated between CPUs.
	 */
	taint |= check_update_ftr_reg(SYS_DCZID_EL0, cpu,
				      info->reg_dczid, boot->reg_dczid);

	/* If different, timekeeping will be broken (especially with KVM) */
	taint |= check_update_ftr_reg(SYS_CNTFRQ_EL0, cpu,
				      info->reg_cntfrq, boot->reg_cntfrq);

	/*
	 * The kernel uses self-hosted debug features and expects CPUs to
	 * support identical debug features. We presently need CTX_CMPs, WRPs,
	 * and BRPs to be identical.
	 * ID_AA64DFR1 is currently RES0.
	 */
	taint |= check_update_ftr_reg(SYS_ID_AA64DFR0_EL1, cpu,
				      info->reg_id_aa64dfr0, boot->reg_id_aa64dfr0);
	taint |= check_update_ftr_reg(SYS_ID_AA64DFR1_EL1, cpu,
				      info->reg_id_aa64dfr1, boot->reg_id_aa64dfr1);
	/*
	 * Even in big.LITTLE, processors should be identical instruction-set
	 * wise.
	 */
	taint |= check_update_ftr_reg(SYS_ID_AA64ISAR0_EL1, cpu,
				      info->reg_id_aa64isar0, boot->reg_id_aa64isar0);
	taint |= check_update_ftr_reg(SYS_ID_AA64ISAR1_EL1, cpu,
				      info->reg_id_aa64isar1, boot->reg_id_aa64isar1);

	/*
	 * Differing PARange support is fine as long as all peripherals and
	 * memory are mapped within the minimum PARange of all CPUs.
	 * Linux should not care about secure memory.
	 */
	taint |= check_update_ftr_reg(SYS_ID_AA64MMFR0_EL1, cpu,
				      info->reg_id_aa64mmfr0, boot->reg_id_aa64mmfr0);
	taint |= check_update_ftr_reg(SYS_ID_AA64MMFR1_EL1, cpu,
				      info->reg_id_aa64mmfr1, boot->reg_id_aa64mmfr1);
	taint |= check_update_ftr_reg(SYS_ID_AA64MMFR2_EL1, cpu,
				      info->reg_id_aa64mmfr2, boot->reg_id_aa64mmfr2);

	/*
	 * EL3 is not our concern.
	 */
	taint |= check_update_ftr_reg(SYS_ID_AA64PFR0_EL1, cpu,
				      info->reg_id_aa64pfr0, boot->reg_id_aa64pfr0);
	taint |= check_update_ftr_reg(SYS_ID_AA64PFR1_EL1, cpu,
				      info->reg_id_aa64pfr1, boot->reg_id_aa64pfr1);

	/*
	 * If we have AArch32, we care about 32-bit features for compat.
	 * If the system doesn't support AArch32, don't update them.
	 */
	if (id_aa64pfr0_32bit_el0(read_sanitised_ftr_reg(SYS_ID_AA64PFR0_EL1)) &&
		id_aa64pfr0_32bit_el0(info->reg_id_aa64pfr0)) {

		taint |= check_update_ftr_reg(SYS_ID_DFR0_EL1, cpu,
					info->reg_id_dfr0, boot->reg_id_dfr0);
		taint |= check_update_ftr_reg(SYS_ID_ISAR0_EL1, cpu,
					info->reg_id_isar0, boot->reg_id_isar0);
		taint |= check_update_ftr_reg(SYS_ID_ISAR1_EL1, cpu,
					info->reg_id_isar1, boot->reg_id_isar1);
		taint |= check_update_ftr_reg(SYS_ID_ISAR2_EL1, cpu,
					info->reg_id_isar2, boot->reg_id_isar2);
		taint |= check_update_ftr_reg(SYS_ID_ISAR3_EL1, cpu,
					info->reg_id_isar3, boot->reg_id_isar3);
		taint |= check_update_ftr_reg(SYS_ID_ISAR4_EL1, cpu,
					info->reg_id_isar4, boot->reg_id_isar4);
		taint |= check_update_ftr_reg(SYS_ID_ISAR5_EL1, cpu,
					info->reg_id_isar5, boot->reg_id_isar5);

		/*
		 * Regardless of the value of the AuxReg field, the AIFSR, ADFSR, and
		 * ACTLR formats could differ across CPUs and therefore would have to
		 * be trapped for virtualization anyway.
		 */
		taint |= check_update_ftr_reg(SYS_ID_MMFR0_EL1, cpu,
					info->reg_id_mmfr0, boot->reg_id_mmfr0);
		taint |= check_update_ftr_reg(SYS_ID_MMFR1_EL1, cpu,
					info->reg_id_mmfr1, boot->reg_id_mmfr1);
		taint |= check_update_ftr_reg(SYS_ID_MMFR2_EL1, cpu,
					info->reg_id_mmfr2, boot->reg_id_mmfr2);
		taint |= check_update_ftr_reg(SYS_ID_MMFR3_EL1, cpu,
					info->reg_id_mmfr3, boot->reg_id_mmfr3);
		taint |= check_update_ftr_reg(SYS_ID_PFR0_EL1, cpu,
					info->reg_id_pfr0, boot->reg_id_pfr0);
		taint |= check_update_ftr_reg(SYS_ID_PFR1_EL1, cpu,
					info->reg_id_pfr1, boot->reg_id_pfr1);
		taint |= check_update_ftr_reg(SYS_MVFR0_EL1, cpu,
					info->reg_mvfr0, boot->reg_mvfr0);
		taint |= check_update_ftr_reg(SYS_MVFR1_EL1, cpu,
					info->reg_mvfr1, boot->reg_mvfr1);
		taint |= check_update_ftr_reg(SYS_MVFR2_EL1, cpu,
					info->reg_mvfr2, boot->reg_mvfr2);
	}

	/*
	 * Mismatched CPU features are a recipe for disaster. Don't even
	 * pretend to support them.
	 */
	if (taint) {
		pr_warn_once("Unsupported CPU feature variation detected.\n");
		add_taint(TAINT_CPU_OUT_OF_SPEC, LOCKDEP_STILL_OK);
	}
}

u64 read_sanitised_ftr_reg(u32 id)
{
	struct arm64_ftr_reg *regp = get_arm64_ftr_reg(id);

	/* We shouldn't get a request for an unsupported register */
	BUG_ON(!regp);
	return regp->sys_val;
}

#define read_sysreg_case(r)	\
	case r:		return read_sysreg_s(r)

/*
 * __read_sysreg_by_encoding() - Used by a STARTING cpu before cpuinfo is populated.
 * Read the system register on the current CPU
 */
static u64 __read_sysreg_by_encoding(u32 sys_id)
{
	switch (sys_id) {
	read_sysreg_case(SYS_ID_PFR0_EL1);
	read_sysreg_case(SYS_ID_PFR1_EL1);
	read_sysreg_case(SYS_ID_DFR0_EL1);
	read_sysreg_case(SYS_ID_MMFR0_EL1);
	read_sysreg_case(SYS_ID_MMFR1_EL1);
	read_sysreg_case(SYS_ID_MMFR2_EL1);
	read_sysreg_case(SYS_ID_MMFR3_EL1);
	read_sysreg_case(SYS_ID_ISAR0_EL1);
	read_sysreg_case(SYS_ID_ISAR1_EL1);
	read_sysreg_case(SYS_ID_ISAR2_EL1);
	read_sysreg_case(SYS_ID_ISAR3_EL1);
	read_sysreg_case(SYS_ID_ISAR4_EL1);
	read_sysreg_case(SYS_ID_ISAR5_EL1);
	read_sysreg_case(SYS_MVFR0_EL1);
	read_sysreg_case(SYS_MVFR1_EL1);
	read_sysreg_case(SYS_MVFR2_EL1);

	read_sysreg_case(SYS_ID_AA64PFR0_EL1);
	read_sysreg_case(SYS_ID_AA64PFR1_EL1);
	read_sysreg_case(SYS_ID_AA64DFR0_EL1);
	read_sysreg_case(SYS_ID_AA64DFR1_EL1);
	read_sysreg_case(SYS_ID_AA64MMFR0_EL1);
	read_sysreg_case(SYS_ID_AA64MMFR1_EL1);
	read_sysreg_case(SYS_ID_AA64MMFR2_EL1);
	read_sysreg_case(SYS_ID_AA64ISAR0_EL1);
	read_sysreg_case(SYS_ID_AA64ISAR1_EL1);

	read_sysreg_case(SYS_CNTFRQ_EL0);
	read_sysreg_case(SYS_CTR_EL0);
	read_sysreg_case(SYS_DCZID_EL0);

	default:
		BUG();
		return 0;
	}
}

#include <linux/irqchip/arm-gic-v3.h>

static bool
feature_matches(u64 reg, const struct arm64_cpu_capabilities *entry)
{
	int val = cpuid_feature_extract_field(reg, entry->field_pos, entry->sign);

	return val >= entry->min_field_value;
}

static bool
has_cpuid_feature(const struct arm64_cpu_capabilities *entry, int scope)
{
	u64 val;

	WARN_ON(scope == SCOPE_LOCAL_CPU && preemptible());
	if (scope == SCOPE_SYSTEM)
		val = read_sanitised_ftr_reg(entry->sys_reg);
	else
		val = __read_sysreg_by_encoding(entry->sys_reg);

	return feature_matches(val, entry);
}

static bool has_useable_gicv3_cpuif(const struct arm64_cpu_capabilities *entry, int scope)
{
	bool has_sre;

	if (!has_cpuid_feature(entry, scope))
		return false;

	has_sre = gic_enable_sre();
	if (!has_sre)
		pr_warn_once("%s present but disabled by higher exception level\n",
			     entry->desc);

	return has_sre;
}

static bool has_no_hw_prefetch(const struct arm64_cpu_capabilities *entry, int __unused)
{
	u32 midr = read_cpuid_id();

	/* Cavium ThunderX pass 1.x and 2.x */
	return MIDR_IS_CPU_MODEL_RANGE(midr, MIDR_THUNDERX,
		MIDR_CPU_VAR_REV(0, 0),
		MIDR_CPU_VAR_REV(1, MIDR_REVISION_MASK));
}

static bool runs_at_el2(const struct arm64_cpu_capabilities *entry, int __unused)
{
	return is_kernel_in_hyp_mode();
}

static bool hyp_offset_low(const struct arm64_cpu_capabilities *entry,
			   int __unused)
{
	phys_addr_t idmap_addr = __pa_symbol(__hyp_idmap_text_start);

	/*
	 * Activate the lower HYP offset only if:
	 * - the idmap doesn't clash with it,
	 * - the kernel is not running at EL2.
	 */
	return idmap_addr > GENMASK(VA_BITS - 2, 0) && !is_kernel_in_hyp_mode();
}

static bool has_no_fpsimd(const struct arm64_cpu_capabilities *entry, int __unused)
{
	u64 pfr0 = read_sanitised_ftr_reg(SYS_ID_AA64PFR0_EL1);

	return cpuid_feature_extract_signed_field(pfr0,
					ID_AA64PFR0_FP_SHIFT) < 0;
}

static bool __meltdown_safe = true;
static int __kpti_forced; /* 0: not forced, >0: forced on, <0: forced off */

static bool unmap_kernel_at_el0(const struct arm64_cpu_capabilities *entry,
				int scope)
{
	/* List of CPUs that are not vulnerable and don't need KPTI */
	static const struct midr_range kpti_safe_list[] = {
		MIDR_ALL_VERSIONS(MIDR_CAVIUM_THUNDERX2),
		MIDR_ALL_VERSIONS(MIDR_BRCM_VULCAN),
		MIDR_ALL_VERSIONS(MIDR_CORTEX_A35),
		MIDR_ALL_VERSIONS(MIDR_CORTEX_A53),
		MIDR_ALL_VERSIONS(MIDR_CORTEX_A55),
		MIDR_ALL_VERSIONS(MIDR_CORTEX_A57),
		MIDR_ALL_VERSIONS(MIDR_CORTEX_A72),
		MIDR_ALL_VERSIONS(MIDR_CORTEX_A73),
	};
	char const *str = "kpti command line option";
	bool meltdown_safe;

	meltdown_safe = is_midr_in_range_list(read_cpuid_id(), kpti_safe_list);

	/* Defer to CPU feature registers */
	if (has_cpuid_feature(entry, scope))
		meltdown_safe = true;

	if (!meltdown_safe)
		__meltdown_safe = false;

	/*
	 * For reasons that aren't entirely clear, enabling KPTI on Cavium
	 * ThunderX leads to apparent I-cache corruption of kernel text, which
	 * ends as well as you might imagine. Don't even try.
	 */
	if (cpus_have_const_cap(ARM64_WORKAROUND_CAVIUM_27456)) {
		str = "ARM64_WORKAROUND_CAVIUM_27456";
		__kpti_forced = -1;
	}

	/* Useful for KASLR robustness */
	if (IS_ENABLED(CONFIG_RANDOMIZE_BASE) && kaslr_offset() > 0) {
		if (!__kpti_forced) {
			str = "KASLR";
			__kpti_forced = 1;
		}
	}

	if (cpu_mitigations_off() && !__kpti_forced) {
		str = "mitigations=off";
		__kpti_forced = -1;
	}

	if (!IS_ENABLED(CONFIG_UNMAP_KERNEL_AT_EL0)) {
		pr_info_once("kernel page table isolation disabled by kernel configuration\n");
		return false;
	}

	/* Forced? */
	if (__kpti_forced) {
		pr_info_once("kernel page table isolation forced %s by %s\n",
			     __kpti_forced > 0 ? "ON" : "OFF", str);
		return __kpti_forced > 0;
	}

	return !meltdown_safe;
}

#ifdef CONFIG_UNMAP_KERNEL_AT_EL0
static void __nocfi
kpti_install_ng_mappings(const struct arm64_cpu_capabilities *__unused)
{
	typedef void (kpti_remap_fn)(int, int, phys_addr_t);
	extern kpti_remap_fn idmap_kpti_install_ng_mappings;
	kpti_remap_fn *remap_fn;

	static bool kpti_applied = false;
	int cpu = smp_processor_id();

	if (kpti_applied)
		return;

	remap_fn = (void *)__pa_symbol(idmap_kpti_install_ng_mappings);

	scs_save(current);

	cpu_install_idmap();
	remap_fn(cpu, num_online_cpus(), __pa_symbol(swapper_pg_dir));
	cpu_uninstall_idmap();

	scs_load(current);

	if (!cpu)
		kpti_applied = true;

	return;
}
#else
static void
kpti_install_ng_mappings(const struct arm64_cpu_capabilities *__unused)
{
}
#endif	/* CONFIG_UNMAP_KERNEL_AT_EL0 */

static int __init parse_kpti(char *str)
{
	bool enabled;
	int ret = strtobool(str, &enabled);

	if (ret)
		return ret;

	__kpti_forced = enabled ? 1 : -1;
	return 0;
}
early_param("kpti", parse_kpti);

<<<<<<< HEAD
#ifdef CONFIG_ARM64_HW_AFDBM
static inline void __cpu_enable_hw_dbm(void)
{
	u64 tcr = read_sysreg(tcr_el1) | TCR_HD;

	write_sysreg(tcr, tcr_el1);
	isb();
}

static bool cpu_has_broken_dbm(void)
{
	/* List of CPUs which have broken DBM support. */
	static const struct midr_range cpus[] = {
#ifdef CONFIG_ARM64_ERRATUM_1024718
		// A55 r0p0 -r1p0
		GENERIC_MIDR_RANGE(MIDR_CORTEX_A55, 0, 0, 1, 0),
		GENERIC_MIDR_RANGE(MIDR_KRYO3S, 7, 12, 7, 12),
		GENERIC_MIDR_RANGE(MIDR_KRYO4S, 7, 12, 7, 12),
#endif
		{},
	};

	return is_midr_in_range_list(read_cpuid_id(), cpus);
}

static bool cpu_can_use_dbm(const struct arm64_cpu_capabilities *cap)
{
	bool has_cpu_feature;

	preempt_disable();
	has_cpu_feature = has_cpuid_feature(cap, SCOPE_LOCAL_CPU);
	preempt_enable();

	return has_cpu_feature && !cpu_has_broken_dbm();
}

static int cpu_enable_hw_dbm(void *entry)
{
	const struct arm64_cpu_capabilities *cap =
		(const struct arm64_cpu_capabilities *) entry;

	if (cpu_can_use_dbm(cap))
		__cpu_enable_hw_dbm();

	return 0;
}

static bool has_hw_dbm(const struct arm64_cpu_capabilities *cap,
		       int __unused)
{
	static bool detected = false;
	/*
	 * DBM is a non-conflicting feature. i.e, the kernel can safely
	 * run a mix of CPUs with and without the feature. So, we
	 * unconditionally enable the capability to allow any late CPU
	 * to use the feature. We only enable the control bits on the
	 * CPU, if it actually supports.
	 *
	 * We have to make sure we print the "feature" detection only
	 * when at least one CPU actually uses it. So check if this CPU
	 * can actually use it and print the message exactly once.
	 *
	 * This is safe as all CPUs (including secondary CPUs - due to the
	 * LOCAL_CPU scope - and the hotplugged CPUs - via verification)
	 * goes through the "matches" check exactly once. Also if a CPU
	 * matches the criteria, it is guaranteed that the CPU will turn
	 * the DBM on, as the capability is unconditionally enabled.
	 */
	if (!detected && cpu_can_use_dbm(cap)) {
		detected = true;
		pr_info("detected: Hardware dirty bit management\n");
	}

	return true;
}

#endif

static int cpu_copy_el2regs(void *__unused)
=======
static void cpu_copy_el2regs(const struct arm64_cpu_capabilities *__unused)
>>>>>>> 13f83e6b
{
	/*
	 * Copy register values that aren't redirected by hardware.
	 *
	 * Before code patching, we only set tpidr_el1, all CPUs need to copy
	 * this value to tpidr_el2 before we patch the code. Once we've done
	 * that, freshly-onlined CPUs will set tpidr_el2, so we don't need to
	 * do anything here.
	 */
	if (!alternatives_applied)
		write_sysreg(read_sysreg(tpidr_el1), tpidr_el2);
}

#ifdef CONFIG_ARM64_SSBD
static int ssbs_emulation_handler(struct pt_regs *regs, u32 instr)
{
	if (user_mode(regs))
		return 1;

	if (instr & BIT(CRm_shift))
		regs->pstate |= PSR_SSBS_BIT;
	else
		regs->pstate &= ~PSR_SSBS_BIT;

	arm64_skip_faulting_instruction(regs, 4);
	return 0;
}

static struct undef_hook ssbs_emulation_hook = {
	.instr_mask	= ~(1U << CRm_shift),
	.instr_val	= 0xd500001f | REG_PSTATE_SSBS_IMM,
	.fn		= ssbs_emulation_handler,
};

static void cpu_enable_ssbs(const struct arm64_cpu_capabilities *__unused)
{
	static bool undef_hook_registered = false;
	static DEFINE_SPINLOCK(hook_lock);

	spin_lock(&hook_lock);
	if (!undef_hook_registered) {
		register_undef_hook(&ssbs_emulation_hook);
		undef_hook_registered = true;
	}
	spin_unlock(&hook_lock);

	if (arm64_get_ssbd_state() == ARM64_SSBD_FORCE_DISABLE) {
		sysreg_clear_set(sctlr_el1, 0, SCTLR_ELx_DSSBS);
		arm64_set_ssbd_mitigation(false);
	} else {
		arm64_set_ssbd_mitigation(true);
	}
}
#endif /* CONFIG_ARM64_SSBD */

static const struct arm64_cpu_capabilities arm64_features[] = {
	{
		.desc = "GIC system register CPU interface",
		.capability = ARM64_HAS_SYSREG_GIC_CPUIF,
		.type = ARM64_CPUCAP_SYSTEM_FEATURE,
		.matches = has_useable_gicv3_cpuif,
		.sys_reg = SYS_ID_AA64PFR0_EL1,
		.field_pos = ID_AA64PFR0_GIC_SHIFT,
		.sign = FTR_UNSIGNED,
		.min_field_value = 1,
	},
#ifdef CONFIG_ARM64_PAN
	{
		.desc = "Privileged Access Never",
		.capability = ARM64_HAS_PAN,
		.type = ARM64_CPUCAP_SYSTEM_FEATURE,
		.matches = has_cpuid_feature,
		.sys_reg = SYS_ID_AA64MMFR1_EL1,
		.field_pos = ID_AA64MMFR1_PAN_SHIFT,
		.sign = FTR_UNSIGNED,
		.min_field_value = 1,
		.cpu_enable = cpu_enable_pan,
	},
#endif /* CONFIG_ARM64_PAN */
#if defined(CONFIG_AS_LSE) && defined(CONFIG_ARM64_LSE_ATOMICS)
	{
		.desc = "LSE atomic instructions",
		.capability = ARM64_HAS_LSE_ATOMICS,
		.type = ARM64_CPUCAP_SYSTEM_FEATURE,
		.matches = has_cpuid_feature,
		.sys_reg = SYS_ID_AA64ISAR0_EL1,
		.field_pos = ID_AA64ISAR0_ATOMICS_SHIFT,
		.sign = FTR_UNSIGNED,
		.min_field_value = 2,
	},
#endif /* CONFIG_AS_LSE && CONFIG_ARM64_LSE_ATOMICS */
	{
		.desc = "Software prefetching using PRFM",
		.capability = ARM64_HAS_NO_HW_PREFETCH,
		.type = ARM64_CPUCAP_WEAK_LOCAL_CPU_FEATURE,
		.matches = has_no_hw_prefetch,
	},
#ifdef CONFIG_ARM64_UAO
	{
		.desc = "User Access Override",
		.capability = ARM64_HAS_UAO,
		.type = ARM64_CPUCAP_SYSTEM_FEATURE,
		.matches = has_cpuid_feature,
		.sys_reg = SYS_ID_AA64MMFR2_EL1,
		.field_pos = ID_AA64MMFR2_UAO_SHIFT,
		.min_field_value = 1,
		/*
		 * We rely on stop_machine() calling uao_thread_switch() to set
		 * UAO immediately after patching.
		 */
	},
#endif /* CONFIG_ARM64_UAO */
#ifdef CONFIG_ARM64_PAN
	{
		.capability = ARM64_ALT_PAN_NOT_UAO,
		.type = ARM64_CPUCAP_SYSTEM_FEATURE,
		.matches = cpufeature_pan_not_uao,
	},
#endif /* CONFIG_ARM64_PAN */
#ifdef CONFIG_ARM64_VHE
	{
		.desc = "Virtualization Host Extensions",
		.capability = ARM64_HAS_VIRT_HOST_EXTN,
		.type = ARM64_CPUCAP_STRICT_BOOT_CPU_FEATURE,
		.matches = runs_at_el2,
		.cpu_enable = cpu_copy_el2regs,
	},
#endif	/* CONFIG_ARM64_VHE */
	{
		.desc = "32-bit EL0 Support",
		.capability = ARM64_HAS_32BIT_EL0,
		.type = ARM64_CPUCAP_SYSTEM_FEATURE,
		.matches = has_cpuid_feature,
		.sys_reg = SYS_ID_AA64PFR0_EL1,
		.sign = FTR_UNSIGNED,
		.field_pos = ID_AA64PFR0_EL0_SHIFT,
		.min_field_value = ID_AA64PFR0_EL0_32BIT_64BIT,
	},
	{
		.desc = "Reduced HYP mapping offset",
		.capability = ARM64_HYP_OFFSET_LOW,
		.type = ARM64_CPUCAP_SYSTEM_FEATURE,
		.matches = hyp_offset_low,
	},
	{
		.desc = "Kernel page table isolation (KPTI)",
		.capability = ARM64_UNMAP_KERNEL_AT_EL0,
		.type = ARM64_CPUCAP_BOOT_RESTRICTED_CPU_LOCAL_FEATURE,
		/*
		 * The ID feature fields below are used to indicate that
		 * the CPU doesn't need KPTI. See unmap_kernel_at_el0 for
		 * more details.
		 */
		.sys_reg = SYS_ID_AA64PFR0_EL1,
		.field_pos = ID_AA64PFR0_CSV3_SHIFT,
		.min_field_value = 1,
		.matches = unmap_kernel_at_el0,
		.cpu_enable = kpti_install_ng_mappings,
	},
	{
		/* FP/SIMD is not implemented */
		.capability = ARM64_HAS_NO_FPSIMD,
		.type = ARM64_CPUCAP_SYSTEM_FEATURE,
		.min_field_value = 0,
		.matches = has_no_fpsimd,
	},
#ifdef CONFIG_ARM64_PMEM
	{
		.desc = "Data cache clean to Point of Persistence",
		.capability = ARM64_HAS_DCPOP,
		.type = ARM64_CPUCAP_SYSTEM_FEATURE,
		.matches = has_cpuid_feature,
		.sys_reg = SYS_ID_AA64ISAR1_EL1,
		.field_pos = ID_AA64ISAR1_DPB_SHIFT,
		.min_field_value = 1,
	},
#endif
<<<<<<< HEAD
#ifdef CONFIG_ARM64_HW_AFDBM
	{
		/*
		 * Since we turn this on always, we don't want the user to
		 * think that the feature is available when it may not be.
		 * So hide the description.
		 *
		 * .desc = "Hardware pagetable Dirty Bit Management",
		 *
		 */
		.capability = ARM64_HW_DBM,
		.sys_reg = SYS_ID_AA64MMFR1_EL1,
		.sign = FTR_UNSIGNED,
		.field_pos = ID_AA64MMFR1_HADBS_SHIFT,
		.min_field_value = 2,
		.matches = has_hw_dbm,
		.enable = cpu_enable_hw_dbm,
=======
#ifdef CONFIG_ARM64_SSBD
	{
		.desc = "Speculative Store Bypassing Safe (SSBS)",
		.capability = ARM64_SSBS,
		.type = ARM64_CPUCAP_WEAK_LOCAL_CPU_FEATURE,
		.matches = has_cpuid_feature,
		.sys_reg = SYS_ID_AA64PFR1_EL1,
		.field_pos = ID_AA64PFR1_SSBS_SHIFT,
		.sign = FTR_UNSIGNED,
		.min_field_value = ID_AA64PFR1_SSBS_PSTATE_ONLY,
		.cpu_enable = cpu_enable_ssbs,
>>>>>>> 13f83e6b
	},
#endif
	{},
};

#define HWCAP_CAP(reg, field, s, min_value, cap_type, cap)	\
	{							\
		.desc = #cap,					\
		.type = ARM64_CPUCAP_SYSTEM_FEATURE,		\
		.matches = has_cpuid_feature,			\
		.sys_reg = reg,					\
		.field_pos = field,				\
		.sign = s,					\
		.min_field_value = min_value,			\
		.hwcap_type = cap_type,				\
		.hwcap = cap,					\
	}

static const struct arm64_cpu_capabilities arm64_elf_hwcaps[] = {
	HWCAP_CAP(SYS_ID_AA64ISAR0_EL1, ID_AA64ISAR0_AES_SHIFT, FTR_UNSIGNED, 2, CAP_HWCAP, HWCAP_PMULL),
	HWCAP_CAP(SYS_ID_AA64ISAR0_EL1, ID_AA64ISAR0_AES_SHIFT, FTR_UNSIGNED, 1, CAP_HWCAP, HWCAP_AES),
	HWCAP_CAP(SYS_ID_AA64ISAR0_EL1, ID_AA64ISAR0_SHA1_SHIFT, FTR_UNSIGNED, 1, CAP_HWCAP, HWCAP_SHA1),
	HWCAP_CAP(SYS_ID_AA64ISAR0_EL1, ID_AA64ISAR0_SHA2_SHIFT, FTR_UNSIGNED, 1, CAP_HWCAP, HWCAP_SHA2),
	HWCAP_CAP(SYS_ID_AA64ISAR0_EL1, ID_AA64ISAR0_SHA2_SHIFT, FTR_UNSIGNED, 2, CAP_HWCAP, HWCAP_SHA512),
	HWCAP_CAP(SYS_ID_AA64ISAR0_EL1, ID_AA64ISAR0_CRC32_SHIFT, FTR_UNSIGNED, 1, CAP_HWCAP, HWCAP_CRC32),
	HWCAP_CAP(SYS_ID_AA64ISAR0_EL1, ID_AA64ISAR0_ATOMICS_SHIFT, FTR_UNSIGNED, 2, CAP_HWCAP, HWCAP_ATOMICS),
	HWCAP_CAP(SYS_ID_AA64ISAR0_EL1, ID_AA64ISAR0_RDM_SHIFT, FTR_UNSIGNED, 1, CAP_HWCAP, HWCAP_ASIMDRDM),
	HWCAP_CAP(SYS_ID_AA64ISAR0_EL1, ID_AA64ISAR0_SHA3_SHIFT, FTR_UNSIGNED, 1, CAP_HWCAP, HWCAP_SHA3),
	HWCAP_CAP(SYS_ID_AA64ISAR0_EL1, ID_AA64ISAR0_SM3_SHIFT, FTR_UNSIGNED, 1, CAP_HWCAP, HWCAP_SM3),
	HWCAP_CAP(SYS_ID_AA64ISAR0_EL1, ID_AA64ISAR0_SM4_SHIFT, FTR_UNSIGNED, 1, CAP_HWCAP, HWCAP_SM4),
	HWCAP_CAP(SYS_ID_AA64ISAR0_EL1, ID_AA64ISAR0_DP_SHIFT, FTR_UNSIGNED, 1, CAP_HWCAP, HWCAP_ASIMDDP),
	HWCAP_CAP(SYS_ID_AA64ISAR0_EL1, ID_AA64ISAR0_FHM_SHIFT, FTR_UNSIGNED, 1, CAP_HWCAP, HWCAP_ASIMDFHM),
	HWCAP_CAP(SYS_ID_AA64ISAR0_EL1, ID_AA64ISAR0_TS_SHIFT, FTR_UNSIGNED, 1, CAP_HWCAP, HWCAP_FLAGM),
	HWCAP_CAP(SYS_ID_AA64PFR0_EL1, ID_AA64PFR0_FP_SHIFT, FTR_SIGNED, 0, CAP_HWCAP, HWCAP_FP),
	HWCAP_CAP(SYS_ID_AA64PFR0_EL1, ID_AA64PFR0_FP_SHIFT, FTR_SIGNED, 1, CAP_HWCAP, HWCAP_FPHP),
	HWCAP_CAP(SYS_ID_AA64PFR0_EL1, ID_AA64PFR0_ASIMD_SHIFT, FTR_SIGNED, 0, CAP_HWCAP, HWCAP_ASIMD),
	HWCAP_CAP(SYS_ID_AA64PFR0_EL1, ID_AA64PFR0_ASIMD_SHIFT, FTR_SIGNED, 1, CAP_HWCAP, HWCAP_ASIMDHP),
	HWCAP_CAP(SYS_ID_AA64PFR0_EL1, ID_AA64PFR0_DIT_SHIFT, FTR_SIGNED, 1, CAP_HWCAP, HWCAP_DIT),
	HWCAP_CAP(SYS_ID_AA64ISAR1_EL1, ID_AA64ISAR1_DPB_SHIFT, FTR_UNSIGNED, 1, CAP_HWCAP, HWCAP_DCPOP),
	HWCAP_CAP(SYS_ID_AA64ISAR1_EL1, ID_AA64ISAR1_JSCVT_SHIFT, FTR_UNSIGNED, 1, CAP_HWCAP, HWCAP_JSCVT),
	HWCAP_CAP(SYS_ID_AA64ISAR1_EL1, ID_AA64ISAR1_FCMA_SHIFT, FTR_UNSIGNED, 1, CAP_HWCAP, HWCAP_FCMA),
	HWCAP_CAP(SYS_ID_AA64ISAR1_EL1, ID_AA64ISAR1_LRCPC_SHIFT, FTR_UNSIGNED, 1, CAP_HWCAP, HWCAP_LRCPC),
	HWCAP_CAP(SYS_ID_AA64ISAR1_EL1, ID_AA64ISAR1_LRCPC_SHIFT, FTR_UNSIGNED, 2, CAP_HWCAP, HWCAP_ILRCPC),
	HWCAP_CAP(SYS_ID_AA64MMFR2_EL1, ID_AA64MMFR2_AT_SHIFT, FTR_UNSIGNED, 1, CAP_HWCAP, HWCAP_USCAT),
	HWCAP_CAP(SYS_ID_AA64PFR1_EL1, ID_AA64PFR1_SSBS_SHIFT, FTR_UNSIGNED, ID_AA64PFR1_SSBS_PSTATE_INSNS, CAP_HWCAP, HWCAP_SSBS),
	{},
};

static const struct arm64_cpu_capabilities compat_elf_hwcaps[] = {
#ifdef CONFIG_COMPAT
	HWCAP_CAP(SYS_ID_ISAR5_EL1, ID_ISAR5_AES_SHIFT, FTR_UNSIGNED, 2, CAP_COMPAT_HWCAP2, COMPAT_HWCAP2_PMULL),
	HWCAP_CAP(SYS_ID_ISAR5_EL1, ID_ISAR5_AES_SHIFT, FTR_UNSIGNED, 1, CAP_COMPAT_HWCAP2, COMPAT_HWCAP2_AES),
	HWCAP_CAP(SYS_ID_ISAR5_EL1, ID_ISAR5_SHA1_SHIFT, FTR_UNSIGNED, 1, CAP_COMPAT_HWCAP2, COMPAT_HWCAP2_SHA1),
	HWCAP_CAP(SYS_ID_ISAR5_EL1, ID_ISAR5_SHA2_SHIFT, FTR_UNSIGNED, 1, CAP_COMPAT_HWCAP2, COMPAT_HWCAP2_SHA2),
	HWCAP_CAP(SYS_ID_ISAR5_EL1, ID_ISAR5_CRC32_SHIFT, FTR_UNSIGNED, 1, CAP_COMPAT_HWCAP2, COMPAT_HWCAP2_CRC32),
#endif
	{},
};

static void __init cap_set_elf_hwcap(const struct arm64_cpu_capabilities *cap)
{
	switch (cap->hwcap_type) {
	case CAP_HWCAP:
		elf_hwcap |= cap->hwcap;
		break;
#ifdef CONFIG_COMPAT
	case CAP_COMPAT_HWCAP:
		compat_elf_hwcap |= (u32)cap->hwcap;
		break;
	case CAP_COMPAT_HWCAP2:
		compat_elf_hwcap2 |= (u32)cap->hwcap;
		break;
#endif
	default:
		WARN_ON(1);
		break;
	}
}

/* Check if we have a particular HWCAP enabled */
static bool cpus_have_elf_hwcap(const struct arm64_cpu_capabilities *cap)
{
	bool rc;

	switch (cap->hwcap_type) {
	case CAP_HWCAP:
		rc = (elf_hwcap & cap->hwcap) != 0;
		break;
#ifdef CONFIG_COMPAT
	case CAP_COMPAT_HWCAP:
		rc = (compat_elf_hwcap & (u32)cap->hwcap) != 0;
		break;
	case CAP_COMPAT_HWCAP2:
		rc = (compat_elf_hwcap2 & (u32)cap->hwcap) != 0;
		break;
#endif
	default:
		WARN_ON(1);
		rc = false;
	}

	return rc;
}

static void __init setup_elf_hwcaps(const struct arm64_cpu_capabilities *hwcaps)
{
	/* We support emulation of accesses to CPU ID feature registers */
	elf_hwcap |= HWCAP_CPUID;
	for (; hwcaps->matches; hwcaps++)
		if (hwcaps->matches(hwcaps, cpucap_default_scope(hwcaps)))
			cap_set_elf_hwcap(hwcaps);
}

/*
 * Check if the current CPU has a given feature capability.
 * Should be called from non-preemptible context.
 */
static bool __this_cpu_has_cap(const struct arm64_cpu_capabilities *cap_array,
			       unsigned int cap)
{
	const struct arm64_cpu_capabilities *caps;

	if (WARN_ON(preemptible()))
		return false;

	for (caps = cap_array; caps->matches; caps++)
		if (caps->capability == cap &&
		    caps->matches(caps, SCOPE_LOCAL_CPU))
			return true;
	return false;
}

static void __update_cpu_capabilities(const struct arm64_cpu_capabilities *caps,
				      u16 scope_mask, const char *info)
{
	scope_mask &= ARM64_CPUCAP_SCOPE_MASK;
	for (; caps->matches; caps++) {
		if (!(caps->type & scope_mask) ||
		    !caps->matches(caps, cpucap_default_scope(caps)))
			continue;

		if (!cpus_have_cap(caps->capability) && caps->desc)
			pr_info("%s %s\n", info, caps->desc);
		cpus_set_cap(caps->capability);
	}
}

static void update_cpu_capabilities(u16 scope_mask)
{
	__update_cpu_capabilities(arm64_features, scope_mask, "detected:");
	__update_cpu_capabilities(arm64_errata, scope_mask,
				  "enabling workaround for");
}

static int __enable_cpu_capability(void *arg)
{
	const struct arm64_cpu_capabilities *cap = arg;

	cap->cpu_enable(cap);
	return 0;
}

/*
 * Run through the enabled capabilities and enable() it on all active
 * CPUs
 */
static void __init
__enable_cpu_capabilities(const struct arm64_cpu_capabilities *caps,
			  u16 scope_mask)
{
	scope_mask &= ARM64_CPUCAP_SCOPE_MASK;
	for (; caps->matches; caps++) {
		unsigned int num = caps->capability;

		if (!(caps->type & scope_mask) || !cpus_have_cap(num))
			continue;

		/* Ensure cpus_have_const_cap(num) works */
		static_branch_enable(&cpu_hwcap_keys[num]);

		if (caps->cpu_enable) {
			/*
			 * Capabilities with SCOPE_BOOT_CPU scope are finalised
			 * before any secondary CPU boots. Thus, each secondary
			 * will enable the capability as appropriate via
			 * check_local_cpu_capabilities(). The only exception is
			 * the boot CPU, for which the capability must be
			 * enabled here. This approach avoids costly
			 * stop_machine() calls for this case.
			 *
			 * Otherwise, use stop_machine() as it schedules the
			 * work allowing us to modify PSTATE, instead of
			 * on_each_cpu() which uses an IPI, giving us a PSTATE
			 * that disappears when we return.
			 */
			if (scope_mask & SCOPE_BOOT_CPU)
				caps->cpu_enable(caps);
			else
				stop_machine(__enable_cpu_capability,
					     (void *)caps, cpu_online_mask);
		}
	}
}

static void __init enable_cpu_capabilities(u16 scope_mask)
{
	__enable_cpu_capabilities(arm64_features, scope_mask);
	__enable_cpu_capabilities(arm64_errata, scope_mask);
}

/*
 * Flag to indicate if we have computed the system wide
 * capabilities based on the boot time active CPUs. This
 * will be used to determine if a new booting CPU should
 * go through the verification process to make sure that it
 * supports the system capabilities, without using a hotplug
 * notifier.
 */
static bool sys_caps_initialised;

static inline void set_sys_caps_initialised(void)
{
	sys_caps_initialised = true;
}

/*
 * Run through the list of capabilities to check for conflicts.
 * If the system has already detected a capability, take necessary
 * action on this CPU.
 *
 * Returns "false" on conflicts.
 */
static bool
__verify_local_cpu_caps(const struct arm64_cpu_capabilities *caps_list,
			u16 scope_mask)
{
	bool cpu_has_cap, system_has_cap;
	const struct arm64_cpu_capabilities *caps;

	scope_mask &= ARM64_CPUCAP_SCOPE_MASK;

	for (caps = caps_list; caps->matches; caps++) {
		if (!(caps->type & scope_mask))
			continue;

		cpu_has_cap = __this_cpu_has_cap(caps_list, caps->capability);
		system_has_cap = cpus_have_cap(caps->capability);

		if (system_has_cap) {
			/*
			 * Check if the new CPU misses an advertised feature,
			 * which is not safe to miss.
			 */
			if (!cpu_has_cap && !cpucap_late_cpu_optional(caps))
				break;
			/*
			 * We have to issue cpu_enable() irrespective of
			 * whether the CPU has it or not, as it is enabeld
			 * system wide. It is upto the call back to take
			 * appropriate action on this CPU.
			 */
			if (caps->cpu_enable)
				caps->cpu_enable(caps);
		} else {
			/*
			 * Check if the CPU has this capability if it isn't
			 * safe to have when the system doesn't.
			 */
			if (cpu_has_cap && !cpucap_late_cpu_permitted(caps))
				break;
		}
	}

	if (caps->matches) {
		pr_crit("CPU%d: Detected conflict for capability %d (%s), System: %d, CPU: %d\n",
			smp_processor_id(), caps->capability,
			caps->desc, system_has_cap, cpu_has_cap);
		return false;
	}

	return true;
}

static bool verify_local_cpu_caps(u16 scope_mask)
{
	return __verify_local_cpu_caps(arm64_errata, scope_mask) &&
	       __verify_local_cpu_caps(arm64_features, scope_mask);
}

/*
 * Check for CPU features that are used in early boot
 * based on the Boot CPU value.
 */
static void check_early_cpu_features(void)
{
	verify_cpu_asid_bits();
	/*
	 * Early features are used by the kernel already. If there
	 * is a conflict, we cannot proceed further.
	 */
	if (!verify_local_cpu_caps(SCOPE_BOOT_CPU))
		cpu_panic_kernel();
}

static void
verify_local_elf_hwcaps(const struct arm64_cpu_capabilities *caps)
{

	for (; caps->matches; caps++)
		if (cpus_have_elf_hwcap(caps) && !caps->matches(caps, SCOPE_LOCAL_CPU)) {
			pr_crit("CPU%d: missing HWCAP: %s\n",
					smp_processor_id(), caps->desc);
			cpu_die_early();
		}
}


/*
 * Run through the enabled system capabilities and enable() it on this CPU.
 * The capabilities were decided based on the available CPUs at the boot time.
 * Any new CPU should match the system wide status of the capability. If the
 * new CPU doesn't have a capability which the system now has enabled, we
 * cannot do anything to fix it up and could cause unexpected failures. So
 * we park the CPU.
 */
static void verify_local_cpu_capabilities(void)
{
	/*
	 * The capabilities with SCOPE_BOOT_CPU are checked from
	 * check_early_cpu_features(), as they need to be verified
	 * on all secondary CPUs.
	 */
	if (!verify_local_cpu_caps(SCOPE_ALL & ~SCOPE_BOOT_CPU))
		cpu_die_early();

	verify_local_elf_hwcaps(arm64_elf_hwcaps);
	if (system_supports_32bit_el0())
		verify_local_elf_hwcaps(compat_elf_hwcaps);
}

void check_local_cpu_capabilities(void)
{
	/*
	 * All secondary CPUs should conform to the early CPU features
	 * in use by the kernel based on boot CPU.
	 */
	check_early_cpu_features();

	/*
	 * If we haven't finalised the system capabilities, this CPU gets
	 * a chance to update the errata work arounds and local features.
	 * Otherwise, this CPU should verify that it has all the system
	 * advertised capabilities.
	 */
	if (!sys_caps_initialised)
		update_cpu_capabilities(SCOPE_LOCAL_CPU);
	else
		verify_local_cpu_capabilities();
}

static void __init setup_boot_cpu_capabilities(void)
{
	/* Detect capabilities with either SCOPE_BOOT_CPU or SCOPE_LOCAL_CPU */
	update_cpu_capabilities(SCOPE_BOOT_CPU | SCOPE_LOCAL_CPU);
	/* Enable the SCOPE_BOOT_CPU capabilities alone right away */
	enable_cpu_capabilities(SCOPE_BOOT_CPU);
}

DEFINE_STATIC_KEY_FALSE(arm64_const_caps_ready);
EXPORT_SYMBOL(arm64_const_caps_ready);

static void __init mark_const_caps_ready(void)
{
	static_branch_enable(&arm64_const_caps_ready);
}

extern const struct arm64_cpu_capabilities arm64_errata[];

bool this_cpu_has_cap(unsigned int cap)
{
	return (__this_cpu_has_cap(arm64_features, cap) ||
		__this_cpu_has_cap(arm64_errata, cap));
}

static void __init setup_system_capabilities(void)
{
	/*
	 * We have finalised the system-wide safe feature
	 * registers, finalise the capabilities that depend
	 * on it. Also enable all the available capabilities,
	 * that are not enabled already.
	 */
	update_cpu_capabilities(SCOPE_SYSTEM);
	enable_cpu_capabilities(SCOPE_ALL & ~SCOPE_BOOT_CPU);
}

void __init setup_cpu_features(void)
{
	u32 cwg;
	int cls;

	setup_system_capabilities();
	mark_const_caps_ready();
	setup_elf_hwcaps(arm64_elf_hwcaps);

	if (system_supports_32bit_el0())
		setup_elf_hwcaps(compat_elf_hwcaps);

	/* Advertise that we have computed the system capabilities */
	set_sys_caps_initialised();

	/*
	 * Check for sane CTR_EL0.CWG value.
	 */
	cwg = cache_type_cwg();
	cls = cache_line_size();
	if (!cwg)
		pr_warn("No Cache Writeback Granule information, assuming cache line size %d\n",
			cls);
	if (L1_CACHE_BYTES < cls)
		pr_warn("L1_CACHE_BYTES smaller than the Cache Writeback Granule (%d < %d)\n",
			L1_CACHE_BYTES, cls);
}

static bool __maybe_unused
cpufeature_pan_not_uao(const struct arm64_cpu_capabilities *entry, int __unused)
{
	return (cpus_have_const_cap(ARM64_HAS_PAN) && !cpus_have_const_cap(ARM64_HAS_UAO));
}

/*
 * We emulate only the following system register space.
 * Op0 = 0x3, CRn = 0x0, Op1 = 0x0, CRm = [0, 4 - 7]
 * See Table C5-6 System instruction encodings for System register accesses,
 * ARMv8 ARM(ARM DDI 0487A.f) for more details.
 */
static inline bool __attribute_const__ is_emulated(u32 id)
{
	return (sys_reg_Op0(id) == 0x3 &&
		sys_reg_CRn(id) == 0x0 &&
		sys_reg_Op1(id) == 0x0 &&
		(sys_reg_CRm(id) == 0 ||
		 ((sys_reg_CRm(id) >= 4) && (sys_reg_CRm(id) <= 7))));
}

/*
 * With CRm == 0, reg should be one of :
 * MIDR_EL1, MPIDR_EL1 or REVIDR_EL1.
 */
static inline int emulate_id_reg(u32 id, u64 *valp)
{
	switch (id) {
	case SYS_MIDR_EL1:
		*valp = read_cpuid_id();
		break;
	case SYS_MPIDR_EL1:
		*valp = SYS_MPIDR_SAFE_VAL;
		break;
	case SYS_REVIDR_EL1:
		/* IMPLEMENTATION DEFINED values are emulated with 0 */
		*valp = 0;
		break;
	default:
		return -EINVAL;
	}

	return 0;
}

static int emulate_sys_reg(u32 id, u64 *valp)
{
	struct arm64_ftr_reg *regp;

	if (!is_emulated(id))
		return -EINVAL;

	if (sys_reg_CRm(id) == 0)
		return emulate_id_reg(id, valp);

	regp = get_arm64_ftr_reg(id);
	if (regp)
		*valp = arm64_ftr_reg_user_value(regp);
	else
		/*
		 * The untracked registers are either IMPLEMENTATION DEFINED
		 * (e.g, ID_AFR0_EL1) or reserved RAZ.
		 */
		*valp = 0;
	return 0;
}

static int emulate_mrs(struct pt_regs *regs, u32 insn)
{
	int rc;
	u32 sys_reg, dst;
	u64 val;

	/*
	 * sys_reg values are defined as used in mrs/msr instruction.
	 * shift the imm value to get the encoding.
	 */
	sys_reg = (u32)aarch64_insn_decode_immediate(AARCH64_INSN_IMM_16, insn) << 5;
	rc = emulate_sys_reg(sys_reg, &val);
	if (!rc) {
		dst = aarch64_insn_decode_register(AARCH64_INSN_REGTYPE_RT, insn);
		pt_regs_write_reg(regs, dst, val);
		arm64_skip_faulting_instruction(regs, AARCH64_INSN_SIZE);
	}

	return rc;
}

static struct undef_hook mrs_hook = {
	.instr_mask = 0xfff00000,
	.instr_val  = 0xd5300000,
	.pstate_mask = COMPAT_PSR_MODE_MASK,
	.pstate_val = PSR_MODE_EL0t,
	.fn = emulate_mrs,
};

static int __init enable_mrs_emulation(void)
{
	register_undef_hook(&mrs_hook);
	return 0;
}

core_initcall(enable_mrs_emulation);

ssize_t cpu_show_meltdown(struct device *dev, struct device_attribute *attr,
			  char *buf)
{
	if (__meltdown_safe)
		return sprintf(buf, "Not affected\n");

	if (arm64_kernel_unmapped_at_el0())
		return sprintf(buf, "Mitigation: PTI\n");

	return sprintf(buf, "Vulnerable\n");
}<|MERGE_RESOLUTION|>--- conflicted
+++ resolved
@@ -805,10 +805,12 @@
 		MIDR_CPU_VAR_REV(1, MIDR_REVISION_MASK));
 }
 
+#ifdef CONFIG_ARM64_VHE
 static bool runs_at_el2(const struct arm64_cpu_capabilities *entry, int __unused)
 {
 	return is_kernel_in_hyp_mode();
 }
+#endif	/* CONFIG_ARM64_VHE */
 
 static bool hyp_offset_low(const struct arm64_cpu_capabilities *entry,
 			   int __unused)
@@ -947,7 +949,6 @@
 }
 early_param("kpti", parse_kpti);
 
-<<<<<<< HEAD
 #ifdef CONFIG_ARM64_HW_AFDBM
 static inline void __cpu_enable_hw_dbm(void)
 {
@@ -963,9 +964,9 @@
 	static const struct midr_range cpus[] = {
 #ifdef CONFIG_ARM64_ERRATUM_1024718
 		// A55 r0p0 -r1p0
-		GENERIC_MIDR_RANGE(MIDR_CORTEX_A55, 0, 0, 1, 0),
-		GENERIC_MIDR_RANGE(MIDR_KRYO3S, 7, 12, 7, 12),
-		GENERIC_MIDR_RANGE(MIDR_KRYO4S, 7, 12, 7, 12),
+		MIDR_RANGE(MIDR_CORTEX_A55, 0, 0, 1, 0),
+		MIDR_RANGE(MIDR_KRYO3S, 7, 12, 7, 12),
+		MIDR_RANGE(MIDR_KRYO4S, 7, 12, 7, 12),
 #endif
 		{},
 	};
@@ -984,15 +985,10 @@
 	return has_cpu_feature && !cpu_has_broken_dbm();
 }
 
-static int cpu_enable_hw_dbm(void *entry)
-{
-	const struct arm64_cpu_capabilities *cap =
-		(const struct arm64_cpu_capabilities *) entry;
-
+static void cpu_enable_hw_dbm(const struct arm64_cpu_capabilities *cap)
+{
 	if (cpu_can_use_dbm(cap))
 		__cpu_enable_hw_dbm();
-
-	return 0;
 }
 
 static bool has_hw_dbm(const struct arm64_cpu_capabilities *cap,
@@ -1026,10 +1022,8 @@
 
 #endif
 
-static int cpu_copy_el2regs(void *__unused)
-=======
+#ifdef CONFIG_ARM64_VHE
 static void cpu_copy_el2regs(const struct arm64_cpu_capabilities *__unused)
->>>>>>> 13f83e6b
 {
 	/*
 	 * Copy register values that aren't redirected by hardware.
@@ -1042,6 +1036,7 @@
 	if (!alternatives_applied)
 		write_sysreg(read_sysreg(tpidr_el1), tpidr_el2);
 }
+#endif	/* CONFIG_ARM64_VHE */
 
 #ifdef CONFIG_ARM64_SSBD
 static int ssbs_emulation_handler(struct pt_regs *regs, u32 instr)
@@ -1207,7 +1202,6 @@
 		.min_field_value = 1,
 	},
 #endif
-<<<<<<< HEAD
 #ifdef CONFIG_ARM64_HW_AFDBM
 	{
 		/*
@@ -1224,8 +1218,9 @@
 		.field_pos = ID_AA64MMFR1_HADBS_SHIFT,
 		.min_field_value = 2,
 		.matches = has_hw_dbm,
-		.enable = cpu_enable_hw_dbm,
-=======
+		.cpu_enable = cpu_enable_hw_dbm,
+	},
+#endif
 #ifdef CONFIG_ARM64_SSBD
 	{
 		.desc = "Speculative Store Bypassing Safe (SSBS)",
@@ -1237,7 +1232,6 @@
 		.sign = FTR_UNSIGNED,
 		.min_field_value = ID_AA64PFR1_SSBS_PSTATE_ONLY,
 		.cpu_enable = cpu_enable_ssbs,
->>>>>>> 13f83e6b
 	},
 #endif
 	{},
