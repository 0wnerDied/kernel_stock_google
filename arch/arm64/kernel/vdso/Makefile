# SPDX-License-Identifier: GPL-2.0
#
# Building a vDSO image for AArch64.
#
# Author: Will Deacon <will.deacon@arm.com>
# Heavily based on the vDSO Makefiles for other archs.
#

obj-vdso-s := note.o sigreturn.o
obj-vdso-c := vgettimeofday.o

# Build rules
<<<<<<< HEAD
targets := $(obj-vdso-s) $(obj-vdso-c) vdso.so vdso.so.dbg
obj-vdso-s := $(addprefix $(obj)/, $(obj-vdso-s))
obj-vdso-c := $(addprefix $(obj)/, $(obj-vdso-c))
obj-vdso   := $(obj-vdso-c) $(obj-vdso-s)

ccflags-y := -fno-stack-protector -ffixed-x18
ccflags-y += -DDISABLE_BRANCH_PROFILING
ccflags-y += $(DISABLE_LTO) $(DISABLE_SCS)
ldflags-y := -shared -nostdlib -soname=linux-vdso.so.1  --hash-style=sysv \
		--build-id $(call ld-option,-n) -T

# Force -O2 to avoid libgcc dependencies
CFLAGS_REMOVE_vgettimeofday.o = -pg -Os
CFLAGS_vgettimeofday.o = -O2 -fPIC
ifneq ($(cc-name),clang)
CFLAGS_vgettimeofday.o += -mcmodel=tiny
endif
=======
targets := $(obj-vdso) vdso.so vdso.so.dbg
obj-vdso := $(addprefix $(obj)/, $(obj-vdso))

ldflags-y := -shared -nostdlib -soname=linux-vdso.so.1  --hash-style=sysv \
		--build-id -n -T
ccflags-y += $(DISABLE_LTO)
>>>>>>> a1f19153

CFLAGS_REMOVE_vgettimeofday.o += $(CC_FLAGS_SCS)

# Disable gcov profiling for VDSO code
GCOV_PROFILE := n
<<<<<<< HEAD
KASAN_SANITIZE := n
UBSAN_SANITIZE := n
KCOV_INSTRUMENT := n
=======
>>>>>>> a1f19153

obj-y += vdso.o
extra-y += vdso.lds
CPPFLAGS_vdso.lds += -P -C -U$(ARCH)

# Force dependency (incbin is bad)
$(obj)/vdso.o : $(obj)/vdso.so

# Link rule for the .so file, .lds has to be first
$(obj)/vdso.so.dbg: $(src)/vdso.lds $(obj-vdso)
	$(call if_changed,ld)

# Strip rule for the .so file
$(obj)/%.so: OBJCOPYFLAGS := -S
$(obj)/%.so: $(obj)/%.so.dbg FORCE
	$(call if_changed,objcopy)

# Generate VDSO offsets using helper script
gen-vdsosym := $(srctree)/$(src)/gen_vdso_offsets.sh
quiet_cmd_vdsosym = VDSOSYM $@
define cmd_vdsosym
	$(NM) $< | $(gen-vdsosym) | LC_ALL=C sort > $@
endef

include/generated/vdso-offsets.h: $(obj)/vdso.so.dbg FORCE
	$(call if_changed,vdsosym)

# Assembly rules for the .S files
$(obj-vdso-s): %.o: %.S FORCE
	$(call if_changed_dep,vdsoas)

$(obj-vdso-c): %.o: %.c FORCE
	$(call if_changed_dep,vdsocc)

# Actual build commands
<<<<<<< HEAD
quiet_cmd_vdsocc = VDSOC   $@
      cmd_vdsocc = ${CC} $(c_flags) -c -o $@ $<
=======
>>>>>>> a1f19153
quiet_cmd_vdsoas = VDSOA   $@
      cmd_vdsoas = $(CC) $(a_flags) -c -o $@ $<

# Install commands for the unstripped file
quiet_cmd_vdso_install = INSTALL $@
      cmd_vdso_install = cp $(obj)/$@.dbg $(MODLIB)/vdso/$@

vdso.so: $(obj)/vdso.so.dbg
	@mkdir -p $(MODLIB)/vdso
	$(call cmd,vdso_install)

vdso_install: vdso.so<|MERGE_RESOLUTION|>--- conflicted
+++ resolved
@@ -10,7 +10,6 @@
 obj-vdso-c := vgettimeofday.o
 
 # Build rules
-<<<<<<< HEAD
 targets := $(obj-vdso-s) $(obj-vdso-c) vdso.so vdso.so.dbg
 obj-vdso-s := $(addprefix $(obj)/, $(obj-vdso-s))
 obj-vdso-c := $(addprefix $(obj)/, $(obj-vdso-c))
@@ -28,25 +27,14 @@
 ifneq ($(cc-name),clang)
 CFLAGS_vgettimeofday.o += -mcmodel=tiny
 endif
-=======
-targets := $(obj-vdso) vdso.so vdso.so.dbg
-obj-vdso := $(addprefix $(obj)/, $(obj-vdso))
-
-ldflags-y := -shared -nostdlib -soname=linux-vdso.so.1  --hash-style=sysv \
-		--build-id -n -T
-ccflags-y += $(DISABLE_LTO)
->>>>>>> a1f19153
 
 CFLAGS_REMOVE_vgettimeofday.o += $(CC_FLAGS_SCS)
 
 # Disable gcov profiling for VDSO code
 GCOV_PROFILE := n
-<<<<<<< HEAD
 KASAN_SANITIZE := n
 UBSAN_SANITIZE := n
 KCOV_INSTRUMENT := n
-=======
->>>>>>> a1f19153
 
 obj-y += vdso.o
 extra-y += vdso.lds
@@ -82,11 +70,9 @@
 	$(call if_changed_dep,vdsocc)
 
 # Actual build commands
-<<<<<<< HEAD
 quiet_cmd_vdsocc = VDSOC   $@
       cmd_vdsocc = ${CC} $(c_flags) -c -o $@ $<
-=======
->>>>>>> a1f19153
+
 quiet_cmd_vdsoas = VDSOA   $@
       cmd_vdsoas = $(CC) $(a_flags) -c -o $@ $<
 
