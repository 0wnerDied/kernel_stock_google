config ARM64
	def_bool y
	select ACPI_CCA_REQUIRED if ACPI
	select ACPI_GENERIC_GSI if ACPI
	select ACPI_GTDT if ACPI
	select ACPI_IORT if ACPI
	select ACPI_REDUCED_HARDWARE_ONLY if ACPI
	select ACPI_MCFG if ACPI
	select ACPI_SPCR_TABLE if ACPI
	select ACPI_PPTT if ACPI
	select ARCH_CLOCKSOURCE_DATA
	select ARCH_HAS_DEBUG_VIRTUAL
	select ARCH_HAS_DEVMEM_IS_ALLOWED
	select ARCH_HAS_ACPI_TABLE_UPGRADE if ACPI
	select ARCH_HAS_ELF_RANDOMIZE
	select ARCH_HAS_FAST_MULTIPLIER
	select ARCH_HAS_FORTIFY_SOURCE
	select ARCH_HAS_GCOV_PROFILE_ALL
	select ARCH_HAS_GIGANTIC_PAGE if (MEMORY_ISOLATION && COMPACTION) || CMA
	select ARCH_HAS_KCOV
	select ARCH_HAS_MEMBARRIER_SYNC_CORE
	select ARCH_HAS_PTE_SPECIAL
	select ARCH_HAS_SET_MEMORY
	select ARCH_HAS_SG_CHAIN
	select ARCH_HAS_STRICT_KERNEL_RWX
	select ARCH_HAS_STRICT_MODULE_RWX
	select ARCH_HAS_SYSCALL_WRAPPER
	select ARCH_HAS_TICK_BROADCAST if GENERIC_CLOCKEVENTS_BROADCAST
	select ARCH_HAVE_NMI_SAFE_CMPXCHG
	select ARCH_INLINE_READ_LOCK if !PREEMPT
	select ARCH_INLINE_READ_LOCK_BH if !PREEMPT
	select ARCH_INLINE_READ_LOCK_IRQ if !PREEMPT
	select ARCH_INLINE_READ_LOCK_IRQSAVE if !PREEMPT
	select ARCH_INLINE_READ_UNLOCK if !PREEMPT
	select ARCH_INLINE_READ_UNLOCK_BH if !PREEMPT
	select ARCH_INLINE_READ_UNLOCK_IRQ if !PREEMPT
	select ARCH_INLINE_READ_UNLOCK_IRQRESTORE if !PREEMPT
	select ARCH_INLINE_WRITE_LOCK if !PREEMPT
	select ARCH_INLINE_WRITE_LOCK_BH if !PREEMPT
	select ARCH_INLINE_WRITE_LOCK_IRQ if !PREEMPT
	select ARCH_INLINE_WRITE_LOCK_IRQSAVE if !PREEMPT
	select ARCH_INLINE_WRITE_UNLOCK if !PREEMPT
	select ARCH_INLINE_WRITE_UNLOCK_BH if !PREEMPT
	select ARCH_INLINE_WRITE_UNLOCK_IRQ if !PREEMPT
	select ARCH_INLINE_WRITE_UNLOCK_IRQRESTORE if !PREEMPT
	select ARCH_INLINE_SPIN_TRYLOCK if !PREEMPT
	select ARCH_INLINE_SPIN_TRYLOCK_BH if !PREEMPT
	select ARCH_INLINE_SPIN_LOCK if !PREEMPT
	select ARCH_INLINE_SPIN_LOCK_BH if !PREEMPT
	select ARCH_INLINE_SPIN_LOCK_IRQ if !PREEMPT
	select ARCH_INLINE_SPIN_LOCK_IRQSAVE if !PREEMPT
	select ARCH_INLINE_SPIN_UNLOCK if !PREEMPT
	select ARCH_INLINE_SPIN_UNLOCK_BH if !PREEMPT
	select ARCH_INLINE_SPIN_UNLOCK_IRQ if !PREEMPT
	select ARCH_INLINE_SPIN_UNLOCK_IRQRESTORE if !PREEMPT
	select ARCH_USE_CMPXCHG_LOCKREF
	select ARCH_USE_QUEUED_RWLOCKS
	select ARCH_USE_QUEUED_SPINLOCKS
	select ARCH_SUPPORTS_MEMORY_FAILURE
	select ARCH_SUPPORTS_ATOMIC_RMW
	select ARCH_SUPPORTS_INT128 if GCC_VERSION >= 50000 || CC_IS_CLANG
	select ARCH_SUPPORTS_NUMA_BALANCING
	select ARCH_WANT_COMPAT_IPC_PARSE_VERSION
	select ARCH_WANT_FRAME_POINTERS
	select ARCH_HAS_UBSAN_SANITIZE_ALL
	select ARM_AMBA
	select ARM_ARCH_TIMER
	select ARM_GIC
	select AUDIT_ARCH_COMPAT_GENERIC
	select ARM_GIC_V2M if PCI
	select ARM_GIC_V3
	select ARM_GIC_V3_ITS if PCI
	select ARM_PSCI_FW
	select BUILDTIME_EXTABLE_SORT
	select CLONE_BACKWARDS
	select COMMON_CLK
	select CPU_PM if (SUSPEND || CPU_IDLE)
	select DCACHE_WORD_ACCESS
	select DMA_DIRECT_OPS
	select EDAC_SUPPORT
	select FRAME_POINTER
	select GENERIC_ALLOCATOR
	select GENERIC_ARCH_TOPOLOGY
	select GENERIC_CLOCKEVENTS
	select GENERIC_CLOCKEVENTS_BROADCAST
	select GENERIC_CPU_AUTOPROBE
	select GENERIC_EARLY_IOREMAP
	select GENERIC_IDLE_POLL_SETUP
	select GENERIC_IRQ_MULTI_HANDLER
	select GENERIC_IRQ_PROBE
	select GENERIC_IRQ_SHOW
	select GENERIC_IRQ_SHOW_LEVEL
	select GENERIC_PCI_IOMAP
	select GENERIC_SCHED_CLOCK
	select GENERIC_SMP_IDLE_THREAD
	select GENERIC_STRNCPY_FROM_USER
	select GENERIC_STRNLEN_USER
	select GENERIC_TIME_VSYSCALL
	select HANDLE_DOMAIN_IRQ
	select HARDIRQS_SW_RESEND
	select HAVE_ACPI_APEI if (ACPI && EFI)
	select HAVE_ALIGNED_STRUCT_PAGE if SLUB
	select HAVE_ARCH_AUDITSYSCALL
	select HAVE_ARCH_BITREVERSE
	select HAVE_ARCH_HUGE_VMAP
	select HAVE_ARCH_JUMP_LABEL
	select HAVE_ARCH_KASAN if !(ARM64_16K_PAGES && ARM64_VA_BITS_48)
	select HAVE_ARCH_KGDB
	select HAVE_ARCH_MMAP_RND_BITS
	select HAVE_ARCH_MMAP_RND_COMPAT_BITS if COMPAT
	select HAVE_ARCH_PREL32_RELOCATIONS
	select HAVE_ARCH_SECCOMP_FILTER
	select HAVE_ARCH_STACKLEAK
	select HAVE_ARCH_THREAD_STRUCT_WHITELIST
	select HAVE_ARCH_TRACEHOOK
	select HAVE_ARCH_TRANSPARENT_HUGEPAGE
	select HAVE_ARCH_VMAP_STACK
	select HAVE_ARM_SMCCC
	select HAVE_EBPF_JIT
	select HAVE_C_RECORDMCOUNT
	select HAVE_CMPXCHG_DOUBLE
	select HAVE_CMPXCHG_LOCAL
	select HAVE_CONTEXT_TRACKING
	select HAVE_DEBUG_BUGVERBOSE
	select HAVE_DEBUG_KMEMLEAK
	select HAVE_DMA_CONTIGUOUS
	select HAVE_DYNAMIC_FTRACE
	select HAVE_EFFICIENT_UNALIGNED_ACCESS
	select HAVE_FTRACE_MCOUNT_RECORD
	select HAVE_FUNCTION_TRACER
	select HAVE_FUNCTION_GRAPH_TRACER
	select HAVE_GCC_PLUGINS
	select HAVE_GENERIC_DMA_COHERENT
	select HAVE_HW_BREAKPOINT if PERF_EVENTS
	select HAVE_IRQ_TIME_ACCOUNTING
	select HAVE_MEMBLOCK
	select HAVE_MEMBLOCK_NODE_MAP if NUMA
	select HAVE_NMI
	select HAVE_PATA_PLATFORM
	select HAVE_PERF_EVENTS
	select HAVE_PERF_REGS
	select HAVE_PERF_USER_STACK_DUMP
	select HAVE_REGS_AND_STACK_ACCESS_API
	select HAVE_RCU_TABLE_FREE
	select HAVE_RSEQ
	select HAVE_STACKPROTECTOR
	select HAVE_SYSCALL_TRACEPOINTS
	select HAVE_KPROBES
	select HAVE_KRETPROBES
	select IOMMU_DMA if IOMMU_SUPPORT
	select IRQ_DOMAIN
	select IRQ_FORCED_THREADING
	select MODULES_USE_ELF_RELA
	select MULTI_IRQ_HANDLER
	select NEED_DMA_MAP_STATE
	select NEED_SG_DMA_LENGTH
	select NO_BOOTMEM
	select OF
	select OF_EARLY_FLATTREE
	select OF_RESERVED_MEM
	select PCI_ECAM if ACPI
	select POWER_RESET
	select POWER_SUPPLY
	select REFCOUNT_FULL
	select SPARSE_IRQ
	select SWIOTLB
	select SYSCTL_EXCEPTION_TRACE
	select THREAD_INFO_IN_TASK
	help
	  ARM 64-bit (AArch64) Linux support.

config 64BIT
	def_bool y

config MMU
	def_bool y

config ARM64_PAGE_SHIFT
	int
	default 16 if ARM64_64K_PAGES
	default 14 if ARM64_16K_PAGES
	default 12

config ARM64_CONT_SHIFT
	int
	default 5 if ARM64_64K_PAGES
	default 7 if ARM64_16K_PAGES
	default 4

config ARCH_MMAP_RND_BITS_MIN
       default 14 if ARM64_64K_PAGES
       default 16 if ARM64_16K_PAGES
       default 18

# max bits determined by the following formula:
#  VA_BITS - PAGE_SHIFT - 3
config ARCH_MMAP_RND_BITS_MAX
       default 19 if ARM64_VA_BITS=36
       default 24 if ARM64_VA_BITS=39
       default 27 if ARM64_VA_BITS=42
       default 30 if ARM64_VA_BITS=47
       default 29 if ARM64_VA_BITS=48 && ARM64_64K_PAGES
       default 31 if ARM64_VA_BITS=48 && ARM64_16K_PAGES
       default 33 if ARM64_VA_BITS=48
       default 14 if ARM64_64K_PAGES
       default 16 if ARM64_16K_PAGES
       default 18

config ARCH_MMAP_RND_COMPAT_BITS_MIN
       default 7 if ARM64_64K_PAGES
       default 9 if ARM64_16K_PAGES
       default 11

config ARCH_MMAP_RND_COMPAT_BITS_MAX
       default 16

config NO_IOPORT_MAP
	def_bool y if !PCI

config STACKTRACE_SUPPORT
	def_bool y

config ILLEGAL_POINTER_VALUE
	hex
	default 0xdead000000000000

config LOCKDEP_SUPPORT
	def_bool y

config TRACE_IRQFLAGS_SUPPORT
	def_bool y

config RWSEM_XCHGADD_ALGORITHM
	def_bool y

config GENERIC_BUG
	def_bool y
	depends on BUG

config GENERIC_BUG_RELATIVE_POINTERS
	def_bool y
	depends on GENERIC_BUG

config GENERIC_HWEIGHT
	def_bool y

config GENERIC_CSUM
        def_bool y

config GENERIC_CALIBRATE_DELAY
	def_bool y

config ZONE_DMA32
	def_bool y

config HAVE_GENERIC_GUP
	def_bool y

config SMP
	def_bool y

config KERNEL_MODE_NEON
	def_bool y

config FIX_EARLYCON_MEM
	def_bool y

config PGTABLE_LEVELS
	int
	default 2 if ARM64_16K_PAGES && ARM64_VA_BITS_36
	default 2 if ARM64_64K_PAGES && ARM64_VA_BITS_42
	default 3 if ARM64_64K_PAGES && ARM64_VA_BITS_48
	default 3 if ARM64_4K_PAGES && ARM64_VA_BITS_39
	default 3 if ARM64_16K_PAGES && ARM64_VA_BITS_47
	default 4 if !ARM64_64K_PAGES && ARM64_VA_BITS_48

config ARCH_SUPPORTS_UPROBES
	def_bool y

config ARCH_PROC_KCORE_TEXT
	def_bool y

source "arch/arm64/Kconfig.platforms"

menu "Bus support"

config PCI
	bool "PCI support"
	help
	  This feature enables support for PCI bus system. If you say Y
	  here, the kernel will include drivers and infrastructure code
	  to support PCI bus devices.

config PCI_DOMAINS
	def_bool PCI

config PCI_DOMAINS_GENERIC
	def_bool PCI

config PCI_SYSCALL
	def_bool PCI

source "drivers/pci/Kconfig"

endmenu

menu "Kernel Features"

menu "ARM errata workarounds via the alternatives framework"

config ARM64_ERRATUM_826319
	bool "Cortex-A53: 826319: System might deadlock if a write cannot complete until read data is accepted"
	default y
	help
	  This option adds an alternative code sequence to work around ARM
	  erratum 826319 on Cortex-A53 parts up to r0p2 with an AMBA 4 ACE or
	  AXI master interface and an L2 cache.

	  If a Cortex-A53 uses an AMBA AXI4 ACE interface to other processors
	  and is unable to accept a certain write via this interface, it will
	  not progress on read data presented on the read data channel and the
	  system can deadlock.

	  The workaround promotes data cache clean instructions to
	  data cache clean-and-invalidate.
	  Please note that this does not necessarily enable the workaround,
	  as it depends on the alternative framework, which will only patch
	  the kernel if an affected CPU is detected.

	  If unsure, say Y.

config ARM64_ERRATUM_827319
	bool "Cortex-A53: 827319: Data cache clean instructions might cause overlapping transactions to the interconnect"
	default y
	help
	  This option adds an alternative code sequence to work around ARM
	  erratum 827319 on Cortex-A53 parts up to r0p2 with an AMBA 5 CHI
	  master interface and an L2 cache.

	  Under certain conditions this erratum can cause a clean line eviction
	  to occur at the same time as another transaction to the same address
	  on the AMBA 5 CHI interface, which can cause data corruption if the
	  interconnect reorders the two transactions.

	  The workaround promotes data cache clean instructions to
	  data cache clean-and-invalidate.
	  Please note that this does not necessarily enable the workaround,
	  as it depends on the alternative framework, which will only patch
	  the kernel if an affected CPU is detected.

	  If unsure, say Y.

config ARM64_ERRATUM_824069
	bool "Cortex-A53: 824069: Cache line might not be marked as clean after a CleanShared snoop"
	default y
	help
	  This option adds an alternative code sequence to work around ARM
	  erratum 824069 on Cortex-A53 parts up to r0p2 when it is connected
	  to a coherent interconnect.

	  If a Cortex-A53 processor is executing a store or prefetch for
	  write instruction at the same time as a processor in another
	  cluster is executing a cache maintenance operation to the same
	  address, then this erratum might cause a clean cache line to be
	  incorrectly marked as dirty.

	  The workaround promotes data cache clean instructions to
	  data cache clean-and-invalidate.
	  Please note that this option does not necessarily enable the
	  workaround, as it depends on the alternative framework, which will
	  only patch the kernel if an affected CPU is detected.

	  If unsure, say Y.

config ARM64_ERRATUM_819472
	bool "Cortex-A53: 819472: Store exclusive instructions might cause data corruption"
	default y
	help
	  This option adds an alternative code sequence to work around ARM
	  erratum 819472 on Cortex-A53 parts up to r0p1 with an L2 cache
	  present when it is connected to a coherent interconnect.

	  If the processor is executing a load and store exclusive sequence at
	  the same time as a processor in another cluster is executing a cache
	  maintenance operation to the same address, then this erratum might
	  cause data corruption.

	  The workaround promotes data cache clean instructions to
	  data cache clean-and-invalidate.
	  Please note that this does not necessarily enable the workaround,
	  as it depends on the alternative framework, which will only patch
	  the kernel if an affected CPU is detected.

	  If unsure, say Y.

config ARM64_ERRATUM_832075
	bool "Cortex-A57: 832075: possible deadlock on mixing exclusive memory accesses with device loads"
	default y
	help
	  This option adds an alternative code sequence to work around ARM
	  erratum 832075 on Cortex-A57 parts up to r1p2.

	  Affected Cortex-A57 parts might deadlock when exclusive load/store
	  instructions to Write-Back memory are mixed with Device loads.

	  The workaround is to promote device loads to use Load-Acquire
	  semantics.
	  Please note that this does not necessarily enable the workaround,
	  as it depends on the alternative framework, which will only patch
	  the kernel if an affected CPU is detected.

	  If unsure, say Y.

config ARM64_ERRATUM_834220
	bool "Cortex-A57: 834220: Stage 2 translation fault might be incorrectly reported in presence of a Stage 1 fault"
	depends on KVM
	default y
	help
	  This option adds an alternative code sequence to work around ARM
	  erratum 834220 on Cortex-A57 parts up to r1p2.

	  Affected Cortex-A57 parts might report a Stage 2 translation
	  fault as the result of a Stage 1 fault for load crossing a
	  page boundary when there is a permission or device memory
	  alignment fault at Stage 1 and a translation fault at Stage 2.

	  The workaround is to verify that the Stage 1 translation
	  doesn't generate a fault before handling the Stage 2 fault.
	  Please note that this does not necessarily enable the workaround,
	  as it depends on the alternative framework, which will only patch
	  the kernel if an affected CPU is detected.

	  If unsure, say Y.

config ARM64_ERRATUM_845719
	bool "Cortex-A53: 845719: a load might read incorrect data"
	depends on COMPAT
	default y
	help
	  This option adds an alternative code sequence to work around ARM
	  erratum 845719 on Cortex-A53 parts up to r0p4.

	  When running a compat (AArch32) userspace on an affected Cortex-A53
	  part, a load at EL0 from a virtual address that matches the bottom 32
	  bits of the virtual address used by a recent load at (AArch64) EL1
	  might return incorrect data.

	  The workaround is to write the contextidr_el1 register on exception
	  return to a 32-bit task.
	  Please note that this does not necessarily enable the workaround,
	  as it depends on the alternative framework, which will only patch
	  the kernel if an affected CPU is detected.

	  If unsure, say Y.

config ARM64_ERRATUM_843419
	bool "Cortex-A53: 843419: A load or store might access an incorrect address"
	default y
	select ARM64_MODULE_PLTS if MODULES
	help
	  This option links the kernel with '--fix-cortex-a53-843419' and
	  enables PLT support to replace certain ADRP instructions, which can
	  cause subsequent memory accesses to use an incorrect address on
	  Cortex-A53 parts up to r0p4.

	  If unsure, say Y.

config ARM64_ERRATUM_1024718
	bool "Cortex-A55: 1024718: Update of DBM/AP bits without break before make might result in incorrect update"
	default y
	help
	  This option adds work around for Arm Cortex-A55 Erratum 1024718.

	  Affected Cortex-A55 cores (r0p0, r0p1, r1p0) could cause incorrect
	  update of the hardware dirty bit when the DBM/AP bits are updated
	  without a break-before-make. The work around is to disable the usage
	  of hardware DBM locally on the affected cores. CPUs not affected by
	  erratum will continue to use the feature.

	  If unsure, say Y.

config CAVIUM_ERRATUM_22375
	bool "Cavium erratum 22375, 24313"
	default y
	help
	  Enable workaround for erratum 22375, 24313.

	  This implements two gicv3-its errata workarounds for ThunderX. Both
	  with small impact affecting only ITS table allocation.

	    erratum 22375: only alloc 8MB table size
	    erratum 24313: ignore memory access type

	  The fixes are in ITS initialization and basically ignore memory access
	  type and table size provided by the TYPER and BASER registers.

	  If unsure, say Y.

config CAVIUM_ERRATUM_23144
	bool "Cavium erratum 23144: ITS SYNC hang on dual socket system"
	depends on NUMA
	default y
	help
	  ITS SYNC command hang for cross node io and collections/cpu mapping.

	  If unsure, say Y.

config CAVIUM_ERRATUM_23154
	bool "Cavium erratum 23154: Access to ICC_IAR1_EL1 is not sync'ed"
	default y
	help
	  The gicv3 of ThunderX requires a modified version for
	  reading the IAR status to ensure data synchronization
	  (access to icc_iar1_el1 is not sync'ed before and after).

	  If unsure, say Y.

config CAVIUM_ERRATUM_27456
	bool "Cavium erratum 27456: Broadcast TLBI instructions may cause icache corruption"
	default y
	help
	  On ThunderX T88 pass 1.x through 2.1 parts, broadcast TLBI
	  instructions may cause the icache to become corrupted if it
	  contains data for a non-current ASID.  The fix is to
	  invalidate the icache when changing the mm context.

	  If unsure, say Y.

config CAVIUM_ERRATUM_30115
	bool "Cavium erratum 30115: Guest may disable interrupts in host"
	default y
	help
	  On ThunderX T88 pass 1.x through 2.2, T81 pass 1.0 through
	  1.2, and T83 Pass 1.0, KVM guest execution may disable
	  interrupts in host. Trapping both GICv3 group-0 and group-1
	  accesses sidesteps the issue.

	  If unsure, say Y.

config QCOM_FALKOR_ERRATUM_1003
	bool "Falkor E1003: Incorrect translation due to ASID change"
	default y
	help
	  On Falkor v1, an incorrect ASID may be cached in the TLB when ASID
	  and BADDR are changed together in TTBRx_EL1. Since we keep the ASID
	  in TTBR1_EL1, this situation only occurs in the entry trampoline and
	  then only for entries in the walk cache, since the leaf translation
	  is unchanged. Work around the erratum by invalidating the walk cache
	  entries for the trampoline before entering the kernel proper.

config QCOM_FALKOR_ERRATUM_1009
	bool "Falkor E1009: Prematurely complete a DSB after a TLBI"
	default y
	help
	  On Falkor v1, the CPU may prematurely complete a DSB following a
	  TLBI xxIS invalidate maintenance operation. Repeat the TLBI operation
	  one more time to fix the issue.

	  If unsure, say Y.

config QCOM_QDF2400_ERRATUM_0065
	bool "QDF2400 E0065: Incorrect GITS_TYPER.ITT_Entry_size"
	default y
	help
	  On Qualcomm Datacenter Technologies QDF2400 SoC, ITS hardware reports
	  ITE size incorrectly. The GITS_TYPER.ITT_Entry_size field should have
	  been indicated as 16Bytes (0xf), not 8Bytes (0x7).

	  If unsure, say Y.

config SOCIONEXT_SYNQUACER_PREITS
	bool "Socionext Synquacer: Workaround for GICv3 pre-ITS"
	default y
	help
	  Socionext Synquacer SoCs implement a separate h/w block to generate
	  MSI doorbell writes with non-zero values for the device ID.

	  If unsure, say Y.

config HISILICON_ERRATUM_161600802
	bool "Hip07 161600802: Erroneous redistributor VLPI base"
	default y
	help
	  The HiSilicon Hip07 SoC usees the wrong redistributor base
	  when issued ITS commands such as VMOVP and VMAPP, and requires
	  a 128kB offset to be applied to the target address in this commands.

	  If unsure, say Y.

config QCOM_FALKOR_ERRATUM_E1041
	bool "Falkor E1041: Speculative instruction fetches might cause errant memory access"
	default y
	help
	  Falkor CPU may speculatively fetch instructions from an improper
	  memory location when MMU translation is changed from SCTLR_ELn[M]=1
	  to SCTLR_ELn[M]=0. Prefix an ISB instruction to fix the problem.

	  If unsure, say Y.

endmenu


choice
	prompt "Page size"
	default ARM64_4K_PAGES
	help
	  Page size (translation granule) configuration.

config ARM64_4K_PAGES
	bool "4KB"
	help
	  This feature enables 4KB pages support.

config ARM64_16K_PAGES
	bool "16KB"
	help
	  The system will use 16KB pages support. AArch32 emulation
	  requires applications compiled with 16K (or a multiple of 16K)
	  aligned segments.

config ARM64_64K_PAGES
	bool "64KB"
	help
	  This feature enables 64KB pages support (4KB by default)
	  allowing only two levels of page tables and faster TLB
	  look-up. AArch32 emulation requires applications compiled
	  with 64K aligned segments.

endchoice

choice
	prompt "Virtual address space size"
	default ARM64_VA_BITS_39 if ARM64_4K_PAGES
	default ARM64_VA_BITS_47 if ARM64_16K_PAGES
	default ARM64_VA_BITS_42 if ARM64_64K_PAGES
	help
	  Allows choosing one of multiple possible virtual address
	  space sizes. The level of translation table is determined by
	  a combination of page size and virtual address space size.

config ARM64_VA_BITS_36
	bool "36-bit" if EXPERT
	depends on ARM64_16K_PAGES

config ARM64_VA_BITS_39
	bool "39-bit"
	depends on ARM64_4K_PAGES

config ARM64_VA_BITS_42
	bool "42-bit"
	depends on ARM64_64K_PAGES

config ARM64_VA_BITS_47
	bool "47-bit"
	depends on ARM64_16K_PAGES

config ARM64_VA_BITS_48
	bool "48-bit"

endchoice

config ARM64_VA_BITS
	int
	default 36 if ARM64_VA_BITS_36
	default 39 if ARM64_VA_BITS_39
	default 42 if ARM64_VA_BITS_42
	default 47 if ARM64_VA_BITS_47
	default 48 if ARM64_VA_BITS_48

choice
	prompt "Physical address space size"
	default ARM64_PA_BITS_48
	help
	  Choose the maximum physical address range that the kernel will
	  support.

config ARM64_PA_BITS_48
	bool "48-bit"

config ARM64_PA_BITS_52
	bool "52-bit (ARMv8.2)"
	depends on ARM64_64K_PAGES
	depends on ARM64_PAN || !ARM64_SW_TTBR0_PAN
	help
	  Enable support for a 52-bit physical address space, introduced as
	  part of the ARMv8.2-LPA extension.

	  With this enabled, the kernel will also continue to work on CPUs that
	  do not support ARMv8.2-LPA, but with some added memory overhead (and
	  minor performance overhead).

endchoice

config ARM64_PA_BITS
	int
	default 48 if ARM64_PA_BITS_48
	default 52 if ARM64_PA_BITS_52

config CPU_BIG_ENDIAN
       bool "Build big-endian kernel"
       help
         Say Y if you plan on running a kernel in big-endian mode.

config SCHED_MC
	bool "Multi-core scheduler support"
	help
	  Multi-core scheduler support improves the CPU scheduler's decision
	  making when dealing with multi-core CPU chips at a cost of slightly
	  increased overhead in some places. If unsure say N here.

config SCHED_SMT
	bool "SMT scheduler support"
	help
	  Improves the CPU scheduler's decision making when dealing with
	  MultiThreading at a cost of slightly increased overhead in some
	  places. If unsure say N here.

config NR_CPUS
	int "Maximum number of CPUs (2-4096)"
	range 2 4096
	# These have to remain sorted largest to smallest
	default "64"

config HOTPLUG_CPU
	bool "Support for hot-pluggable CPUs"
	select GENERIC_IRQ_MIGRATION
	help
	  Say Y here to experiment with turning CPUs off and on.  CPUs
	  can be controlled through /sys/devices/system/cpu.

# The GPIO number here must be sorted by descending number. In case of
# a multiplatform kernel, we just want the highest value required by the
# selected platforms.
config ARCH_NR_GPIO
	int
	default 1024 if ARCH_QCOM
	default 256
	help
	  Maximum number of GPIOs in the system.

	  If unsure, leave the default value.

# Common NUMA Features
config NUMA
	bool "Numa Memory Allocation and Scheduler Support"
	select ACPI_NUMA if ACPI
	select OF_NUMA
	help
	  Enable NUMA (Non Uniform Memory Access) support.

	  The kernel will try to allocate memory used by a CPU on the
	  local memory of the CPU and add some more
	  NUMA awareness to the kernel.

config NODES_SHIFT
	int "Maximum NUMA Nodes (as a power of 2)"
	range 1 10
	default "2"
	depends on NEED_MULTIPLE_NODES
	help
	  Specify the maximum number of NUMA Nodes available on the target
	  system.  Increases memory reserved to accommodate various tables.

config USE_PERCPU_NUMA_NODE_ID
	def_bool y
	depends on NUMA

config HAVE_SETUP_PER_CPU_AREA
	def_bool y
	depends on NUMA

config NEED_PER_CPU_EMBED_FIRST_CHUNK
	def_bool y
	depends on NUMA

config HOLES_IN_ZONE
	def_bool y
	depends on NUMA

source kernel/Kconfig.hz

config ARCH_SUPPORTS_DEBUG_PAGEALLOC
	def_bool y

config ARCH_HAS_HOLES_MEMORYMODEL
	def_bool y if SPARSEMEM

config ARCH_SPARSEMEM_ENABLE
	def_bool y
	select SPARSEMEM_VMEMMAP_ENABLE

config ARCH_SPARSEMEM_DEFAULT
	def_bool ARCH_SPARSEMEM_ENABLE

config ARCH_SELECT_MEMORY_MODEL
	def_bool ARCH_SPARSEMEM_ENABLE

config ARCH_FLATMEM_ENABLE
	def_bool !NUMA

config HAVE_ARCH_PFN_VALID
	def_bool ARCH_HAS_HOLES_MEMORYMODEL || !SPARSEMEM

config HW_PERF_EVENTS
	def_bool y
	depends on ARM_PMU

config SYS_SUPPORTS_HUGETLBFS
	def_bool y

config ARCH_WANT_HUGE_PMD_SHARE
	def_bool y if ARM64_4K_PAGES || (ARM64_16K_PAGES && !ARM64_VA_BITS_36)

config ARCH_HAS_CACHE_LINE_SIZE
	def_bool y

<<<<<<< HEAD
source "mm/Kconfig"

config ARM64_DMA_USE_IOMMU
	bool "ARM64 DMA iommu integration"
	select ARM_HAS_SG_CHAIN
	select NEED_SG_DMA_LENGTH
	help
	  Enable using iommu through the standard dma apis.
	  dma_alloc_coherent() will allocate scatter-gather memory
	  which is made virtually contiguous via iommu.
	  Enable if system contains IOMMU hardware.

if ARM64_DMA_USE_IOMMU

config ARM64_DMA_IOMMU_ALIGNMENT
	int "Maximum PAGE_SIZE order of alignment for DMA IOMMU buffers"
	range 4 9
	default 9
	help
	  DMA mapping framework by default aligns all buffers to the smallest
	  PAGE_SIZE order which is greater than or equal to the requested buffer
	  size. This works well for buffers up to a few hundreds kilobytes, but
	  for larger buffers it just a waste of address space. Drivers which has
	  relatively small addressing window (like 64Mib) might run out of
	  virtual space with just a few allocations.

	  With this parameter you can specify the maximum PAGE_SIZE order for
	  DMA IOMMU buffers. Larger buffers will be aligned only to this
	  specified order. The order is expressed as a power of two multiplied
	  by the PAGE_SIZE.

endif

=======
>>>>>>> 5b394b2d
config SECCOMP
	bool "Enable seccomp to safely compute untrusted bytecode"
	---help---
	  This kernel feature is useful for number crunching applications
	  that may need to compute untrusted bytecode during their
	  execution. By using pipes or other transports made available to
	  the process as file descriptors supporting the read/write
	  syscalls, it's possible to isolate those applications in
	  their own address space using seccomp. Once seccomp is
	  enabled via prctl(PR_SET_SECCOMP), it cannot be disabled
	  and the task is only allowed to execute a few safe syscalls
	  defined by each seccomp mode.

config PARAVIRT
	bool "Enable paravirtualization code"
	help
	  This changes the kernel so it can modify itself when it is run
	  under a hypervisor, potentially improving performance significantly
	  over full virtualization.

config PARAVIRT_TIME_ACCOUNTING
	bool "Paravirtual steal time accounting"
	select PARAVIRT
	default n
	help
	  Select this option to enable fine granularity task steal time
	  accounting. Time spent executing other tasks in parallel with
	  the current vCPU is discounted from the vCPU power. To account for
	  that, there can be a small performance impact.

	  If in doubt, say N here.

config KEXEC
	depends on PM_SLEEP_SMP
	select KEXEC_CORE
	bool "kexec system call"
	---help---
	  kexec is a system call that implements the ability to shutdown your
	  current kernel, and to start another kernel.  It is like a reboot
	  but it is independent of the system firmware.   And like a reboot
	  you can start any kernel with it, not just Linux.

config CRASH_DUMP
	bool "Build kdump crash kernel"
	help
	  Generate crash dump after being started by kexec. This should
	  be normally only set in special crash dump kernels which are
	  loaded in the main kernel with kexec-tools into a specially
	  reserved region and then later executed after a crash by
	  kdump/kexec.

	  For more details see Documentation/kdump/kdump.txt

config XEN_DOM0
	def_bool y
	depends on XEN

config XEN
	bool "Xen guest support on ARM64"
	depends on ARM64 && OF
	select SWIOTLB_XEN
	select PARAVIRT
	help
	  Say Y if you want to run Linux in a Virtual Machine on Xen on ARM64.

config FORCE_MAX_ZONEORDER
	int
	default "14" if (ARM64_64K_PAGES && TRANSPARENT_HUGEPAGE)
	default "12" if (ARM64_16K_PAGES && TRANSPARENT_HUGEPAGE)
	default "11"
	help
	  The kernel memory allocator divides physically contiguous memory
	  blocks into "zones", where each zone is a power of two number of
	  pages.  This option selects the largest power of two that the kernel
	  keeps in the memory allocator.  If you need to allocate very large
	  blocks of physically contiguous memory, then you may need to
	  increase this value.

	  This config option is actually maximum order plus one. For example,
	  a value of 11 means that the largest free memory block is 2^10 pages.

	  We make sure that we can allocate upto a HugePage size for each configuration.
	  Hence we have :
		MAX_ORDER = (PMD_SHIFT - PAGE_SHIFT) + 1 => PAGE_SHIFT - 2

	  However for 4K, we choose a higher default value, 11 as opposed to 10, giving us
	  4M allocations matching the default size used by generic code.

config UNMAP_KERNEL_AT_EL0
	bool "Unmap kernel when running in userspace (aka \"KAISER\")" if EXPERT
	default y
	help
	  Speculation attacks against some high-performance processors can
	  be used to bypass MMU permission checks and leak kernel data to
	  userspace. This can be defended against by unmapping the kernel
	  when running in userspace, mapping it back in on exception entry
	  via a trampoline page in the vector table.

	  If unsure, say Y.

config HARDEN_BRANCH_PREDICTOR
	bool "Harden the branch predictor against aliasing attacks" if EXPERT
	help
	  Speculation attacks against some high-performance processors rely on
	  being able to manipulate the branch predictor for a victim context by
	  executing aliasing branches in the attacker context.  Such attacks
	  can be partially mitigated against by clearing internal branch
	  predictor state and limiting the prediction logic in some situations.

	  This config option will take CPU-specific actions to harden the
	  branch predictor against aliasing attacks and may rely on specific
	  instruction sequences or control bits being set by the system
	  firmware.

	  If unsure, say Y.

config HARDEN_EL2_VECTORS
	bool "Harden EL2 vector mapping against system register leak" if EXPERT
	default y
	help
	  Speculation attacks against some high-performance processors can
	  be used to leak privileged information such as the vector base
	  register, resulting in a potential defeat of the EL2 layout
	  randomization.

	  This config option will map the vectors to a fixed location,
	  independent of the EL2 code mapping, so that revealing VBAR_EL2
	  to an attacker does not give away any extra information. This
	  only gets enabled on affected CPUs.

	  If unsure, say Y.

config ARM64_SSBD
	bool "Speculative Store Bypass Disable" if EXPERT
	help
	  This enables mitigation of the bypassing of previous stores
	  by speculative loads.

	  If unsure, say Y.

config PRINT_VMEMLAYOUT
	bool "Enable debug option to print kernel virtual memory layout"
	help
	  Enable support for printing kernel virtual memory layout for debugging
	  purpose. If disabled kernel would not show any information about
	  virtual memory layout during boot up.

	  If unsure, say N.

menuconfig ARMV8_DEPRECATED
	bool "Emulate deprecated/obsolete ARMv8 instructions"
	depends on COMPAT
	depends on SYSCTL
	help
	  Legacy software support may require certain instructions
	  that have been deprecated or obsoleted in the architecture.

	  Enable this config to enable selective emulation of these
	  features.

	  If unsure, say Y

if ARMV8_DEPRECATED

config SWP_EMULATION
	bool "Emulate SWP/SWPB instructions"
	help
	  ARMv8 obsoletes the use of A32 SWP/SWPB instructions such that
	  they are always undefined. Say Y here to enable software
	  emulation of these instructions for userspace using LDXR/STXR.

	  In some older versions of glibc [<=2.8] SWP is used during futex
	  trylock() operations with the assumption that the code will not
	  be preempted. This invalid assumption may be more likely to fail
	  with SWP emulation enabled, leading to deadlock of the user
	  application.

	  NOTE: when accessing uncached shared regions, LDXR/STXR rely
	  on an external transaction monitoring block called a global
	  monitor to maintain update atomicity. If your system does not
	  implement a global monitor, this option can cause programs that
	  perform SWP operations to uncached memory to deadlock.

	  If unsure, say Y

config CP15_BARRIER_EMULATION
	bool "Emulate CP15 Barrier instructions"
	help
	  The CP15 barrier instructions - CP15ISB, CP15DSB, and
	  CP15DMB - are deprecated in ARMv8 (and ARMv7). It is
	  strongly recommended to use the ISB, DSB, and DMB
	  instructions instead.

	  Say Y here to enable software emulation of these
	  instructions for AArch32 userspace code. When this option is
	  enabled, CP15 barrier usage is traced which can help
	  identify software that needs updating.

	  If unsure, say Y

config SETEND_EMULATION
	bool "Emulate SETEND instruction"
	help
	  The SETEND instruction alters the data-endianness of the
	  AArch32 EL0, and is deprecated in ARMv8.

	  Say Y here to enable software emulation of the instruction
	  for AArch32 userspace code.

	  Note: All the cpus on the system must have mixed endian support at EL0
	  for this feature to be enabled. If a new CPU - which doesn't support mixed
	  endian - is hotplugged in after this feature has been enabled, there could
	  be unexpected results in the applications.

	  If unsure, say Y
endif

config ARM64_SW_TTBR0_PAN
	bool "Emulate Privileged Access Never using TTBR0_EL1 switching"
	help
	  Enabling this option prevents the kernel from accessing
	  user-space memory directly by pointing TTBR0_EL1 to a reserved
	  zeroed area and reserved ASID. The user access routines
	  restore the valid TTBR0_EL1 temporarily.

menu "ARMv8.1 architectural features"

config ARM64_HW_AFDBM
	bool "Support for hardware updates of the Access and Dirty page flags"
	default y
	help
	  The ARMv8.1 architecture extensions introduce support for
	  hardware updates of the access and dirty information in page
	  table entries. When enabled in TCR_EL1 (HA and HD bits) on
	  capable processors, accesses to pages with PTE_AF cleared will
	  set this bit instead of raising an access flag fault.
	  Similarly, writes to read-only pages with the DBM bit set will
	  clear the read-only bit (AP[2]) instead of raising a
	  permission fault.

	  Kernels built with this configuration option enabled continue
	  to work on pre-ARMv8.1 hardware and the performance impact is
	  minimal. If unsure, say Y.

config ARM64_PAN
	bool "Enable support for Privileged Access Never (PAN)"
	default y
	help
	 Privileged Access Never (PAN; part of the ARMv8.1 Extensions)
	 prevents the kernel or hypervisor from accessing user-space (EL0)
	 memory directly.

	 Choosing this option will cause any unprotected (not using
	 copy_to_user et al) memory access to fail with a permission fault.

	 The feature is detected at runtime, and will remain as a 'nop'
	 instruction if the cpu does not implement the feature.

config ARM64_LSE_ATOMICS
	bool "Atomic instructions"
	help
	  As part of the Large System Extensions, ARMv8.1 introduces new
	  atomic instructions that are designed specifically to scale in
	  very large systems.

	  Say Y here to make use of these instructions for the in-kernel
	  atomic routines. This incurs a small overhead on CPUs that do
	  not support these instructions and requires the kernel to be
	  built with binutils >= 2.25 in order for the new instructions
	  to be used.

config ARM64_VHE
	bool "Enable support for Virtualization Host Extensions (VHE)"
	default y
	help
	  Virtualization Host Extensions (VHE) allow the kernel to run
	  directly at EL2 (instead of EL1) on processors that support
	  it. This leads to better performance for KVM, as they reduce
	  the cost of the world switch.

	  Selecting this option allows the VHE feature to be detected
	  at runtime, and does not affect processors that do not
	  implement this feature.

endmenu

menu "ARMv8.2 architectural features"

config ARM64_UAO
	bool "Enable support for User Access Override (UAO)"
	default y
	help
	  User Access Override (UAO; part of the ARMv8.2 Extensions)
	  causes the 'unprivileged' variant of the load/store instructions to
	  be overridden to be privileged.

	  This option changes get_user() and friends to use the 'unprivileged'
	  variant of the load/store instructions. This ensures that user-space
	  really did have access to the supplied memory. When addr_limit is
	  set to kernel memory the UAO bit will be set, allowing privileged
	  access to kernel memory.

	  Choosing this option will cause copy_to_user() et al to use user-space
	  memory permissions.

	  The feature is detected at runtime, the kernel will use the
	  regular load/store instructions if the cpu does not implement the
	  feature.

config ARM64_PMEM
	bool "Enable support for persistent memory"
	select ARCH_HAS_PMEM_API
	select ARCH_HAS_UACCESS_FLUSHCACHE
	help
	  Say Y to enable support for the persistent memory API based on the
	  ARMv8.2 DCPoP feature.

	  The feature is detected at runtime, and the kernel will use DC CVAC
	  operations if DC CVAP is not supported (following the behaviour of
	  DC CVAP itself if the system does not define a point of persistence).

config ARM64_RAS_EXTN
	bool "Enable support for RAS CPU Extensions"
	default y
	help
	  CPUs that support the Reliability, Availability and Serviceability
	  (RAS) Extensions, part of ARMv8.2 are able to track faults and
	  errors, classify them and report them to software.

	  On CPUs with these extensions system software can use additional
	  barriers to determine if faults are pending and read the
	  classification from a new set of registers.

	  Selecting this feature will allow the kernel to use these barriers
	  and access the new registers if the system supports the extension.
	  Platform RAS features may additionally depend on firmware support.

endmenu

config ARM64_SVE
	bool "ARM Scalable Vector Extension support"
	default y
	depends on !KVM || ARM64_VHE
	help
	  The Scalable Vector Extension (SVE) is an extension to the AArch64
	  execution state which complements and extends the SIMD functionality
	  of the base architecture to support much larger vectors and to enable
	  additional vectorisation opportunities.

	  To enable use of this extension on CPUs that implement it, say Y.

	  Note that for architectural reasons, firmware _must_ implement SVE
	  support when running on SVE capable hardware.  The required support
	  is present in:

	    * version 1.5 and later of the ARM Trusted Firmware
	    * the AArch64 boot wrapper since commit 5e1261e08abf
	      ("bootwrapper: SVE: Enable SVE for EL2 and below").

	  For other firmware implementations, consult the firmware documentation
	  or vendor.

	  If you need the kernel to boot on SVE-capable hardware with broken
	  firmware, you may need to say N here until you get your firmware
	  fixed.  Otherwise, you may experience firmware panics or lockups when
	  booting the kernel.  If unsure and you are not observing these
	  symptoms, you should assume that it is safe to say Y.

	  CPUs that support SVE are architecturally required to support the
	  Virtualization Host Extensions (VHE), so the kernel makes no
	  provision for supporting SVE alongside KVM without VHE enabled.
	  Thus, you will need to enable CONFIG_ARM64_VHE if you want to support
	  KVM in the same kernel image.

config ARM64_MODULE_PLTS
	bool
	select HAVE_MOD_ARCH_SPECIFIC

config RELOCATABLE
	bool
	help
	  This builds the kernel as a Position Independent Executable (PIE),
	  which retains all relocation metadata required to relocate the
	  kernel binary at runtime to a different virtual address than the
	  address it was linked at.
	  Since AArch64 uses the RELA relocation format, this requires a
	  relocation pass at runtime even if the kernel is loaded at the
	  same address it was linked at.

config RANDOMIZE_BASE
	bool "Randomize the address of the kernel image"
	select ARM64_MODULE_PLTS if MODULES
	select RELOCATABLE
	help
	  Randomizes the virtual address at which the kernel image is
	  loaded, as a security feature that deters exploit attempts
	  relying on knowledge of the location of kernel internals.

	  It is the bootloader's job to provide entropy, by passing a
	  random u64 value in /chosen/kaslr-seed at kernel entry.

	  When booting via the UEFI stub, it will invoke the firmware's
	  EFI_RNG_PROTOCOL implementation (if available) to supply entropy
	  to the kernel proper. In addition, it will randomise the physical
	  location of the kernel Image as well.

	  If unsure, say N.

config RANDOMIZE_MODULE_REGION_FULL
	bool "Randomize the module region over a 4 GB range"
	depends on RANDOMIZE_BASE
	default y
	help
	  Randomizes the location of the module region inside a 4 GB window
	  covering the core kernel. This way, it is less likely for modules
	  to leak information about the location of core kernel data structures
	  but it does imply that function calls between modules and the core
	  kernel will need to be resolved via veneers in the module PLT.

	  When this option is not set, the module region will be randomized over
	  a limited range that contains the [_stext, _etext] interval of the
	  core kernel, so branch relocations are always in range.

endmenu

menu "Boot options"

config ARM64_ACPI_PARKING_PROTOCOL
	bool "Enable support for the ARM64 ACPI parking protocol"
	depends on ACPI
	help
	  Enable support for the ARM64 ACPI parking protocol. If disabled
	  the kernel will not allow booting through the ARM64 ACPI parking
	  protocol even if the corresponding data is present in the ACPI
	  MADT table.

config CMDLINE
	string "Default kernel command string"
	default ""
	help
	  Provide a set of default command-line options at build time by
	  entering them here. As a minimum, you should specify the the
	  root device (e.g. root=/dev/nfs).

config CMDLINE_FORCE
	bool "Always use the default kernel command string"
	help
	  Always use the default kernel command string, even if the boot
	  loader passes other arguments to the kernel.
	  This is useful if you cannot or don't want to change the
	  command-line options your boot loader passes to the kernel.

config EFI_STUB
	bool

config EFI
	bool "UEFI runtime support"
	depends on OF && !CPU_BIG_ENDIAN
	depends on KERNEL_MODE_NEON
	select ARCH_SUPPORTS_ACPI
	select LIBFDT
	select UCS2_STRING
	select EFI_PARAMS_FROM_FDT
	select EFI_RUNTIME_WRAPPERS
	select EFI_STUB
	select EFI_ARMSTUB
	default y
	help
	  This option provides support for runtime services provided
	  by UEFI firmware (such as non-volatile variables, realtime
          clock, and platform reset). A UEFI stub is also provided to
	  allow the kernel to be booted as an EFI application. This
	  is only useful on systems that have UEFI firmware.

config DMI
	bool "Enable support for SMBIOS (DMI) tables"
	depends on EFI
	default y
	help
	  This enables SMBIOS/DMI feature for systems.

	  This option is only useful on systems that have UEFI firmware.
	  However, even with this option, the resultant kernel should
	  continue to boot on existing non-UEFI platforms.

config BUILD_ARM64_APPENDED_DTB_IMAGE
	bool "Build a concatenated Image.gz/dtb by default"
	depends on OF
	help
	  Enabling this option will cause a concatenated Image.gz and list of
	  DTBs to be built by default (instead of a standalone Image.gz.)
	  The image will built in arch/arm64/boot/Image.gz-dtb

choice
	prompt "Appended DTB Kernel Image name"
	depends on BUILD_ARM64_APPENDED_DTB_IMAGE
	help
	  Enabling this option will cause a specific kernel image Image or
	  Image.gz to be used for final image creation.
	  The image will built in arch/arm64/boot/IMAGE-NAME-dtb

	config IMG_GZ_DTB
		bool "Image.gz-dtb"
	config IMG_DTB
		bool "Image-dtb"
endchoice

config BUILD_ARM64_APPENDED_KERNEL_IMAGE_NAME
	string
	depends on BUILD_ARM64_APPENDED_DTB_IMAGE
	default "Image.gz-dtb" if IMG_GZ_DTB
	default "Image-dtb" if IMG_DTB

config BUILD_ARM64_APPENDED_DTB_IMAGE_NAMES
	string "Default dtb names"
	depends on BUILD_ARM64_APPENDED_DTB_IMAGE
	help
	  Space separated list of names of dtbs to append when
	  building a concatenated Image.gz-dtb.

config BUILD_ARM64_DT_OVERLAY
	bool "enable DT overlay compilation support"
	depends on OF
	help
	  This option enables support for DT overlay compilation.
	  Enabling this option sets required flags to add DT
	  overlay in the compilation.
endmenu

config COMPAT
	bool "Kernel support for 32-bit EL0"
	depends on ARM64_4K_PAGES || EXPERT
	select COMPAT_BINFMT_ELF if BINFMT_ELF
	select HAVE_UID16
	select OLD_SIGSUSPEND3
	select COMPAT_OLD_SIGACTION
	help
	  This option enables support for a 32-bit EL0 running under a 64-bit
	  kernel at EL1. AArch32-specific components such as system calls,
	  the user helper functions, VFP support and the ptrace interface are
	  handled appropriately by the kernel.

	  If you use a page size other than 4KB (i.e, 16KB or 64KB), please be aware
	  that you will only be able to execute AArch32 binaries that were compiled
	  with page size aligned segments.

	  If you want to execute 32-bit userspace applications, say Y.

config SYSVIPC_COMPAT
	def_bool y
	depends on COMPAT && SYSVIPC

menu "Power management options"

source "kernel/power/Kconfig"

config ARCH_HIBERNATION_POSSIBLE
	def_bool y
	depends on CPU_PM

config ARCH_HIBERNATION_HEADER
	def_bool y
	depends on HIBERNATION

config ARCH_SUSPEND_POSSIBLE
	def_bool y

endmenu

menu "CPU Power Management"

source "drivers/cpuidle/Kconfig"

source "drivers/cpufreq/Kconfig"

endmenu

source "drivers/firmware/Kconfig"

source "drivers/acpi/Kconfig"

source "arch/arm64/kvm/Kconfig"

if CRYPTO
source "arch/arm64/crypto/Kconfig"
endif<|MERGE_RESOLUTION|>--- conflicted
+++ resolved
@@ -814,9 +814,6 @@
 config ARCH_HAS_CACHE_LINE_SIZE
 	def_bool y
 
-<<<<<<< HEAD
-source "mm/Kconfig"
-
 config ARM64_DMA_USE_IOMMU
 	bool "ARM64 DMA iommu integration"
 	select ARM_HAS_SG_CHAIN
@@ -848,8 +845,6 @@
 
 endif
 
-=======
->>>>>>> 5b394b2d
 config SECCOMP
 	bool "Enable seccomp to safely compute untrusted bytecode"
 	---help---
