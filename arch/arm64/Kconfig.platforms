--- conflicted
+++ resolved
@@ -342,16 +342,14 @@
 	help
 	  This enables support for Xilinx ZynqMP Family
 
-<<<<<<< HEAD
 config BOARD_SUNFISH
 	bool "Google Sunfish Family"
 	depends on ARCH_QCOM
 	select ARCH_SM6150
-=======
+
 config BOARD_FLORAL
 	bool "Google Floral Family"
 	depends on ARCH_QCOM
 	select ARCH_SM8150
->>>>>>> fbab955f
 
 endmenu