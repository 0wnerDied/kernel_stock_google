menu "Platform selection"

config ARCH_ACTIONS
	bool "Actions Semi Platforms"
	select OWL_TIMER
	help
	  This enables support for the Actions Semiconductor S900 SoC family.

config ARCH_SUNXI
	bool "Allwinner sunxi 64-bit SoC Family"
	select ARCH_HAS_RESET_CONTROLLER
	select GENERIC_IRQ_CHIP
	select PINCTRL
	select RESET_CONTROLLER
	help
	  This enables support for Allwinner sunxi based SoCs like the A64.

config ARCH_ALPINE
	bool "Annapurna Labs Alpine platform"
	select ALPINE_MSI if PCI
	help
	  This enables support for the Annapurna Labs Alpine
	  Soc family.

config ARCH_SDM660
	bool "Enable Support for Qualcomm Technologies Inc SDM660"
	depends on ARCH_QCOM
	select COMMON_CLK
	select COMMON_CLK_QCOM
	select QCOM_GDSC
	help
	  This enables support for the SDM660 chipset.

config ARCH_BCM2835
	bool "Broadcom BCM2835 family"
	select TIMER_OF
	select GPIOLIB
	select PINCTRL
	select PINCTRL_BCM2835
	select ARM_AMBA
	select ARM_TIMER_SP804
	select HAVE_ARM_ARCH_TIMER
	help
	  This enables support for the Broadcom BCM2837 SoC.
	  This SoC is used in the Raspberry Pi 3 device.

config ARCH_BCM_IPROC
	bool "Broadcom iProc SoC Family"
	select COMMON_CLK_IPROC
	select GPIOLIB
	select PINCTRL
	help
	  This enables support for Broadcom iProc based SoCs

config ARCH_BERLIN
	bool "Marvell Berlin SoC Family"
	select DW_APB_ICTL
	select DW_APB_TIMER_OF
	select GPIOLIB
	select PINCTRL
	help
	  This enables support for Marvell Berlin SoC Family

config ARCH_BRCMSTB
	bool "Broadcom Set-Top-Box SoCs"
	select BRCMSTB_L2_IRQ
	select GENERIC_IRQ_CHIP
	help
	  This enables support for Broadcom's ARMv8 Set Top Box SoCs

config ARCH_EXYNOS
	bool "ARMv8 based Samsung Exynos SoC family"
	select COMMON_CLK_SAMSUNG
	select EXYNOS_PM_DOMAINS if PM_GENERIC_DOMAINS
	select EXYNOS_PMU
	select HAVE_S3C2410_WATCHDOG if WATCHDOG
	select HAVE_S3C_RTC if RTC_CLASS
	select PINCTRL
	select PINCTRL_EXYNOS
	select SOC_SAMSUNG
	help
	  This enables support for ARMv8 based Samsung Exynos SoC family.

config ARCH_LAYERSCAPE
	bool "ARMv8 based Freescale Layerscape SoC family"
	select EDAC_SUPPORT
	help
	  This enables support for the Freescale Layerscape SoC family.

config ARCH_LG1K
	bool "LG Electronics LG1K SoC Family"
	help
	  This enables support for LG Electronics LG1K SoC Family

config ARCH_HISI
	bool "Hisilicon SoC Family"
	select ARM_TIMER_SP804
	select HISILICON_IRQ_MBIGEN if PCI
	select PINCTRL
	help
	  This enables support for Hisilicon ARMv8 SoC family

config ARCH_MEDIATEK
	bool "Mediatek MT65xx & MT81xx ARMv8 SoC"
	select ARM_GIC
	select PINCTRL
	select MTK_TIMER
	help
	  Support for Mediatek MT65xx & MT81xx ARMv8 SoCs

config ARCH_MESON
	bool "Amlogic Platforms"
	select PINCTRL
	select PINCTRL_MESON
	select COMMON_CLK_AMLOGIC
	select COMMON_CLK_GXBB
	help
	  This enables support for the Amlogic S905 SoCs.

config ARCH_MVEBU
	bool "Marvell EBU SoC Family"
	select ARMADA_AP806_SYSCON
	select ARMADA_CP110_SYSCON
	select ARMADA_37XX_CLK
	select GPIOLIB
	select GPIOLIB_IRQCHIP
	select MVEBU_GICP
	select MVEBU_ICU
	select MVEBU_ODMI
	select MVEBU_PIC
	select OF_GPIO
	select PINCTRL
	select PINCTRL_ARMADA_37XX
	select PINCTRL_ARMADA_AP806
	select PINCTRL_ARMADA_CP110
	help
	  This enables support for Marvell EBU familly, including:
	   - Armada 3700 SoC Family
	   - Armada 7K SoC Family
	   - Armada 8K SoC Family

config ARCH_QCOM
	bool "Qualcomm Platforms"
	select GPIOLIB
	select PINCTRL
	select PM_OPP
	select SOC_BUS
	select MFD_CORE
<<<<<<< HEAD
	select SND_SOC_COMPRESS
	select SND_HWDEP
=======
>>>>>>> a1f19153
	select CLKDEV_LOOKUP
	select HAVE_CLK
	select HAVE_CLK_PREPARE
	select PM_OPP
	help
	  This enables support for the ARMv8 based Qualcomm chipsets.

config ARCH_SM8150
	bool "Enable Support for Qualcomm Technologies, Inc. SM8150"
	depends on ARCH_QCOM
	select COMMON_CLK
	select COMMON_CLK_QCOM
	help
	  This enables support for the SM8150 chipset. If you do not
	  wish to build a kernel that runs on this chipset, say 'N' here.

config ARCH_SDMSHRIKE
	bool "Enable Support for Qualcomm Technologies, Inc. SDMSHRIKE"
	depends on ARCH_QCOM
	select COMMON_CLK
	select COMMON_CLK_QCOM
	help
	  This configuration option enables support to build kernel for
	  SDMSHRIKE SoC.
	  If you do not wish to build a kernel that runs on this chipset,
	  say 'N' here.

config ARCH_SM6150
	bool "Enable Support for Qualcomm Technologies, Inc. SM6150"
	depends on ARCH_QCOM
	select COMMON_CLK
	select COMMON_CLK_QCOM
	help
	  This enables support for the SM6150 chipset. If you do not
	  wish to build a kernel that runs on this chipset, say 'N' here.

config ARCH_ATOLL
	bool "Enable Support for Qualcomm Technologies, Inc. ATOLL"
	depends on ARCH_QCOM
	select COMMON_CLK
	select COMMON_CLK_QCOM
	select QTI_PDC_ATOLL
	help
	  This enables support for the ATOLL chipset. If you do not
	  wish to build a kernel that runs on this chipset, say 'N' here.

config ARCH_QCS405
	bool "Enable Support for Qualcomm Technologies, Inc. QCS405"
	depends on ARCH_QCOM
	select COMMON_CLK
	select COMMON_CLK_QCOM
	help
	 This configuration option enables support to build kernel for
	 QCS405 SoC.
	 If you do not wish to build a kernel that runs on this chipset,
	 say 'N' here.

config ARCH_QCS403
        bool "Enable Support for Qualcomm Technologies, Inc. QCS403"
        depends on ARCH_QCOM
	select COMMON_CLK
	select COMMON_CLK_QCOM
        help
         This configuration option enables support to build kernel for
         QCS403 SoC.
         If you do not wish to build a kernel that runs on this chipset,
         say 'N' here.

config ARCH_SDMMAGPIE
	bool "Enable Support for Qualcomm Technologies, Inc. SDMMAGPIE"
	depends on ARCH_QCOM
	select COMMON_CLK
	select COMMON_CLK_QCOM
	help
	  This enables support for the SDMMAGPIE chipset. If you do not
	  wish to build a kernel that runs on this chipset, say 'N' here.

config ARCH_TRINKET
	bool "Enable Support for Qualcomm Technologies, Inc. TRINKET"
	depends on ARCH_QCOM
	select COMMON_CLK
	select COMMON_CLK_QCOM
	help
	  This enables support for the TRINKET chipset. If you do not
	  wish to build a kernel that runs on this chipset, say 'N' here.

<<<<<<< HEAD
=======
config ARCH_SDM429W
	bool "Enable Support for Qualcomm Technologies Inc. SDM429W"
	depends on ARCH_QCOM
	select CPU_FREQ_QCOM
	select COMMON_CLK
	select COMMON_CLK_QCOM
	help
	  This configuration option enables support to build kernel for
	  SDM429W SoC.
	  If you do not wish to build a kernel that runs on this chipset,
	  say 'N' here.

>>>>>>> a1f19153
config ARCH_REALTEK
	bool "Realtek Platforms"
	help
	  This enables support for the ARMv8 based Realtek chipsets,
	  like the RTD1295.

config ARCH_ROCKCHIP
	bool "Rockchip Platforms"
	select ARCH_HAS_RESET_CONTROLLER
	select GPIOLIB
	select PINCTRL
	select PINCTRL_ROCKCHIP
	select PM
	select ROCKCHIP_TIMER
	help
	  This enables support for the ARMv8 based Rockchip chipsets,
	  like the RK3368.

config ARCH_SEATTLE
	bool "AMD Seattle SoC Family"
	help
	  This enables support for AMD Seattle SOC Family

config ARCH_SHMOBILE
	bool

config ARCH_RENESAS
	bool "Renesas SoC Platforms"
	select ARCH_SHMOBILE
	select PINCTRL
	select PM
	select PM_GENERIC_DOMAINS
	select RENESAS_IRQC
	select SOC_BUS
	help
	  This enables support for the ARMv8 based Renesas SoCs.

config ARCH_R8A7795
	bool "Renesas R-Car H3 SoC Platform"
	depends on ARCH_RENESAS
	help
	  This enables support for the Renesas R-Car H3 SoC.

config ARCH_R8A7796
	bool "Renesas R-Car M3-W SoC Platform"
	depends on ARCH_RENESAS
	help
	  This enables support for the Renesas R-Car M3-W SoC.

config ARCH_R8A77995
	bool "Renesas R-Car D3 SoC Platform"
	depends on ARCH_RENESAS
	help
	  This enables support for the Renesas R-Car D3 SoC.

config ARCH_STRATIX10
	bool "Altera's Stratix 10 SoCFPGA Family"
	help
	  This enables support for Altera's Stratix 10 SoCFPGA Family.

config ARCH_TEGRA
	bool "NVIDIA Tegra SoC Family"
	select ARCH_HAS_RESET_CONTROLLER
	select CLKDEV_LOOKUP
	select CLKSRC_MMIO
	select TIMER_OF
	select GENERIC_CLOCKEVENTS
	select GPIOLIB
	select PINCTRL
	select PM
	select PM_GENERIC_DOMAINS
	select RESET_CONTROLLER
	help
	  This enables support for the NVIDIA Tegra SoC family.

config ARCH_SPRD
	bool "Spreadtrum SoC platform"
	help
	  Support for Spreadtrum ARM based SoCs

config ARCH_THUNDER
	bool "Cavium Inc. Thunder SoC Family"
	help
	  This enables support for Cavium's Thunder Family of SoCs.

config ARCH_THUNDER2
	bool "Cavium ThunderX2 Server Processors"
	select GPIOLIB
	help
	  This enables support for Cavium's ThunderX2 CN99XX family of
	  server processors.

config ARCH_UNIPHIER
	bool "Socionext UniPhier SoC Family"
	select ARCH_HAS_RESET_CONTROLLER
	select PINCTRL
	help
	  This enables support for Socionext UniPhier SoC family.

config ARCH_VEXPRESS
	bool "ARMv8 software model (Versatile Express)"
	select COMMON_CLK_VERSATILE
	select GPIOLIB
	select PM
	select PM_GENERIC_DOMAINS
	select POWER_RESET_VEXPRESS
	select VEXPRESS_CONFIG
	help
	  This enables support for the ARMv8 software model (Versatile
	  Express).

config ARCH_VULCAN
	def_bool n

config ARCH_XGENE
	bool "AppliedMicro X-Gene SOC Family"
	help
	  This enables support for AppliedMicro X-Gene SOC Family

config ARCH_ZX
	bool "ZTE ZX SoC Family"
	select PINCTRL
	help
	  This enables support for ZTE ZX SoC Family

config ARCH_ZYNQMP
	bool "Xilinx ZynqMP Family"
	help
	  This enables support for Xilinx ZynqMP Family

config BOARD_SUNFISH
	bool "Google Sunfish Family"
	depends on ARCH_QCOM
	select ARCH_SM6150

config BOARD_FLORAL
	bool "Google Floral Family"
	depends on ARCH_QCOM
	select ARCH_SM8150

endmenu<|MERGE_RESOLUTION|>--- conflicted
+++ resolved
@@ -146,11 +146,6 @@
 	select PM_OPP
 	select SOC_BUS
 	select MFD_CORE
-<<<<<<< HEAD
-	select SND_SOC_COMPRESS
-	select SND_HWDEP
-=======
->>>>>>> a1f19153
 	select CLKDEV_LOOKUP
 	select HAVE_CLK
 	select HAVE_CLK_PREPARE
@@ -237,8 +232,6 @@
 	  This enables support for the TRINKET chipset. If you do not
 	  wish to build a kernel that runs on this chipset, say 'N' here.
 
-<<<<<<< HEAD
-=======
 config ARCH_SDM429W
 	bool "Enable Support for Qualcomm Technologies Inc. SDM429W"
 	depends on ARCH_QCOM
@@ -251,7 +244,6 @@
 	  If you do not wish to build a kernel that runs on this chipset,
 	  say 'N' here.
 
->>>>>>> a1f19153
 config ARCH_REALTEK
 	bool "Realtek Platforms"
 	help
