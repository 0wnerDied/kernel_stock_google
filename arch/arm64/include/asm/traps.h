/*
 * Based on arch/arm/include/asm/traps.h
 *
 * Copyright (C) 2012 ARM Ltd.
 *
 * This program is free software; you can redistribute it and/or modify
 * it under the terms of the GNU General Public License version 2 as
 * published by the Free Software Foundation.
 *
 * This program is distributed in the hope that it will be useful,
 * but WITHOUT ANY WARRANTY; without even the implied warranty of
 * MERCHANTABILITY or FITNESS FOR A PARTICULAR PURPOSE.  See the
 * GNU General Public License for more details.
 *
 * You should have received a copy of the GNU General Public License
 * along with this program.  If not, see <http://www.gnu.org/licenses/>.
 */
#ifndef __ASM_TRAP_H
#define __ASM_TRAP_H

#include <linux/list.h>
#include <asm/esr.h>
#include <asm/sections.h>

struct pt_regs;

struct undef_hook {
	struct list_head node;
	u32 instr_mask;
	u32 instr_val;
	u64 pstate_mask;
	u64 pstate_val;
	int (*fn)(struct pt_regs *regs, u32 instr);
};

void register_undef_hook(struct undef_hook *hook);
void unregister_undef_hook(struct undef_hook *hook);
void force_signal_inject(int signal, int code, unsigned long address);
void arm64_notify_segfault(unsigned long addr);
void arm64_force_sig_info(struct siginfo *info, const char *str,
			  struct task_struct *tsk);

/*
 * Move regs->pc to next instruction and do necessary setup before it
 * is executed.
 */
void arm64_skip_faulting_instruction(struct pt_regs *regs, unsigned long size);

static inline int __in_irqentry_text(unsigned long ptr)
{
	return ptr >= (unsigned long)&__irqentry_text_start &&
	       ptr < (unsigned long)&__irqentry_text_end;
}

static inline int in_exception_text(unsigned long ptr)
{
	int in;

	in = ptr >= (unsigned long)&__exception_text_start &&
	     ptr < (unsigned long)&__exception_text_end;

	return in ? : __in_irqentry_text(ptr);
}

static inline int in_entry_text(unsigned long ptr)
{
	return ptr >= (unsigned long)&__entry_text_start &&
	       ptr < (unsigned long)&__entry_text_end;
}

/*
 * CPUs with the RAS extensions have an Implementation-Defined-Syndrome bit
 * to indicate whether this ESR has a RAS encoding. CPUs without this feature
 * have a ISS-Valid bit in the same position.
 * If this bit is set, we know its not a RAS SError.
 * If its clear, we need to know if the CPU supports RAS. Uncategorized RAS
 * errors share the same encoding as an all-zeros encoding from a CPU that
 * doesn't support RAS.
 */
static inline bool arm64_is_ras_serror(u32 esr)
{
	WARN_ON(preemptible());

	if (esr & ESR_ELx_IDS)
		return false;

	if (this_cpu_has_cap(ARM64_HAS_RAS_EXTN))
		return true;
	else
		return false;
}

/*
 * Return the AET bits from a RAS SError's ESR.
 *
 * It is implementation defined whether Uncategorized errors are containable.
 * We treat them as Uncontainable.
 * Non-RAS SError's are reported as Uncontained/Uncategorized.
 */
static inline u32 arm64_ras_serror_get_severity(u32 esr)
{
	u32 aet = esr & ESR_ELx_AET;

	if (!arm64_is_ras_serror(esr)) {
		/* Not a RAS error, we can't interpret the ESR. */
		return ESR_ELx_AET_UC;
	}

	/*
	 * AET is RES0 if 'the value returned in the DFSC field is not
	 * [ESR_ELx_FSC_SERROR]'
	 */
	if ((esr & ESR_ELx_FSC) != ESR_ELx_FSC_SERROR) {
		/* No severity information : Uncategorized */
		return ESR_ELx_AET_UC;
	}

	return aet;
}

bool arm64_is_fatal_ras_serror(struct pt_regs *regs, unsigned int esr);
void __noreturn arm64_serror_panic(struct pt_regs *regs, u32 esr);
<<<<<<< HEAD

extern int (*do_tlb_conf_fault_cb)(unsigned long addr,
				   unsigned int esr,
				   struct pt_regs *regs);
extern int do_tlb_conf_fault(unsigned long addr,
			     unsigned int esr,
			     struct pt_regs *regs);

=======
static inline void get_timer_count_hook_init(void) {}
static inline void get_timer_freq_hook_init(void) {}
>>>>>>> f16e84bd
#endif<|MERGE_RESOLUTION|>--- conflicted
+++ resolved
@@ -120,7 +120,6 @@
 
 bool arm64_is_fatal_ras_serror(struct pt_regs *regs, unsigned int esr);
 void __noreturn arm64_serror_panic(struct pt_regs *regs, u32 esr);
-<<<<<<< HEAD
 
 extern int (*do_tlb_conf_fault_cb)(unsigned long addr,
 				   unsigned int esr,
@@ -129,8 +128,6 @@
 			     unsigned int esr,
 			     struct pt_regs *regs);
 
-=======
 static inline void get_timer_count_hook_init(void) {}
 static inline void get_timer_freq_hook_init(void) {}
->>>>>>> f16e84bd
 #endif