/*
 * Based on arch/arm/mm/proc.S
 *
 * Copyright (C) 2001 Deep Blue Solutions Ltd.
 * Copyright (C) 2012 ARM Ltd.
 * Author: Catalin Marinas <catalin.marinas@arm.com>
 *
 * This program is free software; you can redistribute it and/or modify
 * it under the terms of the GNU General Public License version 2 as
 * published by the Free Software Foundation.
 *
 * This program is distributed in the hope that it will be useful,
 * but WITHOUT ANY WARRANTY; without even the implied warranty of
 * MERCHANTABILITY or FITNESS FOR A PARTICULAR PURPOSE.  See the
 * GNU General Public License for more details.
 *
 * You should have received a copy of the GNU General Public License
 * along with this program.  If not, see <http://www.gnu.org/licenses/>.
 */

#include <linux/init.h>
#include <linux/linkage.h>
#include <asm/assembler.h>
#include <asm/asm-offsets.h>
#include <asm/hwcap.h>
#include <asm/pgtable.h>
#include <asm/pgtable-hwdef.h>
#include <asm/cpufeature.h>
#include <asm/alternative.h>

#ifdef CONFIG_ARM64_64K_PAGES
#define TCR_TG_FLAGS	TCR_TG0_64K | TCR_TG1_64K
#elif defined(CONFIG_ARM64_16K_PAGES)
#define TCR_TG_FLAGS	TCR_TG0_16K | TCR_TG1_16K
#else /* CONFIG_ARM64_4K_PAGES */
#define TCR_TG_FLAGS	TCR_TG0_4K | TCR_TG1_4K
#endif

#define TCR_SMP_FLAGS	TCR_SHARED

/* PTWs cacheable, inner/outer WBWA */
#define TCR_CACHE_FLAGS	TCR_IRGN_WBWA | TCR_ORGN_WBWA

#ifdef CONFIG_KASAN_SW_TAGS
#define TCR_KASAN_FLAGS TCR_TBI1
#else
#define TCR_KASAN_FLAGS 0
#endif

#define MAIR(attr, mt)	((attr) << ((mt) * 8))

/*
 *	cpu_cache_off()
 *
 *	Turn the CPU D-cache off.
 */
ENTRY(cpu_cache_off)
	mrs	x0, sctlr_el1
	bic	x0, x0, #1 << 2			// clear SCTLR.C
	msr	sctlr_el1, x0
	isb
	ret
ENDPROC(cpu_cache_off)

/*
 *	cpu_reset(loc)
 *
 *	Perform a soft reset of the system.  Put the CPU into the same state
 *	as it would be if it had been reset, and branch to what would be the
 *	reset vector. It must be executed with the flat identity mapping.
 *
 *	- loc   - location to jump to for soft reset
 */
	.align	5
ENTRY(cpu_reset)
	mrs	x1, sctlr_el1
	bic	x1, x1, #1
	msr	sctlr_el1, x1			// disable the MMU
	isb
	ret	x0
ENDPROC(cpu_reset)

ENTRY(cpu_soft_restart)
	/* Save address of cpu_reset() and reset address */
	mov	x19, x0
	mov	x20, x1

	/* Turn D-cache off */
	bl	cpu_cache_off

	/* Push out all dirty data, and ensure cache is empty */
	bl	flush_cache_all

	mov	x0, x20
	ret	x19
ENDPROC(cpu_soft_restart)

/*
 *	cpu_do_idle()
 *
 *	Idle the processor (wait for interrupt).
 */
ENTRY(cpu_do_idle)
	dsb	sy				// WFI may enter a low-power mode
	wfi
	ret
ENDPROC(cpu_do_idle)

#ifdef CONFIG_CPU_PM
/**
 * cpu_do_suspend - save CPU registers context
 *
 * x0: virtual address of context pointer
 *
 * This must be kept in sync with struct cpu_suspend_ctx in <asm/suspend.h>.
 */
ENTRY(cpu_do_suspend)
	mrs	x2, tpidr_el0
	mrs	x3, tpidrro_el0
	mrs	x4, contextidr_el1
	mrs	x5, cpacr_el1
	mrs	x6, tcr_el1
	mrs	x7, vbar_el1
	mrs	x8, mdscr_el1
	mrs	x9, oslsr_el1
	mrs	x10, sctlr_el1
alternative_if_not ARM64_HAS_VIRT_HOST_EXTN
	mrs	x11, tpidr_el1
alternative_else
	mrs	x11, tpidr_el2
alternative_endif
	mrs	x12, sp_el0
	stp	x2, x3, [x0]
<<<<<<< HEAD
	stp	x4, x18, [x0, #16]
	stp	x5, x6, [x0, #32]
	stp	x7, x8, [x0, #48]
	stp	x9, x10, [x0, #64]
	stp	x11, x12, [x0, #80]
=======
	stp	x4, x5, [x0, #16]
	stp	x6, x7, [x0, #32]
	stp	x8, x9, [x0, #48]
	stp	x10, x11, [x0, #64]
	stp	x12, x13, [x0, #80]
	/*
	 * Save x18 as it may be used as a platform register, e.g. by shadow
	 * call stack.
	 */
	str	x18, [x0, #96]
>>>>>>> 0f543a02
	ret
ENDPROC(cpu_do_suspend)

/**
 * cpu_do_resume - restore CPU register context
 *
 * x0: Address of context pointer
 */
	.pushsection ".idmap.text", "awx"
ENTRY(cpu_do_resume)
	ldp	x2, x3, [x0]
	ldp	x4, x18, [x0, #16]
	ldp	x6, x8, [x0, #32]
	ldp	x9, x10, [x0, #48]
	ldp	x11, x12, [x0, #64]
	ldp	x13, x14, [x0, #80]
	/*
	 * Restore x18, as it may be used as a platform register, and clear
	 * the buffer to minimize the risk of exposure when used for shadow
	 * call stack.
	 */
	ldr	x18, [x0, #96]
	str	xzr, [x0, #96]
	msr	tpidr_el0, x2
	msr	tpidrro_el0, x3
	msr	contextidr_el1, x4
	msr	cpacr_el1, x6

	/* Don't change t0sz here, mask those bits when restoring */
	mrs	x5, tcr_el1
	bfi	x8, x5, TCR_T0SZ_OFFSET, TCR_TxSZ_WIDTH

	msr	tcr_el1, x8
	msr	vbar_el1, x9

	/*
	 * __cpu_setup() cleared MDSCR_EL1.MDE and friends, before unmasking
	 * debug exceptions. By restoring MDSCR_EL1 here, we may take a debug
	 * exception. Mask them until local_dbg_restore() in cpu_suspend()
	 * resets them.
	 */
	disable_dbg
	msr	mdscr_el1, x10

	msr	sctlr_el1, x12
alternative_if_not ARM64_HAS_VIRT_HOST_EXTN
	msr	tpidr_el1, x13
alternative_else
	msr	tpidr_el2, x13
alternative_endif
	msr	sp_el0, x14
	/*
	 * Restore oslsr_el1 by writing oslar_el1
	 */
	ubfx	x11, x11, #1, #1
	msr	oslar_el1, x11
	reset_pmuserenr_el0 x0			// Disable PMU access from EL0
	isb
	ret
ENDPROC(cpu_do_resume)
	.popsection
#endif

/*
 *	cpu_do_switch_mm(pgd_phys, tsk)
 *
 *	Set the translation table base pointer to be pgd_phys.
 *
 *	- pgd_phys - physical address of new TTB
 */
ENTRY(cpu_do_switch_mm)
	mrs	x2, ttbr1_el1
	mmid	x1, x1				// get mm->context.id
#ifdef CONFIG_ARM64_SW_TTBR0_PAN
	bfi	x0, x1, #48, #16		// set the ASID field in TTBR0
#endif
	bfi	x2, x1, #48, #16		// set the ASID
	msr	ttbr1_el1, x2			// in TTBR1 (since TCR.A1 is set)
	isb
	msr	ttbr0_el1, x0			// now update TTBR0
	isb
	b	post_ttbr_update_workaround	// Back to C code...
ENDPROC(cpu_do_switch_mm)

	.pushsection ".idmap.text", "awx"

.macro	__idmap_cpu_set_reserved_ttbr1, tmp1, tmp2
	adrp	\tmp1, empty_zero_page
	msr	ttbr1_el1, \tmp1
	isb
	tlbi	vmalle1
	dsb	nsh
	isb
.endm

/*
 * void idmap_cpu_replace_ttbr1(phys_addr_t new_pgd)
 *
 * This is the low-level counterpart to cpu_replace_ttbr1, and should not be
 * called by anything else. It can only be executed from a TTBR0 mapping.
 */
ENTRY(idmap_cpu_replace_ttbr1)
	mrs	x2, daif
	msr	daifset, #0xf

	__idmap_cpu_set_reserved_ttbr1 x1, x3

	msr	ttbr1_el1, x0
	isb

	msr	daif, x2

	ret
ENDPROC(idmap_cpu_replace_ttbr1)
	.popsection

#ifdef CONFIG_UNMAP_KERNEL_AT_EL0
	.pushsection ".idmap.text", "awx"

	.macro	__idmap_kpti_get_pgtable_ent, type
	dc	cvac, cur_\()\type\()p		// Ensure any existing dirty
	dmb	sy				// lines are written back before
	ldr	\type, [cur_\()\type\()p]	// loading the entry
	tbz	\type, #0, skip_\()\type	// Skip invalid and
	tbnz	\type, #11, skip_\()\type	// non-global entries
	.endm

	.macro __idmap_kpti_put_pgtable_ent_ng, type
	orr	\type, \type, #PTE_NG		// Same bit for blocks and pages
	str	\type, [cur_\()\type\()p]	// Update the entry and ensure
	dmb	sy				// that it is visible to all
	dc	civac, cur_\()\type\()p		// CPUs.
	.endm

/*
 * void __kpti_install_ng_mappings(int cpu, int num_cpus, phys_addr_t swapper)
 *
 * Called exactly once from stop_machine context by each CPU found during boot.
 */
__idmap_kpti_flag:
	.long	1
ENTRY(idmap_kpti_install_ng_mappings)
	cpu		.req	w0
	num_cpus	.req	w1
	swapper_pa	.req	x2
	swapper_ttb	.req	x3
	flag_ptr	.req	x4
	cur_pgdp	.req	x5
	end_pgdp	.req	x6
	pgd		.req	x7
	cur_pudp	.req	x8
	end_pudp	.req	x9
	pud		.req	x10
	cur_pmdp	.req	x11
	end_pmdp	.req	x12
	pmd		.req	x13
	cur_ptep	.req	x14
	end_ptep	.req	x15
	pte		.req	x16

	mrs	swapper_ttb, ttbr1_el1
	adr	flag_ptr, __idmap_kpti_flag

	cbnz	cpu, __idmap_kpti_secondary

	/* We're the boot CPU. Wait for the others to catch up */
	sevl
1:	wfe
	ldaxr	w17, [flag_ptr]
	eor	w17, w17, num_cpus
	cbnz	w17, 1b

	/* We need to walk swapper, so turn off the MMU. */
	mrs	x17, sctlr_el1
	bic	x17, x17, #SCTLR_ELx_M
	msr	sctlr_el1, x18
	isb

	/* Everybody is enjoying the idmap, so we can rewrite swapper. */
	/* PGD */
	mov	cur_pgdp, swapper_pa
	add	end_pgdp, cur_pgdp, #(PTRS_PER_PGD * 8)
do_pgd:	__idmap_kpti_get_pgtable_ent	pgd
	tbnz	pgd, #1, walk_puds
next_pgd:
	__idmap_kpti_put_pgtable_ent_ng	pgd
skip_pgd:
	add	cur_pgdp, cur_pgdp, #8
	cmp	cur_pgdp, end_pgdp
	b.ne	do_pgd

	/* Publish the updated tables and nuke all the TLBs */
	dsb	sy
	tlbi	vmalle1is
	dsb	ish
	isb

	/* We're done: fire up the MMU again */
	mrs	x17, sctlr_el1
	orr	x17, x17, #SCTLR_ELx_M
	msr	sctlr_el1, x17
	isb

	/*
	 * Invalidate the local I-cache so that any instructions fetched
	 * speculatively from the PoC are discarded, since they may have
	 * been dynamically patched at the PoU.
	 */
	ic	iallu
	dsb	nsh
	isb

	/* Set the flag to zero to indicate that we're all done */
	str	wzr, [flag_ptr]
	ret

	/* PUD */
walk_puds:
	.if CONFIG_PGTABLE_LEVELS > 3
	pte_to_phys	cur_pudp, pgd
	add	end_pudp, cur_pudp, #(PTRS_PER_PUD * 8)
do_pud:	__idmap_kpti_get_pgtable_ent	pud
	tbnz	pud, #1, walk_pmds
next_pud:
	__idmap_kpti_put_pgtable_ent_ng	pud
skip_pud:
	add	cur_pudp, cur_pudp, 8
	cmp	cur_pudp, end_pudp
	b.ne	do_pud
	b	next_pgd
	.else /* CONFIG_PGTABLE_LEVELS <= 3 */
	mov	pud, pgd
	b	walk_pmds
next_pud:
	b	next_pgd
	.endif

	/* PMD */
walk_pmds:
	.if CONFIG_PGTABLE_LEVELS > 2
	pte_to_phys	cur_pmdp, pud
	add	end_pmdp, cur_pmdp, #(PTRS_PER_PMD * 8)
do_pmd:	__idmap_kpti_get_pgtable_ent	pmd
	tbnz	pmd, #1, walk_ptes
next_pmd:
	__idmap_kpti_put_pgtable_ent_ng	pmd
skip_pmd:
	add	cur_pmdp, cur_pmdp, #8
	cmp	cur_pmdp, end_pmdp
	b.ne	do_pmd
	b	next_pud
	.else /* CONFIG_PGTABLE_LEVELS <= 2 */
	mov	pmd, pud
	b	walk_ptes
next_pmd:
	b	next_pud
	.endif

	/* PTE */
walk_ptes:
	pte_to_phys	cur_ptep, pmd
	add	end_ptep, cur_ptep, #(PTRS_PER_PTE * 8)
do_pte:	__idmap_kpti_get_pgtable_ent	pte
	__idmap_kpti_put_pgtable_ent_ng	pte
skip_pte:
	add	cur_ptep, cur_ptep, #8
	cmp	cur_ptep, end_ptep
	b.ne	do_pte
	b	next_pmd

	.unreq	cpu
	.unreq	num_cpus
	.unreq	swapper_pa
	.unreq	cur_pgdp
	.unreq	end_pgdp
	.unreq	pgd
	.unreq	cur_pudp
	.unreq	end_pudp
	.unreq	pud
	.unreq	cur_pmdp
	.unreq	end_pmdp
	.unreq	pmd
	.unreq	cur_ptep
	.unreq	end_ptep
	.unreq	pte

	/* Secondary CPUs end up here */
__idmap_kpti_secondary:
	/* Uninstall swapper before surgery begins */
	__idmap_cpu_set_reserved_ttbr1 x16, x17

	/* Increment the flag to let the boot CPU we're ready */
1:	ldxr	w16, [flag_ptr]
	add	w16, w16, #1
	stxr	w17, w16, [flag_ptr]
	cbnz	w17, 1b

	/* Wait for the boot CPU to finish messing around with swapper */
	sevl
1:	wfe
	ldxr	w16, [flag_ptr]
	cbnz	w16, 1b

	/* All done, act like nothing happened */
	msr	ttbr1_el1, swapper_ttb
	isb
	ret

	.unreq	swapper_ttb
	.unreq	flag_ptr
ENDPROC(idmap_kpti_install_ng_mappings)
	.popsection
#endif

/*
 *	__cpu_setup
 *
 *	Initialise the processor for turning the MMU on.  Return in x0 the
 *	value of the SCTLR_EL1 register.
 */
	.pushsection ".idmap.text", "awx"
ENTRY(__cpu_setup)
	tlbi	vmalle1				// Invalidate local TLB
	dsb	nsh

	mov	x0, #3 << 20
	msr	cpacr_el1, x0			// Enable FP/ASIMD
	mov	x0, #1 << 12			// Reset mdscr_el1 and disable
	msr	mdscr_el1, x0			// access to the DCC from EL0
	isb					// Unmask debug exceptions now,
	enable_dbg				// since this is per-cpu
	reset_pmuserenr_el0 x0			// Disable PMU access from EL0
	/*
	 * Memory region attributes for LPAE:
	 *
	 *   n = AttrIndx[2:0]
	 *			n	MAIR
	 *   DEVICE_nGnRnE	000	00000000
	 *   DEVICE_nGnRE	001	00000100
	 *   DEVICE_GRE		010	00001100
	 *   NORMAL_NC		011	01000100
	 *   NORMAL		100	11111111
	 *   NORMAL_WT		101	10111011
	 */
	ldr	x5, =MAIR(0x00, MT_DEVICE_nGnRnE) | \
		     MAIR(0x04, MT_DEVICE_nGnRE) | \
		     MAIR(0x0c, MT_DEVICE_GRE) | \
		     MAIR(0x44, MT_NORMAL_NC) | \
		     MAIR(0xff, MT_NORMAL) | \
		     MAIR(0xbb, MT_NORMAL_WT)
	msr	mair_el1, x5
	/*
	 * Prepare SCTLR
	 */
	mov_q	x0, SCTLR_EL1_SET
	/*
	 * Set/prepare TCR and TTBR. We use 512GB (39-bit) address range for
	 * both user and kernel.
	 */
	ldr	x10, =TCR_TxSZ(VA_BITS) | TCR_CACHE_FLAGS | TCR_SMP_FLAGS | \
			TCR_TG_FLAGS | TCR_ASID16 | TCR_TBI0 | TCR_A1 | \
			TCR_KASAN_FLAGS
	tcr_set_idmap_t0sz	x10, x9

	/*
	 * Read the PARange bits from ID_AA64MMFR0_EL1 and set the IPS bits in
	 * TCR_EL1.
	 */
	mrs	x9, ID_AA64MMFR0_EL1
	bfi	x10, x9, #32, #3
#ifdef CONFIG_ARM64_HW_AFDBM
	/*
	 * Enable hardware update of the Access Flags bit.
	 * Hardware dirty bit management is enabled later,
	 * via capabilities.
	 */
	mrs	x9, ID_AA64MMFR1_EL1
	and	x9, x9, #0xf
	cbz	x9, 1f
	orr	x10, x10, #TCR_HA		// hardware Access flag update
1:
#endif	/* CONFIG_ARM64_HW_AFDBM */
	msr	tcr_el1, x10
	ret					// return to head.S
ENDPROC(__cpu_setup)<|MERGE_RESOLUTION|>--- conflicted
+++ resolved
@@ -118,26 +118,20 @@
 	mrs	x2, tpidr_el0
 	mrs	x3, tpidrro_el0
 	mrs	x4, contextidr_el1
-	mrs	x5, cpacr_el1
-	mrs	x6, tcr_el1
-	mrs	x7, vbar_el1
-	mrs	x8, mdscr_el1
-	mrs	x9, oslsr_el1
-	mrs	x10, sctlr_el1
+	mrs	x5, osdlr_el1
+	mrs	x6, cpacr_el1
+	mrs	x7, tcr_el1
+	mrs	x8, vbar_el1
+	mrs	x9, mdscr_el1
+	mrs	x10, oslsr_el1
+	mrs	x11, sctlr_el1
 alternative_if_not ARM64_HAS_VIRT_HOST_EXTN
-	mrs	x11, tpidr_el1
+	mrs	x12, tpidr_el1
 alternative_else
-	mrs	x11, tpidr_el2
+	mrs	x12, tpidr_el2
 alternative_endif
-	mrs	x12, sp_el0
+	mrs	x13, sp_el0
 	stp	x2, x3, [x0]
-<<<<<<< HEAD
-	stp	x4, x18, [x0, #16]
-	stp	x5, x6, [x0, #32]
-	stp	x7, x8, [x0, #48]
-	stp	x9, x10, [x0, #64]
-	stp	x11, x12, [x0, #80]
-=======
 	stp	x4, x5, [x0, #16]
 	stp	x6, x7, [x0, #32]
 	stp	x8, x9, [x0, #48]
@@ -148,7 +142,6 @@
 	 * call stack.
 	 */
 	str	x18, [x0, #96]
->>>>>>> 0f543a02
 	ret
 ENDPROC(cpu_do_suspend)
 
@@ -160,7 +153,7 @@
 	.pushsection ".idmap.text", "awx"
 ENTRY(cpu_do_resume)
 	ldp	x2, x3, [x0]
-	ldp	x4, x18, [x0, #16]
+	ldp	x4, x5, [x0, #16]
 	ldp	x6, x8, [x0, #32]
 	ldp	x9, x10, [x0, #48]
 	ldp	x11, x12, [x0, #64]
@@ -178,8 +171,8 @@
 	msr	cpacr_el1, x6
 
 	/* Don't change t0sz here, mask those bits when restoring */
-	mrs	x5, tcr_el1
-	bfi	x8, x5, TCR_T0SZ_OFFSET, TCR_TxSZ_WIDTH
+	mrs	x7, tcr_el1
+	bfi	x8, x7, TCR_T0SZ_OFFSET, TCR_TxSZ_WIDTH
 
 	msr	tcr_el1, x8
 	msr	vbar_el1, x9
@@ -203,6 +196,7 @@
 	/*
 	 * Restore oslsr_el1 by writing oslar_el1
 	 */
+	msr	osdlr_el1, x5
 	ubfx	x11, x11, #1, #1
 	msr	oslar_el1, x11
 	reset_pmuserenr_el0 x0			// Disable PMU access from EL0
@@ -521,15 +515,21 @@
 	bfi	x10, x9, #32, #3
 #ifdef CONFIG_ARM64_HW_AFDBM
 	/*
-	 * Enable hardware update of the Access Flags bit.
-	 * Hardware dirty bit management is enabled later,
-	 * via capabilities.
+	 * Hardware update of the Access and Dirty bits.
 	 */
 	mrs	x9, ID_AA64MMFR1_EL1
 	and	x9, x9, #0xf
-	cbz	x9, 1f
-	orr	x10, x10, #TCR_HA		// hardware Access flag update
-1:
+	cbz	x9, 2f
+	cmp	x9, #2
+	b.lt	1f
+#ifdef CONFIG_ARM64_ERRATUM_1024718
+	/* Disable hardware DBM on Cortex-A55 r0p0, r0p1 & r1p0 */
+	cpu_midr_match MIDR_CORTEX_A55, MIDR_CPU_VAR_REV(0, 0), MIDR_CPU_VAR_REV(1, 0), x1, x2, x3, x4
+	cbnz	x1, 1f
+#endif
+	orr	x10, x10, #TCR_HD		// hardware Dirty flag update
+1:	orr	x10, x10, #TCR_HA		// hardware Access flag update
+2:
 #endif	/* CONFIG_ARM64_HW_AFDBM */
 	msr	tcr_el1, x10
 	ret					// return to head.S
