/*
 * Based on arch/arm/mm/mmu.c
 *
 * Copyright (C) 1995-2005 Russell King
 * Copyright (C) 2012 ARM Ltd.
 *
 * This program is free software; you can redistribute it and/or modify
 * it under the terms of the GNU General Public License version 2 as
 * published by the Free Software Foundation.
 *
 * This program is distributed in the hope that it will be useful,
 * but WITHOUT ANY WARRANTY; without even the implied warranty of
 * MERCHANTABILITY or FITNESS FOR A PARTICULAR PURPOSE.  See the
 * GNU General Public License for more details.
 *
 * You should have received a copy of the GNU General Public License
 * along with this program.  If not, see <http://www.gnu.org/licenses/>.
 */

#include <linux/cache.h>
#include <linux/export.h>
#include <linux/kernel.h>
#include <linux/errno.h>
#include <linux/init.h>
#include <linux/ioport.h>
#include <linux/kexec.h>
#include <linux/libfdt.h>
#include <linux/mman.h>
#include <linux/nodemask.h>
#include <linux/memblock.h>
#include <linux/fs.h>
#include <linux/io.h>
#include <linux/mm.h>
#include <linux/vmalloc.h>
#include <linux/dma-contiguous.h>
#include <linux/cma.h>

#include <asm/barrier.h>
#include <asm/cputype.h>
#include <asm/fixmap.h>
#include <asm/kasan.h>
#include <asm/kernel-pgtable.h>
#include <asm/sections.h>
#include <asm/setup.h>
#include <asm/sizes.h>
#include <asm/tlb.h>
#include <asm/memblock.h>
#include <asm/mmu_context.h>
#include <asm/ptdump.h>
#include <asm/tlbflush.h>

#define NO_BLOCK_MAPPINGS	BIT(0)
#define NO_CONT_MAPPINGS	BIT(1)

u64 idmap_t0sz = TCR_T0SZ(VA_BITS);
u64 idmap_ptrs_per_pgd = PTRS_PER_PGD;

u64 kimage_voffset __ro_after_init;
EXPORT_SYMBOL(kimage_voffset);

/*
 * Empty_zero_page is a special page that is used for zero-initialized data
 * and COW.
 */
unsigned long empty_zero_page[PAGE_SIZE / sizeof(unsigned long)] __page_aligned_bss;
EXPORT_SYMBOL(empty_zero_page);

static pte_t bm_pte[PTRS_PER_PTE] __page_aligned_bss;
static pmd_t bm_pmd[PTRS_PER_PMD] __page_aligned_bss __maybe_unused;
static pud_t bm_pud[PTRS_PER_PUD] __page_aligned_bss __maybe_unused;

struct dma_contig_early_reserve {
	phys_addr_t base;
	unsigned long size;
};

static struct dma_contig_early_reserve dma_mmu_remap[MAX_CMA_AREAS];
static int dma_mmu_remap_num;

void __init dma_contiguous_early_fixup(phys_addr_t base, unsigned long size)
{
	if (dma_mmu_remap_num >= ARRAY_SIZE(dma_mmu_remap)) {
		pr_err("ARM64: Not enough slots for DMA fixup reserved regions!\n");
		return;
	}
	dma_mmu_remap[dma_mmu_remap_num].base = base;
	dma_mmu_remap[dma_mmu_remap_num].size = size;
	dma_mmu_remap_num++;
}

static bool dma_overlap(phys_addr_t start, phys_addr_t end)
{
	int i;

	for (i = 0; i < dma_mmu_remap_num; i++) {
		phys_addr_t dma_base = dma_mmu_remap[i].base;
		phys_addr_t dma_end = dma_mmu_remap[i].base +
			dma_mmu_remap[i].size;

		if ((dma_base < end) && (dma_end > start))
			return true;
	}
	return false;
}

pgprot_t phys_mem_access_prot(struct file *file, unsigned long pfn,
			      unsigned long size, pgprot_t vma_prot)
{
	if (!pfn_valid(pfn))
		return pgprot_noncached(vma_prot);
	else if (file->f_flags & O_SYNC)
		return pgprot_writecombine(vma_prot);
	return vma_prot;
}
EXPORT_SYMBOL(phys_mem_access_prot);

static phys_addr_t __init early_pgtable_alloc(void)
{
	phys_addr_t phys;
	void *ptr;

	phys = memblock_alloc(PAGE_SIZE, PAGE_SIZE);

	/*
	 * The FIX_{PGD,PUD,PMD} slots may be in active use, but the FIX_PTE
	 * slot will be free, so we can (ab)use the FIX_PTE slot to initialise
	 * any level of table.
	 */
	ptr = pte_set_fixmap(phys);

	memset(ptr, 0, PAGE_SIZE);

	/*
	 * Implicit barriers also ensure the zeroed page is visible to the page
	 * table walker
	 */
	pte_clear_fixmap();

	return phys;
}

static bool pgattr_change_is_safe(u64 old, u64 new)
{
	/*
	 * The following mapping attributes may be updated in live
	 * kernel mappings without the need for break-before-make.
	 */
	static const pteval_t mask = PTE_PXN | PTE_RDONLY | PTE_WRITE | PTE_NG;

	/* creating or taking down mappings is always safe */
	if (old == 0 || new == 0)
		return true;

	/* live contiguous mappings may not be manipulated at all */
	if ((old | new) & PTE_CONT)
		return false;

	/* Transitioning from Non-Global to Global is unsafe */
	if (old & ~new & PTE_NG)
		return false;

	return ((old ^ new) & ~mask) == 0;
}

static void init_pte(pmd_t *pmdp, unsigned long addr, unsigned long end,
		     phys_addr_t phys, pgprot_t prot)
{
	pte_t *ptep;

	ptep = pte_set_fixmap_offset(pmdp, addr);
	do {
		pte_t old_pte = READ_ONCE(*ptep);

		set_pte(ptep, pfn_pte(__phys_to_pfn(phys), prot));

		/*
		 * After the PTE entry has been populated once, we
		 * only allow updates to the permission attributes.
		 */
		BUG_ON(!pgattr_change_is_safe(pte_val(old_pte),
					      READ_ONCE(pte_val(*ptep))));

		phys += PAGE_SIZE;
	} while (ptep++, addr += PAGE_SIZE, addr != end);

	pte_clear_fixmap();
}

static void alloc_init_cont_pte(pmd_t *pmdp, unsigned long addr,
				unsigned long end, phys_addr_t phys,
				pgprot_t prot,
				phys_addr_t (*pgtable_alloc)(void),
				int flags)
{
	unsigned long next;
	pmd_t pmd = READ_ONCE(*pmdp);

	BUG_ON(pmd_sect(pmd));
	if (pmd_none(pmd)) {
		phys_addr_t pte_phys;
		BUG_ON(!pgtable_alloc);
		pte_phys = pgtable_alloc();
		__pmd_populate(pmdp, pte_phys, PMD_TYPE_TABLE);
		pmd = READ_ONCE(*pmdp);
	}
	BUG_ON(pmd_bad(pmd));

	do {
		pgprot_t __prot = prot;

		next = pte_cont_addr_end(addr, end);

		/* use a contiguous mapping if the range is suitably aligned */
		if ((((addr | next | phys) & ~CONT_PTE_MASK) == 0) &&
		    (flags & NO_CONT_MAPPINGS) == 0)
			__prot = __pgprot(pgprot_val(prot) | PTE_CONT);

		init_pte(pmdp, addr, next, phys, __prot);

		phys += next - addr;
	} while (addr = next, addr != end);
}

static void init_pmd(pud_t *pudp, unsigned long addr, unsigned long end,
		     phys_addr_t phys, pgprot_t prot,
		     phys_addr_t (*pgtable_alloc)(void), int flags)
{
	unsigned long next;
	pmd_t *pmdp;

	pmdp = pmd_set_fixmap_offset(pudp, addr);
	do {
		pmd_t old_pmd = READ_ONCE(*pmdp);

		next = pmd_addr_end(addr, end);

		/* try section mapping first */
		if (((addr | next | phys) & ~SECTION_MASK) == 0 &&
		    (flags & NO_BLOCK_MAPPINGS) == 0 &&
		    !dma_overlap(phys, phys + next - addr)) {
			pmd_set_huge(pmdp, phys, prot);

			/*
			 * After the PMD entry has been populated once, we
			 * only allow updates to the permission attributes.
			 */
			BUG_ON(!pgattr_change_is_safe(pmd_val(old_pmd),
						      READ_ONCE(pmd_val(*pmdp))));
		} else {
			alloc_init_cont_pte(pmdp, addr, next, phys, prot,
					    pgtable_alloc, flags);

			BUG_ON(pmd_val(old_pmd) != 0 &&
			       pmd_val(old_pmd) != READ_ONCE(pmd_val(*pmdp)));
		}
		phys += next - addr;
	} while (pmdp++, addr = next, addr != end);

	pmd_clear_fixmap();
}

static void alloc_init_cont_pmd(pud_t *pudp, unsigned long addr,
				unsigned long end, phys_addr_t phys,
				pgprot_t prot,
				phys_addr_t (*pgtable_alloc)(void), int flags)
{
	unsigned long next;
	pud_t pud = READ_ONCE(*pudp);

	/*
	 * Check for initial section mappings in the pgd/pud.
	 */
	BUG_ON(pud_sect(pud));
	if (pud_none(pud)) {
		phys_addr_t pmd_phys;
		BUG_ON(!pgtable_alloc);
		pmd_phys = pgtable_alloc();
		__pud_populate(pudp, pmd_phys, PUD_TYPE_TABLE);
		pud = READ_ONCE(*pudp);
	}
	BUG_ON(pud_bad(pud));

	do {
		pgprot_t __prot = prot;

		next = pmd_cont_addr_end(addr, end);

		/* use a contiguous mapping if the range is suitably aligned */
		if ((((addr | next | phys) & ~CONT_PMD_MASK) == 0) &&
		    (flags & NO_CONT_MAPPINGS) == 0)
			__prot = __pgprot(pgprot_val(prot) | PTE_CONT);

		init_pmd(pudp, addr, next, phys, __prot, pgtable_alloc, flags);

		phys += next - addr;
	} while (addr = next, addr != end);
}

static inline bool use_1G_block(unsigned long addr, unsigned long next,
			unsigned long phys)
{
	if (PAGE_SHIFT != 12)
		return false;

	if (((addr | next | phys) & ~PUD_MASK) != 0)
		return false;

	return true;
}

static void alloc_init_pud(pgd_t *pgdp, unsigned long addr, unsigned long end,
			   phys_addr_t phys, pgprot_t prot,
			   phys_addr_t (*pgtable_alloc)(void),
			   int flags)
{
	unsigned long next;
	pud_t *pudp;
	pgd_t pgd = READ_ONCE(*pgdp);

	if (pgd_none(pgd)) {
		phys_addr_t pud_phys;
		BUG_ON(!pgtable_alloc);
		pud_phys = pgtable_alloc();
		__pgd_populate(pgdp, pud_phys, PUD_TYPE_TABLE);
		pgd = READ_ONCE(*pgdp);
	}
	BUG_ON(pgd_bad(pgd));

	pudp = pud_set_fixmap_offset(pgdp, addr);
	do {
		pud_t old_pud = READ_ONCE(*pudp);

		next = pud_addr_end(addr, end);

		/*
		 * For 4K granule only, attempt to put down a 1GB block
		 */
		if (use_1G_block(addr, next, phys) &&
		    (flags & NO_BLOCK_MAPPINGS) == 0 &&
		    !dma_overlap(phys, phys + next - addr)) {
			pud_set_huge(pudp, phys, prot);

			/*
			 * After the PUD entry has been populated once, we
			 * only allow updates to the permission attributes.
			 */
			BUG_ON(!pgattr_change_is_safe(pud_val(old_pud),
						      READ_ONCE(pud_val(*pudp))));
		} else {
			alloc_init_cont_pmd(pudp, addr, next, phys, prot,
					    pgtable_alloc, flags);

			BUG_ON(pud_val(old_pud) != 0 &&
			       pud_val(old_pud) != READ_ONCE(pud_val(*pudp)));
		}
		phys += next - addr;
	} while (pudp++, addr = next, addr != end);

	pud_clear_fixmap();
}

static void __create_pgd_mapping(pgd_t *pgdir, phys_addr_t phys,
				 unsigned long virt, phys_addr_t size,
				 pgprot_t prot,
				 phys_addr_t (*pgtable_alloc)(void),
				 int flags)
{
	unsigned long addr, length, end, next;
	pgd_t *pgdp = pgd_offset_raw(pgdir, virt);

	/*
	 * If the virtual and physical address don't have the same offset
	 * within a page, we cannot map the region as the caller expects.
	 */
	if (WARN_ON((phys ^ virt) & ~PAGE_MASK))
		return;

	phys &= PAGE_MASK;
	addr = virt & PAGE_MASK;
	length = PAGE_ALIGN(size + (virt & ~PAGE_MASK));

	end = addr + length;
	do {
		next = pgd_addr_end(addr, end);
		alloc_init_pud(pgdp, addr, next, phys, prot, pgtable_alloc,
			       flags);
		phys += next - addr;
	} while (pgdp++, addr = next, addr != end);
}

static phys_addr_t pgd_pgtable_alloc(void)
{
	void *ptr = (void *)__get_free_page(PGALLOC_GFP);
	if (!ptr || !pgtable_page_ctor(virt_to_page(ptr)))
		BUG();

	/* Ensure the zeroed page is visible to the page table walker */
	dsb(ishst);
	return __pa(ptr);
}

void create_pgtable_mapping(phys_addr_t start, phys_addr_t end)
{
	unsigned long virt = (unsigned long)phys_to_virt(start);

	__create_pgd_mapping(init_mm.pgd, start, virt, end - start,
				PAGE_KERNEL, NULL, 0);
}
EXPORT_SYMBOL_GPL(create_pgtable_mapping);

/*
 * This function can only be used to modify existing table entries,
 * without allocating new levels of table. Note that this permits the
 * creation of new section or page entries.
 */
static void __init create_mapping_noalloc(phys_addr_t phys, unsigned long virt,
				  phys_addr_t size, pgprot_t prot)
{
	if (virt < VMALLOC_START) {
		pr_warn("BUG: not creating mapping for %pa at 0x%016lx - outside kernel range\n",
			&phys, virt);
		return;
	}
	__create_pgd_mapping(init_mm.pgd, phys, virt, size, prot, NULL,
			     NO_CONT_MAPPINGS);
}

void __init create_pgd_mapping(struct mm_struct *mm, phys_addr_t phys,
			       unsigned long virt, phys_addr_t size,
			       pgprot_t prot, bool page_mappings_only)
{
	int flags = 0;

	BUG_ON(mm == &init_mm);

	if (page_mappings_only)
		flags = NO_BLOCK_MAPPINGS | NO_CONT_MAPPINGS;

	__create_pgd_mapping(mm->pgd, phys, virt, size, prot,
			     pgd_pgtable_alloc, flags);
}

static void update_mapping_prot(phys_addr_t phys, unsigned long virt,
				phys_addr_t size, pgprot_t prot)
{
	if (virt < VMALLOC_START) {
		pr_warn("BUG: not updating mapping for %pa at 0x%016lx - outside kernel range\n",
			&phys, virt);
		return;
	}

	__create_pgd_mapping(init_mm.pgd, phys, virt, size, prot, NULL,
			     NO_CONT_MAPPINGS);

	/* flush the TLBs after updating live kernel mappings */
	flush_tlb_kernel_range(virt, virt + size);
}

static void __init __map_memblock(pgd_t *pgdp, phys_addr_t start,
				  phys_addr_t end, pgprot_t prot, int flags)
{
	__create_pgd_mapping(pgdp, start, __phys_to_virt(start), end - start,
			     prot, early_pgtable_alloc, flags);
}

void __init mark_linear_text_alias_ro(void)
{
	/*
	 * Remove the write permissions from the linear alias of .text/.rodata
	 */
	update_mapping_prot(__pa_symbol(_text), (unsigned long)lm_alias(_text),
			    (unsigned long)__init_begin - (unsigned long)_text,
			    PAGE_KERNEL_RO);
}

static void __init map_mem(pgd_t *pgdp)
{
	phys_addr_t kernel_start = __pa_symbol(_text);
	phys_addr_t kernel_end = __pa_symbol(__init_begin);
	struct memblock_region *reg;
	int flags = 0;

	if (debug_pagealloc_enabled())
		flags = NO_BLOCK_MAPPINGS | NO_CONT_MAPPINGS;

	/*
	 * Take care not to create a writable alias for the
	 * read-only text and rodata sections of the kernel image.
	 * So temporarily mark them as NOMAP to skip mappings in
	 * the following for-loop
	 */
	memblock_mark_nomap(kernel_start, kernel_end - kernel_start);
#ifdef CONFIG_KEXEC_CORE
	if (crashk_res.end)
		memblock_mark_nomap(crashk_res.start,
				    resource_size(&crashk_res));
#endif

	/* map all the memory banks */
	for_each_memblock(memory, reg) {
		phys_addr_t start = reg->base;
		phys_addr_t end = start + reg->size;

		if (start >= end)
			break;
		if (memblock_is_nomap(reg))
			continue;

		__map_memblock(pgdp, start, end, PAGE_KERNEL, flags);
	}

	/*
	 * Map the linear alias of the [_text, __init_begin) interval
	 * as non-executable now, and remove the write permission in
	 * mark_linear_text_alias_ro() below (which will be called after
	 * alternative patching has completed). This makes the contents
	 * of the region accessible to subsystems such as hibernate,
	 * but protects it from inadvertent modification or execution.
	 * Note that contiguous mappings cannot be remapped in this way,
	 * so we should avoid them here.
	 */
	__map_memblock(pgdp, kernel_start, kernel_end,
		       PAGE_KERNEL, NO_CONT_MAPPINGS);
	memblock_clear_nomap(kernel_start, kernel_end - kernel_start);

#ifdef CONFIG_KEXEC_CORE
	/*
	 * Use page-level mappings here so that we can shrink the region
	 * in page granularity and put back unused memory to buddy system
	 * through /sys/kernel/kexec_crash_size interface.
	 */
	if (crashk_res.end) {
		__map_memblock(pgdp, crashk_res.start, crashk_res.end + 1,
			       PAGE_KERNEL,
			       NO_BLOCK_MAPPINGS | NO_CONT_MAPPINGS);
		memblock_clear_nomap(crashk_res.start,
				     resource_size(&crashk_res));
	}
#endif
}

void mark_rodata_ro(void)
{
	unsigned long section_size;

	/*
	 * mark .rodata as read only. Use __init_begin rather than __end_rodata
	 * to cover NOTES and EXCEPTION_TABLE.
	 */
	section_size = (unsigned long)__init_begin - (unsigned long)__start_rodata;
	update_mapping_prot(__pa_symbol(__start_rodata), (unsigned long)__start_rodata,
			    section_size, PAGE_KERNEL_RO);

	debug_checkwx();
}

static void __init map_kernel_segment(pgd_t *pgdp, void *va_start, void *va_end,
				      pgprot_t prot, struct vm_struct *vma,
				      int flags, unsigned long vm_flags)
{
	phys_addr_t pa_start = __pa_symbol(va_start);
	unsigned long size = va_end - va_start;

	BUG_ON(!PAGE_ALIGNED(pa_start));
	BUG_ON(!PAGE_ALIGNED(size));

	__create_pgd_mapping(pgdp, pa_start, (unsigned long)va_start, size, prot,
			     early_pgtable_alloc, flags);

	if (!(vm_flags & VM_NO_GUARD))
		size += PAGE_SIZE;

	vma->addr	= va_start;
	vma->phys_addr	= pa_start;
	vma->size	= size;
	vma->flags	= VM_MAP | vm_flags;
	vma->caller	= __builtin_return_address(0);

	vm_area_add_early(vma);
}

static int __init parse_rodata(char *arg)
{
	return strtobool(arg, &rodata_enabled);
}
early_param("rodata", parse_rodata);

#ifdef CONFIG_UNMAP_KERNEL_AT_EL0
static int __init map_entry_trampoline(void)
{
	pgprot_t prot = rodata_enabled ? PAGE_KERNEL_ROX : PAGE_KERNEL_EXEC;
	phys_addr_t pa_start = __pa_symbol(__entry_tramp_text_start);

	/* The trampoline is always mapped and can therefore be global */
	pgprot_val(prot) &= ~PTE_NG;

	/* Map only the text into the trampoline page table */
	memset(tramp_pg_dir, 0, PGD_SIZE);
	__create_pgd_mapping(tramp_pg_dir, pa_start, TRAMP_VALIAS, PAGE_SIZE,
			     prot, pgd_pgtable_alloc, 0);

	/* Map both the text and data into the kernel page table */
	__set_fixmap(FIX_ENTRY_TRAMP_TEXT, pa_start, prot);
	if (IS_ENABLED(CONFIG_RANDOMIZE_BASE)) {
		extern char __entry_tramp_data_start[];

		__set_fixmap(FIX_ENTRY_TRAMP_DATA,
			     __pa_symbol(__entry_tramp_data_start),
			     PAGE_KERNEL_RO);
	}

	return 0;
}
core_initcall(map_entry_trampoline);
#endif

/*
 * Create fine-grained mappings for the kernel.
 */
static void __init map_kernel(pgd_t *pgdp)
{
	static struct vm_struct vmlinux_text, vmlinux_rodata, vmlinux_inittext,
				vmlinux_initdata, vmlinux_data;

	/*
	 * External debuggers may need to write directly to the text
	 * mapping to install SW breakpoints. Allow this (only) when
	 * explicitly requested with rodata=off.
	 */
	pgprot_t text_prot = rodata_enabled ? PAGE_KERNEL_ROX : PAGE_KERNEL_EXEC;

	/*
	 * Only rodata will be remapped with different permissions later on,
	 * all other segments are allowed to use contiguous mappings.
	 */
	map_kernel_segment(pgdp, _text, _etext, text_prot, &vmlinux_text, 0,
			   VM_NO_GUARD);
	map_kernel_segment(pgdp, __start_rodata, __inittext_begin, PAGE_KERNEL,
			   &vmlinux_rodata, NO_CONT_MAPPINGS, VM_NO_GUARD);
	map_kernel_segment(pgdp, __inittext_begin, __inittext_end, text_prot,
			   &vmlinux_inittext, 0, VM_NO_GUARD);
	map_kernel_segment(pgdp, __initdata_begin, __initdata_end, PAGE_KERNEL,
			   &vmlinux_initdata, 0, VM_NO_GUARD);
	map_kernel_segment(pgdp, _data, _end, PAGE_KERNEL, &vmlinux_data, 0, 0);

	if (!READ_ONCE(pgd_val(*pgd_offset_raw(pgdp, FIXADDR_START)))) {
		/*
		 * The fixmap falls in a separate pgd to the kernel, and doesn't
		 * live in the carveout for the swapper_pg_dir. We can simply
		 * re-use the existing dir for the fixmap.
		 */
		set_pgd(pgd_offset_raw(pgdp, FIXADDR_START),
			READ_ONCE(*pgd_offset_k(FIXADDR_START)));
	} else if (CONFIG_PGTABLE_LEVELS > 3) {
		/*
		 * The fixmap shares its top level pgd entry with the kernel
		 * mapping. This can really only occur when we are running
		 * with 16k/4 levels, so we can simply reuse the pud level
		 * entry instead.
		 */
		BUG_ON(!IS_ENABLED(CONFIG_ARM64_16K_PAGES));
		pud_populate(&init_mm,
			     pud_set_fixmap_offset(pgdp, FIXADDR_START),
			     lm_alias(bm_pmd));
		pud_clear_fixmap();
	} else {
		BUG();
	}

	kasan_copy_shadow(pgdp);
}

/*
 * paging_init() sets up the page tables, initialises the zone memory
 * maps and sets up the zero page.
 */
void __init paging_init(void)
{
	phys_addr_t pgd_phys = early_pgtable_alloc();
	pgd_t *pgdp = pgd_set_fixmap(pgd_phys);

	map_kernel(pgdp);
	map_mem(pgdp);

	/*
	 * We want to reuse the original swapper_pg_dir so we don't have to
	 * communicate the new address to non-coherent secondaries in
	 * secondary_entry, and so cpu_switch_mm can generate the address with
	 * adrp+add rather than a load from some global variable.
	 *
	 * To do this we need to go via a temporary pgd.
	 */
	cpu_replace_ttbr1(__va(pgd_phys));
	memcpy(swapper_pg_dir, pgdp, PGD_SIZE);
	cpu_replace_ttbr1(lm_alias(swapper_pg_dir));

	pgd_clear_fixmap();
	memblock_free(pgd_phys, PAGE_SIZE);

	/*
	 * We only reuse the PGD from the swapper_pg_dir, not the pud + pmd
	 * allocated with it.
	 */
	memblock_free(__pa_symbol(swapper_pg_dir) + PAGE_SIZE,
		      __pa_symbol(swapper_pg_end) - __pa_symbol(swapper_pg_dir)
		      - PAGE_SIZE);
}

#ifdef CONFIG_MEMORY_HOTPLUG
/*
 * hotplug_paging() is used by memory hotplug to build new page tables
 * for hot added memory.
 */
void hotplug_paging(phys_addr_t start, phys_addr_t size)
{
	int flags;

	flags = debug_pagealloc_enabled() ? NO_BLOCK_MAPPINGS : 0;
	__create_pgd_mapping(swapper_pg_dir, start, __phys_to_virt(start), size,
		PAGE_KERNEL, pgd_pgtable_alloc, flags);
}

#ifdef CONFIG_MEMORY_HOTREMOVE
#define PAGE_INUSE 0xFD

static void  free_pagetable(struct page *page, int order, bool direct)
{
	unsigned long magic;
	unsigned int nr_pages = 1 << order;

	/* bootmem page has reserved flag */
	if (PageReserved(page)) {
		__ClearPageReserved(page);

		magic = (unsigned long)page->lru.next;
		if (magic == SECTION_INFO || magic == MIX_SECTION_INFO) {
			while (nr_pages--)
				put_page_bootmem(page++);
		} else {
			while (nr_pages--)
				free_reserved_page(page++);
		}
	} else {
		/*
		 * Only direct pagetable allocation (those allocated via
		 * hotplug) call the pgtable_page_ctor; vmemmap pgtable
		 * allocations don't.
		 */
		if (direct)
			pgtable_page_dtor(page);

		free_pages((unsigned long)page_address(page), order);
	}
}

static void free_pte_table(pmd_t *pmd, bool direct)
{
	pte_t *pte_start, *pte;
	struct page *page;
	int i;

	pte_start =  (pte_t *) pmd_page_vaddr(*pmd);
	/* Check if there is no valid entry in the PMD */
	for (i = 0; i < PTRS_PER_PTE; i++) {
		pte = pte_start + i;
		if (!pte_none(*pte))
			return;
	}

	page = pmd_page(*pmd);

	free_pagetable(page, 0, direct);

	/*
	 * This spin lock could be only taken in _pte_aloc_kernel
	 * in mm/memory.c and nowhere else (for arm64). Not sure if
	 * the function above can be called concurrently. In doubt,
	 * I am living it here for now, but it probably can be removed
	 */
	spin_lock(&init_mm.page_table_lock);
	pmd_clear(pmd);
	spin_unlock(&init_mm.page_table_lock);
}

static void free_pmd_table(pud_t *pud, bool direct)
{
	pmd_t *pmd_start, *pmd;
	struct page *page;
	int i;

	pmd_start = (pmd_t *) pud_page_vaddr(*pud);
	/* Check if there is no valid entry in the PMD */
	for (i = 0; i < PTRS_PER_PMD; i++) {
		pmd = pmd_start + i;
		if (!pmd_none(*pmd))
			return;
	}

	page = pud_page(*pud);

	free_pagetable(page, 0, direct);

	/*
	 * This spin lock could be only taken in _pte_aloc_kernel
	 * in mm/memory.c and nowhere else (for arm64). Not sure if
	 * the function above can be called concurrently. In doubt,
	 * I am living it here for now, but it probably can be removed
	 */
	spin_lock(&init_mm.page_table_lock);
	pud_clear(pud);
	spin_unlock(&init_mm.page_table_lock);
}

/*
 * When the PUD is folded on the PGD (three levels of paging),
 * there's no need to free PUDs
 */
#if CONFIG_PGTABLE_LEVELS > 3
static void free_pud_table(pgd_t *pgd, bool direct)
{
	pud_t *pud_start, *pud;
	struct page *page;
	int i;

	pud_start = (pud_t *) pgd_page_vaddr(*pgd);
	/* Check if there is no valid entry in the PUD */
	for (i = 0; i < PTRS_PER_PUD; i++) {
		pud = pud_start + i;
		if (!pud_none(*pud))
			return;
	}

	page = pgd_page(*pgd);

	free_pagetable(page, 0, direct);

	/*
	 * This spin lock could be only
	 * taken in _pte_aloc_kernel in
	 * mm/memory.c and nowhere else
	 * (for arm64). Not sure if the
	 * function above can be called
	 * concurrently. In doubt,
	 * I am living it here for now,
	 * but it probably can be removed.
	 */
	spin_lock(&init_mm.page_table_lock);
	pgd_clear(pgd);
	spin_unlock(&init_mm.page_table_lock);
}
#endif

static void remove_pte_table(pte_t *pte, unsigned long addr,
	unsigned long end, bool direct)
{
	unsigned long next;
	void *page_addr;

	for (; addr < end; addr = next, pte++) {
		next = (addr + PAGE_SIZE) & PAGE_MASK;
		if (next > end)
			next = end;

		if (!pte_present(*pte))
			continue;

		if (PAGE_ALIGNED(addr) && PAGE_ALIGNED(next)) {
			/*
			 * Do not free direct mapping pages since they were
			 * freed when offlining, or simplely not in use.
			 */
			if (!direct)
				free_pagetable(pte_page(*pte), 0, direct);

			/*
			 * This spin lock could be only
			 * taken in _pte_aloc_kernel in
			 * mm/memory.c and nowhere else
			 * (for arm64). Not sure if the
			 * function above can be called
			 * concurrently. In doubt,
			 * I am living it here for now,
			 * but it probably can be removed.
			 */
			spin_lock(&init_mm.page_table_lock);
			pte_clear(&init_mm, addr, pte);
			spin_unlock(&init_mm.page_table_lock);
		} else {
			/*
			 * If we are here, we are freeing vmemmap pages since
			 * direct mapped memory ranges to be freed are aligned.
			 *
			 * If we are not removing the whole page, it means
			 * other page structs in this page are being used and
			 * we canot remove them. So fill the unused page_structs
			 * with 0xFD, and remove the page when it is wholly
			 * filled with 0xFD.
			 */
			memset((void *)addr, PAGE_INUSE, next - addr);

			page_addr = page_address(pte_page(*pte));
			if (!memchr_inv(page_addr, PAGE_INUSE, PAGE_SIZE)) {
				free_pagetable(pte_page(*pte), 0, direct);

				/*
				 * This spin lock could be only
				 * taken in _pte_aloc_kernel in
				 * mm/memory.c and nowhere else
				 * (for arm64). Not sure if the
				 * function above can be called
				 * concurrently. In doubt,
				 * I am living it here for now,
				 * but it probably can be removed.
				 */
				spin_lock(&init_mm.page_table_lock);
				pte_clear(&init_mm, addr, pte);
				spin_unlock(&init_mm.page_table_lock);
			}
		}
	}

	// I am adding this flush here in simmetry to the x86 code.
	// Why do I need to call it here and not in remove_p[mu]d
	flush_tlb_all();
}

static void remove_pmd_table(pmd_t *pmd, unsigned long addr,
	unsigned long end, bool direct)
{
	unsigned long next;
	void *page_addr;
	pte_t *pte;

	for (; addr < end; addr = next, pmd++) {
		next = pmd_addr_end(addr, end);

		if (!pmd_present(*pmd))
			continue;

		// check if we are using 2MB section mappings
		if (pmd_sect(*pmd)) {
			if (PAGE_ALIGNED(addr) && PAGE_ALIGNED(next)) {
				if (!direct) {
					free_pagetable(pmd_page(*pmd),
						get_order(PMD_SIZE), direct);
				}
				/*
				 * This spin lock could be only
				 * taken in _pte_aloc_kernel in
				 * mm/memory.c and nowhere else
				 * (for arm64). Not sure if the
				 * function above can be called
				 * concurrently. In doubt,
				 * I am living it here for now,
				 * but it probably can be removed.
				 */
				spin_lock(&init_mm.page_table_lock);
				pmd_clear(pmd);
				spin_unlock(&init_mm.page_table_lock);
			} else {
				/* If here, we are freeing vmemmap pages. */
				memset((void *)addr, PAGE_INUSE, next - addr);

				page_addr = page_address(pmd_page(*pmd));
				if (!memchr_inv(page_addr, PAGE_INUSE,
						PMD_SIZE)) {
					free_pagetable(pmd_page(*pmd),
						get_order(PMD_SIZE), direct);

					/*
					 * This spin lock could be only
					 * taken in _pte_aloc_kernel in
					 * mm/memory.c and nowhere else
					 * (for arm64). Not sure if the
					 * function above can be called
					 * concurrently. In doubt,
					 * I am living it here for now,
					 * but it probably can be removed.
					 */
					spin_lock(&init_mm.page_table_lock);
					pmd_clear(pmd);
					spin_unlock(&init_mm.page_table_lock);
				}
			}
			continue;
		}

		BUG_ON(!pmd_table(*pmd));

		pte = pte_offset_map(pmd, addr);
		remove_pte_table(pte, addr, next, direct);
		free_pte_table(pmd, direct);
	}
}

static void remove_pud_table(pud_t *pud, unsigned long addr,
	unsigned long end, bool direct)
{
	unsigned long next;
	pmd_t *pmd;
	void *page_addr;

	for (; addr < end; addr = next, pud++) {
		next = pud_addr_end(addr, end);
		if (!pud_present(*pud))
			continue;
		/*
		 * If we are using 4K granules, check if we are using
		 * 1GB section mapping.
		 */
		if (pud_sect(*pud)) {
			if (PAGE_ALIGNED(addr) && PAGE_ALIGNED(next)) {
				if (!direct) {
					free_pagetable(pud_page(*pud),
						get_order(PUD_SIZE), direct);
				}

				/*
				 * This spin lock could be only
				 * taken in _pte_aloc_kernel in
				 * mm/memory.c and nowhere else
				 * (for arm64). Not sure if the
				 * function above can be called
				 * concurrently. In doubt,
				 * I am living it here for now,
				 * but it probably can be removed.
				 */
				spin_lock(&init_mm.page_table_lock);
				pud_clear(pud);
				spin_unlock(&init_mm.page_table_lock);
			} else {
				/* If here, we are freeing vmemmap pages. */
				memset((void *)addr, PAGE_INUSE, next - addr);

				page_addr = page_address(pud_page(*pud));
				if (!memchr_inv(page_addr, PAGE_INUSE,
						PUD_SIZE)) {

					free_pagetable(pud_page(*pud),
						get_order(PUD_SIZE), direct);

					/*
					 * This spin lock could be only
					 * taken in _pte_aloc_kernel in
					 * mm/memory.c and nowhere else
					 * (for arm64). Not sure if the
					 * function above can be called
					 * concurrently. In doubt,
					 * I am living it here for now,
					 * but it probably can be removed.
					 */
					spin_lock(&init_mm.page_table_lock);
					pud_clear(pud);
					spin_unlock(&init_mm.page_table_lock);
				}
			}
			continue;
		}

		BUG_ON(!pud_table(*pud));

		pmd = pmd_offset(pud, addr);
		remove_pmd_table(pmd, addr, next, direct);
		free_pmd_table(pud, direct);
	}
}

void remove_pagetable(unsigned long start, unsigned long end, bool direct)
{
	unsigned long next;
	unsigned long addr;
	pgd_t *pgd;
	pud_t *pud;

	for (addr = start; addr < end; addr = next) {
		next = pgd_addr_end(addr, end);

		pgd = pgd_offset_k(addr);
		if (pgd_none(*pgd))
			continue;

		pud = pud_offset(pgd, addr);
		remove_pud_table(pud, addr, next, direct);
		/*
		 * When the PUD is folded on the PGD (three levels of paging),
		 * I did already clear the PMD page in free_pmd_table,
		 * and reset the corresponding PGD==PUD entry.
		 */
#if CONFIG_PGTABLE_LEVELS > 3
		free_pud_table(pgd, direct);
#endif
	}

	flush_tlb_all();
}


#endif /* CONFIG_MEMORY_HOTREMOVE */
#endif /* CONFIG_MEMORY_HOTPLUG */

/*
 * Check whether a kernel address is valid (derived from arch/x86/).
 */
int kern_addr_valid(unsigned long addr)
{
	pgd_t *pgdp;
	pud_t *pudp, pud;
	pmd_t *pmdp, pmd;
	pte_t *ptep, pte;

	if ((((long)addr) >> VA_BITS) != -1UL)
		return 0;

	pgdp = pgd_offset_k(addr);
	if (pgd_none(READ_ONCE(*pgdp)))
		return 0;

	pudp = pud_offset(pgdp, addr);
	pud = READ_ONCE(*pudp);
	if (pud_none(pud))
		return 0;

	if (pud_sect(pud))
		return pfn_valid(pud_pfn(pud));

	pmdp = pmd_offset(pudp, addr);
	pmd = READ_ONCE(*pmdp);
	if (pmd_none(pmd))
		return 0;

	if (pmd_sect(pmd))
		return pfn_valid(pmd_pfn(pmd));

	ptep = pte_offset_kernel(pmdp, addr);
	pte = READ_ONCE(*ptep);
	if (pte_none(pte))
		return 0;

	return pfn_valid(pte_pfn(pte));
}
EXPORT_SYMBOL_GPL(kern_addr_valid);
#ifdef CONFIG_SPARSEMEM_VMEMMAP
#if !ARM64_SWAPPER_USES_SECTION_MAPS
int __meminit vmemmap_populate(unsigned long start, unsigned long end, int node,
		struct vmem_altmap *altmap)
{
	return vmemmap_populate_basepages(start, end, node);
}
#else	/* !ARM64_SWAPPER_USES_SECTION_MAPS */
int __meminit vmemmap_populate(unsigned long start, unsigned long end, int node,
		struct vmem_altmap *altmap)
{
	unsigned long addr = start;
	unsigned long next;
	pgd_t *pgdp;
	pud_t *pudp;
	pmd_t *pmdp;
	int ret = 0;

	do {
		next = pmd_addr_end(addr, end);

		pgdp = vmemmap_pgd_populate(addr, node);
		if (!pgdp)
			return -ENOMEM;

		pudp = vmemmap_pud_populate(pgdp, addr, node);
		if (!pudp)
			return -ENOMEM;

		pmdp = pmd_offset(pudp, addr);
		if (pmd_none(READ_ONCE(*pmdp))) {
			void *p = NULL;

			p = vmemmap_alloc_block_buf(PMD_SIZE, node);
			if (!p) {
#ifdef CONFIG_MEMORY_HOTPLUG
				vmemmap_free(start, end, altmap);
#endif
				ret = -ENOMEM;
				break;
			}

			pmd_set_huge(pmdp, __pa(p), __pgprot(PROT_SECT_NORMAL));
		} else
			vmemmap_verify((pte_t *)pmdp, node, addr, next);
	} while (addr = next, addr != end);

	if (ret)
		return vmemmap_populate_basepages(start, end, node);
	else
		return ret;
}
#endif	/* CONFIG_ARM64_64K_PAGES */
void vmemmap_free(unsigned long start, unsigned long end,
		struct vmem_altmap *altmap)
{
#ifdef CONFIG_MEMORY_HOTREMOVE
	remove_pagetable(start, end, false);
#endif
}
#endif	/* CONFIG_SPARSEMEM_VMEMMAP */

static inline pud_t * fixmap_pud(unsigned long addr)
{
	pgd_t *pgdp = pgd_offset_k(addr);
	pgd_t pgd = READ_ONCE(*pgdp);

	BUG_ON(pgd_none(pgd) || pgd_bad(pgd));

	return pud_offset_kimg(pgdp, addr);
}

static inline pmd_t * fixmap_pmd(unsigned long addr)
{
	pud_t *pudp = fixmap_pud(addr);
	pud_t pud = READ_ONCE(*pudp);

	BUG_ON(pud_none(pud) || pud_bad(pud));

	return pmd_offset_kimg(pudp, addr);
}

static inline pte_t * fixmap_pte(unsigned long addr)
{
	return &bm_pte[pte_index(addr)];
}

/*
 * The p*d_populate functions call virt_to_phys implicitly so they can't be used
 * directly on kernel symbols (bm_p*d). This function is called too early to use
 * lm_alias so __p*d_populate functions must be used to populate with the
 * physical address from __pa_symbol.
 */
void __init early_fixmap_init(void)
{
	pgd_t *pgdp, pgd;
	pud_t *pudp;
	pmd_t *pmdp;
	unsigned long addr = FIXADDR_START;

	pgdp = pgd_offset_k(addr);
	pgd = READ_ONCE(*pgdp);
	if (CONFIG_PGTABLE_LEVELS > 3 &&
	    !(pgd_none(pgd) || pgd_page_paddr(pgd) == __pa_symbol(bm_pud))) {
		/*
		 * We only end up here if the kernel mapping and the fixmap
		 * share the top level pgd entry, which should only happen on
		 * 16k/4 levels configurations.
		 */
		BUG_ON(!IS_ENABLED(CONFIG_ARM64_16K_PAGES));
		pudp = pud_offset_kimg(pgdp, addr);
	} else {
		if (pgd_none(pgd))
			__pgd_populate(pgdp, __pa_symbol(bm_pud), PUD_TYPE_TABLE);
		pudp = fixmap_pud(addr);
	}
	if (pud_none(READ_ONCE(*pudp)))
		__pud_populate(pudp, __pa_symbol(bm_pmd), PMD_TYPE_TABLE);
	pmdp = fixmap_pmd(addr);
	__pmd_populate(pmdp, __pa_symbol(bm_pte), PMD_TYPE_TABLE);

	/*
	 * The boot-ioremap range spans multiple pmds, for which
	 * we are not prepared:
	 */
	BUILD_BUG_ON((__fix_to_virt(FIX_BTMAP_BEGIN) >> PMD_SHIFT)
		     != (__fix_to_virt(FIX_BTMAP_END) >> PMD_SHIFT));

	if ((pmdp != fixmap_pmd(fix_to_virt(FIX_BTMAP_BEGIN)))
	     || pmdp != fixmap_pmd(fix_to_virt(FIX_BTMAP_END))) {
		WARN_ON(1);
		pr_warn("pmdp %p != %p, %p\n",
			pmdp, fixmap_pmd(fix_to_virt(FIX_BTMAP_BEGIN)),
			fixmap_pmd(fix_to_virt(FIX_BTMAP_END)));
		pr_warn("fix_to_virt(FIX_BTMAP_BEGIN): %08lx\n",
			fix_to_virt(FIX_BTMAP_BEGIN));
		pr_warn("fix_to_virt(FIX_BTMAP_END):   %08lx\n",
			fix_to_virt(FIX_BTMAP_END));

		pr_warn("FIX_BTMAP_END:       %d\n", FIX_BTMAP_END);
		pr_warn("FIX_BTMAP_BEGIN:     %d\n", FIX_BTMAP_BEGIN);
	}
}

/*
 * Unusually, this is also called in IRQ context (ghes_iounmap_irq) so if we
 * ever need to use IPIs for TLB broadcasting, then we're in trouble here.
 */
void __set_fixmap(enum fixed_addresses idx,
			       phys_addr_t phys, pgprot_t flags)
{
	unsigned long addr = __fix_to_virt(idx);
	pte_t *ptep;

	BUG_ON(idx <= FIX_HOLE || idx >= __end_of_fixed_addresses);

	ptep = fixmap_pte(addr);

	if (pgprot_val(flags)) {
		set_pte(ptep, pfn_pte(phys >> PAGE_SHIFT, flags));
	} else {
		pte_clear(&init_mm, addr, ptep);
		flush_tlb_kernel_range(addr, addr+PAGE_SIZE);
	}
}

void *__init fixmap_remap_fdt(phys_addr_t dt_phys, int *size, pgprot_t prot)
{
	const u64 dt_virt_base = __fix_to_virt(FIX_FDT);
	int offset;
	void *dt_virt;

	/*
	 * Check whether the physical FDT address is set and meets the minimum
	 * alignment requirement. Since we are relying on MIN_FDT_ALIGN to be
	 * at least 8 bytes so that we can always access the magic and size
	 * fields of the FDT header after mapping the first chunk, double check
	 * here if that is indeed the case.
	 */
	BUILD_BUG_ON(MIN_FDT_ALIGN < 8);
	if (!dt_phys || dt_phys % MIN_FDT_ALIGN)
		return NULL;

	/*
	 * Make sure that the FDT region can be mapped without the need to
	 * allocate additional translation table pages, so that it is safe
	 * to call create_mapping_noalloc() this early.
	 *
	 * On 64k pages, the FDT will be mapped using PTEs, so we need to
	 * be in the same PMD as the rest of the fixmap.
	 * On 4k pages, we'll use section mappings for the FDT so we only
	 * have to be in the same PUD.
	 */
	BUILD_BUG_ON(dt_virt_base % SZ_2M);

	BUILD_BUG_ON(__fix_to_virt(FIX_FDT_END) >> SWAPPER_TABLE_SHIFT !=
		     __fix_to_virt(FIX_BTMAP_BEGIN) >> SWAPPER_TABLE_SHIFT);

	offset = dt_phys % SWAPPER_BLOCK_SIZE;
	dt_virt = (void *)dt_virt_base + offset;

	/* map the first chunk so we can read the size from the header */
	create_mapping_noalloc(round_down(dt_phys, SWAPPER_BLOCK_SIZE),
			dt_virt_base, SWAPPER_BLOCK_SIZE, prot);

	if (fdt_magic(dt_virt) != FDT_MAGIC)
		return NULL;

	*size = fdt_totalsize(dt_virt);
	if (*size > MAX_FDT_SIZE)
		return NULL;

	if (offset + *size > SWAPPER_BLOCK_SIZE)
		create_mapping_noalloc(round_down(dt_phys, SWAPPER_BLOCK_SIZE), dt_virt_base,
			       round_up(offset + *size, SWAPPER_BLOCK_SIZE), prot);

	return dt_virt;
}

int __init arch_ioremap_p4d_supported(void)
{
<<<<<<< HEAD
	void *dt_virt;
	int size;

	dt_virt = __fixmap_remap_fdt(dt_phys, &size, PAGE_KERNEL_RO);
	if (!dt_virt)
		return NULL;

	memblock_reserve(dt_phys, size);
	return dt_virt;
=======
	return 0;
>>>>>>> 9033d72d
}

int __init arch_ioremap_pud_supported(void)
{
	/*
	 * Only 4k granule supports level 1 block mappings.
	 * SW table walks can't handle removal of intermediate entries.
	 */
	return IS_ENABLED(CONFIG_ARM64_4K_PAGES) &&
	       !IS_ENABLED(CONFIG_ARM64_PTDUMP_DEBUGFS);
}

int __init arch_ioremap_pmd_supported(void)
{
	/* See arch_ioremap_pud_supported() */
	return !IS_ENABLED(CONFIG_ARM64_PTDUMP_DEBUGFS);
}

int pud_set_huge(pud_t *pudp, phys_addr_t phys, pgprot_t prot)
{
	pgprot_t sect_prot = __pgprot(PUD_TYPE_SECT |
					pgprot_val(mk_sect_prot(prot)));
	pud_t new_pud = pfn_pud(__phys_to_pfn(phys), sect_prot);

	/* Only allow permission changes for now */
	if (!pgattr_change_is_safe(READ_ONCE(pud_val(*pudp)),
				   pud_val(new_pud)))
		return 0;

	BUG_ON(phys & ~PUD_MASK);
	set_pud(pudp, new_pud);
	return 1;
}

int pmd_set_huge(pmd_t *pmdp, phys_addr_t phys, pgprot_t prot)
{
	pgprot_t sect_prot = __pgprot(PMD_TYPE_SECT |
					pgprot_val(mk_sect_prot(prot)));
	pmd_t new_pmd = pfn_pmd(__phys_to_pfn(phys), sect_prot);

	/* Only allow permission changes for now */
	if (!pgattr_change_is_safe(READ_ONCE(pmd_val(*pmdp)),
				   pmd_val(new_pmd)))
		return 0;

	BUG_ON(phys & ~PMD_MASK);
	set_pmd(pmdp, new_pmd);
	return 1;
}

int pud_clear_huge(pud_t *pudp)
{
	if (!pud_sect(READ_ONCE(*pudp)))
		return 0;
	pud_clear(pudp);
	return 1;
}

int pmd_clear_huge(pmd_t *pmdp)
{
	if (!pmd_sect(READ_ONCE(*pmdp)))
		return 0;
	pmd_clear(pmdp);
	return 1;
}

int pmd_free_pte_page(pmd_t *pmdp, unsigned long addr)
{
	pte_t *table;
	pmd_t pmd;

	pmd = READ_ONCE(*pmdp);

	if (!pmd_present(pmd))
		return 1;
	if (!pmd_table(pmd)) {
		VM_WARN_ON(!pmd_table(pmd));
		return 1;
	}

	table = pte_offset_kernel(pmdp, addr);
	pmd_clear(pmdp);
	__flush_tlb_kernel_pgtable(addr);
	pte_free_kernel(NULL, table);
	return 1;
}

int pud_free_pmd_page(pud_t *pudp, unsigned long addr)
{
	pmd_t *table;
	pmd_t *pmdp;
	pud_t pud;
	unsigned long next, end;

	pud = READ_ONCE(*pudp);

	if (!pud_present(pud))
		return 1;
	if (!pud_table(pud)) {
		VM_WARN_ON(!pud_table(pud));
		return 1;
	}

	table = pmd_offset(pudp, addr);
	pmdp = table;
	next = addr;
	end = addr + PUD_SIZE;
	do {
		pmd_free_pte_page(pmdp, next);
	} while (pmdp++, next += PMD_SIZE, next != end);

	pud_clear(pudp);
	__flush_tlb_kernel_pgtable(addr);
	pmd_free(NULL, table);
	return 1;
}<|MERGE_RESOLUTION|>--- conflicted
+++ resolved
@@ -1360,19 +1360,7 @@
 
 int __init arch_ioremap_p4d_supported(void)
 {
-<<<<<<< HEAD
-	void *dt_virt;
-	int size;
-
-	dt_virt = __fixmap_remap_fdt(dt_phys, &size, PAGE_KERNEL_RO);
-	if (!dt_virt)
-		return NULL;
-
-	memblock_reserve(dt_phys, size);
-	return dt_virt;
-=======
 	return 0;
->>>>>>> 9033d72d
 }
 
 int __init arch_ioremap_pud_supported(void)
