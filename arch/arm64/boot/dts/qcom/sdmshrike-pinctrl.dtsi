--- conflicted
+++ resolved
@@ -1687,8 +1687,6 @@
 				output-low;
 			};
 		};
-<<<<<<< HEAD
-=======
 
 		sdc2_clk_on: sdc2_clk_on {
 			config {
@@ -1916,6 +1914,5 @@
 				};
 			};
 		};
->>>>>>> 452becbf
 	};
 };