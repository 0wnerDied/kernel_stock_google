/* Copyright (c) 2018-2019, The Linux Foundation. All rights reserved.
 *
 * This program is free software; you can redistribute it and/or modify
 * it under the terms of the GNU General Public License version 2 and
 * only version 2 as published by the Free Software Foundation.
 *
 * This program is distributed in the hope that it will be useful,
 * but WITHOUT ANY WARRANTY; without even the implied warranty of
 * MERCHANTABILITY or FITNESS FOR A PARTICULAR PURPOSE.  See the
 * GNU General Public License for more details.
 */

&soc {
	tlmm: pinctrl@3000000 {
		compatible = "qcom,sdmshrike-pinctrl";
		reg = <0x03000000 0xddc000>, <0x17c000f0 0x60>;
		reg-names = "pinctrl", "spi_cfg";
		interrupts = <0 208 0>;
		gpio-controller;
		#gpio-cells = <2>;
		interrupt-controller;
		#interrupt-cells = <2>;

		ufs_dev_reset_assert: ufs_dev_reset_assert {
			config {
				pins = "ufs_reset";
				bias-pull-down;		/* default: pull down */
				/*
				 * UFS_RESET driver strengths are having
				 * different values/steps compared to typical
				 * GPIO drive strengths.
				 *
				 * Following table clarifies:
				 *
				 * HDRV value | UFS_RESET | Typical GPIO
				 *   (dec)    |   (mA)    |    (mA)
				 *     0      |   0.8     |    2
				 *     1      |   1.55    |    4
				 *     2      |   2.35    |    6
				 *     3      |   3.1     |    8
				 *     4      |   3.9     |    10
				 *     5      |   4.65    |    12
				 *     6      |   5.4     |    14
				 *     7      |   6.15    |    16
				 *
				 * POR value for UFS_RESET HDRV is 3 which means
				 * 3.1mA and we want to use that. Hence just
				 * specify 8mA to "drive-strength" binding and
				 * that should result into writing 3 to HDRV
				 * field.
				 */
				drive-strength = <8>;	/* default: 3.1 mA */
				output-low; /* active low reset */
			};
		};

		ufs_dev_reset_deassert: ufs_dev_reset_deassert {
			config {
				pins = "ufs_reset";
				bias-pull-down;		/* default: pull down */
				/*
				 * default: 3.1 mA
				 * check comments under ufs_dev_reset_assert
				 */
				drive-strength = <8>;
				output-high; /* active low reset */
			};
		};

		aqt_intr {
			aqt_intr_default: aqt_intr_default {
				mux {
					pins = "gpio125";
					function = "gpio";
				};

				config {
					pins = "gpio125";
					drive-strength = <2>; /* 2 mA */
					bias-pull-down; /* pull down */
					input-enable;
				};
			};
		};

		wcd9xxx_intr {
			wcd_intr_default: wcd_intr_default {
				 mux {
					pins = "gpio123";
					function = "gpio";
				};

				config {
					pins = "gpio123";
					drive-strength = <2>; /* 2 mA */
					bias-pull-down; /* pull down */
					input-enable;
				};
			};
		};

		cdc_reset_ctrl {
			cdc_reset_sleep: cdc_reset_sleep {
				mux {
					pins = "gpio143";
					function = "gpio";
				};
				config {
					pins = "gpio143";
					drive-strength = <2>;
					bias-disable;
					output-low;
				};
			};

			cdc_reset_active:cdc_reset_active {
				mux {
					pins = "gpio143";
					function = "gpio";
				};
				config {
					pins = "gpio143";
					drive-strength = <8>;
					bias-pull-down;
					output-high;
				};
			};
		};

		sec_aux_pcm {
			sec_aux_pcm_sleep: sec_aux_pcm_sleep {
				mux {
					pins = "gpio126", "gpio127";
					function = "gpio";
				};

				config {
					pins = "gpio126", "gpio127";
					drive-strength = <2>;   /* 2 mA */
					bias-pull-down;         /* PULL DOWN */
					input-enable;
				};
			};

			sec_aux_pcm_active: sec_aux_pcm_active {
				mux {
					pins = "gpio126", "gpio127";
					function = "sec_mi2s";
				};

				config {
					pins = "gpio126", "gpio127";
					drive-strength = <8>;   /* 8 mA */
					bias-disable;           /* NO PULL */
				};
			};
		};

		sec_aux_pcm_din {
			sec_aux_pcm_din_sleep: sec_aux_pcm_din_sleep {
				mux {
					pins = "gpio128";
					function = "gpio";
				};

				config {
					pins = "gpio128";
					drive-strength = <2>;   /* 2 mA */
					bias-pull-down;         /* PULL DOWN */
					input-enable;
				};
			};

			sec_aux_pcm_din_active: sec_aux_pcm_din_active {
				mux {
					pins = "gpio128";
					function = "sec_mi2s";
				};

				config {
					pins = "gpio128";
					drive-strength = <8>;   /* 8 mA */
					bias-disable;           /* NO PULL */
				};
			};
		};

		sec_aux_pcm_dout {
			sec_aux_pcm_dout_sleep: sec_aux_pcm_dout_sleep {
				mux {
					pins = "gpio129";
					function = "gpio";
				};

				config {
					pins = "gpio129";
					drive-strength = <2>;   /* 2 mA */
					bias-pull-down;         /* PULL DOWN */
					input-enable;
				};
			};

			sec_aux_pcm_dout_active: sec_aux_pcm_dout_active {
				mux {
					pins = "gpio129";
					function = "sec_mi2s";
				};

				config {
					pins = "gpio129";
					drive-strength = <8>;   /* 8 mA */
					bias-disable;           /* NO PULL */
				};
			};
		};

		tert_aux_pcm {
			tert_aux_pcm_sleep: tert_aux_pcm_sleep {
				mux {
					pins = "gpio133", "gpio134";
					function = "gpio";
				};

				config {
					pins = "gpio133", "gpio134";
					drive-strength = <2>;   /* 2 mA */
					bias-pull-down;         /* PULL DOWN */
					input-enable;
				};
			};

			tert_aux_pcm_active: tert_aux_pcm_active {
				mux {
					pins = "gpio133", "gpio134";
					function = "ter_mi2s";
				};

				config {
					pins = "gpio133", "gpio134";
					drive-strength = <8>;   /* 8 mA */
					bias-disable;           /* NO PULL */
					output-high;
				};
			};
		};

		tert_aux_pcm_din {
			tert_aux_pcm_din_sleep: tert_aux_pcm_din_sleep {
				mux {
					pins = "gpio135";
					function = "gpio";
				};

				config {
					pins = "gpio135";
					drive-strength = <2>;   /* 2 mA */
					bias-pull-down;         /* PULL DOWN */
					input-enable;
				};
			};

			tert_aux_pcm_din_active: tert_aux_pcm_din_active {
				mux {
					pins = "gpio135";
					function = "ter_mi2s";
				};

				config {
					pins = "gpio135";
					drive-strength = <8>;   /* 8 mA */
					bias-disable;           /* NO PULL */
				};
			};
		};

		tert_aux_pcm_dout {
			tert_aux_pcm_dout_sleep: tert_aux_pcm_dout_sleep {
				mux {
					pins = "gpio131";
					function = "gpio";
				};

				config {
					pins = "gpio131";
					drive-strength = <2>;   /* 2 mA */
					bias-pull-down;         /* PULL DOWN */
					input-enable;
				};
			};

			tert_aux_pcm_dout_active: tert_aux_pcm_dout_active {
				mux {
					pins = "gpio131";
					function = "ter_mi2s";
				};

				config {
					pins = "gpio131";
					drive-strength = <8>;   /* 8 mA */
					bias-disable;           /* NO PULL */
				};
			};
		};

		quat_aux_pcm {
			quat_aux_pcm_sleep: quat_aux_pcm_sleep {
				mux {
					pins = "gpio137", "gpio138";
					function = "gpio";
				};

				config {
					pins = "gpio137", "gpio138";
					drive-strength = <2>;   /* 2 mA */
					bias-pull-down;         /* PULL DOWN */
					input-enable;
				};
			};

			quat_aux_pcm_active: quat_aux_pcm_active {
				mux {
					pins = "gpio137", "gpio138";
					function = "qua_mi2s";
				};

				config {
					pins = "gpio137", "gpio138";
					drive-strength = <8>;   /* 8 mA */
					bias-disable;           /* NO PULL */
					output-high;
				};
			};
		};

		quat_aux_pcm_din {
			quat_aux_pcm_din_sleep: quat_aux_pcm_din_sleep {
				mux {
					pins = "gpio139";
					function = "gpio";
				};

				config {
					pins = "gpio139";
					drive-strength = <2>;   /* 2 mA */
					bias-pull-down;         /* PULL DOWN */
					input-enable;
				};
			};

			quat_aux_pcm_din_active: quat_aux_pcm_din_active {
				mux {
					pins = "gpio139";
					function = "qua_mi2s";
				};

				config {
					pins = "gpio139";
					drive-strength = <8>;   /* 8 mA */
					bias-disable;           /* NO PULL */
				};
			};
		};

		quat_aux_pcm_dout {
			quat_aux_pcm_dout_sleep: quat_aux_pcm_dout_sleep {
				mux {
					pins = "gpio140";
					function = "gpio";
				};

				config {
					pins = "gpio140";
					drive-strength = <2>;   /* 2 mA */
					bias-pull-down;         /* PULL DOWN */
					input-enable;
				};
			};

			quat_aux_pcm_dout_active: quat_aux_pcm_dout_active {
				mux {
					pins = "gpio140";
					function = "qua_mi2s";
				};

				config {
					pins = "gpio140";
					drive-strength = <8>;   /* 8 mA */
					bias-disable;           /* NO PULL */
				};
			};
		};

		pri_aux_pcm_clk {
			pri_aux_pcm_clk_sleep: pri_aux_pcm_clk_sleep {
				mux {
					pins = "gpio144";
					function = "gpio";
				};

				config {
					pins = "gpio144";
					drive-strength = <2>;   /* 2 mA */
					bias-pull-down;         /* PULL DOWN */
					input-enable;
				};
			};

			pri_aux_pcm_clk_active: pri_aux_pcm_clk_active {
				mux {
					pins = "gpio144";
					function = "pri_mi2s";
				};

				config {
					pins = "gpio144";
					drive-strength = <8>;   /* 8 mA */
					bias-disable;           /* NO PULL */
					output-high;
				};
			};
		};

		pri_aux_pcm_sync {
			pri_aux_pcm_sync_sleep: pri_aux_pcm_sync_sleep {
				mux {
					pins = "gpio145";
					function = "gpio";
				};

				config {
					pins = "gpio145";
					drive-strength = <2>;   /* 2 mA */
					bias-pull-down;         /* PULL DOWN */
					input-enable;
				};
			};

			pri_aux_pcm_sync_active: pri_aux_pcm_sync_active {
				mux {
					pins = "gpio145";
					function = "pri_mi2s_ws";
				};

				config {
					pins = "gpio145";
					drive-strength = <8>;   /* 8 mA */
					bias-disable;           /* NO PULL */
					output-high;
				};
			};
		};

		pri_aux_pcm_din {
			pri_aux_pcm_din_sleep: pri_aux_pcm_din_sleep {
				mux {
					pins = "gpio146";
					function = "gpio";
				};

				config {
					pins = "gpio146";
					drive-strength = <2>;   /* 2 mA */
					bias-pull-down;         /* PULL DOWN */
					input-enable;
				};
			};

			pri_aux_pcm_din_active: pri_aux_pcm_din_active {
				mux {
					pins = "gpio146";
					function = "pri_mi2s";
				};

				config {
					pins = "gpio146";
					drive-strength = <8>;   /* 8 mA */
					bias-disable;           /* NO PULL */
				};
			};
		};

		pri_aux_pcm_dout {
			pri_aux_pcm_dout_sleep: pri_aux_pcm_dout_sleep {
				mux {
					pins = "gpio147";
					function = "gpio";
				};

				config {
					pins = "gpio147";
					drive-strength = <2>;   /* 2 mA */
					bias-pull-down;         /* PULL DOWN */
					input-enable;
				};
			};

			pri_aux_pcm_dout_active: pri_aux_pcm_dout_active {
				mux {
					pins = "gpio147";
					function = "pri_mi2s";
				};

				config {
					pins = "gpio147";
					drive-strength = <8>;   /* 8 mA */
					bias-disable;           /* NO PULL */
				};
			};
		};

		quin_aux_pcm {
			quin_aux_pcm_sleep: quin_aux_pcm_sleep {
				mux {
					pins = "gpio149", "gpio151";
					function = "gpio";
				};

				config {
					pins = "gpio149", "gpio151";
					drive-strength = <2>;   /* 2 mA */
					bias-pull-down;         /* PULL DOWN */
					input-enable;
				};
			};

			quin_aux_pcm_active: quin_aux_pcm_active {
				mux {
					pins = "gpio149", "gpio151";
					function = "spkr_i2s";
				};

				config {
					pins = "gpio149", "gpio151";
					drive-strength = <8>;   /* 8 mA */
					bias-disable;           /* NO PULL */
					output-high;
				};
			};
		};

		quin_aux_pcm_din {
			quin_aux_pcm_din_sleep: quin_aux_pcm_din_sleep {
				mux {
					pins = "gpio150";
					function = "gpio";
				};

				config {
					pins = "gpio150";
					drive-strength = <2>;   /* 2 mA */
					bias-pull-down;         /* PULL DOWN */
					input-enable;
				};
			};

			quin_aux_pcm_din_active: quin_aux_pcm_din_active {
				mux {
					pins = "gpio150";
					function = "spkr_i2s";
				};

				config {
					pins = "gpio150";
					drive-strength = <8>;   /* 8 mA */
					bias-disable;           /* NO PULL */
				};
			};
		};

		quin_aux_pcm_dout {
			quin_aux_pcm_dout_sleep: quin_aux_pcm_dout_sleep {
				mux {
					pins = "gpio152";
					function = "gpio";
				};

				config {
					pins = "gpio152";
					drive-strength = <2>;   /* 2 mA */
					bias-pull-down;         /* PULL DOWN */
					input-enable;
				};
			};

			quin_aux_pcm_dout_active: quin_aux_pcm_dout_active {
				mux {
					pins = "gpio152";
					function = "spkr_i2s";
				};

				config {
					pins = "gpio152";
					drive-strength = <8>;   /* 8 mA */
					bias-disable;           /* NO PULL */
				};
			};
		};

		pmx_sde: pmx_sde {
			sde_dsi_active: sde_dsi_active {
				mux {
					pins = "gpio6", "gpio7";
					function = "gpio";
				};

				config {
					pins = "gpio6", "gpio7";
					drive-strength = <8>;   /* 8 mA */
					bias-disable = <0>;   /* no pull */
				};
			};
			sde_dsi_suspend: sde_dsi_suspend {
				mux {
					pins = "gpio6", "gpio7";
					function = "gpio";
				};

				config {
					pins = "gpio6", "gpio7";
					drive-strength = <2>;   /* 2 mA */
					bias-pull-down;         /* PULL DOWN */
				};
			};
		};

		pmx_sde_te {
			sde_te_active: sde_te_active {
				mux {
					pins = "gpio8";
					function = "mdp_vsync";
				};

				config {
					pins = "gpio8";
					drive-strength = <2>;   /* 2 mA */
					bias-pull-down;         /* PULL DOWN */
				};
			};

			sde_te_suspend: sde_te_suspend {
				mux {
					pins = "gpio8";
					function = "mdp_vsync";
				};

				config {
					pins = "gpio8";
					drive-strength = <2>;   /* 2 mA */
					bias-pull-down;         /* PULL DOWN */
				};
			};
		};

		sec_tdm {
			sec_tdm_sleep: sec_tdm_sleep {
				mux {
					pins = "gpio126", "gpio127";
					function = "gpio";
				};

				config {
					pins = "gpio126", "gpio127";
					drive-strength = <2>;   /* 2 mA */
					bias-pull-down;         /* PULL DOWN */
					input-enable;
				};
			};

			sec_tdm_active: sec_tdm_active {
				mux {
					pins = "gpio126", "gpio127";
					function = "sec_mi2s";
				};

				config {
					pins = "gpio126", "gpio127";
					drive-strength = <8>;   /* 8 mA */
					bias-disable;           /* NO PULL */
				};
			};
		};

		sec_tdm_din {
			sec_tdm_din_sleep: sec_tdm_din_sleep {
				mux {
					pins = "gpio128";
					function = "gpio";
				};

				config {
					pins = "gpio128";
					drive-strength = <2>;   /* 2 mA */
					bias-pull-down;         /* PULL DOWN */
					input-enable;
				};
			};

			sec_tdm_din_active: sec_tdm_din_active {
				mux {
					pins = "gpio128";
					function = "sec_mi2s";
				};

				config {
					pins = "gpio128";
					drive-strength = <8>;   /* 8 mA */
					bias-disable;           /* NO PULL */
				};
			};
		};

		sec_tdm_dout {
			sec_tdm_dout_sleep: sec_tdm_dout_sleep {
				mux {
					pins = "gpio129";
					function = "gpio";
				};

				config {
					pins = "gpio129";
					drive-strength = <2>;   /* 2 mA */
					bias-pull-down;         /* PULL DOWN */
					input-enable;
				};
			};

			sec_tdm_dout_active: sec_tdm_dout_active {
				mux {
					pins = "gpio129";
					function = "sec_mi2s";
				};

				config {
					pins = "gpio129";
					drive-strength = <8>;   /* 8 mA */
					bias-disable;           /* NO PULL */
				};
			};
		};

		tert_tdm {
			tert_tdm_sleep: tert_tdm_sleep {
				mux {
					pins = "gpio133", "gpio134";
					function = "gpio";
				};

				config {
					pins = "gpio133", "gpio134";
					drive-strength = <2>;   /* 2 mA */
					bias-pull-down;         /* PULL DOWN */
					input-enable;
				};
			};

			tert_tdm_active: tert_tdm_active {
				mux {
					pins = "gpio133", "gpio134";
					function = "ter_mi2s";
				};

				config {
					pins = "gpio133", "gpio134";
					drive-strength = <8>;   /* 8 mA */
					bias-disable;           /* NO PULL */
					output-high;
				};
			};
		};

		tert_tdm_din {
			tert_tdm_din_sleep: tert_tdm_din_sleep {
				mux {
					pins = "gpio135";
					function = "gpio";
				};

				config {
					pins = "gpio135";
					drive-strength = <2>;   /* 2 mA */
					bias-pull-down;         /* PULL DOWN */
					input-enable;
				};
			};

			tert_tdm_din_active: tert_tdm_din_active {
				mux {
					pins = "gpio135";
					function = "ter_mi2s";
				};

				config {
					pins = "gpio135";
					drive-strength = <8>;   /* 8 mA */
					bias-disable;           /* NO PULL */
				};
			};
		};

		tert_tdm_dout {
			tert_tdm_dout_sleep: tert_tdm_dout_sleep {
				mux {
					pins = "gpio131";
					function = "gpio";
				};

				config {
					pins = "gpio131";
					drive-strength = <2>;   /* 2 mA */
					bias-pull-down;         /* PULL DOWN */
					input-enable;
				};
			};

			tert_tdm_dout_active: tert_tdm_dout_active {
				mux {
					pins = "gpio131";
					function = "ter_mi2s";
				};

				config {
					pins = "gpio131";
					drive-strength = <8>;   /* 8 mA */
					bias-disable;           /* NO PULL */
				};
			};
		};

		quat_tdm {
			quat_tdm_sleep: quat_tdm_sleep {
				mux {
					pins = "gpio137", "gpio138";
					function = "gpio";
				};

				config {
					pins = "gpio137", "gpio138";
					drive-strength = <2>;   /* 2 mA */
					bias-pull-down;         /* PULL DOWN */
					input-enable;
				};
			};

			quat_tdm_active: quat_tdm_active {
				mux {
					pins = "gpio137", "gpio138";
					function = "qua_mi2s";
				};

				config {
					pins = "gpio137", "gpio138";
					drive-strength = <8>;   /* 8 mA */
					bias-disable;           /* NO PULL */
					output-high;
				};
			};
		};

		quat_tdm_din {
			quat_tdm_din_sleep: quat_tdm_din_sleep {
				mux {
					pins = "gpio139";
					function = "gpio";
				};

				config {
					pins = "gpio139";
					drive-strength = <2>;   /* 2 mA */
					bias-pull-down;         /* PULL DOWN */
					input-enable;
				};
			};

			quat_tdm_din_active: quat_tdm_din_active {
				mux {
					pins = "gpio139";
					function = "qua_mi2s";
				};

				config {
					pins = "gpio139";
					drive-strength = <8>;   /* 8 mA */
					bias-disable;           /* NO PULL */
				};
			};
		};

		quat_tdm_dout {
			quat_tdm_dout_sleep: quat_tdm_dout_sleep {
				mux {
					pins = "gpio140";
					function = "gpio";
				};

				config {
					pins = "gpio140";
					drive-strength = <2>;   /* 2 mA */
					bias-pull-down;         /* PULL DOWN */
					input-enable;
				};
			};

			quat_tdm_dout_active: quat_tdm_dout_active {
				mux {
					pins = "gpio140";
					function = "qua_mi2s";
				};

				config {
					pins = "gpio140";
					drive-strength = <8>;   /* 8 mA */
					bias-disable;           /* NO PULL */
				};
			};
		};

		pri_tdm_clk {
			pri_tdm_clk_sleep: pri_tdm_clk_sleep {
				mux {
					pins = "gpio144";
					function = "gpio";
				};

				config {
					pins = "gpio144";
					drive-strength = <2>;   /* 2 mA */
					bias-pull-down;         /* PULL DOWN */
					input-enable;
				};
			};

			pri_tdm_clk_active: pri_tdm_clk_active {
				mux {
					pins = "gpio144";
					function = "pri_mi2s";
				};

				config {
					pins = "gpio144";
					drive-strength = <8>;   /* 8 mA */
					bias-disable;           /* NO PULL */
					output-high;
				};
			};
		};

		pri_tdm_sync {
			pri_tdm_sync_sleep: pri_tdm_sync_sleep {
				mux {
					pins = "gpio145";
					function = "gpio";
				};

				config {
					pins = "gpio145";
					drive-strength = <2>;   /* 2 mA */
					bias-pull-down;         /* PULL DOWN */
					input-enable;
				};
			};

			pri_tdm_sync_active: pri_tdm_sync_active {
				mux {
					pins = "gpio145";
					function = "pri_mi2s_ws";
				};

				config {
					pins = "gpio145";
					drive-strength = <8>;   /* 8 mA */
					bias-disable;           /* NO PULL */
					output-high;
				};
			};
		};

		pri_tdm_din {
			pri_tdm_din_sleep: pri_tdm_din_sleep {
				mux {
					pins = "gpio146";
					function = "gpio";
				};

				config {
					pins = "gpio146";
					drive-strength = <2>;   /* 2 mA */
					bias-pull-down;         /* PULL DOWN */
					input-enable;
				};
			};

			pri_tdm_din_active: pri_tdm_din_active {
				mux {
					pins = "gpio146";
					function = "pri_mi2s";
				};

				config {
					pins = "gpio146";
					drive-strength = <8>;   /* 8 mA */
					bias-disable;           /* NO PULL */
				};
			};
		};

		pri_tdm_dout {
			pri_tdm_dout_sleep: pri_tdm_dout_sleep {
				mux {
					pins = "gpio147";
					function = "gpio";
				};

				config {
					pins = "gpio147";
					drive-strength = <2>;   /* 2 mA */
					bias-pull-down;         /* PULL DOWN */
					input-enable;
				};
			};

			pri_tdm_dout_active: pri_tdm_dout_active {
				mux {
					pins = "gpio147";
					function = "pri_mi2s";
				};

				config {
					pins = "gpio147";
					drive-strength = <8>;   /* 8 mA */
					bias-disable;           /* NO PULL */
				};
			};
		};

		quin_tdm {
			quin_tdm_sleep: quin_tdm_sleep {
				mux {
					pins = "gpio149", "gpio151";
					function = "gpio";
				};

				config {
					pins = "gpio149", "gpio151";
					drive-strength = <2>;   /* 2 mA */
					bias-pull-down;         /* PULL DOWN */
					input-enable;
				};
			};

			quin_tdm_active: quin_tdm_active {
				mux {
					pins = "gpio149", "gpio151";
					function = "spkr_i2s";
				};

				config {
					pins = "gpio149", "gpio151";
					drive-strength = <8>;   /* 8 mA */
					bias-disable;           /* NO PULL */
					output-high;
				};
			};
		};

		quin_tdm_din {
			quin_tdm_din_sleep: quin_tdm_din_sleep {
				mux {
					pins = "gpio150";
					function = "gpio";
				};

				config {
					pins = "gpio150";
					drive-strength = <2>;   /* 2 mA */
					bias-pull-down;         /* PULL DOWN */
					input-enable;
				};
			};

			quin_tdm_din_active: quin_tdm_din_active {
				mux {
					pins = "gpio150";
					function = "spkr_i2s";
				};

				config {
					pins = "gpio150";
					drive-strength = <8>;   /* 8 mA */
					bias-disable;           /* NO PULL */
				};
			};
		};

		quin_tdm_dout {
			quin_tdm_dout_sleep: quin_tdm_dout_sleep {
				mux {
					pins = "gpio152";
					function = "gpio";
				};

				config {
					pins = "gpio152";
					drive-strength = <2>;   /* 2 mA */
					bias-pull-down;         /* PULL DOWN */
					input-enable;
				};
			};

			quin_tdm_dout_active: quin_tdm_dout_active {
				mux {
					pins = "gpio152";
					function = "spkr_i2s";
				};

				config {
					pins = "gpio152";
					drive-strength = <8>;   /* 8 mA */
					bias-disable;           /* NO PULL */
				};
			};
		};

		sec_mi2s_mclk {
			sec_mi2s_mclk_sleep: sec_mi2s_mclk_sleep {
				mux {
					pins = "gpio130";
					function = "gpio";
				};

				config {
					pins = "gpio130";
					drive-strength = <2>;   /* 2 mA */
					bias-pull-down;         /* PULL DOWN */
					input-enable;
				};
			};

			sec_mi2s_mclk_active: sec_mi2s_mclk_active {
				mux {
					pins = "gpio130";
					function = "sec_mi2s";
				};

				config {
					pins = "gpio130";
					drive-strength = <8>;   /* 8 mA */
					bias-disable;           /* NO PULL */
				};
			};
		};

		sec_mi2s {
			sec_mi2s_sleep: sec_mi2s_sleep {
				mux {
					pins = "gpio126", "gpio127";
					function = "gpio";
				};

				config {
					pins = "gpio126", "gpio127";
					drive-strength = <2>;   /* 2 mA */
					bias-disable;         /* NO PULL */
					input-enable;
				};
			};

			sec_mi2s_active: sec_mi2s_active {
				mux {
					pins = "gpio126", "gpio127";
					function = "sec_mi2s";
				};

				config {
					pins = "gpio126", "gpio127";
					drive-strength = <8>;   /* 8 mA */
					bias-disable;           /* NO PULL */
				};
			};
		};

		sec_mi2s_sd0 {
			sec_mi2s_sd0_sleep: sec_mi2s_sd0_sleep {
				mux {
					pins = "gpio128";
					function = "gpio";
				};

				config {
					pins = "gpio128";
					drive-strength = <2>;   /* 2 mA */
					bias-pull-down;         /* PULL DOWN */
					input-enable;
				};
			};

			sec_mi2s_sd0_active: sec_mi2s_sd0_active {
				mux {
					pins = "gpio128";
					function = "sec_mi2s";
				};

				config {
					pins = "gpio128";
					drive-strength = <8>;   /* 8 mA */
					bias-disable;           /* NO PULL */
				};
			};
		};

		sec_mi2s_sd1 {
			sec_mi2s_sd1_sleep: sec_mi2s_sd1_sleep {
				mux {
					pins = "gpio129";
					function = "gpio";
				};

				config {
					pins = "gpio129";
					drive-strength = <2>;   /* 2 mA */
					bias-pull-down;         /* PULL DOWN */
					input-enable;
				};
			};

			sec_mi2s_sd1_active: sec_mi2s_sd1_active {
				mux {
					pins = "gpio129";
					function = "sec_mi2s";
				};

				config {
					pins = "gpio129";
					drive-strength = <8>;   /* 8 mA */
					bias-disable;           /* NO PULL */
				};
			};
		};

		tert_mi2s_mclk {
			tert_mi2s_mclk_sleep: tert_mi2s_mclk_sleep {
				mux {
					pins = "gpio132";
					function = "gpio";
				};

				config {
					pins = "gpio132";
					drive-strength = <2>;   /* 2 mA */
					bias-pull-down;         /* PULL DOWN */
					input-enable;
				};
			};

			tert_mi2s_mclk_active: tert_mi2s_mclk_active {
				mux {
					pins = "gpio132";
					function = "ter_mi2s";
				};

				config {
					pins = "gpio132";
					drive-strength = <8>;   /* 8 mA */
					bias-disable;           /* NO PULL */
				};
			};
		};

		tert_mi2s {
			tert_mi2s_sleep: tert_mi2s_sleep {
				mux {
					pins = "gpio133", "gpio134";
					function = "gpio";
				};

				config {
					pins = "gpio133", "gpio134";
					drive-strength = <2>;   /* 2 mA */
					bias-pull-down;         /* PULL DOWN */
					input-enable;
				};
			};

			tert_mi2s_active: tert_mi2s_active {
				mux {
					pins = "gpio133", "gpio134";
					function = "ter_mi2s";
				};

				config {
					pins = "gpio133", "gpio134";
					drive-strength = <8>;   /* 8 mA */
					bias-disable;           /* NO PULL */
					output-high;
				};
			};
		};

		tert_mi2s_sd0 {
			tert_mi2s_sd0_sleep: tert_mi2s_sd0_sleep {
				mux {
					pins = "gpio135";
					function = "gpio";
				};

				config {
					pins = "gpio135";
					drive-strength = <2>;   /* 2 mA */
					bias-pull-down;         /* PULL DOWN */
					input-enable;
				};
			};

			tert_mi2s_sd0_active: tert_mi2s_sd0_active {
				mux {
					pins = "gpio135";
					function = "ter_mi2s";
				};

				config {
					pins = "gpio135";
					drive-strength = <8>;   /* 8 mA */
					bias-disable;           /* NO PULL */
				};
			};
		};

		tert_mi2s_sd1 {
			tert_mi2s_sd1_sleep: tert_mi2s_sd1_sleep {
				mux {
					pins = "gpio131";
					function = "gpio";
				};

				config {
					pins = "gpio131";
					drive-strength = <2>;   /* 2 mA */
					bias-pull-down;         /* PULL DOWN */
					input-enable;
				};
			};

			tert_mi2s_sd1_active: tert_mi2s_sd1_active {
				mux {
					pins = "gpio131";
					function = "ter_mi2s";
				};

				config {
					pins = "gpio131";
					drive-strength = <8>;   /* 8 mA */
					bias-disable;           /* NO PULL */
				};
			};
		};

		quat_mi2s_mclk {
			quat_mi2s_mclk_sleep: quat_mi2s_mclk_sleep {
				mux {
					pins = "gpio136";
					function = "gpio";
				};

				config {
					pins = "gpio136";
					drive-strength = <2>;   /* 2 mA */
					bias-pull-down;         /* PULL DOWN */
					input-enable;
				};
			};

			quat_mi2s_mclk_active: quat_mi2s_mclk_active {
				mux {
					pins = "gpio136";
					function = "qua_mi2s";
				};

				config {
					pins = "gpio136";
					drive-strength = <8>;   /* 8 mA */
					bias-disable;           /* NO PULL */
				};
			};
		};

		quat_mi2s {
			quat_mi2s_sleep: quat_mi2s_sleep {
				mux {
					pins = "gpio137", "gpio138";
					function = "gpio";
				};

				config {
					pins = "gpio137", "gpio138";
					drive-strength = <2>;   /* 2 mA */
					bias-pull-down;         /* PULL DOWN */
					input-enable;
				};
			};

			quat_mi2s_active: quat_mi2s_active {
				mux {
					pins = "gpio137", "gpio138";
					function = "qua_mi2s";
				};

				config {
					pins = "gpio137", "gpio138";
					drive-strength = <8>;   /* 8 mA */
					bias-disable;           /* NO PULL */
					output-high;
				};
			};
		};

		quat_mi2s_sd0 {
			quat_mi2s_sd0_sleep: quat_mi2s_sd0_sleep {
				mux {
					pins = "gpio139";
					function = "gpio";
				};

				config {
					pins = "gpio139";
					drive-strength = <2>;   /* 2 mA */
					bias-pull-down;         /* PULL DOWN */
					input-enable;
				};
			};

			quat_mi2s_sd0_active: quat_mi2s_sd0_active {
				mux {
					pins = "gpio139";
					function = "qua_mi2s";
				};

				config {
					pins = "gpio139";
					drive-strength = <8>;   /* 8 mA */
					bias-disable;           /* NO PULL */
				};
			};
		};

		quat_mi2s_sd1 {
			quat_mi2s_sd1_sleep: quat_mi2s_sd1_sleep {
				mux {
					pins = "gpio140";
					function = "gpio";
				};

				config {
					pins = "gpio140";
					drive-strength = <2>;   /* 2 mA */
					bias-pull-down;         /* PULL DOWN */
					input-enable;
				};
			};

			quat_mi2s_sd1_active: quat_mi2s_sd1_active {
				mux {
					pins = "gpio140";
					function = "qua_mi2s";
				};

				config {
					pins = "gpio140";
					drive-strength = <8>;   /* 8 mA */
					bias-disable;           /* NO PULL */
				};
			};
		};

		quat_mi2s_sd2 {
			quat_mi2s_sd2_sleep: quat_mi2s_sd2_sleep {
				mux {
					pins = "gpio141";
					function = "gpio";
				};

				config {
					pins = "gpio141";
					drive-strength = <2>;   /* 2 mA */
					bias-pull-down;         /* PULL DOWN */
					input-enable;
				};
			};

			quat_mi2s_sd2_active: quat_mi2s_sd2_active {
				mux {
					pins = "gpio141";
					function = "qua_mi2s";
				};

				config {
					pins = "gpio141";
					drive-strength = <8>;   /* 8 mA */
					bias-disable;           /* NO PULL */
				};
			};
		};

		quat_mi2s_sd3 {
			quat_mi2s_sd3_sleep: quat_mi2s_sd3_sleep {
				mux {
					pins = "gpio142";
					function = "gpio";
				};

				config {
					pins = "gpio142";
					drive-strength = <2>;   /* 2 mA */
					bias-pull-down;         /* PULL DOWN */
					input-enable;
				};
			};

			quat_mi2s_sd3_active: quat_mi2s_sd3_active {
				mux {
					pins = "gpio142";
					function = "qua_mi2s";
				};

				config {
					pins = "gpio142";
					drive-strength = <8>;   /* 8 mA */
					bias-disable;           /* NO PULL */
				};
			};
		};

		pri_mi2s_mclk {
			pri_mi2s_mclk_sleep: pri_mi2s_mclk_sleep {
				mux {
					pins = "gpio143";
					function = "gpio";
				};

				config {
					pins = "gpio143";
					drive-strength = <2>;   /* 2 mA */
					bias-pull-down;         /* PULL DOWN */
					input-enable;
				};
			};

			pri_mi2s_mclk_active: pri_mi2s_mclk_active {
				mux {
					pins = "gpio143";
					function = "pri_mi2s";
				};

				config {
					pins = "gpio143";
					drive-strength = <8>;   /* 8 mA */
					bias-disable;           /* NO PULL */
					output-high;
				};
			};
		};

		pri_mi2s_sck {
			pri_mi2s_sck_sleep: pri_mi2s_sck_sleep {
				mux {
					pins = "gpio144";
					function = "gpio";
				};

				config {
					pins = "gpio144";
					drive-strength = <2>;   /* 2 mA */
					bias-pull-down;         /* PULL DOWN */
					input-enable;
				};
			};

			pri_mi2s_sck_active: pri_mi2s_sck_active {
				mux {
					pins = "gpio144";
					function = "pri_mi2s";
				};

				config {
					pins = "gpio144";
					drive-strength = <8>;   /* 8 mA */
					bias-disable;           /* NO PULL */
					output-high;
				};
			};
		};

		pri_mi2s_ws {
			pri_mi2s_ws_sleep: pri_mi2s_ws_sleep {
				mux {
					pins = "gpio145";
					function = "gpio";
				};

				config {
					pins = "gpio145";
					drive-strength = <2>;   /* 2 mA */
					bias-pull-down;         /* PULL DOWN */
					input-enable;
				};
			};

			pri_mi2s_ws_active: pri_mi2s_ws_active {
				mux {
					pins = "gpio145";
					function = "pri_mi2s_ws";
				};

				config {
					pins = "gpio145";
					drive-strength = <8>;   /* 8 mA */
					bias-disable;           /* NO PULL */
					output-high;
				};
			};
		};

		pri_mi2s_sd0 {
			pri_mi2s_sd0_sleep: pri_mi2s_sd0_sleep {
				mux {
					pins = "gpio146";
					function = "gpio";
				};

				config {
					pins = "gpio146";
					drive-strength = <2>;   /* 2 mA */
					bias-pull-down;         /* PULL DOWN */
					input-enable;
				};
			};

			pri_mi2s_sd0_active: pri_mi2s_sd0_active {
				mux {
					pins = "gpio146";
					function = "pri_mi2s";
				};

				config {
					pins = "gpio146";
					drive-strength = <8>;   /* 8 mA */
					bias-disable;           /* NO PULL */
				};
			};
		};

		pri_mi2s_sd1 {
			pri_mi2s_sd1_sleep: pri_mi2s_sd1_sleep {
				mux {
					pins = "gpio147";
					function = "gpio";
				};

				config {
					pins = "gpio147";
					drive-strength = <2>;   /* 2 mA */
					bias-pull-down;         /* PULL DOWN */
					input-enable;
				};
			};

			pri_mi2s_sd1_active: pri_mi2s_sd1_active {
				mux {
					pins = "gpio147";
					function = "pri_mi2s";
				};

				config {
					pins = "gpio147";
					drive-strength = <8>;   /* 8 mA */
					bias-disable;           /* NO PULL */
				};
			};
		};

		quin_mi2s_mclk {
			quin_mi2s_mclk_sleep: quin_mi2s_mclk_sleep {
				mux {
					pins = "gpio148";
					function = "gpio";
				};

				config {
					pins = "gpio148";
					drive-strength = <2>; /* 2 mA */
					bias-pull-down;       /* PULL DOWN */
				};
			};

			quin_mi2s_mclk_active: quin_mi2s_mclk_active {
				mux {
					pins = "gpio148";
					function = "spkr_i2s";
				};

				config {
					pins = "gpio148";
					drive-strength = <8>; /* 8 mA */
					bias-disable;         /* NO PULL */
				};
			};
		};

		quin_mi2s {
			quin_mi2s_sleep: quin_mi2s_sleep {
				mux {
					pins = "gpio149", "gpio151";
					function = "gpio";
				};

				config {
					pins = "gpio149", "gpio151";
					drive-strength = <2>;   /* 2 mA */
					bias-pull-down;         /* PULL DOWN */
					input-enable;
				};
			};

			quin_mi2s_active: quin_mi2s_active {
				mux {
					pins = "gpio149", "gpio151";
					function = "spkr_i2s";
				};

				config {
					pins = "gpio149", "gpio151";
					drive-strength = <8>;   /* 8 mA */
					bias-disable;           /* NO PULL */
					output-high;
				};
			};
		};

		quin_mi2s_sd0 {
			quin_mi2s_sd0_sleep: quin_mi2s_sd0_sleep {
				mux {
					pins = "gpio150";
					function = "gpio";
				};

				config {
					pins = "gpio150";
					drive-strength = <2>;   /* 2 mA */
					bias-pull-down;         /* PULL DOWN */
					input-enable;
				};
			};

			quin_mi2s_sd0_active: quin_mi2s_sd0_active {
				mux {
					pins = "gpio150";
					function = "spkr_i2s";
				};

				config {
					pins = "gpio150";
					drive-strength = <8>;   /* 8 mA */
					bias-disable;           /* NO PULL */
				};
			};
		};

		quin_mi2s_sd1 {
			quin_mi2s_sd1_sleep: quin_mi2s_sd1_sleep {
				mux {
					pins = "gpio152";
					function = "gpio";
				};

				config {
					pins = "gpio152";
					drive-strength = <2>;   /* 2 mA */
					bias-pull-down;         /* PULL DOWN */
					input-enable;
				};
			};

			quin_mi2s_sd1_active: quin_mi2s_sd1_active {
				mux {
					pins = "gpio152";
					function = "spkr_i2s";
				};

				config {
					pins = "gpio152";
					drive-strength = <8>;   /* 8 mA */
					bias-disable;           /* NO PULL */
				};
			};
		};

		/* add pins for DisplayPort */
		sde_dp_usbplug_cc_active: sde_dp_usbplug_cc_active {
				mux {
					pins = "gpio38";
					function = "gpio";
				};

				config {
					pins = "gpio38";
					bias-disable;
					drive-strength = <16>;
				};
		};

		sde_dp_usbplug_cc_suspend: sde_dp_usbplug_cc_suspend {
				mux {
					pins = "gpio38";
					function = "gpio";
				};

				config {
					pins = "gpio38";
					bias-pull-down;
					drive-strength = <2>;
				};
		};

		ap2mdm {
			ap2mdm_active: ap2mdm_active {
				mux {
					/* ap2mdm-status
					 * ap2mdm-errfatal
					 * ap2mdm-vddmin
					 */
					pins = "gpio135", "gpio139";
					function = "gpio";
				};

				config {
					pins = "gpio135", "gpio139";
					drive-strength = <16>;
					bias-disable;
				};
			};
			ap2mdm_sleep: ap2mdm_sleep {
				mux {
					/* ap2mdm-status
					 * ap2mdm-errfatal
					 * ap2mdm-vddmin
					 */
					pins = "gpio135", "gpio139";
					function = "gpio";
				};

				config {
					pins = "gpio135", "gpio139";
					drive-strength = <8>;
					bias-disable;
				};

			};
		};

		mdm2ap {
			mdm2ap_active: mdm2ap_active {
				mux {
					/* mdm2ap-status
					 * mdm2ap-errfatal
					 * mdm2ap-vddmin
					 */
					pins = "gpio81", "gpio53";
					function = "gpio";
				};

				config {
					pins = "gpio81", "gpio53";
					drive-strength = <8>;
					bias-disable;
				};
			};
			mdm2ap_sleep: mdm2ap_sleep {
				mux {
					/* mdm2ap-status
					 * mdm2ap-errfatal
					 * mdm2ap-vddmin
					 */
					pins = "gpio81", "gpio53";
					function = "gpio";
				};

				config {
					pins = "gpio81", "gpio53";
					drive-strength = <8>;
					bias-disable;
				};
<<<<<<< HEAD
			};
		};

		cam_sensor_mclk0_active: cam_sensor_mclk0_active {
=======
			};
		};

		cam_sensor_mclk0_active: cam_sensor_mclk0_active {
			/* MCLK0 */
			mux {
				pins = "gpio13";
				function = "cam_mclk";
			};

			config {
				pins = "gpio13";
				bias-disable; /* No PULL */
				drive-strength = <2>; /* 2 MA */
			};
		};

		cam_sensor_mclk0_suspend: cam_sensor_mclk0_suspend {
>>>>>>> 15457316
			/* MCLK0 */
			mux {
				pins = "gpio13";
				function = "cam_mclk";
			};

			config {
				pins = "gpio13";
<<<<<<< HEAD
				bias-disable; /* No PULL */
=======
				bias-pull-down; /* PULL DOWN */
>>>>>>> 15457316
				drive-strength = <2>; /* 2 MA */
			};
		};

<<<<<<< HEAD
		cam_sensor_mclk0_suspend: cam_sensor_mclk0_suspend {
			/* MCLK0 */
			mux {
				pins = "gpio13";
=======
		cam_sensor_mclk1_active: cam_sensor_mclk1_active {
			/* MCLK1 */
			mux {
				pins = "gpio14";
>>>>>>> 15457316
				function = "cam_mclk";
			};

			config {
<<<<<<< HEAD
				pins = "gpio13";
				bias-pull-down; /* PULL DOWN */
=======
				pins = "gpio14";
				bias-disable; /* No PULL */
>>>>>>> 15457316
				drive-strength = <2>; /* 2 MA */
			};
		};

<<<<<<< HEAD
		cam_sensor_mclk1_active: cam_sensor_mclk1_active {
=======
		cam_sensor_mclk1_suspend: cam_sensor_mclk1_suspend {
>>>>>>> 15457316
			/* MCLK1 */
			mux {
				pins = "gpio14";
				function = "cam_mclk";
			};

			config {
				pins = "gpio14";
<<<<<<< HEAD
				bias-disable; /* No PULL */
=======
				bias-pull-down; /* PULL DOWN */
>>>>>>> 15457316
				drive-strength = <2>; /* 2 MA */
			};
		};

<<<<<<< HEAD
		cam_sensor_mclk1_suspend: cam_sensor_mclk1_suspend {
			/* MCLK1 */
			mux {
				pins = "gpio14";
=======
		cam_sensor_mclk2_active: cam_sensor_mclk2_active {
			/* MCLK2 */
			mux {
				pins = "gpio15";
>>>>>>> 15457316
				function = "cam_mclk";
			};

			config {
<<<<<<< HEAD
				pins = "gpio14";
				bias-pull-down; /* PULL DOWN */
=======
				pins = "gpio15";
				bias-disable; /* No PULL */
>>>>>>> 15457316
				drive-strength = <2>; /* 2 MA */
			};
		};

<<<<<<< HEAD
		cam_sensor_mclk2_active: cam_sensor_mclk2_active {
=======
		cam_sensor_mclk2_suspend: cam_sensor_mclk2_suspend {
>>>>>>> 15457316
			/* MCLK2 */
			mux {
				pins = "gpio15";
				function = "cam_mclk";
			};

			config {
				pins = "gpio15";
<<<<<<< HEAD
				bias-disable; /* No PULL */
=======
				bias-pull-down; /* PULL DOWN */
>>>>>>> 15457316
				drive-strength = <2>; /* 2 MA */
			};
		};

<<<<<<< HEAD
		cam_sensor_mclk2_suspend: cam_sensor_mclk2_suspend {
			/* MCLK2 */
			mux {
				pins = "gpio15";
=======
		cam_sensor_mclk3_active: cam_sensor_mclk3_active {
			/* MCLK3 */
			mux {
				pins = "gpio16";
>>>>>>> 15457316
				function = "cam_mclk";
			};

			config {
<<<<<<< HEAD
				pins = "gpio15";
				bias-pull-down; /* PULL DOWN */
=======
				pins = "gpio16";
				bias-disable; /* No PULL */
>>>>>>> 15457316
				drive-strength = <2>; /* 2 MA */
			};
		};

<<<<<<< HEAD
		cam_sensor_mclk3_active: cam_sensor_mclk3_active {
=======
		cam_sensor_mclk3_suspend: cam_sensor_mclk3_suspend {
>>>>>>> 15457316
			/* MCLK3 */
			mux {
				pins = "gpio16";
				function = "cam_mclk";
			};

			config {
				pins = "gpio16";
<<<<<<< HEAD
				bias-disable; /* No PULL */
=======
				bias-pull-down; /* PULL DOWN */
>>>>>>> 15457316
				drive-strength = <2>; /* 2 MA */
			};
		};

<<<<<<< HEAD
		cam_sensor_mclk3_suspend: cam_sensor_mclk3_suspend {
			/* MCLK3 */
			mux {
				pins = "gpio16";
				function = "cam_mclk";
			};

			config {
				pins = "gpio16";
				bias-pull-down; /* PULL DOWN */
=======
		cam_sensor0_active: cam_sensor0_active {
			/* intr gpio for bridge chip 0 */
			mux {
				pins = "gpio13";
				function = "gpio";
			};

			config {
				pins = "gpio13";
				bias-pull-up; /* PULL UP */
>>>>>>> 15457316
				drive-strength = <2>; /* 2 MA */
			};
		};

<<<<<<< HEAD
		cam_sensor_eldo2_default: cam_sensor_eldo2_default {
			/* AVDD ELDO2 */
			mux {
				pins = "gpio11";
=======
		cam_sensor0_suspend: cam_sensor0_suspend {
			/* intr gpio for bridge chip 0 */
			mux {
				pins = "gpio13";
>>>>>>> 15457316
				function = "gpio";
			};

			config {
<<<<<<< HEAD
				pins = "gpio11";
				bias-disable; /* NO PULL */
=======
				pins = "gpio13";
				bias-pull-down; /* PULL DOWN */
>>>>>>> 15457316
				drive-strength = <2>; /* 2 MA */
			};
		};

<<<<<<< HEAD
		camera_vaf_en_default: camera_vaf_en_default {
			/*  VAF ELDO1 */
			mux {
				pins = "gpio29";
=======
		cam_sensor1_active: cam_sensor1_active {
			/* intr gpio for bridge chip 1 */
			mux {
				pins = "gpio14";
>>>>>>> 15457316
				function = "gpio";
			};

			config {
<<<<<<< HEAD
				pins = "gpio29";
				bias-disable; /* No PULL */
=======
				pins = "gpio14";
				bias-pull-up; /* PULL UP*/
>>>>>>> 15457316
				drive-strength = <2>; /* 2 MA */
			};
		};

<<<<<<< HEAD
		camera_vana_en_default: camera_vana_en_default {
			 /*  VANA ELDO2 */
			 mux {
				pins = "gpio11";
=======
		cam_sensor1_suspend: cam_sensor1_suspend {
			/* intr gpio for bridge chip 1 */
			mux {
				pins = "gpio14";
>>>>>>> 15457316
				function = "gpio";
			};

			config {
<<<<<<< HEAD
				pins = "gpio11";
				bias-disable; /* No PULL */
=======
				pins = "gpio14";
				bias-pull-down; /* PULL DOWN */
>>>>>>> 15457316
				drive-strength = <2>; /* 2 MA */
			};
		};

<<<<<<< HEAD
		cam_sensor_active_rear: cam_sensor_active_rear {
			/* RESET REAR2 */
			mux {
				pins = "gpio28";
=======
		cam_sensor2_active: cam_sensor2_active {
			/* intr gpio for bridge chip 2 */
			mux {
				pins = "gpio15";
>>>>>>> 15457316
				function = "gpio";
			};

			config {
<<<<<<< HEAD
				pins = "gpio28";
				bias-disable; /* No PULL */
=======
				pins = "gpio15";
				bias-pull-up; /* PULL UP */
>>>>>>> 15457316
				drive-strength = <2>; /* 2 MA */
			};
		};

<<<<<<< HEAD
		cam_sensor_suspend_rear: cam_sensor_suspend_rear {
			/* RESET REAR2 */
			mux {
				pins = "gpio28";
=======
		cam_sensor2_suspend: cam_sensor2_suspend {
			/* intr gpio for bridge chip 2 */
			mux {
				pins = "gpio15";
>>>>>>> 15457316
				function = "gpio";
			};

			config {
<<<<<<< HEAD
				pins = "gpio28";
				bias-pull-down; /* PULL DOWN */
				drive-strength = <2>; /* 2 MA */
				output-low;
			};
		};

		cam_sensor_active_rear_aux: cam_sensor_active_rear_aux {
			/* RESET REARAUX */
			mux {
				pins = "gpio30";
=======
				pins = "gpio15";
				bias-pull-down; /* PULL DOWN */
				drive-strength = <2>; /* 2 MA */
			};
		};

		cam_sensor3_active: cam_sensor3_active {
			/* intr gpio for bridge chip 3 */
			mux {
				pins = "gpio16";
>>>>>>> 15457316
				function = "gpio";
			};

			config {
<<<<<<< HEAD
				pins = "gpio30";
				bias-disable; /* No PULL */
=======
				pins = "gpio16";
				bias-pull-up; /* PULL UP */
>>>>>>> 15457316
				drive-strength = <2>; /* 2 MA */
			};
		};

<<<<<<< HEAD
		cam_sensor_suspend_rear_aux: cam_sensor_suspend_rear_aux {
			/* RESET REARAUX */
			mux {
				pins = "gpio30";
=======
		cam_sensor3_suspend: cam_sensor3_suspend {
			/* intr gpio for bridge chip 3 */
			mux {
				pins = "gpio16";
>>>>>>> 15457316
				function = "gpio";
			};

			config {
<<<<<<< HEAD
				pins = "gpio30";
				bias-pull-down; /* PULL DOWN */
				drive-strength = <2>; /* 2 MA */
				output-low;
			};
		};

=======
				pins = "gpio16";
				bias-pull-down; /* PULL DOWN */
				drive-strength = <2>; /* 2 MA */
			};
		};

		cam_sensor_eldo2_default: cam_sensor_eldo2_default {
			/* AVDD ELDO2 */
			mux {
				pins = "gpio11";
				function = "gpio";
			};

			config {
				pins = "gpio11";
				bias-disable; /* NO PULL */
				drive-strength = <2>; /* 2 MA */
			};
		};

		camera_vaf_en_default: camera_vaf_en_default {
			/*  VAF ELDO1 */
			mux {
				pins = "gpio29";
				function = "gpio";
			};

			config {
				pins = "gpio29";
				bias-disable; /* No PULL */
				drive-strength = <2>; /* 2 MA */
			};
		};

		camera_vana_en_default: camera_vana_en_default {
			 /*  VANA ELDO2 */
			 mux {
				pins = "gpio11";
				function = "gpio";
			};

			config {
				pins = "gpio11";
				bias-disable; /* No PULL */
				drive-strength = <2>; /* 2 MA */
			};
		};

		cam_sensor_active_rear: cam_sensor_active_rear {
			/* RESET REAR2 */
			mux {
				pins = "gpio28";
				function = "gpio";
			};

			config {
				pins = "gpio28";
				bias-disable; /* No PULL */
				drive-strength = <2>; /* 2 MA */
			};
		};

		cam_sensor_suspend_rear: cam_sensor_suspend_rear {
			/* RESET REAR2 */
			mux {
				pins = "gpio28";
				function = "gpio";
			};

			config {
				pins = "gpio28";
				bias-pull-down; /* PULL DOWN */
				drive-strength = <2>; /* 2 MA */
				output-low;
			};
		};

		cam_sensor_active_rear_aux: cam_sensor_active_rear_aux {
			/* RESET REARAUX */
			mux {
				pins = "gpio30";
				function = "gpio";
			};

			config {
				pins = "gpio30";
				bias-disable; /* No PULL */
				drive-strength = <2>; /* 2 MA */
			};
		};

		cam_sensor_suspend_rear_aux: cam_sensor_suspend_rear_aux {
			/* RESET REARAUX */
			mux {
				pins = "gpio30";
				function = "gpio";
			};

			config {
				pins = "gpio30";
				bias-pull-down; /* PULL DOWN */
				drive-strength = <2>; /* 2 MA */
				output-low;
			};
		};

>>>>>>> 15457316
		cam_sensor_active_front: cam_sensor_active_front {
			/* RESET FRONT */
			mux {
				pins = "gpio12";
				function = "gpio";
			};

			config {
				pins = "gpio12";
				bias-disable; /* No PULL */
				drive-strength = <2>; /* 2 MA */
			};
		};

		cam_sensor_suspend_front: cam_sensor_suspend_front {
			/* RESET FRONT */
			mux {
				pins = "gpio12";
				function = "gpio";
			};

			config {
				pins = "gpio12";
				bias-pull-down; /* PULL DOWN */
				drive-strength = <2>; /* 2 MA */
				output-low;
			};
		};

		cam_sensor_active_iris: cam_sensor_active_iris {
			/* RESET IRIS */
			mux {
				pins = "gpio23", "gpio26";
				function = "gpio";
			};

			config {
				pins = "gpio23", "gpio26";
				bias-disable; /* No PULL */
				drive-strength = <2>; /* 2 MA */
			};
		};

		cam_sensor_suspend_iris: cam_sensor_suspend_iris {
			/* RESET IRIS */
			mux {
				pins = "gpio23", "gpio26";
				function = "gpio";
			};

			config {
				pins = "gpio23", "gpio26";
				bias-pull-down; /* PULL DOWN */
				drive-strength = <2>; /* 2 MA */
				output-low;
			};
		};

		cam_sensor_active_triple_rear: cam_sensor_active_triple_rear {
			mux {
				pins = "gpio30", "gpio157", "gpio158";
				function = "gpio";
			};

			config {
				pins = "gpio30", "gpio157", "gpio158";
				bias-disable; /* No PULL */
				drive-strength = <2>; /* 2 MA */
			};
		};

		cam_sensor_suspend_triple_rear: cam_sensor_suspend_triple_rear {
			mux {
				pins = "gpio30", "gpio157", "gpio158";
				function = "gpio";
			};

			config {
				pins = "gpio30", "gpio157", "gpio158";
				bias-pull-down; /* PULL DOWN */
				drive-strength = <2>; /* 2 MA */
				output-low;
			};
		};

		cam_sensor_active_triple_rear_aux:
			cam_sensor_active_triple_rear_aux {
			mux {
				pins = "gpio23", "gpio159", "gpio160";
				function = "gpio";
			};

			config {
				pins = "gpio23", "gpio159", "gpio160";
				bias-disable; /* No PULL */
				drive-strength = <2>; /* 2 MA */
			};
		};

		cam_sensor_suspend_triple_rear_aux:
			cam_sensor_suspend_triple_rear_aux {
			mux {
				pins = "gpio23", "gpio159", "gpio160";
				function = "gpio";
			};

			config {
				pins = "gpio23", "gpio159", "gpio160";
				bias-pull-down; /* PULL DOWN */
				drive-strength = <2>; /* 2 MA */
				output-low;
			};
		};

		cam_sensor_active_triple_rear_aux2:
			cam_sensor_active_triple_rear_aux2 {
			mux {
				pins = "gpio28", "gpio24", "gpio25";
				function = "gpio";
			};

			config {
				pins = "gpio28", "gpio24", "gpio25";
				bias-disable; /* No PULL */
				drive-strength = <2>; /* 2 MA */
			};
		};

		cam_sensor_suspend_triple_rear_aux2:
			cam_sensor_suspend_triple_rear_aux2 {
			mux {
				pins = "gpio28", "gpio24", "gpio25";
				function = "gpio";
			};

			config {
				pins = "gpio28", "gpio24", "gpio25";
				bias-pull-down; /* PULL DOWN */
				drive-strength = <2>; /* 2 MA */
				output-low;
			};
		};

		cci0_active: cci0_active {
			mux {
				/* CLK, DATA */
				pins = "gpio17","gpio18"; // Only 2
				function = "cci_i2c";
			};

			config {
				pins = "gpio17","gpio18";
				bias-pull-up; /* PULL UP*/
				drive-strength = <2>; /* 2 MA */
			};
		};

		cci0_suspend: cci0_suspend {
			mux {
				/* CLK, DATA */
				pins = "gpio17","gpio18";
				function = "cci_i2c";
			};

			config {
				pins = "gpio17","gpio18";
				bias-pull-down; /* PULL DOWN */
				drive-strength = <2>; /* 2 MA */
			};
		};

		cci1_active: cci1_active {
			mux {
				/* CLK, DATA */
				pins = "gpio19","gpio20";
				function = "cci_i2c";
			};

			config {
				pins = "gpio19","gpio20";
				bias-pull-up; /* PULL UP*/
				drive-strength = <2>; /* 2 MA */
			};
		};

		cci1_suspend: cci1_suspend {
			mux {
				/* CLK, DATA */
				pins = "gpio19","gpio20";
				function = "cci_i2c";
			};

			config {
				pins = "gpio19","gpio20";
				bias-pull-down; /* PULL DOWN */
				drive-strength = <2>; /* 2 MA */
			};
		};

		cci2_active: cci2_active {
			mux {
				/* CLK, DATA */
				pins = "gpio31","gpio32";
				function = "cci_i2c";
			};

			config {
				pins = "gpio31","gpio32";
				bias-pull-up; /* PULL UP*/
				drive-strength = <2>; /* 2 MA */
			};
		};

		cci2_suspend: cci2_suspend {
			mux {
				/* CLK, DATA */
				pins = "gpio31","gpio32";
				function = "cci_i2c";
			};

			config {
				pins = "gpio31","gpio32";
				bias-pull-down; /* PULL DOWN */
				drive-strength = <2>; /* 2 MA */
			};
		};

		cci3_active: cci3_active {
			mux {
				/* CLK, DATA */
				pins = "gpio33","gpio34";
				function = "cci_i2c";
			};

			config {
				pins = "gpio33","gpio34";
				bias-pull-up; /* PULL UP*/
				drive-strength = <2>; /* 2 MA */
			};
		};

		cci3_suspend: cci3_suspend {
			mux {
				/* CLK, DATA */
				pins = "gpio33","gpio34";
				function = "cci_i2c";
			};

			config {
				pins = "gpio33","gpio34";
				bias-pull-down; /* PULL DOWN */
				drive-strength = <2>; /* 2 MA */
			};
		};

		fsa_usbc_ana_en_n@100 {
			fsa_usbc_ana_en: fsa_usbc_ana_en {
				mux {
					pins = "gpio100";
					function = "gpio";
				};

				config {
					pins = "gpio100";
					drive-strength = <2>;
					bias-disable;
					output-low;
				};
			};
		};

		sdc2_clk_on: sdc2_clk_on {
			config {
				pins = "sdc2_clk";
				bias-disable;		/* NO pull */
				drive-strength = <16>;	/* 16 MA */
			};
		};

		sdc2_clk_off: sdc2_clk_off {
			config {
				pins = "sdc2_clk";
				bias-disable;		/* NO pull */
				drive-strength = <2>;	/* 2 MA */
			};
		};

		sdc2_cmd_on: sdc2_cmd_on {
			config {
				pins = "sdc2_cmd";
				bias-pull-up;		/* pull up */
				drive-strength = <10>;	/* 10 MA */
			};
		};

		sdc2_cmd_off: sdc2_cmd_off {
			config {
				pins = "sdc2_cmd";
				bias-pull-up;		/* pull up */
				drive-strength = <2>;	/* 2 MA */
			};
		};

		sdc2_data_on: sdc2_data_on {
			config {
				pins = "sdc2_data";
				bias-pull-up;		/* pull up */
				drive-strength = <10>;	/* 10 MA */
			};
		};

		sdc2_data_off: sdc2_data_off {
			config {
				pins = "sdc2_data";
				bias-pull-up;		/* pull up */
				drive-strength = <2>;	/* 2 MA */
			};
		};

		sdc2_cd_on: cd_on {
			mux {
				pins = "gpio96"; /* sdcard_det */
				function = "gpio";
			};

			config {
				pins = "gpio96";
				drive-strength = <2>;
				bias-pull-up;
			};
		};

		sdc2_cd_off: cd_off {
			mux {
				pins = "gpio96";
				function = "gpio";
			};

			config {
				pins = "gpio96";
				drive-strength = <2>;
				bias-disable;
			};
		};

		pcie0 {
			pcie0_clkreq_default: pcie0_clkreq_default {
				mux {
					pins = "gpio36";
					function = "pci_e0";
				};

				config {
					pins = "gpio36";
					drive-strength = <2>;
					bias-pull-up;
				};
			};

			pcie0_perst_default: pcie0_perst_default {
				mux {
					pins = "gpio35";
					function = "gpio";
				};

				config {
					pins = "gpio35";
					drive-strength = <2>;
					bias-pull-down;
				};
			};

			pcie0_wake_default: pcie0_wake_default {
				mux {
					pins = "gpio37";
					function = "gpio";
				};

				config {
					pins = "gpio37";
					drive-strength = <2>;
					bias-pull-up;
				};
			};
		};

		pcie1 {
			pcie1_clkreq_default: pcie1_clkreq_default {
				mux {
					pins = "gpio103";
					function = "pci_e1";
				};

				config {
					pins = "gpio103";
					drive-strength = <2>;
					bias-pull-up;
				};
			};

			pcie1_perst_default: pcie1_perst_default {
				mux {
<<<<<<< HEAD
=======
					pins = "gpio175";
					function = "gpio";
				};

				config {
					pins = "gpio175";
					drive-strength = <2>;
					bias-pull-down;
				};
			};

			pcie1_wake_default: pcie1_wake_default {
				mux {
					pins = "gpio177";
					function = "gpio";
				};

				config {
					pins = "gpio177";
					drive-strength = <2>;
					bias-pull-up;
				};
			};
		};

		pcie2 {
			pcie2_clkreq_default: pcie2_clkreq_default {
				mux {
					pins = "gpio176";
					function = "pci_e2";
				};

				config {
					pins = "gpio176";
					drive-strength = <2>;
					bias-pull-up;
				};
			};

			pcie2_perst_default: pcie2_perst_default {
				mux {
>>>>>>> 15457316
					pins = "gpio102";
					function = "gpio";
				};

				config {
					pins = "gpio102";
					drive-strength = <2>;
					bias-pull-down;
				};
			};

<<<<<<< HEAD
			pcie1_wake_default: pcie1_wake_default {
=======
			pcie2_wake_default: pcie2_wake_default {
>>>>>>> 15457316
				mux {
					pins = "gpio104";
					function = "gpio";
				};

				config {
					pins = "gpio104";
					drive-strength = <2>;
					bias-pull-up;
				};
			};
		};

<<<<<<< HEAD
		pcie_ep {
			pcie_ep_clkreq_default: pcie_ep_clkreq_default {
				mux {
					pins = "gpio103";
					function = "pci_e1";
				};
				config {
					pins = "gpio103";
=======
		pcie3 {
			pcie3_clkreq_default: pcie3_clkreq_default {
				mux {
					pins = "gpio179";
					function = "pci_e3";
				};

				config {
					pins = "gpio179";
					drive-strength = <2>;
					bias-pull-up;
				};
			};

			pcie3_perst_default: pcie3_perst_default {
				mux {
					pins = "gpio178";
					function = "gpio";
				};

				config {
					pins = "gpio178";
					drive-strength = <2>;
					bias-pull-down;
				};
			};

			pcie3_wake_default: pcie3_wake_default {
				mux {
					pins = "gpio56";
					function = "gpio";
				};

				config {
					pins = "gpio56";
					drive-strength = <2>;
					bias-pull-up;
				};
			};
		};

		pcie_ep {
			pcie_ep_clkreq_default: pcie_ep_clkreq_default {
				mux {
					pins = "gpio176";
					function = "pci_e1";
				};
				config {
					pins = "gpio176";
>>>>>>> 15457316
					drive-strength = <2>;
					bias-disable;
				};
			};

			pcie_ep_perst_default: pcie_ep_perst_default {
				mux {
					pins = "gpio102";
					function = "gpio";
				};
				config {
					pins = "gpio102";
					drive-strength = <2>;
					bias-pull-down;
				};
			};

			pcie_ep_wake_default: pcie_ep_wake_default {
				mux {
					pins = "gpio104";
					function = "gpio";
				};
				config {
					pins = "gpio104";
					drive-strength = <2>;
					bias-disable;
				};
			};
		};

<<<<<<< HEAD
=======
		hs1_i2s_mclk {
			hs1_i2s_mclk_sleep: hs1_i2s_mclk_sleep {
				mux {
					pins = "gpio155";
					function = "gpio";
				};

				config {
					pins = "gpio155";
					drive-strength = <2>;   /* 2 mA */
					bias-pull-down;         /* PULL DOWN */
					input-enable;
				};
			};

			hs1_i2s_mclk_active: hs1_i2s_mclk_active {
				mux {
					pins = "gpio155";
					function = "hs1_mi2s";
				};

				config {
					pins = "gpio155";
					drive-strength = <8>;   /* 8 mA */
					bias-disable;           /* NO PULL */
					output-high;
				};
			};
		};

		hs1_i2s_sck {
			hs1_i2s_sck_sleep: hs1_i2s_sck_sleep {
				mux {
					pins = "gpio156";
					function = "gpio";
				};

				config {
					pins = "gpio156";
					drive-strength = <2>;   /* 2 mA */
					bias-pull-down;         /* PULL DOWN */
					input-enable;
				};
			};

		hs1_i2s_sck_active: hs1_i2s_sck_active {
				mux {
					pins = "gpio156";
					function = "hs1_mi2s";
				};

				config {
					pins = "gpio156";
					drive-strength = <8>;   /* 8 mA */
					bias-disable;           /* NO PULL */
					output-high;
				};
			};
		};

		hs1_i2s_ws {
			hs1_i2s_ws_sleep: hs1_i2s_ws_sleep {
				mux {
					pins = "gpio157";
					function = "gpio";
				};

				config {
					pins = "gpio157";
					drive-strength = <2>;   /* 2 mA */
					bias-pull-down;         /* PULL DOWN */
					input-enable;
				};
			};

			hs1_i2s_ws_active: hs1_i2s_ws_active {
				mux {
					pins = "gpio157";
					function = "hs1_mi2s";
				};

				config {
					pins = "gpio157";
					drive-strength = <8>;   /* 8 mA */
					bias-disable;           /* NO PULL */
					output-high;
				};
			};
		};

		hs1_i2s_data0 {
			hs1_i2s_data0_sleep: hs1_i2s_data0_sleep {
				mux {
					pins = "gpio158";
					function = "sleep";
				};

				config {
					pins = "gpio158";
					drive-strength = <2>;   /* 2 mA */
					bias-pull-down;         /* PULL DOWN */
					input-enable;
				};
			};

			hs1_i2s_data0_active: hs1_i2s_data0_active {
				mux {
					pins = "gpio158";
					function = "hs1_mi2s";
				};

				config {
					pins = "gpio158";
					drive-strength = <8>;   /* 8 mA */
					bias-disable;           /* NO PULL */
					output-high;
				};
			};
		};

		hs1_i2s_data1 {
			hs1_i2s_data1_sleep: hs1_i2s_data1_sleep {
				mux {
					pins = "gpio159";
					function = "gpio";
				};

				config {
					pins = "gpio159";
					drive-strength = <2>;   /* 2 mA */
					bias-pull-down;         /* PULL DOWN */
					input-enable;
				};
			};

			hs1_i2s_data1_active: hs1_i2s_data1_active {
				mux {
					pins = "gpio159";
					function = "hs1_mi2s";
				};

				config {
					pins = "gpio159";
					drive-strength = <8>;   /* 8 mA */
					bias-disable;           /* NO PULL */
					input-enable;
				};
			};
		};

		hs2_i2s_mclk {
			hs2_i2s_mclk_sleep: hs2_i2s_mclk_sleep {
				mux {
					pins = "gpio160";
					function = "gpio";
				};

				config {
					pins = "gpio160";
					drive-strength = <2>;   /* 2 mA */
					bias-pull-down;         /* PULL DOWN */
					input-enable;
				};
			};

			hs2_i2s_mclk_active: hs2_i2s_mclk_active {
				mux {
					pins = "gpio160";
					function = "hs2_mi2s";
				};

				config {
					pins = "gpio160";
					drive-strength = <8>;   /* 8 mA */
					bias-disable;           /* NO PULL */
					output-high;
				};
			};
		};

		hs2_i2s_sck {
			hs2_i2s_sck_sleep: hs2_i2s_sck_sleep {
				mux {
					pins = "gpio161";
					function = "gpio";
				};

				config {
					pins = "gpio161";
					drive-strength = <2>;   /* 2 mA */
					bias-pull-down;         /* PULL DOWN */
					input-enable;
				};
			};

			hs2_i2s_sck_active: hs2_i2s_sck_active {
				mux {
					pins = "gpio161";
					function = "hs2_mi2s";
				};

				config {
					pins = "gpio161";
					drive-strength = <8>;   /* 8 mA */
					bias-disable;           /* NO PULL */
					output-high;
				};
			};
		};

		hs2_i2s_ws {
			hs2_i2s_ws_sleep: hs2_i2s_ws_sleep {
				mux {
					pins = "gpio162";
					function = "gpio";
				};

				config {
					pins = "gpio162";
					drive-strength = <2>;   /* 8 mA */
					bias-pull-down;         /* PULL DOWN */
					input-enable;
				};
			};

			hs2_i2s_ws_active: hs2_i2s_ws_active {
				mux {
					pins = "gpio162";
					function = "hs2_mi2s";
				};

				config {
					pins = "gpio162";
					drive-strength = <8>;   /* 8 mA */
					bias-disable;           /* NO PULL */
					output-high;
				};
			};
		};

		hs2_i2s_data0 {
			hs2_i2s_data0_sleep: hs2_i2s_data0_sleep {
				mux {
					pins = "gpio163";
					function = "gpio";
				};

				config {
					pins = "gpio163";
					drive-strength = <2>;   /* 2 mA */
					bias-pull-down;         /* PULL DOWN */
					input-enable;
				};
			};

			hs2_i2s_data0_active: hs2_i2s_data0_active {
				mux {
					pins = "gpio163";
					function = "hs2_mi2s";
				};

				config {
					pins = "gpio163";
					drive-strength = <8>;   /* 8 mA */
					bias-disable;           /* NO PULL */
					output-high;
				};
			};
		};

		hs2_i2s_data1 {
			hs2_i2s_data1_sleep: hs2_i2s_data1_sleep {
				mux {
					pins = "gpio164";
					function = "gpio";
				};

				config {
					pins = "gpio164";
					drive-strength = <2>;   /* 2 mA */
					bias-pull-down;         /* PULL DOWN */
					input-enable;
				};
			};

			hs2_i2s_data1_active: hs2_i2s_data1_active {
				mux {
					pins = "gpio164";
					function = "hs2_mi2s";
				};

				config {
					pins = "gpio164";
					drive-strength = <8>;   /* 8 mA */
					bias-disable;           /* NO PULL */
					input-enable;
				};
			};
		};

		hs3_i2s_mclk {
			hs3_i2s_mclk_sleep: hs3_i2s_mclk_sleep {
				mux {
					pins = "gpio125";
					function = "gpio";
				};

				config {
					pins = "gpio125";
					drive-strength = <2>;   /* 2 mA */
					bias-pull-down;         /* PULL DOWN */
					input-enable;
				};
			};

			hs3_i2s_mclk_active: hs3_i2s_mclk_active {
				mux {
					pins = "gpio125";
					function = "hs3_mi2s";
				};

				config {
					pins = "gpio125";
					drive-strength = <8>;   /* 8 mA */
					bias-disable;           /* NO PULL */
					output-high;
				};
			};
		};

		hs3_i2s_sck {
			hs3_i2s_sck_sleep: hs3_i2s_sck_sleep {
				mux {
					pins = "gpio165";
					function = "gpio";
				};

				config {
					pins = "gpio165";
					drive-strength = <2>;   /* 2 mA */
					bias-pull-down;         /* PULL DOWN */
					input-enable;
				};
			};

			hs3_i2s_sck_active: hs3_i2s_sck_active {
				mux {
					pins = "gpio165";
					function = "hs3_mi2s";
				};

				config {
					pins = "gpio165";
					drive-strength = <8>;   /* 8 mA */
					bias-disable;           /* NO PULL */
					output-high;
				};
			};
		};

		hs3_i2s_ws {
			hs3_i2s_ws_sleep: hs3_i2s_ws_sleep {
				mux {
					pins = "gpio166";
					function = "gpio";
				};

				config {
					pins = "gpio166";
					drive-strength = <2>;   /* 2 mA */
					bias-pull-down;         /* PULL DOWN */
					input-enable;
				};
			};

			hs3_i2s_ws_active: hs3_i2s_ws_active {
				mux {
					pins = "gpio166";
					function = "hs3_mi2s";
				};

				config {
					pins = "gpio166";
					drive-strength = <8>;   /* 8 mA */
					bias-disable;           /* NO PULL */
					output-high;
				};
			};
		};

		hs3_i2s_data0 {
			hs3_i2s_data0_sleep: hs3_i2s_data0_sleep {
				mux {
					pins = "gpio167";
					function = "gpio";
				};

				config {
					pins = "gpio167";
					drive-strength = <2>;   /* 2 mA */
					bias-pull-down;         /* PULL DOWN */
					input-enable;
				};
			};

			hs3_i2s_data0_active: hs3_i2s_data0_active {
				mux {
					pins = "gpio167";
					function = "hs3_mi2s";
				};

				config {
					pins = "gpio167";
					drive-strength = <8>;   /* 8 mA */
					bias-disable;           /* NO PULL */
					output-high;
				};
			};
		};

		hs3_i2s_data1 {
			hs3_i2s_data1_sleep: hs3_i2s_data1_sleep {
				mux {
					pins = "gpio168";
					function = "gpio";
				};

				config {
					pins = "gpio168";
					drive-strength = <2>;   /* 2 mA */
					bias-pull-down;         /* PULL DOWN */
					input-enable;
				};
			};

			hs3_i2s_data1_active: hs3_i2s_data1_active {
				mux {
					pins = "gpio168";
					function = "hs3_mi2s";
				};

				config {
					pins = "gpio168";
					drive-strength = <8>;   /* 8 mA */
					bias-disable;           /* NO PULL */
					input-enable;
				};
			};
		};

>>>>>>> 15457316
		emac {
			emac_mdc: emac_mdc {
				mux {
					pins = "gpio7";
					function = "rgmii_mdc";
				};

				config {
					pins = "gpio7";
					bias-pull-up;
				};
			};
			emac_mdio: emac_mdio {
				mux {
					pins = "gpio59";
					function = "rgmii_mdio";
				};

				config {
					pins = "gpio59";
					bias-pull-up;
				};
			};

			emac_rgmii_txd0: emac_rgmii_txd0 {
				mux {
					pins = "gpio122";
					function = "rgmii_txd0";
				};

				config {
					pins = "gpio122";
					bias-pull-up;
					drive-strength = <16>;
				};
			};

			emac_rgmii_txd1: emac_rgmii_txd1 {
				mux {
					pins = "gpio4";
					function = "rgmii_txd1";
				};

				config {
					pins = "gpio4";
					bias-pull-up;
					drive-strength = <16>;
				};
			};

			emac_rgmii_txd2: emac_rgmii_txd2 {
				mux {
					pins = "gpio5";
					function = "rgmii_txd2";
				};

				config {
					pins = "gpio5";
					bias-pull-up;
					drive-strength = <16>;
				};
			};

			emac_rgmii_txd3: emac_rgmii_txd3 {
				mux {
					pins = "gpio6";
					function = "rgmii_txd3";
				};

				config {
					pins = "gpio6";
					bias-pull-up;
					drive-strength = <16>;
				};
			};

			emac_rgmii_txc: emac_rgmii_txc {
				mux {
					pins = "gpio114";
					function = "rgmii_txc";
				};

				config {
					pins = "gpio114";
					bias-pull-up;
					drive-strength = <16>;
				};
			};

			emac_rgmii_tx_ctl: emac_rgmii_tx_ctl {
				mux {
					pins = "gpio121";
					function = "rgmii_tx";
				};

				config {
					pins = "gpio121";
					bias-pull-up;
					drive-strength = <16>;
				};
			};

			emac_rgmii_rxd0: emac_rgmii_rxd0 {
				mux {
					pins = "gpio117";
					function = "rgmii_rxd0";
				};

				config {
					pins = "gpio117";
					bias-disable;  /* NO pull */
					drive-strength = <2>;  /* 2MA */
				};
			};

			emac_rgmii_rxd1: emac_rgmii_rxd1 {
				mux {
					pins = "gpio118";
					function = "rgmii_rxd1";
				};

				config {
					pins = "gpio118";
					bias-disable;  /* NO pull */
					drive-strength = <2>;
				};
			};

			emac_rgmii_rxd2: emac_rgmii_rxd2 {
				mux {
					pins = "gpio119";
					function = "rgmii_rxd2";
				};

				config {
					pins = "gpio119";
					bias-disable;	/* NO pull */
					drive-strength = <2>;
				};
			};

			emac_rgmii_rxd3: emac_rgmii_rxd3 {
				mux {
					pins = "gpio120";
					function = "rgmii_rxd3";
				};

				config {
					pins = "gpio120";
					bias-disable;	/* NO pull */
					drive-strength = <2>;
				};
			};

			emac_rgmii_rxc: emac_rgmii_rxc {
				mux {
					pins = "gpio115";
					function = "rgmii_rxc";
				};

				config {
					pins = "gpio115";
					bias-disable;	/* NO pull */
					drive-strength = <2>;
				};
			};

			emac_rgmii_rx_ctl: emac_rgmii_rx_ctl {
				mux {
					pins = "gpio116";
					function = "rgmii_rx";
				};

				config {
					pins = "gpio116";
					bias-disable;  /* NO pull */
					drive-strength = <2>;
				};
			};

			emac_phy_intr: emac_phy_intr {
				mux {
					pins = "gpio124";
					function = "emac_phy";
				};
				config {
					pins = "gpio124";
					bias-disable;  /* NO pull */
					drive-strength = <8>;
				};
			};

			emac_phy_reset_state: emac_phy_reset_state {
				mux {
					pins = "gpio79";
					function = "gpio";
				};
				config {
					pins = "gpio79";
					bias-pull-up;
					drive-strength = <16>;
				};
			};

			emac_pin_pps_0: emac_pin_pps_0 {
				mux {
					pins = "gpio81";
					function = "emac_pps";
				};

				config {
					pins = "gpio81";
					drive-strength = <8>;  /* 8 mA */
					bias-disable;  /* NO PULL*/
				};
			};
		};

		cnss_pins {
			cnss_wlan_en_active: cnss_wlan_en_active {
				mux {
					pins = "gpio169";
					function = "gpio";
				};

				config {
					pins = "gpio169";
					drive-strength = <16>;
					output-high;
					bias-pull-up;
				};
			};
			cnss_wlan_en_sleep: cnss_wlan_en_sleep {
				mux {
					pins = "gpio169";
					function = "gpio";
				};

				config {
					pins = "gpio169";
					drive-strength = <2>;
					output-low;
					bias-pull-down;
				};
			};
		};

		usb2phy_ac_en1_default: usb2phy_ac_en1_default {
			mux {
				pins = "gpio113";
				function = "usb2phy_ac";
			};

			config {
				pins = "gpio113";
				drive-strength = <2>;
				bias-disable;
			};
		};

		usb2phy_ac_en2_default: usb2phy_ac_en2_default {
			mux {
				pins = "gpio123";
				function = "usb2phy_ac";
			};

			config {
				pins = "gpio123";
				drive-strength = <2>;
				bias-disable;
			};
		};

		audio_ioexp_reset_active: audio_ioexp_reset_active {
			mux {
				pins = "gpio166";
				function = "gpio";
			};
			config {
				pins = "gpio166";
				drive-strength = <2>;
				bias-disable;
				output-high;
			};
		};

		tsif0_signals_active: tsif0_signals_active {
			tsif1_clk {
				pins = "gpio88"; /* TSIF0 CLK */
				function = "tsif1_clk";
			};
			tsif1_en {
				pins = "gpio89"; /* TSIF0 Enable */
				function = "tsif1_en";
			};
			tsif1_data {
				pins = "gpio90"; /* TSIF0 DATA */
				function = "tsif1_data";
			};
			signals_cfg {
				pins = "gpio88", "gpio89", "gpio90";
				drive_strength = <2>;	/* 2 mA */
				bias-pull-down;		/* pull down */
			};
		};

		/* sync signal is only used if configured to mode-2 */
		tsif0_sync_active: tsif0_sync_active {
			tsif1_sync {
				pins = "gpio91";	/* TSIF0 SYNC */
				function = "tsif1_sync";
				drive_strength = <2>;	/* 2 mA */
				bias-pull-down;		/* pull down */
			};
		};

		tsif1_signals_active: tsif1_signals_active {
			tsif2_clk {
				pins = "gpio92"; /* TSIF1 CLK */
				function = "tsif2_clk";
			};
			tsif2_en {
				pins = "gpio93"; /* TSIF1 Enable */
				function = "tsif2_en";
			};
			tsif2_data {
				pins = "gpio94"; /* TSIF1 DATA */
				function = "tsif2_data";
			};
			signals_cfg {
				pins = "gpio92", "gpio93", "gpio94";
				drive_strength = <2>;	/* 2 mA */
				bias-pull-down;		/* pull down */
			};
		};

		/* sync signal is only used if configured to mode-2 */
		tsif1_sync_active: tsif1_sync_active {
			tsif2_sync {
				pins = "gpio95";	/* TSIF1 SYNC */
				function = "tsif2_sync";
				drive_strength = <2>;	/* 2 mA */
				bias-pull-down;		/* pull down */
			};
		};

		conn_power_1p8_active: conn_power_1p8_active {
			mux {
				pins = "gpio173";
				function = "gpio";
			};

			config {
				pins = "gpio173";
				drive-strength = <2>;
				bias-pull-up;
			};
		};

		conn_power_pa_active: conn_power_pa_active {
			mux {
				pins = "gpio174";
				function = "gpio";
			};

			config {
				pins = "gpio174";
				drive-strength = <2>;
				bias-pull-up;
			};
		};

		bt_en_active: bt_en_active {
			mux {
				pins = "gpio172";
				function = "gpio";
			};

			config {
				pins = "gpio172";
				drive-strength = <2>;
				bias-pull-down;
			};
		};

		/* SE0 pin mappings */
		qupv3_se0_i2c_pins: qupv3_se0_i2c_pins {
			qupv3_se0_i2c_active: qupv3_se0_i2c_active {
				mux {
					pins = "gpio0", "gpio1";
					function = "qup0";
				};

				config {
					pins = "gpio0", "gpio1";
					drive-strength = <2>;
					bias-disable;
				};
			};

			qupv3_se0_i2c_sleep: qupv3_se0_i2c_sleep {
				mux {
					pins = "gpio0", "gpio1";
					function = "gpio";
				};

				config {
					pins = "gpio0", "gpio1";
					drive-strength = <2>;
					bias-pull-up;
				};
			};
		};

		qupv3_se0_spi_pins: qupv3_se0_spi_pins {
			qupv3_se0_spi_active: qupv3_se0_spi_active {
				mux {
					pins = "gpio0", "gpio1", "gpio2",
								"gpio3";
					function = "qup0";
				};

				config {
					pins = "gpio0", "gpio1", "gpio2",
								"gpio3";
					drive-strength = <6>;
					bias-disable;
				};
			};

			qupv3_se0_spi_sleep: qupv3_se0_spi_sleep {
				mux {
					pins = "gpio0", "gpio1", "gpio2",
								"gpio3";
					function = "gpio";
				};

				config {
					pins = "gpio0", "gpio1", "gpio2",
								"gpio3";
					drive-strength = <6>;
					bias-disable;
				};
			};
		};

		/* SE 1 pin mappings */
		qupv3_se1_i2c_pins: qupv3_se1_i2c_pins {
			qupv3_se1_i2c_active: qupv3_se1_i2c_active {
				mux {
					pins = "gpio114", "gpio115";
					function = "qup1";
				};

				config {
					pins = "gpio114", "gpio115";
					drive-strength = <2>;
					bias-disable;
				};
			};

			qupv3_se1_i2c_sleep: qupv3_se1_i2c_sleep {
				mux {
					pins = "gpio114", "gpio115";
					function = "gpio";
				};

				config {
					pins = "gpio114", "gpio115";
					drive-strength = <2>;
					bias-pull-up;
				};
			};
		};

		qupv3_se1_spi_pins: qupv3_se1_spi_pins {
			qupv3_se1_spi_active: qupv3_se1_spi_active {
				mux {
					pins = "gpio114", "gpio115", "gpio116",
								"gpio117";
					function = "qup1";
				};

				config {
					pins = "gpio114", "gpio115", "gpio116",
								"gpio117";
					drive-strength = <6>;
					bias-disable;
				};
			};

			qupv3_se1_spi_sleep: qupv3_se1_spi_sleep {
				mux {
					pins = "gpio114", "gpio115", "gpio116",
								"gpio117";
					function = "gpio";
				};

				config {
					pins = "gpio114", "gpio115", "gpio116",
								"gpio117";
					drive-strength = <6>;
					bias-disable;
				};
			};
		};

		/* SE 2 pin mappings */
		qupv3_se2_i2c_pins: qupv3_se2_i2c_pins {
			qupv3_se2_i2c_active: qupv3_se2_i2c_active {
				mux {
					pins = "gpio126", "gpio127";
					function = "qup2";
				};

				config {
					pins = "gpio126", "gpio127";
					drive-strength = <2>;
					bias-disable;
				};
			};

			qupv3_se2_i2c_sleep: qupv3_se2_i2c_sleep {
				mux {
					pins = "gpio126", "gpio127";
					function = "gpio";
				};

				config {
					pins = "gpio126", "gpio127";
					drive-strength = <2>;
					bias-pull-up;
				};
			};
		};

		qupv3_se2_spi_pins: qupv3_se2_spi_pins {
			qupv3_se2_spi_active: qupv3_se2_spi_active {
				mux {
					pins = "gpio126", "gpio127", "gpio128",
								"gpio129";
					function = "qup2";
				};

				config {
					pins = "gpio126", "gpio127", "gpio128",
								"gpio129";
					drive-strength = <6>;
					bias-disable;
				};
			};

			qupv3_se2_spi_sleep: qupv3_se2_spi_sleep {
				mux {
					pins = "gpio126", "gpio127", "gpio128",
								"gpio129";
					function = "gpio";
				};

				config {
					pins = "gpio126", "gpio127", "gpio128",
								"gpio129";
					drive-strength = <6>;
					bias-disable;
				};
			};
		};

		/* SE 3 pin mappings */
		qupv3_se3_i2c_pins: qupv3_se3_i2c_pins {
			qupv3_se3_i2c_active: qupv3_se3_i2c_active {
				mux {
					pins = "gpio144", "gpio145";
					function = "qup3";
				};

				config {
					pins = "gpio144", "gpio145";
					drive-strength = <2>;
					bias-disable;
				};
			};

			qupv3_se3_i2c_sleep: qupv3_se3_i2c_sleep {
				mux {
					pins = "gpio144", "gpio145";
					function = "gpio";
				};

				config {
					pins = "gpio144", "gpio145";
					drive-strength = <2>;
					bias-pull-up;
				};
			};
		};

		qupv3_se3_spi_pins: qupv3_se3_spi_pins {
			qupv3_se3_spi_active: qupv3_se3_spi_active {
				mux {
					pins = "gpio144", "gpio145", "gpio146",
								"gpio147";
					function = "qup3";
				};

				config {
					pins = "gpio144", "gpio145", "gpio146",
								"gpio147";
					drive-strength = <6>;
					bias-disable;
				};
			};

			qupv3_se3_spi_sleep: qupv3_se3_spi_sleep {
				mux {
					pins = "gpio144", "gpio145", "gpio146",
								"gpio147";
					function = "qup3";
				};

				config {
					pins = "gpio144", "gpio145", "gpio146",
								"gpio147";
					drive-strength = <6>;
					bias-disable;
				};
			};
		};

		/* SE 4 pin mappings */
		qupv3_se4_i2c_pins: qupv3_se4_i2c_pins {
			qupv3_se4_i2c_active: qupv3_se4_i2c_active {
				mux {
					pins = "gpio51", "gpio52";
					function = "qup4";
				};

				config {
					pins = "gpio51", "gpio52";
					drive-strength = <2>;
					bias-disable;
				};
			};

			qupv3_se4_i2c_sleep: qupv3_se4_i2c_sleep {
				mux {
					pins = "gpio51", "gpio52";
					function = "gpio";
				};

				config {
					pins = "gpio51", "gpio52";
					drive-strength = <2>;
					bias-pull-up;
				};
			};
		};

		qupv3_se4_spi_pins: qupv3_se4_spi_pins {
			qupv3_se4_spi_active: qupv3_se4_spi_active {
				mux {
					pins = "gpio51", "gpio52", "gpio53",
								"gpio54";
					function = "qup4";
				};

				config {
					pins = "gpio51", "gpio52", "gpio53",
								"gpio54";
					drive-strength = <6>;
					bias-disable;
				};
			};

			qupv3_se4_spi_sleep: qupv3_se4_spi_sleep {
				mux {
					pins = "gpio51", "gpio52", "gpio53",
								"gpio54";
					function = "gpio";
				};

				config {
					pins = "gpio51", "gpio52", "gpio53",
								"gpio54";
					drive-strength = <6>;
					bias-disable;
				};
			};
		};

		/* SE 5 pin mappings */
		qupv3_se5_i2c_pins: qupv3_se5_i2c_pins {
			qupv3_se5_i2c_active: qupv3_se5_i2c_active {
				mux {
					pins = "gpio121", "gpio122";
					function = "qup5";
				};

				config {
					pins = "gpio121", "gpio122";
					drive-strength = <2>;
					bias-disable;
				};
			};

			qupv3_se5_i2c_sleep: qupv3_se5_i2c_sleep {
				mux {
					pins = "gpio121", "gpio122";
					function = "gpio";
				};

				config {
					pins = "gpio121", "gpio122";
					drive-strength = <2>;
					bias-pull-up;
				};
			};
		};

		qupv3_se5_spi_pins: qupv3_se5_spi_pins {
			qupv3_se5_spi_active: qupv3_se5_spi_active {
				mux {
					pins = "gpio119", "gpio120", "gpio121",
								"gpio122";
					function = "qup5";
				};

				config {
					pins = "gpio119", "gpio120", "gpio121",
								"gpio122";
					drive-strength = <6>;
					bias-disable;
				};
			};

			qupv3_se5_spi_sleep: qupv3_se5_spi_sleep {
				mux {
					pins = "gpio119", "gpio120", "gpio121",
								"gpio122";
					function = "gpio";
				};

				config {
					pins = "gpio119", "gpio120", "gpio121",
								"gpio122";
					drive-strength = <6>;
					bias-disable;
				};
			};
		};

		/* SE 6 pin mappings */
		qupv3_se6_i2c_pins: qupv3_se6_i2c_pins {
			qupv3_se6_i2c_active: qupv3_se6_i2c_active {
				mux {
					pins = "gpio6", "gpio7";
					function = "qup6";
				};

				config {
					pins = "gpio6", "gpio7";
					drive-strength = <2>;
					bias-disable;
				};
			};

			qupv3_se6_i2c_sleep: qupv3_se6_i2c_sleep {
				mux {
					pins = "gpio6", "gpio7";
					function = "gpio";
				};

				config {
					pins = "gpio6", "gpio7";
					drive-strength = <2>;
					bias-pull-up;
				};
			};
		};

		qupv3_se6_spi_pins: qupv3_se6_spi_pins {
			qupv3_se6_spi_active: qupv3_se6_spi_active {
				mux {
					pins = "gpio4", "gpio5", "gpio6",
								"gpio7";
					function = "qup6";
				};

				config {
					pins = "gpio4", "gpio5", "gpio6",
								"gpio7";
					drive-strength = <6>;
					bias-disable;
				};
			};

			qupv3_se6_spi_sleep: qupv3_se6_spi_sleep {
				mux {
					pins = "gpio4", "gpio5", "gpio6",
								"gpio7";
					function = "gpio";
				};

				config {
					pins = "gpio4", "gpio5", "gpio6",
								"gpio7";
					drive-strength = <6>;
					bias-disable;
				};
			};
		};

		/* SE 7 pin mappings */
		qupv3_se7_i2c_pins: qupv3_se7_i2c_pins {
			qupv3_se7_i2c_active: qupv3_se7_i2c_active {
				mux {
					pins = "gpio98", "gpio99";
					function = "qup7";
				};

				config {
					pins = "gpio98", "gpio99";
					drive-strength = <2>;
					bias-disable;
				};
			};

			qupv3_se7_i2c_sleep: qupv3_se7_i2c_sleep {
				mux {
					pins = "gpio98", "gpio99";
					function = "gpio";
				};

				config {
					pins = "gpio98", "gpio99";
					drive-strength = <2>;
					bias-pull-up;
				};
			};
		};

		qupv3_se7_spi_pins: qupv3_se7_spi_pins {
			qupv3_se7_spi_active: qupv3_se7_spi_active {
				mux {
					pins = "gpio98", "gpio99", "gpio100",
								"gpio101";
					function = "qup7";
				};

				config {
					pins = "gpio98", "gpio99", "gpio100",
								"gpio101";
					drive-strength = <6>;
					bias-disable;
				};
			};

			qupv3_se7_spi_sleep: qupv3_se7_spi_sleep {
				mux {
					pins = "gpio98", "gpio99", "gpio100",
								"gpio101";
					function = "gpio";
				};

				config {
					pins = "gpio98", "gpio99", "gpio100",
								"gpio101";
					drive-strength = <6>;
					bias-disable;
				};
			};
		};

		/* QUPv3 East instances */
		/* SE 8 pin mappings */
		qupv3_se8_i2c_pins: qupv3_se8_i2c_pins {
			qupv3_se8_i2c_active: qupv3_se8_i2c_active {
				mux {
					pins = "gpio88", "gpio89";
					function = "qup8";
				};

				config {
					pins = "gpio88", "gpio89";
					drive-strength = <2>;
					bias-disable;
				};
			};

			qupv3_se8_i2c_sleep: qupv3_se8_i2c_sleep {
				mux {
					pins = "gpio88", "gpio89";
					function = "gpio";
				};

				config {
					pins = "gpio88", "gpio89";
					drive-strength = <2>;
					bias-pull-up;
				};
			};
		};

		qupv3_se8_spi_pins: qupv3_se8_spi_pins {
			qupv3_se8_spi_active: qupv3_se8_spi_active {
				mux {
					pins = "gpio88", "gpio89", "gpio90",
								"gpio91";
					function = "qup8";
				};

				config {
					pins = "gpio88", "gpio89", "gpio90",
								"gpio91";
					drive-strength = <6>;
					bias-disable;
				};
			};

			qupv3_se8_spi_sleep: qupv3_se8_spi_sleep {
				mux {
					pins = "gpio88", "gpio89", "gpio90",
								"gpio91";
					function = "gpio";
				};

				config {
					pins = "gpio88", "gpio89", "gpio90",
								"gpio91";
					drive-strength = <6>;
					bias-disable;
				};
			};
		};

		/* SE 9 pin mappings */
		qupv3_se9_i2c_pins: qupv3_se9_i2c_pins {
			qupv3_se9_i2c_active: qupv3_se9_i2c_active {
				mux {
					pins = "gpio39", "gpio40";
					function = "qup9";
				};

				config {
					pins = "gpio39", "gpio40";
					drive-strength = <2>;
					bias-disable;
				};
			};

			qupv3_se9_i2c_sleep: qupv3_se9_i2c_sleep {
				mux {
					pins = "gpio39", "gpio40";
					function = "gpio";
				};

				config {
					pins = "gpio39", "gpio40";
					drive-strength = <2>;
					bias-pull-up;
				};
			};
		};

		qupv3_se9_spi_pins: qupv3_se9_spi_pins {
			qupv3_se9_spi_active: qupv3_se9_spi_active {
				mux {
					pins = "gpio39", "gpio40", "gpio41",
								"gpio42";
					function = "qup9";
				};

				config {
					pins = "gpio39", "gpio40", "gpio41",
								"gpio42";
					drive-strength = <6>;
					bias-disable;
				};
			};

			qupv3_se9_spi_sleep: qupv3_se9_spi_sleep {
				mux {
					pins = "gpio39", "gpio40", "gpio41",
								"gpio42";
					function = "gpio";
				};

				config {
					pins = "gpio39", "gpio40", "gpio41",
								"gpio42";
					drive-strength = <6>;
					bias-disable;
				};
			};
		};

		/* SE 10 pin mappings */
		qupv3_se10_i2c_pins: qupv3_se10_i2c_pins {
			qupv3_se10_i2c_active: qupv3_se10_i2c_active {
				mux {
					pins = "gpio9", "gpio10";
					function = "qup10";
				};

				config {
					pins = "gpio9", "gpio10";
					drive-strength = <2>;
					bias-disable;
				};
			};

			qupv3_se10_i2c_sleep: qupv3_se10_i2c_sleep {
				mux {
					pins = "gpio9", "gpio10";
					function = "gpio";
				};

				config {
					pins = "gpio9", "gpio10";
					drive-strength = <2>;
					bias-pull-up;
				};
			};
		};

		qupv3_se10_spi_pins: qupv3_se10_spi_pins {
			qupv3_se10_spi_active: qupv3_se10_spi_active {
				mux {
					pins = "gpio9", "gpio10", "gpio11",
								"gpio12";
					function = "qup10";
				};

				config {
					pins = "gpio9", "gpio10", "gpio11",
								"gpio12";
					drive-strength = <6>;
					bias-disable;
				};
			};

			qupv3_se10_spi_sleep: qupv3_se10_spi_sleep {
				mux {
					pins = "gpio9", "gpio10", "gpio11",
								"gpio12";
					function = "gpio";
				};

				config {
					pins = "gpio9", "gpio10", "gpio11",
								"gpio12";
					drive-strength = <6>;
					bias-disable;
				};
			};
		};

		/* SE 11 pin mappings */
		qupv3_se11_i2c_pins: qupv3_se11_i2c_pins {
			qupv3_se11_i2c_active: qupv3_se11_i2c_active {
				mux {
					pins = "gpio94", "gpio95";
					function = "qup11";
				};

				config {
					pins = "gpio94", "gpio95";
					drive-strength = <2>;
					bias-disable;
				};
			};

			qupv3_se11_i2c_sleep: qupv3_se11_i2c_sleep {
				mux {
					pins = "gpio94", "gpio95";
					function = "gpio";
				};

				config {
					pins = "gpio94", "gpio95";
					drive-strength = <2>;
					bias-pull-up;
				};
			};
		};

		qupv3_se11_spi_pins: qupv3_se11_spi_pins {
			qupv3_se11_spi_active: qupv3_se11_spi_active {
				mux {
					pins = "gpio92", "gpio93", "gpio94",
								"gpio95";
					function = "qup11";
				};

				config {
					pins = "gpio92", "gpio93", "gpio94",
								"gpio95";
					drive-strength = <6>;
					bias-disable;
				};
			};

			qupv3_se11_spi_sleep: qupv3_se11_spi_sleep {
				mux {
					pins = "gpio92", "gpio93", "gpio94",
								"gpio95";
					function = "gpio";
				};

				config {
					pins = "gpio92", "gpio93", "gpio94",
								"gpio95";
					drive-strength = <6>;
					bias-disable;
				};
			};
		};

		/* SE 12 pin mappings */
		qupv3_se12_i2c_pins: qupv3_se12_i2c_pins {
			qupv3_se12_i2c_active: qupv3_se12_i2c_active {
				mux {
					pins = "gpio83", "gpio84";
					function = "qup12";
				};

				config {
					pins = "gpio83", "gpio84";
					drive-strength = <2>;
					bias-disable;
				};
			};

			qupv3_se12_i2c_sleep: qupv3_se12_i2c_sleep {
				mux {
					pins = "gpio83", "gpio84";
					function = "gpio";
				};

				config {
					pins = "gpio83", "gpio84";
					drive-strength = <2>;
					bias-pull-up;
				};
			};
		};

		qupv3_se12_spi_pins: qupv3_se12_spi_pins {
			qupv3_se12_spi_active: qupv3_se12_spi_active {
				mux {
					pins = "gpio83", "gpio84", "gpio85",
								"gpio86";
					function = "qup12";
				};

				config {
					pins = "gpio83", "gpio84", "gpio85",
								"gpio86";
					drive-strength = <6>;
					bias-disable;
				};
			};

			qupv3_se12_spi_sleep: qupv3_se12_spi_sleep {
				mux {
					pins = "gpio83", "gpio84", "gpio85",
								"gpio86";
					function = "gpio";
				};

				config {
					pins = "gpio83", "gpio84", "gpio85",
								"gpio86";
					drive-strength = <6>;
					bias-disable;
				};
			};
		};

		/* SE 13 pin mappings */
		qupv3_se13_i2c_pins: qupv3_se13_i2c_pins {
			qupv3_se13_i2c_active: qupv3_se13_i2c_active {
				mux {
					pins = "gpio43", "gpio44";
					function = "qup13";
				};

				config {
					pins = "gpio43", "gpio44";
					drive-strength = <2>;
					bias-disable;
				};
			};

			qupv3_se13_i2c_sleep: qupv3_se13_i2c_sleep {
				mux {
					pins = "gpio43", "gpio44";
					function = "gpio";
				};

				config {
					pins = "gpio43", "gpio44";
					drive-strength = <2>;
					bias-pull-up;
				};
			};
		};

		qupv3_se13_spi_pins: qupv3_se13_spi_pins {
			qupv3_se13_spi_active: qupv3_se13_spi_active {
				mux {
					pins = "gpio43", "gpio44", "gpio45",
								"gpio46";
					function = "qup13";
				};
<<<<<<< HEAD

				config {
					pins = "gpio43", "gpio44", "gpio45",
								"gpio46";
					drive-strength = <6>;
					bias-disable;
				};
			};

			qupv3_se13_spi_sleep: qupv3_se13_spi_sleep {
				mux {
					pins = "gpio43", "gpio44", "gpio45",
								"gpio46";
					function = "gpio";
				};

				config {
					pins = "gpio43", "gpio44", "gpio45",
								"gpio46";
					drive-strength = <6>;
					bias-disable;
				};
			};
		};


		/* SE 14 pin mappings */
		qupv3_se14_i2c_pins: qupv3_se14_i2c_pins {
			qupv3_se14_i2c_active: qupv3_se14_i2c_active {
				mux {
					pins = "gpio47", "gpio48";
					function = "qup14";
				};

				config {
					pins = "gpio47", "gpio48";
					drive-strength = <2>;
					bias-disable;
				};
			};

			qupv3_se14_i2c_sleep: qupv3_se14_i2c_sleep {
				mux {
					pins = "gpio47", "gpio48";
					function = "gpio";
				};

				config {
					pins = "gpio47", "gpio48";
					drive-strength = <2>;
					bias-pull-up;
				};
			};
		};

		qupv3_se14_spi_pins: qupv3_se14_spi_pins {
			qupv3_se14_spi_active: qupv3_se14_spi_active {
				mux {
					pins = "gpio47", "gpio48", "gpio49",
								"gpio50";
					function = "qup14";
				};

				config {
					pins = "gpio47", "gpio48", "gpio49",
								"gpio50";
					drive-strength = <6>;
					bias-disable;
				};
			};

			qupv3_se14_spi_sleep: qupv3_se14_spi_sleep {
				mux {
					pins = "gpio47", "gpio48", "gpio49",
								"gpio50";
					function = "gpio";
				};

				config {
					pins = "gpio47", "gpio48", "gpio49",
								"gpio50";
					drive-strength = <6>;
					bias-disable;
				};
			};
		};

		/* SE 15 pin mappings */
		qupv3_se15_i2c_pins: qupv3_se15_i2c_pins {
			qupv3_se15_i2c_active: qupv3_se15_i2c_active {
				mux {
					pins = "gpio27", "gpio28";
					function = "qup15";
				};

				config {
					pins = "gpio27", "gpio28";
					drive-strength = <2>;
					bias-disable;
				};
			};

			qupv3_se15_i2c_sleep: qupv3_se15_i2c_sleep {
				mux {
					pins = "gpio27", "gpio28";
					function = "gpio";
				};

				config {
					pins = "gpio27", "gpio28";
					drive-strength = <2>;
					bias-pull-up;
				};
			};
		};

		qupv3_se15_spi_pins: qupv3_se15_spi_pins {
			qupv3_se15_spi_active: qupv3_se15_spi_active {
				mux {
					pins = "gpio27", "gpio28", "gpio29",
								"gpio30";
					function = "qup15";
				};

				config {
					pins = "gpio27", "gpio28", "gpio29",
								"gpio30";
					drive-strength = <6>;
					bias-disable;
				};
			};

			qupv3_se15_spi_sleep: qupv3_se15_spi_sleep {
				mux {
					pins = "gpio27", "gpio28", "gpio29",
								"gpio30";
					function = "gpio";
				};

				config {
					pins = "gpio27", "gpio28", "gpio29",
								"gpio30";
					drive-strength = <6>;
					bias-disable;
				};
			};
		};

		/* SE 16 pin mappings */
		qupv3_se16_i2c_pins: qupv3_se16_i2c_pins {
			qupv3_se16_i2c_active: qupv3_se16_i2c_active {
				mux {
					pins = "gpio86", "gpio85";
					function = "qup16";
				};

				config {
					pins = "gpio86", "gpio85";
					drive-strength = <2>;
					bias-disable;
				};
			};

			qupv3_se16_i2c_sleep: qupv3_se16_i2c_sleep {
				mux {
					pins = "gpio86", "gpio85";
					function = "gpio";
				};

				config {
					pins = "gpio86", "gpio85";
=======

				config {
					pins = "gpio43", "gpio44", "gpio45",
								"gpio46";
					drive-strength = <6>;
					bias-disable;
				};
			};

			qupv3_se13_spi_sleep: qupv3_se13_spi_sleep {
				mux {
					pins = "gpio43", "gpio44", "gpio45",
								"gpio46";
					function = "gpio";
				};

				config {
					pins = "gpio43", "gpio44", "gpio45",
								"gpio46";
					drive-strength = <6>;
					bias-disable;
				};
			};
		};


		/* SE 14 pin mappings */
		qupv3_se14_i2c_pins: qupv3_se14_i2c_pins {
			qupv3_se14_i2c_active: qupv3_se14_i2c_active {
				mux {
					pins = "gpio47", "gpio48";
					function = "qup14";
				};

				config {
					pins = "gpio47", "gpio48";
					drive-strength = <2>;
					bias-disable;
				};
			};

			qupv3_se14_i2c_sleep: qupv3_se14_i2c_sleep {
				mux {
					pins = "gpio47", "gpio48";
					function = "gpio";
				};

				config {
					pins = "gpio47", "gpio48";
					drive-strength = <2>;
					bias-pull-up;
				};
			};
		};

		qupv3_se14_spi_pins: qupv3_se14_spi_pins {
			qupv3_se14_spi_active: qupv3_se14_spi_active {
				mux {
					pins = "gpio47", "gpio48", "gpio49",
								"gpio50";
					function = "qup14";
				};

				config {
					pins = "gpio47", "gpio48", "gpio49",
								"gpio50";
					drive-strength = <6>;
					bias-disable;
				};
			};

			qupv3_se14_spi_sleep: qupv3_se14_spi_sleep {
				mux {
					pins = "gpio47", "gpio48", "gpio49",
								"gpio50";
					function = "gpio";
				};

				config {
					pins = "gpio47", "gpio48", "gpio49",
								"gpio50";
					drive-strength = <6>;
					bias-disable;
				};
			};
		};

		/* SE 15 pin mappings */
		qupv3_se15_i2c_pins: qupv3_se15_i2c_pins {
			qupv3_se15_i2c_active: qupv3_se15_i2c_active {
				mux {
					pins = "gpio27", "gpio28";
					function = "qup15";
				};

				config {
					pins = "gpio27", "gpio28";
					drive-strength = <2>;
					bias-disable;
				};
			};

			qupv3_se15_i2c_sleep: qupv3_se15_i2c_sleep {
				mux {
					pins = "gpio27", "gpio28";
					function = "gpio";
				};

				config {
					pins = "gpio27", "gpio28";
					drive-strength = <2>;
					bias-pull-up;
				};
			};
		};

		qupv3_se15_spi_pins: qupv3_se15_spi_pins {
			qupv3_se15_spi_active: qupv3_se15_spi_active {
				mux {
					pins = "gpio27", "gpio28", "gpio29",
								"gpio30";
					function = "qup15";
				};

				config {
					pins = "gpio27", "gpio28", "gpio29",
								"gpio30";
					drive-strength = <6>;
					bias-disable;
				};
			};

			qupv3_se15_spi_sleep: qupv3_se15_spi_sleep {
				mux {
					pins = "gpio27", "gpio28", "gpio29",
								"gpio30";
					function = "gpio";
				};

				config {
					pins = "gpio27", "gpio28", "gpio29",
								"gpio30";
					drive-strength = <6>;
					bias-disable;
				};
			};
		};

		/* SE 16 pin mappings */
		qupv3_se16_i2c_pins: qupv3_se16_i2c_pins {
			qupv3_se16_i2c_active: qupv3_se16_i2c_active {
				mux {
					pins = "gpio86", "gpio85";
					function = "qup16";
				};

				config {
					pins = "gpio86", "gpio85";
					drive-strength = <2>;
					bias-disable;
				};
			};

			qupv3_se16_i2c_sleep: qupv3_se16_i2c_sleep {
				mux {
					pins = "gpio86", "gpio85";
					function = "gpio";
				};

				config {
					pins = "gpio86", "gpio85";
					drive-strength = <2>;
					bias-pull-up;
				};
			};
		};

		qupv3_se16_spi_pins: qupv3_se16_spi_pins {
			qupv3_se16_spi_active: qupv3_se16_spi_active {
				mux {
					pins = "gpio83", "gpio84", "gpio85",
								"gpio86";
					function = "qup16";
				};

				config {
					pins = "gpio83", "gpio84", "gpio85",
								"gpio86";
					drive-strength = <6>;
					bias-disable;
				};
			};

			qupv3_se16_spi_sleep: qupv3_se16_spi_sleep {
				mux {
					pins = "gpio83", "gpio84", "gpio85",
								"gpio86";
					function = "gpio";
				};

				config {
					pins = "gpio83", "gpio84", "gpio85",
								"gpio86";
					drive-strength = <6>;
					bias-disable;
				};
			};
		};

		/* SE 17 pin mappings */
		qupv3_se17_i2c_pins: qupv3_se17_i2c_pins {
			qupv3_se17_i2c_active: qupv3_se17_i2c_active {
				mux {
					pins = "gpio55", "gpio56";
					function = "qup17";
				};

				config {
					pins = "gpio55", "gpio56";
>>>>>>> 15457316
					drive-strength = <2>;
					bias-pull-up;
				};
			};
		};

		qupv3_se16_spi_pins: qupv3_se16_spi_pins {
			qupv3_se16_spi_active: qupv3_se16_spi_active {
				mux {
					pins = "gpio83", "gpio84", "gpio85",
								"gpio86";
					function = "qup16";
				};

				config {
					pins = "gpio83", "gpio84", "gpio85",
								"gpio86";
					drive-strength = <6>;
					bias-disable;
				};
			};

<<<<<<< HEAD
			qupv3_se16_spi_sleep: qupv3_se16_spi_sleep {
				mux {
					pins = "gpio83", "gpio84", "gpio85",
								"gpio86";
=======
			qupv3_se17_i2c_sleep: qupv3_se17_i2c_sleep {
				mux {
					pins = "gpio55", "gpio56";
>>>>>>> 15457316
					function = "gpio";
				};

				config {
<<<<<<< HEAD
					pins = "gpio83", "gpio84", "gpio85",
								"gpio86";
					drive-strength = <6>;
					bias-disable;
				};
			};
		};

		/* SE 17 pin mappings */
		qupv3_se17_i2c_pins: qupv3_se17_i2c_pins {
			qupv3_se17_i2c_active: qupv3_se17_i2c_active {
				mux {
					pins = "gpio55", "gpio56";
					function = "qup17";
				};

				config {
					pins = "gpio55", "gpio56";
					drive-strength = <2>;
					bias-disable;
				};
			};

			qupv3_se17_i2c_sleep: qupv3_se17_i2c_sleep {
				mux {
					pins = "gpio55", "gpio56";
					function = "gpio";
				};

				config {
=======
>>>>>>> 15457316
					pins = "gpio55", "gpio56";
					drive-strength = <2>;
					bias-pull-up;
				};
			};
		};

		qupv3_se17_spi_pins: qupv3_se17_spi_pins {
			qupv3_se17_spi_active: qupv3_se17_spi_active {
				mux {
					pins = "gpio55", "gpio56", "gpio57",
								"gpio58";
					function = "qup17";
				};

				config {
					pins = "gpio55", "gpio56", "gpio57",
								"gpio58";
					drive-strength = <6>;
					bias-disable;
				};
			};

			qupv3_se17_spi_sleep: qupv3_se17_spi_sleep {
				mux {
					pins = "gpio55", "gpio56", "gpio57",
								"gpio58";
					function = "gpio";
				};

				config {
					pins = "gpio55", "gpio56", "gpio57",
								"gpio58";
					drive-strength = <6>;
					bias-disable;
				};
			};
		};

		/* SE 18 pin mappings */
		qupv3_se18_i2c_pins: qupv3_se18_i2c_pins {
			qupv3_se18_i2c_active: qupv3_se18_i2c_active {
				mux {
					pins = "gpio23", "gpio24";
					function = "qup18";
				};

				config {
					pins = "gpio23", "gpio24";
					drive-strength = <2>;
					bias-disable;
				};
			};

			qupv3_se18_i2c_sleep: qupv3_se18_i2c_sleep {
				mux {
					pins = "gpio23", "gpio24";
					function = "gpio";
				};

				config {
					pins = "gpio23", "gpio24";
					drive-strength = <2>;
					bias-pull-up;
				};
			};
		};

		qupv3_se18_spi_pins: qupv3_se18_spi_pins {
			qupv3_se18_spi_active: qupv3_se18_spi_active {
				mux {
					pins = "gpio23", "gpio24", "gpio25",
								"gpio26";
					function = "qup18";
				};

				config {
					pins = "gpio23", "gpio24", "gpio25",
								"gpio26";
					drive-strength = <6>;
					bias-disable;
				};
			};

			qupv3_se18_spi_sleep: qupv3_se18_spi_sleep {
				mux {
					pins = "gpio23", "gpio24", "gpio25",
								"gpio26";
					function = "gpio";
				};

				config {
					pins = "gpio23", "gpio24", "gpio25",
								"gpio26";
					drive-strength = <6>;
					bias-disable;
				};
			};
		};

		/* SE 19 pin mappings */
		qupv3_se19_i2c_pins: qupv3_se19_i2c_pins {
			qupv3_se19_i2c_active: qupv3_se19_i2c_active {
				mux {
					pins = "gpio181", "gpio182";
					function = "qup19";
				};

				config {
					pins = "gpio181", "gpio182";
					drive-strength = <2>;
					bias-disable;
				};
			};

			qupv3_se19_i2c_sleep: qupv3_se19_i2c_sleep {
				mux {
					pins = "gpio181", "gpio182";
					function = "gpio";
				};

				config {
					pins = "gpio181", "gpio182";
					drive-strength = <2>;
					bias-pull-up;
				};
			};
		};

		qupv3_se19_spi_pins: qupv3_se19_spi_pins {
			qupv3_se19_spi_active: qupv3_se19_spi_active {
				mux {
					pins = "gpio181", "gpio182", "gpio183",
								"gpio184";
					function = "qup19";
				};

				config {
					pins = "gpio181", "gpio182", "gpio183",
								"gpio184";
					drive-strength = <6>;
					bias-disable;
				};
			};

			qupv3_se19_spi_sleep: qupv3_se19_spi_sleep {
				mux {
					pins = "gpio181", "gpio182", "gpio183",
								"gpio184";
					function = "gpio";
				};

				config {
					pins = "gpio181", "gpio182", "gpio183",
								"gpio184";
					drive-strength = <6>;
					bias-disable;
				};
			};
		};


		/* SE12 UART-2wire pin mappings */
		qupv3_se12_2uart_pins: qupv3_se12_2uart_pins {
			qupv3_se12_2uart_active: qupv3_se12_2uart_active {
				mux {
					pins = "gpio85", "gpio86";
					function = "qup12";
				};

				config {
					pins = "gpio85", "gpio86";
					drive-strength = <2>;
					bias-disable;
				};
			};

			qupv3_se12_2uart_sleep: qupv3_se12_2uart_sleep {
				mux {
					pins = "gpio85", "gpio86";
					function = "gpio";
				};

				config {
					pins = "gpio85", "gpio86";
					drive-strength = <2>;
					bias-disable;
				};
			};
		};

		trigout_a: trigout_a {
			mux {
				pins = "gpio141";
				function = "qdss_cti";
			};
			config {
				pins = "gpio141";
				drive-strength = <2>;
				bias-disable;
			};
		};

		/* SE 10 pin mappings */
		qupv3_se10_2uart_pins: qupv3_se10_2uart_pins {
			qupv3_se10_2uart_active: qupv3_se10_2uart_active {
				mux {
					pins = "gpio11", "gpio12";
					function = "qup10";
				};

				config {
					pins = "gpio11", "gpio12";
					drive-strength = <2>;
					bias-disable;
				};
			};

			qupv3_se10_2uart_sleep: qupv3_se10_2uart_sleep {
				mux {
					pins = "gpio11", "gpio12";
					function = "gpio";
				};

				config {
					pins = "gpio11", "gpio12";
					drive-strength = <2>;
					bias-disable;
				};
			};
		};

<<<<<<< HEAD
=======
		qupv3_se16_2uart_pins: qupv3_se16_2uart_pins {
			qupv3_se16_2uart_active: qupv3_se16_2uart_active {
				mux {
					pins = "gpio83", "gpio84";
					function = "qup16";
				};

				config {
					pins = "gpio83", "gpio84";
					drive-strength = <2>;
					bias-disable;
				};
			};

			qupv3_se16_2uart_sleep: qupv3_se16_2uart_sleep {
				mux {
					pins = "gpio83", "gpio84";
					function = "gpio";
				};

				config {
					pins = "gpio83", "gpio84";
					drive-strength = <2>;
					bias-disable;
				};
			};
		};

>>>>>>> 15457316
		/* SE 13 UART 4-Wire pin mappings */
		qupv3_se13_4uart_pins: qupv3_se13_4uart_pins {
			qupv3_se13_default_ctsrtsrx:
				qupv3_se13_default_ctsrtsrx {
				mux {
					pins = "gpio43", "gpio44", "gpio46";
					function = "gpio";
				};

				config {
					pins = "gpio43", "gpio44", "gpio46";
					drive-strength = <2>;
					bias-pull-down;
				};
			};

			qupv3_se13_default_tx: qupv3_se13_default_tx {
				mux {
					pins = "gpio45";
					function = "gpio";
				};

				config {
					pins = "gpio45";
					drive-strength = <2>;
					bias-pull-up;
				};
			};

			qupv3_se13_ctsrx: qupv3_se13_ctsrx {
				mux {
					pins = "gpio43", "gpio46";
					function = "qup13";
				};

				config {
					pins = "gpio43", "gpio46";
					drive-strength = <2>;
					bias-disable;
				};
			};

			qupv3_se13_rts: qupv3_se13_rts {
				mux {
					pins = "gpio44";
					function = "qup13";
				};

				config {
					pins = "gpio44";
					drive-strength = <2>;
					bias-pull-down;
				};
			};

			qupv3_se13_tx: qupv3_se13_tx {
				mux {
					pins = "gpio45";
					function = "qup13";
				};

				config {
					pins = "gpio45";
					drive-strength = <2>;
					bias-pull-up;
				};
			};
		};
	};
};<|MERGE_RESOLUTION|>--- conflicted
+++ resolved
@@ -1887,12 +1887,6 @@
 					drive-strength = <8>;
 					bias-disable;
 				};
-<<<<<<< HEAD
-			};
-		};
-
-		cam_sensor_mclk0_active: cam_sensor_mclk0_active {
-=======
 			};
 		};
 
@@ -1911,7 +1905,6 @@
 		};
 
 		cam_sensor_mclk0_suspend: cam_sensor_mclk0_suspend {
->>>>>>> 15457316
 			/* MCLK0 */
 			mux {
 				pins = "gpio13";
@@ -1920,46 +1913,26 @@
 
 			config {
 				pins = "gpio13";
-<<<<<<< HEAD
-				bias-disable; /* No PULL */
-=======
 				bias-pull-down; /* PULL DOWN */
->>>>>>> 15457316
 				drive-strength = <2>; /* 2 MA */
 			};
 		};
 
-<<<<<<< HEAD
-		cam_sensor_mclk0_suspend: cam_sensor_mclk0_suspend {
-			/* MCLK0 */
-			mux {
-				pins = "gpio13";
-=======
 		cam_sensor_mclk1_active: cam_sensor_mclk1_active {
 			/* MCLK1 */
 			mux {
 				pins = "gpio14";
->>>>>>> 15457316
 				function = "cam_mclk";
 			};
 
 			config {
-<<<<<<< HEAD
-				pins = "gpio13";
-				bias-pull-down; /* PULL DOWN */
-=======
 				pins = "gpio14";
 				bias-disable; /* No PULL */
->>>>>>> 15457316
 				drive-strength = <2>; /* 2 MA */
 			};
 		};
 
-<<<<<<< HEAD
-		cam_sensor_mclk1_active: cam_sensor_mclk1_active {
-=======
 		cam_sensor_mclk1_suspend: cam_sensor_mclk1_suspend {
->>>>>>> 15457316
 			/* MCLK1 */
 			mux {
 				pins = "gpio14";
@@ -1968,46 +1941,26 @@
 
 			config {
 				pins = "gpio14";
-<<<<<<< HEAD
-				bias-disable; /* No PULL */
-=======
 				bias-pull-down; /* PULL DOWN */
->>>>>>> 15457316
 				drive-strength = <2>; /* 2 MA */
 			};
 		};
 
-<<<<<<< HEAD
-		cam_sensor_mclk1_suspend: cam_sensor_mclk1_suspend {
-			/* MCLK1 */
-			mux {
-				pins = "gpio14";
-=======
 		cam_sensor_mclk2_active: cam_sensor_mclk2_active {
 			/* MCLK2 */
 			mux {
 				pins = "gpio15";
->>>>>>> 15457316
 				function = "cam_mclk";
 			};
 
 			config {
-<<<<<<< HEAD
-				pins = "gpio14";
-				bias-pull-down; /* PULL DOWN */
-=======
 				pins = "gpio15";
 				bias-disable; /* No PULL */
->>>>>>> 15457316
 				drive-strength = <2>; /* 2 MA */
 			};
 		};
 
-<<<<<<< HEAD
-		cam_sensor_mclk2_active: cam_sensor_mclk2_active {
-=======
 		cam_sensor_mclk2_suspend: cam_sensor_mclk2_suspend {
->>>>>>> 15457316
 			/* MCLK2 */
 			mux {
 				pins = "gpio15";
@@ -2016,64 +1969,25 @@
 
 			config {
 				pins = "gpio15";
-<<<<<<< HEAD
-				bias-disable; /* No PULL */
-=======
 				bias-pull-down; /* PULL DOWN */
->>>>>>> 15457316
 				drive-strength = <2>; /* 2 MA */
 			};
 		};
 
-<<<<<<< HEAD
-		cam_sensor_mclk2_suspend: cam_sensor_mclk2_suspend {
-			/* MCLK2 */
-			mux {
-				pins = "gpio15";
-=======
 		cam_sensor_mclk3_active: cam_sensor_mclk3_active {
 			/* MCLK3 */
 			mux {
 				pins = "gpio16";
->>>>>>> 15457316
 				function = "cam_mclk";
 			};
 
 			config {
-<<<<<<< HEAD
-				pins = "gpio15";
-				bias-pull-down; /* PULL DOWN */
-=======
 				pins = "gpio16";
 				bias-disable; /* No PULL */
->>>>>>> 15457316
 				drive-strength = <2>; /* 2 MA */
 			};
 		};
 
-<<<<<<< HEAD
-		cam_sensor_mclk3_active: cam_sensor_mclk3_active {
-=======
-		cam_sensor_mclk3_suspend: cam_sensor_mclk3_suspend {
->>>>>>> 15457316
-			/* MCLK3 */
-			mux {
-				pins = "gpio16";
-				function = "cam_mclk";
-			};
-
-			config {
-				pins = "gpio16";
-<<<<<<< HEAD
-				bias-disable; /* No PULL */
-=======
-				bias-pull-down; /* PULL DOWN */
->>>>>>> 15457316
-				drive-strength = <2>; /* 2 MA */
-			};
-		};
-
-<<<<<<< HEAD
 		cam_sensor_mclk3_suspend: cam_sensor_mclk3_suspend {
 			/* MCLK3 */
 			mux {
@@ -2084,7 +1998,10 @@
 			config {
 				pins = "gpio16";
 				bias-pull-down; /* PULL DOWN */
-=======
+				drive-strength = <2>; /* 2 MA */
+			};
+		};
+
 		cam_sensor0_active: cam_sensor0_active {
 			/* intr gpio for bridge chip 0 */
 			mux {
@@ -2095,143 +2012,74 @@
 			config {
 				pins = "gpio13";
 				bias-pull-up; /* PULL UP */
->>>>>>> 15457316
 				drive-strength = <2>; /* 2 MA */
 			};
 		};
 
-<<<<<<< HEAD
-		cam_sensor_eldo2_default: cam_sensor_eldo2_default {
-			/* AVDD ELDO2 */
-			mux {
-				pins = "gpio11";
-=======
 		cam_sensor0_suspend: cam_sensor0_suspend {
 			/* intr gpio for bridge chip 0 */
 			mux {
 				pins = "gpio13";
->>>>>>> 15457316
 				function = "gpio";
 			};
 
 			config {
-<<<<<<< HEAD
-				pins = "gpio11";
-				bias-disable; /* NO PULL */
-=======
 				pins = "gpio13";
 				bias-pull-down; /* PULL DOWN */
->>>>>>> 15457316
 				drive-strength = <2>; /* 2 MA */
 			};
 		};
 
-<<<<<<< HEAD
-		camera_vaf_en_default: camera_vaf_en_default {
-			/*  VAF ELDO1 */
-			mux {
-				pins = "gpio29";
-=======
 		cam_sensor1_active: cam_sensor1_active {
 			/* intr gpio for bridge chip 1 */
 			mux {
 				pins = "gpio14";
->>>>>>> 15457316
 				function = "gpio";
 			};
 
 			config {
-<<<<<<< HEAD
-				pins = "gpio29";
-				bias-disable; /* No PULL */
-=======
 				pins = "gpio14";
 				bias-pull-up; /* PULL UP*/
->>>>>>> 15457316
 				drive-strength = <2>; /* 2 MA */
 			};
 		};
 
-<<<<<<< HEAD
-		camera_vana_en_default: camera_vana_en_default {
-			 /*  VANA ELDO2 */
-			 mux {
-				pins = "gpio11";
-=======
 		cam_sensor1_suspend: cam_sensor1_suspend {
 			/* intr gpio for bridge chip 1 */
 			mux {
 				pins = "gpio14";
->>>>>>> 15457316
 				function = "gpio";
 			};
 
 			config {
-<<<<<<< HEAD
-				pins = "gpio11";
-				bias-disable; /* No PULL */
-=======
 				pins = "gpio14";
 				bias-pull-down; /* PULL DOWN */
->>>>>>> 15457316
 				drive-strength = <2>; /* 2 MA */
 			};
 		};
 
-<<<<<<< HEAD
-		cam_sensor_active_rear: cam_sensor_active_rear {
-			/* RESET REAR2 */
-			mux {
-				pins = "gpio28";
-=======
 		cam_sensor2_active: cam_sensor2_active {
 			/* intr gpio for bridge chip 2 */
 			mux {
 				pins = "gpio15";
->>>>>>> 15457316
 				function = "gpio";
 			};
 
 			config {
-<<<<<<< HEAD
-				pins = "gpio28";
-				bias-disable; /* No PULL */
-=======
 				pins = "gpio15";
 				bias-pull-up; /* PULL UP */
->>>>>>> 15457316
 				drive-strength = <2>; /* 2 MA */
 			};
 		};
 
-<<<<<<< HEAD
-		cam_sensor_suspend_rear: cam_sensor_suspend_rear {
-			/* RESET REAR2 */
-			mux {
-				pins = "gpio28";
-=======
 		cam_sensor2_suspend: cam_sensor2_suspend {
 			/* intr gpio for bridge chip 2 */
 			mux {
 				pins = "gpio15";
->>>>>>> 15457316
 				function = "gpio";
 			};
 
 			config {
-<<<<<<< HEAD
-				pins = "gpio28";
-				bias-pull-down; /* PULL DOWN */
-				drive-strength = <2>; /* 2 MA */
-				output-low;
-			};
-		};
-
-		cam_sensor_active_rear_aux: cam_sensor_active_rear_aux {
-			/* RESET REARAUX */
-			mux {
-				pins = "gpio30";
-=======
 				pins = "gpio15";
 				bias-pull-down; /* PULL DOWN */
 				drive-strength = <2>; /* 2 MA */
@@ -2242,46 +2090,24 @@
 			/* intr gpio for bridge chip 3 */
 			mux {
 				pins = "gpio16";
->>>>>>> 15457316
 				function = "gpio";
 			};
 
 			config {
-<<<<<<< HEAD
-				pins = "gpio30";
-				bias-disable; /* No PULL */
-=======
 				pins = "gpio16";
 				bias-pull-up; /* PULL UP */
->>>>>>> 15457316
 				drive-strength = <2>; /* 2 MA */
 			};
 		};
 
-<<<<<<< HEAD
-		cam_sensor_suspend_rear_aux: cam_sensor_suspend_rear_aux {
-			/* RESET REARAUX */
-			mux {
-				pins = "gpio30";
-=======
 		cam_sensor3_suspend: cam_sensor3_suspend {
 			/* intr gpio for bridge chip 3 */
 			mux {
 				pins = "gpio16";
->>>>>>> 15457316
 				function = "gpio";
 			};
 
 			config {
-<<<<<<< HEAD
-				pins = "gpio30";
-				bias-pull-down; /* PULL DOWN */
-				drive-strength = <2>; /* 2 MA */
-				output-low;
-			};
-		};
-
-=======
 				pins = "gpio16";
 				bias-pull-down; /* PULL DOWN */
 				drive-strength = <2>; /* 2 MA */
@@ -2388,7 +2214,6 @@
 			};
 		};
 
->>>>>>> 15457316
 		cam_sensor_active_front: cam_sensor_active_front {
 			/* RESET FRONT */
 			mux {
@@ -2791,8 +2616,6 @@
 
 			pcie1_perst_default: pcie1_perst_default {
 				mux {
-<<<<<<< HEAD
-=======
 					pins = "gpio175";
 					function = "gpio";
 				};
@@ -2834,7 +2657,6 @@
 
 			pcie2_perst_default: pcie2_perst_default {
 				mux {
->>>>>>> 15457316
 					pins = "gpio102";
 					function = "gpio";
 				};
@@ -2846,11 +2668,7 @@
 				};
 			};
 
-<<<<<<< HEAD
-			pcie1_wake_default: pcie1_wake_default {
-=======
 			pcie2_wake_default: pcie2_wake_default {
->>>>>>> 15457316
 				mux {
 					pins = "gpio104";
 					function = "gpio";
@@ -2864,66 +2682,55 @@
 			};
 		};
 
-<<<<<<< HEAD
+		pcie3 {
+			pcie3_clkreq_default: pcie3_clkreq_default {
+				mux {
+					pins = "gpio179";
+					function = "pci_e3";
+				};
+
+				config {
+					pins = "gpio179";
+					drive-strength = <2>;
+					bias-pull-up;
+				};
+			};
+
+			pcie3_perst_default: pcie3_perst_default {
+				mux {
+					pins = "gpio178";
+					function = "gpio";
+				};
+
+				config {
+					pins = "gpio178";
+					drive-strength = <2>;
+					bias-pull-down;
+				};
+			};
+
+			pcie3_wake_default: pcie3_wake_default {
+				mux {
+					pins = "gpio56";
+					function = "gpio";
+				};
+
+				config {
+					pins = "gpio56";
+					drive-strength = <2>;
+					bias-pull-up;
+				};
+			};
+		};
+
 		pcie_ep {
 			pcie_ep_clkreq_default: pcie_ep_clkreq_default {
 				mux {
-					pins = "gpio103";
-					function = "pci_e1";
-				};
-				config {
-					pins = "gpio103";
-=======
-		pcie3 {
-			pcie3_clkreq_default: pcie3_clkreq_default {
-				mux {
-					pins = "gpio179";
-					function = "pci_e3";
-				};
-
-				config {
-					pins = "gpio179";
-					drive-strength = <2>;
-					bias-pull-up;
-				};
-			};
-
-			pcie3_perst_default: pcie3_perst_default {
-				mux {
-					pins = "gpio178";
-					function = "gpio";
-				};
-
-				config {
-					pins = "gpio178";
-					drive-strength = <2>;
-					bias-pull-down;
-				};
-			};
-
-			pcie3_wake_default: pcie3_wake_default {
-				mux {
-					pins = "gpio56";
-					function = "gpio";
-				};
-
-				config {
-					pins = "gpio56";
-					drive-strength = <2>;
-					bias-pull-up;
-				};
-			};
-		};
-
-		pcie_ep {
-			pcie_ep_clkreq_default: pcie_ep_clkreq_default {
-				mux {
 					pins = "gpio176";
 					function = "pci_e1";
 				};
 				config {
 					pins = "gpio176";
->>>>>>> 15457316
 					drive-strength = <2>;
 					bias-disable;
 				};
@@ -2954,8 +2761,6 @@
 			};
 		};
 
-<<<<<<< HEAD
-=======
 		hs1_i2s_mclk {
 			hs1_i2s_mclk_sleep: hs1_i2s_mclk_sleep {
 				mux {
@@ -3406,7 +3211,6 @@
 			};
 		};
 
->>>>>>> 15457316
 		emac {
 			emac_mdc: emac_mdc {
 				mux {
@@ -4622,7 +4426,6 @@
 								"gpio46";
 					function = "qup13";
 				};
-<<<<<<< HEAD
 
 				config {
 					pins = "gpio43", "gpio44", "gpio45",
@@ -4794,178 +4597,6 @@
 
 				config {
 					pins = "gpio86", "gpio85";
-=======
-
-				config {
-					pins = "gpio43", "gpio44", "gpio45",
-								"gpio46";
-					drive-strength = <6>;
-					bias-disable;
-				};
-			};
-
-			qupv3_se13_spi_sleep: qupv3_se13_spi_sleep {
-				mux {
-					pins = "gpio43", "gpio44", "gpio45",
-								"gpio46";
-					function = "gpio";
-				};
-
-				config {
-					pins = "gpio43", "gpio44", "gpio45",
-								"gpio46";
-					drive-strength = <6>;
-					bias-disable;
-				};
-			};
-		};
-
-
-		/* SE 14 pin mappings */
-		qupv3_se14_i2c_pins: qupv3_se14_i2c_pins {
-			qupv3_se14_i2c_active: qupv3_se14_i2c_active {
-				mux {
-					pins = "gpio47", "gpio48";
-					function = "qup14";
-				};
-
-				config {
-					pins = "gpio47", "gpio48";
-					drive-strength = <2>;
-					bias-disable;
-				};
-			};
-
-			qupv3_se14_i2c_sleep: qupv3_se14_i2c_sleep {
-				mux {
-					pins = "gpio47", "gpio48";
-					function = "gpio";
-				};
-
-				config {
-					pins = "gpio47", "gpio48";
-					drive-strength = <2>;
-					bias-pull-up;
-				};
-			};
-		};
-
-		qupv3_se14_spi_pins: qupv3_se14_spi_pins {
-			qupv3_se14_spi_active: qupv3_se14_spi_active {
-				mux {
-					pins = "gpio47", "gpio48", "gpio49",
-								"gpio50";
-					function = "qup14";
-				};
-
-				config {
-					pins = "gpio47", "gpio48", "gpio49",
-								"gpio50";
-					drive-strength = <6>;
-					bias-disable;
-				};
-			};
-
-			qupv3_se14_spi_sleep: qupv3_se14_spi_sleep {
-				mux {
-					pins = "gpio47", "gpio48", "gpio49",
-								"gpio50";
-					function = "gpio";
-				};
-
-				config {
-					pins = "gpio47", "gpio48", "gpio49",
-								"gpio50";
-					drive-strength = <6>;
-					bias-disable;
-				};
-			};
-		};
-
-		/* SE 15 pin mappings */
-		qupv3_se15_i2c_pins: qupv3_se15_i2c_pins {
-			qupv3_se15_i2c_active: qupv3_se15_i2c_active {
-				mux {
-					pins = "gpio27", "gpio28";
-					function = "qup15";
-				};
-
-				config {
-					pins = "gpio27", "gpio28";
-					drive-strength = <2>;
-					bias-disable;
-				};
-			};
-
-			qupv3_se15_i2c_sleep: qupv3_se15_i2c_sleep {
-				mux {
-					pins = "gpio27", "gpio28";
-					function = "gpio";
-				};
-
-				config {
-					pins = "gpio27", "gpio28";
-					drive-strength = <2>;
-					bias-pull-up;
-				};
-			};
-		};
-
-		qupv3_se15_spi_pins: qupv3_se15_spi_pins {
-			qupv3_se15_spi_active: qupv3_se15_spi_active {
-				mux {
-					pins = "gpio27", "gpio28", "gpio29",
-								"gpio30";
-					function = "qup15";
-				};
-
-				config {
-					pins = "gpio27", "gpio28", "gpio29",
-								"gpio30";
-					drive-strength = <6>;
-					bias-disable;
-				};
-			};
-
-			qupv3_se15_spi_sleep: qupv3_se15_spi_sleep {
-				mux {
-					pins = "gpio27", "gpio28", "gpio29",
-								"gpio30";
-					function = "gpio";
-				};
-
-				config {
-					pins = "gpio27", "gpio28", "gpio29",
-								"gpio30";
-					drive-strength = <6>;
-					bias-disable;
-				};
-			};
-		};
-
-		/* SE 16 pin mappings */
-		qupv3_se16_i2c_pins: qupv3_se16_i2c_pins {
-			qupv3_se16_i2c_active: qupv3_se16_i2c_active {
-				mux {
-					pins = "gpio86", "gpio85";
-					function = "qup16";
-				};
-
-				config {
-					pins = "gpio86", "gpio85";
-					drive-strength = <2>;
-					bias-disable;
-				};
-			};
-
-			qupv3_se16_i2c_sleep: qupv3_se16_i2c_sleep {
-				mux {
-					pins = "gpio86", "gpio85";
-					function = "gpio";
-				};
-
-				config {
-					pins = "gpio86", "gpio85";
 					drive-strength = <2>;
 					bias-pull-up;
 				};
@@ -5014,76 +4645,18 @@
 
 				config {
 					pins = "gpio55", "gpio56";
->>>>>>> 15457316
-					drive-strength = <2>;
-					bias-pull-up;
-				};
-			};
-		};
-
-		qupv3_se16_spi_pins: qupv3_se16_spi_pins {
-			qupv3_se16_spi_active: qupv3_se16_spi_active {
-				mux {
-					pins = "gpio83", "gpio84", "gpio85",
-								"gpio86";
-					function = "qup16";
-				};
-
-				config {
-					pins = "gpio83", "gpio84", "gpio85",
-								"gpio86";
-					drive-strength = <6>;
-					bias-disable;
-				};
-			};
-
-<<<<<<< HEAD
-			qupv3_se16_spi_sleep: qupv3_se16_spi_sleep {
-				mux {
-					pins = "gpio83", "gpio84", "gpio85",
-								"gpio86";
-=======
+					drive-strength = <2>;
+					bias-disable;
+				};
+			};
+
 			qupv3_se17_i2c_sleep: qupv3_se17_i2c_sleep {
 				mux {
 					pins = "gpio55", "gpio56";
->>>>>>> 15457316
-					function = "gpio";
-				};
-
-				config {
-<<<<<<< HEAD
-					pins = "gpio83", "gpio84", "gpio85",
-								"gpio86";
-					drive-strength = <6>;
-					bias-disable;
-				};
-			};
-		};
-
-		/* SE 17 pin mappings */
-		qupv3_se17_i2c_pins: qupv3_se17_i2c_pins {
-			qupv3_se17_i2c_active: qupv3_se17_i2c_active {
-				mux {
-					pins = "gpio55", "gpio56";
-					function = "qup17";
-				};
-
-				config {
-					pins = "gpio55", "gpio56";
-					drive-strength = <2>;
-					bias-disable;
-				};
-			};
-
-			qupv3_se17_i2c_sleep: qupv3_se17_i2c_sleep {
-				mux {
-					pins = "gpio55", "gpio56";
-					function = "gpio";
-				};
-
-				config {
-=======
->>>>>>> 15457316
+					function = "gpio";
+				};
+
+				config {
 					pins = "gpio55", "gpio56";
 					drive-strength = <2>;
 					bias-pull-up;
@@ -5316,8 +4889,6 @@
 			};
 		};
 
-<<<<<<< HEAD
-=======
 		qupv3_se16_2uart_pins: qupv3_se16_2uart_pins {
 			qupv3_se16_2uart_active: qupv3_se16_2uart_active {
 				mux {
@@ -5346,7 +4917,6 @@
 			};
 		};
 
->>>>>>> 15457316
 		/* SE 13 UART 4-Wire pin mappings */
 		qupv3_se13_4uart_pins: qupv3_se13_4uart_pins {
 			qupv3_se13_default_ctsrtsrx:
