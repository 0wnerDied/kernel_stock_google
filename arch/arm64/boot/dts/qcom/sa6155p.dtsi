--- conflicted
+++ resolved
@@ -259,8 +259,6 @@
 	connectors = <&sde_rscc &dsi_dp1 &sde_wb>;
 };
 
-<<<<<<< HEAD
-=======
 &slpi_tlmm {
 	status = "ok";
 };
@@ -278,7 +276,6 @@
 	vdd_mx-supply = <&VDD_CX_LEVEL>;
 };
 
->>>>>>> e0615925
 /* Audio device tree */
 #include "sa6155-audio.dtsi"
 #include "sa6155-pcie.dtsi"