<<<<<<< HEAD
/* Copyright (c) 2018-2019, The Linux Foundation. All rights reserved.
=======
/* Copyright (c) 2018-2020, The Linux Foundation. All rights reserved.
>>>>>>> 15457316
 *
 * This program is free software; you can redistribute it and/or modify
 * it under the terms of the GNU General Public License version 2 and
 * only version 2 as published by the Free Software Foundation.
 *
 * This program is distributed in the hope that it will be useful,
 * but WITHOUT ANY WARRANTY; without even the implied warranty of
 * MERCHANTABILITY or FITNESS FOR A PARTICULAR PURPOSE.  See the
 * GNU General Public License for more details.
 */

/ {
	aliases {
		i2c7 = &qupv3_se20_i2c;
	};
};

/* Remove regulator nodes specific to SA8155 */
&soc {
	/delete-node/ regulator-pm8150-s4;
	/delete-node/ rpmh-regulator-msslvl;
	/delete-node/ rpmh-regulator-smpa2;
	/delete-node/ rpmh-regulator-ebilvl;
	/delete-node/ rpmh-regulator-smpa5;
	/delete-node/ rpmh-regulator-smpa6;
	/delete-node/ rpmh-regulator-ldoa1;
	/delete-node/ rpmh-regulator-ldoa2;
	/delete-node/ rpmh-regulator-ldoa3;
	/delete-node/ rpmh-regulator-lmxlvl;
	/delete-node/ rpmh-regulator-ldoa5;
	/delete-node/ rpmh-regulator-ldoa6;
	/delete-node/ rpmh-regulator-ldoa7;
	/delete-node/ rpmh-regulator-lcxlvl;
	/delete-node/ rpmh-regulator-ldoa9;
	/delete-node/ rpmh-regulator-ldoa10;
	/delete-node/ rpmh-regulator-ldoa11;
	/delete-node/ rpmh-regulator-ldoa12;
	/delete-node/ rpmh-regulator-ldoa13;
	/delete-node/ rpmh-regulator-ldoa14;
	/delete-node/ rpmh-regulator-ldoa15;
	/delete-node/ rpmh-regulator-ldoa16;
	/delete-node/ rpmh-regulator-ldoa17;
	/delete-node/ rpmh-regulator-smpc1;
	/delete-node/ rpmh-regulator-gfxlvl;
	/delete-node/ rpmh-regulator-mxlvl;
	/delete-node/ rpmh-regulator-mmcxlvl;
	/delete-node/ rpmh-regulator-cxlvl;
	/delete-node/ rpmh-regulator-smpc8;
	/delete-node/ rpmh-regulator-ldoc1;
	/delete-node/ rpmh-regulator-ldoc2;
	/delete-node/ rpmh-regulator-ldoc3;
	/delete-node/ rpmh-regulator-ldoc4;
	/delete-node/ rpmh-regulator-ldoc5;
	/delete-node/ rpmh-regulator-ldoc6;
	/delete-node/ rpmh-regulator-ldoc7;
	/delete-node/ rpmh-regulator-ldoc8;
	/delete-node/ rpmh-regulator-ldoc9;
	/delete-node/ rpmh-regulator-ldoc10;
	/delete-node/ rpmh-regulator-ldoc11;
	/delete-node/ rpmh-regulator-bobc1;
	/delete-node/ rpmh-regulator-smpf2;
	/delete-node/ rpmh-regulator-ldof2;
	/delete-node/ rpmh-regulator-ldof5;
	/delete-node/ rpmh-regulator-ldof6;
};

/* Add regulator nodes specific to SA8155 */
#include "sa8155-regulator.dtsi"

&slpi_tlmm {
	status = "ok";
};

&clock_gpucc {
	compatible = "qcom,gpucc-sa8155", "syscon";
};

&cam_csiphy0 {
	mipi-csi-vdd-supply = <&pm8150_2_l8>;
};

&cam_csiphy1 {
	mipi-csi-vdd-supply = <&pm8150_2_l8>;
};

&cam_csiphy2 {
	mipi-csi-vdd-supply = <&pm8150_2_l8>;
};

&cam_csiphy3 {
	mipi-csi-vdd-supply = <&pm8150_2_l8>;
};

&pcie0 {
	vreg-1.8-supply = <&pm8150_2_l8>;
	vreg-0.9-supply = <&pm8150_2_l18>;
	qcom,no-l1-supported;
	qcom,no-l1ss-supported;
	qcom,no-aux-clk-sync;
	qcom,core-preset = <0x77777777>;
};

&pcie1 {
	vreg-1.8-supply = <&pm8150_2_l8>;
	vreg-0.9-supply = <&pm8150_2_l18>;
	qcom,core-preset = <0x77777777>;
};

&pcie_ep {
	vreg-1.8-supply = <&pm8150_2_l8>;
	vreg-0.9-supply = <&pm8150_2_l18>;
};

&mdss_dsi_phy0 {
		vdda-0p9-supply = <&pm8150_2_l18>;
};

&mdss_dsi_phy1 {
		vdda-0p9-supply = <&pm8150_2_l18>;
};

&mdss_dsi0 {
	vdda-1p2-supply = <&pm8150_2_l8>;
};

&mdss_dsi1 {
	vdda-1p2-supply = <&pm8150_2_l8>;
};

&sde_dp {
	vdda-1p2-supply = <&pm8150_2_l8>;
	vdda-0p9-supply = <&pm8150_2_l18>;
};

&lmh_dcvs1 {
	isens_vref_0p8-supply = <&pm8150_1_l5_ao>;
	isens_vref_1p8-supply = <&pm8150_1_l12_ao>;
};

&usb2_phy0 {
	vdd-supply = <&pm8150_1_l5>;
	vdda18-supply = <&pm8150_1_l12>;
	vdda33-supply = <&pm8150_1_l2>;
};

&usb_qmp_dp_phy {
	vdd-supply = <&pm8150_1_l5>;
	core-supply = <&pm8150_2_l8>;
};

&usb2_phy1 {
	vdd-supply = <&pm8150_1_l5>;
	vdda18-supply = <&pm8150_1_l12>;
	vdda33-supply = <&pm8150_1_l2>;
	status = "ok";
};

&usb_qmp_phy {
	vdd-supply = <&pm8150_1_l5>;
	core-supply = <&pm8150_2_l8>;
	status = "ok";
};

&icnss {
	vdd-cx-mx-supply = <&pm8150_1_l1>;
	vdd-1.8-xo-supply = <&pm8150_1_l7>;
	vdd-1.3-rfa-supply = <&pm8150_2_l1>;
	/delete-property/ vdd-3.3-ch0-supply;
};

&pil_ssc {
	vdd_cx-supply = <&VDD_CX_LEVEL>;
	vdd_mx-supply = <&VDD_MX_LEVEL>;
};

&pil_modem {
	vdd_mss-supply = <&pm8150_1_s8_level>;
};

&wil6210 {
	/delete-property/ vddio-supply;
};

&gpu_gx_gdsc {
	parent-supply = <&pm8150_2_s3_level>;
	vdd_parent-supply = <&pm8150_2_s3_level>;
};

&ufsphy_mem {
	vdda-phy-supply = <&pm8150_2_l18>;
};

&clock_scc {
	vdd_scc_cx-supply = <&VDD_CX_LEVEL>;
	status = "ok";
};

&msm_cdsp_rm {
	/delete-property/ qcom,compute-cx-limit-en;
	/delete-property/ qcom,compute-priority-mode;
};

&thermal_zones {
	aoss0-lowf {
		cooling-maps {
			/delete-node/ mmcx_vdd_cdev;
		};
	};
	cpu-0-0-lowf {
		cooling-maps {
			/delete-node/ mmcx_vdd_cdev;
		};
	};
	cpu-0-1-lowf {
		cooling-maps {
			/delete-node/ mmcx_vdd_cdev;
		};
	};
	cpu-0-2-lowf {
		cooling-maps {
			/delete-node/ mmcx_vdd_cdev;
		};
	};
	cpu-0-3-lowf {
		cooling-maps {
			/delete-node/ mmcx_vdd_cdev;
		};
	};
	cpuss-0-lowf {
		cooling-maps {
			/delete-node/ mmcx_vdd_cdev;
		};
	};
	cpuss-1-lowf {
		cooling-maps {
			/delete-node/ mmcx_vdd_cdev;
		};
	};
	cpu-1-0-lowf {
		cooling-maps {
			/delete-node/ mmcx_vdd_cdev;
		};
	};
	cpu-1-1-lowf {
		cooling-maps {
			/delete-node/ mmcx_vdd_cdev;
		};
	};
	cpu-1-2-lowf {
		cooling-maps {
			/delete-node/ mmcx_vdd_cdev;
		};
	};
	cpu-1-3-lowf {
		cooling-maps {
			/delete-node/ mmcx_vdd_cdev;
		};
	};
	cpu-1-4-lowf {
		cooling-maps {
			/delete-node/ mmcx_vdd_cdev;
		};
	};
	cpu-1-5-lowf {
		cooling-maps {
			/delete-node/ mmcx_vdd_cdev;
		};
	};
	cpu-1-6-lowf {
		cooling-maps {
			/delete-node/ mmcx_vdd_cdev;
		};
	};
	cpu-1-7-lowf {
		cooling-maps {
			/delete-node/ mmcx_vdd_cdev;
		};
	};
	gpuss-0-lowf {
		cooling-maps {
			/delete-node/ mmcx_vdd_cdev;
		};
	};
	aoss-1-lowf {
		cooling-maps {
			/delete-node/ mmcx_vdd_cdev;
		};
	};
	cwlan-lowf {
		cooling-maps {
			/delete-node/ mmcx_vdd_cdev;
		};
	};
	video-lowf {
		cooling-maps {
			/delete-node/ mmcx_vdd_cdev;
		};
	};
	ddr-lowf {
		cooling-maps {
			/delete-node/ mmcx_vdd_cdev;
		};
	};
	q6-hvx-lowf {
		cooling-maps {
			/delete-node/ mmcx_vdd_cdev;
		};
	};
	camera-lowf {
		cooling-maps {
			/delete-node/ mmcx_vdd_cdev;
		};
	};
	cmpss-lowf {
		cooling-maps {
			/delete-node/ mmcx_vdd_cdev;
		};
	};
	mdm-core-lowf {
		cooling-maps {
			/delete-node/ mmcx_vdd_cdev;
		};
	};
	npu-lowf {
		cooling-maps {
			/delete-node/ mmcx_vdd_cdev;
		};
	};
	mdm-vec-lowf {
		cooling-maps {
			/delete-node/ mmcx_vdd_cdev;
		};
	};
	mdm-scl-lowf {
		cooling-maps {
			/delete-node/ mmcx_vdd_cdev;
		};
	};
	gpuss-1-lowf {
		cooling-maps {
			/delete-node/ mmcx_vdd_cdev;
		};
	};

	lmh-dcvs-01 {
		trips {
			active-config {
				temperature = <105000>;
				hysteresis = <40000>;
			};
		};
	};

	lmh-dcvs-00 {
		trips {
			active-config {
				temperature = <105000>;
				hysteresis = <40000>;
			};
		};
	};

	gpuss-max-step {
		trips {
			gpu-trip0 {
				temperature = <100000>;
			};
		};
	};

	pop-mem-step {
		status = "disabled";
	};

	npu-step {
		trips {
			npu-trip0 {
				temperature = <105000>;
			};
		};
	};

	cpu-0-0-step {
		trips {
			cpu00-config {
				temperature = <115000>;
			};
		};
	};

	cpu-0-1-step {
		trips {
			cpu01-config {
				temperature = <115000>;
			};
		};
	};

	cpu-0-2-step {
		trips {
			cpu02-config {
				temperature = <115000>;
			};
		};
	};

	cpu-0-3-step {
		trips {
			cpu03-config {
				temperature = <115000>;
			};
		};
	};

	cpu-1-0-step {
		trips {
			cpu10-config {
				temperature = <115000>;
			};
		};
	};

	cpu-1-1-step {
		trips {
			cpu11-config {
				temperature = <115000>;
			};
		};
	};

	cpu-1-2-step {
		trips {
			cpu12-config {
				temperature = <115000>;
			};
		};
	};

	cpu-1-3-step {
		trips {
			cpu13-config {
				temperature = <115000>;
			};
		};
	};

	cpu-1-4-step {
		trips {
			cpu14-config {
				temperature = <115000>;
			};
		};
	};

	cpu-1-5-step {
		trips {
			cpu15-config {
				temperature = <115000>;
			};
		};
	};

	cpu-1-6-step {
		trips {
			cpu16-config {
				temperature = <115000>;
			};
		};
	};

	cpu-1-7-step {
		trips {
			cpu17-config {
				temperature = <115000>;
			};
		};
	};

	q6-hvx-step {
		trips {
			q6-hvx-step0 {
				temperature = <105000>;
			};
			q6-hvx-step1 {
				temperature = <115000>;
			};
		};
	};
};

&mdss_dsi0_pll {
	/delete-property/ qcom,dsi-pll-ssc-en;
};

&mdss_dsi1_pll {
	/delete-property/ qcom,dsi-pll-ssc-en;
};

&mdss_mdp {
	qcom,sde-mixer-display-pref = "primary", "none", "none",
				"none", "none", "none";
	/delete-property/ qcom,sde-has-dest-scaler;
};

#include <dt-bindings/gpio/gpio.h>

&soc {
	hsi2s: qcom,hsi2s {
		compatible = "qcom,sa8155-hsi2s", "qcom,hsi2s";
		number-of-interfaces = <3>;
		reg = <0x172C0000 0x28000>,
		      <0x17080000 0xE000>;
		reg-names = "lpa_if", "lpass_tcsr";
		interrupts = <GIC_SPI 267 0>;
<<<<<<< HEAD
		bit-clock-hz = <20000000>;
		interrupt-interval-ms = <10>;
=======
		number-of-rate-detectors = <2>;
		rate-detector-interfaces = <0 1>;
>>>>>>> 15457316

		sdr0: qcom,hs0_i2s {
			compatible = "qcom,hsi2s-interface";
			minor-number = <0>;
			pinctrl-names = "default", "sleep";
			pinctrl-0 = <&hs1_i2s_mclk_active &hs1_i2s_sck_active
				     &hs1_i2s_ws_active &hs1_i2s_data0_active
				     &hs1_i2s_data1_active>;
			pinctrl-1 = <&hs1_i2s_mclk_sleep &hs1_i2s_sck_sleep
				     &hs1_i2s_ws_sleep &hs1_i2s_data0_sleep
				     &hs1_i2s_data1_sleep>;
			iommus = <&apps_smmu 0x1B5C 0x0>;
			qcom,smmu-s1-bypass;
			qcom,iova-mapping = <0x0 0xFFFFFFFF>;
<<<<<<< HEAD
=======
			bit-clock-hz = <12288000>;
			data-buffer-ms = <10>;
			bit-depth = <32>;
			spkr-channel-count = <2>;
			mic-channel-count = <2>;
			pcm-rate = <2>;
			pcm-sync-src = <0>;
			aux-mode = <0>;
			rpcm-width = <1>;
			tpcm-width = <1>;
			enable-tdm = <1>;
			tdm-rate = <32>;
			tdm-rpcm-width = <16>;
			tdm-tpcm-width = <16>;
			tdm-sync-delay = <2>;
			tdm-inv-sync = <0>;
			pcm-lane-config = <1>;
>>>>>>> 15457316
		};

		sdr1: qcom,hs1_i2s {
			compatible = "qcom,hsi2s-interface";
			minor-number = <1>;
			pinctrl-names = "default", "sleep";
			pinctrl-0 = <&hs2_i2s_mclk_active &hs2_i2s_sck_active
				     &hs2_i2s_ws_active &hs2_i2s_data0_active
				     &hs2_i2s_data1_active>;
			pinctrl-1 = <&hs2_i2s_mclk_sleep &hs2_i2s_sck_sleep
				     &hs2_i2s_ws_sleep &hs2_i2s_data0_sleep
				     &hs2_i2s_data1_sleep>;
			iommus = <&apps_smmu 0x1B5D 0x0>;
			qcom,smmu-s1-bypass;
			qcom,iova-mapping = <0x0 0xFFFFFFFF>;
<<<<<<< HEAD
=======
			bit-clock-hz = <12288000>;
			data-buffer-ms = <10>;
			bit-depth = <32>;
			spkr-channel-count = <2>;
			mic-channel-count = <2>;
			pcm-rate = <2>;
			pcm-sync-src = <0>;
			aux-mode = <0>;
			rpcm-width = <1>;
			tpcm-width = <1>;
			enable-tdm = <1>;
			tdm-rate = <32>;
			tdm-rpcm-width = <16>;
			tdm-tpcm-width = <16>;
			tdm-sync-delay = <2>;
			tdm-inv-sync = <0>;
			pcm-lane-config = <1>;
>>>>>>> 15457316
		};

		sdr2: qcom,hs2_i2s {
			compatible = "qcom,hsi2s-interface";
			minor-number = <2>;
			pinctrl-names = "default", "sleep";
			pinctrl-0 = <&hs3_i2s_mclk_active &hs3_i2s_sck_active
				     &hs3_i2s_ws_active &hs3_i2s_data0_active
				     &hs3_i2s_data1_active>;
			pinctrl-1 = <&hs3_i2s_mclk_sleep &hs3_i2s_sck_sleep
				     &hs3_i2s_ws_sleep &hs3_i2s_data0_sleep
				     &hs3_i2s_data1_sleep>;
			iommus = <&apps_smmu 0x1B5E 0x0>;
			qcom,smmu-s1-bypass;
			qcom,iova-mapping = <0x0 0xFFFFFFFF>;
<<<<<<< HEAD
=======
			bit-clock-hz = <12288000>;
			data-buffer-ms = <10>;
			bit-depth = <32>;
			spkr-channel-count = <2>;
			mic-channel-count = <2>;
			pcm-rate = <2>;
			pcm-sync-src = <0>;
			aux-mode = <0>;
			rpcm-width = <1>;
			tpcm-width = <1>;
			enable-tdm = <1>;
			tdm-rate = <32>;
			tdm-rpcm-width = <16>;
			tdm-tpcm-width = <16>;
			tdm-sync-delay = <2>;
			tdm-inv-sync = <0>;
			pcm-lane-config = <1>;
>>>>>>> 15457316
		};
	};

	emac_hw: qcom,emac@00020000 {
		compatible = "qcom,emac-dwc-eqos";
		qcom,arm-smmu;
		emac-core-version = <2>;
		reg = <0x20000 0x10000>,
			<0x36000 0x100>,
			<0x3D00000 0x300000>;
		reg-names = "emac-base", "rgmii-base", "tlmm-central-base";
		interrupts-extended = <&pdc 0 689 4>, <&pdc 0 699 4>,
			<&tlmm 124 2>, <&pdc 0 691 4>,
			<&pdc 0 692 4>, <&pdc 0 693 4>,
			<&pdc 0 694 4>, <&pdc 0 695 4>,
			<&pdc 0 696 4>, <&pdc 0 697 4>,
			<&pdc 0 698 4>, <&pdc 0 699 4>;
		interrupt-names = "sbd-intr", "lpi-intr",
			"phy-intr", "tx-ch0-intr",
			"tx-ch1-intr", "tx-ch2-intr",
			"tx-ch3-intr", "tx-ch4-intr",
			"rx-ch0-intr", "rx-ch1-intr",
			"rx-ch2-intr", "rx-ch3-intr";
		qcom,msm-bus,name = "emac";
		qcom,msm-bus,num-cases = <4>;
		qcom,msm-bus,num-paths = <2>;
		qcom,msm-bus,vectors-KBps =
			<98 512 0 0>, <1 781 0 0>, /* No vote */
			<98 512 2500 0>, <1 781 0 40000>, /* 10Mbps vote */
			<98 512 25000 0>, <1 781 0 40000>, /* 100Mbps vote */
			<98 512 250000 0>, <1 781 0 40000>; /* 1000Mbps vote */
		qcom,bus-vector-names = "0", "10", "100", "1000";
		clocks = <&clock_gcc GCC_EMAC_AXI_CLK>,
			<&clock_gcc GCC_EMAC_PTP_CLK>,
			<&clock_gcc GCC_EMAC_RGMII_CLK>,
			<&clock_gcc GCC_EMAC_SLV_AHB_CLK>;
		clock-names = "emac_axi_clk", "emac_ptp_clk",
			"emac_rgmii_clk", "emac_slv_ahb_clk";
		qcom,phy-reset = <&tlmm 79 GPIO_ACTIVE_HIGH>;
		qcom,phy-intr-redirect = <&tlmm 124 GPIO_ACTIVE_LOW>;
		gdsc_emac-supply = <&emac_gdsc>;
		pinctrl-names = "dev-emac-mdc",
			"dev-emac-mdio",
			"dev-emac-rgmii_txd0_state",
			"dev-emac-rgmii_txd1_state",
			"dev-emac-rgmii_txd2_state",
			"dev-emac-rgmii_txd3_state",
			"dev-emac-rgmii_txc_state",
			"dev-emac-rgmii_tx_ctl_state",
			"dev-emac-rgmii_rxd0_state",
			"dev-emac-rgmii_rxd1_state",
			"dev-emac-rgmii_rxd2_state",
			"dev-emac-rgmii_rxd3_state",
			"dev-emac-rgmii_rxc_state",
			"dev-emac-rgmii_rx_ctl_state",
			"dev-emac-phy_intr",
			"dev-emac-phy_reset_state",
			"dev-emac_pin_pps_0";

		pinctrl-0 = <&emac_mdc>;
		pinctrl-1 = <&emac_mdio>;

		pinctrl-2 = <&emac_rgmii_txd0>;
		pinctrl-3 = <&emac_rgmii_txd1>;
		pinctrl-4 = <&emac_rgmii_txd2>;
		pinctrl-5 = <&emac_rgmii_txd3>;
		pinctrl-6 = <&emac_rgmii_txc>;
		pinctrl-7 = <&emac_rgmii_tx_ctl>;

		pinctrl-8 = <&emac_rgmii_rxd0>;
		pinctrl-9 = <&emac_rgmii_rxd1>;
		pinctrl-10 = <&emac_rgmii_rxd2>;
		pinctrl-11 = <&emac_rgmii_rxd3>;
		pinctrl-12 = <&emac_rgmii_rxc>;
		pinctrl-13 = <&emac_rgmii_rx_ctl>;
		pinctrl-14 = <&emac_phy_intr>;
		pinctrl-15 = <&emac_phy_reset_state>;
		pinctrl-16 = <&emac_pin_pps_0>;

		io-macro-info {
			io-macro-bypass-mode = <0>;
			io-interface = "rgmii";
		};
		emac_emb_smmu: emac_emb_smmu {
			compatible = "qcom,emac-smmu-embedded";
			iommus = <&apps_smmu 0x3C0 0x0>;
			qcom,iova-mapping = <0x80000000 0x40000000>;
		};
	};

	qcom,rmnet-ipa {
		status="disabled";
<<<<<<< HEAD
=======
	};

	qfprom: qfprom@780130 {
		compatible = "qcom,qfprom";
		reg = <0x00780130 0x4>;
		#address-cells = <1>;
		#size-cells = <1>;
		read-only;
		ranges;
>>>>>>> 15457316
	};

	qfprom: qfprom@780130 {
		compatible = "qcom,qfprom";
		reg = <0x00780130 0x4>;
		#address-cells = <1>;
		#size-cells = <1>;
		read-only;
		ranges;
	};
};

&ipa_hw {
	status="disabled";
};

<<<<<<< HEAD
=======
&ipa_hw {
	status="disabled";
};

>>>>>>> 15457316
#include "sa8155-audio.dtsi"
#include "sa8155-camera-sensor.dtsi"<|MERGE_RESOLUTION|>--- conflicted
+++ resolved
@@ -1,8 +1,4 @@
-<<<<<<< HEAD
-/* Copyright (c) 2018-2019, The Linux Foundation. All rights reserved.
-=======
 /* Copyright (c) 2018-2020, The Linux Foundation. All rights reserved.
->>>>>>> 15457316
  *
  * This program is free software; you can redistribute it and/or modify
  * it under the terms of the GNU General Public License version 2 and
@@ -517,13 +513,8 @@
 		      <0x17080000 0xE000>;
 		reg-names = "lpa_if", "lpass_tcsr";
 		interrupts = <GIC_SPI 267 0>;
-<<<<<<< HEAD
-		bit-clock-hz = <20000000>;
-		interrupt-interval-ms = <10>;
-=======
 		number-of-rate-detectors = <2>;
 		rate-detector-interfaces = <0 1>;
->>>>>>> 15457316
 
 		sdr0: qcom,hs0_i2s {
 			compatible = "qcom,hsi2s-interface";
@@ -538,8 +529,6 @@
 			iommus = <&apps_smmu 0x1B5C 0x0>;
 			qcom,smmu-s1-bypass;
 			qcom,iova-mapping = <0x0 0xFFFFFFFF>;
-<<<<<<< HEAD
-=======
 			bit-clock-hz = <12288000>;
 			data-buffer-ms = <10>;
 			bit-depth = <32>;
@@ -557,7 +546,6 @@
 			tdm-sync-delay = <2>;
 			tdm-inv-sync = <0>;
 			pcm-lane-config = <1>;
->>>>>>> 15457316
 		};
 
 		sdr1: qcom,hs1_i2s {
@@ -573,8 +561,6 @@
 			iommus = <&apps_smmu 0x1B5D 0x0>;
 			qcom,smmu-s1-bypass;
 			qcom,iova-mapping = <0x0 0xFFFFFFFF>;
-<<<<<<< HEAD
-=======
 			bit-clock-hz = <12288000>;
 			data-buffer-ms = <10>;
 			bit-depth = <32>;
@@ -592,7 +578,6 @@
 			tdm-sync-delay = <2>;
 			tdm-inv-sync = <0>;
 			pcm-lane-config = <1>;
->>>>>>> 15457316
 		};
 
 		sdr2: qcom,hs2_i2s {
@@ -608,8 +593,6 @@
 			iommus = <&apps_smmu 0x1B5E 0x0>;
 			qcom,smmu-s1-bypass;
 			qcom,iova-mapping = <0x0 0xFFFFFFFF>;
-<<<<<<< HEAD
-=======
 			bit-clock-hz = <12288000>;
 			data-buffer-ms = <10>;
 			bit-depth = <32>;
@@ -627,7 +610,6 @@
 			tdm-sync-delay = <2>;
 			tdm-inv-sync = <0>;
 			pcm-lane-config = <1>;
->>>>>>> 15457316
 		};
 	};
 
@@ -720,8 +702,6 @@
 
 	qcom,rmnet-ipa {
 		status="disabled";
-<<<<<<< HEAD
-=======
 	};
 
 	qfprom: qfprom@780130 {
@@ -731,16 +711,6 @@
 		#size-cells = <1>;
 		read-only;
 		ranges;
->>>>>>> 15457316
-	};
-
-	qfprom: qfprom@780130 {
-		compatible = "qcom,qfprom";
-		reg = <0x00780130 0x4>;
-		#address-cells = <1>;
-		#size-cells = <1>;
-		read-only;
-		ranges;
 	};
 };
 
@@ -748,12 +718,5 @@
 	status="disabled";
 };
 
-<<<<<<< HEAD
-=======
-&ipa_hw {
-	status="disabled";
-};
-
->>>>>>> 15457316
 #include "sa8155-audio.dtsi"
 #include "sa8155-camera-sensor.dtsi"