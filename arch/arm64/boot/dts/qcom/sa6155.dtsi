--- conflicted
+++ resolved
@@ -49,7 +49,6 @@
 &ipa_hw {
 	status="disabled";
 };
-<<<<<<< HEAD
 
 &mdss_dsi0_pll {
 	/delete-property/ qcom,dsi-pll-ssc-en;
@@ -172,129 +171,6 @@
 		trips {
 			cpu7-1-config {
 				temperature = <115000>;
-=======
-
-&mdss_dsi0_pll {
-	/delete-property/ qcom,dsi-pll-ssc-en;
-};
-
-&slpi_tlmm {
-	status = "ok";
-};
-
-&clock_gcc {
-	compatible = "qcom,gcc-sa6155", "syscon";
-	/delete-property/ protected-clocks;
-};
-
-&clock_videocc {
-	compatible = "qcom,videocc-sa6155", "syscon";
-};
-
-&clock_dispcc {
-	compatible = "qcom,dispcc-sa6155", "syscon";
-};
-
-&clock_scc {
-	compatible = "qcom,scc-sa6155", "syscon";
-	vdd_scc_cx-supply = <&VDD_CX_LEVEL>;
-	status = "ok";
-};
-
-&clock_camcc {
-	compatible = "qcom,camcc-sa6155", "syscon";
-	vdd_mx-supply = <&VDD_CX_LEVEL>;
-};
-
-&clock_gpucc {
-	compatible = "qcom,gpucc-sa6155", "syscon";
-	vdd_mx-supply = <&VDD_CX_LEVEL>;
-};
-
-#include "sa6155-pcie.dtsi"
-
-&soc {
-	qfprom: qfprom@780130 {
-		compatible = "qcom,qfprom";
-		reg = <0x00780130 0x4>;
-		#address-cells = <1>;
-		#size-cells = <1>;
-		read-only;
-		ranges;
-	};
-};
-
-&thermal_zones {
-	lmh-dcvs-00 {
-		trips {
-			active-config {
-				temperature = <105000>;
-				hysteresis = <40000>;
-			};
-		};
-	};
-
-	lmh-dcvs-01 {
-		trips {
-			active-config {
-				temperature = <105000>;
-				hysteresis = <40000>;
-			};
-		};
-	};
-
-	cpuss-0-step {
-		trips {
-			cpu45-config {
-				temperature = <115000>;
-			};
-		};
-	};
-
-	cpuss-1-step {
-		trips {
-			cpu23-config {
-				temperature = <115000>;
-			};
-		};
-	};
-
-	cpuss-2-step {
-		trips {
-			cpu01-config {
-				temperature = <115000>;
-			};
-		};
-	};
-
-	cpu-1-0-step {
-		trips {
-			cpu6-0-config {
-				temperature = <115000>;
-			};
-		};
-	};
-
-	cpu-1-1-step {
-		trips {
-			cpu6-1-config {
-				temperature = <115000>;
-			};
-		};
-	};
-
-	cpu-1-2-step {
-		trips {
-			cpu7-0-config {
-				temperature = <115000>;
-			};
-		};
-	};
-
-	cpu-1-3-step {
-		trips {
-			cpu7-1-config {
-				temperature = <115000>;
 			};
 		};
 	};
@@ -363,7 +239,6 @@
 		trips {
 			video-cx-mon {
 				temperature = <110000>;
->>>>>>> 15457316
 			};
 		};
 	};
@@ -381,11 +256,8 @@
 	 * is calulated as FMAX/4.8 MHz round up to zero
 	 * decimal places.
 	 */
-<<<<<<< HEAD
-=======
 
 	/delete-node/qcom,gpu-pwrlevel-bins;
->>>>>>> 15457316
 	qcom,gpu-pwrlevel-bins {
 		#address-cells = <1>;
 		#size-cells = <0>;
@@ -398,11 +270,7 @@
 
 			qcom,speed-bin = <0>;
 
-<<<<<<< HEAD
-			qcom,initial-pwrlevel = <5>;
-=======
 			qcom,initial-pwrlevel = <4>;
->>>>>>> 15457316
 			qcom,ca-target-pwrlevel = <3>;
 
 			/* TURBO */
@@ -450,24 +318,9 @@
 				qcom,bus-max = <8>;
 			};
 
-<<<<<<< HEAD
-			/* Low SVS */
-			qcom,gpu-pwrlevel@5 {
-				reg = <5>;
-				qcom,gpu-freq = <290000000>;
-				qcom,bus-freq = <4>;
-				qcom,bus-min = <4>;
-				qcom,bus-max = <5>;
-			};
-
-			/* XO */
-			qcom,gpu-pwrlevel@6 {
-				reg = <6>;
-=======
 			/* XO */
 			qcom,gpu-pwrlevel@5 {
 				reg = <5>;
->>>>>>> 15457316
 				qcom,gpu-freq = <0>;
 				qcom,bus-freq = <0>;
 				qcom,bus-min = <0>;
@@ -481,11 +334,7 @@
 
 			qcom,speed-bin = <177>;
 
-<<<<<<< HEAD
-			qcom,initial-pwrlevel = <5>;
-=======
 			qcom,initial-pwrlevel = <4>;
->>>>>>> 15457316
 			qcom,ca-target-pwrlevel = <3>;
 
 			/* TURBO */
@@ -533,27 +382,6 @@
 				qcom,bus-max = <8>;
 			};
 
-<<<<<<< HEAD
-			/* Low SVS */
-			qcom,gpu-pwrlevel@5 {
-				reg = <5>;
-				qcom,gpu-freq = <290000000>;
-				qcom,bus-freq = <4>;
-				qcom,bus-min = <4>;
-				qcom,bus-max = <5>;
-			};
-
-			/* XO */
-			qcom,gpu-pwrlevel@6 {
-				reg = <6>;
-				qcom,gpu-freq = <0>;
-				qcom,bus-freq = <0>;
-				qcom,bus-min = <0>;
-				qcom,bus-max = <0>;
-			};
-		};
-
-=======
 			/* XO */
 			qcom,gpu-pwrlevel@5 {
 				reg = <5>;
@@ -564,18 +392,13 @@
 			};
 		};
 
->>>>>>> 15457316
 		qcom,gpu-pwrlevels-2 {
 			#address-cells = <1>;
 			#size-cells = <0>;
 
 			qcom,speed-bin = <156>;
 
-<<<<<<< HEAD
-			qcom,initial-pwrlevel = <4>;
-=======
 			qcom,initial-pwrlevel = <3>;
->>>>>>> 15457316
 			qcom,ca-target-pwrlevel = <2>;
 
 			/* NOM L1 */
@@ -614,24 +437,9 @@
 				qcom,bus-max = <8>;
 			};
 
-<<<<<<< HEAD
-			/* Low SVS */
-			qcom,gpu-pwrlevel@4 {
-				reg = <4>;
-				qcom,gpu-freq = <290000000>;
-				qcom,bus-freq = <4>;
-				qcom,bus-min = <4>;
-				qcom,bus-max = <5>;
-			};
-
-			/* XO */
-			qcom,gpu-pwrlevel@5 {
-				reg = <5>;
-=======
 			/* XO */
 			qcom,gpu-pwrlevel@4 {
 				reg = <4>;
->>>>>>> 15457316
 				qcom,gpu-freq = <0>;
 				qcom,bus-freq = <0>;
 				qcom,bus-min = <0>;
@@ -645,11 +453,7 @@
 
 			qcom,speed-bin = <136>;
 
-<<<<<<< HEAD
-			qcom,initial-pwrlevel = <3>;
-=======
 			qcom,initial-pwrlevel = <2>;
->>>>>>> 15457316
 			qcom,ca-target-pwrlevel = <1>;
 
 			/* NOM */
@@ -679,24 +483,9 @@
 				qcom,bus-max = <8>;
 			};
 
-<<<<<<< HEAD
-			/* Low SVS */
-			qcom,gpu-pwrlevel@3 {
-				reg = <3>;
-				qcom,gpu-freq = <290000000>;
-				qcom,bus-freq = <4>;
-				qcom,bus-min = <4>;
-				qcom,bus-max = <5>;
-			};
-
-			/* XO */
-			qcom,gpu-pwrlevel@4 {
-				reg = <4>;
-=======
 			/* XO */
 			qcom,gpu-pwrlevel@3 {
 				reg = <3>;
->>>>>>> 15457316
 				qcom,gpu-freq = <0>;
 				qcom,bus-freq = <0>;
 				qcom,bus-min = <0>;
@@ -711,11 +500,7 @@
 			qcom,speed-bin = <105>;
 
 			qcom,initial-pwrlevel = <1>;
-<<<<<<< HEAD
-			qcom,ca-target-pwrlevel = <2>;
-=======
 			qcom,ca-target-pwrlevel = <0>;
->>>>>>> 15457316
 
 			/* SVS L1 */
 			qcom,gpu-pwrlevel@0 {
@@ -735,27 +520,6 @@
 				qcom,bus-max = <8>;
 			};
 
-<<<<<<< HEAD
-			/* Low SVS */
-			qcom,gpu-pwrlevel@2 {
-				reg = <2>;
-				qcom,gpu-freq = <290000000>;
-				qcom,bus-freq = <4>;
-				qcom,bus-min = <4>;
-				qcom,bus-max = <5>;
-			};
-
-			/* XO */
-			qcom,gpu-pwrlevel@3 {
-				reg = <3>;
-				qcom,gpu-freq = <0>;
-				qcom,bus-freq = <0>;
-				qcom,bus-min = <0>;
-				qcom,bus-max = <0>;
-			};
-		};
-
-=======
 			/* XO */
 			qcom,gpu-pwrlevel@2 {
 				reg = <2>;
@@ -766,18 +530,13 @@
 			};
 		};
 
->>>>>>> 15457316
 		qcom,gpu-pwrlevels-5 {
 			#address-cells = <1>;
 			#size-cells = <0>;
 
 			qcom,speed-bin = <73>;
 
-<<<<<<< HEAD
-			qcom,initial-pwrlevel = <1>;
-=======
 			qcom,initial-pwrlevel = <0>;
->>>>>>> 15457316
 			qcom,ca-target-pwrlevel = <0>;
 
 			/* SVS */
@@ -789,24 +548,9 @@
 				qcom,bus-max = <8>;
 			};
 
-<<<<<<< HEAD
-			/* Low SVS */
-			qcom,gpu-pwrlevel@1 {
-				reg = <1>;
-				qcom,gpu-freq = <290000000>;
-				qcom,bus-freq = <4>;
-				qcom,bus-min = <4>;
-				qcom,bus-max = <5>;
-			};
-
-			/* XO */
-			qcom,gpu-pwrlevel@2 {
-				reg = <2>;
-=======
 			/* XO */
 			qcom,gpu-pwrlevel@1 {
 				reg = <1>;
->>>>>>> 15457316
 				qcom,gpu-freq = <0>;
 				qcom,bus-freq = <0>;
 				qcom,bus-min = <0>;
