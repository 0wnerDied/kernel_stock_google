--- conflicted
+++ resolved
@@ -11,46 +11,4 @@
  */
 
 #include "sa8155-adp-common.dtsi"
-<<<<<<< HEAD
-#include "sa8155-adp-star-display.dtsi"
-
-&pcie1 {
-	qcom,boot-option = <0x0>;
-};
-
-&pcie_rc1 {
-	nvme_x8: qcom,nvme@pcie_rc1 {
-		reg = <0 0 0 0 0>;
-		compatible = "qcom,nvme";
-		pci-ids =
-			"8086:0953",
-			"8086:0a54",
-			"8086:0a55",
-			"8086:f1a5",
-			"8086:f1a5",
-			"1c58:0003",
-			"1c58:0023",
-			"1c5c:1327",
-			"1c5f:0540",
-			"144d:a821",
-			"144d:a822",
-			"144d:a808",
-			"1d1d:1f1f",
-			"1d1d:2807",
-			"1d1d:2601",
-			"106b:2001",
-			"106b:2003",
-			"1179:0115",
-			"1179:0116";
-
-		qcom,smmu;
-		qcom,smmu-iova-base = /bits/ 64 <0x20000000>;
-		qcom,smmu-iova-size = /bits/ 64 <0x40000000>;
-
-		qcom,smmu-attr-atomic;
-		qcom,smmu-attr-s1-bypass;
-	};
-};
-=======
-#include "sa8155-adp-star-display.dtsi"
->>>>>>> 15457316
+#include "sa8155-adp-star-display.dtsi"