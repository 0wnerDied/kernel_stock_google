--- conflicted
+++ resolved
@@ -4150,8 +4150,6 @@
 			};
 		};
 
-<<<<<<< HEAD
-=======
 		cam_sensor_active_rear_aux: cam_sensor_active_rear_aux {
 			/* RESET REARAUX */
 			mux {
@@ -4239,7 +4237,6 @@
 			};
 		};
 
->>>>>>> 08078455
 		cci0_active: cci0_active {
 			mux {
 				/* CLK, DATA */
