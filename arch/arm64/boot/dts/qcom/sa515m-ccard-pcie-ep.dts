--- conflicted
+++ resolved
@@ -12,6 +12,7 @@
 
 /dts-v1/;
 
+#include "sdxprairie.dtsi"
 #include "sa515m-ccard.dtsi"
 
 / {
@@ -31,12 +32,9 @@
 
 &ipa_hw {
 	qcom,use-ipa-in-mhi-mode;
-<<<<<<< HEAD
-=======
 	qcom,ipa-config-is-auto;
 	qcom,use-xbl-boot;
 	qcom,mhi-event-ring-id-limits = <7 11>; /* start and end */
->>>>>>> LA.UM.9.1.R1.10.00.00.604.030
 };
 
 &pcie0 {
@@ -55,6 +53,10 @@
 	status = "okay";
 };
 
+&mhi_dev_qrtr {
+	status = "okay";
+};
+
 &usb {
 	qcom,smmu-s1-bypass;
 };