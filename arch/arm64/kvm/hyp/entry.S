--- conflicted
+++ resolved
@@ -73,20 +73,6 @@
 	add	x29, x0, #VCPU_CONTEXT
 
 	// Restore guest regs x0-x17
-<<<<<<< HEAD
-	ldp	x0, x1,   [x18, #CPU_XREG_OFFSET(0)]
-	ldp	x2, x3,   [x18, #CPU_XREG_OFFSET(2)]
-	ldp	x4, x5,   [x18, #CPU_XREG_OFFSET(4)]
-	ldp	x6, x7,   [x18, #CPU_XREG_OFFSET(6)]
-	ldp	x8, x9,   [x18, #CPU_XREG_OFFSET(8)]
-	ldp	x10, x11, [x18, #CPU_XREG_OFFSET(10)]
-	ldp	x12, x13, [x18, #CPU_XREG_OFFSET(12)]
-	ldp	x14, x15, [x18, #CPU_XREG_OFFSET(14)]
-	ldp	x16, x17, [x18, #CPU_XREG_OFFSET(16)]
-
-	// Restore guest regs x18-x29, lr
-	restore_callee_saved_regs x18
-=======
 	ldp	x0, x1,   [x29, #CPU_XREG_OFFSET(0)]
 	ldp	x2, x3,   [x29, #CPU_XREG_OFFSET(2)]
 	ldp	x4, x5,   [x29, #CPU_XREG_OFFSET(4)]
@@ -99,7 +85,6 @@
 
 	// Restore guest regs x18-x29, lr
 	restore_callee_saved_regs x29
->>>>>>> 0f543a02
 
 	// Do not touch any register after this!
 	eret
