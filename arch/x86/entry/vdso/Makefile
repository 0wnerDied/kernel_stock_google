# SPDX-License-Identifier: GPL-2.0
#
# Building vDSO images for x86.
#

KBUILD_CFLAGS += $(DISABLE_LTO)
KASAN_SANITIZE			:= n
UBSAN_SANITIZE			:= n
OBJECT_FILES_NON_STANDARD	:= y

# Prevents link failures: __sanitizer_cov_trace_pc() is not linked in.
KCOV_INSTRUMENT		:= n

VDSO64-$(CONFIG_X86_64)		:= y
VDSOX32-$(CONFIG_X86_X32_ABI)	:= y
VDSO32-$(CONFIG_X86_32)		:= y
VDSO32-$(CONFIG_IA32_EMULATION)	:= y

# files to link into the vdso
vobjs-y := vdso-note.o vclock_gettime.o vgetcpu.o

# files to link into kernel
obj-y				+= vma.o
OBJECT_FILES_NON_STANDARD_vma.o	:= n

# vDSO images to build
vdso_img-$(VDSO64-y)		+= 64
vdso_img-$(VDSOX32-y)		+= x32
vdso_img-$(VDSO32-y)		+= 32

obj-$(VDSO32-y)			+= vdso32-setup.o

vobjs := $(foreach F,$(vobjs-y),$(obj)/$F)

$(obj)/vdso.o: $(obj)/vdso.so

targets += vdso.lds $(vobjs-y)

# Build the vDSO image C files and link them in.
vdso_img_objs := $(vdso_img-y:%=vdso-image-%.o)
vdso_img_cfiles := $(vdso_img-y:%=vdso-image-%.c)
vdso_img_sodbg := $(vdso_img-y:%=vdso%.so.dbg)
obj-y += $(vdso_img_objs)
targets += $(vdso_img_cfiles)
targets += $(vdso_img_sodbg)
.SECONDARY: $(vdso_img-y:%=$(obj)/vdso-image-%.c) \
	$(vdso_img-y:%=$(obj)/vdso%.so)

export CPPFLAGS_vdso.lds += -P -C

VDSO_LDFLAGS_vdso.lds = -m elf_x86_64 -soname linux-vdso.so.1 --no-undefined \
			-z max-page-size=4096

$(obj)/vdso64.so.dbg: $(src)/vdso.lds $(vobjs) FORCE
	$(call if_changed,vdso)

HOST_EXTRACFLAGS += -I$(srctree)/tools/include -I$(srctree)/include/uapi -I$(srctree)/arch/$(SUBARCH)/include/uapi
hostprogs-y			+= vdso2c

quiet_cmd_vdso2c = VDSO2C  $@
define cmd_vdso2c
	$(obj)/vdso2c $< $(<:%.dbg=%) $@
endef

$(obj)/vdso-image-%.c: $(obj)/vdso%.so.dbg $(obj)/vdso%.so $(obj)/vdso2c FORCE
	$(call if_changed,vdso2c)

#
# Don't omit frame pointers for ease of userspace debugging, but do
# optimize sibling calls.
#
CFL := $(PROFILING) -mcmodel=small -fPIC -O2 -fasynchronous-unwind-tables -m64 \
       $(filter -g%,$(KBUILD_CFLAGS)) $(call cc-option, -fno-stack-protector) \
       -fno-omit-frame-pointer -foptimize-sibling-calls \
       -DDISABLE_BRANCH_PROFILING -DBUILD_VDSO

ifdef CONFIG_RETPOLINE
ifneq ($(RETPOLINE_VDSO_CFLAGS),)
  CFL += $(RETPOLINE_VDSO_CFLAGS)
endif
endif

$(vobjs): KBUILD_CFLAGS := $(filter-out $(GCC_PLUGINS_CFLAGS) $(RETPOLINE_CFLAGS),$(KBUILD_CFLAGS)) $(CFL)

#
# vDSO code runs in userspace and -pg doesn't help with profiling anyway.
#
CFLAGS_REMOVE_vdso-note.o = -pg
CFLAGS_REMOVE_vclock_gettime.o = -pg
CFLAGS_REMOVE_vgetcpu.o = -pg
CFLAGS_REMOVE_vvar.o = -pg

#
# X32 processes use x32 vDSO to access 64bit kernel data.
#
# Build x32 vDSO image:
# 1. Compile x32 vDSO as 64bit.
# 2. Convert object files to x32.
# 3. Build x32 VDSO image with x32 objects, which contains 64bit codes
# so that it can reach 64bit address space with 64bit pointers.
#

CPPFLAGS_vdsox32.lds = $(CPPFLAGS_vdso.lds)
VDSO_LDFLAGS_vdsox32.lds = -m elf32_x86_64 -soname linux-vdso.so.1 \
			   -z max-page-size=4096

# 64-bit objects to re-brand as x32
vobjs64-for-x32 := $(filter-out $(vobjs-nox32),$(vobjs-y))

# x32-rebranded versions
vobjx32s-y := $(vobjs64-for-x32:.o=-x32.o)

# same thing, but in the output directory
vobjx32s := $(foreach F,$(vobjx32s-y),$(obj)/$F)

# Convert 64bit object file to x32 for x32 vDSO.
quiet_cmd_x32 = X32     $@
      cmd_x32 = $(OBJCOPY) -O elf32-x86-64 $< $@

$(obj)/%-x32.o: $(obj)/%.o FORCE
	$(call if_changed,x32)

targets += vdsox32.lds $(vobjx32s-y)

$(obj)/%.so: OBJCOPYFLAGS := -S
$(obj)/%.so: $(obj)/%.so.dbg
	$(call if_changed,objcopy)

$(obj)/vdsox32.so.dbg: $(src)/vdsox32.lds $(vobjx32s) FORCE
	$(call if_changed,vdso)

CPPFLAGS_vdso32.lds = $(CPPFLAGS_vdso.lds)
VDSO_LDFLAGS_vdso32.lds = -m elf_i386 -soname linux-gate.so.1

# This makes sure the $(obj) subdirectory exists even though vdso32/
# is not a kbuild sub-make subdirectory.
override obj-dirs = $(dir $(obj)) $(obj)/vdso32/

targets += vdso32/vdso32.lds
targets += vdso32/note.o vdso32/system_call.o vdso32/sigreturn.o
targets += vdso32/vclock_gettime.o

KBUILD_AFLAGS_32 := $(filter-out -m64,$(KBUILD_AFLAGS)) -DBUILD_VDSO
$(obj)/vdso32.so.dbg: KBUILD_AFLAGS = $(KBUILD_AFLAGS_32)
$(obj)/vdso32.so.dbg: asflags-$(CONFIG_X86_64) += -m32

KBUILD_CFLAGS_32 := $(filter-out -m64,$(KBUILD_CFLAGS))
KBUILD_CFLAGS_32 := $(filter-out -mcmodel=kernel,$(KBUILD_CFLAGS_32))
KBUILD_CFLAGS_32 := $(filter-out -fno-pic,$(KBUILD_CFLAGS_32))
KBUILD_CFLAGS_32 := $(filter-out -mfentry,$(KBUILD_CFLAGS_32))
KBUILD_CFLAGS_32 := $(filter-out $(GCC_PLUGINS_CFLAGS),$(KBUILD_CFLAGS_32))
KBUILD_CFLAGS_32 := $(filter-out $(RETPOLINE_CFLAGS),$(KBUILD_CFLAGS_32))
KBUILD_CFLAGS_32 += -m32 -msoft-float -mregparm=0 -fpic
KBUILD_CFLAGS_32 += $(call cc-option, -fno-stack-protector)
KBUILD_CFLAGS_32 += $(call cc-option, -foptimize-sibling-calls)
KBUILD_CFLAGS_32 += -fno-omit-frame-pointer
KBUILD_CFLAGS_32 += -DDISABLE_BRANCH_PROFILING

ifdef CONFIG_RETPOLINE
ifneq ($(RETPOLINE_VDSO_CFLAGS),)
  KBUILD_CFLAGS_32 += $(RETPOLINE_VDSO_CFLAGS)
endif
endif

$(obj)/vdso32.so.dbg: KBUILD_CFLAGS = $(KBUILD_CFLAGS_32)

$(obj)/vdso32.so.dbg: FORCE \
		      $(obj)/vdso32/vdso32.lds \
		      $(obj)/vdso32/vclock_gettime.o \
		      $(obj)/vdso32/note.o \
		      $(obj)/vdso32/system_call.o \
		      $(obj)/vdso32/sigreturn.o
	$(call if_changed,vdso)

#
# The DSO images are built using a special linker script.
#
quiet_cmd_vdso = VDSO    $@
      cmd_vdso = $(LD) -nostdlib -o $@ \
		       $(VDSO_LDFLAGS) $(VDSO_LDFLAGS_$(filter %.lds,$(^F))) \
		       -T $(filter %.lds,$^) $(filter %.o,$^) && \
		 sh $(srctree)/$(src)/checkundef.sh '$(NM)' '$@'

<<<<<<< HEAD
VDSO_LDFLAGS = -fPIC -shared $(call cc-ldoption, -Wl$(comma)--hash-style=both) \
	$(call cc-ldoption, -Wl$(comma)--build-id) -Wl,-Bsymbolic $(LTO_CFLAGS) \
	$(filter --target=% --gcc-toolchain=%,$(KBUILD_CFLAGS))
=======
VDSO_LDFLAGS = -shared $(call ld-option, --hash-style=both) \
	$(call ld-option, --build-id) -Bsymbolic
>>>>>>> 58b454eb
GCOV_PROFILE := n

#
# Install the unstripped copies of vdso*.so.  If our toolchain supports
# build-id, install .build-id links as well.
#
quiet_cmd_vdso_install = INSTALL $(@:install_%=%)
define cmd_vdso_install
	cp $< "$(MODLIB)/vdso/$(@:install_%=%)"; \
	if readelf -n $< |grep -q 'Build ID'; then \
	  buildid=`readelf -n $< |grep 'Build ID' |sed -e 's/^.*Build ID: \(.*\)$$/\1/'`; \
	  first=`echo $$buildid | cut -b-2`; \
	  last=`echo $$buildid | cut -b3-`; \
	  mkdir -p "$(MODLIB)/vdso/.build-id/$$first"; \
	  ln -sf "../../$(@:install_%=%)" "$(MODLIB)/vdso/.build-id/$$first/$$last.debug"; \
	fi
endef

vdso_img_insttargets := $(vdso_img_sodbg:%.dbg=install_%)

$(MODLIB)/vdso: FORCE
	@mkdir -p $(MODLIB)/vdso

$(vdso_img_insttargets): install_%: $(obj)/%.dbg $(MODLIB)/vdso
	$(call cmd,vdso_install)

PHONY += vdso_install $(vdso_img_insttargets)
vdso_install: $(vdso_img_insttargets)

clean-files := vdso32.so vdso32.so.dbg vdso64* vdso-image-*.c vdsox32.so*<|MERGE_RESOLUTION|>--- conflicted
+++ resolved
@@ -181,14 +181,8 @@
 		       -T $(filter %.lds,$^) $(filter %.o,$^) && \
 		 sh $(srctree)/$(src)/checkundef.sh '$(NM)' '$@'
 
-<<<<<<< HEAD
-VDSO_LDFLAGS = -fPIC -shared $(call cc-ldoption, -Wl$(comma)--hash-style=both) \
-	$(call cc-ldoption, -Wl$(comma)--build-id) -Wl,-Bsymbolic $(LTO_CFLAGS) \
-	$(filter --target=% --gcc-toolchain=%,$(KBUILD_CFLAGS))
-=======
 VDSO_LDFLAGS = -shared $(call ld-option, --hash-style=both) \
 	$(call ld-option, --build-id) -Bsymbolic
->>>>>>> 58b454eb
 GCOV_PROFILE := n
 
 #
