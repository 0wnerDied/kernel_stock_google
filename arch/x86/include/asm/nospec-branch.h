--- conflicted
+++ resolved
@@ -202,7 +202,7 @@
 	"    	lfence;\n"					\
 	"       jmp    902b;\n"					\
 	"       .align 16\n"					\
-	"903:	addl   $4, %%esp;\n"				\
+	"903:	lea    4(%%esp), %%esp;\n"			\
 	"       pushl  %[thunk_target];\n"			\
 	"       ret;\n"						\
 	"       .align 16\n"					\
@@ -317,8 +317,6 @@
 DECLARE_STATIC_KEY_FALSE(switch_mm_cond_ibpb);
 DECLARE_STATIC_KEY_FALSE(switch_mm_always_ibpb);
 
-<<<<<<< HEAD
-=======
 DECLARE_STATIC_KEY_FALSE(mds_user_clear);
 DECLARE_STATIC_KEY_FALSE(mds_idle_clear);
 
@@ -369,7 +367,6 @@
 		mds_clear_cpu_buffers();
 }
 
->>>>>>> LA.UM.9.1.R1.10.00.00.604.030
 #endif /* __ASSEMBLY__ */
 
 /*
