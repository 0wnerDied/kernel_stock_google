--- conflicted
+++ resolved
@@ -988,8 +988,6 @@
 
 extern enum l1tf_mitigations l1tf_mitigation;
 
-<<<<<<< HEAD
-=======
 enum mds_mitigations {
 	MDS_MITIGATION_OFF,
 	MDS_MITIGATION_FULL,
@@ -1003,5 +1001,4 @@
 	TAA_MITIGATION_TSX_DISABLED,
 };
 
->>>>>>> LA.UM.9.1.R1.10.00.00.604.030
 #endif /* _ASM_X86_PROCESSOR_H */