# SPDX-License-Identifier: GPL-2.0
# Unified Makefile for i386 and x86_64

# select defconfig based on actual architecture
ifeq ($(ARCH),x86)
  ifeq ($(shell uname -m),x86_64)
        KBUILD_DEFCONFIG := x86_64_defconfig
  else
        KBUILD_DEFCONFIG := i386_defconfig
  endif
else
        KBUILD_DEFCONFIG := $(ARCH)_defconfig
endif

# For gcc stack alignment is specified with -mpreferred-stack-boundary,
# clang has the option -mstack-alignment for that purpose.
ifneq ($(call cc-option, -mpreferred-stack-boundary=4),)
      cc_stack_align4 := -mpreferred-stack-boundary=2
      cc_stack_align8 := -mpreferred-stack-boundary=3
else ifneq ($(call cc-option, -mstack-alignment=16),)
      cc_stack_align4 := -mstack-alignment=4
      cc_stack_align8 := -mstack-alignment=8
endif

# How to compile the 16-bit code.  Note we always compile for -march=i386;
# that way we can complain to the user if the CPU is insufficient.
#
# The -m16 option is supported by GCC >= 4.9 and clang >= 3.5. For
# older versions of GCC, include an *assembly* header to make sure that
# gcc doesn't play any games behind our back.
CODE16GCC_CFLAGS := -m32 -Wa,$(srctree)/arch/x86/boot/code16gcc.h
M16_CFLAGS	 := $(call cc-option, -m16, $(CODE16GCC_CFLAGS))

REALMODE_CFLAGS	:= $(M16_CFLAGS) -g -Os -D__KERNEL__ \
		   -DDISABLE_BRANCH_PROFILING \
		   -Wall -Wstrict-prototypes -march=i386 -mregparm=3 \
		   -fno-strict-aliasing -fomit-frame-pointer -fno-pic \
		   -mno-mmx -mno-sse

REALMODE_CFLAGS += $(call __cc-option, $(CC), $(REALMODE_CFLAGS), -ffreestanding)
REALMODE_CFLAGS += $(call __cc-option, $(CC), $(REALMODE_CFLAGS), -fno-stack-protector)
REALMODE_CFLAGS += $(call __cc-option, $(CC), $(REALMODE_CFLAGS), -Wno-address-of-packed-member)
REALMODE_CFLAGS += $(call __cc-option, $(CC), $(REALMODE_CFLAGS), $(cc_stack_align4))
export REALMODE_CFLAGS

# BITS is used as extension for files which are available in a 32 bit
# and a 64 bit version to simplify shared Makefiles.
# e.g.: obj-y += foo_$(BITS).o
export BITS

ifdef CONFIG_X86_NEED_RELOCS
        LDFLAGS_vmlinux := --emit-relocs --discard-none
endif

#
# Prevent GCC from generating any FP code by mistake.
#
# This must happen before we try the -mpreferred-stack-boundary, see:
#
#    https://gcc.gnu.org/bugzilla/show_bug.cgi?id=53383
#
KBUILD_CFLAGS += -mno-sse -mno-mmx -mno-sse2 -mno-3dnow
KBUILD_CFLAGS += $(call cc-option,-mno-avx,)

<<<<<<< HEAD
# Never want PIC in a 32-bit kernel, prevent breakage with GCC built
# with nonstandard options
# Android toolchains enable PIC, so explicitly disable it on 64-bit kernel too.
KBUILD_CFLAGS += -fno-pic
=======
# Intel CET isn't enabled in the kernel
KBUILD_CFLAGS += $(call cc-option,-fcf-protection=none)
>>>>>>> e4ef2a7b

ifeq ($(CONFIG_X86_32),y)
        BITS := 32
        UTS_MACHINE := i386
        CHECKFLAGS += -D__i386__

        biarch := $(call cc-option,-m32)
        KBUILD_AFLAGS += $(biarch)
        KBUILD_CFLAGS += $(biarch)

        KBUILD_CFLAGS += -msoft-float -mregparm=3 -freg-struct-return

        # Align the stack to the register width instead of using the default
        # alignment of 16 bytes. This reduces stack usage and the number of
        # alignment instructions.
        KBUILD_CFLAGS += $(call cc-option,$(cc_stack_align4))

        # Disable unit-at-a-time mode on pre-gcc-4.0 compilers, it makes gcc use
        # a lot more stack due to the lack of sharing of stacklots:
        KBUILD_CFLAGS += $(call cc-ifversion, -lt, 0400, \
				$(call cc-option,-fno-unit-at-a-time))

        # CPU-specific tuning. Anything which can be shared with UML should go here.
        include arch/x86/Makefile_32.cpu
        KBUILD_CFLAGS += $(cflags-y)

        # temporary until string.h is fixed
        KBUILD_CFLAGS += -ffreestanding
else
        BITS := 64
        UTS_MACHINE := x86_64
        CHECKFLAGS += -D__x86_64__ -m64

        biarch := -m64
        KBUILD_AFLAGS += -m64
        KBUILD_CFLAGS += -m64

        # Align jump targets to 1 byte, not the default 16 bytes:
        KBUILD_CFLAGS += $(call cc-option,-falign-jumps=1)

        # Pack loops tightly as well:
        KBUILD_CFLAGS += $(call cc-option,-falign-loops=1)

        # Don't autogenerate traditional x87 instructions
        KBUILD_CFLAGS += $(call cc-option,-mno-80387)
        KBUILD_CFLAGS += $(call cc-option,-mno-fp-ret-in-387)

        KBUILD_CFLAGS += -fno-pic

        # By default gcc and clang use a stack alignment of 16 bytes for x86.
        # However the standard kernel entry on x86-64 leaves the stack on an
        # 8-byte boundary. If the compiler isn't informed about the actual
        # alignment it will generate extra alignment instructions for the
        # default alignment which keep the stack *mis*aligned.
        # Furthermore an alignment to the register width reduces stack usage
        # and the number of alignment instructions.
        KBUILD_CFLAGS += $(call cc-option,$(cc_stack_align8))

	# Use -mskip-rax-setup if supported.
	KBUILD_CFLAGS += $(call cc-option,-mskip-rax-setup)

        # FIXME - should be integrated in Makefile.cpu (Makefile_32.cpu)
        cflags-$(CONFIG_MK8) += $(call cc-option,-march=k8)
        cflags-$(CONFIG_MPSC) += $(call cc-option,-march=nocona)

        cflags-$(CONFIG_MCORE2) += \
                $(call cc-option,-march=core2,$(call cc-option,-mtune=generic))
	cflags-$(CONFIG_MATOM) += $(call cc-option,-march=atom) \
		$(call cc-option,-mtune=atom,$(call cc-option,-mtune=generic))
        cflags-$(CONFIG_GENERIC_CPU) += $(call cc-option,-mtune=generic)
        KBUILD_CFLAGS += $(cflags-y)

        KBUILD_CFLAGS += -mno-red-zone
        KBUILD_CFLAGS += -mcmodel=kernel

        # -funit-at-a-time shrinks the kernel .text considerably
        # unfortunately it makes reading oopses harder.
        KBUILD_CFLAGS += $(call cc-option,-funit-at-a-time)
endif

ifdef CONFIG_X86_X32
	x32_ld_ok := $(call try-run,\
			/bin/echo -e '1: .quad 1b' | \
			$(CC) $(KBUILD_AFLAGS) -c -x assembler -o "$$TMP" - && \
			$(OBJCOPY) -O elf32-x86-64 "$$TMP" "$$TMPO" && \
			$(LD) -m elf32_x86_64 "$$TMPO" -o "$$TMP",y,n)
        ifeq ($(x32_ld_ok),y)
                CONFIG_X86_X32_ABI := y
                KBUILD_AFLAGS += -DCONFIG_X86_X32_ABI
                KBUILD_CFLAGS += -DCONFIG_X86_X32_ABI
        else
                $(warning CONFIG_X86_X32 enabled but no binutils support)
        endif
endif
export CONFIG_X86_X32_ABI

#
# If the function graph tracer is used with mcount instead of fentry,
# '-maccumulate-outgoing-args' is needed to prevent a GCC bug
# (https://gcc.gnu.org/bugzilla/show_bug.cgi?id=42109)
#
ifdef CONFIG_FUNCTION_GRAPH_TRACER
  ifndef CONFIG_HAVE_FENTRY
	ACCUMULATE_OUTGOING_ARGS := 1
  else
    ifeq ($(call cc-option-yn, -mfentry), n)
	ACCUMULATE_OUTGOING_ARGS := 1

	# GCC ignores '-maccumulate-outgoing-args' when used with '-Os'.
	# If '-Os' is enabled, disable it and print a warning.
        ifdef CONFIG_CC_OPTIMIZE_FOR_SIZE
          undefine CONFIG_CC_OPTIMIZE_FOR_SIZE
          $(warning Disabling CONFIG_CC_OPTIMIZE_FOR_SIZE.  Your compiler does not have -mfentry so you cannot optimize for size with CONFIG_FUNCTION_GRAPH_TRACER.)
        endif

    endif
  endif
endif

#
# Jump labels need '-maccumulate-outgoing-args' for gcc < 4.5.2 to prevent a
# GCC bug (https://gcc.gnu.org/bugzilla/show_bug.cgi?id=46226).  There's no way
# to test for this bug at compile-time because the test case needs to execute,
# which is a no-go for cross compilers.  So check the GCC version instead.
#
ifdef CONFIG_JUMP_LABEL
  ifneq ($(ACCUMULATE_OUTGOING_ARGS), 1)
	ACCUMULATE_OUTGOING_ARGS = $(call cc-if-fullversion, -lt, 040502, 1)
  endif
endif

ifeq ($(ACCUMULATE_OUTGOING_ARGS), 1)
	# This compiler flag is not supported by Clang:
	KBUILD_CFLAGS += $(call cc-option,-maccumulate-outgoing-args,)
endif

# Stackpointer is addressed different for 32 bit and 64 bit x86
sp-$(CONFIG_X86_32) := esp
sp-$(CONFIG_X86_64) := rsp

# do binutils support CFI?
cfi := $(call as-instr,.cfi_startproc\n.cfi_rel_offset $(sp-y)$(comma)0\n.cfi_endproc,-DCONFIG_AS_CFI=1)
# is .cfi_signal_frame supported too?
cfi-sigframe := $(call as-instr,.cfi_startproc\n.cfi_signal_frame\n.cfi_endproc,-DCONFIG_AS_CFI_SIGNAL_FRAME=1)
cfi-sections := $(call as-instr,.cfi_sections .debug_frame,-DCONFIG_AS_CFI_SECTIONS=1)

# does binutils support specific instructions?
asinstr := $(call as-instr,fxsaveq (%rax),-DCONFIG_AS_FXSAVEQ=1)
asinstr += $(call as-instr,pshufb %xmm0$(comma)%xmm0,-DCONFIG_AS_SSSE3=1)
asinstr += $(call as-instr,crc32l %eax$(comma)%eax,-DCONFIG_AS_CRC32=1)
avx_instr := $(call as-instr,vxorps %ymm0$(comma)%ymm1$(comma)%ymm2,-DCONFIG_AS_AVX=1)
avx2_instr :=$(call as-instr,vpbroadcastb %xmm0$(comma)%ymm1,-DCONFIG_AS_AVX2=1)
avx512_instr :=$(call as-instr,vpmovm2b %k1$(comma)%zmm5,-DCONFIG_AS_AVX512=1)
sha1_ni_instr :=$(call as-instr,sha1msg1 %xmm0$(comma)%xmm1,-DCONFIG_AS_SHA1_NI=1)
sha256_ni_instr :=$(call as-instr,sha256msg1 %xmm0$(comma)%xmm1,-DCONFIG_AS_SHA256_NI=1)

KBUILD_AFLAGS += $(cfi) $(cfi-sigframe) $(cfi-sections) $(asinstr) $(avx_instr) $(avx2_instr) $(avx512_instr) $(sha1_ni_instr) $(sha256_ni_instr)
KBUILD_CFLAGS += $(cfi) $(cfi-sigframe) $(cfi-sections) $(asinstr) $(avx_instr) $(avx2_instr) $(avx512_instr) $(sha1_ni_instr) $(sha256_ni_instr)

LDFLAGS := -m elf_$(UTS_MACHINE)

#
# The 64-bit kernel must be aligned to 2MB.  Pass -z max-page-size=0x200000 to
# the linker to force 2MB page size regardless of the default page size used
# by the linker.
#
ifdef CONFIG_X86_64
LDFLAGS += $(call ld-option, -z max-page-size=0x200000)
endif

# Speed up the build
KBUILD_CFLAGS += -pipe
# Workaround for a gcc prelease that unfortunately was shipped in a suse release
KBUILD_CFLAGS += -Wno-sign-compare
#
KBUILD_CFLAGS += -fno-asynchronous-unwind-tables

# Avoid indirect branches in kernel to deal with Spectre
ifdef CONFIG_RETPOLINE
  KBUILD_CFLAGS += $(RETPOLINE_CFLAGS)
  # Additionally, avoid generating expensive indirect jumps which
  # are subject to retpolines for small number of switch cases.
  # clang turns off jump table generation by default when under
  # retpoline builds, however, gcc does not for x86. This has
  # only been fixed starting from gcc stable version 8.4.0 and
  # onwards, but not for older ones. See gcc bug #86952.
  ifneq ($(cc-name), clang)
    KBUILD_CFLAGS += $(call cc-option,-fno-jump-tables)
  endif
endif

archscripts: scripts_basic
	$(Q)$(MAKE) $(build)=arch/x86/tools relocs

###
# Syscall table generation

archheaders:
	$(Q)$(MAKE) $(build)=arch/x86/entry/syscalls all

archprepare:
ifeq ($(CONFIG_KEXEC_FILE),y)
	$(Q)$(MAKE) $(build)=arch/x86/purgatory arch/x86/purgatory/kexec-purgatory.c
endif
ifdef CONFIG_RETPOLINE
ifeq ($(RETPOLINE_CFLAGS),)
	@echo "You are building kernel with non-retpoline compiler." >&2
	@echo "Please update your compiler." >&2
	@false
endif
endif

###
# Kernel objects

head-y := arch/x86/kernel/head_$(BITS).o
head-y += arch/x86/kernel/head$(BITS).o
head-y += arch/x86/kernel/ebda.o
head-y += arch/x86/kernel/platform-quirks.o

libs-y  += arch/x86/lib/

# See arch/x86/Kbuild for content of core part of the kernel
core-y += arch/x86/

# drivers-y are linked after core-y
drivers-$(CONFIG_MATH_EMULATION) += arch/x86/math-emu/
drivers-$(CONFIG_PCI)            += arch/x86/pci/

# must be linked after kernel/
drivers-$(CONFIG_OPROFILE) += arch/x86/oprofile/

# suspend and hibernation support
drivers-$(CONFIG_PM) += arch/x86/power/

drivers-$(CONFIG_FB) += arch/x86/video/

####
# boot loader support. Several targets are kept for legacy purposes

boot := arch/x86/boot

BOOT_TARGETS = bzlilo bzdisk fdimage fdimage144 fdimage288 isoimage

PHONY += bzImage $(BOOT_TARGETS)

# Default kernel to build
all: bzImage

# KBUILD_IMAGE specify target image being built
KBUILD_IMAGE := $(boot)/bzImage

bzImage: vmlinux
ifeq ($(CONFIG_X86_DECODER_SELFTEST),y)
	$(Q)$(MAKE) $(build)=arch/x86/tools posttest
endif
	$(Q)$(MAKE) $(build)=$(boot) $(KBUILD_IMAGE)
	$(Q)mkdir -p $(objtree)/arch/$(UTS_MACHINE)/boot
	$(Q)ln -fsn ../../x86/boot/bzImage $(objtree)/arch/$(UTS_MACHINE)/boot/$@

$(BOOT_TARGETS): vmlinux
	$(Q)$(MAKE) $(build)=$(boot) $@

PHONY += install
install:
	$(Q)$(MAKE) $(build)=$(boot) $@

PHONY += vdso_install
vdso_install:
	$(Q)$(MAKE) $(build)=arch/x86/entry/vdso $@

archclean:
	$(Q)rm -rf $(objtree)/arch/i386
	$(Q)rm -rf $(objtree)/arch/x86_64
	$(Q)$(MAKE) $(clean)=$(boot)
	$(Q)$(MAKE) $(clean)=arch/x86/tools
	$(Q)$(MAKE) $(clean)=arch/x86/purgatory

define archhelp
  echo  '* bzImage      - Compressed kernel image (arch/x86/boot/bzImage)'
  echo  '  install      - Install kernel using'
  echo  '                  (your) ~/bin/$(INSTALLKERNEL) or'
  echo  '                  (distribution) /sbin/$(INSTALLKERNEL) or'
  echo  '                  install to $$(INSTALL_PATH) and run lilo'
  echo  '  fdimage      - Create 1.4MB boot floppy image (arch/x86/boot/fdimage)'
  echo  '  fdimage144   - Create 1.4MB boot floppy image (arch/x86/boot/fdimage)'
  echo  '  fdimage288   - Create 2.8MB boot floppy image (arch/x86/boot/fdimage)'
  echo  '  isoimage     - Create a boot CD-ROM image (arch/x86/boot/image.iso)'
  echo  '                  bzdisk/fdimage*/isoimage also accept:'
  echo  '                  FDARGS="..."  arguments for the booted kernel'
  echo  '                  FDINITRD=file initrd for the booted kernel'
endef<|MERGE_RESOLUTION|>--- conflicted
+++ resolved
@@ -62,15 +62,8 @@
 KBUILD_CFLAGS += -mno-sse -mno-mmx -mno-sse2 -mno-3dnow
 KBUILD_CFLAGS += $(call cc-option,-mno-avx,)
 
-<<<<<<< HEAD
-# Never want PIC in a 32-bit kernel, prevent breakage with GCC built
-# with nonstandard options
-# Android toolchains enable PIC, so explicitly disable it on 64-bit kernel too.
-KBUILD_CFLAGS += -fno-pic
-=======
 # Intel CET isn't enabled in the kernel
 KBUILD_CFLAGS += $(call cc-option,-fcf-protection=none)
->>>>>>> e4ef2a7b
 
 ifeq ($(CONFIG_X86_32),y)
         BITS := 32
@@ -82,6 +75,10 @@
         KBUILD_CFLAGS += $(biarch)
 
         KBUILD_CFLAGS += -msoft-float -mregparm=3 -freg-struct-return
+
+        # Never want PIC in a 32-bit kernel, prevent breakage with GCC built
+        # with nonstandard options
+        KBUILD_CFLAGS += -fno-pic
 
         # Align the stack to the register width instead of using the default
         # alignment of 16 bytes. This reduces stack usage and the number of
