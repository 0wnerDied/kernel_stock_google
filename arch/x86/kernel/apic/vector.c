--- conflicted
+++ resolved
@@ -108,106 +108,6 @@
 	if (apicd)
 		INIT_HLIST_NODE(&apicd->clist);
 	return apicd;
-<<<<<<< HEAD
-}
-
-static void free_apic_chip_data(struct apic_chip_data *apicd)
-{
-	kfree(apicd);
-}
-
-static void apic_update_irq_cfg(struct irq_data *irqd, unsigned int vector,
-				unsigned int cpu)
-{
-	struct apic_chip_data *apicd = apic_chip_data(irqd);
-
-	lockdep_assert_held(&vector_lock);
-
-	apicd->hw_irq_cfg.vector = vector;
-	apicd->hw_irq_cfg.dest_apicid = apic->calc_dest_apicid(cpu);
-	irq_data_update_effective_affinity(irqd, cpumask_of(cpu));
-	trace_vector_config(irqd->irq, vector, cpu,
-			    apicd->hw_irq_cfg.dest_apicid);
-}
-
-static void apic_update_vector(struct irq_data *irqd, unsigned int newvec,
-			       unsigned int newcpu)
-{
-	struct apic_chip_data *apicd = apic_chip_data(irqd);
-	struct irq_desc *desc = irq_data_to_desc(irqd);
-
-	lockdep_assert_held(&vector_lock);
-
-	trace_vector_update(irqd->irq, newvec, newcpu, apicd->vector,
-			    apicd->cpu);
-
-	/* Setup the vector move, if required  */
-	if (apicd->vector && cpu_online(apicd->cpu)) {
-		apicd->move_in_progress = true;
-		apicd->prev_vector = apicd->vector;
-		apicd->prev_cpu = apicd->cpu;
-	} else {
-		apicd->prev_vector = 0;
-	}
-
-	apicd->vector = newvec;
-	apicd->cpu = newcpu;
-	BUG_ON(!IS_ERR_OR_NULL(per_cpu(vector_irq, newcpu)[newvec]));
-	per_cpu(vector_irq, newcpu)[newvec] = desc;
-}
-
-static void vector_assign_managed_shutdown(struct irq_data *irqd)
-{
-	unsigned int cpu = cpumask_first(cpu_online_mask);
-
-	apic_update_irq_cfg(irqd, MANAGED_IRQ_SHUTDOWN_VECTOR, cpu);
-}
-
-static int reserve_managed_vector(struct irq_data *irqd)
-{
-	const struct cpumask *affmsk = irq_data_get_affinity_mask(irqd);
-	struct apic_chip_data *apicd = apic_chip_data(irqd);
-	unsigned long flags;
-	int ret;
-
-	raw_spin_lock_irqsave(&vector_lock, flags);
-	apicd->is_managed = true;
-	ret = irq_matrix_reserve_managed(vector_matrix, affmsk);
-	raw_spin_unlock_irqrestore(&vector_lock, flags);
-	trace_vector_reserve_managed(irqd->irq, ret);
-	return ret;
-}
-
-static void reserve_irq_vector_locked(struct irq_data *irqd)
-{
-	struct apic_chip_data *apicd = apic_chip_data(irqd);
-
-	irq_matrix_reserve(vector_matrix);
-	apicd->can_reserve = true;
-	apicd->has_reserved = true;
-	irqd_set_can_reserve(irqd);
-	trace_vector_reserve(irqd->irq, 0);
-	vector_assign_managed_shutdown(irqd);
-}
-
-static int reserve_irq_vector(struct irq_data *irqd)
-{
-	unsigned long flags;
-
-	raw_spin_lock_irqsave(&vector_lock, flags);
-	reserve_irq_vector_locked(irqd);
-	raw_spin_unlock_irqrestore(&vector_lock, flags);
-	return 0;
-}
-
-static int allocate_vector(struct irq_data *irqd, const struct cpumask *dest)
-{
-	struct apic_chip_data *apicd = apic_chip_data(irqd);
-	bool resvd = apicd->has_reserved;
-	unsigned int cpu = apicd->cpu;
-	int vector = apicd->vector;
-
-=======
 }
 
 static void free_apic_chip_data(struct apic_chip_data *apicd)
@@ -325,7 +225,6 @@
 	unsigned int cpu = apicd->cpu;
 	int vector = apicd->vector;
 
->>>>>>> 661e50bc
 	lockdep_assert_held(&vector_lock);
 
 	/*
