#include <linux/bootmem.h>
#include <linux/linkage.h>
#include <linux/bitops.h>
#include <linux/kernel.h>
#include <linux/export.h>
#include <linux/percpu.h>
#include <linux/string.h>
#include <linux/ctype.h>
#include <linux/delay.h>
#include <linux/sched/mm.h>
#include <linux/sched/clock.h>
#include <linux/sched/task.h>
#include <linux/init.h>
#include <linux/kprobes.h>
#include <linux/kgdb.h>
#include <linux/smp.h>
#include <linux/io.h>
#include <linux/syscore_ops.h>

#include <asm/stackprotector.h>
#include <asm/perf_event.h>
#include <asm/mmu_context.h>
#include <asm/archrandom.h>
#include <asm/hypervisor.h>
#include <asm/processor.h>
#include <asm/tlbflush.h>
#include <asm/debugreg.h>
#include <asm/sections.h>
#include <asm/vsyscall.h>
#include <linux/topology.h>
#include <linux/cpumask.h>
#include <asm/pgtable.h>
#include <linux/atomic.h>
#include <asm/proto.h>
#include <asm/setup.h>
#include <asm/apic.h>
#include <asm/desc.h>
#include <asm/fpu/internal.h>
#include <asm/mtrr.h>
#include <asm/hwcap2.h>
#include <linux/numa.h>
#include <asm/asm.h>
#include <asm/bugs.h>
#include <asm/cpu.h>
#include <asm/mce.h>
#include <asm/msr.h>
#include <asm/pat.h>
#include <asm/microcode.h>
#include <asm/microcode_intel.h>
#include <asm/intel-family.h>
#include <asm/cpu_device_id.h>

#ifdef CONFIG_X86_LOCAL_APIC
#include <asm/uv/uv.h>
#endif

#include "cpu.h"

u32 elf_hwcap2 __read_mostly;

/* all of these masks are initialized in setup_cpu_local_masks() */
cpumask_var_t cpu_initialized_mask;
cpumask_var_t cpu_callout_mask;
cpumask_var_t cpu_callin_mask;

/* representing cpus for which sibling maps can be computed */
cpumask_var_t cpu_sibling_setup_mask;

/* Number of siblings per CPU package */
int smp_num_siblings = 1;
EXPORT_SYMBOL(smp_num_siblings);

/* Last level cache ID of each logical CPU */
DEFINE_PER_CPU_READ_MOSTLY(u16, cpu_llc_id) = BAD_APICID;

/* correctly size the local cpu masks */
void __init setup_cpu_local_masks(void)
{
	alloc_bootmem_cpumask_var(&cpu_initialized_mask);
	alloc_bootmem_cpumask_var(&cpu_callin_mask);
	alloc_bootmem_cpumask_var(&cpu_callout_mask);
	alloc_bootmem_cpumask_var(&cpu_sibling_setup_mask);
}

static void default_init(struct cpuinfo_x86 *c)
{
#ifdef CONFIG_X86_64
	cpu_detect_cache_sizes(c);
#else
	/* Not much we can do here... */
	/* Check if at least it has cpuid */
	if (c->cpuid_level == -1) {
		/* No cpuid. It must be an ancient CPU */
		if (c->x86 == 4)
			strcpy(c->x86_model_id, "486");
		else if (c->x86 == 3)
			strcpy(c->x86_model_id, "386");
	}
#endif
}

static const struct cpu_dev default_cpu = {
	.c_init		= default_init,
	.c_vendor	= "Unknown",
	.c_x86_vendor	= X86_VENDOR_UNKNOWN,
};

static const struct cpu_dev *this_cpu = &default_cpu;

DEFINE_PER_CPU_PAGE_ALIGNED(struct gdt_page, gdt_page) = { .gdt = {
#ifdef CONFIG_X86_64
	/*
	 * We need valid kernel segments for data and code in long mode too
	 * IRET will check the segment types  kkeil 2000/10/28
	 * Also sysret mandates a special GDT layout
	 *
	 * TLS descriptors are currently at a different place compared to i386.
	 * Hopefully nobody expects them at a fixed place (Wine?)
	 */
	[GDT_ENTRY_KERNEL32_CS]		= GDT_ENTRY_INIT(0xc09b, 0, 0xfffff),
	[GDT_ENTRY_KERNEL_CS]		= GDT_ENTRY_INIT(0xa09b, 0, 0xfffff),
	[GDT_ENTRY_KERNEL_DS]		= GDT_ENTRY_INIT(0xc093, 0, 0xfffff),
	[GDT_ENTRY_DEFAULT_USER32_CS]	= GDT_ENTRY_INIT(0xc0fb, 0, 0xfffff),
	[GDT_ENTRY_DEFAULT_USER_DS]	= GDT_ENTRY_INIT(0xc0f3, 0, 0xfffff),
	[GDT_ENTRY_DEFAULT_USER_CS]	= GDT_ENTRY_INIT(0xa0fb, 0, 0xfffff),
#else
	[GDT_ENTRY_KERNEL_CS]		= GDT_ENTRY_INIT(0xc09a, 0, 0xfffff),
	[GDT_ENTRY_KERNEL_DS]		= GDT_ENTRY_INIT(0xc092, 0, 0xfffff),
	[GDT_ENTRY_DEFAULT_USER_CS]	= GDT_ENTRY_INIT(0xc0fa, 0, 0xfffff),
	[GDT_ENTRY_DEFAULT_USER_DS]	= GDT_ENTRY_INIT(0xc0f2, 0, 0xfffff),
	/*
	 * Segments used for calling PnP BIOS have byte granularity.
	 * They code segments and data segments have fixed 64k limits,
	 * the transfer segment sizes are set at run time.
	 */
	/* 32-bit code */
	[GDT_ENTRY_PNPBIOS_CS32]	= GDT_ENTRY_INIT(0x409a, 0, 0xffff),
	/* 16-bit code */
	[GDT_ENTRY_PNPBIOS_CS16]	= GDT_ENTRY_INIT(0x009a, 0, 0xffff),
	/* 16-bit data */
	[GDT_ENTRY_PNPBIOS_DS]		= GDT_ENTRY_INIT(0x0092, 0, 0xffff),
	/* 16-bit data */
	[GDT_ENTRY_PNPBIOS_TS1]		= GDT_ENTRY_INIT(0x0092, 0, 0),
	/* 16-bit data */
	[GDT_ENTRY_PNPBIOS_TS2]		= GDT_ENTRY_INIT(0x0092, 0, 0),
	/*
	 * The APM segments have byte granularity and their bases
	 * are set at run time.  All have 64k limits.
	 */
	/* 32-bit code */
	[GDT_ENTRY_APMBIOS_BASE]	= GDT_ENTRY_INIT(0x409a, 0, 0xffff),
	/* 16-bit code */
	[GDT_ENTRY_APMBIOS_BASE+1]	= GDT_ENTRY_INIT(0x009a, 0, 0xffff),
	/* data */
	[GDT_ENTRY_APMBIOS_BASE+2]	= GDT_ENTRY_INIT(0x4092, 0, 0xffff),

	[GDT_ENTRY_ESPFIX_SS]		= GDT_ENTRY_INIT(0xc092, 0, 0xfffff),
	[GDT_ENTRY_PERCPU]		= GDT_ENTRY_INIT(0xc092, 0, 0xfffff),
	GDT_STACK_CANARY_INIT
#endif
} };
EXPORT_PER_CPU_SYMBOL_GPL(gdt_page);

static int __init x86_mpx_setup(char *s)
{
	/* require an exact match without trailing characters */
	if (strlen(s))
		return 0;

	/* do not emit a message if the feature is not present */
	if (!boot_cpu_has(X86_FEATURE_MPX))
		return 1;

	setup_clear_cpu_cap(X86_FEATURE_MPX);
	pr_info("nompx: Intel Memory Protection Extensions (MPX) disabled\n");
	return 1;
}
__setup("nompx", x86_mpx_setup);

#ifdef CONFIG_X86_64
static int __init x86_nopcid_setup(char *s)
{
	/* nopcid doesn't accept parameters */
	if (s)
		return -EINVAL;

	/* do not emit a message if the feature is not present */
	if (!boot_cpu_has(X86_FEATURE_PCID))
		return 0;

	setup_clear_cpu_cap(X86_FEATURE_PCID);
	pr_info("nopcid: PCID feature disabled\n");
	return 0;
}
early_param("nopcid", x86_nopcid_setup);
#endif

static int __init x86_noinvpcid_setup(char *s)
{
	/* noinvpcid doesn't accept parameters */
	if (s)
		return -EINVAL;

	/* do not emit a message if the feature is not present */
	if (!boot_cpu_has(X86_FEATURE_INVPCID))
		return 0;

	setup_clear_cpu_cap(X86_FEATURE_INVPCID);
	pr_info("noinvpcid: INVPCID feature disabled\n");
	return 0;
}
early_param("noinvpcid", x86_noinvpcid_setup);

#ifdef CONFIG_X86_32
static int cachesize_override = -1;
static int disable_x86_serial_nr = 1;

static int __init cachesize_setup(char *str)
{
	get_option(&str, &cachesize_override);
	return 1;
}
__setup("cachesize=", cachesize_setup);

static int __init x86_sep_setup(char *s)
{
	setup_clear_cpu_cap(X86_FEATURE_SEP);
	return 1;
}
__setup("nosep", x86_sep_setup);

/* Standard macro to see if a specific flag is changeable */
static inline int flag_is_changeable_p(u32 flag)
{
	u32 f1, f2;

	/*
	 * Cyrix and IDT cpus allow disabling of CPUID
	 * so the code below may return different results
	 * when it is executed before and after enabling
	 * the CPUID. Add "volatile" to not allow gcc to
	 * optimize the subsequent calls to this function.
	 */
	asm volatile ("pushfl		\n\t"
		      "pushfl		\n\t"
		      "popl %0		\n\t"
		      "movl %0, %1	\n\t"
		      "xorl %2, %0	\n\t"
		      "pushl %0		\n\t"
		      "popfl		\n\t"
		      "pushfl		\n\t"
		      "popl %0		\n\t"
		      "popfl		\n\t"

		      : "=&r" (f1), "=&r" (f2)
		      : "ir" (flag));

	return ((f1^f2) & flag) != 0;
}

/* Probe for the CPUID instruction */
int have_cpuid_p(void)
{
	return flag_is_changeable_p(X86_EFLAGS_ID);
}

static void squash_the_stupid_serial_number(struct cpuinfo_x86 *c)
{
	unsigned long lo, hi;

	if (!cpu_has(c, X86_FEATURE_PN) || !disable_x86_serial_nr)
		return;

	/* Disable processor serial number: */

	rdmsr(MSR_IA32_BBL_CR_CTL, lo, hi);
	lo |= 0x200000;
	wrmsr(MSR_IA32_BBL_CR_CTL, lo, hi);

	pr_notice("CPU serial number disabled.\n");
	clear_cpu_cap(c, X86_FEATURE_PN);

	/* Disabling the serial number may affect the cpuid level */
	c->cpuid_level = cpuid_eax(0);
}

static int __init x86_serial_nr_setup(char *s)
{
	disable_x86_serial_nr = 0;
	return 1;
}
__setup("serialnumber", x86_serial_nr_setup);
#else
static inline int flag_is_changeable_p(u32 flag)
{
	return 1;
}
static inline void squash_the_stupid_serial_number(struct cpuinfo_x86 *c)
{
}
#endif

static __init int setup_disable_smep(char *arg)
{
	setup_clear_cpu_cap(X86_FEATURE_SMEP);
	/* Check for things that depend on SMEP being enabled: */
	check_mpx_erratum(&boot_cpu_data);
	return 1;
}
__setup("nosmep", setup_disable_smep);

static __always_inline void setup_smep(struct cpuinfo_x86 *c)
{
	if (cpu_has(c, X86_FEATURE_SMEP))
		cr4_set_bits(X86_CR4_SMEP);
}

static __init int setup_disable_smap(char *arg)
{
	setup_clear_cpu_cap(X86_FEATURE_SMAP);
	return 1;
}
__setup("nosmap", setup_disable_smap);

static __always_inline void setup_smap(struct cpuinfo_x86 *c)
{
	unsigned long eflags = native_save_fl();

	/* This should have been cleared long ago */
	BUG_ON(eflags & X86_EFLAGS_AC);

	if (cpu_has(c, X86_FEATURE_SMAP)) {
#ifdef CONFIG_X86_SMAP
		cr4_set_bits(X86_CR4_SMAP);
#else
		cr4_clear_bits(X86_CR4_SMAP);
#endif
	}
}

/*
 * Protection Keys are not available in 32-bit mode.
 */
static bool pku_disabled;

static __always_inline void setup_pku(struct cpuinfo_x86 *c)
{
	/* check the boot processor, plus compile options for PKU: */
	if (!cpu_feature_enabled(X86_FEATURE_PKU))
		return;
	/* checks the actual processor's cpuid bits: */
	if (!cpu_has(c, X86_FEATURE_PKU))
		return;
	if (pku_disabled)
		return;

	cr4_set_bits(X86_CR4_PKE);
	/*
	 * Seting X86_CR4_PKE will cause the X86_FEATURE_OSPKE
	 * cpuid bit to be set.  We need to ensure that we
	 * update that bit in this CPU's "cpu_info".
	 */
	get_cpu_cap(c);
}

#ifdef CONFIG_X86_INTEL_MEMORY_PROTECTION_KEYS
static __init int setup_disable_pku(char *arg)
{
	/*
	 * Do not clear the X86_FEATURE_PKU bit.  All of the
	 * runtime checks are against OSPKE so clearing the
	 * bit does nothing.
	 *
	 * This way, we will see "pku" in cpuinfo, but not
	 * "ospke", which is exactly what we want.  It shows
	 * that the CPU has PKU, but the OS has not enabled it.
	 * This happens to be exactly how a system would look
	 * if we disabled the config option.
	 */
	pr_info("x86: 'nopku' specified, disabling Memory Protection Keys\n");
	pku_disabled = true;
	return 1;
}
__setup("nopku", setup_disable_pku);
#endif /* CONFIG_X86_64 */

/*
 * Some CPU features depend on higher CPUID levels, which may not always
 * be available due to CPUID level capping or broken virtualization
 * software.  Add those features to this table to auto-disable them.
 */
struct cpuid_dependent_feature {
	u32 feature;
	u32 level;
};

static const struct cpuid_dependent_feature
cpuid_dependent_features[] = {
	{ X86_FEATURE_MWAIT,		0x00000005 },
	{ X86_FEATURE_DCA,		0x00000009 },
	{ X86_FEATURE_XSAVE,		0x0000000d },
	{ 0, 0 }
};

static void filter_cpuid_features(struct cpuinfo_x86 *c, bool warn)
{
	const struct cpuid_dependent_feature *df;

	for (df = cpuid_dependent_features; df->feature; df++) {

		if (!cpu_has(c, df->feature))
			continue;
		/*
		 * Note: cpuid_level is set to -1 if unavailable, but
		 * extended_extended_level is set to 0 if unavailable
		 * and the legitimate extended levels are all negative
		 * when signed; hence the weird messing around with
		 * signs here...
		 */
		if (!((s32)df->level < 0 ?
		     (u32)df->level > (u32)c->extended_cpuid_level :
		     (s32)df->level > (s32)c->cpuid_level))
			continue;

		clear_cpu_cap(c, df->feature);
		if (!warn)
			continue;

		pr_warn("CPU: CPU feature " X86_CAP_FMT " disabled, no CPUID level 0x%x\n",
			x86_cap_flag(df->feature), df->level);
	}
}

/*
 * Naming convention should be: <Name> [(<Codename>)]
 * This table only is used unless init_<vendor>() below doesn't set it;
 * in particular, if CPUID levels 0x80000002..4 are supported, this
 * isn't used
 */

/* Look up CPU names by table lookup. */
static const char *table_lookup_model(struct cpuinfo_x86 *c)
{
#ifdef CONFIG_X86_32
	const struct legacy_cpu_model_info *info;

	if (c->x86_model >= 16)
		return NULL;	/* Range check */

	if (!this_cpu)
		return NULL;

	info = this_cpu->legacy_models;

	while (info->family) {
		if (info->family == c->x86)
			return info->model_names[c->x86_model];
		info++;
	}
#endif
	return NULL;		/* Not found */
}

__u32 cpu_caps_cleared[NCAPINTS + NBUGINTS];
__u32 cpu_caps_set[NCAPINTS + NBUGINTS];

void load_percpu_segment(int cpu)
{
#ifdef CONFIG_X86_32
	loadsegment(fs, __KERNEL_PERCPU);
#else
	__loadsegment_simple(gs, 0);
	wrmsrl(MSR_GS_BASE, (unsigned long)per_cpu(irq_stack_union.gs_base, cpu));
#endif
	load_stack_canary_segment();
}

#ifdef CONFIG_X86_32
/* The 32-bit entry code needs to find cpu_entry_area. */
DEFINE_PER_CPU(struct cpu_entry_area *, cpu_entry_area);
#endif

#ifdef CONFIG_X86_64
/*
 * Special IST stacks which the CPU switches to when it calls
 * an IST-marked descriptor entry. Up to 7 stacks (hardware
 * limit), all of them are 4K, except the debug stack which
 * is 8K.
 */
static const unsigned int exception_stack_sizes[N_EXCEPTION_STACKS] = {
	  [0 ... N_EXCEPTION_STACKS - 1]	= EXCEPTION_STKSZ,
	  [DEBUG_STACK - 1]			= DEBUG_STKSZ
};
#endif

/* Load the original GDT from the per-cpu structure */
void load_direct_gdt(int cpu)
{
	struct desc_ptr gdt_descr;

	gdt_descr.address = (long)get_cpu_gdt_rw(cpu);
	gdt_descr.size = GDT_SIZE - 1;
	load_gdt(&gdt_descr);
}
EXPORT_SYMBOL_GPL(load_direct_gdt);

/* Load a fixmap remapping of the per-cpu GDT */
void load_fixmap_gdt(int cpu)
{
	struct desc_ptr gdt_descr;

	gdt_descr.address = (long)get_cpu_gdt_ro(cpu);
	gdt_descr.size = GDT_SIZE - 1;
	load_gdt(&gdt_descr);
}
EXPORT_SYMBOL_GPL(load_fixmap_gdt);

/*
 * Current gdt points %fs at the "master" per-cpu area: after this,
 * it's on the real one.
 */
void switch_to_new_gdt(int cpu)
{
	/* Load the original GDT */
	load_direct_gdt(cpu);
	/* Reload the per-cpu base */
	load_percpu_segment(cpu);
}

static const struct cpu_dev *cpu_devs[X86_VENDOR_NUM] = {};

static void get_model_name(struct cpuinfo_x86 *c)
{
	unsigned int *v;
	char *p, *q, *s;

	if (c->extended_cpuid_level < 0x80000004)
		return;

	v = (unsigned int *)c->x86_model_id;
	cpuid(0x80000002, &v[0], &v[1], &v[2], &v[3]);
	cpuid(0x80000003, &v[4], &v[5], &v[6], &v[7]);
	cpuid(0x80000004, &v[8], &v[9], &v[10], &v[11]);
	c->x86_model_id[48] = 0;

	/* Trim whitespace */
	p = q = s = &c->x86_model_id[0];

	while (*p == ' ')
		p++;

	while (*p) {
		/* Note the last non-whitespace index */
		if (!isspace(*p))
			s = q;

		*q++ = *p++;
	}

	*(s + 1) = '\0';
}

void cpu_detect_cache_sizes(struct cpuinfo_x86 *c)
{
	unsigned int n, dummy, ebx, ecx, edx, l2size;

	n = c->extended_cpuid_level;

	if (n >= 0x80000005) {
		cpuid(0x80000005, &dummy, &ebx, &ecx, &edx);
		c->x86_cache_size = (ecx>>24) + (edx>>24);
#ifdef CONFIG_X86_64
		/* On K8 L1 TLB is inclusive, so don't count it */
		c->x86_tlbsize = 0;
#endif
	}

	if (n < 0x80000006)	/* Some chips just has a large L1. */
		return;

	cpuid(0x80000006, &dummy, &ebx, &ecx, &edx);
	l2size = ecx >> 16;

#ifdef CONFIG_X86_64
	c->x86_tlbsize += ((ebx >> 16) & 0xfff) + (ebx & 0xfff);
#else
	/* do processor-specific cache resizing */
	if (this_cpu->legacy_cache_size)
		l2size = this_cpu->legacy_cache_size(c, l2size);

	/* Allow user to override all this if necessary. */
	if (cachesize_override != -1)
		l2size = cachesize_override;

	if (l2size == 0)
		return;		/* Again, no L2 cache is possible */
#endif

	c->x86_cache_size = l2size;
}

u16 __read_mostly tlb_lli_4k[NR_INFO];
u16 __read_mostly tlb_lli_2m[NR_INFO];
u16 __read_mostly tlb_lli_4m[NR_INFO];
u16 __read_mostly tlb_lld_4k[NR_INFO];
u16 __read_mostly tlb_lld_2m[NR_INFO];
u16 __read_mostly tlb_lld_4m[NR_INFO];
u16 __read_mostly tlb_lld_1g[NR_INFO];

static void cpu_detect_tlb(struct cpuinfo_x86 *c)
{
	if (this_cpu->c_detect_tlb)
		this_cpu->c_detect_tlb(c);

	pr_info("Last level iTLB entries: 4KB %d, 2MB %d, 4MB %d\n",
		tlb_lli_4k[ENTRIES], tlb_lli_2m[ENTRIES],
		tlb_lli_4m[ENTRIES]);

	pr_info("Last level dTLB entries: 4KB %d, 2MB %d, 4MB %d, 1GB %d\n",
		tlb_lld_4k[ENTRIES], tlb_lld_2m[ENTRIES],
		tlb_lld_4m[ENTRIES], tlb_lld_1g[ENTRIES]);
}

int detect_ht_early(struct cpuinfo_x86 *c)
{
#ifdef CONFIG_SMP
	u32 eax, ebx, ecx, edx;

	if (!cpu_has(c, X86_FEATURE_HT))
		return -1;

	if (cpu_has(c, X86_FEATURE_CMP_LEGACY))
		return -1;

	if (cpu_has(c, X86_FEATURE_XTOPOLOGY))
		return -1;

	cpuid(1, &eax, &ebx, &ecx, &edx);

	smp_num_siblings = (ebx & 0xff0000) >> 16;
	if (smp_num_siblings == 1)
		pr_info_once("CPU0: Hyper-Threading is disabled\n");
#endif
	return 0;
}

void detect_ht(struct cpuinfo_x86 *c)
{
#ifdef CONFIG_SMP
	int index_msb, core_bits;

	if (detect_ht_early(c) < 0)
		return;

	index_msb = get_count_order(smp_num_siblings);
	c->phys_proc_id = apic->phys_pkg_id(c->initial_apicid, index_msb);

	smp_num_siblings = smp_num_siblings / c->x86_max_cores;

	index_msb = get_count_order(smp_num_siblings);

	core_bits = get_count_order(c->x86_max_cores);

	c->cpu_core_id = apic->phys_pkg_id(c->initial_apicid, index_msb) &
				       ((1 << core_bits) - 1);
#endif
}

static void get_cpu_vendor(struct cpuinfo_x86 *c)
{
	char *v = c->x86_vendor_id;
	int i;

	for (i = 0; i < X86_VENDOR_NUM; i++) {
		if (!cpu_devs[i])
			break;

		if (!strcmp(v, cpu_devs[i]->c_ident[0]) ||
		    (cpu_devs[i]->c_ident[1] &&
		     !strcmp(v, cpu_devs[i]->c_ident[1]))) {

			this_cpu = cpu_devs[i];
			c->x86_vendor = this_cpu->c_x86_vendor;
			return;
		}
	}

	pr_err_once("CPU: vendor_id '%s' unknown, using generic init.\n" \
		    "CPU: Your system may be unstable.\n", v);

	c->x86_vendor = X86_VENDOR_UNKNOWN;
	this_cpu = &default_cpu;
}

void cpu_detect(struct cpuinfo_x86 *c)
{
	/* Get vendor name */
	cpuid(0x00000000, (unsigned int *)&c->cpuid_level,
	      (unsigned int *)&c->x86_vendor_id[0],
	      (unsigned int *)&c->x86_vendor_id[8],
	      (unsigned int *)&c->x86_vendor_id[4]);

	c->x86 = 4;
	/* Intel-defined flags: level 0x00000001 */
	if (c->cpuid_level >= 0x00000001) {
		u32 junk, tfms, cap0, misc;

		cpuid(0x00000001, &tfms, &misc, &junk, &cap0);
		c->x86		= x86_family(tfms);
		c->x86_model	= x86_model(tfms);
		c->x86_stepping	= x86_stepping(tfms);

		if (cap0 & (1<<19)) {
			c->x86_clflush_size = ((misc >> 8) & 0xff) * 8;
			c->x86_cache_alignment = c->x86_clflush_size;
		}
	}
}

static void apply_forced_caps(struct cpuinfo_x86 *c)
{
	int i;

	for (i = 0; i < NCAPINTS + NBUGINTS; i++) {
		c->x86_capability[i] &= ~cpu_caps_cleared[i];
		c->x86_capability[i] |= cpu_caps_set[i];
	}
}

static void init_speculation_control(struct cpuinfo_x86 *c)
{
	/*
	 * The Intel SPEC_CTRL CPUID bit implies IBRS and IBPB support,
	 * and they also have a different bit for STIBP support. Also,
	 * a hypervisor might have set the individual AMD bits even on
	 * Intel CPUs, for finer-grained selection of what's available.
	 */
	if (cpu_has(c, X86_FEATURE_SPEC_CTRL)) {
		set_cpu_cap(c, X86_FEATURE_IBRS);
		set_cpu_cap(c, X86_FEATURE_IBPB);
		set_cpu_cap(c, X86_FEATURE_MSR_SPEC_CTRL);
	}

	if (cpu_has(c, X86_FEATURE_INTEL_STIBP))
		set_cpu_cap(c, X86_FEATURE_STIBP);

	if (cpu_has(c, X86_FEATURE_SPEC_CTRL_SSBD) ||
	    cpu_has(c, X86_FEATURE_VIRT_SSBD))
		set_cpu_cap(c, X86_FEATURE_SSBD);

	if (cpu_has(c, X86_FEATURE_AMD_IBRS)) {
		set_cpu_cap(c, X86_FEATURE_IBRS);
		set_cpu_cap(c, X86_FEATURE_MSR_SPEC_CTRL);
	}

	if (cpu_has(c, X86_FEATURE_AMD_IBPB))
		set_cpu_cap(c, X86_FEATURE_IBPB);

	if (cpu_has(c, X86_FEATURE_AMD_STIBP)) {
		set_cpu_cap(c, X86_FEATURE_STIBP);
		set_cpu_cap(c, X86_FEATURE_MSR_SPEC_CTRL);
	}

	if (cpu_has(c, X86_FEATURE_AMD_SSBD)) {
		set_cpu_cap(c, X86_FEATURE_SSBD);
		set_cpu_cap(c, X86_FEATURE_MSR_SPEC_CTRL);
		clear_cpu_cap(c, X86_FEATURE_VIRT_SSBD);
	}
}

void get_cpu_cap(struct cpuinfo_x86 *c)
{
	u32 eax, ebx, ecx, edx;

	/* Intel-defined flags: level 0x00000001 */
	if (c->cpuid_level >= 0x00000001) {
		cpuid(0x00000001, &eax, &ebx, &ecx, &edx);

		c->x86_capability[CPUID_1_ECX] = ecx;
		c->x86_capability[CPUID_1_EDX] = edx;
	}

	/* Thermal and Power Management Leaf: level 0x00000006 (eax) */
	if (c->cpuid_level >= 0x00000006)
		c->x86_capability[CPUID_6_EAX] = cpuid_eax(0x00000006);

	/* Additional Intel-defined flags: level 0x00000007 */
	if (c->cpuid_level >= 0x00000007) {
		cpuid_count(0x00000007, 0, &eax, &ebx, &ecx, &edx);
		c->x86_capability[CPUID_7_0_EBX] = ebx;
		c->x86_capability[CPUID_7_ECX] = ecx;
		c->x86_capability[CPUID_7_EDX] = edx;
	}

	/* Extended state features: level 0x0000000d */
	if (c->cpuid_level >= 0x0000000d) {
		cpuid_count(0x0000000d, 1, &eax, &ebx, &ecx, &edx);

		c->x86_capability[CPUID_D_1_EAX] = eax;
	}

	/* Additional Intel-defined flags: level 0x0000000F */
	if (c->cpuid_level >= 0x0000000F) {

		/* QoS sub-leaf, EAX=0Fh, ECX=0 */
		cpuid_count(0x0000000F, 0, &eax, &ebx, &ecx, &edx);
		c->x86_capability[CPUID_F_0_EDX] = edx;

		if (cpu_has(c, X86_FEATURE_CQM_LLC)) {
			/* will be overridden if occupancy monitoring exists */
			c->x86_cache_max_rmid = ebx;

			/* QoS sub-leaf, EAX=0Fh, ECX=1 */
			cpuid_count(0x0000000F, 1, &eax, &ebx, &ecx, &edx);
			c->x86_capability[CPUID_F_1_EDX] = edx;

			if ((cpu_has(c, X86_FEATURE_CQM_OCCUP_LLC)) ||
			      ((cpu_has(c, X86_FEATURE_CQM_MBM_TOTAL)) ||
			       (cpu_has(c, X86_FEATURE_CQM_MBM_LOCAL)))) {
				c->x86_cache_max_rmid = ecx;
				c->x86_cache_occ_scale = ebx;
			}
		} else {
			c->x86_cache_max_rmid = -1;
			c->x86_cache_occ_scale = -1;
		}
	}

	/* AMD-defined flags: level 0x80000001 */
	eax = cpuid_eax(0x80000000);
	c->extended_cpuid_level = eax;

	if ((eax & 0xffff0000) == 0x80000000) {
		if (eax >= 0x80000001) {
			cpuid(0x80000001, &eax, &ebx, &ecx, &edx);

			c->x86_capability[CPUID_8000_0001_ECX] = ecx;
			c->x86_capability[CPUID_8000_0001_EDX] = edx;
		}
	}

	if (c->extended_cpuid_level >= 0x80000007) {
		cpuid(0x80000007, &eax, &ebx, &ecx, &edx);

		c->x86_capability[CPUID_8000_0007_EBX] = ebx;
		c->x86_power = edx;
	}

	if (c->extended_cpuid_level >= 0x80000008) {
		cpuid(0x80000008, &eax, &ebx, &ecx, &edx);

		c->x86_virt_bits = (eax >> 8) & 0xff;
		c->x86_phys_bits = eax & 0xff;
		c->x86_capability[CPUID_8000_0008_EBX] = ebx;
	}
#ifdef CONFIG_X86_32
	else if (cpu_has(c, X86_FEATURE_PAE) || cpu_has(c, X86_FEATURE_PSE36))
		c->x86_phys_bits = 36;
#endif

	if (c->extended_cpuid_level >= 0x8000000a)
		c->x86_capability[CPUID_8000_000A_EDX] = cpuid_edx(0x8000000a);

	init_scattered_cpuid_features(c);
	init_speculation_control(c);

	/*
	 * Clear/Set all flags overridden by options, after probe.
	 * This needs to happen each time we re-probe, which may happen
	 * several times during CPU initialization.
	 */
	apply_forced_caps(c);
}

static void identify_cpu_without_cpuid(struct cpuinfo_x86 *c)
{
#ifdef CONFIG_X86_32
	int i;

	/*
	 * First of all, decide if this is a 486 or higher
	 * It's a 486 if we can modify the AC flag
	 */
	if (flag_is_changeable_p(X86_EFLAGS_AC))
		c->x86 = 4;
	else
		c->x86 = 3;

	for (i = 0; i < X86_VENDOR_NUM; i++)
		if (cpu_devs[i] && cpu_devs[i]->c_identify) {
			c->x86_vendor_id[0] = 0;
			cpu_devs[i]->c_identify(c);
			if (c->x86_vendor_id[0]) {
				get_cpu_vendor(c);
				break;
			}
		}
#endif
	c->x86_cache_bits = c->x86_phys_bits;
}

<<<<<<< HEAD
static const __initconst struct x86_cpu_id cpu_no_speculation[] = {
	{ X86_VENDOR_INTEL,	6, INTEL_FAM6_ATOM_CEDARVIEW,	X86_FEATURE_ANY },
	{ X86_VENDOR_INTEL,	6, INTEL_FAM6_ATOM_CLOVERVIEW,	X86_FEATURE_ANY },
	{ X86_VENDOR_INTEL,	6, INTEL_FAM6_ATOM_LINCROFT,	X86_FEATURE_ANY },
	{ X86_VENDOR_INTEL,	6, INTEL_FAM6_ATOM_PENWELL,	X86_FEATURE_ANY },
	{ X86_VENDOR_INTEL,	6, INTEL_FAM6_ATOM_PINEVIEW,	X86_FEATURE_ANY },
	{ X86_VENDOR_CENTAUR,	5 },
	{ X86_VENDOR_INTEL,	5 },
	{ X86_VENDOR_NSC,	5 },
	{ X86_VENDOR_ANY,	4 },
	{}
};

static const __initconst struct x86_cpu_id cpu_no_meltdown[] = {
	{ X86_VENDOR_AMD },
=======
#define NO_SPECULATION		BIT(0)
#define NO_MELTDOWN		BIT(1)
#define NO_SSB			BIT(2)
#define NO_L1TF			BIT(3)
#define NO_MDS			BIT(4)
#define MSBDS_ONLY		BIT(5)
#define NO_SWAPGS		BIT(6)
#define NO_ITLB_MULTIHIT	BIT(7)

#define VULNWL(_vendor, _family, _model, _whitelist)	\
	{ X86_VENDOR_##_vendor, _family, _model, X86_FEATURE_ANY, _whitelist }

#define VULNWL_INTEL(model, whitelist)		\
	VULNWL(INTEL, 6, INTEL_FAM6_##model, whitelist)

#define VULNWL_AMD(family, whitelist)		\
	VULNWL(AMD, family, X86_MODEL_ANY, whitelist)

static const __initconst struct x86_cpu_id cpu_vuln_whitelist[] = {
	VULNWL(ANY,	4, X86_MODEL_ANY,	NO_SPECULATION),
	VULNWL(CENTAUR,	5, X86_MODEL_ANY,	NO_SPECULATION),
	VULNWL(INTEL,	5, X86_MODEL_ANY,	NO_SPECULATION),
	VULNWL(NSC,	5, X86_MODEL_ANY,	NO_SPECULATION),

	/* Intel Family 6 */
	VULNWL_INTEL(ATOM_SALTWELL,		NO_SPECULATION | NO_ITLB_MULTIHIT),
	VULNWL_INTEL(ATOM_SALTWELL_TABLET,	NO_SPECULATION | NO_ITLB_MULTIHIT),
	VULNWL_INTEL(ATOM_SALTWELL_MID,		NO_SPECULATION | NO_ITLB_MULTIHIT),
	VULNWL_INTEL(ATOM_BONNELL,		NO_SPECULATION | NO_ITLB_MULTIHIT),
	VULNWL_INTEL(ATOM_BONNELL_MID,		NO_SPECULATION | NO_ITLB_MULTIHIT),

	VULNWL_INTEL(ATOM_SILVERMONT,		NO_SSB | NO_L1TF | MSBDS_ONLY | NO_SWAPGS | NO_ITLB_MULTIHIT),
	VULNWL_INTEL(ATOM_SILVERMONT_X,		NO_SSB | NO_L1TF | MSBDS_ONLY | NO_SWAPGS | NO_ITLB_MULTIHIT),
	VULNWL_INTEL(ATOM_SILVERMONT_MID,	NO_SSB | NO_L1TF | MSBDS_ONLY | NO_SWAPGS | NO_ITLB_MULTIHIT),
	VULNWL_INTEL(ATOM_AIRMONT,		NO_SSB | NO_L1TF | MSBDS_ONLY | NO_SWAPGS | NO_ITLB_MULTIHIT),
	VULNWL_INTEL(XEON_PHI_KNL,		NO_SSB | NO_L1TF | MSBDS_ONLY | NO_SWAPGS | NO_ITLB_MULTIHIT),
	VULNWL_INTEL(XEON_PHI_KNM,		NO_SSB | NO_L1TF | MSBDS_ONLY | NO_SWAPGS | NO_ITLB_MULTIHIT),

	VULNWL_INTEL(CORE_YONAH,		NO_SSB),

	VULNWL_INTEL(ATOM_AIRMONT_MID,		NO_L1TF | MSBDS_ONLY | NO_SWAPGS | NO_ITLB_MULTIHIT),

	VULNWL_INTEL(ATOM_GOLDMONT,		NO_MDS | NO_L1TF | NO_SWAPGS | NO_ITLB_MULTIHIT),
	VULNWL_INTEL(ATOM_GOLDMONT_X,		NO_MDS | NO_L1TF | NO_SWAPGS | NO_ITLB_MULTIHIT),
	VULNWL_INTEL(ATOM_GOLDMONT_PLUS,	NO_MDS | NO_L1TF | NO_SWAPGS | NO_ITLB_MULTIHIT),

	/*
	 * Technically, swapgs isn't serializing on AMD (despite it previously
	 * being documented as such in the APM).  But according to AMD, %gs is
	 * updated non-speculatively, and the issuing of %gs-relative memory
	 * operands will be blocked until the %gs update completes, which is
	 * good enough for our purposes.
	 */

	VULNWL_INTEL(ATOM_TREMONT_X,		NO_ITLB_MULTIHIT),

	/* AMD Family 0xf - 0x12 */
	VULNWL_AMD(0x0f,	NO_MELTDOWN | NO_SSB | NO_L1TF | NO_MDS | NO_SWAPGS | NO_ITLB_MULTIHIT),
	VULNWL_AMD(0x10,	NO_MELTDOWN | NO_SSB | NO_L1TF | NO_MDS | NO_SWAPGS | NO_ITLB_MULTIHIT),
	VULNWL_AMD(0x11,	NO_MELTDOWN | NO_SSB | NO_L1TF | NO_MDS | NO_SWAPGS | NO_ITLB_MULTIHIT),
	VULNWL_AMD(0x12,	NO_MELTDOWN | NO_SSB | NO_L1TF | NO_MDS | NO_SWAPGS | NO_ITLB_MULTIHIT),

	/* FAMILY_ANY must be last, otherwise 0x0f - 0x12 matches won't work */
	VULNWL_AMD(X86_FAMILY_ANY,	NO_MELTDOWN | NO_L1TF | NO_MDS | NO_SWAPGS | NO_ITLB_MULTIHIT),
>>>>>>> LA.UM.9.1.R1.10.00.00.604.030
	{}
};

static const __initconst struct x86_cpu_id cpu_no_spec_store_bypass[] = {
	{ X86_VENDOR_INTEL,	6,	INTEL_FAM6_ATOM_PINEVIEW	},
	{ X86_VENDOR_INTEL,	6,	INTEL_FAM6_ATOM_LINCROFT	},
	{ X86_VENDOR_INTEL,	6,	INTEL_FAM6_ATOM_PENWELL		},
	{ X86_VENDOR_INTEL,	6,	INTEL_FAM6_ATOM_CLOVERVIEW	},
	{ X86_VENDOR_INTEL,	6,	INTEL_FAM6_ATOM_CEDARVIEW	},
	{ X86_VENDOR_INTEL,	6,	INTEL_FAM6_ATOM_SILVERMONT1	},
	{ X86_VENDOR_INTEL,	6,	INTEL_FAM6_ATOM_AIRMONT		},
	{ X86_VENDOR_INTEL,	6,	INTEL_FAM6_ATOM_SILVERMONT2	},
	{ X86_VENDOR_INTEL,	6,	INTEL_FAM6_ATOM_MERRIFIELD	},
	{ X86_VENDOR_INTEL,	6,	INTEL_FAM6_CORE_YONAH		},
	{ X86_VENDOR_INTEL,	6,	INTEL_FAM6_XEON_PHI_KNL		},
	{ X86_VENDOR_INTEL,	6,	INTEL_FAM6_XEON_PHI_KNM		},
	{ X86_VENDOR_CENTAUR,	5,					},
	{ X86_VENDOR_INTEL,	5,					},
	{ X86_VENDOR_NSC,	5,					},
	{ X86_VENDOR_AMD,	0x12,					},
	{ X86_VENDOR_AMD,	0x11,					},
	{ X86_VENDOR_AMD,	0x10,					},
	{ X86_VENDOR_AMD,	0xf,					},
	{ X86_VENDOR_ANY,	4,					},
	{}
};

static const __initconst struct x86_cpu_id cpu_no_l1tf[] = {
	/* in addition to cpu_no_speculation */
	{ X86_VENDOR_INTEL,	6,	INTEL_FAM6_ATOM_SILVERMONT1	},
	{ X86_VENDOR_INTEL,	6,	INTEL_FAM6_ATOM_SILVERMONT2	},
	{ X86_VENDOR_INTEL,	6,	INTEL_FAM6_ATOM_AIRMONT		},
	{ X86_VENDOR_INTEL,	6,	INTEL_FAM6_ATOM_MERRIFIELD	},
	{ X86_VENDOR_INTEL,	6,	INTEL_FAM6_ATOM_MOOREFIELD	},
	{ X86_VENDOR_INTEL,	6,	INTEL_FAM6_ATOM_GOLDMONT	},
	{ X86_VENDOR_INTEL,	6,	INTEL_FAM6_ATOM_DENVERTON	},
	{ X86_VENDOR_INTEL,	6,	INTEL_FAM6_ATOM_GEMINI_LAKE	},
	{ X86_VENDOR_INTEL,	6,	INTEL_FAM6_XEON_PHI_KNL		},
	{ X86_VENDOR_INTEL,	6,	INTEL_FAM6_XEON_PHI_KNM		},
	{}
};

u64 x86_read_arch_cap_msr(void)
{
	u64 ia32_cap = 0;

<<<<<<< HEAD
	if (cpu_has(c, X86_FEATURE_ARCH_CAPABILITIES))
		rdmsrl(MSR_IA32_ARCH_CAPABILITIES, ia32_cap);

	if (!x86_match_cpu(cpu_no_spec_store_bypass) &&
	   !(ia32_cap & ARCH_CAP_SSB_NO) &&
=======
	if (boot_cpu_has(X86_FEATURE_ARCH_CAPABILITIES))
		rdmsrl(MSR_IA32_ARCH_CAPABILITIES, ia32_cap);

	return ia32_cap;
}

static void __init cpu_set_bug_bits(struct cpuinfo_x86 *c)
{
	u64 ia32_cap = x86_read_arch_cap_msr();

	/* Set ITLB_MULTIHIT bug if cpu is not in the whitelist and not mitigated */
	if (!cpu_matches(NO_ITLB_MULTIHIT) && !(ia32_cap & ARCH_CAP_PSCHANGE_MC_NO))
		setup_force_cpu_bug(X86_BUG_ITLB_MULTIHIT);

	if (cpu_matches(NO_SPECULATION))
		return;

	setup_force_cpu_bug(X86_BUG_SPECTRE_V1);
	setup_force_cpu_bug(X86_BUG_SPECTRE_V2);

	if (!cpu_matches(NO_SSB) && !(ia32_cap & ARCH_CAP_SSB_NO) &&
>>>>>>> LA.UM.9.1.R1.10.00.00.604.030
	   !cpu_has(c, X86_FEATURE_AMD_SSB_NO))
		setup_force_cpu_bug(X86_BUG_SPEC_STORE_BYPASS);

	if (x86_match_cpu(cpu_no_speculation))
		return;

	setup_force_cpu_bug(X86_BUG_SPECTRE_V1);
	setup_force_cpu_bug(X86_BUG_SPECTRE_V2);

	if (ia32_cap & ARCH_CAP_IBRS_ALL)
		setup_force_cpu_cap(X86_FEATURE_IBRS_ENHANCED);

<<<<<<< HEAD
	if (x86_match_cpu(cpu_no_meltdown))
=======
	/*
	 * When the CPU is not mitigated for TAA (TAA_NO=0) set TAA bug when:
	 *	- TSX is supported or
	 *	- TSX_CTRL is present
	 *
	 * TSX_CTRL check is needed for cases when TSX could be disabled before
	 * the kernel boot e.g. kexec.
	 * TSX_CTRL check alone is not sufficient for cases when the microcode
	 * update is not present or running as guest that don't get TSX_CTRL.
	 */
	if (!(ia32_cap & ARCH_CAP_TAA_NO) &&
	    (cpu_has(c, X86_FEATURE_RTM) ||
	     (ia32_cap & ARCH_CAP_TSX_CTRL_MSR)))
		setup_force_cpu_bug(X86_BUG_TAA);

	if (cpu_matches(NO_MELTDOWN))
>>>>>>> LA.UM.9.1.R1.10.00.00.604.030
		return;

	/* Rogue Data Cache Load? No! */
	if (ia32_cap & ARCH_CAP_RDCL_NO)
		return;

	setup_force_cpu_bug(X86_BUG_CPU_MELTDOWN);

	if (x86_match_cpu(cpu_no_l1tf))
		return;

	setup_force_cpu_bug(X86_BUG_L1TF);
}

/*
 * Do minimum CPU detection early.
 * Fields really needed: vendor, cpuid_level, family, model, mask,
 * cache alignment.
 * The others are not touched to avoid unwanted side effects.
 *
 * WARNING: this function is only called on the BP.  Don't add code here
 * that is supposed to run on all CPUs.
 */
static void __init early_identify_cpu(struct cpuinfo_x86 *c)
{
#ifdef CONFIG_X86_64
	c->x86_clflush_size = 64;
	c->x86_phys_bits = 36;
	c->x86_virt_bits = 48;
#else
	c->x86_clflush_size = 32;
	c->x86_phys_bits = 32;
	c->x86_virt_bits = 32;
#endif
	c->x86_cache_alignment = c->x86_clflush_size;

	memset(&c->x86_capability, 0, sizeof c->x86_capability);
	c->extended_cpuid_level = 0;

	if (!have_cpuid_p())
		identify_cpu_without_cpuid(c);

	/* cyrix could have cpuid enabled via c_identify()*/
	if (have_cpuid_p()) {
		cpu_detect(c);
		get_cpu_vendor(c);
		get_cpu_cap(c);
		setup_force_cpu_cap(X86_FEATURE_CPUID);

		if (this_cpu->c_early_init)
			this_cpu->c_early_init(c);

		c->cpu_index = 0;
		filter_cpuid_features(c, false);

		if (this_cpu->c_bsp_init)
			this_cpu->c_bsp_init(c);
	} else {
		setup_clear_cpu_cap(X86_FEATURE_CPUID);
	}

	setup_force_cpu_cap(X86_FEATURE_ALWAYS);

	cpu_set_bug_bits(c);

	fpu__init_system(c);

#ifdef CONFIG_X86_32
	/*
	 * Regardless of whether PCID is enumerated, the SDM says
	 * that it can't be enabled in 32-bit mode.
	 */
	setup_clear_cpu_cap(X86_FEATURE_PCID);
#endif
}

void __init early_cpu_init(void)
{
	const struct cpu_dev *const *cdev;
	int count = 0;

#ifdef CONFIG_PROCESSOR_SELECT
	pr_info("KERNEL supported cpus:\n");
#endif

	for (cdev = __x86_cpu_dev_start; cdev < __x86_cpu_dev_end; cdev++) {
		const struct cpu_dev *cpudev = *cdev;

		if (count >= X86_VENDOR_NUM)
			break;
		cpu_devs[count] = cpudev;
		count++;

#ifdef CONFIG_PROCESSOR_SELECT
		{
			unsigned int j;

			for (j = 0; j < 2; j++) {
				if (!cpudev->c_ident[j])
					continue;
				pr_info("  %s %s\n", cpudev->c_vendor,
					cpudev->c_ident[j]);
			}
		}
#endif
	}
	early_identify_cpu(&boot_cpu_data);
}

/*
 * The NOPL instruction is supposed to exist on all CPUs of family >= 6;
 * unfortunately, that's not true in practice because of early VIA
 * chips and (more importantly) broken virtualizers that are not easy
 * to detect. In the latter case it doesn't even *fail* reliably, so
 * probing for it doesn't even work. Disable it completely on 32-bit
 * unless we can find a reliable way to detect all the broken cases.
 * Enable it explicitly on 64-bit for non-constant inputs of cpu_has().
 */
static void detect_nopl(struct cpuinfo_x86 *c)
{
#ifdef CONFIG_X86_32
	clear_cpu_cap(c, X86_FEATURE_NOPL);
#else
	set_cpu_cap(c, X86_FEATURE_NOPL);
#endif
}

static void detect_null_seg_behavior(struct cpuinfo_x86 *c)
{
#ifdef CONFIG_X86_64
	/*
	 * Empirically, writing zero to a segment selector on AMD does
	 * not clear the base, whereas writing zero to a segment
	 * selector on Intel does clear the base.  Intel's behavior
	 * allows slightly faster context switches in the common case
	 * where GS is unused by the prev and next threads.
	 *
	 * Since neither vendor documents this anywhere that I can see,
	 * detect it directly instead of hardcoding the choice by
	 * vendor.
	 *
	 * I've designated AMD's behavior as the "bug" because it's
	 * counterintuitive and less friendly.
	 */

	unsigned long old_base, tmp;
	rdmsrl(MSR_FS_BASE, old_base);
	wrmsrl(MSR_FS_BASE, 1);
	loadsegment(fs, 0);
	rdmsrl(MSR_FS_BASE, tmp);
	if (tmp != 0)
		set_cpu_bug(c, X86_BUG_NULL_SEG);
	wrmsrl(MSR_FS_BASE, old_base);
#endif
}

static void generic_identify(struct cpuinfo_x86 *c)
{
	c->extended_cpuid_level = 0;

	if (!have_cpuid_p())
		identify_cpu_without_cpuid(c);

	/* cyrix could have cpuid enabled via c_identify()*/
	if (!have_cpuid_p())
		return;

	cpu_detect(c);

	get_cpu_vendor(c);

	get_cpu_cap(c);

	if (c->cpuid_level >= 0x00000001) {
		c->initial_apicid = (cpuid_ebx(1) >> 24) & 0xFF;
#ifdef CONFIG_X86_32
# ifdef CONFIG_SMP
		c->apicid = apic->phys_pkg_id(c->initial_apicid, 0);
# else
		c->apicid = c->initial_apicid;
# endif
#endif
		c->phys_proc_id = c->initial_apicid;
	}

	get_model_name(c); /* Default name */

	detect_nopl(c);

	detect_null_seg_behavior(c);

	/*
	 * ESPFIX is a strange bug.  All real CPUs have it.  Paravirt
	 * systems that run Linux at CPL > 0 may or may not have the
	 * issue, but, even if they have the issue, there's absolutely
	 * nothing we can do about it because we can't use the real IRET
	 * instruction.
	 *
	 * NB: For the time being, only 32-bit kernels support
	 * X86_BUG_ESPFIX as such.  64-bit kernels directly choose
	 * whether to apply espfix using paravirt hooks.  If any
	 * non-paravirt system ever shows up that does *not* have the
	 * ESPFIX issue, we can change this.
	 */
#ifdef CONFIG_X86_32
# ifdef CONFIG_PARAVIRT
	do {
		extern void native_iret(void);
		if (pv_cpu_ops.iret == native_iret)
			set_cpu_bug(c, X86_BUG_ESPFIX);
	} while (0);
# else
	set_cpu_bug(c, X86_BUG_ESPFIX);
# endif
#endif
}

static void x86_init_cache_qos(struct cpuinfo_x86 *c)
{
	/*
	 * The heavy lifting of max_rmid and cache_occ_scale are handled
	 * in get_cpu_cap().  Here we just set the max_rmid for the boot_cpu
	 * in case CQM bits really aren't there in this CPU.
	 */
	if (c != &boot_cpu_data) {
		boot_cpu_data.x86_cache_max_rmid =
			min(boot_cpu_data.x86_cache_max_rmid,
			    c->x86_cache_max_rmid);
	}
}

/*
 * Validate that ACPI/mptables have the same information about the
 * effective APIC id and update the package map.
 */
static void validate_apic_and_package_id(struct cpuinfo_x86 *c)
{
#ifdef CONFIG_SMP
	unsigned int apicid, cpu = smp_processor_id();

	apicid = apic->cpu_present_to_apicid(cpu);

	if (apicid != c->apicid) {
		pr_err(FW_BUG "CPU%u: APIC id mismatch. Firmware: %x APIC: %x\n",
		       cpu, apicid, c->initial_apicid);
	}
	BUG_ON(topology_update_package_map(c->phys_proc_id, cpu));
#else
	c->logical_proc_id = 0;
#endif
}

/*
 * This does the hard work of actually picking apart the CPU stuff...
 */
static void identify_cpu(struct cpuinfo_x86 *c)
{
	int i;

	c->loops_per_jiffy = loops_per_jiffy;
	c->x86_cache_size = 0;
	c->x86_vendor = X86_VENDOR_UNKNOWN;
	c->x86_model = c->x86_stepping = 0;	/* So far unknown... */
	c->x86_vendor_id[0] = '\0'; /* Unset */
	c->x86_model_id[0] = '\0';  /* Unset */
	c->x86_max_cores = 1;
	c->x86_coreid_bits = 0;
	c->cu_id = 0xff;
#ifdef CONFIG_X86_64
	c->x86_clflush_size = 64;
	c->x86_phys_bits = 36;
	c->x86_virt_bits = 48;
#else
	c->cpuid_level = -1;	/* CPUID not detected */
	c->x86_clflush_size = 32;
	c->x86_phys_bits = 32;
	c->x86_virt_bits = 32;
#endif
	c->x86_cache_alignment = c->x86_clflush_size;
	memset(&c->x86_capability, 0, sizeof c->x86_capability);

	generic_identify(c);

	if (this_cpu->c_identify)
		this_cpu->c_identify(c);

	/* Clear/Set all flags overridden by options, after probe */
	apply_forced_caps(c);

#ifdef CONFIG_X86_64
	c->apicid = apic->phys_pkg_id(c->initial_apicid, 0);
#endif

	/*
	 * Vendor-specific initialization.  In this section we
	 * canonicalize the feature flags, meaning if there are
	 * features a certain CPU supports which CPUID doesn't
	 * tell us, CPUID claiming incorrect flags, or other bugs,
	 * we handle them here.
	 *
	 * At the end of this section, c->x86_capability better
	 * indicate the features this CPU genuinely supports!
	 */
	if (this_cpu->c_init)
		this_cpu->c_init(c);

	/* Disable the PN if appropriate */
	squash_the_stupid_serial_number(c);

	/* Set up SMEP/SMAP */
	setup_smep(c);
	setup_smap(c);

	/*
	 * The vendor-specific functions might have changed features.
	 * Now we do "generic changes."
	 */

	/* Filter out anything that depends on CPUID levels we don't have */
	filter_cpuid_features(c, true);

	/* If the model name is still unset, do table lookup. */
	if (!c->x86_model_id[0]) {
		const char *p;
		p = table_lookup_model(c);
		if (p)
			strcpy(c->x86_model_id, p);
		else
			/* Last resort... */
			sprintf(c->x86_model_id, "%02x/%02x",
				c->x86, c->x86_model);
	}

#ifdef CONFIG_X86_64
	detect_ht(c);
#endif

	x86_init_rdrand(c);
	x86_init_cache_qos(c);
	setup_pku(c);

	/*
	 * Clear/Set all flags overridden by options, need do it
	 * before following smp all cpus cap AND.
	 */
	apply_forced_caps(c);

	/*
	 * On SMP, boot_cpu_data holds the common feature set between
	 * all CPUs; so make sure that we indicate which features are
	 * common between the CPUs.  The first time this routine gets
	 * executed, c == &boot_cpu_data.
	 */
	if (c != &boot_cpu_data) {
		/* AND the already accumulated flags with these */
		for (i = 0; i < NCAPINTS; i++)
			boot_cpu_data.x86_capability[i] &= c->x86_capability[i];

		/* OR, i.e. replicate the bug flags */
		for (i = NCAPINTS; i < NCAPINTS + NBUGINTS; i++)
			c->x86_capability[i] |= boot_cpu_data.x86_capability[i];
	}

	/* Init Machine Check Exception if available. */
	mcheck_cpu_init(c);

	select_idle_routine(c);

#ifdef CONFIG_NUMA
	numa_add_cpu(smp_processor_id());
#endif
}

/*
 * Set up the CPU state needed to execute SYSENTER/SYSEXIT instructions
 * on 32-bit kernels:
 */
#ifdef CONFIG_X86_32
void enable_sep_cpu(void)
{
	struct tss_struct *tss;
	int cpu;

	if (!boot_cpu_has(X86_FEATURE_SEP))
		return;

	cpu = get_cpu();
	tss = &per_cpu(cpu_tss_rw, cpu);

	/*
	 * We cache MSR_IA32_SYSENTER_CS's value in the TSS's ss1 field --
	 * see the big comment in struct x86_hw_tss's definition.
	 */

	tss->x86_tss.ss1 = __KERNEL_CS;
	wrmsr(MSR_IA32_SYSENTER_CS, tss->x86_tss.ss1, 0);
	wrmsr(MSR_IA32_SYSENTER_ESP, (unsigned long)(cpu_entry_stack(cpu) + 1), 0);
	wrmsr(MSR_IA32_SYSENTER_EIP, (unsigned long)entry_SYSENTER_32, 0);

	put_cpu();
}
#endif

void __init identify_boot_cpu(void)
{
	identify_cpu(&boot_cpu_data);
#ifdef CONFIG_X86_32
	sysenter_setup();
	enable_sep_cpu();
#endif
	cpu_detect_tlb(&boot_cpu_data);
	tsx_init();
}

void identify_secondary_cpu(struct cpuinfo_x86 *c)
{
	BUG_ON(c == &boot_cpu_data);
	identify_cpu(c);
#ifdef CONFIG_X86_32
	enable_sep_cpu();
#endif
	mtrr_ap_init();
	validate_apic_and_package_id(c);
	x86_spec_ctrl_setup_ap();
}

static __init int setup_noclflush(char *arg)
{
	setup_clear_cpu_cap(X86_FEATURE_CLFLUSH);
	setup_clear_cpu_cap(X86_FEATURE_CLFLUSHOPT);
	return 1;
}
__setup("noclflush", setup_noclflush);

void print_cpu_info(struct cpuinfo_x86 *c)
{
	const char *vendor = NULL;

	if (c->x86_vendor < X86_VENDOR_NUM) {
		vendor = this_cpu->c_vendor;
	} else {
		if (c->cpuid_level >= 0)
			vendor = c->x86_vendor_id;
	}

	if (vendor && !strstr(c->x86_model_id, vendor))
		pr_cont("%s ", vendor);

	if (c->x86_model_id[0])
		pr_cont("%s", c->x86_model_id);
	else
		pr_cont("%d86", c->x86);

	pr_cont(" (family: 0x%x, model: 0x%x", c->x86, c->x86_model);

	if (c->x86_stepping || c->cpuid_level >= 0)
		pr_cont(", stepping: 0x%x)\n", c->x86_stepping);
	else
		pr_cont(")\n");
}

/*
 * clearcpuid= was already parsed in fpu__init_parse_early_param.
 * But we need to keep a dummy __setup around otherwise it would
 * show up as an environment variable for init.
 */
static __init int setup_clearcpuid(char *arg)
{
	return 1;
}
__setup("clearcpuid=", setup_clearcpuid);

#ifdef CONFIG_X86_64
DEFINE_PER_CPU_FIRST(union irq_stack_union,
		     irq_stack_union) __aligned(PAGE_SIZE) __visible;

/*
 * The following percpu variables are hot.  Align current_task to
 * cacheline size such that they fall in the same cacheline.
 */
DEFINE_PER_CPU(struct task_struct *, current_task) ____cacheline_aligned =
	&init_task;
EXPORT_PER_CPU_SYMBOL(current_task);

DEFINE_PER_CPU(char *, irq_stack_ptr) =
	init_per_cpu_var(irq_stack_union.irq_stack) + IRQ_STACK_SIZE;

DEFINE_PER_CPU(unsigned int, irq_count) __visible = -1;

DEFINE_PER_CPU(int, __preempt_count) = INIT_PREEMPT_COUNT;
EXPORT_PER_CPU_SYMBOL(__preempt_count);

/* May not be marked __init: used by software suspend */
void syscall_init(void)
{
	extern char _entry_trampoline[];
	extern char entry_SYSCALL_64_trampoline[];

	int cpu = smp_processor_id();
	unsigned long SYSCALL64_entry_trampoline =
		(unsigned long)get_cpu_entry_area(cpu)->entry_trampoline +
		(entry_SYSCALL_64_trampoline - _entry_trampoline);

	wrmsr(MSR_STAR, 0, (__USER32_CS << 16) | __KERNEL_CS);
	if (static_cpu_has(X86_FEATURE_PTI))
		wrmsrl(MSR_LSTAR, SYSCALL64_entry_trampoline);
	else
		wrmsrl(MSR_LSTAR, (unsigned long)entry_SYSCALL_64);

#ifdef CONFIG_IA32_EMULATION
	wrmsrl(MSR_CSTAR, (unsigned long)entry_SYSCALL_compat);
	/*
	 * This only works on Intel CPUs.
	 * On AMD CPUs these MSRs are 32-bit, CPU truncates MSR_IA32_SYSENTER_EIP.
	 * This does not cause SYSENTER to jump to the wrong location, because
	 * AMD doesn't allow SYSENTER in long mode (either 32- or 64-bit).
	 */
	wrmsrl_safe(MSR_IA32_SYSENTER_CS, (u64)__KERNEL_CS);
	wrmsrl_safe(MSR_IA32_SYSENTER_ESP, (unsigned long)(cpu_entry_stack(cpu) + 1));
	wrmsrl_safe(MSR_IA32_SYSENTER_EIP, (u64)entry_SYSENTER_compat);
#else
	wrmsrl(MSR_CSTAR, (unsigned long)ignore_sysret);
	wrmsrl_safe(MSR_IA32_SYSENTER_CS, (u64)GDT_ENTRY_INVALID_SEG);
	wrmsrl_safe(MSR_IA32_SYSENTER_ESP, 0ULL);
	wrmsrl_safe(MSR_IA32_SYSENTER_EIP, 0ULL);
#endif

	/* Flags to clear on syscall */
	wrmsrl(MSR_SYSCALL_MASK,
	       X86_EFLAGS_TF|X86_EFLAGS_DF|X86_EFLAGS_IF|
	       X86_EFLAGS_IOPL|X86_EFLAGS_AC|X86_EFLAGS_NT);
}

/*
 * Copies of the original ist values from the tss are only accessed during
 * debugging, no special alignment required.
 */
DEFINE_PER_CPU(struct orig_ist, orig_ist);

static DEFINE_PER_CPU(unsigned long, debug_stack_addr);
DEFINE_PER_CPU(int, debug_stack_usage);

int is_debug_stack(unsigned long addr)
{
	return __this_cpu_read(debug_stack_usage) ||
		(addr <= __this_cpu_read(debug_stack_addr) &&
		 addr > (__this_cpu_read(debug_stack_addr) - DEBUG_STKSZ));
}
NOKPROBE_SYMBOL(is_debug_stack);

DEFINE_PER_CPU(u32, debug_idt_ctr);

void debug_stack_set_zero(void)
{
	this_cpu_inc(debug_idt_ctr);
	load_current_idt();
}
NOKPROBE_SYMBOL(debug_stack_set_zero);

void debug_stack_reset(void)
{
	if (WARN_ON(!this_cpu_read(debug_idt_ctr)))
		return;
	if (this_cpu_dec_return(debug_idt_ctr) == 0)
		load_current_idt();
}
NOKPROBE_SYMBOL(debug_stack_reset);

#else	/* CONFIG_X86_64 */

DEFINE_PER_CPU(struct task_struct *, current_task) = &init_task;
EXPORT_PER_CPU_SYMBOL(current_task);
DEFINE_PER_CPU(int, __preempt_count) = INIT_PREEMPT_COUNT;
EXPORT_PER_CPU_SYMBOL(__preempt_count);

/*
 * On x86_32, vm86 modifies tss.sp0, so sp0 isn't a reliable way to find
 * the top of the kernel stack.  Use an extra percpu variable to track the
 * top of the kernel stack directly.
 */
DEFINE_PER_CPU(unsigned long, cpu_current_top_of_stack) =
	(unsigned long)&init_thread_union + THREAD_SIZE;
EXPORT_PER_CPU_SYMBOL(cpu_current_top_of_stack);

#ifdef CONFIG_CC_STACKPROTECTOR
DEFINE_PER_CPU_ALIGNED(struct stack_canary, stack_canary);
#endif

#endif	/* CONFIG_X86_64 */

/*
 * Clear all 6 debug registers:
 */
static void clear_all_debug_regs(void)
{
	int i;

	for (i = 0; i < 8; i++) {
		/* Ignore db4, db5 */
		if ((i == 4) || (i == 5))
			continue;

		set_debugreg(0, i);
	}
}

#ifdef CONFIG_KGDB
/*
 * Restore debug regs if using kgdbwait and you have a kernel debugger
 * connection established.
 */
static void dbg_restore_debug_regs(void)
{
	if (unlikely(kgdb_connected && arch_kgdb_ops.correct_hw_break))
		arch_kgdb_ops.correct_hw_break();
}
#else /* ! CONFIG_KGDB */
#define dbg_restore_debug_regs()
#endif /* ! CONFIG_KGDB */

static void wait_for_master_cpu(int cpu)
{
#ifdef CONFIG_SMP
	/*
	 * wait for ACK from master CPU before continuing
	 * with AP initialization
	 */
	WARN_ON(cpumask_test_and_set_cpu(cpu, cpu_initialized_mask));
	while (!cpumask_test_cpu(cpu, cpu_callout_mask))
		cpu_relax();
#endif
}

/*
 * cpu_init() initializes state that is per-CPU. Some data is already
 * initialized (naturally) in the bootstrap process, such as the GDT
 * and IDT. We reload them nevertheless, this function acts as a
 * 'CPU state barrier', nothing should get across.
 * A lot of state is already set up in PDA init for 64 bit
 */
#ifdef CONFIG_X86_64

void cpu_init(void)
{
	struct orig_ist *oist;
	struct task_struct *me;
	struct tss_struct *t;
	unsigned long v;
	int cpu = raw_smp_processor_id();
	int i;

	wait_for_master_cpu(cpu);

	/*
	 * Initialize the CR4 shadow before doing anything that could
	 * try to read it.
	 */
	cr4_init_shadow();

	if (cpu)
		load_ucode_ap();

	t = &per_cpu(cpu_tss_rw, cpu);
	oist = &per_cpu(orig_ist, cpu);

#ifdef CONFIG_NUMA
	if (this_cpu_read(numa_node) == 0 &&
	    early_cpu_to_node(cpu) != NUMA_NO_NODE)
		set_numa_node(early_cpu_to_node(cpu));
#endif

	me = current;

	pr_debug("Initializing CPU#%d\n", cpu);

	cr4_clear_bits(X86_CR4_VME|X86_CR4_PVI|X86_CR4_TSD|X86_CR4_DE);

	/*
	 * Initialize the per-CPU GDT with the boot GDT,
	 * and set up the GDT descriptor:
	 */

	switch_to_new_gdt(cpu);
	loadsegment(fs, 0);

	load_current_idt();

	memset(me->thread.tls_array, 0, GDT_ENTRY_TLS_ENTRIES * 8);
	syscall_init();

	wrmsrl(MSR_FS_BASE, 0);
	wrmsrl(MSR_KERNEL_GS_BASE, 0);
	barrier();

	x86_configure_nx();
	x2apic_setup();

	/*
	 * set up and load the per-CPU TSS
	 */
	if (!oist->ist[0]) {
		char *estacks = get_cpu_entry_area(cpu)->exception_stacks;

		for (v = 0; v < N_EXCEPTION_STACKS; v++) {
			estacks += exception_stack_sizes[v];
			oist->ist[v] = t->x86_tss.ist[v] =
					(unsigned long)estacks;
			if (v == DEBUG_STACK-1)
				per_cpu(debug_stack_addr, cpu) = (unsigned long)estacks;
		}
	}

	t->x86_tss.io_bitmap_base = IO_BITMAP_OFFSET;

	/*
	 * <= is required because the CPU will access up to
	 * 8 bits beyond the end of the IO permission bitmap.
	 */
	for (i = 0; i <= IO_BITMAP_LONGS; i++)
		t->io_bitmap[i] = ~0UL;

	mmgrab(&init_mm);
	me->active_mm = &init_mm;
	BUG_ON(me->mm);
	initialize_tlbstate_and_flush();
	enter_lazy_tlb(&init_mm, me);

	/*
	 * Initialize the TSS.  sp0 points to the entry trampoline stack
	 * regardless of what task is running.
	 */
	set_tss_desc(cpu, &get_cpu_entry_area(cpu)->tss.x86_tss);
	load_TR_desc();
	load_sp0((unsigned long)(cpu_entry_stack(cpu) + 1));

	load_mm_ldt(&init_mm);

	clear_all_debug_regs();
	dbg_restore_debug_regs();

	fpu__init_cpu();

	if (is_uv_system())
		uv_cpu_init();

	load_fixmap_gdt(cpu);
}

#else

void cpu_init(void)
{
	int cpu = smp_processor_id();
	struct task_struct *curr = current;
	struct tss_struct *t = &per_cpu(cpu_tss_rw, cpu);

	wait_for_master_cpu(cpu);

	/*
	 * Initialize the CR4 shadow before doing anything that could
	 * try to read it.
	 */
	cr4_init_shadow();

	show_ucode_info_early();

	pr_info("Initializing CPU#%d\n", cpu);

	if (cpu_feature_enabled(X86_FEATURE_VME) ||
	    boot_cpu_has(X86_FEATURE_TSC) ||
	    boot_cpu_has(X86_FEATURE_DE))
		cr4_clear_bits(X86_CR4_VME|X86_CR4_PVI|X86_CR4_TSD|X86_CR4_DE);

	load_current_idt();
	switch_to_new_gdt(cpu);

	/*
	 * Set up and load the per-CPU TSS and LDT
	 */
	mmgrab(&init_mm);
	curr->active_mm = &init_mm;
	BUG_ON(curr->mm);
	initialize_tlbstate_and_flush();
	enter_lazy_tlb(&init_mm, curr);

	/*
	 * Initialize the TSS.  Don't bother initializing sp0, as the initial
	 * task never enters user mode.
	 */
	set_tss_desc(cpu, &get_cpu_entry_area(cpu)->tss.x86_tss);
	load_TR_desc();

	load_mm_ldt(&init_mm);

	t->x86_tss.io_bitmap_base = IO_BITMAP_OFFSET;

#ifdef CONFIG_DOUBLEFAULT
	/* Set up doublefault TSS pointer in the GDT */
	__set_tss_desc(cpu, GDT_ENTRY_DOUBLEFAULT_TSS, &doublefault_tss);
#endif

	clear_all_debug_regs();
	dbg_restore_debug_regs();

	fpu__init_cpu();

	load_fixmap_gdt(cpu);
}
#endif

static void bsp_resume(void)
{
	if (this_cpu->c_bsp_resume)
		this_cpu->c_bsp_resume(&boot_cpu_data);
}

static struct syscore_ops cpu_syscore_ops = {
	.resume		= bsp_resume,
};

static int __init init_cpu_syscore(void)
{
	register_syscore_ops(&cpu_syscore_ops);
	return 0;
}
core_initcall(init_cpu_syscore);

/*
 * The microcode loader calls this upon late microcode load to recheck features,
 * only when microcode has been updated. Caller holds microcode_mutex and CPU
 * hotplug lock.
 */
void microcode_check(void)
{
	struct cpuinfo_x86 info;

	perf_check_microcode();

	/* Reload CPUID max function as it might've changed. */
	info.cpuid_level = cpuid_eax(0);

	/*
	 * Copy all capability leafs to pick up the synthetic ones so that
	 * memcmp() below doesn't fail on that. The ones coming from CPUID will
	 * get overwritten in get_cpu_cap().
	 */
	memcpy(&info.x86_capability, &boot_cpu_data.x86_capability, sizeof(info.x86_capability));

	get_cpu_cap(&info);

	if (!memcmp(&info.x86_capability, &boot_cpu_data.x86_capability, sizeof(info.x86_capability)))
		return;

	pr_warn("x86/CPU: CPU features have changed after loading microcode, but might not take effect.\n");
	pr_warn("x86/CPU: Please consider either early loading through initrd/built-in or a potential BIOS update.\n");
}<|MERGE_RESOLUTION|>--- conflicted
+++ resolved
@@ -768,6 +768,30 @@
 	}
 }
 
+static void init_cqm(struct cpuinfo_x86 *c)
+{
+	if (!cpu_has(c, X86_FEATURE_CQM_LLC)) {
+		c->x86_cache_max_rmid  = -1;
+		c->x86_cache_occ_scale = -1;
+		return;
+	}
+
+	/* will be overridden if occupancy monitoring exists */
+	c->x86_cache_max_rmid = cpuid_ebx(0xf);
+
+	if (cpu_has(c, X86_FEATURE_CQM_OCCUP_LLC) ||
+	    cpu_has(c, X86_FEATURE_CQM_MBM_TOTAL) ||
+	    cpu_has(c, X86_FEATURE_CQM_MBM_LOCAL)) {
+		u32 eax, ebx, ecx, edx;
+
+		/* QoS sub-leaf, EAX=0Fh, ECX=1 */
+		cpuid_count(0xf, 1, &eax, &ebx, &ecx, &edx);
+
+		c->x86_cache_max_rmid  = ecx;
+		c->x86_cache_occ_scale = ebx;
+	}
+}
+
 void get_cpu_cap(struct cpuinfo_x86 *c)
 {
 	u32 eax, ebx, ecx, edx;
@@ -799,33 +823,6 @@
 		c->x86_capability[CPUID_D_1_EAX] = eax;
 	}
 
-	/* Additional Intel-defined flags: level 0x0000000F */
-	if (c->cpuid_level >= 0x0000000F) {
-
-		/* QoS sub-leaf, EAX=0Fh, ECX=0 */
-		cpuid_count(0x0000000F, 0, &eax, &ebx, &ecx, &edx);
-		c->x86_capability[CPUID_F_0_EDX] = edx;
-
-		if (cpu_has(c, X86_FEATURE_CQM_LLC)) {
-			/* will be overridden if occupancy monitoring exists */
-			c->x86_cache_max_rmid = ebx;
-
-			/* QoS sub-leaf, EAX=0Fh, ECX=1 */
-			cpuid_count(0x0000000F, 1, &eax, &ebx, &ecx, &edx);
-			c->x86_capability[CPUID_F_1_EDX] = edx;
-
-			if ((cpu_has(c, X86_FEATURE_CQM_OCCUP_LLC)) ||
-			      ((cpu_has(c, X86_FEATURE_CQM_MBM_TOTAL)) ||
-			       (cpu_has(c, X86_FEATURE_CQM_MBM_LOCAL)))) {
-				c->x86_cache_max_rmid = ecx;
-				c->x86_cache_occ_scale = ebx;
-			}
-		} else {
-			c->x86_cache_max_rmid = -1;
-			c->x86_cache_occ_scale = -1;
-		}
-	}
-
 	/* AMD-defined flags: level 0x80000001 */
 	eax = cpuid_eax(0x80000000);
 	c->extended_cpuid_level = eax;
@@ -863,6 +860,7 @@
 
 	init_scattered_cpuid_features(c);
 	init_speculation_control(c);
+	init_cqm(c);
 
 	/*
 	 * Clear/Set all flags overridden by options, after probe.
@@ -899,23 +897,6 @@
 	c->x86_cache_bits = c->x86_phys_bits;
 }
 
-<<<<<<< HEAD
-static const __initconst struct x86_cpu_id cpu_no_speculation[] = {
-	{ X86_VENDOR_INTEL,	6, INTEL_FAM6_ATOM_CEDARVIEW,	X86_FEATURE_ANY },
-	{ X86_VENDOR_INTEL,	6, INTEL_FAM6_ATOM_CLOVERVIEW,	X86_FEATURE_ANY },
-	{ X86_VENDOR_INTEL,	6, INTEL_FAM6_ATOM_LINCROFT,	X86_FEATURE_ANY },
-	{ X86_VENDOR_INTEL,	6, INTEL_FAM6_ATOM_PENWELL,	X86_FEATURE_ANY },
-	{ X86_VENDOR_INTEL,	6, INTEL_FAM6_ATOM_PINEVIEW,	X86_FEATURE_ANY },
-	{ X86_VENDOR_CENTAUR,	5 },
-	{ X86_VENDOR_INTEL,	5 },
-	{ X86_VENDOR_NSC,	5 },
-	{ X86_VENDOR_ANY,	4 },
-	{}
-};
-
-static const __initconst struct x86_cpu_id cpu_no_meltdown[] = {
-	{ X86_VENDOR_AMD },
-=======
 #define NO_SPECULATION		BIT(0)
 #define NO_MELTDOWN		BIT(1)
 #define NO_SSB			BIT(2)
@@ -980,60 +961,20 @@
 
 	/* FAMILY_ANY must be last, otherwise 0x0f - 0x12 matches won't work */
 	VULNWL_AMD(X86_FAMILY_ANY,	NO_MELTDOWN | NO_L1TF | NO_MDS | NO_SWAPGS | NO_ITLB_MULTIHIT),
->>>>>>> LA.UM.9.1.R1.10.00.00.604.030
 	{}
 };
 
-static const __initconst struct x86_cpu_id cpu_no_spec_store_bypass[] = {
-	{ X86_VENDOR_INTEL,	6,	INTEL_FAM6_ATOM_PINEVIEW	},
-	{ X86_VENDOR_INTEL,	6,	INTEL_FAM6_ATOM_LINCROFT	},
-	{ X86_VENDOR_INTEL,	6,	INTEL_FAM6_ATOM_PENWELL		},
-	{ X86_VENDOR_INTEL,	6,	INTEL_FAM6_ATOM_CLOVERVIEW	},
-	{ X86_VENDOR_INTEL,	6,	INTEL_FAM6_ATOM_CEDARVIEW	},
-	{ X86_VENDOR_INTEL,	6,	INTEL_FAM6_ATOM_SILVERMONT1	},
-	{ X86_VENDOR_INTEL,	6,	INTEL_FAM6_ATOM_AIRMONT		},
-	{ X86_VENDOR_INTEL,	6,	INTEL_FAM6_ATOM_SILVERMONT2	},
-	{ X86_VENDOR_INTEL,	6,	INTEL_FAM6_ATOM_MERRIFIELD	},
-	{ X86_VENDOR_INTEL,	6,	INTEL_FAM6_CORE_YONAH		},
-	{ X86_VENDOR_INTEL,	6,	INTEL_FAM6_XEON_PHI_KNL		},
-	{ X86_VENDOR_INTEL,	6,	INTEL_FAM6_XEON_PHI_KNM		},
-	{ X86_VENDOR_CENTAUR,	5,					},
-	{ X86_VENDOR_INTEL,	5,					},
-	{ X86_VENDOR_NSC,	5,					},
-	{ X86_VENDOR_AMD,	0x12,					},
-	{ X86_VENDOR_AMD,	0x11,					},
-	{ X86_VENDOR_AMD,	0x10,					},
-	{ X86_VENDOR_AMD,	0xf,					},
-	{ X86_VENDOR_ANY,	4,					},
-	{}
-};
-
-static const __initconst struct x86_cpu_id cpu_no_l1tf[] = {
-	/* in addition to cpu_no_speculation */
-	{ X86_VENDOR_INTEL,	6,	INTEL_FAM6_ATOM_SILVERMONT1	},
-	{ X86_VENDOR_INTEL,	6,	INTEL_FAM6_ATOM_SILVERMONT2	},
-	{ X86_VENDOR_INTEL,	6,	INTEL_FAM6_ATOM_AIRMONT		},
-	{ X86_VENDOR_INTEL,	6,	INTEL_FAM6_ATOM_MERRIFIELD	},
-	{ X86_VENDOR_INTEL,	6,	INTEL_FAM6_ATOM_MOOREFIELD	},
-	{ X86_VENDOR_INTEL,	6,	INTEL_FAM6_ATOM_GOLDMONT	},
-	{ X86_VENDOR_INTEL,	6,	INTEL_FAM6_ATOM_DENVERTON	},
-	{ X86_VENDOR_INTEL,	6,	INTEL_FAM6_ATOM_GEMINI_LAKE	},
-	{ X86_VENDOR_INTEL,	6,	INTEL_FAM6_XEON_PHI_KNL		},
-	{ X86_VENDOR_INTEL,	6,	INTEL_FAM6_XEON_PHI_KNM		},
-	{}
-};
+static bool __init cpu_matches(unsigned long which)
+{
+	const struct x86_cpu_id *m = x86_match_cpu(cpu_vuln_whitelist);
+
+	return m && !!(m->driver_data & which);
+}
 
 u64 x86_read_arch_cap_msr(void)
 {
 	u64 ia32_cap = 0;
 
-<<<<<<< HEAD
-	if (cpu_has(c, X86_FEATURE_ARCH_CAPABILITIES))
-		rdmsrl(MSR_IA32_ARCH_CAPABILITIES, ia32_cap);
-
-	if (!x86_match_cpu(cpu_no_spec_store_bypass) &&
-	   !(ia32_cap & ARCH_CAP_SSB_NO) &&
-=======
 	if (boot_cpu_has(X86_FEATURE_ARCH_CAPABILITIES))
 		rdmsrl(MSR_IA32_ARCH_CAPABILITIES, ia32_cap);
 
@@ -1055,22 +996,21 @@
 	setup_force_cpu_bug(X86_BUG_SPECTRE_V2);
 
 	if (!cpu_matches(NO_SSB) && !(ia32_cap & ARCH_CAP_SSB_NO) &&
->>>>>>> LA.UM.9.1.R1.10.00.00.604.030
 	   !cpu_has(c, X86_FEATURE_AMD_SSB_NO))
 		setup_force_cpu_bug(X86_BUG_SPEC_STORE_BYPASS);
 
-	if (x86_match_cpu(cpu_no_speculation))
-		return;
-
-	setup_force_cpu_bug(X86_BUG_SPECTRE_V1);
-	setup_force_cpu_bug(X86_BUG_SPECTRE_V2);
-
 	if (ia32_cap & ARCH_CAP_IBRS_ALL)
 		setup_force_cpu_cap(X86_FEATURE_IBRS_ENHANCED);
 
-<<<<<<< HEAD
-	if (x86_match_cpu(cpu_no_meltdown))
-=======
+	if (!cpu_matches(NO_MDS) && !(ia32_cap & ARCH_CAP_MDS_NO)) {
+		setup_force_cpu_bug(X86_BUG_MDS);
+		if (cpu_matches(MSBDS_ONLY))
+			setup_force_cpu_bug(X86_BUG_MSBDS_ONLY);
+	}
+
+	if (!cpu_matches(NO_SWAPGS))
+		setup_force_cpu_bug(X86_BUG_SWAPGS);
+
 	/*
 	 * When the CPU is not mitigated for TAA (TAA_NO=0) set TAA bug when:
 	 *	- TSX is supported or
@@ -1087,7 +1027,6 @@
 		setup_force_cpu_bug(X86_BUG_TAA);
 
 	if (cpu_matches(NO_MELTDOWN))
->>>>>>> LA.UM.9.1.R1.10.00.00.604.030
 		return;
 
 	/* Rogue Data Cache Load? No! */
@@ -1096,7 +1035,7 @@
 
 	setup_force_cpu_bug(X86_BUG_CPU_MELTDOWN);
 
-	if (x86_match_cpu(cpu_no_l1tf))
+	if (cpu_matches(NO_L1TF))
 		return;
 
 	setup_force_cpu_bug(X86_BUG_L1TF);
