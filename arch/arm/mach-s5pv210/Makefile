--- conflicted
+++ resolved
@@ -14,11 +14,7 @@
 
 obj-$(CONFIG_CPU_S5PV210)	+= cpu.o init.o clock.o dma.o
 obj-$(CONFIG_CPU_S5PV210)	+= setup-i2c0.o
-<<<<<<< HEAD
-obj-$(CONFIG_PM)		+= pm.o sleep.o
-=======
 obj-$(CONFIG_PM)		+= pm.o
->>>>>>> cfaf8fc5
 
 # machine support
 
