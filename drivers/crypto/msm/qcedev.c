--- conflicted
+++ resolved
@@ -2335,7 +2335,6 @@
 
 static int qcedev_init(void)
 {
-<<<<<<< HEAD
 #ifdef CONFIG_DEBUG_FS
 	int rc;
 
@@ -2343,10 +2342,6 @@
 	if (rc)
 		return rc;
 #endif
-=======
-	_qcedev_debug_init();
-
->>>>>>> 9033d72d
 	return platform_driver_register(&qcedev_plat_driver);
 }
 
