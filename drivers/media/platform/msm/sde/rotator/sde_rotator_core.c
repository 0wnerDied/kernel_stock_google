--- conflicted
+++ resolved
@@ -3354,26 +3354,20 @@
 	sde_rotator_suspend_cancel_rot_work(mgr);
 	mgr->minimum_bw_vote = 0;
 	sde_rotator_update_perf(mgr);
-<<<<<<< HEAD
+	mgr->pm_rot_enable_clk_cnt = mgr->rot_enable_clk_cnt;
+
+	if (mgr->pm_rot_enable_clk_cnt) {
+		for (i = 0; i < mgr->pm_rot_enable_clk_cnt; i++)
+			sde_rotator_clk_ctrl(mgr, false);
+
+		sde_rotator_update_clk(mgr);
+	}
+
 	SDEROT_DBG("end pm system active %d\n",
 			atomic_read(&mgr->device_suspended));
 	ATRACE_END("pm_system_active");
-=======
-	mgr->pm_rot_enable_clk_cnt = mgr->rot_enable_clk_cnt;
-
-	if (mgr->pm_rot_enable_clk_cnt) {
-		for (i = 0; i < mgr->pm_rot_enable_clk_cnt; i++)
-			sde_rotator_clk_ctrl(mgr, false);
-
-		sde_rotator_update_clk(mgr);
-	}
-
-	ATRACE_END("pm_active");
-	SDEROT_DBG("end pm active %d clk_cnt %d\n",
-	 atomic_read(&mgr->device_suspended), mgr->pm_rot_enable_clk_cnt);
 	SDEROT_EVTLOG(mgr->pm_rot_enable_clk_cnt,
 			 atomic_read(&mgr->device_suspended));
->>>>>>> a1ef8a6b
 	sde_rot_mgr_unlock(mgr);
 	return 0;
 }
@@ -3405,17 +3399,11 @@
 
 	SDEROT_DBG("PM system resume\n");
 	sde_rot_mgr_lock(mgr);
-<<<<<<< HEAD
-	SDEROT_DBG("begin pm system active %d\n",
-			atomic_read(&mgr->device_suspended));
-	ATRACE_BEGIN("pm_system_active");
-=======
 	SDEROT_DBG("begin pm active %d clk_cnt %d\n",
 	 atomic_read(&mgr->device_suspended), mgr->pm_rot_enable_clk_cnt);
 	ATRACE_BEGIN("pm_active");
 	SDEROT_EVTLOG(mgr->pm_rot_enable_clk_cnt,
 			 atomic_read(&mgr->device_suspended));
->>>>>>> a1ef8a6b
 	atomic_dec(&mgr->device_suspended);
 	sde_rotator_update_perf(mgr);
 
