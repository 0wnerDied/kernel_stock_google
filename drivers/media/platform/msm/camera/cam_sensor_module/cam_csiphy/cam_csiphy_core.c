--- conflicted
+++ resolved
@@ -981,11 +981,9 @@
 		rc = cam_csiphy_enable_hw(csiphy_dev);
 		if (rc != 0) {
 			CAM_ERR(CAM_CSIPHY, "cam_csiphy_enable_hw failed");
-<<<<<<< HEAD
 			rc = cam_cpas_stop(csiphy_dev->cpas_handle);
 			if (rc < 0)
 				CAM_ERR(CAM_CSIPHY, "de-voting CPAS: %d", rc);
-=======
 			if (csiphy_dev->csiphy_info.secure_mode[offset] == 1) {
 				cam_csiphy_notify_secure_mode(csiphy_dev,
 					CAM_SECURE_MODE_NON_SECURE, offset);
@@ -993,7 +991,6 @@
 					CAM_SECURE_MODE_NON_SECURE;
 			}
 			cam_cpas_stop(csiphy_dev->cpas_handle);
->>>>>>> fbab955f
 			goto release_mutex;
 		}
 
