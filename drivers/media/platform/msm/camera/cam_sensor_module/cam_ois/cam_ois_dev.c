/* Copyright (c) 2017-2018, The Linux Foundation. All rights reserved.
 *
 * This program is free software; you can redistribute it and/or modify
 * it under the terms of the GNU General Public License version 2 and
 * only version 2 as published by the Free Software Foundation.
 *
 * This program is distributed in the hope that it will be useful,
 * but WITHOUT ANY WARRANTY; without even the implied warranty of
 * MERCHANTABILITY or FITNESS FOR A PARTICULAR PURPOSE.  See the
 * GNU General Public License for more details.
 */

#include "cam_ois_dev.h"
#include "cam_req_mgr_dev.h"
#include "cam_ois_soc.h"
#include "cam_ois_core.h"
#include "cam_debug_util.h"

static long cam_ois_subdev_ioctl(struct v4l2_subdev *sd,
	unsigned int cmd, void *arg)
{
	int                       rc     = 0;
	struct cam_ois_ctrl_t *o_ctrl = v4l2_get_subdevdata(sd);

	switch (cmd) {
	case VIDIOC_CAM_CONTROL:
		rc = cam_ois_driver_cmd(o_ctrl, arg);
		break;
	default:
		rc = -ENOIOCTLCMD;
		break;
	}

	return rc;
}

static int cam_ois_subdev_close(struct v4l2_subdev *sd,
	struct v4l2_subdev_fh *fh)
{
	struct cam_ois_ctrl_t *o_ctrl =
		v4l2_get_subdevdata(sd);

	if (!o_ctrl) {
		CAM_ERR(CAM_OIS, "o_ctrl ptr is NULL");
			return -EINVAL;
	}

	mutex_lock(&(o_ctrl->ois_mutex));
	cam_ois_shutdown(o_ctrl);
	mutex_unlock(&(o_ctrl->ois_mutex));

	return 0;
}

static int32_t cam_ois_update_i2c_info(struct cam_ois_ctrl_t *o_ctrl,
	struct cam_ois_i2c_info_t *i2c_info)
{
	struct cam_sensor_cci_client        *cci_client = NULL;

	if (o_ctrl->io_master_info.master_type == CCI_MASTER) {
		cci_client = o_ctrl->io_master_info.cci_client;
		if (!cci_client) {
			CAM_ERR(CAM_OIS, "failed: cci_client %pK",
				cci_client);
			return -EINVAL;
		}
		cci_client->cci_i2c_master = o_ctrl->cci_i2c_master;
		cci_client->sid = (i2c_info->slave_addr) >> 1;
		cci_client->retries = 3;
		cci_client->id_map = 0;
		cci_client->i2c_freq_mode = i2c_info->i2c_freq_mode;
	}

	return 0;
}

#ifdef CONFIG_COMPAT
static long cam_ois_init_subdev_do_ioctl(struct v4l2_subdev *sd,
	unsigned int cmd, unsigned long arg)
{
	struct cam_control cmd_data;
	int32_t rc = 0;

	if (copy_from_user(&cmd_data, (void __user *)arg,
		sizeof(cmd_data))) {
		CAM_ERR(CAM_OIS,
			"Failed to copy from user_ptr=%pK size=%zu",
			(void __user *)arg, sizeof(cmd_data));
		return -EFAULT;
	}

	switch (cmd) {
	case VIDIOC_CAM_CONTROL:
		rc = cam_ois_subdev_ioctl(sd, cmd, &cmd_data);
		if (rc) {
			CAM_ERR(CAM_OIS,
				"Failed in ois suddev handling rc %d",
				rc);
			return rc;
		}
		break;
	default:
		CAM_ERR(CAM_OIS, "Invalid compat ioctl: %d", cmd);
		rc = -EINVAL;
	}

	if (!rc) {
		if (copy_to_user((void __user *)arg, &cmd_data,
			sizeof(cmd_data))) {
			CAM_ERR(CAM_OIS,
				"Failed to copy from user_ptr=%pK size=%zu",
				(void __user *)arg, sizeof(cmd_data));
			rc = -EFAULT;
		}
	}
	return rc;
}
#endif

static const struct v4l2_subdev_internal_ops cam_ois_internal_ops = {
	.close = cam_ois_subdev_close,
};

static struct v4l2_subdev_core_ops cam_ois_subdev_core_ops = {
	.ioctl = cam_ois_subdev_ioctl,
#ifdef CONFIG_COMPAT
	.compat_ioctl32 = cam_ois_init_subdev_do_ioctl,
#endif
};

static struct v4l2_subdev_ops cam_ois_subdev_ops = {
	.core = &cam_ois_subdev_core_ops,
};

static int cam_ois_init_subdev_param(struct cam_ois_ctrl_t *o_ctrl)
{
	int rc = 0;

	o_ctrl->v4l2_dev_str.internal_ops = &cam_ois_internal_ops;
	o_ctrl->v4l2_dev_str.ops = &cam_ois_subdev_ops;
	strlcpy(o_ctrl->device_name, CAM_OIS_NAME,
		sizeof(o_ctrl->device_name));
	o_ctrl->v4l2_dev_str.name = o_ctrl->device_name;
	o_ctrl->v4l2_dev_str.sd_flags =
		(V4L2_SUBDEV_FL_HAS_DEVNODE | V4L2_SUBDEV_FL_HAS_EVENTS);
	o_ctrl->v4l2_dev_str.ent_function = CAM_OIS_DEVICE_TYPE;
	o_ctrl->v4l2_dev_str.token = o_ctrl;

	rc = cam_register_subdev(&(o_ctrl->v4l2_dev_str));
	if (rc)
		CAM_ERR(CAM_OIS, "fail to create subdev");

	return rc;
}

static int cam_ois_i2c_driver_probe(struct i2c_client *client,
	 const struct i2c_device_id *id)
{
	int                          rc = 0;
	struct cam_ois_ctrl_t       *o_ctrl = NULL;
	struct cam_ois_soc_private  *soc_private = NULL;

	if (client == NULL || id == NULL) {
		CAM_ERR(CAM_OIS, "Invalid Args client: %pK id: %pK",
			client, id);
		return -EINVAL;
	}

	if (!i2c_check_functionality(client->adapter, I2C_FUNC_I2C)) {
		CAM_ERR(CAM_OIS, "i2c_check_functionality failed");
		goto probe_failure;
	}

	o_ctrl = kzalloc(sizeof(*o_ctrl), GFP_KERNEL);
	if (!o_ctrl) {
		CAM_ERR(CAM_OIS, "kzalloc failed");
		rc = -ENOMEM;
		goto probe_failure;
	}

	i2c_set_clientdata(client, o_ctrl);

	o_ctrl->soc_info.dev = &client->dev;
	o_ctrl->soc_info.dev_name = client->name;
	o_ctrl->ois_device_type = MSM_CAMERA_I2C_DEVICE;
	o_ctrl->io_master_info.master_type = I2C_MASTER;
	o_ctrl->io_master_info.client = client;

	soc_private = kzalloc(sizeof(struct cam_ois_soc_private),
		GFP_KERNEL);
	if (!soc_private) {
		rc = -ENOMEM;
		goto octrl_free;
	}

	o_ctrl->soc_info.soc_private = soc_private;
	rc = cam_ois_driver_soc_init(o_ctrl);
	if (rc) {
		CAM_ERR(CAM_OIS, "failed: cam_sensor_parse_dt rc %d", rc);
		goto soc_free;
	}

	rc = cam_ois_init_subdev_param(o_ctrl);
	if (rc)
		goto soc_free;

	o_ctrl->cam_ois_state = CAM_OIS_INIT;

	return rc;

soc_free:
	kfree(soc_private);
octrl_free:
	kfree(o_ctrl);
probe_failure:
	return rc;
}

static int cam_ois_i2c_driver_remove(struct i2c_client *client)
{
	int                             i;
	struct cam_ois_ctrl_t          *o_ctrl = i2c_get_clientdata(client);
	struct cam_hw_soc_info         *soc_info;
	struct cam_ois_soc_private     *soc_private;
	struct cam_sensor_power_ctrl_t *power_info;

	if (!o_ctrl) {
		CAM_ERR(CAM_OIS, "ois device is NULL");
		return -EINVAL;
	}

	CAM_INFO(CAM_OIS, "i2c driver remove invoked");
	soc_info = &o_ctrl->soc_info;

	for (i = 0; i < soc_info->num_clk; i++)
		devm_clk_put(soc_info->dev, soc_info->clk[i]);

	mutex_lock(&(o_ctrl->ois_mutex));
	cam_ois_shutdown(o_ctrl);
	mutex_unlock(&(o_ctrl->ois_mutex));
	cam_unregister_subdev(&(o_ctrl->v4l2_dev_str));

	soc_private =
		(struct cam_ois_soc_private *)soc_info->soc_private;
	power_info = &soc_private->power_info;

	kfree(o_ctrl->soc_info.soc_private);
	v4l2_set_subdevdata(&o_ctrl->v4l2_dev_str.sd, NULL);
	kfree(o_ctrl);

	return 0;
}

static int32_t cam_ois_platform_driver_probe(
	struct platform_device *pdev)
{
	int32_t                         rc = 0;
	struct cam_ois_ctrl_t          *o_ctrl = NULL;
	struct cam_ois_soc_private     *soc_private = NULL;

	o_ctrl = kzalloc(sizeof(struct cam_ois_ctrl_t), GFP_KERNEL);
	if (!o_ctrl)
		return -ENOMEM;

	o_ctrl->soc_info.pdev = pdev;
	o_ctrl->pdev = pdev;
	o_ctrl->soc_info.dev = &pdev->dev;
	o_ctrl->soc_info.dev_name = pdev->name;

	o_ctrl->ois_device_type = MSM_CAMERA_PLATFORM_DEVICE;

	o_ctrl->io_master_info.master_type = CCI_MASTER;
	o_ctrl->io_master_info.cci_client = kzalloc(
		sizeof(struct cam_sensor_cci_client), GFP_KERNEL);
	if (!o_ctrl->io_master_info.cci_client)
		goto free_o_ctrl;

	soc_private = kzalloc(sizeof(struct cam_ois_soc_private),
		GFP_KERNEL);
	if (!soc_private) {
		rc = -ENOMEM;
		goto free_cci_client;
	}
	o_ctrl->soc_info.soc_private = soc_private;
	soc_private->power_info.dev  = &pdev->dev;

	INIT_LIST_HEAD(&(o_ctrl->i2c_init_data.list_head));
	INIT_LIST_HEAD(&(o_ctrl->i2c_calib_data.list_head));
	INIT_LIST_HEAD(&(o_ctrl->i2c_mode_data.list_head));
	mutex_init(&(o_ctrl->ois_mutex));
	mutex_init(&o_ctrl->ois_shift_mutex);
	rc = cam_ois_driver_soc_init(o_ctrl);
	if (rc) {
		CAM_ERR(CAM_OIS, "failed: soc init rc %d", rc);
		goto free_soc;
	}

	rc = cam_ois_init_subdev_param(o_ctrl);
	if (rc)
		goto free_soc;

	rc = cam_ois_update_i2c_info(o_ctrl, &soc_private->i2c_info);
	if (rc) {
		CAM_ERR(CAM_OIS, "failed: to update i2c info rc %d", rc);
		goto unreg_subdev;
	}
	o_ctrl->bridge_intf.device_hdl = -1;

	platform_set_drvdata(pdev, o_ctrl);
	o_ctrl->cam_ois_state = CAM_OIS_INIT;

	return rc;
unreg_subdev:
	cam_unregister_subdev(&(o_ctrl->v4l2_dev_str));
free_soc:
	kfree(soc_private);
free_cci_client:
	kfree(o_ctrl->io_master_info.cci_client);
free_o_ctrl:
	mutex_destroy(&o_ctrl->ois_shift_mutex);
	kfree(o_ctrl);
	return rc;
}

static int cam_ois_platform_driver_remove(struct platform_device *pdev)
{
	int                             i;
	struct cam_ois_ctrl_t          *o_ctrl;
	struct cam_ois_soc_private     *soc_private;
	struct cam_sensor_power_ctrl_t *power_info;
	struct cam_hw_soc_info         *soc_info;

	o_ctrl = platform_get_drvdata(pdev);
	if (!o_ctrl) {
		CAM_ERR(CAM_OIS, "ois device is NULL");
		return -EINVAL;
	}

	CAM_INFO(CAM_OIS, "platform driver remove invoked");
	soc_info = &o_ctrl->soc_info;
	for (i = 0; i < soc_info->num_clk; i++)
		devm_clk_put(soc_info->dev, soc_info->clk[i]);

	mutex_lock(&(o_ctrl->ois_mutex));
	cam_ois_shutdown(o_ctrl);
	mutex_unlock(&(o_ctrl->ois_mutex));
	cam_unregister_subdev(&(o_ctrl->v4l2_dev_str));

	soc_private =
		(struct cam_ois_soc_private *)o_ctrl->soc_info.soc_private;
	power_info = &soc_private->power_info;

	kfree(o_ctrl->soc_info.soc_private);
	kfree(o_ctrl->io_master_info.cci_client);
	platform_set_drvdata(pdev, NULL);
	v4l2_set_subdevdata(&o_ctrl->v4l2_dev_str.sd, NULL);
	mutex_destroy(&o_ctrl->ois_shift_mutex);
<<<<<<< HEAD
=======

>>>>>>> fbab955f
	kfree(o_ctrl);

	return 0;
}

static const struct of_device_id cam_ois_dt_match[] = {
	{ .compatible = "qcom,ois" },
	{ }
};


MODULE_DEVICE_TABLE(of, cam_ois_dt_match);

static struct platform_driver cam_ois_platform_driver = {
	.driver = {
		.name = "qcom,ois",
		.owner = THIS_MODULE,
		.of_match_table = cam_ois_dt_match,
	},
	.probe = cam_ois_platform_driver_probe,
	.remove = cam_ois_platform_driver_remove,
};
static const struct i2c_device_id cam_ois_i2c_id[] = {
	{ "msm_ois", (kernel_ulong_t)NULL},
	{ }
};

static struct i2c_driver cam_ois_i2c_driver = {
	.id_table = cam_ois_i2c_id,
	.probe  = cam_ois_i2c_driver_probe,
	.remove = cam_ois_i2c_driver_remove,
	.driver = {
		.name = "msm_ois",
	},
};

static struct cam_ois_registered_driver_t registered_driver = {
	0, 0};

static int __init cam_ois_driver_init(void)
{
	int rc = 0;

	rc = platform_driver_register(&cam_ois_platform_driver);
	if (rc) {
		CAM_ERR(CAM_OIS, "platform_driver_register failed rc = %d",
			rc);
		return rc;
	}

	registered_driver.platform_driver = 1;

	rc = i2c_add_driver(&cam_ois_i2c_driver);
	if (rc) {
		CAM_ERR(CAM_OIS, "i2c_add_driver failed rc = %d", rc);
		return rc;
	}

	registered_driver.i2c_driver = 1;
	return rc;
}

static void __exit cam_ois_driver_exit(void)
{
	if (registered_driver.platform_driver)
		platform_driver_unregister(&cam_ois_platform_driver);

	if (registered_driver.i2c_driver)
		i2c_del_driver(&cam_ois_i2c_driver);
}

module_init(cam_ois_driver_init);
module_exit(cam_ois_driver_exit);
MODULE_DESCRIPTION("CAM OIS driver");
MODULE_LICENSE("GPL v2");<|MERGE_RESOLUTION|>--- conflicted
+++ resolved
@@ -355,10 +355,7 @@
 	platform_set_drvdata(pdev, NULL);
 	v4l2_set_subdevdata(&o_ctrl->v4l2_dev_str.sd, NULL);
 	mutex_destroy(&o_ctrl->ois_shift_mutex);
-<<<<<<< HEAD
-=======
-
->>>>>>> fbab955f
+
 	kfree(o_ctrl);
 
 	return 0;
