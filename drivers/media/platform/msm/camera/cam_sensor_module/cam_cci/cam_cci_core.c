--- conflicted
+++ resolved
@@ -1409,11 +1409,7 @@
 		else
 			rc = cam_cci_read(sd, c_ctrl);
 
-<<<<<<< HEAD
-		if (rc < 0) {
-=======
 		if (rc) {
->>>>>>> b199cdeb
 			CAM_ERR(CAM_CCI, "failed to read rc:%d", rc);
 			goto ERROR;
 		}
