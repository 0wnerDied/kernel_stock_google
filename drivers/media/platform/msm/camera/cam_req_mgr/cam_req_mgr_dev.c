--- conflicted
+++ resolved
@@ -516,20 +516,12 @@
 
 	if (id == V4L_EVENT_CAM_REQ_MGR_SOF) {
 		CAM_DBG(CAM_CRM,
-<<<<<<< HEAD
-			"request id %lld frame number %lld SOF time stamp %lld",
-=======
 			"request id:%lld frame number:%lld SOF time stamp:0x%llx",
->>>>>>> 7dbae7ad
 			msg->u.frame_msg.request_id, msg->u.frame_msg.frame_id,
 			msg->u.frame_msg.timestamp);
 	} else if (id == V4L_EVENT_CAM_REQ_MGR_SOF_BOOT_TS) {
 		CAM_DBG(CAM_CRM,
-<<<<<<< HEAD
-			"request id %lld frame number %lld boot time stamp %lld",
-=======
 			"request id:%lld frame number:%lld boot time stamp:0x%llx",
->>>>>>> 7dbae7ad
 			msg->u.frame_msg.request_id, msg->u.frame_msg.frame_id,
 			msg->u.frame_msg.timestamp);
 	} else if (id == V4L_EVENT_CAM_REQ_MGR_VSYNC_TS) {
@@ -539,19 +531,6 @@
 			msg->u.frame_msg.timestamp);
 	}
 
-<<<<<<< HEAD
-	if (g_dev.safety_ic_status != NO_ERROR) {
-		msg->u.frame_msg.laser_tag = LASER_TAG_NONE;
-		CAM_DBG(CAM_CRM,
-			"request id %lld frame number %lld report laser error %d",
-			msg->u.frame_msg.request_id,
-			msg->u.frame_msg.frame_id,
-			g_dev.safety_ic_status);
-	} else
-		cam_req_mgr_tag_laser(msg);
-	msg->u.frame_msg.safety_ic_status = g_dev.safety_ic_status;
-=======
->>>>>>> 7dbae7ad
 	event.id = id;
 	event.type = type;
 	ev_header = CAM_REQ_MGR_GET_PAYLOAD_PTR(event,
@@ -641,18 +620,6 @@
 }
 EXPORT_SYMBOL(cam_unregister_subdev);
 
-void cam_req_mgr_update_safety_ic_status(
-	enum safety_ic_error_type status)
-{
-	if (g_dev.safety_ic_status != status) {
-		CAM_INFO(CAM_CRM,
-			"change laser status from %d to %d",
-			g_dev.safety_ic_status, status);
-		g_dev.safety_ic_status = status;
-	}
-}
-EXPORT_SYMBOL(cam_req_mgr_update_safety_ic_status);
-
 static int cam_req_mgr_remove(struct platform_device *pdev)
 {
 	cam_req_mgr_core_device_deinit();
@@ -702,7 +669,6 @@
 	}
 
 	g_dev.state = true;
-	g_dev.safety_ic_status = NO_ERROR;
 
 	if (g_cam_req_mgr_timer_cachep == NULL) {
 		g_cam_req_mgr_timer_cachep = kmem_cache_create("crm_timer",
