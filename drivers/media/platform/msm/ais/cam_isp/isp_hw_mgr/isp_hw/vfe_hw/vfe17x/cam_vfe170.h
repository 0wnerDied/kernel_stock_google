--- conflicted
+++ resolved
@@ -1023,10 +1023,7 @@
 		.ubwc_8bit_threshold_lossy_0 = 0,
 		.ubwc_8bit_threshold_lossy_1 = 0,
 	},
-<<<<<<< HEAD
-=======
 	.stats_data = &stats_170_info,
->>>>>>> 15457316
 };
 
 struct cam_vfe_hw_info cam_vfe170_hw_info = {
