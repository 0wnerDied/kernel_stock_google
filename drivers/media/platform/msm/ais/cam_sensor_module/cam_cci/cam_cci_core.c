--- conflicted
+++ resolved
@@ -1311,7 +1311,7 @@
 			 * RD_DONE exclusively.
 			 */
 			rem_jiffies = wait_for_completion_timeout(
-			&cci_dev->cci_master_info[master].reset_complete,
+			&cci_dev->cci_master_info[master].rd_done,
 			CCI_TIMEOUT);
 			if (!rem_jiffies) {
 				rc = -ETIMEDOUT;
@@ -1492,10 +1492,11 @@
 	val = 1 << ((master * 2) + queue);
 	cam_io_w_mb(val, base + CCI_QUEUE_START_ADDR);
 	CAM_DBG(CAM_CCI,
-		"waiting_for_rd_done [exp_words: %d]", exp_words);
+		"waiting_for_rd_done [exp_words: %d]",
+		((read_cfg->num_byte / 4) + 1));
 
 	rc = wait_for_completion_timeout(
-		&cci_dev->cci_master_info[master].reset_complete, CCI_TIMEOUT);
+		&cci_dev->cci_master_info[master].rd_done, CCI_TIMEOUT);
 	if (rc <= 0) {
 #ifdef DUMP_CCI_REGISTERS
 		cam_cci_dump_registers(cci_dev, master, queue);
@@ -2001,20 +2002,20 @@
 	struct cam_cci_ctrl *cci_ctrl)
 {
 	int32_t rc = 0;
-<<<<<<< HEAD
-=======
 	struct cci_device *cci_dev = v4l2_get_subdevdata(sd);
 
 	CAM_DBG(CAM_CCI, "cmd %d", cci_ctrl->cmd);
->>>>>>> 3f527a98
-
-	CAM_DBG(CAM_CCI, "cmd %d", cci_ctrl->cmd);
+
 	switch (cci_ctrl->cmd) {
 	case MSM_CCI_INIT:
+		mutex_lock(&cci_dev->init_mutex);
 		rc = cam_cci_init(sd, cci_ctrl);
+		mutex_unlock(&cci_dev->init_mutex);
 		break;
 	case MSM_CCI_RELEASE:
+		mutex_lock(&cci_dev->init_mutex);
 		rc = cam_cci_release(sd);
+		mutex_unlock(&cci_dev->init_mutex);
 		break;
 	case MSM_CCI_I2C_READ:
 		rc = cam_cci_read_bytes(sd, cci_ctrl);
@@ -2041,8 +2042,6 @@
 	cci_ctrl->status = rc;
 
 	return rc;
-<<<<<<< HEAD
-=======
 }
 
 
@@ -2394,5 +2393,4 @@
 	kfree(cci_ctrl.cci_info);
 	return rc;
 
->>>>>>> 3f527a98
 }