--- conflicted
+++ resolved
@@ -36,11 +36,6 @@
 static int npu_debug_release(struct inode *inode, struct file *file);
 static int npu_debug_reg_open(struct inode *inode, struct file *file);
 static int npu_debug_reg_release(struct inode *inode, struct file *file);
-<<<<<<< HEAD
-static ssize_t npu_debug_reg_write(struct file *file,
-		const char __user *user_buf, size_t count, loff_t *ppos);
-=======
->>>>>>> a1ef8a6b
 static ssize_t npu_debug_reg_read(struct file *file,
 		char __user *user_buf, size_t count, loff_t *ppos);
 static ssize_t npu_debug_off_write(struct file *file,
@@ -99,7 +94,16 @@
 
 static int npu_debug_release(struct inode *inode, struct file *file)
 {
-<<<<<<< HEAD
+	return 0;
+}
+
+static int npu_debug_reg_release(struct inode *inode, struct file *file)
+{
+	struct npu_debugfs_reg_ctx *reg_ctx = file->private_data;
+
+	kfree(reg_ctx->buf);
+	kfree(reg_ctx);
+	file->private_data = NULL;
 	return 0;
 }
 
@@ -115,43 +119,6 @@
 	file->f_mode &= ~(FMODE_LSEEK | FMODE_PREAD | FMODE_PWRITE);
 	reg_ctx->npu_dev = inode->i_private;
 	file->private_data = reg_ctx;
-	return 0;
-}
-
-static int npu_debug_reg_release(struct inode *inode, struct file *file)
-{
-	struct npu_debugfs_reg_ctx *reg_ctx = file->private_data;
-
-	kfree(reg_ctx->buf);
-	kfree(reg_ctx);
-	file->private_data = NULL;
-=======
->>>>>>> a1ef8a6b
-	return 0;
-}
-
-static int npu_debug_reg_open(struct inode *inode, struct file *file)
-{
-	struct npu_debugfs_reg_ctx *reg_ctx;
-
-	reg_ctx = kzalloc(sizeof(*reg_ctx), GFP_KERNEL);
-	if (!reg_ctx)
-		return -ENOMEM;
-
-	/* non-seekable */
-	file->f_mode &= ~(FMODE_LSEEK | FMODE_PREAD | FMODE_PWRITE);
-	reg_ctx->npu_dev = inode->i_private;
-	file->private_data = reg_ctx;
-	return 0;
-}
-
-static int npu_debug_reg_release(struct inode *inode, struct file *file)
-{
-	struct npu_debugfs_reg_ctx *reg_ctx = file->private_data;
-
-	kfree(reg_ctx->buf);
-	kfree(reg_ctx);
-	file->private_data = NULL;
 	return 0;
 }
 
