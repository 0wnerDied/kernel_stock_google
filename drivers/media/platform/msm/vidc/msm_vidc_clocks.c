/* Copyright (c) 2017-2018, The Linux Foundation. All rights reserved.
 *
 * This program is free software; you can redistribute it and/or modify
 * it under the terms of the GNU General Public License version 2 and
 * only version 2 as published by the Free Software Foundation.
 *
 * This program is distributed in the hope that it will be useful,
 * but WITHOUT ANY WARRANTY; without even the implied warranty of
 * MERCHANTABILITY or FITNESS FOR A PARTICULAR PURPOSE.  See the
 * GNU General Public License for more details.
 *
 */

#include "msm_vidc_common.h"
#include "vidc_hfi_api.h"
#include "msm_vidc_debug.h"
#include "msm_vidc_clocks.h"

#define MSM_VIDC_MIN_UBWC_COMPLEXITY_FACTOR (1 << 16)
#define MSM_VIDC_MAX_UBWC_COMPLEXITY_FACTOR (4 << 16)

#define MSM_VIDC_MIN_UBWC_COMPRESSION_RATIO (1 << 16)
#define MSM_VIDC_MAX_UBWC_COMPRESSION_RATIO (5 << 16)

static unsigned long msm_vidc_calc_freq_ar50(struct msm_vidc_inst *inst,
	u32 filled_len);
static int msm_vidc_decide_work_mode_ar50(struct msm_vidc_inst *inst);
static unsigned long msm_vidc_calc_freq(struct msm_vidc_inst *inst,
	u32 filled_len);

struct msm_vidc_core_ops core_ops_vpu4 = {
	.calc_freq = msm_vidc_calc_freq_ar50,
	.decide_work_route = NULL,
	.decide_work_mode = msm_vidc_decide_work_mode_ar50,
};

struct msm_vidc_core_ops core_ops_vpu5 = {
	.calc_freq = msm_vidc_calc_freq,
	.decide_work_route = msm_vidc_decide_work_route,
	.decide_work_mode = msm_vidc_decide_work_mode,
};

static inline void msm_dcvs_print_dcvs_stats(struct clock_data *dcvs)
{
	dprintk(VIDC_PROF,
		"DCVS: Load_Low %d, Load Norm %d, Load High %d\n",
		dcvs->load_low,
		dcvs->load_norm,
		dcvs->load_high);

	dprintk(VIDC_PROF,
		"DCVS: min_threshold %d, max_threshold %d\n",
		dcvs->min_threshold, dcvs->max_threshold);
}

static inline unsigned long int get_ubwc_compression_ratio(
	struct ubwc_cr_stats_info_type ubwc_stats_info)
{
	unsigned long int sum = 0, weighted_sum = 0;
	unsigned long int compression_ratio = 1 << 16;

	weighted_sum =
		32  * ubwc_stats_info.cr_stats_info0 +
		64  * ubwc_stats_info.cr_stats_info1 +
		96  * ubwc_stats_info.cr_stats_info2 +
		128 * ubwc_stats_info.cr_stats_info3 +
		160 * ubwc_stats_info.cr_stats_info4 +
		192 * ubwc_stats_info.cr_stats_info5 +
		256 * ubwc_stats_info.cr_stats_info6;

	sum =
		ubwc_stats_info.cr_stats_info0 +
		ubwc_stats_info.cr_stats_info1 +
		ubwc_stats_info.cr_stats_info2 +
		ubwc_stats_info.cr_stats_info3 +
		ubwc_stats_info.cr_stats_info4 +
		ubwc_stats_info.cr_stats_info5 +
		ubwc_stats_info.cr_stats_info6;

	compression_ratio = (weighted_sum && sum) ?
		((256 * sum) << 16) / weighted_sum : compression_ratio;

	return compression_ratio;
}

int msm_vidc_get_mbs_per_frame(struct msm_vidc_inst *inst)
{
	int height, width;

	if (!inst->in_reconfig) {
		height = max(inst->prop.height[CAPTURE_PORT],
			inst->prop.height[OUTPUT_PORT]);
		width = max(inst->prop.width[CAPTURE_PORT],
			inst->prop.width[OUTPUT_PORT]);
	} else {
		height = inst->reconfig_height;
		width = inst->reconfig_width;
	}

	return NUM_MBS_PER_FRAME(height, width);
}

void update_recon_stats(struct msm_vidc_inst *inst,
	struct recon_stats_type *recon_stats)
{
	struct recon_buf *binfo;
	u32 CR = 0, CF = 0;
	u32 frame_size;

	CR = get_ubwc_compression_ratio(recon_stats->ubwc_stats_info);

	frame_size = (msm_vidc_get_mbs_per_frame(inst) / (32 * 8) * 3) / 2;

	if (frame_size)
		CF = recon_stats->complexity_number / frame_size;
	else
		CF = MSM_VIDC_MAX_UBWC_COMPLEXITY_FACTOR;

	mutex_lock(&inst->reconbufs.lock);
	list_for_each_entry(binfo, &inst->reconbufs.list, list) {
		if (binfo->buffer_index ==
				recon_stats->buffer_index) {
			binfo->CR = CR;
			binfo->CF = CF;
		}
	}
	mutex_unlock(&inst->reconbufs.lock);
}

static int fill_dynamic_stats(struct msm_vidc_inst *inst,
	struct vidc_bus_vote_data *vote_data)
{
	struct recon_buf *binfo, *nextb;
	struct vidc_input_cr_data *temp, *next;
	u32 min_cf = 0, max_cf = 0;
	u32 min_input_cr = 0, max_input_cr = 0, min_cr = 0, max_cr = 0;

	mutex_lock(&inst->reconbufs.lock);
	list_for_each_entry_safe(binfo, nextb, &inst->reconbufs.list, list) {
		min_cr = min(min_cr, binfo->CR);
		max_cr = max(max_cr, binfo->CR);
		min_cf = min(min_cf, binfo->CF);
		max_cf = max(max_cf, binfo->CF);
	}
	mutex_unlock(&inst->reconbufs.lock);

	mutex_lock(&inst->input_crs.lock);
	list_for_each_entry_safe(temp, next, &inst->input_crs.list, list) {
		min_input_cr = min(min_input_cr, temp->input_cr);
		max_input_cr = max(max_input_cr, temp->input_cr);
	}
	mutex_unlock(&inst->input_crs.lock);

	/* Sanitize CF values from HW . */
	max_cf = min_t(u32, max_cf, MSM_VIDC_MAX_UBWC_COMPLEXITY_FACTOR);
	min_cf = max_t(u32, min_cf, MSM_VIDC_MIN_UBWC_COMPLEXITY_FACTOR);
	max_cr = min_t(u32, max_cr, MSM_VIDC_MAX_UBWC_COMPRESSION_RATIO);
	min_cr = max_t(u32, min_cr, MSM_VIDC_MIN_UBWC_COMPRESSION_RATIO);
	max_input_cr = min_t(u32,
		max_input_cr, MSM_VIDC_MAX_UBWC_COMPRESSION_RATIO);
	min_input_cr = max_t(u32,
		min_input_cr, MSM_VIDC_MIN_UBWC_COMPRESSION_RATIO);

	vote_data->compression_ratio = min_cr;
	vote_data->complexity_factor = max_cf;
	vote_data->input_cr = min_input_cr;
	vote_data->use_dpb_read = false;

	/* Check if driver can vote for lower bus BW */
	if (inst->clk_data.load < inst->clk_data.load_norm) {
		vote_data->compression_ratio = max_cr;
		vote_data->complexity_factor = min_cf;
		vote_data->input_cr = max_input_cr;
		vote_data->use_dpb_read = true;
	}

	dprintk(VIDC_PROF,
		"Input CR = %d Recon CR = %d Complexity Factor = %d\n",
			vote_data->input_cr, vote_data->compression_ratio,
			vote_data->complexity_factor);

	return 0;
}

int msm_comm_vote_bus(struct msm_vidc_core *core)
{
	int rc = 0, vote_data_count = 0, i = 0;
	struct hfi_device *hdev;
	struct msm_vidc_inst *inst = NULL;
	struct vidc_bus_vote_data *vote_data = NULL;
	bool is_turbo = false;

	if (!core || !core->device) {
		dprintk(VIDC_ERR, "%s Invalid args: %pK\n", __func__, core);
		return -EINVAL;
	}

	hdev = core->device;

	mutex_lock(&core->lock);
	vote_data = core->vote_data;
	if (!vote_data) {
		dprintk(VIDC_PROF,
			"Failed to get vote_data for inst %pK\n",
				inst);
		mutex_unlock(&core->lock);
		return -EINVAL;
	}

	list_for_each_entry(inst, &core->instances, list) {
		int codec = 0;
		struct msm_vidc_buffer *temp, *next;
		u32 filled_len = 0;
		u32 device_addr = 0;

		if (!inst) {
			dprintk(VIDC_ERR, "%s Invalid args\n",
				__func__);
			mutex_unlock(&core->lock);
			return -EINVAL;
		}

		mutex_lock(&inst->registeredbufs.lock);
		list_for_each_entry_safe(temp, next,
				&inst->registeredbufs.list, list) {
			if (temp->vvb.vb2_buf.type ==
				V4L2_BUF_TYPE_VIDEO_OUTPUT_MPLANE &&
					temp->flags & MSM_VIDC_FLAG_DEFERRED) {
				filled_len = max(filled_len,
					temp->vvb.vb2_buf.planes[0].bytesused);
				device_addr = temp->smem[0].device_addr;
			}
			if (inst->session_type == MSM_VIDC_ENCODER &&
				(temp->vvb.flags &
				V4L2_QCOM_BUF_FLAG_PERF_MODE)) {
				is_turbo = true;
			}
		}
		mutex_unlock(&inst->registeredbufs.lock);

		if ((!filled_len || !device_addr) &&
			(inst->session_type != MSM_VIDC_CVP)) {
			dprintk(VIDC_DBG, "%s No ETBs\n", __func__);
			continue;
		}

		++vote_data_count;

		switch (inst->session_type) {
		case MSM_VIDC_DECODER:
			codec = inst->fmts[OUTPUT_PORT].fourcc;
			break;
		case MSM_VIDC_ENCODER:
			codec = inst->fmts[CAPTURE_PORT].fourcc;
			break;
		case MSM_VIDC_CVP:
			codec = V4L2_PIX_FMT_CVP;
			break;
		default:
			dprintk(VIDC_ERR, "%s: invalid session_type %#x\n",
				__func__, inst->session_type);
			break;
		}

		memset(&(vote_data[i]), 0x0, sizeof(struct vidc_bus_vote_data));

		vote_data[i].domain = get_hal_domain(inst->session_type);
		vote_data[i].codec = get_hal_codec(codec);
		vote_data[i].input_width =  max(inst->prop.width[OUTPUT_PORT],
				inst->prop.width[OUTPUT_PORT]);
		vote_data[i].input_height = max(inst->prop.height[OUTPUT_PORT],
				inst->prop.height[OUTPUT_PORT]);
		vote_data[i].output_width =  max(inst->prop.width[CAPTURE_PORT],
				inst->prop.width[OUTPUT_PORT]);
		vote_data[i].output_height =
				max(inst->prop.height[CAPTURE_PORT],
				inst->prop.height[OUTPUT_PORT]);
		vote_data[i].lcu_size = codec == V4L2_PIX_FMT_HEVC ? 32 : 16;
		vote_data[i].b_frames_enabled =
			msm_comm_g_ctrl_for_id(inst,
				V4L2_CID_MPEG_VIDC_VIDEO_NUM_B_FRAMES) != 0;

		if (inst->clk_data.operating_rate)
			vote_data[i].fps =
				(inst->clk_data.operating_rate >> 16) ?
				inst->clk_data.operating_rate >> 16 : 1;
		else
			vote_data[i].fps = inst->prop.fps;

		vote_data[i].power_mode = 0;
		if (msm_vidc_clock_voting || is_turbo ||
			inst->clk_data.buffer_counter < DCVS_FTB_WINDOW)
			vote_data[i].power_mode = VIDC_POWER_TURBO;

		if (msm_comm_get_stream_output_mode(inst) ==
				HAL_VIDEO_DECODER_PRIMARY) {
			vote_data[i].color_formats[0] =
				msm_comm_get_hal_uncompressed(
				inst->clk_data.opb_fourcc);
			vote_data[i].num_formats = 1;
		} else {
			vote_data[i].color_formats[0] =
				msm_comm_get_hal_uncompressed(
				inst->clk_data.dpb_fourcc);
			vote_data[i].color_formats[1] =
				msm_comm_get_hal_uncompressed(
				inst->clk_data.opb_fourcc);
			vote_data[i].num_formats = 2;
		}
		vote_data[i].work_mode = inst->clk_data.work_mode;
		fill_dynamic_stats(inst, &vote_data[i]);

		if (core->resources.sys_cache_res_set)
			vote_data[i].use_sys_cache = true;

		if (inst->session_type == MSM_VIDC_CVP) {
			vote_data[i].domain =
				get_hal_domain(inst->session_type);
			vote_data[i].ddr_bw = inst->clk_data.ddr_bw;
			vote_data[i].sys_cache_bw =
				inst->clk_data.sys_cache_bw;
		}

		i++;
	}
	mutex_unlock(&core->lock);
	if (vote_data_count)
		rc = call_hfi_op(hdev, vote_bus, hdev->hfi_device_data,
			vote_data, vote_data_count);

	return rc;
}

static inline int get_bufs_outside_fw(struct msm_vidc_inst *inst)
{
	u32 fw_out_qsize = 0, i = 0;
	struct vb2_queue *q = NULL;
	struct vb2_buffer *vb = NULL;

	/*
	 * DCVS always operates on Uncompressed buffers.
	 * For Decoders, FTB and Encoders, ETB.
	 */

	if (inst->state >= MSM_VIDC_OPEN_DONE &&
			inst->state < MSM_VIDC_STOP_DONE) {

		/*
		 * For decoder, there will be some frames with client
		 * but not to be displayed. Ex : VP9 DECODE_ONLY frames.
		 * Hence don't count them.
		 */

		if (inst->session_type == MSM_VIDC_DECODER) {
			q = &inst->bufq[CAPTURE_PORT].vb2_bufq;
			for (i = 0; i < q->num_buffers; i++) {
				vb = q->bufs[i];
				if (vb && vb->state != VB2_BUF_STATE_ACTIVE &&
						vb->planes[0].bytesused)
					fw_out_qsize++;
			}
		} else {
			q = &inst->bufq[OUTPUT_PORT].vb2_bufq;
			for (i = 0; i < q->num_buffers; i++) {
				vb = q->bufs[i];
				if (vb && vb->state != VB2_BUF_STATE_ACTIVE)
					fw_out_qsize++;
			}
		}
	}

	return fw_out_qsize;
}

static int msm_dcvs_scale_clocks(struct msm_vidc_inst *inst)
{
	int rc = 0;
	int fw_pending_bufs = 0;
	int total_output_buf = 0;
	int min_output_buf = 0;
	int buffers_outside_fw = 0;
	struct msm_vidc_core *core;
	struct hal_buffer_requirements *output_buf_req;
	struct clock_data *dcvs;

	if (!inst || !inst->core || !inst->core->device) {
		dprintk(VIDC_ERR, "%s Invalid params\n", __func__);
		return -EINVAL;
	}

	if (!inst->clk_data.dcvs_mode || inst->batch.enable) {
		dprintk(VIDC_DBG, "Skip DCVS (dcvs %d, batching %d)\n",
			inst->clk_data.dcvs_mode, inst->batch.enable);
<<<<<<< HEAD
=======
		/* Request right clocks (load normal clocks) */
		inst->clk_data.load = inst->clk_data.load_norm;
>>>>>>> d8914c3a
		return 0;
	}

	dcvs = &inst->clk_data;

	core = inst->core;
	mutex_lock(&inst->lock);
	buffers_outside_fw = get_bufs_outside_fw(inst);

	output_buf_req = get_buff_req_buffer(inst,
			dcvs->buffer_type);
	mutex_unlock(&inst->lock);
	if (!output_buf_req) {
		dprintk(VIDC_ERR,
				"%s: No buffer requirement for buffer type %x\n",
				__func__, dcvs->buffer_type);
		return -EINVAL;
	}

	/* Total number of output buffers */
	total_output_buf = output_buf_req->buffer_count_actual;

	min_output_buf = output_buf_req->buffer_count_min;

	/* Buffers outside Display are with FW. */
	fw_pending_bufs = total_output_buf - buffers_outside_fw;
	dprintk(VIDC_PROF,
		"Counts : total_output_buf = %d Min buffers = %d fw_pending_bufs = %d buffers_outside_fw = %d\n",
		total_output_buf, min_output_buf, fw_pending_bufs,
			buffers_outside_fw);

	/*
	 * PMS decides clock level based on below algo

	 * Limits :
	 * max_threshold : Client extra allocated buffers. Client
	 * reserves these buffers for it's smooth flow.
	 * min_output_buf : HW requested buffers for it's smooth
	 * flow of buffers.
	 * min_threshold : Driver requested extra buffers for PMS.

	 * 1) When buffers outside FW are reaching client's extra buffers,
	 *    FW is slow and will impact pipeline, Increase clock.
	 * 2) When pending buffers with FW are same as FW requested,
	 *    pipeline has cushion to absorb FW slowness, Decrease clocks.
	 * 3) When none of 1) or 2) FW is just fast enough to maintain
	 *    pipeline, request Right Clocks.
	 */

	if (buffers_outside_fw <= dcvs->max_threshold)
		dcvs->load = dcvs->load_high;
	else if (fw_pending_bufs < min_output_buf)
		dcvs->load = dcvs->load_low;
	else
		dcvs->load = dcvs->load_norm;

	return rc;
}

static void msm_vidc_update_freq_entry(struct msm_vidc_inst *inst,
	unsigned long freq, u32 device_addr, bool is_turbo)
{
	struct vidc_freq_data *temp, *next;
	bool found = false;

	mutex_lock(&inst->freqs.lock);
	list_for_each_entry_safe(temp, next, &inst->freqs.list, list) {
		if (temp->device_addr == device_addr) {
			temp->freq = freq;
			found = true;
			break;
		}
	}

	if (!found) {
		temp = kzalloc(sizeof(*temp), GFP_KERNEL);
		if (!temp) {
			dprintk(VIDC_WARN, "%s: malloc failure.\n", __func__);
			goto exit;
		}
		temp->freq = freq;
		temp->device_addr = device_addr;
		list_add_tail(&temp->list, &inst->freqs.list);
	}
	temp->turbo = !!is_turbo;
exit:
	mutex_unlock(&inst->freqs.lock);
}

void msm_vidc_clear_freq_entry(struct msm_vidc_inst *inst,
	u32 device_addr)
{
	struct vidc_freq_data *temp, *next;

	mutex_lock(&inst->freqs.lock);
	list_for_each_entry_safe(temp, next, &inst->freqs.list, list) {
		if (temp->device_addr == device_addr)
			temp->freq = 0;
	}
	mutex_unlock(&inst->freqs.lock);

	inst->clk_data.buffer_counter++;
}

static unsigned long msm_vidc_max_freq(struct msm_vidc_core *core)
{
	struct allowed_clock_rates_table *allowed_clks_tbl = NULL;
	unsigned long freq = 0;

	allowed_clks_tbl = core->resources.allowed_clks_tbl;
	freq = allowed_clks_tbl[0].clock_rate;
	dprintk(VIDC_PROF, "Max rate = %lu\n", freq);
	return freq;
}

static unsigned long msm_vidc_adjust_freq(struct msm_vidc_inst *inst)
{
	struct vidc_freq_data *temp;
	unsigned long freq = 0;
	bool is_turbo = false;

	mutex_lock(&inst->freqs.lock);
	list_for_each_entry(temp, &inst->freqs.list, list) {
		freq = max(freq, temp->freq);
		if (temp->turbo) {
			is_turbo = true;
			break;
		}
	}
	mutex_unlock(&inst->freqs.lock);

	if (is_turbo) {
		return msm_vidc_max_freq(inst->core);
	}
	/* If current requirement is within DCVS limits, try DCVS. */

	if (freq < inst->clk_data.load_norm) {
		dprintk(VIDC_DBG, "Calling DCVS now\n");
		msm_dcvs_scale_clocks(inst);
		freq = inst->clk_data.load;
	}
	dprintk(VIDC_PROF, "%s Inst %pK : Freq = %lu\n", __func__, inst, freq);

	return freq;
}

void msm_comm_free_freq_table(struct msm_vidc_inst *inst)
{
	struct vidc_freq_data *temp, *next;

	mutex_lock(&inst->freqs.lock);
	list_for_each_entry_safe(temp, next, &inst->freqs.list, list) {
		list_del(&temp->list);
		kfree(temp);
	}
	INIT_LIST_HEAD(&inst->freqs.list);
	mutex_unlock(&inst->freqs.lock);
}

void msm_comm_free_input_cr_table(struct msm_vidc_inst *inst)
{
	struct vidc_input_cr_data *temp, *next;

	mutex_lock(&inst->input_crs.lock);
	list_for_each_entry_safe(temp, next, &inst->input_crs.list, list) {
		list_del(&temp->list);
		kfree(temp);
	}
	INIT_LIST_HEAD(&inst->input_crs.list);
	mutex_unlock(&inst->input_crs.lock);
}

void msm_comm_update_input_cr(struct msm_vidc_inst *inst,
	u32 index, u32 cr)
{
	struct vidc_input_cr_data *temp, *next;
	bool found = false;

	mutex_lock(&inst->input_crs.lock);
	list_for_each_entry_safe(temp, next, &inst->input_crs.list, list) {
		if (temp->index == index) {
			temp->input_cr = cr;
			found = true;
			break;
		}
	}

	if (!found) {
		temp = kzalloc(sizeof(*temp), GFP_KERNEL);
		if (!temp)  {
			dprintk(VIDC_WARN, "%s: malloc failure.\n", __func__);
			goto exit;
		}
		temp->index = index;
		temp->input_cr = cr;
		list_add_tail(&temp->list, &inst->input_crs.list);
	}
exit:
	mutex_unlock(&inst->input_crs.lock);
}

static unsigned long msm_vidc_calc_freq_ar50(struct msm_vidc_inst *inst,
	u32 filled_len)
{
	unsigned long freq = 0;
	unsigned long vpp_cycles = 0, vsp_cycles = 0;
	u32 vpp_cycles_per_mb;
	u32 mbs_per_second;
	struct msm_vidc_core *core = NULL;
	int i = 0;
	struct allowed_clock_rates_table *allowed_clks_tbl = NULL;
	u64 rate = 0;
	struct clock_data *dcvs = NULL;

	core = inst->core;
	dcvs = &inst->clk_data;

	mbs_per_second = msm_comm_get_inst_load_per_core(inst,
		LOAD_CALC_NO_QUIRKS);

	/*
	 * Calculate vpp, vsp cycles separately for encoder and decoder.
	 * Even though, most part is common now, in future it may change
	 * between them.
	 */

	if (inst->session_type == MSM_VIDC_ENCODER) {
		vpp_cycles_per_mb = inst->flags & VIDC_LOW_POWER ?
			inst->clk_data.entry->low_power_cycles :
			inst->clk_data.entry->vpp_cycles;

		vpp_cycles = mbs_per_second * vpp_cycles_per_mb;

		vsp_cycles = mbs_per_second * inst->clk_data.entry->vsp_cycles;

		/* 10 / 7 is overhead factor */
		vsp_cycles += (inst->clk_data.bitrate * 10) / 7;
	} else if (inst->session_type == MSM_VIDC_DECODER) {
		vpp_cycles = mbs_per_second * inst->clk_data.entry->vpp_cycles;

		vsp_cycles = mbs_per_second * inst->clk_data.entry->vsp_cycles;
		/* 10 / 7 is overhead factor */
		vsp_cycles += ((inst->prop.fps * filled_len * 8) * 10) / 7;

	} else {
		dprintk(VIDC_ERR, "Unknown session type = %s\n", __func__);
		return msm_vidc_max_freq(inst->core);
	}

	freq = max(vpp_cycles, vsp_cycles);

	dprintk(VIDC_DBG, "Update DCVS Load\n");
	allowed_clks_tbl = core->resources.allowed_clks_tbl;
	for (i = core->resources.allowed_clks_tbl_size - 1; i >= 0; i--) {
		rate = allowed_clks_tbl[i].clock_rate;
		if (rate >= freq)
			break;
	}

	dcvs->load_norm = rate;
	dcvs->load_low = i < (core->resources.allowed_clks_tbl_size - 1) ?
		allowed_clks_tbl[i+1].clock_rate : dcvs->load_norm;
	dcvs->load_high = i > 0 ? allowed_clks_tbl[i-1].clock_rate :
		dcvs->load_norm;

	msm_dcvs_print_dcvs_stats(dcvs);

	dprintk(VIDC_PROF, "%s Inst %pK : Filled Len = %d Freq = %lu\n",
		__func__, inst, filled_len, freq);

	return freq;
}

static unsigned long msm_vidc_calc_freq(struct msm_vidc_inst *inst,
	u32 filled_len)
{
	unsigned long freq = 0;
	unsigned long vpp_cycles = 0, vsp_cycles = 0;
	u32 vpp_cycles_per_mb;
	u32 mbs_per_second;
	struct msm_vidc_core *core = NULL;
	int i = 0;
	struct allowed_clock_rates_table *allowed_clks_tbl = NULL;
	u64 rate = 0;
	struct clock_data *dcvs = NULL;
	u32 operating_rate, vsp_factor_num = 10, vsp_factor_den = 7;

	core = inst->core;
	dcvs = &inst->clk_data;

	mbs_per_second = msm_comm_get_inst_load_per_core(inst,
		LOAD_CALC_NO_QUIRKS);

	/*
	 * Calculate vpp, vsp cycles separately for encoder and decoder.
	 * Even though, most part is common now, in future it may change
	 * between them.
	 */

	if (inst->session_type == MSM_VIDC_ENCODER) {
		vpp_cycles_per_mb = inst->flags & VIDC_LOW_POWER ?
			inst->clk_data.entry->low_power_cycles :
			inst->clk_data.entry->vpp_cycles;

		vpp_cycles = mbs_per_second * vpp_cycles_per_mb;
		/* 21 / 20 is overhead factor */
		vpp_cycles = (vpp_cycles * 21)/
				(inst->clk_data.work_route * 20);

		vsp_cycles = mbs_per_second * inst->clk_data.entry->vsp_cycles;

		/* bitrate is based on fps, scale it using operating rate */
		operating_rate = inst->clk_data.operating_rate >> 16;
		if (operating_rate > inst->prop.fps && inst->prop.fps) {
			vsp_factor_num *= operating_rate;
			vsp_factor_den *= inst->prop.fps;
		}
		vsp_cycles += ((u64)inst->clk_data.bitrate * vsp_factor_num) /
				vsp_factor_den;
	} else if (inst->session_type == MSM_VIDC_DECODER) {
		vpp_cycles = mbs_per_second * inst->clk_data.entry->vpp_cycles;
		/* 21 / 20 is overhead factor */
		vpp_cycles = (vpp_cycles * 21)/
				(inst->clk_data.work_route * 20);

		vsp_cycles = mbs_per_second * inst->clk_data.entry->vsp_cycles;

		/* 10 / 7 is overhead factor */
		vsp_cycles += ((inst->prop.fps * filled_len * 8) * 10) / 7;

	} else {
		dprintk(VIDC_ERR, "Unknown session type = %s\n", __func__);
		return msm_vidc_max_freq(inst->core);
	}

	freq = max(vpp_cycles, vsp_cycles);

	dprintk(VIDC_DBG, "Update DCVS Load\n");
	allowed_clks_tbl = core->resources.allowed_clks_tbl;
	for (i = core->resources.allowed_clks_tbl_size - 1; i >= 0; i--) {
		rate = allowed_clks_tbl[i].clock_rate;
		if (rate >= freq)
			break;
	}

	dcvs->load_norm = rate;
	dcvs->load_low = i < (core->resources.allowed_clks_tbl_size - 1) ?
		allowed_clks_tbl[i+1].clock_rate : dcvs->load_norm;
	dcvs->load_high = i > 0 ? allowed_clks_tbl[i-1].clock_rate :
		dcvs->load_norm;

	msm_dcvs_print_dcvs_stats(dcvs);

	dprintk(VIDC_PROF, "%s Inst %pK : Filled Len = %d Freq = %lu\n",
		__func__, inst, filled_len, freq);

	return freq;
}

int msm_vidc_set_clocks(struct msm_vidc_core *core)
{
	struct hfi_device *hdev;
	unsigned long freq_core_1 = 0, freq_core_2 = 0, rate = 0;
	unsigned long freq_core_max = 0;
	struct msm_vidc_inst *temp = NULL;
	int rc = 0, i = 0;
	struct allowed_clock_rates_table *allowed_clks_tbl = NULL;

	hdev = core->device;
	allowed_clks_tbl = core->resources.allowed_clks_tbl;
	if (!allowed_clks_tbl) {
		dprintk(VIDC_ERR,
			"%s Invalid parameters\n", __func__);
		return -EINVAL;
	}

	mutex_lock(&core->lock);
	list_for_each_entry(temp, &core->instances, list) {

		if (temp->clk_data.core_id == VIDC_CORE_ID_1)
			freq_core_1 += temp->clk_data.min_freq;
		else if (temp->clk_data.core_id == VIDC_CORE_ID_2)
			freq_core_2 += temp->clk_data.min_freq;
		else if (temp->clk_data.core_id == VIDC_CORE_ID_3) {
			freq_core_1 += temp->clk_data.min_freq;
			freq_core_2 += temp->clk_data.min_freq;
		}

		freq_core_max = max_t(unsigned long, freq_core_1, freq_core_2);

		if (msm_vidc_clock_voting) {
			dprintk(VIDC_PROF,
				"msm_vidc_clock_voting %d\n",
				 msm_vidc_clock_voting);
			freq_core_max = msm_vidc_clock_voting;
			break;
		}

		if (temp->clk_data.turbo_mode) {
			dprintk(VIDC_PROF,
				"Found an instance with Turbo request\n");
			freq_core_max = msm_vidc_max_freq(core);
			break;
		}
	}

	for (i = core->resources.allowed_clks_tbl_size - 1; i >= 0; i--) {
		rate = allowed_clks_tbl[i].clock_rate;
		if (rate >= freq_core_max)
			break;
	}

	core->min_freq = freq_core_max;
	core->curr_freq = rate;
	mutex_unlock(&core->lock);

	dprintk(VIDC_PROF, "Min freq = %lu Current Freq = %lu\n",
		core->min_freq, core->curr_freq);
	rc = call_hfi_op(hdev, scale_clocks,
			hdev->hfi_device_data, core->curr_freq);

	return rc;
}

int msm_vidc_validate_operating_rate(struct msm_vidc_inst *inst,
	u32 operating_rate)
{
	struct msm_vidc_inst *temp;
	struct msm_vidc_core *core;
	unsigned long max_freq, freq_left, ops_left, load, cycles, freq = 0;
	unsigned long mbs_per_second;
	int rc = 0;
	u32 curr_operating_rate = 0;

	if (!inst || !inst->core) {
		dprintk(VIDC_ERR, "%s Invalid args\n", __func__);
		return -EINVAL;
	}
	core = inst->core;
	curr_operating_rate = inst->clk_data.operating_rate >> 16;

	mutex_lock(&core->lock);
	max_freq = msm_vidc_max_freq(core);
	list_for_each_entry(temp, &core->instances, list) {
		if (temp == inst ||
				temp->state < MSM_VIDC_START_DONE ||
				temp->state >= MSM_VIDC_RELEASE_RESOURCES_DONE)
			continue;

		freq += temp->clk_data.min_freq;
	}

	freq_left = max_freq - freq;

	mbs_per_second = msm_comm_get_inst_load_per_core(inst,
		LOAD_CALC_NO_QUIRKS);

	cycles = inst->clk_data.entry->vpp_cycles;
	if (inst->session_type == MSM_VIDC_ENCODER)
		cycles = inst->flags & VIDC_LOW_POWER ?
			inst->clk_data.entry->low_power_cycles :
			cycles;

	load = cycles * mbs_per_second;

	ops_left = load ? (freq_left / load) : 0;

	operating_rate = operating_rate >> 16;

	if ((curr_operating_rate * (1 + ops_left)) >= operating_rate ||
			msm_vidc_clock_voting ||
			inst->clk_data.buffer_counter < DCVS_FTB_WINDOW) {
		dprintk(VIDC_DBG,
			"Requestd operating rate is valid %u\n",
			operating_rate);
		rc = 0;
	} else {
		dprintk(VIDC_DBG,
			"Current load is high for requested settings. Cannot set operating rate to %u\n",
			operating_rate);
		rc = -EINVAL;
	}
	mutex_unlock(&core->lock);

	return rc;
}

int msm_comm_scale_clocks(struct msm_vidc_inst *inst)
{
	struct msm_vidc_buffer *temp, *next;
	unsigned long freq = 0;
	u32 filled_len = 0;
	u32 device_addr = 0;
	bool is_turbo = false;

	if (!inst || !inst->core) {
		dprintk(VIDC_ERR, "%s Invalid args: Inst = %pK\n",
			__func__, inst);
		return -EINVAL;
	}

	mutex_lock(&inst->registeredbufs.lock);
	list_for_each_entry_safe(temp, next, &inst->registeredbufs.list, list) {
		if (temp->vvb.vb2_buf.type ==
				V4L2_BUF_TYPE_VIDEO_OUTPUT_MPLANE &&
					temp->flags & MSM_VIDC_FLAG_DEFERRED) {
			filled_len = max(filled_len,
				temp->vvb.vb2_buf.planes[0].bytesused);
			if (inst->session_type == MSM_VIDC_ENCODER &&
				(temp->vvb.flags &
				 V4L2_QCOM_BUF_FLAG_PERF_MODE)) {
				is_turbo = true;
			}
			device_addr = temp->smem[0].device_addr;
		}
	}
	mutex_unlock(&inst->registeredbufs.lock);

	if (!filled_len || !device_addr) {
		dprintk(VIDC_DBG, "%s No ETBs\n", __func__);
		goto no_clock_change;
	}

	freq = call_core_op(inst->core, calc_freq, inst, filled_len);

	msm_vidc_update_freq_entry(inst, freq, device_addr, is_turbo);

	freq = msm_vidc_adjust_freq(inst);

	inst->clk_data.min_freq = freq;

	if (inst->clk_data.buffer_counter < DCVS_FTB_WINDOW ||
		msm_vidc_clock_voting)
		inst->clk_data.min_freq = msm_vidc_max_freq(inst->core);
	else
		inst->clk_data.min_freq = freq;

	msm_vidc_set_clocks(inst->core);

no_clock_change:
	return 0;
}

int msm_comm_scale_clocks_and_bus(struct msm_vidc_inst *inst)
{
	struct msm_vidc_core *core;
	struct hfi_device *hdev;

	if (!inst || !inst->core || !inst->core->device) {
		dprintk(VIDC_ERR, "%s Invalid params\n", __func__);
		return -EINVAL;
	}
	core = inst->core;
	hdev = core->device;

	if (msm_comm_scale_clocks(inst)) {
		dprintk(VIDC_WARN,
			"Failed to scale clocks. Performance might be impacted\n");
	}
	if (msm_comm_vote_bus(core)) {
		dprintk(VIDC_WARN,
			"Failed to scale DDR bus. Performance might be impacted\n");
	}
	return 0;
}

int msm_dcvs_try_enable(struct msm_vidc_inst *inst)
{
	if (!inst) {
		dprintk(VIDC_ERR, "%s: Invalid args: %p\n", __func__, inst);
		return -EINVAL;
	}

	if (msm_vidc_clock_voting ||
			inst->flags & VIDC_THUMBNAIL ||
			inst->clk_data.low_latency_mode ||
			inst->batch.enable) {
		dprintk(VIDC_PROF, "DCVS disabled: %pK\n", inst);
		inst->clk_data.extra_capture_buffer_count = 0;
		inst->clk_data.extra_output_buffer_count = 0;
		inst->clk_data.dcvs_mode = false;
		return false;
	}
	inst->clk_data.dcvs_mode = true;
	dprintk(VIDC_PROF, "DCVS enabled: %pK\n", inst);

	inst->clk_data.extra_capture_buffer_count =
		DCVS_DEC_EXTRA_OUTPUT_BUFFERS;
	inst->clk_data.extra_output_buffer_count =
		DCVS_DEC_EXTRA_OUTPUT_BUFFERS;
	return true;
}

int msm_comm_init_clocks_and_bus_data(struct msm_vidc_inst *inst)
{
	int rc = 0, j = 0;
	int fourcc, count;

	if (!inst || !inst->core) {
		dprintk(VIDC_ERR, "%s Invalid args: Inst = %pK\n",
				__func__, inst);
		return -EINVAL;
	}
	count = inst->core->resources.codec_data_count;
	fourcc = inst->session_type == MSM_VIDC_DECODER ?
		inst->fmts[OUTPUT_PORT].fourcc :
		inst->fmts[CAPTURE_PORT].fourcc;

	for (j = 0; j < count; j++) {
		if (inst->core->resources.codec_data[j].session_type ==
				inst->session_type &&
				inst->core->resources.codec_data[j].fourcc ==
				fourcc) {
			inst->clk_data.entry =
				&inst->core->resources.codec_data[j];
			break;
		}
	}
	return rc;
}

void msm_clock_data_reset(struct msm_vidc_inst *inst)
{
	struct msm_vidc_core *core;
	int i = 0, rc = 0;
	struct allowed_clock_rates_table *allowed_clks_tbl = NULL;
	u64 total_freq = 0, rate = 0, load;
	int cycles;
	struct clock_data *dcvs;
	struct hal_buffer_requirements *output_buf_req;

	dprintk(VIDC_DBG, "Init DCVS Load\n");

	if (!inst || !inst->core) {
		dprintk(VIDC_ERR, "%s Invalid args: Inst = %pK\n",
			__func__, inst);
		return;
	}

	core = inst->core;
	dcvs = &inst->clk_data;
	load = msm_comm_get_inst_load_per_core(inst, LOAD_CALC_NO_QUIRKS);
	cycles = inst->clk_data.entry->vpp_cycles;
	allowed_clks_tbl = core->resources.allowed_clks_tbl;
	if (inst->session_type == MSM_VIDC_ENCODER) {
		cycles = inst->flags & VIDC_LOW_POWER ?
			inst->clk_data.entry->low_power_cycles :
			cycles;

		dcvs->buffer_type = HAL_BUFFER_INPUT;
		dcvs->min_threshold =
			msm_vidc_get_extra_buff_count(inst, HAL_BUFFER_INPUT);
	} else if (inst->session_type == MSM_VIDC_DECODER) {
		dcvs->buffer_type = msm_comm_get_hal_output_buffer(inst);
		output_buf_req = get_buff_req_buffer(inst,
				dcvs->buffer_type);
		if (!output_buf_req) {
			dprintk(VIDC_ERR,
				"%s: No bufer req for buffer type %x\n",
				__func__, dcvs->buffer_type);
			return;
		}
		dcvs->max_threshold = output_buf_req->buffer_count_actual -
			output_buf_req->buffer_count_min_host + 2;

		dcvs->min_threshold =
			msm_vidc_get_extra_buff_count(inst, dcvs->buffer_type);
	} else {
		return;
	}

	total_freq = cycles * load;

	for (i = core->resources.allowed_clks_tbl_size - 1; i >= 0; i--) {
		rate = allowed_clks_tbl[i].clock_rate;
		if (rate >= total_freq)
			break;
	}

	dcvs->load = dcvs->load_norm = rate;

	dcvs->load_low = i < (core->resources.allowed_clks_tbl_size - 1) ?
		allowed_clks_tbl[i+1].clock_rate : dcvs->load_norm;
	dcvs->load_high = i > 0 ? allowed_clks_tbl[i-1].clock_rate :
		dcvs->load_norm;

	inst->clk_data.buffer_counter = 0;

	msm_dcvs_print_dcvs_stats(dcvs);

	rc = msm_comm_scale_clocks_and_bus(inst);

	if (rc)
		dprintk(VIDC_ERR, "%s Failed to scale Clocks and Bus\n",
			__func__);
}

int msm_vidc_get_extra_buff_count(struct msm_vidc_inst *inst,
	enum hal_buffer buffer_type)
{
	int count = 0;

	if (!inst || !inst->core) {
		dprintk(VIDC_ERR, "%s Invalid args\n", __func__);
		return 0;
	}
	/*
	 * no extra buffers for thumbnail session because
	 * neither dcvs nor batching will be enabled
	 */
	if (is_thumbnail_session(inst))
		return 0;

	count = buffer_type == HAL_BUFFER_INPUT ?
		inst->clk_data.extra_output_buffer_count :
		inst->clk_data.extra_capture_buffer_count;

	/*
	 * if platform supports decode batching ensure minimum
	 * batch size count of extra buffers added on output port
	 */
	if (buffer_type == HAL_BUFFER_OUTPUT) {
		if (inst->core->resources.decode_batching &&
			is_decode_session(inst) &&
			count < inst->batch.size)
			count = inst->batch.size;
	}

	return count;
}

int msm_vidc_decide_work_route(struct msm_vidc_inst *inst)
{
	int rc = 0;
	struct hfi_device *hdev;
	struct hal_video_work_route pdata;

	if (!inst || !inst->core || !inst->core->device) {
		dprintk(VIDC_ERR,
			"%s Invalid args: Inst = %pK\n",
			__func__, inst);
		return -EINVAL;
	}

	hdev = inst->core->device;

	pdata.video_work_route = 2;
	if (inst->session_type == MSM_VIDC_DECODER) {
		switch (inst->fmts[OUTPUT_PORT].fourcc) {
		case V4L2_PIX_FMT_MPEG2:
			pdata.video_work_route = 1;
			break;
		case V4L2_PIX_FMT_H264:
			if (inst->pic_struct !=
				MSM_VIDC_PIC_STRUCT_PROGRESSIVE)
				pdata.video_work_route = 1;
			break;
		}
	} else if (inst->session_type == MSM_VIDC_ENCODER) {
		u32 slice_mode = 0;

		switch (inst->fmts[CAPTURE_PORT].fourcc) {
		case V4L2_PIX_FMT_VP8:
		case V4L2_PIX_FMT_TME:
			pdata.video_work_route = 1;
			goto decision_done;
		}

		slice_mode =  msm_comm_g_ctrl_for_id(inst,
				V4L2_CID_MPEG_VIDEO_MULTI_SLICE_MODE);
		if (slice_mode ==
			V4L2_MPEG_VIDEO_MULTI_SICE_MODE_MAX_BYTES) {
			pdata.video_work_route = 1;
		}
	} else {
		return -EINVAL;
	}

decision_done:

	inst->clk_data.work_route = pdata.video_work_route;
	rc = call_hfi_op(hdev, session_set_property,
			(void *)inst->session, HAL_PARAM_VIDEO_WORK_ROUTE,
			(void *)&pdata);
	if (rc)
		dprintk(VIDC_WARN,
			" Failed to configure work route %pK\n", inst);

	return rc;
}

static int msm_vidc_decide_work_mode_ar50(struct msm_vidc_inst *inst)
{
	int rc = 0;
	struct hfi_device *hdev;
	struct hal_video_work_mode pdata;
	struct hal_enable latency;

	if (!inst || !inst->core || !inst->core->device) {
		dprintk(VIDC_ERR,
			"%s Invalid args: Inst = %pK\n",
			__func__, inst);
		return -EINVAL;
	}

	hdev = inst->core->device;
	if (inst->clk_data.low_latency_mode) {
		pdata.video_work_mode = VIDC_WORK_MODE_1;
		goto decision_done;
	}

	if (inst->session_type == MSM_VIDC_DECODER) {
		pdata.video_work_mode = VIDC_WORK_MODE_2;
		switch (inst->fmts[OUTPUT_PORT].fourcc) {
		case V4L2_PIX_FMT_MPEG2:
			pdata.video_work_mode = VIDC_WORK_MODE_1;
			break;
		case V4L2_PIX_FMT_H264:
		case V4L2_PIX_FMT_HEVC:
			if (inst->prop.height[OUTPUT_PORT] *
				inst->prop.width[OUTPUT_PORT] <=
					1280 * 720)
				pdata.video_work_mode = VIDC_WORK_MODE_1;
			break;
		}
	} else if (inst->session_type == MSM_VIDC_ENCODER)
		pdata.video_work_mode = VIDC_WORK_MODE_1;
	else {
		return -EINVAL;
	}

decision_done:

	inst->clk_data.work_mode = pdata.video_work_mode;
	rc = call_hfi_op(hdev, session_set_property,
			(void *)inst->session, HAL_PARAM_VIDEO_WORK_MODE,
			(void *)&pdata);
	if (rc)
		dprintk(VIDC_WARN,
				" Failed to configure Work Mode %pK\n", inst);

	/* For WORK_MODE_1, set Low Latency mode by default to HW. */

	if (inst->session_type == MSM_VIDC_ENCODER &&
			inst->clk_data.work_mode == VIDC_WORK_MODE_1) {
		latency.enable = 1;
		rc = call_hfi_op(hdev, session_set_property,
			(void *)inst->session, HAL_PARAM_VENC_LOW_LATENCY,
			(void *)&latency);
	}

	rc = msm_comm_scale_clocks_and_bus(inst);

	return rc;
}

int msm_vidc_decide_work_mode(struct msm_vidc_inst *inst)
{
	int rc = 0;
	struct hfi_device *hdev;
	struct hal_video_work_mode pdata;
	struct hal_enable latency;
	u32 yuv_size = 0;

	if (!inst || !inst->core || !inst->core->device) {
		dprintk(VIDC_ERR,
			"%s Invalid args: Inst = %pK\n",
			__func__, inst);
		return -EINVAL;
	}

	hdev = inst->core->device;

	if (inst->clk_data.low_latency_mode) {
		pdata.video_work_mode = VIDC_WORK_MODE_1;
		goto decision_done;
	}

	if (inst->session_type == MSM_VIDC_DECODER) {
		pdata.video_work_mode = VIDC_WORK_MODE_2;
		switch (inst->fmts[OUTPUT_PORT].fourcc) {
		case V4L2_PIX_FMT_MPEG2:
			pdata.video_work_mode = VIDC_WORK_MODE_1;
			break;
		case V4L2_PIX_FMT_H264:
		case V4L2_PIX_FMT_HEVC:
		case V4L2_PIX_FMT_VP8:
		case V4L2_PIX_FMT_VP9:
			yuv_size = inst->prop.height[OUTPUT_PORT] *
				inst->prop.width[OUTPUT_PORT];
			if ((inst->pic_struct !=
				 MSM_VIDC_PIC_STRUCT_PROGRESSIVE) ||
				(yuv_size  <= 1280 * 720))
				pdata.video_work_mode = VIDC_WORK_MODE_1;
			break;
		}
	} else if (inst->session_type == MSM_VIDC_ENCODER) {
		u32 codec = inst->fmts[CAPTURE_PORT].fourcc;
		u32 width = inst->prop.width[OUTPUT_PORT];

		pdata.video_work_mode = VIDC_WORK_MODE_2;

		switch (codec) {
		case V4L2_PIX_FMT_VP8:
		{
			if (width <= 3840)  {
				pdata.video_work_mode = VIDC_WORK_MODE_1;
				goto decision_done;
			}
			break;
		}
		case V4L2_PIX_FMT_TME:
		{
			pdata.video_work_mode = VIDC_WORK_MODE_1;
			goto decision_done;
		}
		}

	} else {
		return -EINVAL;
	}

decision_done:

	inst->clk_data.work_mode = pdata.video_work_mode;
	rc = call_hfi_op(hdev, session_set_property,
			(void *)inst->session, HAL_PARAM_VIDEO_WORK_MODE,
			(void *)&pdata);
	if (rc)
		dprintk(VIDC_WARN,
			" Failed to configure Work Mode %pK\n", inst);

	/* For WORK_MODE_1, set Low Latency mode by default to HW. */

	if (inst->session_type == MSM_VIDC_ENCODER &&
			inst->clk_data.work_mode == VIDC_WORK_MODE_1) {
		latency.enable = 1;
		rc = call_hfi_op(hdev, session_set_property,
			(void *)inst->session, HAL_PARAM_VENC_LOW_LATENCY,
			(void *)&latency);
	}

	return rc;
}

static inline int msm_vidc_power_save_mode_enable(struct msm_vidc_inst *inst,
	bool enable)
{
	u32 rc = 0, mbs_per_frame;
	u32 prop_id = 0;
	void *pdata = NULL;
	struct hfi_device *hdev = NULL;
	enum hal_perf_mode venc_mode;

	hdev = inst->core->device;
	if (inst->session_type != MSM_VIDC_ENCODER) {
		dprintk(VIDC_DBG,
			"%s : Not an encoder session. Nothing to do\n",
				__func__);
		return 0;
	}
	mbs_per_frame = msm_vidc_get_mbs_per_frame(inst);
	if (mbs_per_frame > inst->core->resources.max_hq_mbs_per_frame ||
		inst->prop.fps > inst->core->resources.max_hq_fps) {
		enable = true;
	}

	prop_id = HAL_CONFIG_VENC_PERF_MODE;
	venc_mode = enable ? HAL_PERF_MODE_POWER_SAVE :
		HAL_PERF_MODE_POWER_MAX_QUALITY;
	pdata = &venc_mode;
	rc = call_hfi_op(hdev, session_set_property,
			(void *)inst->session, prop_id, pdata);
	if (rc) {
		dprintk(VIDC_ERR,
			"%s: Failed to set power save mode for inst: %pK\n",
			__func__, inst);
		goto fail_power_mode_set;
	}
	inst->flags = enable ?
		inst->flags | VIDC_LOW_POWER :
		inst->flags & ~VIDC_LOW_POWER;

	dprintk(VIDC_PROF,
		"Power Save Mode for inst: %pK Enable = %d\n", inst, enable);
fail_power_mode_set:
	return rc;
}

static int msm_vidc_move_core_to_power_save_mode(struct msm_vidc_core *core,
	u32 core_id)
{
	struct msm_vidc_inst *inst = NULL;

	dprintk(VIDC_PROF, "Core %d : Moving all inst to LP mode\n", core_id);
	mutex_lock(&core->lock);
	list_for_each_entry(inst, &core->instances, list) {
		if (inst->clk_data.core_id == core_id &&
			inst->session_type == MSM_VIDC_ENCODER)
			msm_vidc_power_save_mode_enable(inst, true);
	}
	mutex_unlock(&core->lock);

	return 0;
}

static u32 get_core_load(struct msm_vidc_core *core,
	u32 core_id, bool lp_mode, bool real_time)
{
	struct msm_vidc_inst *inst = NULL;
	u32 current_inst_mbs_per_sec = 0, load = 0;
	bool real_time_mode = false;

	mutex_lock(&core->lock);
	list_for_each_entry(inst, &core->instances, list) {
		u32 cycles, lp_cycles;

		real_time_mode = inst->flags & VIDC_REALTIME ? true : false;
		if (!(inst->clk_data.core_id & core_id))
			continue;
		if (real_time_mode != real_time)
			continue;
		if (inst->session_type == MSM_VIDC_DECODER) {
			cycles = lp_cycles = inst->clk_data.entry->vpp_cycles;
		} else if (inst->session_type == MSM_VIDC_ENCODER) {
			lp_mode |= inst->flags & VIDC_LOW_POWER;
			cycles = lp_mode ?
				inst->clk_data.entry->low_power_cycles :
				inst->clk_data.entry->vpp_cycles;
		} else {
			continue;
		}
		current_inst_mbs_per_sec = msm_comm_get_inst_load_per_core(inst,
				LOAD_CALC_NO_QUIRKS);
		load += current_inst_mbs_per_sec * cycles;
	}
	mutex_unlock(&core->lock);

	return load;
}

int msm_vidc_decide_core_and_power_mode(struct msm_vidc_inst *inst)
{
	int rc = 0, hier_mode = 0;
	struct hfi_device *hdev;
	struct msm_vidc_core *core;
	unsigned long max_freq, lp_cycles = 0;
	struct hal_videocores_usage_info core_info;
	u32 core0_load = 0, core1_load = 0, core0_lp_load = 0,
		core1_lp_load = 0;
	u32 current_inst_load = 0, current_inst_lp_load = 0,
		min_load = 0, min_lp_load = 0;
	u32 min_core_id, min_lp_core_id;

	if (!inst || !inst->core || !inst->core->device) {
		dprintk(VIDC_ERR,
			"%s Invalid args: Inst = %pK\n",
			__func__, inst);
		return -EINVAL;
	}

	core = inst->core;
	hdev = core->device;
	max_freq = msm_vidc_max_freq(inst->core);
	inst->clk_data.core_id = 0;

	core0_load = get_core_load(core, VIDC_CORE_ID_1, false, true);
	core1_load = get_core_load(core, VIDC_CORE_ID_2, false, true);
	core0_lp_load = get_core_load(core, VIDC_CORE_ID_1, true, true);
	core1_lp_load = get_core_load(core, VIDC_CORE_ID_2, true, true);

	min_load = min(core0_load, core1_load);
	min_core_id = core0_load < core1_load ?
		VIDC_CORE_ID_1 : VIDC_CORE_ID_2;
	min_lp_load = min(core0_lp_load, core1_lp_load);
	min_lp_core_id = core0_lp_load < core1_lp_load ?
		VIDC_CORE_ID_1 : VIDC_CORE_ID_2;

	lp_cycles = inst->session_type == MSM_VIDC_ENCODER ?
			inst->clk_data.entry->low_power_cycles :
			inst->clk_data.entry->vpp_cycles;
	/*
	 * Incase there is only 1 core enabled, mark it as the core
	 * with min load. This ensures that this core is selected and
	 * video session is set to run on the enabled core.
	 */
	if (inst->capability.max_video_cores.max <= VIDC_CORE_ID_1) {
		min_core_id = min_lp_core_id = VIDC_CORE_ID_1;
		min_load = core0_load;
		min_lp_load = core0_lp_load;
	}

	current_inst_load = (msm_comm_get_inst_load(inst, LOAD_CALC_NO_QUIRKS) *
		inst->clk_data.entry->vpp_cycles)/inst->clk_data.work_route;

	current_inst_lp_load = (msm_comm_get_inst_load(inst,
		LOAD_CALC_NO_QUIRKS) * lp_cycles)/inst->clk_data.work_route;

	dprintk(VIDC_DBG, "Core 0 RT Load = %d Core 1 RT Load = %d\n",
		 core0_load, core1_load);
	dprintk(VIDC_DBG, "Core 0 RT LP Load = %d Core 1 RT LP Load = %d\n",
		core0_lp_load, core1_lp_load);
	dprintk(VIDC_DBG, "Max Load = %lu\n", max_freq);
	dprintk(VIDC_DBG, "Current Load = %d Current LP Load = %d\n",
		current_inst_load, current_inst_lp_load);

	/* Hier mode can be normal HP or Hybrid HP. */

	hier_mode = msm_comm_g_ctrl_for_id(inst,
		V4L2_CID_MPEG_VIDC_VIDEO_HIER_P_NUM_LAYERS);
	hier_mode |= msm_comm_g_ctrl_for_id(inst,
		V4L2_CID_MPEG_VIDC_VIDEO_HYBRID_HIERP_MODE);

	/* Try for preferred core based on settings. */
	if (inst->session_type == MSM_VIDC_ENCODER && hier_mode &&
		inst->capability.max_video_cores.max >= VIDC_CORE_ID_3) {
		if (current_inst_load / 2 + core0_load <= max_freq &&
			current_inst_load / 2 + core1_load <= max_freq) {
			if (inst->clk_data.work_mode == VIDC_WORK_MODE_2) {
				inst->clk_data.core_id = VIDC_CORE_ID_3;
				msm_vidc_power_save_mode_enable(inst, false);
				goto decision_done;
			}
		}
	}

	if (inst->session_type == MSM_VIDC_ENCODER && hier_mode &&
		inst->capability.max_video_cores.max >= VIDC_CORE_ID_3) {
		if (current_inst_lp_load / 2 +
				core0_lp_load <= max_freq &&
			current_inst_lp_load / 2 +
				core1_lp_load <= max_freq) {
			if (inst->clk_data.work_mode == VIDC_WORK_MODE_2) {
				inst->clk_data.core_id = VIDC_CORE_ID_3;
				msm_vidc_power_save_mode_enable(inst, true);
				goto decision_done;
			}
		}
	}

	if (current_inst_load + min_load < max_freq) {
		inst->clk_data.core_id = min_core_id;
		dprintk(VIDC_DBG,
			"Selected normally : Core ID = %d\n",
				inst->clk_data.core_id);
		msm_vidc_power_save_mode_enable(inst, false);
	} else if (current_inst_lp_load + min_load < max_freq) {
		/* Move current instance to LP and return */
		inst->clk_data.core_id = min_core_id;
		dprintk(VIDC_DBG,
			"Selected by moving current to LP : Core ID = %d\n",
				inst->clk_data.core_id);
		msm_vidc_power_save_mode_enable(inst, true);

	} else if (current_inst_lp_load + min_lp_load < max_freq) {
		/* Move all instances to LP mode and return */
		inst->clk_data.core_id = min_lp_core_id;
		dprintk(VIDC_DBG,
			"Moved all inst's to LP: Core ID = %d\n",
				inst->clk_data.core_id);
		msm_vidc_move_core_to_power_save_mode(core, min_lp_core_id);
	} else {
		rc = -EINVAL;
		dprintk(VIDC_ERR,
			"Sorry ... Core Can't support this load\n");
		return rc;
	}

decision_done:
	core_info.video_core_enable_mask = inst->clk_data.core_id;
	dprintk(VIDC_DBG,
		"Core Enable Mask %d\n", core_info.video_core_enable_mask);

	rc = call_hfi_op(hdev, session_set_property,
			(void *)inst->session,
			HAL_PARAM_VIDEO_CORES_USAGE, &core_info);
	if (rc)
		dprintk(VIDC_WARN,
				" Failed to configure CORE ID %pK\n", inst);

	rc = msm_comm_scale_clocks_and_bus(inst);

	msm_print_core_status(core, VIDC_CORE_ID_1);
	msm_print_core_status(core, VIDC_CORE_ID_2);

	return rc;
}

void msm_vidc_init_core_clk_ops(struct msm_vidc_core *core)
{
	if (!core)
		return;

	if (core->platform_data->vpu_ver == VPU_VERSION_4)
		core->core_ops = &core_ops_vpu4;
	else
		core->core_ops = &core_ops_vpu5;
}

void msm_print_core_status(struct msm_vidc_core *core, u32 core_id)
{
	struct msm_vidc_inst *inst = NULL;

	dprintk(VIDC_PROF, "Instances running on core %u", core_id);
	mutex_lock(&core->lock);
	list_for_each_entry(inst, &core->instances, list) {

		if ((inst->clk_data.core_id != core_id) &&
			(inst->clk_data.core_id != VIDC_CORE_ID_3))
			continue;

		dprintk(VIDC_PROF,
			"inst %pK (%4ux%4u) to (%4ux%4u) %3u %s %s %s %s %lu\n",
			inst,
			inst->prop.width[OUTPUT_PORT],
			inst->prop.height[OUTPUT_PORT],
			inst->prop.width[CAPTURE_PORT],
			inst->prop.height[CAPTURE_PORT],
			inst->prop.fps,
			inst->session_type == MSM_VIDC_ENCODER ? "ENC" : "DEC",
			inst->clk_data.work_mode == VIDC_WORK_MODE_1 ?
				"WORK_MODE_1" : "WORK_MODE_2",
			inst->flags & VIDC_LOW_POWER ? "LP" : "HQ",
			inst->flags & VIDC_REALTIME ? "RealTime" : "NonRTime",
			inst->clk_data.min_freq);
	}
	mutex_unlock(&core->lock);
}<|MERGE_RESOLUTION|>--- conflicted
+++ resolved
@@ -391,11 +391,8 @@
 	if (!inst->clk_data.dcvs_mode || inst->batch.enable) {
 		dprintk(VIDC_DBG, "Skip DCVS (dcvs %d, batching %d)\n",
 			inst->clk_data.dcvs_mode, inst->batch.enable);
-<<<<<<< HEAD
-=======
 		/* Request right clocks (load normal clocks) */
 		inst->clk_data.load = inst->clk_data.load_norm;
->>>>>>> d8914c3a
 		return 0;
 	}
 
