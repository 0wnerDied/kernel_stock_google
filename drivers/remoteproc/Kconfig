menu "Remoteproc drivers"

# REMOTEPROC gets selected by whoever wants it
config REMOTEPROC
	tristate
	depends on HAS_DMA
<<<<<<< HEAD
	select FW_LOADER
=======
	select CRC32
	select FW_CONFIG
>>>>>>> b9777859
	select VIRTIO
	select VIRTUALIZATION

config OMAP_REMOTEPROC
	tristate "OMAP remoteproc support"
	depends on HAS_DMA
	depends on ARCH_OMAP4 || SOC_OMAP5
	depends on OMAP_IOMMU
	depends on OMAP_MBOX_FWK
	select REMOTEPROC
	select RPMSG
	help
	  Say y here to support OMAP's remote processors (dual M3
	  and DSP on OMAP4) via the remote processor framework.

	  Currently only supported on OMAP4.

	  Usually you want to say y here, in order to enable multimedia
	  use-cases to run on your platform (multimedia codecs are
	  offloaded to remote DSP processors using this framework).

	  It's safe to say n here if you're not interested in multimedia
	  offloading or just want a bare minimum kernel.

config STE_MODEM_RPROC
	tristate "STE-Modem remoteproc support"
	depends on HAS_DMA
	select REMOTEPROC
	default n
	help
	  Say y or m here to support STE-Modem shared memory driver.
	  This can be either built-in or a loadable module.
	  If unsure say N.

config DA8XX_REMOTEPROC
	tristate "DA8xx/OMAP-L13x remoteproc support"
	depends on ARCH_DAVINCI_DA8XX
	select CMA
	select REMOTEPROC
	select RPMSG
	help
	  Say y here to support DA8xx/OMAP-L13x remote processors via the
	  remote processor framework.

	  You want to say y here in order to enable AMP
	  use-cases to run on your platform (multimedia codecs are
	  offloaded to remote DSP processors using this framework).

	  This module controls the name of the firmware file that gets
	  loaded on the DSP.  This file must reside in the /lib/firmware
	  directory.  It can be specified via the module parameter
	  da8xx_fw_name=<filename>, and if not specified will default to
	  "rproc-dsp-fw".

	  It's safe to say n here if you're not interested in multimedia
	  offloading.

endmenu<|MERGE_RESOLUTION|>--- conflicted
+++ resolved
@@ -4,12 +4,8 @@
 config REMOTEPROC
 	tristate
 	depends on HAS_DMA
-<<<<<<< HEAD
+	select CRC32
 	select FW_LOADER
-=======
-	select CRC32
-	select FW_CONFIG
->>>>>>> b9777859
 	select VIRTIO
 	select VIRTUALIZATION
 
