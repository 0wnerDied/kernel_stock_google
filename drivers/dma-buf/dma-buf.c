--- conflicted
+++ resolved
@@ -35,14 +35,11 @@
 #include <linux/reservation.h>
 #include <linux/mm.h>
 #include <linux/mount.h>
-<<<<<<< HEAD
 #include <linux/sched/signal.h>
 #include <linux/fdtable.h>
 #include <linux/list_sort.h>
 #include <linux/hashtable.h>
-=======
-
->>>>>>> f02af7b0
+
 #include <uapi/linux/dma-buf.h>
 #include <uapi/linux/magic.h>
 
@@ -68,10 +65,6 @@
 
 static struct dma_buf_list db_list;
 
-<<<<<<< HEAD
-static const struct dentry_operations dma_buf_dentry_ops = {
-	.d_dname = simple_dname,
-=======
 static char *dmabuffs_dname(struct dentry *dentry, char *buffer, int buflen)
 {
 	struct dma_buf *dmabuf;
@@ -90,7 +83,6 @@
 
 static const struct dentry_operations dma_buf_dentry_ops = {
 	.d_dname = dmabuffs_dname,
->>>>>>> f02af7b0
 };
 
 static struct vfsmount *dma_buf_mnt;
@@ -340,7 +332,6 @@
 	return events;
 }
 
-<<<<<<< HEAD
 static int dma_buf_begin_cpu_access_umapped(struct dma_buf *dmabuf,
 					    enum dma_data_direction direction);
 
@@ -348,10 +339,6 @@
 static int dma_buf_end_cpu_access_umapped(struct dma_buf *dmabuf,
 					  enum dma_data_direction direction);
 
-static long dma_buf_set_name(struct dma_buf *dmabuf, const char __user *buf)
-{
-	char *name = strndup_user(buf, DMA_BUF_NAME_LEN);
-=======
 /**
  * dma_buf_set_name - Set a name to a specific dma_buf to track the usage.
  * The name of the dma-buf buffer can only be set when the dma-buf is not
@@ -371,18 +358,22 @@
 {
 	char *name = strndup_user(buf, DMA_BUF_NAME_LEN);
 	long ret = 0;
->>>>>>> f02af7b0
 
 	if (IS_ERR(name))
 		return PTR_ERR(name);
 
 	mutex_lock(&dmabuf->lock);
-<<<<<<< HEAD
+	if (!list_empty(&dmabuf->attachments)) {
+		ret = -EBUSY;
+		kfree(name);
+		goto out_unlock;
+	}
 	kfree(dmabuf->name);
 	dmabuf->name = name;
+
+out_unlock:
 	mutex_unlock(&dmabuf->lock);
-
-	return 0;
+	return ret;
 }
 
 static long dma_buf_get_name(struct dma_buf *dmabuf, char __user *buf)
@@ -397,18 +388,6 @@
 		ret = -EFAULT;
 	mutex_unlock(&dmabuf->lock);
 
-=======
-	if (!list_empty(&dmabuf->attachments)) {
-		ret = -EBUSY;
-		kfree(name);
-		goto out_unlock;
-	}
-	kfree(dmabuf->name);
-	dmabuf->name = name;
-
-out_unlock:
-	mutex_unlock(&dmabuf->lock);
->>>>>>> f02af7b0
 	return ret;
 }
 
@@ -462,12 +441,9 @@
 	case DMA_BUF_SET_NAME:
 		return dma_buf_set_name(dmabuf, (const char __user *)arg);
 
-<<<<<<< HEAD
 	case DMA_BUF_GET_NAME:
 		return dma_buf_get_name(dmabuf, (char __user *)arg);
 
-=======
->>>>>>> f02af7b0
 	default:
 		return -ENOTTY;
 	}
@@ -534,10 +510,7 @@
 		goto err_alloc_file;
 	file->f_flags = flags & (O_ACCMODE | O_NONBLOCK);
 	file->private_data = dmabuf;
-<<<<<<< HEAD
-=======
 	file->f_path.dentry->d_fsdata = dmabuf;
->>>>>>> f02af7b0
 
 	return file;
 
@@ -1396,11 +1369,7 @@
 				file_count(buf_obj->file),
 				buf_obj->exp_name,
 				file_inode(buf_obj->file)->i_ino,
-<<<<<<< HEAD
-				buf_obj->name ? : "");
-=======
 				buf_obj->name ?: "");
->>>>>>> f02af7b0
 
 		robj = buf_obj->resv;
 		while (true) {
