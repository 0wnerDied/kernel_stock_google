--- conflicted
+++ resolved
@@ -34,29 +34,15 @@
 #include <linux/poll.h>
 #include <linux/reservation.h>
 #include <linux/mm.h>
-<<<<<<< HEAD
 #include <linux/mount.h>
-=======
-#include <linux/kernel.h>
-#include <linux/atomic.h>
->>>>>>> a1f19153
 #include <linux/sched/signal.h>
 #include <linux/fdtable.h>
 #include <linux/list_sort.h>
 #include <linux/hashtable.h>
-<<<<<<< HEAD
+#include <linux/dcache.h>
 
 #include <uapi/linux/dma-buf.h>
 #include <uapi/linux/magic.h>
-=======
-#include <linux/mount.h>
-#include <linux/dcache.h>
-
-#include <uapi/linux/dma-buf.h>
-#include <uapi/linux/magic.h>
-
-static atomic_long_t name_counter;
->>>>>>> a1f19153
 
 static inline int is_dma_buf_file(struct file *);
 
@@ -80,8 +66,6 @@
 
 static struct dma_buf_list db_list;
 
-<<<<<<< HEAD
-=======
 static void dmabuf_dent_put(struct dma_buf *dmabuf)
 {
 	if (atomic_dec_and_test(&dmabuf->dent_count)) {
@@ -91,21 +75,12 @@
 }
 
 
->>>>>>> a1f19153
 static char *dmabuffs_dname(struct dentry *dentry, char *buffer, int buflen)
 {
 	struct dma_buf *dmabuf;
 	char name[DMA_BUF_NAME_LEN];
 	size_t ret = 0;
 
-<<<<<<< HEAD
-	dmabuf = dentry->d_fsdata;
-	mutex_lock(&dmabuf->lock);
-	if (dmabuf->name)
-		ret = strlcpy(name, dmabuf->name, DMA_BUF_NAME_LEN);
-	mutex_unlock(&dmabuf->lock);
-
-=======
 	spin_lock(&dentry->d_lock);
 	dmabuf = dentry->d_fsdata;
 	if (!dmabuf || !atomic_add_unless(&dmabuf->dent_count, 1, 0)) {
@@ -119,7 +94,6 @@
 	spin_unlock(&dmabuf->name_lock);
 	dmabuf_dent_put(dmabuf);
 out:
->>>>>>> a1f19153
 	return dynamic_dname(dentry, buffer, buflen, "/%s:%s",
 			     dentry->d_name.name, ret > 0 ? name : "");
 }
@@ -414,22 +388,16 @@
 		kfree(name);
 		goto out_unlock;
 	}
-<<<<<<< HEAD
-	kfree(dmabuf->name);
-	dmabuf->name = name;
-=======
 	spin_lock(&dmabuf->name_lock);
 	kfree(dmabuf->name);
 	dmabuf->name = name;
 	spin_unlock(&dmabuf->name_lock);
->>>>>>> a1f19153
 
 out_unlock:
 	mutex_unlock(&dmabuf->lock);
 	return ret;
 }
 
-<<<<<<< HEAD
 static long dma_buf_get_name(struct dma_buf *dmabuf, char __user *buf)
 {
 	const char *name = "";
@@ -445,8 +413,6 @@
 	return ret;
 }
 
-=======
->>>>>>> a1f19153
 static long dma_buf_ioctl(struct file *file,
 			  unsigned int cmd, unsigned long arg)
 {
@@ -497,12 +463,9 @@
 	case DMA_BUF_SET_NAME:
 		return dma_buf_set_name(dmabuf, (const char __user *)arg);
 
-<<<<<<< HEAD
 	case DMA_BUF_GET_NAME:
 		return dma_buf_get_name(dmabuf, (char __user *)arg);
 
-=======
->>>>>>> a1f19153
 	default:
 		return -ENOTTY;
 	}
@@ -516,17 +479,10 @@
 	/* Don't count the temporary reference taken inside procfs seq_show */
 	seq_printf(m, "count:\t%ld\n", file_count(dmabuf->file) - 1);
 	seq_printf(m, "exp_name:\t%s\n", dmabuf->exp_name);
-<<<<<<< HEAD
-	mutex_lock(&dmabuf->lock);
-	if (dmabuf->name)
-		seq_printf(m, "name:\t%s\n", dmabuf->name);
-	mutex_unlock(&dmabuf->lock);
-=======
 	spin_lock(&dmabuf->name_lock);
 	if (dmabuf->name)
 		seq_printf(m, "name:\t%s\n", dmabuf->name);
 	spin_unlock(&dmabuf->name_lock);
->>>>>>> a1f19153
 }
 
 static const struct file_operations dma_buf_fops = {
@@ -641,9 +597,7 @@
 	struct reservation_object *resv = exp_info->resv;
 	struct file *file;
 	size_t alloc_size = sizeof(struct dma_buf);
-	char *bufname;
 	int ret;
-	long cnt;
 
 	if (!exp_info->resv)
 		alloc_size += sizeof(struct reservation_object);
@@ -665,25 +619,15 @@
 	if (!try_module_get(exp_info->owner))
 		return ERR_PTR(-ENOENT);
 
-<<<<<<< HEAD
 	/*
 	 * dma_buf struct must be allocated with kzalloc to zero out all the
 	 * fields. Otherwise dmabuf->name field may leak kernel data when the
 	 * name is unspecified.
 	 */
-=======
-	cnt = atomic_long_inc_return(&name_counter);
-	bufname = kasprintf(GFP_KERNEL, "dmabuf%ld", cnt);
-	if (!bufname) {
-		ret = -ENOMEM;
-		goto err_module;
-	}
-
->>>>>>> a1f19153
 	dmabuf = kzalloc(alloc_size, GFP_KERNEL);
 	if (!dmabuf) {
 		ret = -ENOMEM;
-		goto err_name;
+		goto err_module;
 	}
 
 	dmabuf->priv = exp_info->priv;
@@ -695,14 +639,8 @@
 	init_waitqueue_head(&dmabuf->poll);
 	dmabuf->cb_excl.poll = dmabuf->cb_shared.poll = &dmabuf->poll;
 	dmabuf->cb_excl.active = dmabuf->cb_shared.active = 0;
-<<<<<<< HEAD
-	dmabuf->ktime = ktime_get();
-=======
-	dmabuf->buf_name = bufname;
-	dmabuf->name = bufname;
 	dmabuf->ktime = ktime_get();
 	atomic_set(&dmabuf->dent_count, 1);
->>>>>>> a1f19153
 
 	if (!resv) {
 		resv = (struct reservation_object *)&dmabuf[1];
@@ -731,8 +669,6 @@
 
 err_dmabuf:
 	kfree(dmabuf);
-err_name:
-	kfree(bufname);
 err_module:
 	module_put(exp_info->owner);
 	return ERR_PTR(ret);
@@ -1456,11 +1392,7 @@
 				buf_obj->size,
 				buf_obj->file->f_flags, buf_obj->file->f_mode,
 				file_count(buf_obj->file),
-<<<<<<< HEAD
 				buf_obj->exp_name, buf_obj->name ?: "",
-=======
-				buf_obj->exp_name, buf_obj->buf_name,
->>>>>>> a1f19153
 				file_inode(buf_obj->file)->i_ino,
 				buf_obj->name ?: "");
 
@@ -1571,11 +1503,7 @@
 
 		elapmstime = ktime_divns(elapmstime, MSEC_PER_SEC);
 		seq_printf(s, "%-8s\t%-8ld\t%-8lld\n",
-<<<<<<< HEAD
 				dmabuf->name,
-=======
-				dmabuf->buf_name,
->>>>>>> a1f19153
 				dmabuf->size / SZ_1K,
 				elapmstime);
 	}
