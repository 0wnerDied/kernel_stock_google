/*
 * Framework for buffer objects that can be shared across devices/subsystems.
 *
 * Copyright(C) 2011 Linaro Limited. All rights reserved.
 * Author: Sumit Semwal <sumit.semwal@ti.com>
 *
 * Many thanks to linaro-mm-sig list, and specially
 * Arnd Bergmann <arnd@arndb.de>, Rob Clark <rob@ti.com> and
 * Daniel Vetter <daniel@ffwll.ch> for their support in creation and
 * refining of this idea.
 *
 * This program is free software; you can redistribute it and/or modify it
 * under the terms of the GNU General Public License version 2 as published by
 * the Free Software Foundation.
 *
 * This program is distributed in the hope that it will be useful, but WITHOUT
 * ANY WARRANTY; without even the implied warranty of MERCHANTABILITY or
 * FITNESS FOR A PARTICULAR PURPOSE.  See the GNU General Public License for
 * more details.
 *
 * You should have received a copy of the GNU General Public License along with
 * this program.  If not, see <http://www.gnu.org/licenses/>.
 */

#include <linux/fs.h>
#include <linux/slab.h>
#include <linux/dma-buf.h>
#include <linux/dma-fence.h>
#include <linux/anon_inodes.h>
#include <linux/export.h>
#include <linux/debugfs.h>
#include <linux/module.h>
#include <linux/seq_file.h>
#include <linux/poll.h>
#include <linux/reservation.h>
#include <linux/mm.h>
#include <linux/kernel.h>
#include <linux/atomic.h>
#include <linux/sched/signal.h>
#include <linux/fdtable.h>
#include <linux/list_sort.h>
#include <linux/hashtable.h>
#include <linux/mount.h>
#include <linux/dcache.h>

#include <uapi/linux/dma-buf.h>
#include <uapi/linux/magic.h>

static atomic_long_t name_counter;

static inline int is_dma_buf_file(struct file *);

struct dma_buf_list {
	struct list_head head;
	struct mutex lock;
};

struct dma_info {
	struct dma_buf *dmabuf;
	struct hlist_node head;
};

struct dma_proc {
	char name[TASK_COMM_LEN];
	pid_t pid;
	size_t size;
	struct hlist_head dma_bufs[1 << 10];
	struct list_head head;
};

static struct dma_buf_list db_list;

static void dmabuf_dent_put(struct dma_buf *dmabuf)
{
	if (atomic_dec_and_test(&dmabuf->dent_count)) {
		kfree(dmabuf->name);
		kfree(dmabuf);
	}
}


static char *dmabuffs_dname(struct dentry *dentry, char *buffer, int buflen)
{
	struct dma_buf *dmabuf;
	char name[DMA_BUF_NAME_LEN];
	size_t ret = 0;

	spin_lock(&dentry->d_lock);
	dmabuf = dentry->d_fsdata;
<<<<<<< HEAD
	if (!dmabuf || !atomic_add_unless(&dmabuf->dent_count, 1, 0)) {
		spin_unlock(&dentry->d_lock);
		goto out;
	}
	spin_unlock(&dentry->d_lock);
=======
>>>>>>> bfe2901c
	spin_lock(&dmabuf->name_lock);
	if (dmabuf->name)
		ret = strlcpy(name, dmabuf->name, DMA_BUF_NAME_LEN);
	spin_unlock(&dmabuf->name_lock);
<<<<<<< HEAD
	dmabuf_dent_put(dmabuf);
out:
=======

>>>>>>> bfe2901c
	return dynamic_dname(dentry, buffer, buflen, "/%s:%s",
			     dentry->d_name.name, ret > 0 ? name : "");
}

static const struct dentry_operations dma_buf_dentry_ops = {
	.d_dname = dmabuffs_dname,
};

static struct vfsmount *dma_buf_mnt;

static struct dentry *dma_buf_fs_mount(struct file_system_type *fs_type,
		int flags, const char *name, void *data)
{
	return mount_pseudo(fs_type, "dmabuf:", NULL, &dma_buf_dentry_ops,
			DMA_BUF_MAGIC);
}

static struct file_system_type dma_buf_fs_type = {
	.name = "dmabuf",
	.mount = dma_buf_fs_mount,
	.kill_sb = kill_anon_super,
};

static int dma_buf_release(struct inode *inode, struct file *file)
{
	struct dma_buf *dmabuf;
<<<<<<< HEAD
	struct dentry *dentry = file->f_path.dentry;
=======
>>>>>>> bfe2901c
	int dtor_ret = 0;

	if (!is_dma_buf_file(file))
		return -EINVAL;

	dmabuf = file->private_data;

	spin_lock(&dentry->d_lock);
	dentry->d_fsdata = NULL;
	spin_unlock(&dentry->d_lock);
	BUG_ON(dmabuf->vmapping_counter);

	/*
	 * Any fences that a dma-buf poll can wait on should be signaled
	 * before releasing dma-buf. This is the responsibility of each
	 * driver that uses the reservation objects.
	 *
	 * If you hit this BUG() it means someone dropped their ref to the
	 * dma-buf while still having pending operation to the buffer.
	 */
	BUG_ON(dmabuf->cb_shared.active || dmabuf->cb_excl.active);

	mutex_lock(&db_list.lock);
	list_del(&dmabuf->list_node);
	mutex_unlock(&db_list.lock);

	if (dmabuf->dtor)
		dtor_ret = dmabuf->dtor(dmabuf, dmabuf->dtor_data);

	if (!dtor_ret)
		dmabuf->ops->release(dmabuf);
	else
		pr_warn_ratelimited("Leaking dmabuf %s because destructor failed error:%d\n",
<<<<<<< HEAD
				    dmabuf->buf_name, dtor_ret);

	dma_buf_ref_destroy(dmabuf);
=======
				    dmabuf->name, dtor_ret);
>>>>>>> bfe2901c

	if (dmabuf->resv == (struct reservation_object *)&dmabuf[1])
		reservation_object_fini(dmabuf->resv);

	module_put(dmabuf->owner);
	dmabuf_dent_put(dmabuf);
	return 0;
}

static int dma_buf_mmap_internal(struct file *file, struct vm_area_struct *vma)
{
	struct dma_buf *dmabuf;

	if (!is_dma_buf_file(file))
		return -EINVAL;

	dmabuf = file->private_data;

	/* check for overflowing the buffer's size */
	if (vma->vm_pgoff + vma_pages(vma) >
	    dmabuf->size >> PAGE_SHIFT)
		return -EINVAL;

	return dmabuf->ops->mmap(dmabuf, vma);
}

static loff_t dma_buf_llseek(struct file *file, loff_t offset, int whence)
{
	struct dma_buf *dmabuf;
	loff_t base;

	if (!is_dma_buf_file(file))
		return -EBADF;

	dmabuf = file->private_data;

	/* only support discovering the end of the buffer,
	   but also allow SEEK_SET to maintain the idiomatic
	   SEEK_END(0), SEEK_CUR(0) pattern */
	if (whence == SEEK_END)
		base = dmabuf->size;
	else if (whence == SEEK_SET)
		base = 0;
	else
		return -EINVAL;

	if (offset != 0)
		return -EINVAL;

	return base + offset;
}

/**
 * DOC: fence polling
 *
 * To support cross-device and cross-driver synchronization of buffer access
 * implicit fences (represented internally in the kernel with &struct fence) can
 * be attached to a &dma_buf. The glue for that and a few related things are
 * provided in the &reservation_object structure.
 *
 * Userspace can query the state of these implicitly tracked fences using poll()
 * and related system calls:
 *
 * - Checking for EPOLLIN, i.e. read access, can be use to query the state of the
 *   most recent write or exclusive fence.
 *
 * - Checking for EPOLLOUT, i.e. write access, can be used to query the state of
 *   all attached fences, shared and exclusive ones.
 *
 * Note that this only signals the completion of the respective fences, i.e. the
 * DMA transfers are complete. Cache flushing and any other necessary
 * preparations before CPU access can begin still need to happen.
 */

static void dma_buf_poll_cb(struct dma_fence *fence, struct dma_fence_cb *cb)
{
	struct dma_buf_poll_cb_t *dcb = (struct dma_buf_poll_cb_t *)cb;
	unsigned long flags;

	spin_lock_irqsave(&dcb->poll->lock, flags);
	wake_up_locked_poll(dcb->poll, dcb->active);
	dcb->active = 0;
	spin_unlock_irqrestore(&dcb->poll->lock, flags);
}

static __poll_t dma_buf_poll(struct file *file, poll_table *poll)
{
	struct dma_buf *dmabuf;
	struct reservation_object *resv;
	struct reservation_object_list *fobj;
	struct dma_fence *fence_excl;
	__poll_t events;
	unsigned shared_count, seq;

	dmabuf = file->private_data;
	if (!dmabuf || !dmabuf->resv)
		return EPOLLERR;

	resv = dmabuf->resv;

	poll_wait(file, &dmabuf->poll, poll);

	events = poll_requested_events(poll) & (EPOLLIN | EPOLLOUT);
	if (!events)
		return 0;

retry:
	seq = read_seqcount_begin(&resv->seq);
	rcu_read_lock();

	fobj = rcu_dereference(resv->fence);
	if (fobj)
		shared_count = fobj->shared_count;
	else
		shared_count = 0;
	fence_excl = rcu_dereference(resv->fence_excl);
	if (read_seqcount_retry(&resv->seq, seq)) {
		rcu_read_unlock();
		goto retry;
	}

	if (fence_excl && (!(events & EPOLLOUT) || shared_count == 0)) {
		struct dma_buf_poll_cb_t *dcb = &dmabuf->cb_excl;
		__poll_t pevents = EPOLLIN;

		if (shared_count == 0)
			pevents |= EPOLLOUT;

		spin_lock_irq(&dmabuf->poll.lock);
		if (dcb->active) {
			dcb->active |= pevents;
			events &= ~pevents;
		} else
			dcb->active = pevents;
		spin_unlock_irq(&dmabuf->poll.lock);

		if (events & pevents) {
			if (!dma_fence_get_rcu(fence_excl)) {
				/* force a recheck */
				events &= ~pevents;
				dma_buf_poll_cb(NULL, &dcb->cb);
			} else if (!dma_fence_add_callback(fence_excl, &dcb->cb,
							   dma_buf_poll_cb)) {
				events &= ~pevents;
				dma_fence_put(fence_excl);
			} else {
				/*
				 * No callback queued, wake up any additional
				 * waiters.
				 */
				dma_fence_put(fence_excl);
				dma_buf_poll_cb(NULL, &dcb->cb);
			}
		}
	}

	if ((events & EPOLLOUT) && shared_count > 0) {
		struct dma_buf_poll_cb_t *dcb = &dmabuf->cb_shared;
		int i;

		/* Only queue a new callback if no event has fired yet */
		spin_lock_irq(&dmabuf->poll.lock);
		if (dcb->active)
			events &= ~EPOLLOUT;
		else
			dcb->active = EPOLLOUT;
		spin_unlock_irq(&dmabuf->poll.lock);

		if (!(events & EPOLLOUT))
			goto out;

		for (i = 0; i < shared_count; ++i) {
			struct dma_fence *fence = rcu_dereference(fobj->shared[i]);

			if (!dma_fence_get_rcu(fence)) {
				/*
				 * fence refcount dropped to zero, this means
				 * that fobj has been freed
				 *
				 * call dma_buf_poll_cb and force a recheck!
				 */
				events &= ~EPOLLOUT;
				dma_buf_poll_cb(NULL, &dcb->cb);
				break;
			}
			if (!dma_fence_add_callback(fence, &dcb->cb,
						    dma_buf_poll_cb)) {
				dma_fence_put(fence);
				events &= ~EPOLLOUT;
				break;
			}
			dma_fence_put(fence);
		}

		/* No callback queued, wake up any additional waiters. */
		if (i == shared_count)
			dma_buf_poll_cb(NULL, &dcb->cb);
	}

out:
	rcu_read_unlock();
	return events;
}

static int dma_buf_begin_cpu_access_umapped(struct dma_buf *dmabuf,
					    enum dma_data_direction direction);


static int dma_buf_end_cpu_access_umapped(struct dma_buf *dmabuf,
					  enum dma_data_direction direction);

/**
 * dma_buf_set_name - Set a name to a specific dma_buf to track the usage.
 * The name of the dma-buf buffer can only be set when the dma-buf is not
 * attached to any devices. It could theoritically support changing the
 * name of the dma-buf if the same piece of memory is used for multiple
 * purpose between different devices.
 *
 * @dmabuf [in]     dmabuf buffer that will be renamed.
 * @buf:   [in]     A piece of userspace memory that contains the name of
 *                  the dma-buf.
 *
 * Returns 0 on success. If the dma-buf buffer is already attached to
 * devices, return -EBUSY.
 *
 */
static long dma_buf_set_name(struct dma_buf *dmabuf, const char __user *buf)
{
	char *name = strndup_user(buf, DMA_BUF_NAME_LEN);
	long ret = 0;

	if (IS_ERR(name))
		return PTR_ERR(name);

	mutex_lock(&dmabuf->lock);
	spin_lock(&dmabuf->name_lock);
	if (!list_empty(&dmabuf->attachments)) {
		ret = -EBUSY;
		kfree(name);
		goto out_unlock;
	}
	spin_lock(&dmabuf->name_lock);
	kfree(dmabuf->name);
	dmabuf->name = name;
	spin_unlock(&dmabuf->name_lock);

out_unlock:
	spin_unlock(&dmabuf->name_lock);
	mutex_unlock(&dmabuf->lock);
	return ret;
}

static int dma_buf_begin_cpu_access_umapped(struct dma_buf *dmabuf,
					    enum dma_data_direction direction);


static int dma_buf_end_cpu_access_umapped(struct dma_buf *dmabuf,
					  enum dma_data_direction direction);

static long dma_buf_ioctl(struct file *file,
			  unsigned int cmd, unsigned long arg)
{
	struct dma_buf *dmabuf;
	struct dma_buf_sync sync;
	enum dma_data_direction dir;
	int ret;

	dmabuf = file->private_data;

	switch (cmd) {
	case DMA_BUF_IOCTL_SYNC:
		if (copy_from_user(&sync, (void __user *) arg, sizeof(sync)))
			return -EFAULT;

		if (sync.flags & ~DMA_BUF_SYNC_VALID_FLAGS_MASK)
			return -EINVAL;

		switch (sync.flags & DMA_BUF_SYNC_RW) {
		case DMA_BUF_SYNC_READ:
			dir = DMA_FROM_DEVICE;
			break;
		case DMA_BUF_SYNC_WRITE:
			dir = DMA_TO_DEVICE;
			break;
		case DMA_BUF_SYNC_RW:
			dir = DMA_BIDIRECTIONAL;
			break;
		default:
			return -EINVAL;
		}

		if (sync.flags & DMA_BUF_SYNC_END)
			if (sync.flags & DMA_BUF_SYNC_USER_MAPPED)
				ret = dma_buf_end_cpu_access_umapped(dmabuf,
								     dir);
			else
				ret = dma_buf_end_cpu_access(dmabuf, dir);
		else
			if (sync.flags & DMA_BUF_SYNC_USER_MAPPED)
				ret = dma_buf_begin_cpu_access_umapped(dmabuf,
								       dir);
			else
				ret = dma_buf_begin_cpu_access(dmabuf, dir);

		return ret;

	case DMA_BUF_SET_NAME:
		return dma_buf_set_name(dmabuf, (const char __user *)arg);

	default:
		return -ENOTTY;
	}
}

static void dma_buf_show_fdinfo(struct seq_file *m, struct file *file)
{
	struct dma_buf *dmabuf = file->private_data;

	seq_printf(m, "size:\t%zu\n", dmabuf->size);
	/* Don't count the temporary reference taken inside procfs seq_show */
	seq_printf(m, "count:\t%ld\n", file_count(dmabuf->file) - 1);
	seq_printf(m, "exp_name:\t%s\n", dmabuf->exp_name);
	spin_lock(&dmabuf->name_lock);
	if (dmabuf->name)
		seq_printf(m, "name:\t%s\n", dmabuf->name);
	spin_unlock(&dmabuf->name_lock);
}

static const struct file_operations dma_buf_fops = {
	.release	= dma_buf_release,
	.mmap		= dma_buf_mmap_internal,
	.llseek		= dma_buf_llseek,
	.poll		= dma_buf_poll,
	.unlocked_ioctl	= dma_buf_ioctl,
#ifdef CONFIG_COMPAT
	.compat_ioctl	= dma_buf_ioctl,
#endif
	.show_fdinfo	= dma_buf_show_fdinfo,
};

/*
 * is_dma_buf_file - Check if struct file* is associated with dma_buf
 */
static inline int is_dma_buf_file(struct file *file)
{
	return file->f_op == &dma_buf_fops;
}

static struct file *dma_buf_getfile(struct dma_buf *dmabuf, int flags)
{
	struct file *file;
	struct inode *inode = alloc_anon_inode(dma_buf_mnt->mnt_sb);

	if (IS_ERR(inode))
		return ERR_CAST(inode);

	inode->i_size = dmabuf->size;
	inode_set_bytes(inode, dmabuf->size);

	file = alloc_file_pseudo(inode, dma_buf_mnt, "dmabuf",
				 flags, &dma_buf_fops);
	if (IS_ERR(file))
		goto err_alloc_file;
	file->f_flags = flags & (O_ACCMODE | O_NONBLOCK);
	file->private_data = dmabuf;
	file->f_path.dentry->d_fsdata = dmabuf;

	return file;

err_alloc_file:
	iput(inode);
	return file;
}

/**
 * DOC: dma buf device access
 *
 * For device DMA access to a shared DMA buffer the usual sequence of operations
 * is fairly simple:
 *
 * 1. The exporter defines his exporter instance using
 *    DEFINE_DMA_BUF_EXPORT_INFO() and calls dma_buf_export() to wrap a private
 *    buffer object into a &dma_buf. It then exports that &dma_buf to userspace
 *    as a file descriptor by calling dma_buf_fd().
 *
 * 2. Userspace passes this file-descriptors to all drivers it wants this buffer
 *    to share with: First the filedescriptor is converted to a &dma_buf using
 *    dma_buf_get(). Then the buffer is attached to the device using
 *    dma_buf_attach().
 *
 *    Up to this stage the exporter is still free to migrate or reallocate the
 *    backing storage.
 *
 * 3. Once the buffer is attached to all devices userspace can initiate DMA
 *    access to the shared buffer. In the kernel this is done by calling
 *    dma_buf_map_attachment() and dma_buf_unmap_attachment().
 *
 * 4. Once a driver is done with a shared buffer it needs to call
 *    dma_buf_detach() (after cleaning up any mappings) and then release the
 *    reference acquired with dma_buf_get by calling dma_buf_put().
 *
 * For the detailed semantics exporters are expected to implement see
 * &dma_buf_ops.
 */

/**
 * dma_buf_export - Creates a new dma_buf, and associates an anon file
 * with this buffer, so it can be exported.
 * Also connect the allocator specific data and ops to the buffer.
 * Additionally, provide a name string for exporter; useful in debugging.
 *
 * @exp_info:	[in]	holds all the export related information provided
 *			by the exporter. see &struct dma_buf_export_info
 *			for further details.
 *
 * Returns, on success, a newly created dma_buf object, which wraps the
 * supplied private data and operations for dma_buf_ops. On either missing
 * ops, or error in allocating struct dma_buf, will return negative error.
 *
 * For most cases the easiest way to create @exp_info is through the
 * %DEFINE_DMA_BUF_EXPORT_INFO macro.
 */
struct dma_buf *dma_buf_export(const struct dma_buf_export_info *exp_info)
{
	struct dma_buf *dmabuf;
	struct reservation_object *resv = exp_info->resv;
	struct file *file;
	size_t alloc_size = sizeof(struct dma_buf);
	char *bufname;
	int ret;
	long cnt;

	if (!exp_info->resv)
		alloc_size += sizeof(struct reservation_object);
	else
		/* prevent &dma_buf[1] == dma_buf->resv */
		alloc_size += 1;

	if (WARN_ON(!exp_info->priv
			  || !exp_info->ops
			  || !exp_info->ops->map_dma_buf
			  || !exp_info->ops->unmap_dma_buf
			  || !exp_info->ops->release
			  || !exp_info->ops->map
			  || !exp_info->ops->mmap)) {
		return ERR_PTR(-EINVAL);
	}

	if (!try_module_get(exp_info->owner))
		return ERR_PTR(-ENOENT);

	cnt = atomic_long_inc_return(&name_counter);
	bufname = kasprintf(GFP_KERNEL, "dmabuf%ld", cnt);
	if (!bufname) {
		ret = -ENOMEM;
		goto err_module;
	}

	dmabuf = kzalloc(alloc_size, GFP_KERNEL);
	if (!dmabuf) {
		ret = -ENOMEM;
		goto err_name;
	}

	dmabuf->priv = exp_info->priv;
	dmabuf->ops = exp_info->ops;
	dmabuf->size = exp_info->size;
	dmabuf->exp_name = exp_info->exp_name;
	dmabuf->owner = exp_info->owner;
	spin_lock_init(&dmabuf->name_lock);
	init_waitqueue_head(&dmabuf->poll);
	dmabuf->cb_excl.poll = dmabuf->cb_shared.poll = &dmabuf->poll;
	dmabuf->cb_excl.active = dmabuf->cb_shared.active = 0;
	dmabuf->buf_name = bufname;
	dmabuf->name = bufname;
	dmabuf->ktime = ktime_get();
	atomic_set(&dmabuf->dent_count, 1);

	if (!resv) {
		resv = (struct reservation_object *)&dmabuf[1];
		reservation_object_init(resv);
	}
	dmabuf->resv = resv;

	file = dma_buf_getfile(dmabuf, exp_info->flags);
	if (IS_ERR(file)) {
		ret = PTR_ERR(file);
		goto err_dmabuf;
	}

	file->f_mode |= FMODE_LSEEK;
	dmabuf->file = file;

	mutex_init(&dmabuf->lock);
	spin_lock_init(&dmabuf->name_lock);
	INIT_LIST_HEAD(&dmabuf->attachments);

	dma_buf_ref_init(dmabuf);
	dma_buf_ref_mod(dmabuf, 1);

	mutex_lock(&db_list.lock);
	list_add(&dmabuf->list_node, &db_list.head);
	mutex_unlock(&db_list.lock);

	return dmabuf;

err_dmabuf:
	kfree(dmabuf);
err_name:
	kfree(bufname);
err_module:
	module_put(exp_info->owner);
	return ERR_PTR(ret);
}
EXPORT_SYMBOL_GPL(dma_buf_export);

/**
 * dma_buf_fd - returns a file descriptor for the given dma_buf
 * @dmabuf:	[in]	pointer to dma_buf for which fd is required.
 * @flags:      [in]    flags to give to fd
 *
 * On success, returns an associated 'fd'. Else, returns error.
 */
int dma_buf_fd(struct dma_buf *dmabuf, int flags)
{
	int fd;

	if (!dmabuf || !dmabuf->file)
		return -EINVAL;

	fd = get_unused_fd_flags(flags);
	if (fd < 0)
		return fd;

	fd_install(fd, dmabuf->file);

	return fd;
}
EXPORT_SYMBOL_GPL(dma_buf_fd);

/**
 * dma_buf_get - returns the dma_buf structure related to an fd
 * @fd:	[in]	fd associated with the dma_buf to be returned
 *
 * On success, returns the dma_buf structure associated with an fd; uses
 * file's refcounting done by fget to increase refcount. returns ERR_PTR
 * otherwise.
 */
struct dma_buf *dma_buf_get(int fd)
{
	struct file *file;

	file = fget(fd);

	if (!file)
		return ERR_PTR(-EBADF);

	if (!is_dma_buf_file(file)) {
		fput(file);
		return ERR_PTR(-EINVAL);
	}
	dma_buf_ref_mod(file->private_data, 1);

	return file->private_data;
}
EXPORT_SYMBOL_GPL(dma_buf_get);

/**
 * dma_buf_put - decreases refcount of the buffer
 * @dmabuf:	[in]	buffer to reduce refcount of
 *
 * Uses file's refcounting done implicitly by fput().
 *
 * If, as a result of this call, the refcount becomes 0, the 'release' file
 * operation related to this fd is called. It calls &dma_buf_ops.release vfunc
 * in turn, and frees the memory allocated for dmabuf when exported.
 */
void dma_buf_put(struct dma_buf *dmabuf)
{
	if (WARN_ON(!dmabuf || !dmabuf->file))
		return;

	dma_buf_ref_mod(dmabuf, -1);
	fput(dmabuf->file);
}
EXPORT_SYMBOL_GPL(dma_buf_put);

/**
 * dma_buf_attach - Add the device to dma_buf's attachments list; optionally,
 * calls attach() of dma_buf_ops to allow device-specific attach functionality
 * @dmabuf:	[in]	buffer to attach device to.
 * @dev:	[in]	device to be attached.
 *
 * Returns struct dma_buf_attachment pointer for this attachment. Attachments
 * must be cleaned up by calling dma_buf_detach().
 *
 * Returns:
 *
 * A pointer to newly created &dma_buf_attachment on success, or a negative
 * error code wrapped into a pointer on failure.
 *
 * Note that this can fail if the backing storage of @dmabuf is in a place not
 * accessible to @dev, and cannot be moved to a more suitable place. This is
 * indicated with the error code -EBUSY.
 */
struct dma_buf_attachment *dma_buf_attach(struct dma_buf *dmabuf,
					  struct device *dev)
{
	struct dma_buf_attachment *attach;
	int ret;

	if (WARN_ON(!dmabuf || !dev))
		return ERR_PTR(-EINVAL);

	attach = kzalloc(sizeof(*attach), GFP_KERNEL);
	if (!attach)
		return ERR_PTR(-ENOMEM);

	attach->dev = dev;
	attach->dmabuf = dmabuf;

	mutex_lock(&dmabuf->lock);

	if (dmabuf->ops->attach) {
		ret = dmabuf->ops->attach(dmabuf, attach);
		if (ret)
			goto err_attach;
	}
	list_add(&attach->node, &dmabuf->attachments);

	mutex_unlock(&dmabuf->lock);
	return attach;

err_attach:
	kfree(attach);
	mutex_unlock(&dmabuf->lock);
	return ERR_PTR(ret);
}
EXPORT_SYMBOL_GPL(dma_buf_attach);

/**
 * dma_buf_detach - Remove the given attachment from dmabuf's attachments list;
 * optionally calls detach() of dma_buf_ops for device-specific detach
 * @dmabuf:	[in]	buffer to detach from.
 * @attach:	[in]	attachment to be detached; is free'd after this call.
 *
 * Clean up a device attachment obtained by calling dma_buf_attach().
 */
void dma_buf_detach(struct dma_buf *dmabuf, struct dma_buf_attachment *attach)
{
	if (WARN_ON(!dmabuf || !attach))
		return;

	mutex_lock(&dmabuf->lock);
	list_del(&attach->node);
	if (dmabuf->ops->detach)
		dmabuf->ops->detach(dmabuf, attach);

	mutex_unlock(&dmabuf->lock);
	kfree(attach);
}
EXPORT_SYMBOL_GPL(dma_buf_detach);

/**
 * dma_buf_map_attachment - Returns the scatterlist table of the attachment;
 * mapped into _device_ address space. Is a wrapper for map_dma_buf() of the
 * dma_buf_ops.
 * @attach:	[in]	attachment whose scatterlist is to be returned
 * @direction:	[in]	direction of DMA transfer
 *
 * Returns sg_table containing the scatterlist to be returned; returns ERR_PTR
 * on error. May return -EINTR if it is interrupted by a signal.
 *
 * A mapping must be unmapped by using dma_buf_unmap_attachment(). Note that
 * the underlying backing storage is pinned for as long as a mapping exists,
 * therefore users/importers should not hold onto a mapping for undue amounts of
 * time.
 */
struct sg_table *dma_buf_map_attachment(struct dma_buf_attachment *attach,
					enum dma_data_direction direction)
{
	struct sg_table *sg_table;

	might_sleep();

	if (WARN_ON(!attach || !attach->dmabuf))
		return ERR_PTR(-EINVAL);

	sg_table = attach->dmabuf->ops->map_dma_buf(attach, direction);
	if (!sg_table)
		sg_table = ERR_PTR(-ENOMEM);

	return sg_table;
}
EXPORT_SYMBOL_GPL(dma_buf_map_attachment);

/**
 * dma_buf_unmap_attachment - unmaps and decreases usecount of the buffer;might
 * deallocate the scatterlist associated. Is a wrapper for unmap_dma_buf() of
 * dma_buf_ops.
 * @attach:	[in]	attachment to unmap buffer from
 * @sg_table:	[in]	scatterlist info of the buffer to unmap
 * @direction:  [in]    direction of DMA transfer
 *
 * This unmaps a DMA mapping for @attached obtained by dma_buf_map_attachment().
 */
void dma_buf_unmap_attachment(struct dma_buf_attachment *attach,
				struct sg_table *sg_table,
				enum dma_data_direction direction)
{
	might_sleep();

	if (WARN_ON(!attach || !attach->dmabuf || !sg_table))
		return;

	attach->dmabuf->ops->unmap_dma_buf(attach, sg_table,
						direction);
}
EXPORT_SYMBOL_GPL(dma_buf_unmap_attachment);

/**
 * DOC: cpu access
 *
 * There are mutliple reasons for supporting CPU access to a dma buffer object:
 *
 * - Fallback operations in the kernel, for example when a device is connected
 *   over USB and the kernel needs to shuffle the data around first before
 *   sending it away. Cache coherency is handled by braketing any transactions
 *   with calls to dma_buf_begin_cpu_access() and dma_buf_end_cpu_access()
 *   access.
 *
 *   To support dma_buf objects residing in highmem cpu access is page-based
 *   using an api similar to kmap. Accessing a dma_buf is done in aligned chunks
 *   of PAGE_SIZE size. Before accessing a chunk it needs to be mapped, which
 *   returns a pointer in kernel virtual address space. Afterwards the chunk
 *   needs to be unmapped again. There is no limit on how often a given chunk
 *   can be mapped and unmapped, i.e. the importer does not need to call
 *   begin_cpu_access again before mapping the same chunk again.
 *
 *   Interfaces::
 *      void \*dma_buf_kmap(struct dma_buf \*, unsigned long);
 *      void dma_buf_kunmap(struct dma_buf \*, unsigned long, void \*);
 *
 *   Implementing the functions is optional for exporters and for importers all
 *   the restrictions of using kmap apply.
 *
 *   dma_buf kmap calls outside of the range specified in begin_cpu_access are
 *   undefined. If the range is not PAGE_SIZE aligned, kmap needs to succeed on
 *   the partial chunks at the beginning and end but may return stale or bogus
 *   data outside of the range (in these partial chunks).
 *
 *   For some cases the overhead of kmap can be too high, a vmap interface
 *   is introduced. This interface should be used very carefully, as vmalloc
 *   space is a limited resources on many architectures.
 *
 *   Interfaces::
 *      void \*dma_buf_vmap(struct dma_buf \*dmabuf)
 *      void dma_buf_vunmap(struct dma_buf \*dmabuf, void \*vaddr)
 *
 *   The vmap call can fail if there is no vmap support in the exporter, or if
 *   it runs out of vmalloc space. Fallback to kmap should be implemented. Note
 *   that the dma-buf layer keeps a reference count for all vmap access and
 *   calls down into the exporter's vmap function only when no vmapping exists,
 *   and only unmaps it once. Protection against concurrent vmap/vunmap calls is
 *   provided by taking the dma_buf->lock mutex.
 *
 * - For full compatibility on the importer side with existing userspace
 *   interfaces, which might already support mmap'ing buffers. This is needed in
 *   many processing pipelines (e.g. feeding a software rendered image into a
 *   hardware pipeline, thumbnail creation, snapshots, ...). Also, Android's ION
 *   framework already supported this and for DMA buffer file descriptors to
 *   replace ION buffers mmap support was needed.
 *
 *   There is no special interfaces, userspace simply calls mmap on the dma-buf
 *   fd. But like for CPU access there's a need to braket the actual access,
 *   which is handled by the ioctl (DMA_BUF_IOCTL_SYNC). Note that
 *   DMA_BUF_IOCTL_SYNC can fail with -EAGAIN or -EINTR, in which case it must
 *   be restarted.
 *
 *   Some systems might need some sort of cache coherency management e.g. when
 *   CPU and GPU domains are being accessed through dma-buf at the same time.
 *   To circumvent this problem there are begin/end coherency markers, that
 *   forward directly to existing dma-buf device drivers vfunc hooks. Userspace
 *   can make use of those markers through the DMA_BUF_IOCTL_SYNC ioctl. The
 *   sequence would be used like following:
 *
 *     - mmap dma-buf fd
 *     - for each drawing/upload cycle in CPU 1. SYNC_START ioctl, 2. read/write
 *       to mmap area 3. SYNC_END ioctl. This can be repeated as often as you
 *       want (with the new data being consumed by say the GPU or the scanout
 *       device). Optionally SYNC_USER_MAPPED can be set to restrict cache
 *       maintenance to only the parts of the buffer which are mmap(ed).
 *     - munmap once you don't need the buffer any more
 *
 *    For correctness and optimal performance, it is always required to use
 *    SYNC_START and SYNC_END before and after, respectively, when accessing the
 *    mapped address. Userspace cannot rely on coherent access, even when there
 *    are systems where it just works without calling these ioctls.
 *
 * - And as a CPU fallback in userspace processing pipelines.
 *
 *   Similar to the motivation for kernel cpu access it is again important that
 *   the userspace code of a given importing subsystem can use the same
 *   interfaces with a imported dma-buf buffer object as with a native buffer
 *   object. This is especially important for drm where the userspace part of
 *   contemporary OpenGL, X, and other drivers is huge, and reworking them to
 *   use a different way to mmap a buffer rather invasive.
 *
 *   The assumption in the current dma-buf interfaces is that redirecting the
 *   initial mmap is all that's needed. A survey of some of the existing
 *   subsystems shows that no driver seems to do any nefarious thing like
 *   syncing up with outstanding asynchronous processing on the device or
 *   allocating special resources at fault time. So hopefully this is good
 *   enough, since adding interfaces to intercept pagefaults and allow pte
 *   shootdowns would increase the complexity quite a bit.
 *
 *   Interface::
 *      int dma_buf_mmap(struct dma_buf \*, struct vm_area_struct \*,
 *		       unsigned long);
 *
 *   If the importing subsystem simply provides a special-purpose mmap call to
 *   set up a mapping in userspace, calling do_mmap with dma_buf->file will
 *   equally achieve that for a dma-buf object.
 */

static int __dma_buf_begin_cpu_access(struct dma_buf *dmabuf,
				      enum dma_data_direction direction)
{
	bool write = (direction == DMA_BIDIRECTIONAL ||
		      direction == DMA_TO_DEVICE);
	struct reservation_object *resv = dmabuf->resv;
	long ret;

	/* Wait on any implicit rendering fences */
	ret = reservation_object_wait_timeout_rcu(resv, write, true,
						  MAX_SCHEDULE_TIMEOUT);
	if (ret < 0)
		return ret;

	return 0;
}

/**
 * dma_buf_begin_cpu_access - Must be called before accessing a dma_buf from the
 * cpu in the kernel context. Calls begin_cpu_access to allow exporter-specific
 * preparations. Coherency is only guaranteed in the specified range for the
 * specified access direction.
 * @dmabuf:	[in]	buffer to prepare cpu access for.
 * @direction:	[in]	length of range for cpu access.
 *
 * After the cpu access is complete the caller should call
 * dma_buf_end_cpu_access(). Only when cpu access is braketed by both calls is
 * it guaranteed to be coherent with other DMA access.
 *
 * Can return negative error values, returns 0 on success.
 */
int dma_buf_begin_cpu_access(struct dma_buf *dmabuf,
			     enum dma_data_direction direction)
{
	int ret = 0;

	if (WARN_ON(!dmabuf))
		return -EINVAL;

	if (dmabuf->ops->begin_cpu_access)
		ret = dmabuf->ops->begin_cpu_access(dmabuf, direction);

	/* Ensure that all fences are waited upon - but we first allow
	 * the native handler the chance to do so more efficiently if it
	 * chooses. A double invocation here will be reasonably cheap no-op.
	 */
	if (ret == 0)
		ret = __dma_buf_begin_cpu_access(dmabuf, direction);

	return ret;
}
EXPORT_SYMBOL_GPL(dma_buf_begin_cpu_access);

static int dma_buf_begin_cpu_access_umapped(struct dma_buf *dmabuf,
			     enum dma_data_direction direction)
{
	int ret = 0;

	if (WARN_ON(!dmabuf))
		return -EINVAL;

	if (dmabuf->ops->begin_cpu_access_umapped)
		ret = dmabuf->ops->begin_cpu_access_umapped(dmabuf, direction);

	/* Ensure that all fences are waited upon - but we first allow
	 * the native handler the chance to do so more efficiently if it
	 * chooses. A double invocation here will be reasonably cheap no-op.
	 */
	if (ret == 0)
		ret = __dma_buf_begin_cpu_access(dmabuf, direction);

	return ret;
}
<<<<<<< HEAD
=======

>>>>>>> bfe2901c
int dma_buf_begin_cpu_access_partial(struct dma_buf *dmabuf,
				     enum dma_data_direction direction,
				     unsigned int offset, unsigned int len)
{
	int ret = 0;

	if (WARN_ON(!dmabuf))
		return -EINVAL;

	if (dmabuf->ops->begin_cpu_access_partial)
		ret = dmabuf->ops->begin_cpu_access_partial(dmabuf, direction,
							    offset, len);

	/* Ensure that all fences are waited upon - but we first allow
	 * the native handler the chance to do so more efficiently if it
	 * chooses. A double invocation here will be reasonably cheap no-op.
	 */
	if (ret == 0)
		ret = __dma_buf_begin_cpu_access(dmabuf, direction);

	return ret;
}
<<<<<<< HEAD
EXPORT_SYMBOL(dma_buf_begin_cpu_access_partial);
=======
EXPORT_SYMBOL_GPL(dma_buf_begin_cpu_access_partial);
>>>>>>> bfe2901c

/**
 * dma_buf_end_cpu_access - Must be called after accessing a dma_buf from the
 * cpu in the kernel context. Calls end_cpu_access to allow exporter-specific
 * actions. Coherency is only guaranteed in the specified range for the
 * specified access direction.
 * @dmabuf:	[in]	buffer to complete cpu access for.
 * @direction:	[in]	length of range for cpu access.
 *
 * This terminates CPU access started with dma_buf_begin_cpu_access().
 *
 * Can return negative error values, returns 0 on success.
 */
int dma_buf_end_cpu_access(struct dma_buf *dmabuf,
			   enum dma_data_direction direction)
{
	int ret = 0;

	WARN_ON(!dmabuf);

	if (dmabuf->ops->end_cpu_access)
		ret = dmabuf->ops->end_cpu_access(dmabuf, direction);

	return ret;
}
EXPORT_SYMBOL_GPL(dma_buf_end_cpu_access);

<<<<<<< HEAD
int dma_buf_end_cpu_access_umapped(struct dma_buf *dmabuf,
=======
static int dma_buf_end_cpu_access_umapped(struct dma_buf *dmabuf,
>>>>>>> bfe2901c
			   enum dma_data_direction direction)
{
	int ret = 0;

	WARN_ON(!dmabuf);

	if (dmabuf->ops->end_cpu_access_umapped)
		ret = dmabuf->ops->end_cpu_access_umapped(dmabuf, direction);

	return ret;
}

int dma_buf_end_cpu_access_partial(struct dma_buf *dmabuf,
				   enum dma_data_direction direction,
				   unsigned int offset, unsigned int len)
{
	int ret = 0;

	WARN_ON(!dmabuf);

	if (dmabuf->ops->end_cpu_access_partial)
		ret = dmabuf->ops->end_cpu_access_partial(dmabuf, direction,
							  offset, len);

	return ret;
}
<<<<<<< HEAD
EXPORT_SYMBOL(dma_buf_end_cpu_access_partial);
=======
EXPORT_SYMBOL_GPL(dma_buf_end_cpu_access_partial);
>>>>>>> bfe2901c

/**
 * dma_buf_kmap - Map a page of the buffer object into kernel address space. The
 * same restrictions as for kmap and friends apply.
 * @dmabuf:	[in]	buffer to map page from.
 * @page_num:	[in]	page in PAGE_SIZE units to map.
 *
 * This call must always succeed, any necessary preparations that might fail
 * need to be done in begin_cpu_access.
 */
void *dma_buf_kmap(struct dma_buf *dmabuf, unsigned long page_num)
{
	WARN_ON(!dmabuf);

	if (!dmabuf->ops->map)
		return NULL;
	return dmabuf->ops->map(dmabuf, page_num);
}
EXPORT_SYMBOL_GPL(dma_buf_kmap);

/**
 * dma_buf_kunmap - Unmap a page obtained by dma_buf_kmap.
 * @dmabuf:	[in]	buffer to unmap page from.
 * @page_num:	[in]	page in PAGE_SIZE units to unmap.
 * @vaddr:	[in]	kernel space pointer obtained from dma_buf_kmap.
 *
 * This call must always succeed.
 */
void dma_buf_kunmap(struct dma_buf *dmabuf, unsigned long page_num,
		    void *vaddr)
{
	WARN_ON(!dmabuf);

	if (dmabuf->ops->unmap)
		dmabuf->ops->unmap(dmabuf, page_num, vaddr);
}
EXPORT_SYMBOL_GPL(dma_buf_kunmap);


/**
 * dma_buf_mmap - Setup up a userspace mmap with the given vma
 * @dmabuf:	[in]	buffer that should back the vma
 * @vma:	[in]	vma for the mmap
 * @pgoff:	[in]	offset in pages where this mmap should start within the
 *			dma-buf buffer.
 *
 * This function adjusts the passed in vma so that it points at the file of the
 * dma_buf operation. It also adjusts the starting pgoff and does bounds
 * checking on the size of the vma. Then it calls the exporters mmap function to
 * set up the mapping.
 *
 * Can return negative error values, returns 0 on success.
 */
int dma_buf_mmap(struct dma_buf *dmabuf, struct vm_area_struct *vma,
		 unsigned long pgoff)
{
	struct file *oldfile;
	int ret;

	if (WARN_ON(!dmabuf || !vma))
		return -EINVAL;

	/* check for offset overflow */
	if (pgoff + vma_pages(vma) < pgoff)
		return -EOVERFLOW;

	/* check for overflowing the buffer's size */
	if (pgoff + vma_pages(vma) >
	    dmabuf->size >> PAGE_SHIFT)
		return -EINVAL;

	/* readjust the vma */
	get_file(dmabuf->file);
	oldfile = vma->vm_file;
	vma->vm_file = dmabuf->file;
	vma->vm_pgoff = pgoff;

	ret = dmabuf->ops->mmap(dmabuf, vma);
	if (ret) {
		/* restore old parameters on failure */
		vma->vm_file = oldfile;
		fput(dmabuf->file);
	} else {
		if (oldfile)
			fput(oldfile);
	}
	return ret;

}
EXPORT_SYMBOL_GPL(dma_buf_mmap);

/**
 * dma_buf_vmap - Create virtual mapping for the buffer object into kernel
 * address space. Same restrictions as for vmap and friends apply.
 * @dmabuf:	[in]	buffer to vmap
 *
 * This call may fail due to lack of virtual mapping address space.
 * These calls are optional in drivers. The intended use for them
 * is for mapping objects linear in kernel space for high use objects.
 * Please attempt to use kmap/kunmap before thinking about these interfaces.
 *
 * Returns NULL on error.
 */
void *dma_buf_vmap(struct dma_buf *dmabuf)
{
	void *ptr;

	if (WARN_ON(!dmabuf))
		return NULL;

	if (!dmabuf->ops->vmap)
		return NULL;

	mutex_lock(&dmabuf->lock);
	if (dmabuf->vmapping_counter) {
		dmabuf->vmapping_counter++;
		BUG_ON(!dmabuf->vmap_ptr);
		ptr = dmabuf->vmap_ptr;
		goto out_unlock;
	}

	BUG_ON(dmabuf->vmap_ptr);

	ptr = dmabuf->ops->vmap(dmabuf);
	if (WARN_ON_ONCE(IS_ERR(ptr)))
		ptr = NULL;
	if (!ptr)
		goto out_unlock;

	dmabuf->vmap_ptr = ptr;
	dmabuf->vmapping_counter = 1;

out_unlock:
	mutex_unlock(&dmabuf->lock);
	return ptr;
}
EXPORT_SYMBOL_GPL(dma_buf_vmap);

/**
 * dma_buf_vunmap - Unmap a vmap obtained by dma_buf_vmap.
 * @dmabuf:	[in]	buffer to vunmap
 * @vaddr:	[in]	vmap to vunmap
 */
void dma_buf_vunmap(struct dma_buf *dmabuf, void *vaddr)
{
	if (WARN_ON(!dmabuf))
		return;

	BUG_ON(!dmabuf->vmap_ptr);
	BUG_ON(dmabuf->vmapping_counter == 0);
	BUG_ON(dmabuf->vmap_ptr != vaddr);

	mutex_lock(&dmabuf->lock);
	if (--dmabuf->vmapping_counter == 0) {
		if (dmabuf->ops->vunmap)
			dmabuf->ops->vunmap(dmabuf, vaddr);
		dmabuf->vmap_ptr = NULL;
	}
	mutex_unlock(&dmabuf->lock);
}
EXPORT_SYMBOL_GPL(dma_buf_vunmap);

int dma_buf_get_flags(struct dma_buf *dmabuf, unsigned long *flags)
{
	int ret = 0;

<<<<<<< HEAD
	if (WARN_ON(!dmabuf))
=======
	if (WARN_ON(!dmabuf) || !flags)
>>>>>>> bfe2901c
		return -EINVAL;

	if (dmabuf->ops->get_flags)
		ret = dmabuf->ops->get_flags(dmabuf, flags);

	return ret;
}
<<<<<<< HEAD
EXPORT_SYMBOL(dma_buf_get_flags);
=======
EXPORT_SYMBOL_GPL(dma_buf_get_flags);
>>>>>>> bfe2901c

#ifdef CONFIG_DEBUG_FS
static int dma_buf_debug_show(struct seq_file *s, void *unused)
{
	int ret;
	struct dma_buf *buf_obj;
	struct dma_buf_attachment *attach_obj;
	struct reservation_object *robj;
	struct reservation_object_list *fobj;
	struct dma_fence *fence;
	unsigned seq;
	int count = 0, attach_count, shared_count, i;
	size_t size = 0;

	ret = mutex_lock_interruptible(&db_list.lock);

	if (ret)
		return ret;

	seq_puts(s, "\nDma-buf Objects:\n");
	seq_printf(s, "%-8s\t%-8s\t%-8s\t%-8s\t%-12s\t%-s\t%-8s\n",
		   "size", "flags", "mode", "count", "exp_name",
		   "buf name", "ino");

	list_for_each_entry(buf_obj, &db_list.head, list_node) {
		ret = mutex_lock_interruptible(&buf_obj->lock);

		if (ret) {
			seq_puts(s,
				 "\tERROR locking buffer object: skipping\n");
			continue;
		}

		seq_printf(s, "%08zu\t%08x\t%08x\t%08ld\t%-12s\t%-s\t%08lu\t%s\n",
				buf_obj->size,
				buf_obj->file->f_flags, buf_obj->file->f_mode,
				file_count(buf_obj->file),
				buf_obj->exp_name, buf_obj->buf_name,
				file_inode(buf_obj->file)->i_ino,
				buf_obj->name ?: "");

		robj = buf_obj->resv;
		while (true) {
			seq = read_seqcount_begin(&robj->seq);
			rcu_read_lock();
			fobj = rcu_dereference(robj->fence);
			shared_count = fobj ? fobj->shared_count : 0;
			fence = rcu_dereference(robj->fence_excl);
			if (!read_seqcount_retry(&robj->seq, seq))
				break;
			rcu_read_unlock();
		}

		if (fence)
			seq_printf(s, "\tExclusive fence: %s %s %ssignalled\n",
				   fence->ops->get_driver_name(fence),
				   fence->ops->get_timeline_name(fence),
				   dma_fence_is_signaled(fence) ? "" : "un");
		for (i = 0; i < shared_count; i++) {
			fence = rcu_dereference(fobj->shared[i]);
			if (!dma_fence_get_rcu(fence))
				continue;
			seq_printf(s, "\tShared fence: %s %s %ssignalled\n",
				   fence->ops->get_driver_name(fence),
				   fence->ops->get_timeline_name(fence),
				   dma_fence_is_signaled(fence) ? "" : "un");
			dma_fence_put(fence);
		}
		rcu_read_unlock();

		seq_puts(s, "\tAttached Devices:\n");
		attach_count = 0;

		list_for_each_entry(attach_obj, &buf_obj->attachments, node) {
			seq_printf(s, "\t%s\n", dev_name(attach_obj->dev));
			attach_count++;
		}

		seq_printf(s, "Total %d devices attached\n\n",
				attach_count);

		dma_buf_ref_show(s, buf_obj);

		count++;
		size += buf_obj->size;
		mutex_unlock(&buf_obj->lock);
	}

	seq_printf(s, "\nTotal %d objects, %zu bytes\n", count, size);

	mutex_unlock(&db_list.lock);
	return 0;
}

static int dma_buf_debug_open(struct inode *inode, struct file *file)
{
	return single_open(file, dma_buf_debug_show, NULL);
}

static const struct file_operations dma_buf_debug_fops = {
	.open           = dma_buf_debug_open,
	.read           = seq_read,
	.llseek         = seq_lseek,
	.release        = single_release,
};

static int get_dma_info(const void *data, struct file *file, unsigned int n)
{
	struct dma_proc *dma_proc;
	struct dma_info *dma_info;

	dma_proc = (struct dma_proc *)data;
	if (!is_dma_buf_file(file))
		return 0;

	hash_for_each_possible(dma_proc->dma_bufs, dma_info,
			       head, (unsigned long)file->private_data)
		if (file->private_data == dma_info->dmabuf)
			return 0;

	dma_info = kzalloc(sizeof(*dma_info), GFP_ATOMIC);
	if (!dma_info)
		return -ENOMEM;

	get_file(file);
	dma_info->dmabuf = file->private_data;
	dma_proc->size += dma_info->dmabuf->size / SZ_1K;
	hash_add(dma_proc->dma_bufs, &dma_info->head,
			(unsigned long)dma_info->dmabuf);
	return 0;
}

static void write_proc(struct seq_file *s, struct dma_proc *proc)
{
	struct dma_info *tmp;
	int i;

	seq_printf(s, "\n%s (PID %d) size: %ld\nDMA Buffers:\n",
		proc->name, proc->pid, proc->size);
	seq_printf(s, "%-8s\t%-8s\t%-8s\n",
		"Name", "Size (KB)", "Time Alive (sec)");

	hash_for_each(proc->dma_bufs, i, tmp, head) {
		struct dma_buf *dmabuf = tmp->dmabuf;
		ktime_t elapmstime = ktime_ms_delta(ktime_get(), dmabuf->ktime);

		elapmstime = ktime_divns(elapmstime, MSEC_PER_SEC);
		seq_printf(s, "%-8s\t%-8ld\t%-8lld\n",
				dmabuf->buf_name,
				dmabuf->size / SZ_1K,
				elapmstime);
	}
}

static void free_proc(struct dma_proc *proc)
{
	struct dma_info *tmp;
	struct hlist_node *n;
	int i;

	hash_for_each_safe(proc->dma_bufs, i, n, tmp, head) {
		fput(tmp->dmabuf->file);
		hash_del(&tmp->head);
		kfree(tmp);
	}
	kfree(proc);
}

static int proccmp(void *unused, struct list_head *a, struct list_head *b)
{
	struct dma_proc *a_proc, *b_proc;

	a_proc = list_entry(a, struct dma_proc, head);
	b_proc = list_entry(b, struct dma_proc, head);
	return b_proc->size - a_proc->size;
}

static int dma_procs_debug_show(struct seq_file *s, void *unused)
{
	struct task_struct *task, *thread;
	struct files_struct *files;
	int ret = 0;
	struct dma_proc *tmp, *n;
	LIST_HEAD(plist);

	rcu_read_lock();
	for_each_process(task) {
		struct files_struct *group_leader_files = NULL;

		tmp = kzalloc(sizeof(*tmp), GFP_ATOMIC);
		if (!tmp) {
			ret = -ENOMEM;
			rcu_read_unlock();
			goto mem_err;
		}
		hash_init(tmp->dma_bufs);
		for_each_thread(task, thread) {
			task_lock(thread);
			if (unlikely(!group_leader_files))
				group_leader_files = task->group_leader->files;
			files = thread->files;
			if (files && (group_leader_files != files ||
				      thread == task->group_leader))
				ret = iterate_fd(files, 0, get_dma_info, tmp);
			task_unlock(thread);
		}
		if (ret || hash_empty(tmp->dma_bufs))
			goto skip;
		get_task_comm(tmp->name, task);
		tmp->pid = task->tgid;
		list_add(&tmp->head, &plist);
		continue;
skip:
		free_proc(tmp);
	}
	rcu_read_unlock();

	list_sort(NULL, &plist, proccmp);
	list_for_each_entry(tmp, &plist, head)
		write_proc(s, tmp);

	ret = 0;
mem_err:
	list_for_each_entry_safe(tmp, n, &plist, head) {
		list_del(&tmp->head);
		free_proc(tmp);
	}
	return ret;
}

static int dma_procs_debug_open(struct inode *f_inode, struct file *file)
{
	return single_open(file, dma_procs_debug_show, NULL);
}

static const struct file_operations dma_procs_debug_fops = {
	.open           = dma_procs_debug_open,
	.read           = seq_read,
	.llseek         = seq_lseek,
	.release        = single_release
};

static struct dentry *dma_buf_debugfs_dir;

static int dma_buf_init_debugfs(void)
{
	struct dentry *d;
	int err = 0;

	d = debugfs_create_dir("dma_buf", NULL);
	if (IS_ERR(d))
		return PTR_ERR(d);

	dma_buf_debugfs_dir = d;

	d = debugfs_create_file("bufinfo", S_IRUGO, dma_buf_debugfs_dir,
				NULL, &dma_buf_debug_fops);
	if (IS_ERR(d)) {
		pr_debug("dma_buf: debugfs: failed to create node bufinfo\n");
		debugfs_remove_recursive(dma_buf_debugfs_dir);
		dma_buf_debugfs_dir = NULL;
		err = PTR_ERR(d);
		return err;
	}

	d = debugfs_create_file("dmaprocs", 0444, dma_buf_debugfs_dir,
				NULL, &dma_procs_debug_fops);

	if (IS_ERR(d)) {
		pr_debug("dma_buf: debugfs: failed to create node dmaprocs\n");
		debugfs_remove_recursive(dma_buf_debugfs_dir);
		dma_buf_debugfs_dir = NULL;
		err = PTR_ERR(d);
	}

	return err;
}

static void dma_buf_uninit_debugfs(void)
{
	debugfs_remove_recursive(dma_buf_debugfs_dir);
}
#else
static inline int dma_buf_init_debugfs(void)
{
	return 0;
}
static inline void dma_buf_uninit_debugfs(void)
{
}
#endif

static int __init dma_buf_init(void)
{
	dma_buf_mnt = kern_mount(&dma_buf_fs_type);
	if (IS_ERR(dma_buf_mnt))
		return PTR_ERR(dma_buf_mnt);

	mutex_init(&db_list.lock);
	INIT_LIST_HEAD(&db_list.head);
	dma_buf_init_debugfs();
	return 0;
}
subsys_initcall(dma_buf_init);

static void __exit dma_buf_deinit(void)
{
	dma_buf_uninit_debugfs();
	kern_unmount(dma_buf_mnt);
}
__exitcall(dma_buf_deinit);<|MERGE_RESOLUTION|>--- conflicted
+++ resolved
@@ -87,24 +87,17 @@
 
 	spin_lock(&dentry->d_lock);
 	dmabuf = dentry->d_fsdata;
-<<<<<<< HEAD
 	if (!dmabuf || !atomic_add_unless(&dmabuf->dent_count, 1, 0)) {
 		spin_unlock(&dentry->d_lock);
 		goto out;
 	}
 	spin_unlock(&dentry->d_lock);
-=======
->>>>>>> bfe2901c
 	spin_lock(&dmabuf->name_lock);
 	if (dmabuf->name)
 		ret = strlcpy(name, dmabuf->name, DMA_BUF_NAME_LEN);
 	spin_unlock(&dmabuf->name_lock);
-<<<<<<< HEAD
 	dmabuf_dent_put(dmabuf);
 out:
-=======
-
->>>>>>> bfe2901c
 	return dynamic_dname(dentry, buffer, buflen, "/%s:%s",
 			     dentry->d_name.name, ret > 0 ? name : "");
 }
@@ -131,10 +124,7 @@
 static int dma_buf_release(struct inode *inode, struct file *file)
 {
 	struct dma_buf *dmabuf;
-<<<<<<< HEAD
 	struct dentry *dentry = file->f_path.dentry;
-=======
->>>>>>> bfe2901c
 	int dtor_ret = 0;
 
 	if (!is_dma_buf_file(file))
@@ -168,13 +158,9 @@
 		dmabuf->ops->release(dmabuf);
 	else
 		pr_warn_ratelimited("Leaking dmabuf %s because destructor failed error:%d\n",
-<<<<<<< HEAD
 				    dmabuf->buf_name, dtor_ret);
 
 	dma_buf_ref_destroy(dmabuf);
-=======
-				    dmabuf->name, dtor_ret);
->>>>>>> bfe2901c
 
 	if (dmabuf->resv == (struct reservation_object *)&dmabuf[1])
 		reservation_object_fini(dmabuf->resv);
@@ -416,10 +402,8 @@
 		kfree(name);
 		goto out_unlock;
 	}
-	spin_lock(&dmabuf->name_lock);
 	kfree(dmabuf->name);
 	dmabuf->name = name;
-	spin_unlock(&dmabuf->name_lock);
 
 out_unlock:
 	spin_unlock(&dmabuf->name_lock);
@@ -644,7 +628,6 @@
 	dmabuf->size = exp_info->size;
 	dmabuf->exp_name = exp_info->exp_name;
 	dmabuf->owner = exp_info->owner;
-	spin_lock_init(&dmabuf->name_lock);
 	init_waitqueue_head(&dmabuf->poll);
 	dmabuf->cb_excl.poll = dmabuf->cb_shared.poll = &dmabuf->poll;
 	dmabuf->cb_excl.active = dmabuf->cb_shared.active = 0;
@@ -1073,10 +1056,7 @@
 
 	return ret;
 }
-<<<<<<< HEAD
-=======
-
->>>>>>> bfe2901c
+
 int dma_buf_begin_cpu_access_partial(struct dma_buf *dmabuf,
 				     enum dma_data_direction direction,
 				     unsigned int offset, unsigned int len)
@@ -1099,11 +1079,7 @@
 
 	return ret;
 }
-<<<<<<< HEAD
-EXPORT_SYMBOL(dma_buf_begin_cpu_access_partial);
-=======
 EXPORT_SYMBOL_GPL(dma_buf_begin_cpu_access_partial);
->>>>>>> bfe2901c
 
 /**
  * dma_buf_end_cpu_access - Must be called after accessing a dma_buf from the
@@ -1131,11 +1107,7 @@
 }
 EXPORT_SYMBOL_GPL(dma_buf_end_cpu_access);
 
-<<<<<<< HEAD
-int dma_buf_end_cpu_access_umapped(struct dma_buf *dmabuf,
-=======
 static int dma_buf_end_cpu_access_umapped(struct dma_buf *dmabuf,
->>>>>>> bfe2901c
 			   enum dma_data_direction direction)
 {
 	int ret = 0;
@@ -1162,11 +1134,7 @@
 
 	return ret;
 }
-<<<<<<< HEAD
-EXPORT_SYMBOL(dma_buf_end_cpu_access_partial);
-=======
 EXPORT_SYMBOL_GPL(dma_buf_end_cpu_access_partial);
->>>>>>> bfe2901c
 
 /**
  * dma_buf_kmap - Map a page of the buffer object into kernel address space. The
@@ -1333,11 +1301,7 @@
 {
 	int ret = 0;
 
-<<<<<<< HEAD
-	if (WARN_ON(!dmabuf))
-=======
 	if (WARN_ON(!dmabuf) || !flags)
->>>>>>> bfe2901c
 		return -EINVAL;
 
 	if (dmabuf->ops->get_flags)
@@ -1345,11 +1309,7 @@
 
 	return ret;
 }
-<<<<<<< HEAD
-EXPORT_SYMBOL(dma_buf_get_flags);
-=======
 EXPORT_SYMBOL_GPL(dma_buf_get_flags);
->>>>>>> bfe2901c
 
 #ifdef CONFIG_DEBUG_FS
 static int dma_buf_debug_show(struct seq_file *s, void *unused)
