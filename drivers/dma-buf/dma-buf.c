/*
 * Framework for buffer objects that can be shared across devices/subsystems.
 *
 * Copyright(C) 2011 Linaro Limited. All rights reserved.
 * Author: Sumit Semwal <sumit.semwal@ti.com>
 *
 * Many thanks to linaro-mm-sig list, and specially
 * Arnd Bergmann <arnd@arndb.de>, Rob Clark <rob@ti.com> and
 * Daniel Vetter <daniel@ffwll.ch> for their support in creation and
 * refining of this idea.
 *
 * This program is free software; you can redistribute it and/or modify it
 * under the terms of the GNU General Public License version 2 as published by
 * the Free Software Foundation.
 *
 * This program is distributed in the hope that it will be useful, but WITHOUT
 * ANY WARRANTY; without even the implied warranty of MERCHANTABILITY or
 * FITNESS FOR A PARTICULAR PURPOSE.  See the GNU General Public License for
 * more details.
 *
 * You should have received a copy of the GNU General Public License along with
 * this program.  If not, see <http://www.gnu.org/licenses/>.
 */

#include <linux/fs.h>
#include <linux/slab.h>
#include <linux/dma-buf.h>
#include <linux/dma-fence.h>
#include <linux/anon_inodes.h>
#include <linux/export.h>
#include <linux/debugfs.h>
#include <linux/module.h>
#include <linux/seq_file.h>
#include <linux/poll.h>
#include <linux/reservation.h>
#include <linux/mm.h>
#include <linux/sched/signal.h>
#include <linux/fdtable.h>
#include <linux/list_sort.h>
#include <linux/hashtable.h>
#include <linux/mount.h>
#include <linux/dcache.h>

#include <uapi/linux/dma-buf.h>
#include <uapi/linux/magic.h>

static inline int is_dma_buf_file(struct file *);

struct dma_buf_list {
	struct list_head head;
	struct mutex lock;
};

struct dma_info {
	struct dma_buf *dmabuf;
	struct hlist_node head;
};

struct dma_proc {
	char name[TASK_COMM_LEN];
	pid_t pid;
	size_t size;
	struct hlist_head dma_bufs[1 << 10];
	struct list_head head;
};

static struct dma_buf_list db_list;

static void dmabuf_dent_put(struct dma_buf *dmabuf)
{
	if (atomic_dec_and_test(&dmabuf->dent_count)) {
		kfree(dmabuf->name);
		kfree(dmabuf);
	}
}


static char *dmabuffs_dname(struct dentry *dentry, char *buffer, int buflen)
{
	struct dma_buf *dmabuf;
	char name[DMA_BUF_NAME_LEN];
	size_t ret = 0;

	spin_lock(&dentry->d_lock);
	dmabuf = dentry->d_fsdata;
<<<<<<< HEAD
	if (!dmabuf || !atomic_add_unless(&dmabuf->dent_count, 1, 0)) {
		spin_unlock(&dentry->d_lock);
		goto out;
	}
	spin_unlock(&dentry->d_lock);
=======
>>>>>>> 2d2af525
	spin_lock(&dmabuf->name_lock);
	if (dmabuf->name)
		ret = strlcpy(name, dmabuf->name, DMA_BUF_NAME_LEN);
	spin_unlock(&dmabuf->name_lock);

	dmabuf_dent_put(dmabuf);
out:
	return dynamic_dname(dentry, buffer, buflen, "/%s:%s",
			     dentry->d_name.name, ret > 0 ? name : "");
}

static const struct dentry_operations dma_buf_dentry_ops = {
	.d_dname = dmabuffs_dname,
};

static struct vfsmount *dma_buf_mnt;

static struct dentry *dma_buf_fs_mount(struct file_system_type *fs_type,
		int flags, const char *name, void *data)
{
	return mount_pseudo(fs_type, "dmabuf:", NULL, &dma_buf_dentry_ops,
			DMA_BUF_MAGIC);
}

static struct file_system_type dma_buf_fs_type = {
	.name = "dmabuf",
	.mount = dma_buf_fs_mount,
	.kill_sb = kill_anon_super,
};

static int dma_buf_release(struct inode *inode, struct file *file)
{
	struct dma_buf *dmabuf;
<<<<<<< HEAD
	struct dentry *dentry = file->f_path.dentry;
=======
>>>>>>> 2d2af525
	int dtor_ret = 0;

	if (!is_dma_buf_file(file))
		return -EINVAL;

	dmabuf = file->private_data;

	spin_lock(&dentry->d_lock);
	dentry->d_fsdata = NULL;
	spin_unlock(&dentry->d_lock);
	BUG_ON(dmabuf->vmapping_counter);

	/*
	 * Any fences that a dma-buf poll can wait on should be signaled
	 * before releasing dma-buf. This is the responsibility of each
	 * driver that uses the reservation objects.
	 *
	 * If you hit this BUG() it means someone dropped their ref to the
	 * dma-buf while still having pending operation to the buffer.
	 */
	BUG_ON(dmabuf->cb_shared.active || dmabuf->cb_excl.active);

	mutex_lock(&db_list.lock);
	list_del(&dmabuf->list_node);
	mutex_unlock(&db_list.lock);

	if (dmabuf->dtor)
		dtor_ret = dmabuf->dtor(dmabuf, dmabuf->dtor_data);

	if (!dtor_ret)
		dmabuf->ops->release(dmabuf);
	else
		pr_warn_ratelimited("Leaking dmabuf %s because destructor failed error:%d\n",
				    dmabuf->name, dtor_ret);

<<<<<<< HEAD
	dma_buf_ref_destroy(dmabuf);

=======
>>>>>>> 2d2af525
	if (dmabuf->resv == (struct reservation_object *)&dmabuf[1])
		reservation_object_fini(dmabuf->resv);

	module_put(dmabuf->owner);
	dmabuf_dent_put(dmabuf);
	return 0;
}

static int dma_buf_mmap_internal(struct file *file, struct vm_area_struct *vma)
{
	struct dma_buf *dmabuf;

	if (!is_dma_buf_file(file))
		return -EINVAL;

	dmabuf = file->private_data;

	/* check for overflowing the buffer's size */
	if (vma->vm_pgoff + vma_pages(vma) >
	    dmabuf->size >> PAGE_SHIFT)
		return -EINVAL;

	return dmabuf->ops->mmap(dmabuf, vma);
}

static loff_t dma_buf_llseek(struct file *file, loff_t offset, int whence)
{
	struct dma_buf *dmabuf;
	loff_t base;

	if (!is_dma_buf_file(file))
		return -EBADF;

	dmabuf = file->private_data;

	/* only support discovering the end of the buffer,
	   but also allow SEEK_SET to maintain the idiomatic
	   SEEK_END(0), SEEK_CUR(0) pattern */
	if (whence == SEEK_END)
		base = dmabuf->size;
	else if (whence == SEEK_SET)
		base = 0;
	else
		return -EINVAL;

	if (offset != 0)
		return -EINVAL;

	return base + offset;
}

/**
 * DOC: fence polling
 *
 * To support cross-device and cross-driver synchronization of buffer access
 * implicit fences (represented internally in the kernel with &struct fence) can
 * be attached to a &dma_buf. The glue for that and a few related things are
 * provided in the &reservation_object structure.
 *
 * Userspace can query the state of these implicitly tracked fences using poll()
 * and related system calls:
 *
 * - Checking for EPOLLIN, i.e. read access, can be use to query the state of the
 *   most recent write or exclusive fence.
 *
 * - Checking for EPOLLOUT, i.e. write access, can be used to query the state of
 *   all attached fences, shared and exclusive ones.
 *
 * Note that this only signals the completion of the respective fences, i.e. the
 * DMA transfers are complete. Cache flushing and any other necessary
 * preparations before CPU access can begin still need to happen.
 */

static void dma_buf_poll_cb(struct dma_fence *fence, struct dma_fence_cb *cb)
{
	struct dma_buf_poll_cb_t *dcb = (struct dma_buf_poll_cb_t *)cb;
	unsigned long flags;

	spin_lock_irqsave(&dcb->poll->lock, flags);
	wake_up_locked_poll(dcb->poll, dcb->active);
	dcb->active = 0;
	spin_unlock_irqrestore(&dcb->poll->lock, flags);
}

static __poll_t dma_buf_poll(struct file *file, poll_table *poll)
{
	struct dma_buf *dmabuf;
	struct reservation_object *resv;
	struct reservation_object_list *fobj;
	struct dma_fence *fence_excl;
	__poll_t events;
	unsigned shared_count, seq;

	dmabuf = file->private_data;
	if (!dmabuf || !dmabuf->resv)
		return EPOLLERR;

	resv = dmabuf->resv;

	poll_wait(file, &dmabuf->poll, poll);

	events = poll_requested_events(poll) & (EPOLLIN | EPOLLOUT);
	if (!events)
		return 0;

retry:
	seq = read_seqcount_begin(&resv->seq);
	rcu_read_lock();

	fobj = rcu_dereference(resv->fence);
	if (fobj)
		shared_count = fobj->shared_count;
	else
		shared_count = 0;
	fence_excl = rcu_dereference(resv->fence_excl);
	if (read_seqcount_retry(&resv->seq, seq)) {
		rcu_read_unlock();
		goto retry;
	}

	if (fence_excl && (!(events & EPOLLOUT) || shared_count == 0)) {
		struct dma_buf_poll_cb_t *dcb = &dmabuf->cb_excl;
		__poll_t pevents = EPOLLIN;

		if (shared_count == 0)
			pevents |= EPOLLOUT;

		spin_lock_irq(&dmabuf->poll.lock);
		if (dcb->active) {
			dcb->active |= pevents;
			events &= ~pevents;
		} else
			dcb->active = pevents;
		spin_unlock_irq(&dmabuf->poll.lock);

		if (events & pevents) {
			if (!dma_fence_get_rcu(fence_excl)) {
				/* force a recheck */
				events &= ~pevents;
				dma_buf_poll_cb(NULL, &dcb->cb);
			} else if (!dma_fence_add_callback(fence_excl, &dcb->cb,
							   dma_buf_poll_cb)) {
				events &= ~pevents;
				dma_fence_put(fence_excl);
			} else {
				/*
				 * No callback queued, wake up any additional
				 * waiters.
				 */
				dma_fence_put(fence_excl);
				dma_buf_poll_cb(NULL, &dcb->cb);
			}
		}
	}

	if ((events & EPOLLOUT) && shared_count > 0) {
		struct dma_buf_poll_cb_t *dcb = &dmabuf->cb_shared;
		int i;

		/* Only queue a new callback if no event has fired yet */
		spin_lock_irq(&dmabuf->poll.lock);
		if (dcb->active)
			events &= ~EPOLLOUT;
		else
			dcb->active = EPOLLOUT;
		spin_unlock_irq(&dmabuf->poll.lock);

		if (!(events & EPOLLOUT))
			goto out;

		for (i = 0; i < shared_count; ++i) {
			struct dma_fence *fence = rcu_dereference(fobj->shared[i]);

			if (!dma_fence_get_rcu(fence)) {
				/*
				 * fence refcount dropped to zero, this means
				 * that fobj has been freed
				 *
				 * call dma_buf_poll_cb and force a recheck!
				 */
				events &= ~EPOLLOUT;
				dma_buf_poll_cb(NULL, &dcb->cb);
				break;
			}
			if (!dma_fence_add_callback(fence, &dcb->cb,
						    dma_buf_poll_cb)) {
				dma_fence_put(fence);
				events &= ~EPOLLOUT;
				break;
			}
			dma_fence_put(fence);
		}

		/* No callback queued, wake up any additional waiters. */
		if (i == shared_count)
			dma_buf_poll_cb(NULL, &dcb->cb);
	}

out:
	rcu_read_unlock();
	return events;
}

/**
 * dma_buf_set_name - Set a name to a specific dma_buf to track the usage.
 * The name of the dma-buf buffer can only be set when the dma-buf is not
 * attached to any devices. It could theoritically support changing the
 * name of the dma-buf if the same piece of memory is used for multiple
 * purpose between different devices.
 *
 * @dmabuf [in]     dmabuf buffer that will be renamed.
 * @buf:   [in]     A piece of userspace memory that contains the name of
 *                  the dma-buf.
 *
 * Returns 0 on success. If the dma-buf buffer is already attached to
 * devices, return -EBUSY.
 *
 */
static long dma_buf_set_name(struct dma_buf *dmabuf, const char __user *buf)
{
	char *name = strndup_user(buf, DMA_BUF_NAME_LEN);
	long ret = 0;

	if (IS_ERR(name))
		return PTR_ERR(name);

	mutex_lock(&dmabuf->lock);
	spin_lock(&dmabuf->name_lock);
	if (!list_empty(&dmabuf->attachments)) {
		ret = -EBUSY;
		kfree(name);
		goto out_unlock;
	}
	kfree(dmabuf->name);
	dmabuf->name = name;

out_unlock:
	spin_unlock(&dmabuf->name_lock);
	mutex_unlock(&dmabuf->lock);
	return ret;
}

static int dma_buf_begin_cpu_access_umapped(struct dma_buf *dmabuf,
					    enum dma_data_direction direction);


static int dma_buf_end_cpu_access_umapped(struct dma_buf *dmabuf,
					  enum dma_data_direction direction);

static long dma_buf_ioctl(struct file *file,
			  unsigned int cmd, unsigned long arg)
{
	struct dma_buf *dmabuf;
	struct dma_buf_sync sync;
	enum dma_data_direction dir;
	int ret;

	dmabuf = file->private_data;

	switch (cmd) {
	case DMA_BUF_IOCTL_SYNC:
		if (copy_from_user(&sync, (void __user *) arg, sizeof(sync)))
			return -EFAULT;

		if (sync.flags & ~DMA_BUF_SYNC_VALID_FLAGS_MASK)
			return -EINVAL;

		switch (sync.flags & DMA_BUF_SYNC_RW) {
		case DMA_BUF_SYNC_READ:
			dir = DMA_FROM_DEVICE;
			break;
		case DMA_BUF_SYNC_WRITE:
			dir = DMA_TO_DEVICE;
			break;
		case DMA_BUF_SYNC_RW:
			dir = DMA_BIDIRECTIONAL;
			break;
		default:
			return -EINVAL;
		}

		if (sync.flags & DMA_BUF_SYNC_END)
			if (sync.flags & DMA_BUF_SYNC_USER_MAPPED)
				ret = dma_buf_end_cpu_access_umapped(dmabuf,
								     dir);
			else
				ret = dma_buf_end_cpu_access(dmabuf, dir);
		else
			if (sync.flags & DMA_BUF_SYNC_USER_MAPPED)
				ret = dma_buf_begin_cpu_access_umapped(dmabuf,
								       dir);
			else
				ret = dma_buf_begin_cpu_access(dmabuf, dir);

		return ret;

	case DMA_BUF_SET_NAME:
		return dma_buf_set_name(dmabuf, (const char __user *)arg);

	default:
		return -ENOTTY;
	}
}

static void dma_buf_show_fdinfo(struct seq_file *m, struct file *file)
{
	struct dma_buf *dmabuf = file->private_data;

	seq_printf(m, "size:\t%zu\n", dmabuf->size);
	/* Don't count the temporary reference taken inside procfs seq_show */
	seq_printf(m, "count:\t%ld\n", file_count(dmabuf->file) - 1);
	seq_printf(m, "exp_name:\t%s\n", dmabuf->exp_name);
	spin_lock(&dmabuf->name_lock);
	if (dmabuf->name)
		seq_printf(m, "name:\t%s\n", dmabuf->name);
	spin_unlock(&dmabuf->name_lock);
<<<<<<< HEAD
}

#ifdef CONFIG_COMPAT
static long dma_buf_ioctl_compat(struct file *file, unsigned int cmd,
				 unsigned long arg)
{
	switch (_IOC_NR(cmd)) {
	case _IOC_NR(DMA_BUF_SET_NAME):
		/* Fix up pointer size*/
		if (_IOC_SIZE(cmd) == sizeof(compat_uptr_t)) {
			cmd &= ~IOCSIZE_MASK;
			cmd |= sizeof(void *) << IOCSIZE_SHIFT;
		}
		break;
	}
	return dma_buf_ioctl(file, cmd, (unsigned long)compat_ptr(arg));
=======
>>>>>>> 2d2af525
}
#endif

static const struct file_operations dma_buf_fops = {
	.release = dma_buf_release,
	.mmap = dma_buf_mmap_internal,
	.llseek = dma_buf_llseek,
	.poll = dma_buf_poll,
	.unlocked_ioctl = dma_buf_ioctl,
#ifdef CONFIG_COMPAT
	.compat_ioctl = dma_buf_ioctl_compat,
#endif
	.show_fdinfo = dma_buf_show_fdinfo,
};

/*
 * is_dma_buf_file - Check if struct file* is associated with dma_buf
 */
static inline int is_dma_buf_file(struct file *file)
{
	return file->f_op == &dma_buf_fops;
}

static struct file *dma_buf_getfile(struct dma_buf *dmabuf, int flags)
{
	struct file *file;
	struct inode *inode = alloc_anon_inode(dma_buf_mnt->mnt_sb);

	if (IS_ERR(inode))
		return ERR_CAST(inode);

	inode->i_size = dmabuf->size;
	inode_set_bytes(inode, dmabuf->size);

	file = alloc_file_pseudo(inode, dma_buf_mnt, "dmabuf",
				 flags, &dma_buf_fops);
	if (IS_ERR(file))
		goto err_alloc_file;
	file->f_flags = flags & (O_ACCMODE | O_NONBLOCK);
	file->private_data = dmabuf;
	file->f_path.dentry->d_fsdata = dmabuf;

	return file;

err_alloc_file:
	iput(inode);
	return file;
}

/**
 * DOC: dma buf device access
 *
 * For device DMA access to a shared DMA buffer the usual sequence of operations
 * is fairly simple:
 *
 * 1. The exporter defines his exporter instance using
 *    DEFINE_DMA_BUF_EXPORT_INFO() and calls dma_buf_export() to wrap a private
 *    buffer object into a &dma_buf. It then exports that &dma_buf to userspace
 *    as a file descriptor by calling dma_buf_fd().
 *
 * 2. Userspace passes this file-descriptors to all drivers it wants this buffer
 *    to share with: First the filedescriptor is converted to a &dma_buf using
 *    dma_buf_get(). Then the buffer is attached to the device using
 *    dma_buf_attach().
 *
 *    Up to this stage the exporter is still free to migrate or reallocate the
 *    backing storage.
 *
 * 3. Once the buffer is attached to all devices userspace can initiate DMA
 *    access to the shared buffer. In the kernel this is done by calling
 *    dma_buf_map_attachment() and dma_buf_unmap_attachment().
 *
 * 4. Once a driver is done with a shared buffer it needs to call
 *    dma_buf_detach() (after cleaning up any mappings) and then release the
 *    reference acquired with dma_buf_get by calling dma_buf_put().
 *
 * For the detailed semantics exporters are expected to implement see
 * &dma_buf_ops.
 */

/**
 * dma_buf_export - Creates a new dma_buf, and associates an anon file
 * with this buffer, so it can be exported.
 * Also connect the allocator specific data and ops to the buffer.
 * Additionally, provide a name string for exporter; useful in debugging.
 *
 * @exp_info:	[in]	holds all the export related information provided
 *			by the exporter. see &struct dma_buf_export_info
 *			for further details.
 *
 * Returns, on success, a newly created dma_buf object, which wraps the
 * supplied private data and operations for dma_buf_ops. On either missing
 * ops, or error in allocating struct dma_buf, will return negative error.
 *
 * For most cases the easiest way to create @exp_info is through the
 * %DEFINE_DMA_BUF_EXPORT_INFO macro.
 */
struct dma_buf *dma_buf_export(const struct dma_buf_export_info *exp_info)
{
	struct dma_buf *dmabuf;
	struct reservation_object *resv = exp_info->resv;
	struct file *file;
	size_t alloc_size = sizeof(struct dma_buf);
	int ret;

	if (!exp_info->resv)
		alloc_size += sizeof(struct reservation_object);
	else
		/* prevent &dma_buf[1] == dma_buf->resv */
		alloc_size += 1;

	if (WARN_ON(!exp_info->priv
			  || !exp_info->ops
			  || !exp_info->ops->map_dma_buf
			  || !exp_info->ops->unmap_dma_buf
			  || !exp_info->ops->release
			  || !exp_info->ops->map
			  || !exp_info->ops->mmap)) {
		return ERR_PTR(-EINVAL);
	}

	if (!try_module_get(exp_info->owner))
		return ERR_PTR(-ENOENT);


	dmabuf = kzalloc(alloc_size, GFP_KERNEL);
	if (!dmabuf) {
		ret = -ENOMEM;
		goto err_module;
	}

	dmabuf->priv = exp_info->priv;
	dmabuf->ops = exp_info->ops;
	dmabuf->size = exp_info->size;
	dmabuf->exp_name = exp_info->exp_name;
	dmabuf->owner = exp_info->owner;
	init_waitqueue_head(&dmabuf->poll);
	dmabuf->cb_excl.poll = dmabuf->cb_shared.poll = &dmabuf->poll;
	dmabuf->cb_excl.active = dmabuf->cb_shared.active = 0;
#if defined(CONFIG_DEBUG_FS)
	dmabuf->ktime = ktime_get();
#endif
	atomic_set(&dmabuf->dent_count, 1);

	if (!resv) {
		resv = (struct reservation_object *)&dmabuf[1];
		reservation_object_init(resv);
	}
	dmabuf->resv = resv;

	file = dma_buf_getfile(dmabuf, exp_info->flags);
	if (IS_ERR(file)) {
		ret = PTR_ERR(file);
		goto err_dmabuf;
	}

	file->f_mode |= FMODE_LSEEK;
	dmabuf->file = file;

	mutex_init(&dmabuf->lock);
	spin_lock_init(&dmabuf->name_lock);
	INIT_LIST_HEAD(&dmabuf->attachments);

	dma_buf_ref_init(dmabuf);
	dma_buf_ref_mod(dmabuf, 1);

	mutex_lock(&db_list.lock);
	list_add(&dmabuf->list_node, &db_list.head);
	mutex_unlock(&db_list.lock);

	return dmabuf;

err_dmabuf:
	kfree(dmabuf);
err_module:
	module_put(exp_info->owner);
	return ERR_PTR(ret);
}
EXPORT_SYMBOL_GPL(dma_buf_export);

/**
 * dma_buf_fd - returns a file descriptor for the given dma_buf
 * @dmabuf:	[in]	pointer to dma_buf for which fd is required.
 * @flags:      [in]    flags to give to fd
 *
 * On success, returns an associated 'fd'. Else, returns error.
 */
int dma_buf_fd(struct dma_buf *dmabuf, int flags)
{
	int fd;

	if (!dmabuf || !dmabuf->file)
		return -EINVAL;

	fd = get_unused_fd_flags(flags);
	if (fd < 0)
		return fd;

	fd_install(fd, dmabuf->file);

	return fd;
}
EXPORT_SYMBOL_GPL(dma_buf_fd);

/**
 * dma_buf_get - returns the dma_buf structure related to an fd
 * @fd:	[in]	fd associated with the dma_buf to be returned
 *
 * On success, returns the dma_buf structure associated with an fd; uses
 * file's refcounting done by fget to increase refcount. returns ERR_PTR
 * otherwise.
 */
struct dma_buf *dma_buf_get(int fd)
{
	struct file *file;

	file = fget(fd);

	if (!file)
		return ERR_PTR(-EBADF);

	if (!is_dma_buf_file(file)) {
		fput(file);
		return ERR_PTR(-EINVAL);
	}
	dma_buf_ref_mod(file->private_data, 1);

	return file->private_data;
}
EXPORT_SYMBOL_GPL(dma_buf_get);

/**
 * dma_buf_put - decreases refcount of the buffer
 * @dmabuf:	[in]	buffer to reduce refcount of
 *
 * Uses file's refcounting done implicitly by fput().
 *
 * If, as a result of this call, the refcount becomes 0, the 'release' file
 * operation related to this fd is called. It calls &dma_buf_ops.release vfunc
 * in turn, and frees the memory allocated for dmabuf when exported.
 */
void dma_buf_put(struct dma_buf *dmabuf)
{
	if (WARN_ON(!dmabuf || !dmabuf->file))
		return;

	dma_buf_ref_mod(dmabuf, -1);
	fput(dmabuf->file);
}
EXPORT_SYMBOL_GPL(dma_buf_put);

/**
 * dma_buf_attach - Add the device to dma_buf's attachments list; optionally,
 * calls attach() of dma_buf_ops to allow device-specific attach functionality
 * @dmabuf:	[in]	buffer to attach device to.
 * @dev:	[in]	device to be attached.
 *
 * Returns struct dma_buf_attachment pointer for this attachment. Attachments
 * must be cleaned up by calling dma_buf_detach().
 *
 * Returns:
 *
 * A pointer to newly created &dma_buf_attachment on success, or a negative
 * error code wrapped into a pointer on failure.
 *
 * Note that this can fail if the backing storage of @dmabuf is in a place not
 * accessible to @dev, and cannot be moved to a more suitable place. This is
 * indicated with the error code -EBUSY.
 */
struct dma_buf_attachment *dma_buf_attach(struct dma_buf *dmabuf,
					  struct device *dev)
{
	struct dma_buf_attachment *attach;
	int ret;

	if (WARN_ON(!dmabuf || !dev))
		return ERR_PTR(-EINVAL);

	attach = kzalloc(sizeof(*attach), GFP_KERNEL);
	if (!attach)
		return ERR_PTR(-ENOMEM);

	attach->dev = dev;
	attach->dmabuf = dmabuf;

	mutex_lock(&dmabuf->lock);

	if (dmabuf->ops->attach) {
		ret = dmabuf->ops->attach(dmabuf, attach);
		if (ret)
			goto err_attach;
	}
	list_add(&attach->node, &dmabuf->attachments);

	mutex_unlock(&dmabuf->lock);
	return attach;

err_attach:
	kfree(attach);
	mutex_unlock(&dmabuf->lock);
	return ERR_PTR(ret);
}
EXPORT_SYMBOL_GPL(dma_buf_attach);

/**
 * dma_buf_detach - Remove the given attachment from dmabuf's attachments list;
 * optionally calls detach() of dma_buf_ops for device-specific detach
 * @dmabuf:	[in]	buffer to detach from.
 * @attach:	[in]	attachment to be detached; is free'd after this call.
 *
 * Clean up a device attachment obtained by calling dma_buf_attach().
 */
void dma_buf_detach(struct dma_buf *dmabuf, struct dma_buf_attachment *attach)
{
	if (WARN_ON(!dmabuf || !attach))
		return;

	mutex_lock(&dmabuf->lock);
	list_del(&attach->node);
	if (dmabuf->ops->detach)
		dmabuf->ops->detach(dmabuf, attach);

	mutex_unlock(&dmabuf->lock);
	kfree(attach);
}
EXPORT_SYMBOL_GPL(dma_buf_detach);

/**
 * dma_buf_map_attachment - Returns the scatterlist table of the attachment;
 * mapped into _device_ address space. Is a wrapper for map_dma_buf() of the
 * dma_buf_ops.
 * @attach:	[in]	attachment whose scatterlist is to be returned
 * @direction:	[in]	direction of DMA transfer
 *
 * Returns sg_table containing the scatterlist to be returned; returns ERR_PTR
 * on error. May return -EINTR if it is interrupted by a signal.
 *
 * A mapping must be unmapped by using dma_buf_unmap_attachment(). Note that
 * the underlying backing storage is pinned for as long as a mapping exists,
 * therefore users/importers should not hold onto a mapping for undue amounts of
 * time.
 */
struct sg_table *dma_buf_map_attachment(struct dma_buf_attachment *attach,
					enum dma_data_direction direction)
{
	struct sg_table *sg_table;

	might_sleep();

	if (WARN_ON(!attach || !attach->dmabuf))
		return ERR_PTR(-EINVAL);

	sg_table = attach->dmabuf->ops->map_dma_buf(attach, direction);
	if (!sg_table)
		sg_table = ERR_PTR(-ENOMEM);

	return sg_table;
}
EXPORT_SYMBOL_GPL(dma_buf_map_attachment);

/**
 * dma_buf_unmap_attachment - unmaps and decreases usecount of the buffer;might
 * deallocate the scatterlist associated. Is a wrapper for unmap_dma_buf() of
 * dma_buf_ops.
 * @attach:	[in]	attachment to unmap buffer from
 * @sg_table:	[in]	scatterlist info of the buffer to unmap
 * @direction:  [in]    direction of DMA transfer
 *
 * This unmaps a DMA mapping for @attached obtained by dma_buf_map_attachment().
 */
void dma_buf_unmap_attachment(struct dma_buf_attachment *attach,
				struct sg_table *sg_table,
				enum dma_data_direction direction)
{
	might_sleep();

	if (WARN_ON(!attach || !attach->dmabuf || !sg_table))
		return;

	attach->dmabuf->ops->unmap_dma_buf(attach, sg_table,
						direction);
}
EXPORT_SYMBOL_GPL(dma_buf_unmap_attachment);

/**
 * DOC: cpu access
 *
 * There are mutliple reasons for supporting CPU access to a dma buffer object:
 *
 * - Fallback operations in the kernel, for example when a device is connected
 *   over USB and the kernel needs to shuffle the data around first before
 *   sending it away. Cache coherency is handled by braketing any transactions
 *   with calls to dma_buf_begin_cpu_access() and dma_buf_end_cpu_access()
 *   access.
 *
 *   To support dma_buf objects residing in highmem cpu access is page-based
 *   using an api similar to kmap. Accessing a dma_buf is done in aligned chunks
 *   of PAGE_SIZE size. Before accessing a chunk it needs to be mapped, which
 *   returns a pointer in kernel virtual address space. Afterwards the chunk
 *   needs to be unmapped again. There is no limit on how often a given chunk
 *   can be mapped and unmapped, i.e. the importer does not need to call
 *   begin_cpu_access again before mapping the same chunk again.
 *
 *   Interfaces::
 *      void \*dma_buf_kmap(struct dma_buf \*, unsigned long);
 *      void dma_buf_kunmap(struct dma_buf \*, unsigned long, void \*);
 *
 *   Implementing the functions is optional for exporters and for importers all
 *   the restrictions of using kmap apply.
 *
 *   dma_buf kmap calls outside of the range specified in begin_cpu_access are
 *   undefined. If the range is not PAGE_SIZE aligned, kmap needs to succeed on
 *   the partial chunks at the beginning and end but may return stale or bogus
 *   data outside of the range (in these partial chunks).
 *
 *   For some cases the overhead of kmap can be too high, a vmap interface
 *   is introduced. This interface should be used very carefully, as vmalloc
 *   space is a limited resources on many architectures.
 *
 *   Interfaces::
 *      void \*dma_buf_vmap(struct dma_buf \*dmabuf)
 *      void dma_buf_vunmap(struct dma_buf \*dmabuf, void \*vaddr)
 *
 *   The vmap call can fail if there is no vmap support in the exporter, or if
 *   it runs out of vmalloc space. Fallback to kmap should be implemented. Note
 *   that the dma-buf layer keeps a reference count for all vmap access and
 *   calls down into the exporter's vmap function only when no vmapping exists,
 *   and only unmaps it once. Protection against concurrent vmap/vunmap calls is
 *   provided by taking the dma_buf->lock mutex.
 *
 * - For full compatibility on the importer side with existing userspace
 *   interfaces, which might already support mmap'ing buffers. This is needed in
 *   many processing pipelines (e.g. feeding a software rendered image into a
 *   hardware pipeline, thumbnail creation, snapshots, ...). Also, Android's ION
 *   framework already supported this and for DMA buffer file descriptors to
 *   replace ION buffers mmap support was needed.
 *
 *   There is no special interfaces, userspace simply calls mmap on the dma-buf
 *   fd. But like for CPU access there's a need to braket the actual access,
 *   which is handled by the ioctl (DMA_BUF_IOCTL_SYNC). Note that
 *   DMA_BUF_IOCTL_SYNC can fail with -EAGAIN or -EINTR, in which case it must
 *   be restarted.
 *
 *   Some systems might need some sort of cache coherency management e.g. when
 *   CPU and GPU domains are being accessed through dma-buf at the same time.
 *   To circumvent this problem there are begin/end coherency markers, that
 *   forward directly to existing dma-buf device drivers vfunc hooks. Userspace
 *   can make use of those markers through the DMA_BUF_IOCTL_SYNC ioctl. The
 *   sequence would be used like following:
 *
 *     - mmap dma-buf fd
 *     - for each drawing/upload cycle in CPU 1. SYNC_START ioctl, 2. read/write
 *       to mmap area 3. SYNC_END ioctl. This can be repeated as often as you
 *       want (with the new data being consumed by say the GPU or the scanout
 *       device). Optionally SYNC_USER_MAPPED can be set to restrict cache
 *       maintenance to only the parts of the buffer which are mmap(ed).
 *     - munmap once you don't need the buffer any more
 *
 *    For correctness and optimal performance, it is always required to use
 *    SYNC_START and SYNC_END before and after, respectively, when accessing the
 *    mapped address. Userspace cannot rely on coherent access, even when there
 *    are systems where it just works without calling these ioctls.
 *
 * - And as a CPU fallback in userspace processing pipelines.
 *
 *   Similar to the motivation for kernel cpu access it is again important that
 *   the userspace code of a given importing subsystem can use the same
 *   interfaces with a imported dma-buf buffer object as with a native buffer
 *   object. This is especially important for drm where the userspace part of
 *   contemporary OpenGL, X, and other drivers is huge, and reworking them to
 *   use a different way to mmap a buffer rather invasive.
 *
 *   The assumption in the current dma-buf interfaces is that redirecting the
 *   initial mmap is all that's needed. A survey of some of the existing
 *   subsystems shows that no driver seems to do any nefarious thing like
 *   syncing up with outstanding asynchronous processing on the device or
 *   allocating special resources at fault time. So hopefully this is good
 *   enough, since adding interfaces to intercept pagefaults and allow pte
 *   shootdowns would increase the complexity quite a bit.
 *
 *   Interface::
 *      int dma_buf_mmap(struct dma_buf \*, struct vm_area_struct \*,
 *		       unsigned long);
 *
 *   If the importing subsystem simply provides a special-purpose mmap call to
 *   set up a mapping in userspace, calling do_mmap with dma_buf->file will
 *   equally achieve that for a dma-buf object.
 */

static int __dma_buf_begin_cpu_access(struct dma_buf *dmabuf,
				      enum dma_data_direction direction)
{
	bool write = (direction == DMA_BIDIRECTIONAL ||
		      direction == DMA_TO_DEVICE);
	struct reservation_object *resv = dmabuf->resv;
	long ret;

	/* Wait on any implicit rendering fences */
	ret = reservation_object_wait_timeout_rcu(resv, write, true,
						  MAX_SCHEDULE_TIMEOUT);
	if (ret < 0)
		return ret;

	return 0;
}

/**
 * dma_buf_begin_cpu_access - Must be called before accessing a dma_buf from the
 * cpu in the kernel context. Calls begin_cpu_access to allow exporter-specific
 * preparations. Coherency is only guaranteed in the specified range for the
 * specified access direction.
 * @dmabuf:	[in]	buffer to prepare cpu access for.
 * @direction:	[in]	length of range for cpu access.
 *
 * After the cpu access is complete the caller should call
 * dma_buf_end_cpu_access(). Only when cpu access is braketed by both calls is
 * it guaranteed to be coherent with other DMA access.
 *
 * Can return negative error values, returns 0 on success.
 */
int dma_buf_begin_cpu_access(struct dma_buf *dmabuf,
			     enum dma_data_direction direction)
{
	int ret = 0;

	if (WARN_ON(!dmabuf))
		return -EINVAL;

	if (dmabuf->ops->begin_cpu_access)
		ret = dmabuf->ops->begin_cpu_access(dmabuf, direction);

	/* Ensure that all fences are waited upon - but we first allow
	 * the native handler the chance to do so more efficiently if it
	 * chooses. A double invocation here will be reasonably cheap no-op.
	 */
	if (ret == 0)
		ret = __dma_buf_begin_cpu_access(dmabuf, direction);

	return ret;
}
EXPORT_SYMBOL_GPL(dma_buf_begin_cpu_access);

static int dma_buf_begin_cpu_access_umapped(struct dma_buf *dmabuf,
			     enum dma_data_direction direction)
{
	int ret = 0;

	if (WARN_ON(!dmabuf))
		return -EINVAL;

	if (dmabuf->ops->begin_cpu_access_umapped)
		ret = dmabuf->ops->begin_cpu_access_umapped(dmabuf, direction);

	/* Ensure that all fences are waited upon - but we first allow
	 * the native handler the chance to do so more efficiently if it
	 * chooses. A double invocation here will be reasonably cheap no-op.
	 */
	if (ret == 0)
		ret = __dma_buf_begin_cpu_access(dmabuf, direction);

	return ret;
}
<<<<<<< HEAD
=======

>>>>>>> 2d2af525
int dma_buf_begin_cpu_access_partial(struct dma_buf *dmabuf,
				     enum dma_data_direction direction,
				     unsigned int offset, unsigned int len)
{
	int ret = 0;

	if (WARN_ON(!dmabuf))
		return -EINVAL;

	if (dmabuf->ops->begin_cpu_access_partial)
		ret = dmabuf->ops->begin_cpu_access_partial(dmabuf, direction,
							    offset, len);

	/* Ensure that all fences are waited upon - but we first allow
	 * the native handler the chance to do so more efficiently if it
	 * chooses. A double invocation here will be reasonably cheap no-op.
	 */
	if (ret == 0)
		ret = __dma_buf_begin_cpu_access(dmabuf, direction);

	return ret;
}
<<<<<<< HEAD
EXPORT_SYMBOL(dma_buf_begin_cpu_access_partial);
=======
EXPORT_SYMBOL_GPL(dma_buf_begin_cpu_access_partial);
>>>>>>> 2d2af525

/**
 * dma_buf_end_cpu_access - Must be called after accessing a dma_buf from the
 * cpu in the kernel context. Calls end_cpu_access to allow exporter-specific
 * actions. Coherency is only guaranteed in the specified range for the
 * specified access direction.
 * @dmabuf:	[in]	buffer to complete cpu access for.
 * @direction:	[in]	length of range for cpu access.
 *
 * This terminates CPU access started with dma_buf_begin_cpu_access().
 *
 * Can return negative error values, returns 0 on success.
 */
int dma_buf_end_cpu_access(struct dma_buf *dmabuf,
			   enum dma_data_direction direction)
{
	int ret = 0;

	WARN_ON(!dmabuf);

	if (dmabuf->ops->end_cpu_access)
		ret = dmabuf->ops->end_cpu_access(dmabuf, direction);

	return ret;
}
EXPORT_SYMBOL_GPL(dma_buf_end_cpu_access);

static int dma_buf_end_cpu_access_umapped(struct dma_buf *dmabuf,
			   enum dma_data_direction direction)
{
	int ret = 0;

	WARN_ON(!dmabuf);

	if (dmabuf->ops->end_cpu_access_umapped)
		ret = dmabuf->ops->end_cpu_access_umapped(dmabuf, direction);

	return ret;
}

int dma_buf_end_cpu_access_partial(struct dma_buf *dmabuf,
				   enum dma_data_direction direction,
				   unsigned int offset, unsigned int len)
{
	int ret = 0;

	WARN_ON(!dmabuf);

	if (dmabuf->ops->end_cpu_access_partial)
		ret = dmabuf->ops->end_cpu_access_partial(dmabuf, direction,
							  offset, len);

	return ret;
}
<<<<<<< HEAD
EXPORT_SYMBOL(dma_buf_end_cpu_access_partial);
=======
EXPORT_SYMBOL_GPL(dma_buf_end_cpu_access_partial);
>>>>>>> 2d2af525

/**
 * dma_buf_kmap - Map a page of the buffer object into kernel address space. The
 * same restrictions as for kmap and friends apply.
 * @dmabuf:	[in]	buffer to map page from.
 * @page_num:	[in]	page in PAGE_SIZE units to map.
 *
 * This call must always succeed, any necessary preparations that might fail
 * need to be done in begin_cpu_access.
 */
void *dma_buf_kmap(struct dma_buf *dmabuf, unsigned long page_num)
{
	WARN_ON(!dmabuf);

	if (!dmabuf->ops->map)
		return NULL;
	return dmabuf->ops->map(dmabuf, page_num);
}
EXPORT_SYMBOL_GPL(dma_buf_kmap);

/**
 * dma_buf_kunmap - Unmap a page obtained by dma_buf_kmap.
 * @dmabuf:	[in]	buffer to unmap page from.
 * @page_num:	[in]	page in PAGE_SIZE units to unmap.
 * @vaddr:	[in]	kernel space pointer obtained from dma_buf_kmap.
 *
 * This call must always succeed.
 */
void dma_buf_kunmap(struct dma_buf *dmabuf, unsigned long page_num,
		    void *vaddr)
{
	WARN_ON(!dmabuf);

	if (dmabuf->ops->unmap)
		dmabuf->ops->unmap(dmabuf, page_num, vaddr);
}
EXPORT_SYMBOL_GPL(dma_buf_kunmap);


/**
 * dma_buf_mmap - Setup up a userspace mmap with the given vma
 * @dmabuf:	[in]	buffer that should back the vma
 * @vma:	[in]	vma for the mmap
 * @pgoff:	[in]	offset in pages where this mmap should start within the
 *			dma-buf buffer.
 *
 * This function adjusts the passed in vma so that it points at the file of the
 * dma_buf operation. It also adjusts the starting pgoff and does bounds
 * checking on the size of the vma. Then it calls the exporters mmap function to
 * set up the mapping.
 *
 * Can return negative error values, returns 0 on success.
 */
int dma_buf_mmap(struct dma_buf *dmabuf, struct vm_area_struct *vma,
		 unsigned long pgoff)
{
	struct file *oldfile;
	int ret;

	if (WARN_ON(!dmabuf || !vma))
		return -EINVAL;

	/* check for offset overflow */
	if (pgoff + vma_pages(vma) < pgoff)
		return -EOVERFLOW;

	/* check for overflowing the buffer's size */
	if (pgoff + vma_pages(vma) >
	    dmabuf->size >> PAGE_SHIFT)
		return -EINVAL;

	/* readjust the vma */
	get_file(dmabuf->file);
	oldfile = vma->vm_file;
	vma->vm_file = dmabuf->file;
	vma->vm_pgoff = pgoff;

	ret = dmabuf->ops->mmap(dmabuf, vma);
	if (ret) {
		/* restore old parameters on failure */
		vma->vm_file = oldfile;
		fput(dmabuf->file);
	} else {
		if (oldfile)
			fput(oldfile);
	}
	return ret;

}
EXPORT_SYMBOL_GPL(dma_buf_mmap);

/**
 * dma_buf_vmap - Create virtual mapping for the buffer object into kernel
 * address space. Same restrictions as for vmap and friends apply.
 * @dmabuf:	[in]	buffer to vmap
 *
 * This call may fail due to lack of virtual mapping address space.
 * These calls are optional in drivers. The intended use for them
 * is for mapping objects linear in kernel space for high use objects.
 * Please attempt to use kmap/kunmap before thinking about these interfaces.
 *
 * Returns NULL on error.
 */
void *dma_buf_vmap(struct dma_buf *dmabuf)
{
	void *ptr;

	if (WARN_ON(!dmabuf))
		return NULL;

	if (!dmabuf->ops->vmap)
		return NULL;

	mutex_lock(&dmabuf->lock);
	if (dmabuf->vmapping_counter) {
		dmabuf->vmapping_counter++;
		BUG_ON(!dmabuf->vmap_ptr);
		ptr = dmabuf->vmap_ptr;
		goto out_unlock;
	}

	BUG_ON(dmabuf->vmap_ptr);

	ptr = dmabuf->ops->vmap(dmabuf);
	if (WARN_ON_ONCE(IS_ERR(ptr)))
		ptr = NULL;
	if (!ptr)
		goto out_unlock;

	dmabuf->vmap_ptr = ptr;
	dmabuf->vmapping_counter = 1;

out_unlock:
	mutex_unlock(&dmabuf->lock);
	return ptr;
}
EXPORT_SYMBOL_GPL(dma_buf_vmap);

/**
 * dma_buf_vunmap - Unmap a vmap obtained by dma_buf_vmap.
 * @dmabuf:	[in]	buffer to vunmap
 * @vaddr:	[in]	vmap to vunmap
 */
void dma_buf_vunmap(struct dma_buf *dmabuf, void *vaddr)
{
	if (WARN_ON(!dmabuf))
		return;

	BUG_ON(!dmabuf->vmap_ptr);
	BUG_ON(dmabuf->vmapping_counter == 0);
	BUG_ON(dmabuf->vmap_ptr != vaddr);

	mutex_lock(&dmabuf->lock);
	if (--dmabuf->vmapping_counter == 0) {
		if (dmabuf->ops->vunmap)
			dmabuf->ops->vunmap(dmabuf, vaddr);
		dmabuf->vmap_ptr = NULL;
	}
	mutex_unlock(&dmabuf->lock);
}
EXPORT_SYMBOL_GPL(dma_buf_vunmap);

int dma_buf_get_flags(struct dma_buf *dmabuf, unsigned long *flags)
{
	int ret = 0;

<<<<<<< HEAD
	if (WARN_ON(!dmabuf))
=======
	if (WARN_ON(!dmabuf) || !flags)
>>>>>>> 2d2af525
		return -EINVAL;

	if (dmabuf->ops->get_flags)
		ret = dmabuf->ops->get_flags(dmabuf, flags);

	return ret;
}
<<<<<<< HEAD
EXPORT_SYMBOL(dma_buf_get_flags);

int dma_buf_get_uuid(struct dma_buf *dmabuf, uuid_t *uuid)
{
	if (WARN_ON(!dmabuf) || !uuid)
		return -EINVAL;

	if (!dmabuf->ops->get_uuid)
		return -ENODEV;

	return dmabuf->ops->get_uuid(dmabuf, uuid);
}
EXPORT_SYMBOL_GPL(dma_buf_get_uuid);
=======
EXPORT_SYMBOL_GPL(dma_buf_get_flags);
>>>>>>> 2d2af525

#ifdef CONFIG_DEBUG_FS
static int dma_buf_debug_show(struct seq_file *s, void *unused)
{
	int ret;
	struct dma_buf *buf_obj;
	struct dma_buf_attachment *attach_obj;
	struct reservation_object *robj;
	struct reservation_object_list *fobj;
	struct dma_fence *fence;
	unsigned seq;
	int count = 0, attach_count, shared_count, i;
	size_t size = 0;

	ret = mutex_lock_interruptible(&db_list.lock);

	if (ret)
		return ret;

	seq_puts(s, "\nDma-buf Objects:\n");
	seq_printf(s, "%-8s\t%-8s\t%-8s\t%-8s\texp_name\t%-8s\n",
		   "size", "flags", "mode", "count", "ino");

	list_for_each_entry(buf_obj, &db_list.head, list_node) {
		ret = mutex_lock_interruptible(&buf_obj->lock);

		if (ret) {
			seq_puts(s,
				 "\tERROR locking buffer object: skipping\n");
			continue;
		}

		seq_printf(s, "%08zu\t%08x\t%08x\t%08ld\t%s\t%08lu\t%s\n",
				buf_obj->size,
				buf_obj->file->f_flags, buf_obj->file->f_mode,
				file_count(buf_obj->file),
				buf_obj->exp_name,
				file_inode(buf_obj->file)->i_ino,
				buf_obj->name ?: "");

		robj = buf_obj->resv;
		while (true) {
			seq = read_seqcount_begin(&robj->seq);
			rcu_read_lock();
			fobj = rcu_dereference(robj->fence);
			shared_count = fobj ? fobj->shared_count : 0;
			fence = rcu_dereference(robj->fence_excl);
			if (!read_seqcount_retry(&robj->seq, seq))
				break;
			rcu_read_unlock();
		}

		if (fence)
			seq_printf(s, "\tExclusive fence: %s %s %ssignalled\n",
				   fence->ops->get_driver_name(fence),
				   fence->ops->get_timeline_name(fence),
				   dma_fence_is_signaled(fence) ? "" : "un");
		for (i = 0; i < shared_count; i++) {
			fence = rcu_dereference(fobj->shared[i]);
			if (!dma_fence_get_rcu(fence))
				continue;
			seq_printf(s, "\tShared fence: %s %s %ssignalled\n",
				   fence->ops->get_driver_name(fence),
				   fence->ops->get_timeline_name(fence),
				   dma_fence_is_signaled(fence) ? "" : "un");
			dma_fence_put(fence);
		}
		rcu_read_unlock();

		seq_puts(s, "\tAttached Devices:\n");
		attach_count = 0;

		list_for_each_entry(attach_obj, &buf_obj->attachments, node) {
			seq_printf(s, "\t%s\n", dev_name(attach_obj->dev));
			attach_count++;
		}

		seq_printf(s, "Total %d devices attached\n\n",
				attach_count);

		dma_buf_ref_show(s, buf_obj);

		count++;
		size += buf_obj->size;
		mutex_unlock(&buf_obj->lock);
	}

	seq_printf(s, "\nTotal %d objects, %zu bytes\n", count, size);

	mutex_unlock(&db_list.lock);
	return 0;
}

static int dma_buf_debug_open(struct inode *inode, struct file *file)
{
	return single_open(file, dma_buf_debug_show, NULL);
}

static const struct file_operations dma_buf_debug_fops = {
	.open           = dma_buf_debug_open,
	.read           = seq_read,
	.llseek         = seq_lseek,
	.release        = single_release,
};

static int get_dma_info(const void *data, struct file *file, unsigned int n)
{
	struct dma_proc *dma_proc;
	struct dma_info *dma_info;

	dma_proc = (struct dma_proc *)data;
	if (!is_dma_buf_file(file))
		return 0;

	hash_for_each_possible(dma_proc->dma_bufs, dma_info,
			       head, (unsigned long)file->private_data)
		if (file->private_data == dma_info->dmabuf)
			return 0;

	dma_info = kzalloc(sizeof(*dma_info), GFP_ATOMIC);
	if (!dma_info)
		return -ENOMEM;

	get_file(file);
	dma_info->dmabuf = file->private_data;
	dma_proc->size += dma_info->dmabuf->size / SZ_1K;
	hash_add(dma_proc->dma_bufs, &dma_info->head,
			(unsigned long)dma_info->dmabuf);
	return 0;
}

static void write_proc(struct seq_file *s, struct dma_proc *proc)
{
	struct dma_info *tmp;
	int i;

	seq_printf(s, "\n%s (PID %d) size: %ld\nDMA Buffers:\n",
		proc->name, proc->pid, proc->size);
	seq_printf(s, "%-8s\t%-8s\t%-8s\n",
		"Name", "Size (KB)", "Time Alive (sec)");

	hash_for_each(proc->dma_bufs, i, tmp, head) {
		struct dma_buf *dmabuf = tmp->dmabuf;
		ktime_t elapmstime = ktime_ms_delta(ktime_get(), dmabuf->ktime);

		elapmstime = ktime_divns(elapmstime, MSEC_PER_SEC);
		seq_printf(s, "%-8s\t%-8ld\t%-8lld\n",
				dmabuf->name,
				dmabuf->size / SZ_1K,
				elapmstime);
	}
}

static void free_proc(struct dma_proc *proc)
{
	struct dma_info *tmp;
	struct hlist_node *n;
	int i;

	hash_for_each_safe(proc->dma_bufs, i, n, tmp, head) {
		fput(tmp->dmabuf->file);
		hash_del(&tmp->head);
		kfree(tmp);
	}
	kfree(proc);
}

static int proccmp(void *unused, struct list_head *a, struct list_head *b)
{
	struct dma_proc *a_proc, *b_proc;

	a_proc = list_entry(a, struct dma_proc, head);
	b_proc = list_entry(b, struct dma_proc, head);
	return b_proc->size - a_proc->size;
}

static int dma_procs_debug_show(struct seq_file *s, void *unused)
{
	struct task_struct *task, *thread;
	struct files_struct *files;
	int ret = 0;
	struct dma_proc *tmp, *n;
	LIST_HEAD(plist);

	rcu_read_lock();
	for_each_process(task) {
		struct files_struct *group_leader_files = NULL;

		tmp = kzalloc(sizeof(*tmp), GFP_ATOMIC);
		if (!tmp) {
			ret = -ENOMEM;
			rcu_read_unlock();
			goto mem_err;
		}
		hash_init(tmp->dma_bufs);
		for_each_thread(task, thread) {
			task_lock(thread);
			if (unlikely(!group_leader_files))
				group_leader_files = task->group_leader->files;
			files = thread->files;
			if (files && (group_leader_files != files ||
				      thread == task->group_leader))
				ret = iterate_fd(files, 0, get_dma_info, tmp);
			task_unlock(thread);
		}
		if (ret || hash_empty(tmp->dma_bufs))
			goto skip;
		get_task_comm(tmp->name, task);
		tmp->pid = task->tgid;
		list_add(&tmp->head, &plist);
		continue;
skip:
		free_proc(tmp);
	}
	rcu_read_unlock();

	list_sort(NULL, &plist, proccmp);
	list_for_each_entry(tmp, &plist, head)
		write_proc(s, tmp);

	ret = 0;
mem_err:
	list_for_each_entry_safe(tmp, n, &plist, head) {
		list_del(&tmp->head);
		free_proc(tmp);
	}
	return ret;
}

static int dma_procs_debug_open(struct inode *f_inode, struct file *file)
{
	return single_open(file, dma_procs_debug_show, NULL);
}

static const struct file_operations dma_procs_debug_fops = {
	.open           = dma_procs_debug_open,
	.read           = seq_read,
	.llseek         = seq_lseek,
	.release        = single_release
};

static struct dentry *dma_buf_debugfs_dir;

static int dma_buf_init_debugfs(void)
{
	struct dentry *d;
	int err = 0;

	d = debugfs_create_dir("dma_buf", NULL);
	if (IS_ERR(d))
		return PTR_ERR(d);

	dma_buf_debugfs_dir = d;

	d = debugfs_create_file("bufinfo", S_IRUGO, dma_buf_debugfs_dir,
				NULL, &dma_buf_debug_fops);
	if (IS_ERR(d)) {
		pr_debug("dma_buf: debugfs: failed to create node bufinfo\n");
		debugfs_remove_recursive(dma_buf_debugfs_dir);
		dma_buf_debugfs_dir = NULL;
		err = PTR_ERR(d);
		return err;
	}

	d = debugfs_create_file("dmaprocs", 0444, dma_buf_debugfs_dir,
				NULL, &dma_procs_debug_fops);

	if (IS_ERR(d)) {
		pr_debug("dma_buf: debugfs: failed to create node dmaprocs\n");
		debugfs_remove_recursive(dma_buf_debugfs_dir);
		dma_buf_debugfs_dir = NULL;
		err = PTR_ERR(d);
	}

	return err;
}

static void dma_buf_uninit_debugfs(void)
{
	debugfs_remove_recursive(dma_buf_debugfs_dir);
}
#else
static inline int dma_buf_init_debugfs(void)
{
	return 0;
}
static inline void dma_buf_uninit_debugfs(void)
{
}
#endif

static int __init dma_buf_init(void)
{
	dma_buf_mnt = kern_mount(&dma_buf_fs_type);
	if (IS_ERR(dma_buf_mnt))
		return PTR_ERR(dma_buf_mnt);

	mutex_init(&db_list.lock);
	INIT_LIST_HEAD(&db_list.head);
	dma_buf_init_debugfs();
	return 0;
}
subsys_initcall(dma_buf_init);

static void __exit dma_buf_deinit(void)
{
	dma_buf_uninit_debugfs();
	kern_unmount(dma_buf_mnt);
}
__exitcall(dma_buf_deinit);<|MERGE_RESOLUTION|>--- conflicted
+++ resolved
@@ -83,14 +83,11 @@
 
 	spin_lock(&dentry->d_lock);
 	dmabuf = dentry->d_fsdata;
-<<<<<<< HEAD
 	if (!dmabuf || !atomic_add_unless(&dmabuf->dent_count, 1, 0)) {
 		spin_unlock(&dentry->d_lock);
 		goto out;
 	}
 	spin_unlock(&dentry->d_lock);
-=======
->>>>>>> 2d2af525
 	spin_lock(&dmabuf->name_lock);
 	if (dmabuf->name)
 		ret = strlcpy(name, dmabuf->name, DMA_BUF_NAME_LEN);
@@ -124,10 +121,7 @@
 static int dma_buf_release(struct inode *inode, struct file *file)
 {
 	struct dma_buf *dmabuf;
-<<<<<<< HEAD
 	struct dentry *dentry = file->f_path.dentry;
-=======
->>>>>>> 2d2af525
 	int dtor_ret = 0;
 
 	if (!is_dma_buf_file(file))
@@ -163,11 +157,8 @@
 		pr_warn_ratelimited("Leaking dmabuf %s because destructor failed error:%d\n",
 				    dmabuf->name, dtor_ret);
 
-<<<<<<< HEAD
 	dma_buf_ref_destroy(dmabuf);
 
-=======
->>>>>>> 2d2af525
 	if (dmabuf->resv == (struct reservation_object *)&dmabuf[1])
 		reservation_object_fini(dmabuf->resv);
 
@@ -484,7 +475,6 @@
 	if (dmabuf->name)
 		seq_printf(m, "name:\t%s\n", dmabuf->name);
 	spin_unlock(&dmabuf->name_lock);
-<<<<<<< HEAD
 }
 
 #ifdef CONFIG_COMPAT
@@ -501,8 +491,6 @@
 		break;
 	}
 	return dma_buf_ioctl(file, cmd, (unsigned long)compat_ptr(arg));
-=======
->>>>>>> 2d2af525
 }
 #endif
 
@@ -1065,10 +1053,7 @@
 
 	return ret;
 }
-<<<<<<< HEAD
-=======
-
->>>>>>> 2d2af525
+
 int dma_buf_begin_cpu_access_partial(struct dma_buf *dmabuf,
 				     enum dma_data_direction direction,
 				     unsigned int offset, unsigned int len)
@@ -1091,11 +1076,7 @@
 
 	return ret;
 }
-<<<<<<< HEAD
-EXPORT_SYMBOL(dma_buf_begin_cpu_access_partial);
-=======
 EXPORT_SYMBOL_GPL(dma_buf_begin_cpu_access_partial);
->>>>>>> 2d2af525
 
 /**
  * dma_buf_end_cpu_access - Must be called after accessing a dma_buf from the
@@ -1150,11 +1131,7 @@
 
 	return ret;
 }
-<<<<<<< HEAD
-EXPORT_SYMBOL(dma_buf_end_cpu_access_partial);
-=======
 EXPORT_SYMBOL_GPL(dma_buf_end_cpu_access_partial);
->>>>>>> 2d2af525
 
 /**
  * dma_buf_kmap - Map a page of the buffer object into kernel address space. The
@@ -1321,11 +1298,7 @@
 {
 	int ret = 0;
 
-<<<<<<< HEAD
-	if (WARN_ON(!dmabuf))
-=======
 	if (WARN_ON(!dmabuf) || !flags)
->>>>>>> 2d2af525
 		return -EINVAL;
 
 	if (dmabuf->ops->get_flags)
@@ -1333,7 +1306,6 @@
 
 	return ret;
 }
-<<<<<<< HEAD
 EXPORT_SYMBOL(dma_buf_get_flags);
 
 int dma_buf_get_uuid(struct dma_buf *dmabuf, uuid_t *uuid)
@@ -1347,9 +1319,6 @@
 	return dmabuf->ops->get_uuid(dmabuf, uuid);
 }
 EXPORT_SYMBOL_GPL(dma_buf_get_uuid);
-=======
-EXPORT_SYMBOL_GPL(dma_buf_get_flags);
->>>>>>> 2d2af525
 
 #ifdef CONFIG_DEBUG_FS
 static int dma_buf_debug_show(struct seq_file *s, void *unused)
