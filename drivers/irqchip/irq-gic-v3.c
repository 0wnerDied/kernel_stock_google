--- conflicted
+++ resolved
@@ -29,10 +29,7 @@
 #include <linux/percpu.h>
 #include <linux/slab.h>
 #include <linux/msm_rtb.h>
-<<<<<<< HEAD
-=======
 #include <linux/wakeup_reason.h>
->>>>>>> a1f19153
 
 #include <linux/irqchip.h>
 #include <linux/irqchip/arm-gic-common.h>
@@ -575,13 +572,8 @@
 			err = handle_domain_irq(gic_data.domain, irqnr, regs);
 			if (err) {
 				WARN_ONCE(true, "Unexpected interrupt received!\n");
-<<<<<<< HEAD
-				log_bad_wake_reason("unmapped HW IRQ %u",
-						    irqnr);
-=======
 				log_abnormal_wakeup_reason(
 						"unexpected HW IRQ %u", irqnr);
->>>>>>> a1f19153
 				if (static_key_true(&supports_deactivate)) {
 					if (irqnr < 8192)
 						gic_write_dir(irqnr);
