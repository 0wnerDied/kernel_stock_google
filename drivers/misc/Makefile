--- conflicted
+++ resolved
@@ -71,9 +71,6 @@
 obj-$(CONFIG_OKL4_USER_VIPC)    += okl4-vipc.o
 obj-$(CONFIG_OKL4_GUEST)        += okl4-panic.o
 obj-$(CONFIG_OKL4_LINK_SHBUF)    += okl4-link-shbuf.o
-<<<<<<< HEAD
 
 obj-$(CONFIG_CITADEL)          += citadel-spi.o
-=======
 obj-$(CONFIG_WIGIG_SENSING_SPI)	+= wigig_sensing.o
->>>>>>> 0bb870f4
