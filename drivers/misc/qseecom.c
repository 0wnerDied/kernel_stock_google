/*
 * QTI Secure Execution Environment Communicator (QSEECOM) driver
 *
 * Copyright (c) 2012-2018, The Linux Foundation. All rights reserved.
 *
 * This program is free software; you can redistribute it and/or modify
 * it under the terms of the GNU General Public License version 2 and
 * only version 2 as published by the Free Software Foundation.
 *
 * This program is distributed in the hope that it will be useful,
 * but WITHOUT ANY WARRANTY; without even the implied warranty of
 * MERCHANTABILITY or FITNESS FOR A PARTICULAR PURPOSE.  See the
 * GNU General Public License for more details.
 */

#define pr_fmt(fmt) "QSEECOM: %s: " fmt, __func__

#include <linux/kernel.h>
#include <linux/slab.h>
#include <linux/module.h>
#include <linux/fs.h>
#include <linux/platform_device.h>
#include <linux/debugfs.h>
#include <linux/cdev.h>
#include <linux/uaccess.h>
#include <linux/sched.h>
#include <linux/list.h>
#include <linux/mutex.h>
#include <linux/io.h>
#include <linux/msm_ion.h>
#include <linux/types.h>
#include <linux/clk.h>
#include <linux/qseecom.h>
#include <linux/elf.h>
#include <linux/firmware.h>
#include <linux/freezer.h>
#include <linux/scatterlist.h>
#include <linux/regulator/consumer.h>
#include <linux/dma-mapping.h>
#include <soc/qcom/subsystem_restart.h>
#include <soc/qcom/scm.h>
#include <soc/qcom/socinfo.h>
#include <linux/msm-bus.h>
#include <linux/msm-bus-board.h>
#include <soc/qcom/qseecomi.h>
#include <asm/cacheflush.h>
#include "qseecom_kernel.h"
#include <crypto/ice.h>
#include <linux/delay.h>
#include <linux/signal.h>
#include <linux/dma-buf.h>
#include <linux/ion_kernel.h>
#include <linux/compat.h>
#include "compat_qseecom.h"
#include <linux/pfk.h>

#define QSEECOM_DEV			"qseecom"
#define QSEOS_VERSION_14		0x14
#define QSEEE_VERSION_00		0x400000
#define QSEE_VERSION_01			0x401000
#define QSEE_VERSION_02			0x402000
#define QSEE_VERSION_03			0x403000
#define QSEE_VERSION_04			0x404000
#define QSEE_VERSION_05			0x405000
#define QSEE_VERSION_20			0x800000
#define QSEE_VERSION_40			0x1000000  /* TZ.BF.4.0 */

#define QSEE_CE_CLK_100MHZ		100000000
#define CE_CLK_DIV			1000000

#define QSEECOM_MAX_SG_ENTRY			4096
#define QSEECOM_SG_ENTRY_MSG_BUF_SZ_64BIT	\
			(QSEECOM_MAX_SG_ENTRY * SG_ENTRY_SZ_64BIT)

#define QSEECOM_INVALID_KEY_ID  0xff

/* Save partition image hash for authentication check */
#define	SCM_SAVE_PARTITION_HASH_ID	0x01

/* Check if enterprise security is activate */
#define	SCM_IS_ACTIVATED_ID		0x02

/* Encrypt/Decrypt Data Integrity Partition (DIP) for MDTP */
#define SCM_MDTP_CIPHER_DIP		0x01

/* Maximum Allowed Size (128K) of Data Integrity Partition (DIP) for MDTP */
#define MAX_DIP			0x20000

#define RPMB_SERVICE			0x2000
#define SSD_SERVICE			0x3000

#define QSEECOM_SEND_CMD_CRYPTO_TIMEOUT	2000
#define QSEECOM_LOAD_APP_CRYPTO_TIMEOUT	2000
#define TWO 2
#define QSEECOM_UFS_ICE_CE_NUM 10
#define QSEECOM_SDCC_ICE_CE_NUM 20
#define QSEECOM_ICE_FDE_KEY_INDEX 0

#define PHY_ADDR_4G	(1ULL<<32)

#define QSEECOM_STATE_NOT_READY         0
#define QSEECOM_STATE_SUSPEND           1
#define QSEECOM_STATE_READY             2
#define QSEECOM_ICE_FDE_KEY_SIZE_MASK   2

/*
 * default ce info unit to 0 for
 * services which
 * support only single instance.
 * Most of services are in this category.
 */
#define DEFAULT_CE_INFO_UNIT 0
#define DEFAULT_NUM_CE_INFO_UNIT 1

enum qseecom_clk_definitions {
	CLK_DFAB = 0,
	CLK_SFPB,
};

enum qseecom_ice_key_size_type {
	QSEECOM_ICE_FDE_KEY_SIZE_16_BYTE =
		(0 << QSEECOM_ICE_FDE_KEY_SIZE_MASK),
	QSEECOM_ICE_FDE_KEY_SIZE_32_BYTE =
		(1 << QSEECOM_ICE_FDE_KEY_SIZE_MASK),
	QSEE_ICE_FDE_KEY_SIZE_UNDEFINED =
		(0xF << QSEECOM_ICE_FDE_KEY_SIZE_MASK),
};

enum qseecom_client_handle_type {
	QSEECOM_CLIENT_APP = 1,
	QSEECOM_LISTENER_SERVICE,
	QSEECOM_SECURE_SERVICE,
	QSEECOM_GENERIC,
	QSEECOM_UNAVAILABLE_CLIENT_APP,
};

enum qseecom_ce_hw_instance {
	CLK_QSEE = 0,
	CLK_CE_DRV,
	CLK_INVALID,
};

enum qseecom_cache_ops {
	QSEECOM_CACHE_CLEAN,
	QSEECOM_CACHE_INVALIDATE,
};

static struct class *driver_class;
static dev_t qseecom_device_no;

static DEFINE_MUTEX(qsee_bw_mutex);
static DEFINE_MUTEX(app_access_lock);
static DEFINE_MUTEX(clk_access_lock);

struct sglist_info {
	uint32_t indexAndFlags;
	uint32_t sizeOrCount;
};

/*
 * The 31th bit indicates only one or multiple physical address inside
 * the request buffer. If it is set,  the index locates a single physical addr
 * inside the request buffer, and `sizeOrCount` is the size of the memory being
 * shared at that physical address.
 * Otherwise, the index locates an array of {start, len} pairs (a
 * "scatter/gather list"), and `sizeOrCount` gives the number of entries in
 * that array.
 *
 * The 30th bit indicates 64 or 32bit address; when it is set, physical addr
 * and scatter gather entry sizes are 64-bit values.  Otherwise, 32-bit values.
 *
 * The bits [0:29] of `indexAndFlags` hold an offset into the request buffer.
 */
#define SGLISTINFO_SET_INDEX_FLAG(c, s, i)	\
	((uint32_t)(((c & 1) << 31) | ((s & 1) << 30) | (i & 0x3fffffff)))

#define SGLISTINFO_TABLE_SIZE	(sizeof(struct sglist_info) * MAX_ION_FD)

#define FEATURE_ID_WHITELIST	15	/*whitelist feature id*/

#define MAKE_WHITELIST_VERSION(major, minor, patch) \
	(((major & 0x3FF) << 22) | ((minor & 0x3FF) << 12) | (patch & 0xFFF))

struct qseecom_registered_listener_list {
	struct list_head                 list;
	struct qseecom_register_listener_req svc;
	void  *user_virt_sb_base;
	struct dma_buf             *dmabuf;
	struct dma_buf_attachment  *attach;
	struct sg_table            *sgt;
	u8                         *sb_virt;
	phys_addr_t                sb_phys;
	size_t                     sb_length;
	wait_queue_head_t          rcv_req_wq;
	/* rcv_req_flag: -1: not ready; 0: ready and empty; 1: received req */
	int                        rcv_req_flag;
	int                        send_resp_flag;
	bool                       listener_in_use;
	/* wq for thread blocked on this listener*/
	wait_queue_head_t          listener_block_app_wq;
	struct sglist_info sglistinfo_ptr[MAX_ION_FD];
	uint32_t sglist_cnt;
	int abort;
};

struct qseecom_registered_app_list {
	struct list_head                 list;
	u32  app_id;
	u32  ref_cnt;
	char app_name[MAX_APP_NAME_SIZE];
	u32  app_arch;
	bool app_blocked;
	u32  check_block;
	u32  blocked_on_listener_id;
};

struct qseecom_registered_kclient_list {
	struct list_head list;
	struct qseecom_handle *handle;
};

struct qseecom_ce_info_use {
	unsigned char handle[MAX_CE_INFO_HANDLE_SIZE];
	unsigned int unit_num;
	unsigned int num_ce_pipe_entries;
	struct qseecom_ce_pipe_entry *ce_pipe_entry;
	bool alloc;
	uint32_t type;
};

struct ce_hw_usage_info {
	uint32_t qsee_ce_hw_instance;
	uint32_t num_fde;
	struct qseecom_ce_info_use *fde;
	uint32_t num_pfe;
	struct qseecom_ce_info_use *pfe;
};

struct qseecom_clk {
	enum qseecom_ce_hw_instance instance;
	struct clk *ce_core_clk;
	struct clk *ce_clk;
	struct clk *ce_core_src_clk;
	struct clk *ce_bus_clk;
	uint32_t clk_access_cnt;
};

struct qseecom_control {
	struct list_head  registered_listener_list_head;
	spinlock_t        registered_listener_list_lock;

	struct list_head  registered_app_list_head;
	spinlock_t        registered_app_list_lock;

	struct list_head   registered_kclient_list_head;
	spinlock_t        registered_kclient_list_lock;

	wait_queue_head_t send_resp_wq;
	int               send_resp_flag;

	uint32_t          qseos_version;
	uint32_t          qsee_version;
	struct device *pdev;        /* class_dev */
	struct device *dev;         /* platform_dev->dev */
	bool  whitelist_support;
	bool  commonlib_loaded;
	bool  commonlib64_loaded;
	struct ce_hw_usage_info ce_info;

	int qsee_bw_count;
	int qsee_sfpb_bw_count;

	uint32_t qsee_perf_client;
	struct qseecom_clk qsee;
	struct qseecom_clk ce_drv;

	bool support_bus_scaling;
	bool support_fde;
	bool support_pfe;
	bool fde_key_size;
	uint32_t  cumulative_mode;
	enum qseecom_bandwidth_request_mode  current_mode;
	struct timer_list bw_scale_down_timer;
	struct work_struct bw_inactive_req_ws;
	struct cdev cdev;
	bool timer_running;
	bool no_clock_support;
	unsigned int ce_opp_freq_hz;
	bool appsbl_qseecom_support;
	uint32_t qsee_reentrancy_support;

	uint32_t app_block_ref_cnt;
	wait_queue_head_t app_block_wq;
	atomic_t qseecom_state;
	int is_apps_region_protected;
	bool smcinvoke_support;
};

struct qseecom_sec_buf_fd_info {
	bool is_sec_buf_fd;
	size_t size;
	void *vbase;
	dma_addr_t pbase;
};

struct qseecom_param_memref {
	uint32_t buffer;
	uint32_t size;
};

struct qseecom_client_handle {
	u32  app_id;
	struct dma_buf *dmabuf;
	struct dma_buf_attachment  *attach;
	struct sg_table *sgt;
	u8 *sb_virt;
	phys_addr_t sb_phys;
	size_t sb_length;
	unsigned long user_virt_sb_base;
	char app_name[MAX_APP_NAME_SIZE];
	u32  app_arch;
	struct qseecom_sec_buf_fd_info sec_buf_fd[MAX_ION_FD];
};

struct qseecom_listener_handle {
	u32               id;
};

static struct qseecom_control qseecom;

struct qseecom_dev_handle {
	enum qseecom_client_handle_type type;
	union {
		struct qseecom_client_handle client;
		struct qseecom_listener_handle listener;
	};
	bool released;
	int               abort;
	wait_queue_head_t abort_wq;
	atomic_t          ioctl_count;
	bool  perf_enabled;
	bool  fast_load_enabled;
	enum qseecom_bandwidth_request_mode mode;
	struct sglist_info sglistinfo_ptr[MAX_ION_FD];
	uint32_t sglist_cnt;
	bool use_legacy_cmd;
};

struct qseecom_key_id_usage_desc {
	uint8_t desc[QSEECOM_KEY_ID_SIZE];
};

struct qseecom_crypto_info {
	unsigned int unit_num;
	unsigned int ce;
	unsigned int pipe_pair;
};

static struct qseecom_key_id_usage_desc key_id_array[] = {
	{
		.desc = "Undefined Usage Index",
	},

	{
		.desc = "Full Disk Encryption",
	},

	{
		.desc = "Per File Encryption",
	},

	{
		.desc = "UFS ICE Full Disk Encryption",
	},

	{
		.desc = "SDCC ICE Full Disk Encryption",
	},
};

/* Function proto types */
static int qsee_vote_for_clock(struct qseecom_dev_handle *, int32_t);
static void qsee_disable_clock_vote(struct qseecom_dev_handle *, int32_t);
static int __qseecom_enable_clk(enum qseecom_ce_hw_instance ce);
static void __qseecom_disable_clk(enum qseecom_ce_hw_instance ce);
static int __qseecom_init_clk(enum qseecom_ce_hw_instance ce);
static int qseecom_load_commonlib_image(struct qseecom_dev_handle *data,
					char *cmnlib_name);
static int qseecom_enable_ice_setup(int usage);
static int qseecom_disable_ice_setup(int usage);
static void __qseecom_reentrancy_check_if_no_app_blocked(uint32_t smc_id);
static int qseecom_get_ce_info(struct qseecom_dev_handle *data,
						void __user *argp);
static int qseecom_free_ce_info(struct qseecom_dev_handle *data,
						void __user *argp);
static int qseecom_query_ce_info(struct qseecom_dev_handle *data,
						void __user *argp);

static int get_qseecom_keymaster_status(char *str)
{
	get_option(&str, &qseecom.is_apps_region_protected);
	return 1;
}
__setup("androidboot.keymaster=", get_qseecom_keymaster_status);

static int qseecom_scm_call2(uint32_t svc_id, uint32_t tz_cmd_id,
			const void *req_buf, void *resp_buf)
{
	int      ret = 0;
	uint32_t smc_id = 0;
	uint32_t qseos_cmd_id = 0;
	struct scm_desc desc = {0};
	struct qseecom_command_scm_resp *scm_resp = NULL;

	if (!req_buf || !resp_buf) {
		pr_err("Invalid buffer pointer\n");
		return -EINVAL;
	}
	qseos_cmd_id = *(uint32_t *)req_buf;
	scm_resp = (struct qseecom_command_scm_resp *)resp_buf;

	switch (svc_id) {
	case 6: {
		if (tz_cmd_id == 3) {
			smc_id = TZ_INFO_GET_FEATURE_VERSION_ID;
			desc.arginfo = TZ_INFO_GET_FEATURE_VERSION_ID_PARAM_ID;
			desc.args[0] = *(uint32_t *)req_buf;
		} else {
			pr_err("Unsupported svc_id %d, tz_cmd_id %d\n",
				svc_id, tz_cmd_id);
			return -EINVAL;
		}
		ret = scm_call2(smc_id, &desc);
		break;
	}
	case SCM_SVC_ES: {
		switch (tz_cmd_id) {
		case SCM_SAVE_PARTITION_HASH_ID: {
			u32 tzbuflen = PAGE_ALIGN(SHA256_DIGEST_LENGTH);
			struct qseecom_save_partition_hash_req *p_hash_req =
				(struct qseecom_save_partition_hash_req *)
				req_buf;
			char *tzbuf = kzalloc(tzbuflen, GFP_KERNEL);

			if (!tzbuf)
				return -ENOMEM;
			memset(tzbuf, 0, tzbuflen);
			memcpy(tzbuf, p_hash_req->digest,
				SHA256_DIGEST_LENGTH);
			dmac_flush_range(tzbuf, tzbuf + tzbuflen);
			smc_id = TZ_ES_SAVE_PARTITION_HASH_ID;
			desc.arginfo = TZ_ES_SAVE_PARTITION_HASH_ID_PARAM_ID;
			desc.args[0] = p_hash_req->partition_id;
			desc.args[1] = virt_to_phys(tzbuf);
			desc.args[2] = SHA256_DIGEST_LENGTH;
			ret = scm_call2(smc_id, &desc);
			kzfree(tzbuf);
			break;
		}
		default: {
			pr_err("tz_cmd_id %d is not supported by scm_call2\n",
						tz_cmd_id);
			ret = -EINVAL;
			break;
		}
		} /* end of switch (tz_cmd_id) */
		break;
	} /* end of case SCM_SVC_ES */
	case SCM_SVC_TZSCHEDULER: {
		switch (qseos_cmd_id) {
		case QSEOS_APP_START_COMMAND: {
			struct qseecom_load_app_ireq *req;
			struct qseecom_load_app_64bit_ireq *req_64bit;

			smc_id = TZ_OS_APP_START_ID;
			desc.arginfo = TZ_OS_APP_START_ID_PARAM_ID;
			if (qseecom.qsee_version < QSEE_VERSION_40) {
				req = (struct qseecom_load_app_ireq *)req_buf;
				desc.args[0] = req->mdt_len;
				desc.args[1] = req->img_len;
				desc.args[2] = req->phy_addr;
			} else {
				req_64bit =
					(struct qseecom_load_app_64bit_ireq *)
					req_buf;
				desc.args[0] = req_64bit->mdt_len;
				desc.args[1] = req_64bit->img_len;
				desc.args[2] = req_64bit->phy_addr;
			}
			__qseecom_reentrancy_check_if_no_app_blocked(smc_id);
			ret = scm_call2(smc_id, &desc);
			break;
		}
		case QSEOS_APP_SHUTDOWN_COMMAND: {
			struct qseecom_unload_app_ireq *req;

			req = (struct qseecom_unload_app_ireq *)req_buf;
			smc_id = TZ_OS_APP_SHUTDOWN_ID;
			desc.arginfo = TZ_OS_APP_SHUTDOWN_ID_PARAM_ID;
			desc.args[0] = req->app_id;
			ret = scm_call2(smc_id, &desc);
			break;
		}
		case QSEOS_APP_LOOKUP_COMMAND: {
			struct qseecom_check_app_ireq *req;
			u32 tzbuflen = PAGE_ALIGN(sizeof(req->app_name));
			char *tzbuf = kzalloc(tzbuflen, GFP_KERNEL);

			if (!tzbuf)
				return -ENOMEM;
			req = (struct qseecom_check_app_ireq *)req_buf;
			pr_debug("Lookup app_name = %s\n", req->app_name);
			strlcpy(tzbuf, req->app_name, sizeof(req->app_name));
			dmac_flush_range(tzbuf, tzbuf + tzbuflen);
			smc_id = TZ_OS_APP_LOOKUP_ID;
			desc.arginfo = TZ_OS_APP_LOOKUP_ID_PARAM_ID;
			desc.args[0] = virt_to_phys(tzbuf);
			desc.args[1] = strlen(req->app_name);
			__qseecom_reentrancy_check_if_no_app_blocked(smc_id);
			ret = scm_call2(smc_id, &desc);
			kzfree(tzbuf);
			break;
		}
		case QSEOS_APP_REGION_NOTIFICATION: {
			struct qsee_apps_region_info_ireq *req;
			struct qsee_apps_region_info_64bit_ireq *req_64bit;

			smc_id = TZ_OS_APP_REGION_NOTIFICATION_ID;
			desc.arginfo =
				TZ_OS_APP_REGION_NOTIFICATION_ID_PARAM_ID;
			if (qseecom.qsee_version < QSEE_VERSION_40) {
				req = (struct qsee_apps_region_info_ireq *)
					req_buf;
				desc.args[0] = req->addr;
				desc.args[1] = req->size;
			} else {
				req_64bit =
				(struct qsee_apps_region_info_64bit_ireq *)
					req_buf;
				desc.args[0] = req_64bit->addr;
				desc.args[1] = req_64bit->size;
			}
			__qseecom_reentrancy_check_if_no_app_blocked(smc_id);
			ret = scm_call2(smc_id, &desc);
			break;
		}
		case QSEOS_LOAD_SERV_IMAGE_COMMAND: {
			struct qseecom_load_lib_image_ireq *req;
			struct qseecom_load_lib_image_64bit_ireq *req_64bit;

			smc_id = TZ_OS_LOAD_SERVICES_IMAGE_ID;
			desc.arginfo = TZ_OS_LOAD_SERVICES_IMAGE_ID_PARAM_ID;
			if (qseecom.qsee_version < QSEE_VERSION_40) {
				req = (struct qseecom_load_lib_image_ireq *)
					req_buf;
				desc.args[0] = req->mdt_len;
				desc.args[1] = req->img_len;
				desc.args[2] = req->phy_addr;
			} else {
				req_64bit =
				(struct qseecom_load_lib_image_64bit_ireq *)
					req_buf;
				desc.args[0] = req_64bit->mdt_len;
				desc.args[1] = req_64bit->img_len;
				desc.args[2] = req_64bit->phy_addr;
			}
			__qseecom_reentrancy_check_if_no_app_blocked(smc_id);
			ret = scm_call2(smc_id, &desc);
			break;
		}
		case QSEOS_UNLOAD_SERV_IMAGE_COMMAND: {
			smc_id = TZ_OS_UNLOAD_SERVICES_IMAGE_ID;
			desc.arginfo = TZ_OS_UNLOAD_SERVICES_IMAGE_ID_PARAM_ID;
			__qseecom_reentrancy_check_if_no_app_blocked(smc_id);
			ret = scm_call2(smc_id, &desc);
			break;
		}
		case QSEOS_REGISTER_LISTENER: {
			struct qseecom_register_listener_ireq *req;
			struct qseecom_register_listener_64bit_ireq *req_64bit;

			desc.arginfo =
				TZ_OS_REGISTER_LISTENER_ID_PARAM_ID;
			if (qseecom.qsee_version < QSEE_VERSION_40) {
				req = (struct qseecom_register_listener_ireq *)
					req_buf;
				desc.args[0] = req->listener_id;
				desc.args[1] = req->sb_ptr;
				desc.args[2] = req->sb_len;
			} else {
				req_64bit =
				(struct qseecom_register_listener_64bit_ireq *)
					req_buf;
				desc.args[0] = req_64bit->listener_id;
				desc.args[1] = req_64bit->sb_ptr;
				desc.args[2] = req_64bit->sb_len;
			}
			qseecom.smcinvoke_support = true;
			smc_id = TZ_OS_REGISTER_LISTENER_SMCINVOKE_ID;
			__qseecom_reentrancy_check_if_no_app_blocked(smc_id);
			ret = scm_call2(smc_id, &desc);
			if (ret) {
				qseecom.smcinvoke_support = false;
				smc_id = TZ_OS_REGISTER_LISTENER_ID;
				__qseecom_reentrancy_check_if_no_app_blocked(
					smc_id);
				ret = scm_call2(smc_id, &desc);
			}
			break;
		}
		case QSEOS_DEREGISTER_LISTENER: {
			struct qseecom_unregister_listener_ireq *req;

			req = (struct qseecom_unregister_listener_ireq *)
				req_buf;
			smc_id = TZ_OS_DEREGISTER_LISTENER_ID;
			desc.arginfo = TZ_OS_DEREGISTER_LISTENER_ID_PARAM_ID;
			desc.args[0] = req->listener_id;
			__qseecom_reentrancy_check_if_no_app_blocked(smc_id);
			ret = scm_call2(smc_id, &desc);
			break;
		}
		case QSEOS_LISTENER_DATA_RSP_COMMAND: {
			struct qseecom_client_listener_data_irsp *req;

			req = (struct qseecom_client_listener_data_irsp *)
				req_buf;
			smc_id = TZ_OS_LISTENER_RESPONSE_HANDLER_ID;
			desc.arginfo =
				TZ_OS_LISTENER_RESPONSE_HANDLER_ID_PARAM_ID;
			desc.args[0] = req->listener_id;
			desc.args[1] = req->status;
			ret = scm_call2(smc_id, &desc);
			break;
		}
		case QSEOS_LISTENER_DATA_RSP_COMMAND_WHITELIST: {
			struct qseecom_client_listener_data_irsp *req;
			struct qseecom_client_listener_data_64bit_irsp *req_64;

			smc_id =
			TZ_OS_LISTENER_RESPONSE_HANDLER_WITH_WHITELIST_ID;
			desc.arginfo =
			TZ_OS_LISTENER_RESPONSE_HANDLER_WITH_WHITELIST_PARAM_ID;
			if (qseecom.qsee_version < QSEE_VERSION_40) {
				req =
				(struct qseecom_client_listener_data_irsp *)
				req_buf;
				desc.args[0] = req->listener_id;
				desc.args[1] = req->status;
				desc.args[2] = req->sglistinfo_ptr;
				desc.args[3] = req->sglistinfo_len;
			} else {
				req_64 =
			(struct qseecom_client_listener_data_64bit_irsp *)
				req_buf;
				desc.args[0] = req_64->listener_id;
				desc.args[1] = req_64->status;
				desc.args[2] = req_64->sglistinfo_ptr;
				desc.args[3] = req_64->sglistinfo_len;
			}
			ret = scm_call2(smc_id, &desc);
			break;
		}
		case QSEOS_LOAD_EXTERNAL_ELF_COMMAND: {
			struct qseecom_load_app_ireq *req;
			struct qseecom_load_app_64bit_ireq *req_64bit;

			smc_id = TZ_OS_LOAD_EXTERNAL_IMAGE_ID;
			desc.arginfo = TZ_OS_LOAD_SERVICES_IMAGE_ID_PARAM_ID;
			if (qseecom.qsee_version < QSEE_VERSION_40) {
				req = (struct qseecom_load_app_ireq *)req_buf;
				desc.args[0] = req->mdt_len;
				desc.args[1] = req->img_len;
				desc.args[2] = req->phy_addr;
			} else {
				req_64bit =
				(struct qseecom_load_app_64bit_ireq *)req_buf;
				desc.args[0] = req_64bit->mdt_len;
				desc.args[1] = req_64bit->img_len;
				desc.args[2] = req_64bit->phy_addr;
			}
			__qseecom_reentrancy_check_if_no_app_blocked(smc_id);
			ret = scm_call2(smc_id, &desc);
			break;
		}
		case QSEOS_UNLOAD_EXTERNAL_ELF_COMMAND: {
			smc_id = TZ_OS_UNLOAD_EXTERNAL_IMAGE_ID;
			desc.arginfo = TZ_OS_UNLOAD_SERVICES_IMAGE_ID_PARAM_ID;
			__qseecom_reentrancy_check_if_no_app_blocked(smc_id);
			ret = scm_call2(smc_id, &desc);
			break;
			}

		case QSEOS_CLIENT_SEND_DATA_COMMAND: {
			struct qseecom_client_send_data_ireq *req;
			struct qseecom_client_send_data_64bit_ireq *req_64bit;

			smc_id = TZ_APP_QSAPP_SEND_DATA_ID;
			desc.arginfo = TZ_APP_QSAPP_SEND_DATA_ID_PARAM_ID;
			if (qseecom.qsee_version < QSEE_VERSION_40) {
				req = (struct qseecom_client_send_data_ireq *)
					req_buf;
				desc.args[0] = req->app_id;
				desc.args[1] = req->req_ptr;
				desc.args[2] = req->req_len;
				desc.args[3] = req->rsp_ptr;
				desc.args[4] = req->rsp_len;
			} else {
				req_64bit =
				(struct qseecom_client_send_data_64bit_ireq *)
					req_buf;
				desc.args[0] = req_64bit->app_id;
				desc.args[1] = req_64bit->req_ptr;
				desc.args[2] = req_64bit->req_len;
				desc.args[3] = req_64bit->rsp_ptr;
				desc.args[4] = req_64bit->rsp_len;
			}
			ret = scm_call2(smc_id, &desc);
			break;
		}
		case QSEOS_CLIENT_SEND_DATA_COMMAND_WHITELIST: {
			struct qseecom_client_send_data_ireq *req;
			struct qseecom_client_send_data_64bit_ireq *req_64bit;

			smc_id = TZ_APP_QSAPP_SEND_DATA_WITH_WHITELIST_ID;
			desc.arginfo =
			TZ_APP_QSAPP_SEND_DATA_WITH_WHITELIST_ID_PARAM_ID;
			if (qseecom.qsee_version < QSEE_VERSION_40) {
				req = (struct qseecom_client_send_data_ireq *)
					req_buf;
				desc.args[0] = req->app_id;
				desc.args[1] = req->req_ptr;
				desc.args[2] = req->req_len;
				desc.args[3] = req->rsp_ptr;
				desc.args[4] = req->rsp_len;
				desc.args[5] = req->sglistinfo_ptr;
				desc.args[6] = req->sglistinfo_len;
			} else {
				req_64bit =
				(struct qseecom_client_send_data_64bit_ireq *)
					req_buf;
				desc.args[0] = req_64bit->app_id;
				desc.args[1] = req_64bit->req_ptr;
				desc.args[2] = req_64bit->req_len;
				desc.args[3] = req_64bit->rsp_ptr;
				desc.args[4] = req_64bit->rsp_len;
				desc.args[5] = req_64bit->sglistinfo_ptr;
				desc.args[6] = req_64bit->sglistinfo_len;
			}
			ret = scm_call2(smc_id, &desc);
			break;
		}
		case QSEOS_RPMB_PROVISION_KEY_COMMAND: {
			struct qseecom_client_send_service_ireq *req;

			req = (struct qseecom_client_send_service_ireq *)
				req_buf;
			smc_id = TZ_OS_RPMB_PROVISION_KEY_ID;
			desc.arginfo = TZ_OS_RPMB_PROVISION_KEY_ID_PARAM_ID;
			desc.args[0] = req->key_type;
			__qseecom_reentrancy_check_if_no_app_blocked(smc_id);
			ret = scm_call2(smc_id, &desc);
			break;
		}
		case QSEOS_RPMB_ERASE_COMMAND: {
			smc_id = TZ_OS_RPMB_ERASE_ID;
			desc.arginfo = TZ_OS_RPMB_ERASE_ID_PARAM_ID;
			__qseecom_reentrancy_check_if_no_app_blocked(smc_id);
			ret = scm_call2(smc_id, &desc);
			break;
		}
		case QSEOS_RPMB_CHECK_PROV_STATUS_COMMAND: {
			smc_id = TZ_OS_RPMB_CHECK_PROV_STATUS_ID;
			desc.arginfo = TZ_OS_RPMB_CHECK_PROV_STATUS_ID_PARAM_ID;
			__qseecom_reentrancy_check_if_no_app_blocked(smc_id);
			ret = scm_call2(smc_id, &desc);
			break;
		}
		case QSEOS_GENERATE_KEY: {
			u32 tzbuflen = PAGE_ALIGN(sizeof
				(struct qseecom_key_generate_ireq) -
				sizeof(uint32_t));
			char *tzbuf = kzalloc(tzbuflen, GFP_KERNEL);

			if (!tzbuf)
				return -ENOMEM;
			memset(tzbuf, 0, tzbuflen);
			memcpy(tzbuf, req_buf + sizeof(uint32_t),
				(sizeof(struct qseecom_key_generate_ireq) -
				sizeof(uint32_t)));
			dmac_flush_range(tzbuf, tzbuf + tzbuflen);
			smc_id = TZ_OS_KS_GEN_KEY_ID;
			desc.arginfo = TZ_OS_KS_GEN_KEY_ID_PARAM_ID;
			desc.args[0] = virt_to_phys(tzbuf);
			desc.args[1] = tzbuflen;
			__qseecom_reentrancy_check_if_no_app_blocked(smc_id);
			ret = scm_call2(smc_id, &desc);
			kzfree(tzbuf);
			break;
		}
		case QSEOS_DELETE_KEY: {
			u32 tzbuflen = PAGE_ALIGN(sizeof
				(struct qseecom_key_delete_ireq) -
				sizeof(uint32_t));
			char *tzbuf = kzalloc(tzbuflen, GFP_KERNEL);

			if (!tzbuf)
				return -ENOMEM;
			memset(tzbuf, 0, tzbuflen);
			memcpy(tzbuf, req_buf + sizeof(uint32_t),
				(sizeof(struct qseecom_key_delete_ireq) -
				sizeof(uint32_t)));
			dmac_flush_range(tzbuf, tzbuf + tzbuflen);
			smc_id = TZ_OS_KS_DEL_KEY_ID;
			desc.arginfo = TZ_OS_KS_DEL_KEY_ID_PARAM_ID;
			desc.args[0] = virt_to_phys(tzbuf);
			desc.args[1] = tzbuflen;
			__qseecom_reentrancy_check_if_no_app_blocked(smc_id);
			ret = scm_call2(smc_id, &desc);
			kzfree(tzbuf);
			break;
		}
		case QSEOS_SET_KEY: {
			u32 tzbuflen = PAGE_ALIGN(sizeof
				(struct qseecom_key_select_ireq) -
				sizeof(uint32_t));
			char *tzbuf = kzalloc(tzbuflen, GFP_KERNEL);

			if (!tzbuf)
				return -ENOMEM;
			memset(tzbuf, 0, tzbuflen);
			memcpy(tzbuf, req_buf + sizeof(uint32_t),
				(sizeof(struct qseecom_key_select_ireq) -
				sizeof(uint32_t)));
			dmac_flush_range(tzbuf, tzbuf + tzbuflen);
			smc_id = TZ_OS_KS_SET_PIPE_KEY_ID;
			desc.arginfo = TZ_OS_KS_SET_PIPE_KEY_ID_PARAM_ID;
			desc.args[0] = virt_to_phys(tzbuf);
			desc.args[1] = tzbuflen;
			__qseecom_reentrancy_check_if_no_app_blocked(smc_id);
			ret = scm_call2(smc_id, &desc);
			kzfree(tzbuf);
			break;
		}
		case QSEOS_UPDATE_KEY_USERINFO: {
			u32 tzbuflen = PAGE_ALIGN(sizeof
				(struct qseecom_key_userinfo_update_ireq) -
				sizeof(uint32_t));
			char *tzbuf = kzalloc(tzbuflen, GFP_KERNEL);

			if (!tzbuf)
				return -ENOMEM;
			memset(tzbuf, 0, tzbuflen);
			memcpy(tzbuf, req_buf + sizeof(uint32_t), (sizeof
				(struct qseecom_key_userinfo_update_ireq) -
				sizeof(uint32_t)));
			dmac_flush_range(tzbuf, tzbuf + tzbuflen);
			smc_id = TZ_OS_KS_UPDATE_KEY_ID;
			desc.arginfo = TZ_OS_KS_UPDATE_KEY_ID_PARAM_ID;
			desc.args[0] = virt_to_phys(tzbuf);
			desc.args[1] = tzbuflen;
			__qseecom_reentrancy_check_if_no_app_blocked(smc_id);
			ret = scm_call2(smc_id, &desc);
			kzfree(tzbuf);
			break;
		}
		case QSEOS_TEE_OPEN_SESSION: {
			struct qseecom_qteec_ireq *req;
			struct qseecom_qteec_64bit_ireq *req_64bit;

			smc_id = TZ_APP_GPAPP_OPEN_SESSION_ID;
			desc.arginfo = TZ_APP_GPAPP_OPEN_SESSION_ID_PARAM_ID;
			if (qseecom.qsee_version < QSEE_VERSION_40) {
				req = (struct qseecom_qteec_ireq *)req_buf;
				desc.args[0] = req->app_id;
				desc.args[1] = req->req_ptr;
				desc.args[2] = req->req_len;
				desc.args[3] = req->resp_ptr;
				desc.args[4] = req->resp_len;
			} else {
				req_64bit = (struct qseecom_qteec_64bit_ireq *)
						req_buf;
				desc.args[0] = req_64bit->app_id;
				desc.args[1] = req_64bit->req_ptr;
				desc.args[2] = req_64bit->req_len;
				desc.args[3] = req_64bit->resp_ptr;
				desc.args[4] = req_64bit->resp_len;
			}
			ret = scm_call2(smc_id, &desc);
			break;
		}
		case QSEOS_TEE_OPEN_SESSION_WHITELIST: {
			struct qseecom_qteec_ireq *req;
			struct qseecom_qteec_64bit_ireq *req_64bit;

			smc_id = TZ_APP_GPAPP_OPEN_SESSION_WITH_WHITELIST_ID;
			desc.arginfo =
			TZ_APP_GPAPP_OPEN_SESSION_WITH_WHITELIST_ID_PARAM_ID;
			if (qseecom.qsee_version < QSEE_VERSION_40) {
				req = (struct qseecom_qteec_ireq *)req_buf;
				desc.args[0] = req->app_id;
				desc.args[1] = req->req_ptr;
				desc.args[2] = req->req_len;
				desc.args[3] = req->resp_ptr;
				desc.args[4] = req->resp_len;
				desc.args[5] = req->sglistinfo_ptr;
				desc.args[6] = req->sglistinfo_len;
			} else {
				req_64bit = (struct qseecom_qteec_64bit_ireq *)
						req_buf;
				desc.args[0] = req_64bit->app_id;
				desc.args[1] = req_64bit->req_ptr;
				desc.args[2] = req_64bit->req_len;
				desc.args[3] = req_64bit->resp_ptr;
				desc.args[4] = req_64bit->resp_len;
				desc.args[5] = req_64bit->sglistinfo_ptr;
				desc.args[6] = req_64bit->sglistinfo_len;
			}
			ret = scm_call2(smc_id, &desc);
			break;
		}
		case QSEOS_TEE_INVOKE_COMMAND: {
			struct qseecom_qteec_ireq *req;
			struct qseecom_qteec_64bit_ireq *req_64bit;

			smc_id = TZ_APP_GPAPP_INVOKE_COMMAND_ID;
			desc.arginfo = TZ_APP_GPAPP_INVOKE_COMMAND_ID_PARAM_ID;
			if (qseecom.qsee_version < QSEE_VERSION_40) {
				req = (struct qseecom_qteec_ireq *)req_buf;
				desc.args[0] = req->app_id;
				desc.args[1] = req->req_ptr;
				desc.args[2] = req->req_len;
				desc.args[3] = req->resp_ptr;
				desc.args[4] = req->resp_len;
			} else {
				req_64bit = (struct qseecom_qteec_64bit_ireq *)
						req_buf;
				desc.args[0] = req_64bit->app_id;
				desc.args[1] = req_64bit->req_ptr;
				desc.args[2] = req_64bit->req_len;
				desc.args[3] = req_64bit->resp_ptr;
				desc.args[4] = req_64bit->resp_len;
			}
			ret = scm_call2(smc_id, &desc);
			break;
		}
		case QSEOS_TEE_INVOKE_COMMAND_WHITELIST: {
			struct qseecom_qteec_ireq *req;
			struct qseecom_qteec_64bit_ireq *req_64bit;

			smc_id = TZ_APP_GPAPP_INVOKE_COMMAND_WITH_WHITELIST_ID;
			desc.arginfo =
			TZ_APP_GPAPP_INVOKE_COMMAND_WITH_WHITELIST_ID_PARAM_ID;
			if (qseecom.qsee_version < QSEE_VERSION_40) {
				req = (struct qseecom_qteec_ireq *)req_buf;
				desc.args[0] = req->app_id;
				desc.args[1] = req->req_ptr;
				desc.args[2] = req->req_len;
				desc.args[3] = req->resp_ptr;
				desc.args[4] = req->resp_len;
				desc.args[5] = req->sglistinfo_ptr;
				desc.args[6] = req->sglistinfo_len;
			} else {
				req_64bit = (struct qseecom_qteec_64bit_ireq *)
						req_buf;
				desc.args[0] = req_64bit->app_id;
				desc.args[1] = req_64bit->req_ptr;
				desc.args[2] = req_64bit->req_len;
				desc.args[3] = req_64bit->resp_ptr;
				desc.args[4] = req_64bit->resp_len;
				desc.args[5] = req_64bit->sglistinfo_ptr;
				desc.args[6] = req_64bit->sglistinfo_len;
			}
			ret = scm_call2(smc_id, &desc);
			break;
		}
		case QSEOS_TEE_CLOSE_SESSION: {
			struct qseecom_qteec_ireq *req;
			struct qseecom_qteec_64bit_ireq *req_64bit;

			smc_id = TZ_APP_GPAPP_CLOSE_SESSION_ID;
			desc.arginfo = TZ_APP_GPAPP_CLOSE_SESSION_ID_PARAM_ID;
			if (qseecom.qsee_version < QSEE_VERSION_40) {
				req = (struct qseecom_qteec_ireq *)req_buf;
				desc.args[0] = req->app_id;
				desc.args[1] = req->req_ptr;
				desc.args[2] = req->req_len;
				desc.args[3] = req->resp_ptr;
				desc.args[4] = req->resp_len;
			} else {
				req_64bit = (struct qseecom_qteec_64bit_ireq *)
						req_buf;
				desc.args[0] = req_64bit->app_id;
				desc.args[1] = req_64bit->req_ptr;
				desc.args[2] = req_64bit->req_len;
				desc.args[3] = req_64bit->resp_ptr;
				desc.args[4] = req_64bit->resp_len;
			}
			ret = scm_call2(smc_id, &desc);
			break;
		}
		case QSEOS_TEE_REQUEST_CANCELLATION: {
			struct qseecom_qteec_ireq *req;
			struct qseecom_qteec_64bit_ireq *req_64bit;

			smc_id = TZ_APP_GPAPP_REQUEST_CANCELLATION_ID;
			desc.arginfo =
				TZ_APP_GPAPP_REQUEST_CANCELLATION_ID_PARAM_ID;
			if (qseecom.qsee_version < QSEE_VERSION_40) {
				req = (struct qseecom_qteec_ireq *)req_buf;
				desc.args[0] = req->app_id;
				desc.args[1] = req->req_ptr;
				desc.args[2] = req->req_len;
				desc.args[3] = req->resp_ptr;
				desc.args[4] = req->resp_len;
			} else {
				req_64bit = (struct qseecom_qteec_64bit_ireq *)
						req_buf;
				desc.args[0] = req_64bit->app_id;
				desc.args[1] = req_64bit->req_ptr;
				desc.args[2] = req_64bit->req_len;
				desc.args[3] = req_64bit->resp_ptr;
				desc.args[4] = req_64bit->resp_len;
			}
			ret = scm_call2(smc_id, &desc);
			break;
		}
		case QSEOS_CONTINUE_BLOCKED_REQ_COMMAND: {
			struct qseecom_continue_blocked_request_ireq *req =
				(struct qseecom_continue_blocked_request_ireq *)
				req_buf;
			if (qseecom.smcinvoke_support)
				smc_id =
				TZ_OS_CONTINUE_BLOCKED_REQUEST_SMCINVOKE_ID;
			else
				smc_id = TZ_OS_CONTINUE_BLOCKED_REQUEST_ID;
			desc.arginfo =
				TZ_OS_CONTINUE_BLOCKED_REQUEST_ID_PARAM_ID;
			desc.args[0] = req->app_or_session_id;
			ret = scm_call2(smc_id, &desc);
			break;
		}
		default: {
			pr_err("qseos_cmd_id %d is not supported by armv8 scm_call2.\n",
						qseos_cmd_id);
			ret = -EINVAL;
			break;
		}
		} /*end of switch (qsee_cmd_id)  */
	break;
	} /*end of case SCM_SVC_TZSCHEDULER*/
	default: {
		pr_err("svc_id 0x%x is not supported by armv8 scm_call2.\n",
					svc_id);
		ret = -EINVAL;
		break;
	}
	} /*end of switch svc_id */
	scm_resp->result = desc.ret[0];
	scm_resp->resp_type = desc.ret[1];
	scm_resp->data = desc.ret[2];
	pr_debug("svc_id = 0x%x, tz_cmd_id = 0x%x, qseos_cmd_id = 0x%x, smc_id = 0x%x, param_id = 0x%x\n",
		svc_id, tz_cmd_id, qseos_cmd_id, smc_id, desc.arginfo);
	pr_debug("scm_resp->result = 0x%x, scm_resp->resp_type = 0x%x, scm_resp->data = 0x%x\n",
		scm_resp->result, scm_resp->resp_type, scm_resp->data);
	return ret;
}


static int qseecom_scm_call(u32 svc_id, u32 tz_cmd_id, const void *cmd_buf,
		size_t cmd_len, void *resp_buf, size_t resp_len)
{
	return qseecom_scm_call2(svc_id, tz_cmd_id, cmd_buf, resp_buf);
}

static int __qseecom_is_svc_unique(struct qseecom_dev_handle *data,
		struct qseecom_register_listener_req *svc)
{
	struct qseecom_registered_listener_list *ptr;
	int unique = 1;
	unsigned long flags;

	spin_lock_irqsave(&qseecom.registered_listener_list_lock, flags);
	list_for_each_entry(ptr, &qseecom.registered_listener_list_head, list) {
		if (ptr->svc.listener_id == svc->listener_id) {
			pr_err("Service id: %u is already registered\n",
					ptr->svc.listener_id);
			unique = 0;
			break;
		}
	}
	spin_unlock_irqrestore(&qseecom.registered_listener_list_lock, flags);
	return unique;
}

static struct qseecom_registered_listener_list *__qseecom_find_svc(
						int32_t listener_id)
{
	struct qseecom_registered_listener_list *entry = NULL;
	unsigned long flags;

	spin_lock_irqsave(&qseecom.registered_listener_list_lock, flags);
	list_for_each_entry(entry,
			&qseecom.registered_listener_list_head, list) {
		if (entry->svc.listener_id == listener_id)
			break;
	}
	spin_unlock_irqrestore(&qseecom.registered_listener_list_lock, flags);

	if ((entry != NULL) && (entry->svc.listener_id != listener_id)) {
		pr_err("Service id: %u is not found\n", listener_id);
		return NULL;
	}

	return entry;
}

static int qseecom_dmabuf_cache_operations(struct dma_buf *dmabuf,
					enum qseecom_cache_ops cache_op)
{
	int ret = 0;
	unsigned long flags = 0;

	if (!dmabuf) {
		pr_err("dmabuf is NULL\n");
		ret = -EINVAL;
		goto exit;
	}

	ret = dma_buf_get_flags(dmabuf, &flags);
	if (ret) {
		pr_err("Failed to get dma buf flags: %d\n", ret);
		goto exit;
	}
	if (!(flags & ION_FLAG_CACHED))
		goto exit;

	switch (cache_op) {
	case QSEECOM_CACHE_CLEAN:
		dma_buf_begin_cpu_access(dmabuf, DMA_TO_DEVICE);
		dma_buf_end_cpu_access(dmabuf, DMA_TO_DEVICE);
		break;
	case QSEECOM_CACHE_INVALIDATE:
		dma_buf_begin_cpu_access(dmabuf, DMA_TO_DEVICE);
		dma_buf_end_cpu_access(dmabuf, DMA_FROM_DEVICE);
		break;
	default:
		pr_err("cache (%d) operation not supported\n",
			 cache_op);
		ret = -EINVAL;
		goto exit;
	}
exit:
	return ret;
}

static int qseecom_dmabuf_map(int ion_fd, struct sg_table **sgt,
				struct dma_buf_attachment **attach,
				struct dma_buf **dmabuf)
{
	struct dma_buf *new_dma_buf = NULL;
	struct dma_buf_attachment *new_attach = NULL;
	struct sg_table *new_sgt = NULL;
	int ret = 0;

	new_dma_buf = dma_buf_get(ion_fd);
	if (IS_ERR_OR_NULL(new_dma_buf)) {
		pr_err("dma_buf_get() for ion_fd %d failed\n", ion_fd);
		ret = -ENOMEM;
		goto err;
	}

	new_attach = dma_buf_attach(new_dma_buf, qseecom.dev);
	if (IS_ERR_OR_NULL(new_attach)) {
		pr_err("dma_buf_attach() for ion_fd %d failed\n", ion_fd);
		ret = -ENOMEM;
		goto err_put;
	}

	new_sgt = dma_buf_map_attachment(new_attach, DMA_BIDIRECTIONAL);
	if (IS_ERR_OR_NULL(new_sgt)) {
		ret = PTR_ERR(new_sgt);
		pr_err("dma_buf_map_attachment for ion_fd %d failed ret = %d\n",
				ion_fd, ret);
		goto err_detach;
	}
	*sgt = new_sgt;
	*attach = new_attach;
	*dmabuf = new_dma_buf;
	return ret;

err_detach:
	dma_buf_detach(new_dma_buf, new_attach);
err_put:
	dma_buf_put(new_dma_buf);
err:
	return ret;
}

static void qseecom_dmabuf_unmap(struct sg_table *sgt,
			struct dma_buf_attachment *attach,
			struct dma_buf *dmabuf)
{
	dma_buf_unmap_attachment(attach, sgt, DMA_BIDIRECTIONAL);
	dma_buf_detach(dmabuf, attach);
	dma_buf_put(dmabuf);
}

/* convert ion_fd to phys_adds and virt_addr*/
static int qseecom_vaddr_map(int ion_fd,
			phys_addr_t *paddr, void **vaddr,
			struct sg_table **sgt,
			struct dma_buf_attachment **attach,
			size_t *sb_length, struct dma_buf **dmabuf)
{
	struct dma_buf *new_dma_buf = NULL;
	struct dma_buf_attachment *new_attach = NULL;
	struct sg_table *new_sgt = NULL;
	void *new_va = NULL;
	int ret = 0;

	ret = qseecom_dmabuf_map(ion_fd, &new_sgt, &new_attach, &new_dma_buf);
	if (ret) {
		pr_err("qseecom_dmabuf_map for ion_fd %d failed ret = %d\n",
				ion_fd, ret);
		goto err;
	}

	*paddr = sg_dma_address(new_sgt->sgl);
	*sb_length = new_sgt->sgl->length;

	dma_buf_begin_cpu_access(new_dma_buf, DMA_BIDIRECTIONAL);
	new_va = dma_buf_kmap(new_dma_buf, 0);
	if (IS_ERR_OR_NULL(new_va)) {
		pr_err("dma_buf_kmap failed\n");
		ret = -ENOMEM;
		goto err_unmap;
	}
	*dmabuf = new_dma_buf;
	*attach = new_attach;
	*sgt = new_sgt;
	*vaddr = new_va;
	return ret;

err_unmap:
	dma_buf_end_cpu_access(new_dma_buf, DMA_BIDIRECTIONAL);
	qseecom_dmabuf_unmap(new_sgt, new_attach, new_dma_buf);
err:
	return ret;
}

static void qseecom_vaddr_unmap(void *vaddr, struct sg_table *sgt,
		struct dma_buf_attachment *attach,
		struct dma_buf *dmabuf)
{
	dma_buf_kunmap(dmabuf, 0, vaddr);
	dma_buf_end_cpu_access(dmabuf, DMA_BIDIRECTIONAL);
	qseecom_dmabuf_unmap(sgt, attach, dmabuf);
}

static int __qseecom_set_sb_memory(struct qseecom_registered_listener_list *svc,
				struct qseecom_dev_handle *handle,
				struct qseecom_register_listener_req *listener)
{
	int ret = 0;
	struct qseecom_register_listener_ireq req;
	struct qseecom_register_listener_64bit_ireq req_64bit;
	struct qseecom_command_scm_resp resp;
	void *cmd_buf = NULL;
	size_t cmd_len;

	ret = qseecom_vaddr_map(listener->ifd_data_fd,
				&svc->sb_phys, (void **)&svc->sb_virt,
				&svc->sgt, &svc->attach,
				&svc->sb_length, &svc->dmabuf);
	if (ret) {
		pr_err("failed to convert ion_fd %d for lsnr %d with err: %d\n",
			listener->ifd_data_fd, svc->svc.listener_id, ret);
		return -EINVAL;
	}

	if (qseecom.qsee_version < QSEE_VERSION_40) {
		req.qsee_cmd_id = QSEOS_REGISTER_LISTENER;
		req.listener_id = svc->svc.listener_id;
		req.sb_len = svc->sb_length;
		req.sb_ptr = (uint32_t)svc->sb_phys;
		cmd_buf = (void *)&req;
		cmd_len = sizeof(struct qseecom_register_listener_ireq);
	} else {
		req_64bit.qsee_cmd_id = QSEOS_REGISTER_LISTENER;
		req_64bit.listener_id = svc->svc.listener_id;
		req_64bit.sb_len = svc->sb_length;
		req_64bit.sb_ptr = (uint64_t)svc->sb_phys;
		cmd_buf = (void *)&req_64bit;
		cmd_len = sizeof(struct qseecom_register_listener_64bit_ireq);
	}

	resp.result = QSEOS_RESULT_INCOMPLETE;

	ret = qseecom_scm_call(SCM_SVC_TZSCHEDULER, 1, cmd_buf, cmd_len,
					 &resp, sizeof(resp));
	if (ret) {
		pr_err("qseecom_scm_call failed with err: %d\n", ret);
		ret = -EINVAL;
		goto err;
	}

	if (resp.result != QSEOS_RESULT_SUCCESS) {
		pr_err("Error SB registration req: resp.result = %d\n",
			resp.result);
		ret = -EPERM;
		goto err;
	}
	return 0;
err:
	if (svc->dmabuf)
		qseecom_vaddr_unmap(svc->sb_virt, svc->sgt, svc->attach,
			svc->dmabuf);
	return ret;
}

static int qseecom_register_listener(struct qseecom_dev_handle *data,
					void __user *argp)
{
	int ret = 0;
	unsigned long flags;
	struct qseecom_register_listener_req rcvd_lstnr;
	struct qseecom_registered_listener_list *new_entry;

	ret = copy_from_user(&rcvd_lstnr, argp, sizeof(rcvd_lstnr));
	if (ret) {
		pr_err("copy_from_user failed\n");
		return ret;
	}
	if (!access_ok(VERIFY_WRITE, (void __user *)rcvd_lstnr.virt_sb_base,
			rcvd_lstnr.sb_size))
		return -EFAULT;

	data->listener.id = rcvd_lstnr.listener_id;
	if (!__qseecom_is_svc_unique(data, &rcvd_lstnr)) {
		pr_err("Service %d is not unique and failed to register\n",
				rcvd_lstnr.listener_id);
		data->released = true;
		return -EBUSY;
	}

	new_entry = kzalloc(sizeof(*new_entry), GFP_KERNEL);
	if (!new_entry)
		return -ENOMEM;
	memcpy(&new_entry->svc, &rcvd_lstnr, sizeof(rcvd_lstnr));
	new_entry->rcv_req_flag = -1;

	new_entry->svc.listener_id = rcvd_lstnr.listener_id;
	new_entry->sb_length = rcvd_lstnr.sb_size;
	new_entry->user_virt_sb_base = rcvd_lstnr.virt_sb_base;
	if (__qseecom_set_sb_memory(new_entry, data, &rcvd_lstnr)) {
		pr_err("qseecom_set_sb_memory failed for listener %d, size %d\n",
				rcvd_lstnr.listener_id, rcvd_lstnr.sb_size);
		kzfree(new_entry);
		return -ENOMEM;
	}

	init_waitqueue_head(&new_entry->rcv_req_wq);
	init_waitqueue_head(&new_entry->listener_block_app_wq);
	new_entry->send_resp_flag = 0;
	new_entry->listener_in_use = false;
	spin_lock_irqsave(&qseecom.registered_listener_list_lock, flags);
	list_add_tail(&new_entry->list, &qseecom.registered_listener_list_head);
	spin_unlock_irqrestore(&qseecom.registered_listener_list_lock, flags);

	pr_debug("Service %d is registered\n", rcvd_lstnr.listener_id);
	return ret;
}

static void __qseecom_listener_abort_all(int abort)
{
	struct qseecom_registered_listener_list *entry = NULL;
	unsigned long flags;

	spin_lock_irqsave(&qseecom.registered_listener_list_lock, flags);
	list_for_each_entry(entry,
			&qseecom.registered_listener_list_head, list) {
		pr_debug("set abort %d for listener %d\n",
				abort, entry->svc.listener_id);
		entry->abort = abort;
	}
	if (abort)
		wake_up_interruptible_all(&qseecom.send_resp_wq);
	spin_unlock_irqrestore(&qseecom.registered_listener_list_lock, flags);
}

static int qseecom_unregister_listener(struct qseecom_dev_handle *data)
{
	int ret = 0;
	struct qseecom_register_listener_ireq req;
	struct qseecom_registered_listener_list *ptr_svc = NULL;
	struct qseecom_command_scm_resp resp;

	ptr_svc = __qseecom_find_svc(data->listener.id);
	if (!ptr_svc) {
		pr_err("Unregiser invalid listener ID %d\n", data->listener.id);
		return -ENODATA;
	}

	req.qsee_cmd_id = QSEOS_DEREGISTER_LISTENER;
	req.listener_id = data->listener.id;
	resp.result = QSEOS_RESULT_INCOMPLETE;

	ret = qseecom_scm_call(SCM_SVC_TZSCHEDULER, 1, &req,
					sizeof(req), &resp, sizeof(resp));
	if (ret) {
		pr_err("scm_call() failed with err: %d (lstnr id=%d)\n",
				ret, data->listener.id);
		goto exit;
	}

	if (resp.result != QSEOS_RESULT_SUCCESS) {
		pr_err("Failed resp.result=%d,(lstnr id=%d)\n",
				resp.result, data->listener.id);
		ret = -EPERM;
		goto exit;
	}

	data->abort = 1;
	ptr_svc->abort = 1;
	wake_up_all(&ptr_svc->rcv_req_wq);

	while (atomic_read(&data->ioctl_count) > 1) {
		if (wait_event_freezable(data->abort_wq,
				atomic_read(&data->ioctl_count) <= 1)) {
			pr_err("Interrupted from abort\n");
			ret = -ERESTARTSYS;
		}
	}

exit:
	if (ptr_svc->dmabuf)
		qseecom_vaddr_unmap(ptr_svc->sb_virt,
			ptr_svc->sgt, ptr_svc->attach, ptr_svc->dmabuf);

	list_del(&ptr_svc->list);
	kzfree(ptr_svc);

	data->released = true;
	pr_debug("Service %d is unregistered\n", data->listener.id);
	return ret;
}

static int __qseecom_set_msm_bus_request(uint32_t mode)
{
	int ret = 0;
	struct qseecom_clk *qclk;

	qclk = &qseecom.qsee;
	if (qclk->ce_core_src_clk != NULL) {
		if (mode == INACTIVE) {
			__qseecom_disable_clk(CLK_QSEE);
		} else {
			ret = __qseecom_enable_clk(CLK_QSEE);
			if (ret)
				pr_err("CLK enabling failed (%d) MODE (%d)\n",
							ret, mode);
		}
	}

	if ((!ret) && (qseecom.current_mode != mode)) {
		ret = msm_bus_scale_client_update_request(
					qseecom.qsee_perf_client, mode);
		if (ret) {
			pr_err("Bandwidth req failed(%d) MODE (%d)\n",
							ret, mode);
			if (qclk->ce_core_src_clk != NULL) {
				if (mode == INACTIVE) {
					ret = __qseecom_enable_clk(CLK_QSEE);
					if (ret)
						pr_err("CLK enable failed\n");
				} else
					__qseecom_disable_clk(CLK_QSEE);
			}
		}
		qseecom.current_mode = mode;
	}
	return ret;
}

static void qseecom_bw_inactive_req_work(struct work_struct *work)
{
	mutex_lock(&app_access_lock);
	mutex_lock(&qsee_bw_mutex);
	if (qseecom.timer_running)
		__qseecom_set_msm_bus_request(INACTIVE);
	pr_debug("current_mode = %d, cumulative_mode = %d\n",
				qseecom.current_mode, qseecom.cumulative_mode);
	qseecom.timer_running = false;
	mutex_unlock(&qsee_bw_mutex);
	mutex_unlock(&app_access_lock);
}

static void qseecom_scale_bus_bandwidth_timer_callback(unsigned long data)
{
	schedule_work(&qseecom.bw_inactive_req_ws);
}

static int __qseecom_decrease_clk_ref_count(enum qseecom_ce_hw_instance ce)
{
	struct qseecom_clk *qclk;
	int ret = 0;

	mutex_lock(&clk_access_lock);
	if (ce == CLK_QSEE)
		qclk = &qseecom.qsee;
	else
		qclk = &qseecom.ce_drv;

	if (qclk->clk_access_cnt > 2) {
		pr_err("Invalid clock ref count %d\n", qclk->clk_access_cnt);
		ret = -EINVAL;
		goto err_dec_ref_cnt;
	}
	if (qclk->clk_access_cnt == 2)
		qclk->clk_access_cnt--;

err_dec_ref_cnt:
	mutex_unlock(&clk_access_lock);
	return ret;
}


static int qseecom_scale_bus_bandwidth_timer(uint32_t mode)
{
	int32_t ret = 0;
	int32_t request_mode = INACTIVE;

	mutex_lock(&qsee_bw_mutex);
	if (mode == 0) {
		if (qseecom.cumulative_mode > MEDIUM)
			request_mode = HIGH;
		else
			request_mode = qseecom.cumulative_mode;
	} else {
		request_mode = mode;
	}

	ret = __qseecom_set_msm_bus_request(request_mode);
	if (ret) {
		pr_err("set msm bus request failed (%d),request_mode (%d)\n",
			ret, request_mode);
		goto err_scale_timer;
	}

	if (qseecom.timer_running) {
		ret = __qseecom_decrease_clk_ref_count(CLK_QSEE);
		if (ret) {
			pr_err("Failed to decrease clk ref count.\n");
			goto err_scale_timer;
		}
		del_timer_sync(&(qseecom.bw_scale_down_timer));
		qseecom.timer_running = false;
	}
err_scale_timer:
	mutex_unlock(&qsee_bw_mutex);
	return ret;
}


static int qseecom_unregister_bus_bandwidth_needs(
					struct qseecom_dev_handle *data)
{
	int32_t ret = 0;

	qseecom.cumulative_mode -= data->mode;
	data->mode = INACTIVE;

	return ret;
}

static int __qseecom_register_bus_bandwidth_needs(
			struct qseecom_dev_handle *data, uint32_t request_mode)
{
	int32_t ret = 0;

	if (data->mode == INACTIVE) {
		qseecom.cumulative_mode += request_mode;
		data->mode = request_mode;
	} else {
		if (data->mode != request_mode) {
			qseecom.cumulative_mode -= data->mode;
			qseecom.cumulative_mode += request_mode;
			data->mode = request_mode;
		}
	}
	return ret;
}

static int qseecom_perf_enable(struct qseecom_dev_handle *data)
{
	int ret = 0;

	ret = qsee_vote_for_clock(data, CLK_DFAB);
	if (ret) {
		pr_err("Failed to vote for DFAB clock with err %d\n", ret);
		goto perf_enable_exit;
	}
	ret = qsee_vote_for_clock(data, CLK_SFPB);
	if (ret) {
		qsee_disable_clock_vote(data, CLK_DFAB);
		pr_err("Failed to vote for SFPB clock with err %d\n", ret);
		goto perf_enable_exit;
	}

perf_enable_exit:
	return ret;
}

static int qseecom_scale_bus_bandwidth(struct qseecom_dev_handle *data,
						void __user *argp)
{
	int32_t ret = 0;
	int32_t req_mode;

	if (qseecom.no_clock_support)
		return 0;

	ret = copy_from_user(&req_mode, argp, sizeof(req_mode));
	if (ret) {
		pr_err("copy_from_user failed\n");
		return ret;
	}
	if (req_mode > HIGH) {
		pr_err("Invalid bandwidth mode (%d)\n", req_mode);
		return -EINVAL;
	}

	/*
	 * Register bus bandwidth needs if bus scaling feature is enabled;
	 * otherwise, qseecom enable/disable clocks for the client directly.
	 */
	if (qseecom.support_bus_scaling) {
		mutex_lock(&qsee_bw_mutex);
		ret = __qseecom_register_bus_bandwidth_needs(data, req_mode);
		mutex_unlock(&qsee_bw_mutex);
	} else {
		pr_debug("Bus scaling feature is NOT enabled\n");
		pr_debug("request bandwidth mode %d for the client\n",
				req_mode);
		if (req_mode != INACTIVE) {
			ret = qseecom_perf_enable(data);
			if (ret)
				pr_err("Failed to vote for clock with err %d\n",
						ret);
		} else {
			qsee_disable_clock_vote(data, CLK_DFAB);
			qsee_disable_clock_vote(data, CLK_SFPB);
		}
	}
	return ret;
}

static void __qseecom_add_bw_scale_down_timer(uint32_t duration)
{
	if (qseecom.no_clock_support)
		return;

	mutex_lock(&qsee_bw_mutex);
	qseecom.bw_scale_down_timer.expires = jiffies +
		msecs_to_jiffies(duration);
	mod_timer(&(qseecom.bw_scale_down_timer),
		qseecom.bw_scale_down_timer.expires);
	qseecom.timer_running = true;
	mutex_unlock(&qsee_bw_mutex);
}

static void __qseecom_disable_clk_scale_down(struct qseecom_dev_handle *data)
{
	if (!qseecom.support_bus_scaling)
		qsee_disable_clock_vote(data, CLK_SFPB);
	else
		__qseecom_add_bw_scale_down_timer(
			QSEECOM_LOAD_APP_CRYPTO_TIMEOUT);
}

static int __qseecom_enable_clk_scale_up(struct qseecom_dev_handle *data)
{
	int ret = 0;

	if (qseecom.support_bus_scaling) {
		ret = qseecom_scale_bus_bandwidth_timer(MEDIUM);
		if (ret)
			pr_err("Failed to set bw MEDIUM.\n");
	} else {
		ret = qsee_vote_for_clock(data, CLK_SFPB);
		if (ret)
			pr_err("Fail vote for clk SFPB ret %d\n", ret);
	}
	return ret;
}

static int qseecom_set_client_mem_param(struct qseecom_dev_handle *data,
						void __user *argp)
{
	int32_t ret;
	struct qseecom_set_sb_mem_param_req req;
	size_t len;

	/* Copy the relevant information needed for loading the image */
	if (copy_from_user(&req, (void __user *)argp, sizeof(req)))
		return -EFAULT;

	if ((req.ifd_data_fd <= 0) || (req.virt_sb_base == NULL) ||
					(req.sb_len == 0)) {
		pr_err("Inavlid input(s)ion_fd(%d), sb_len(%d), vaddr(0x%pK)\n",
			req.ifd_data_fd, req.sb_len, req.virt_sb_base);
		return -EFAULT;
	}
	if (!access_ok(VERIFY_WRITE, (void __user *)req.virt_sb_base,
			req.sb_len))
		return -EFAULT;

	ret = qseecom_vaddr_map(req.ifd_data_fd, &data->client.sb_phys,
				(void **)&data->client.sb_virt,
				 &data->client.sgt, &data->client.attach,
				&len, &data->client.dmabuf);
	if (ret) {
		pr_err("failed to convert ion_fd %d for lsnr %d with err: %d\n",
			req.ifd_data_fd, data->client.app_id, ret);
		return -EINVAL;
	}

	if (len < req.sb_len) {
		pr_err("Requested length (0x%x) is > allocated (%zu)\n",
			req.sb_len, len);
		ret = -EINVAL;
		goto exit;
	}
	data->client.sb_length = req.sb_len;
	data->client.user_virt_sb_base = (uintptr_t)req.virt_sb_base;

	return ret;
exit:
	if (data->client.dmabuf)
		qseecom_vaddr_unmap(data->client.sb_virt, data->client.sgt,
			 data->client.attach, data->client.dmabuf);
	return ret;
}

static int __qseecom_listener_has_sent_rsp(struct qseecom_dev_handle *data,
			struct qseecom_registered_listener_list *ptr_svc)
{
	int ret;

	ret = (qseecom.send_resp_flag != 0);
	return ret || data->abort || ptr_svc->abort;
}

static int __qseecom_reentrancy_listener_has_sent_rsp(
			struct qseecom_dev_handle *data,
			struct qseecom_registered_listener_list *ptr_svc)
{
	int ret;

	ret = (ptr_svc->send_resp_flag != 0);
	return ret || data->abort || ptr_svc->abort;
}

static void __qseecom_clean_listener_sglistinfo(
			struct qseecom_registered_listener_list *ptr_svc)
{
	if (ptr_svc->sglist_cnt) {
		memset(ptr_svc->sglistinfo_ptr, 0,
			SGLISTINFO_TABLE_SIZE);
		ptr_svc->sglist_cnt = 0;
	}
}

<<<<<<< HEAD
/* wait listener retry delay (ms) and max attemp count */
#define QSEECOM_WAIT_LISTENER_DELAY          10
#define QSEECOM_WAIT_LISTENER_MAX_ATTEMP     3

static int __is_listener_rcv_wq_not_ready(
			struct qseecom_registered_listener_list *ptr_svc)
{
	int retry = 0;

	while (ptr_svc->rcv_req_flag == -1 &&
		retry++ < QSEECOM_WAIT_LISTENER_MAX_ATTEMP) {
		msleep(QSEECOM_WAIT_LISTENER_DELAY);
	}
=======
static int __is_listener_rcv_wq_not_ready(
			struct qseecom_registered_listener_list *ptr_svc)
{
>>>>>>> e0615925
	return ptr_svc->rcv_req_flag == -1;
}

static int __qseecom_process_incomplete_cmd(struct qseecom_dev_handle *data,
					struct qseecom_command_scm_resp *resp)
{
	int ret = 0;
	int rc = 0;
	uint32_t lstnr;
	unsigned long flags;
	struct qseecom_client_listener_data_irsp send_data_rsp = {0};
	struct qseecom_client_listener_data_64bit_irsp send_data_rsp_64bit
									= {0};
	struct qseecom_registered_listener_list *ptr_svc = NULL;
	sigset_t new_sigset;
	sigset_t old_sigset;
	uint32_t status;
	void *cmd_buf = NULL;
	size_t cmd_len;
	struct sglist_info *table = NULL;
	bool not_ready = false;

	while (resp->result == QSEOS_RESULT_INCOMPLETE) {
		lstnr = resp->data;
		/*
		 * Wake up blocking lsitener service with the lstnr id
		 */
		spin_lock_irqsave(&qseecom.registered_listener_list_lock,
					flags);
		list_for_each_entry(ptr_svc,
				&qseecom.registered_listener_list_head, list) {
			if (ptr_svc->svc.listener_id == lstnr) {
<<<<<<< HEAD
				if (__is_listener_rcv_wq_not_ready(ptr_svc))
					break;
=======
				if (__is_listener_rcv_wq_not_ready(ptr_svc)) {
					not_ready = true;
					break;
				}
>>>>>>> e0615925
				ptr_svc->listener_in_use = true;
				ptr_svc->rcv_req_flag = 1;
				wake_up_interruptible(&ptr_svc->rcv_req_wq);
				break;
			}
		}
		spin_unlock_irqrestore(&qseecom.registered_listener_list_lock,
				flags);

		if (ptr_svc == NULL) {
			pr_err("Listener Svc %d does not exist\n", lstnr);
			rc = -EINVAL;
			status = QSEOS_RESULT_FAILURE;
			goto err_resp;
		}

		if (!ptr_svc->dmabuf) {
			pr_err("Client dmabuf is not initialized\n");
			rc = -EINVAL;
			status = QSEOS_RESULT_FAILURE;
			goto err_resp;
		}

		if (ptr_svc->svc.listener_id != lstnr) {
			pr_err("Service %d does not exist\n",
						lstnr);
			rc = -ERESTARTSYS;
			ptr_svc = NULL;
			status = QSEOS_RESULT_FAILURE;
			goto err_resp;
		}

		if (ptr_svc->abort == 1) {
			pr_err("Service %d abort %d\n",
						lstnr, ptr_svc->abort);
			rc = -ENODEV;
			status = QSEOS_RESULT_FAILURE;
			goto err_resp;
		}

<<<<<<< HEAD
		if (ptr_svc->rcv_req_flag == -1) {
=======
		if (not_ready) {
>>>>>>> e0615925
			pr_err("Service %d is not ready to receive request\n",
					lstnr);
			rc = -ENOENT;
			status = QSEOS_RESULT_FAILURE;
			goto err_resp;

		}

		pr_debug("waking up rcv_req_wq and waiting for send_resp_wq\n");

		/* initialize the new signal mask with all signals*/
		sigfillset(&new_sigset);
		/* block all signals */
		sigprocmask(SIG_SETMASK, &new_sigset, &old_sigset);

		do {
			/*
			 * When reentrancy is not supported, check global
			 * send_resp_flag; otherwise, check this listener's
			 * send_resp_flag.
			 */
			if (!qseecom.qsee_reentrancy_support &&
				!wait_event_freezable(qseecom.send_resp_wq,
				__qseecom_listener_has_sent_rsp(
						data, ptr_svc))) {
				break;
			}

			if (qseecom.qsee_reentrancy_support &&
				!wait_event_freezable(qseecom.send_resp_wq,
				__qseecom_reentrancy_listener_has_sent_rsp(
						data, ptr_svc))) {
				break;
			}
		} while (1);

		/* restore signal mask */
		sigprocmask(SIG_SETMASK, &old_sigset, NULL);
		if (data->abort || ptr_svc->abort) {
			pr_err("Abort clnt %d waiting on lstnr svc %d, ret %d",
				data->client.app_id, lstnr, ret);
			rc = -ENODEV;
			status = QSEOS_RESULT_FAILURE;
		} else {
			status = QSEOS_RESULT_SUCCESS;
		}
err_resp:
		qseecom.send_resp_flag = 0;
		if (ptr_svc) {
			ptr_svc->send_resp_flag = 0;
			table = ptr_svc->sglistinfo_ptr;
		}
		if (qseecom.qsee_version < QSEE_VERSION_40) {
			send_data_rsp.listener_id  = lstnr;
			send_data_rsp.status = status;
			if (table) {
				send_data_rsp.sglistinfo_ptr =
					(uint32_t)virt_to_phys(table);
				send_data_rsp.sglistinfo_len =
					SGLISTINFO_TABLE_SIZE;
				dmac_flush_range((void *)table,
					(void *)table + SGLISTINFO_TABLE_SIZE);
			}
			cmd_buf = (void *)&send_data_rsp;
			cmd_len = sizeof(send_data_rsp);
		} else {
			send_data_rsp_64bit.listener_id  = lstnr;
			send_data_rsp_64bit.status = status;
			if (table) {
				send_data_rsp_64bit.sglistinfo_ptr =
					virt_to_phys(table);
				send_data_rsp_64bit.sglistinfo_len =
					SGLISTINFO_TABLE_SIZE;
				dmac_flush_range((void *)table,
					(void *)table + SGLISTINFO_TABLE_SIZE);
			}
			cmd_buf = (void *)&send_data_rsp_64bit;
			cmd_len = sizeof(send_data_rsp_64bit);
		}
		if (qseecom.whitelist_support == false || table == NULL)
			*(uint32_t *)cmd_buf = QSEOS_LISTENER_DATA_RSP_COMMAND;
		else
			*(uint32_t *)cmd_buf =
				QSEOS_LISTENER_DATA_RSP_COMMAND_WHITELIST;

		if ((lstnr == RPMB_SERVICE) || (lstnr == SSD_SERVICE)) {
			ret = __qseecom_enable_clk(CLK_QSEE);
			if (ret)
				return ret;
		}

		if (ptr_svc) {
			ret = qseecom_dmabuf_cache_operations(ptr_svc->dmabuf,
							QSEECOM_CACHE_CLEAN);
			if (ret)
				goto exit;

			ret = qseecom_scm_call(SCM_SVC_TZSCHEDULER, 1,
					cmd_buf, cmd_len, resp, sizeof(*resp));
			ptr_svc->listener_in_use = false;
			__qseecom_clean_listener_sglistinfo(ptr_svc);

			if (ret) {
				pr_err("scm_call() failed with err: %d (app_id = %d)\n",
					ret, data->client.app_id);
				goto exit;
			}

			ret = qseecom_dmabuf_cache_operations(ptr_svc->dmabuf,
						QSEECOM_CACHE_INVALIDATE);
			if (ret)
				goto exit;
		} else {
			ret = qseecom_scm_call(SCM_SVC_TZSCHEDULER, 1,
					cmd_buf, cmd_len, resp, sizeof(*resp));
			if (ret) {
				pr_err("scm_call() failed with err: %d (app_id = %d)\n",
					ret, data->client.app_id);
				goto exit;
			}
		}

		pr_debug("resp status %d, res= %d, app_id = %d, lstr = %d\n",
			status, resp->result, data->client.app_id, lstnr);
		if ((resp->result != QSEOS_RESULT_SUCCESS) &&
			(resp->result != QSEOS_RESULT_INCOMPLETE)) {
			pr_err("fail:resp res= %d,app_id = %d,lstr = %d\n",
				resp->result, data->client.app_id, lstnr);
			ret = -EINVAL;
		}
exit:
		if ((lstnr == RPMB_SERVICE) || (lstnr == SSD_SERVICE))
			__qseecom_disable_clk(CLK_QSEE);

	}
	if (rc)
		return rc;

	return ret;
}

static int __qseecom_process_reentrancy_blocked_on_listener(
				struct qseecom_command_scm_resp *resp,
				struct qseecom_registered_app_list *ptr_app,
				struct qseecom_dev_handle *data)
{
	struct qseecom_registered_listener_list *list_ptr;
	int ret = 0;
	struct qseecom_continue_blocked_request_ireq ireq;
	struct qseecom_command_scm_resp continue_resp;
	unsigned int session_id;
	sigset_t new_sigset;
	sigset_t old_sigset;
	unsigned long flags;
	bool found_app = false;

	if (!resp || !data) {
		pr_err("invalid resp or data pointer\n");
		ret = -EINVAL;
		goto exit;
	}

	/* find app_id & img_name from list */
	if (!ptr_app) {
		spin_lock_irqsave(&qseecom.registered_app_list_lock, flags);
		list_for_each_entry(ptr_app, &qseecom.registered_app_list_head,
							list) {
			if ((ptr_app->app_id == data->client.app_id) &&
				(!strcmp(ptr_app->app_name,
						data->client.app_name))) {
				found_app = true;
				break;
			}
		}
		spin_unlock_irqrestore(&qseecom.registered_app_list_lock,
					flags);
		if (!found_app) {
			pr_err("app_id %d (%s) is not found\n",
				data->client.app_id,
				(char *)data->client.app_name);
			ret = -ENOENT;
			goto exit;
		}
	}

	do {
		session_id = resp->resp_type;
		list_ptr = __qseecom_find_svc(resp->data);
		if (!list_ptr) {
			pr_err("Invalid listener ID %d\n", resp->data);
			ret = -ENODATA;
			goto exit;
		}
		ptr_app->blocked_on_listener_id = resp->data;

		pr_warn("Lsntr %d in_use %d, block session(%d) app(%d)\n",
			resp->data, list_ptr->listener_in_use,
			session_id, data->client.app_id);

		/* sleep until listener is available */
		sigfillset(&new_sigset);
		sigprocmask(SIG_SETMASK, &new_sigset, &old_sigset);

		do {
			qseecom.app_block_ref_cnt++;
			ptr_app->app_blocked = true;
			mutex_unlock(&app_access_lock);
			wait_event_freezable(
				list_ptr->listener_block_app_wq,
				!list_ptr->listener_in_use);
			mutex_lock(&app_access_lock);
			ptr_app->app_blocked = false;
			qseecom.app_block_ref_cnt--;
		}  while (list_ptr->listener_in_use);

		sigprocmask(SIG_SETMASK, &old_sigset, NULL);

		ptr_app->blocked_on_listener_id = 0;
		pr_warn("Lsntr %d is available, unblock session(%d) app(%d)\n",
			resp->data, session_id, data->client.app_id);

		/* notify TZ that listener is available */
		ireq.qsee_cmd_id = QSEOS_CONTINUE_BLOCKED_REQ_COMMAND;

		if (qseecom.smcinvoke_support)
			ireq.app_or_session_id = session_id;
		else
			ireq.app_or_session_id = data->client.app_id;

		ret = qseecom_scm_call(SCM_SVC_TZSCHEDULER, 1,
					&ireq, sizeof(ireq),
					&continue_resp, sizeof(continue_resp));
		if (ret && qseecom.smcinvoke_support) {
			/* retry with legacy cmd */
			qseecom.smcinvoke_support = false;
			ireq.app_or_session_id = data->client.app_id;
			ret = qseecom_scm_call(SCM_SVC_TZSCHEDULER, 1,
				&ireq, sizeof(ireq),
				&continue_resp, sizeof(continue_resp));
			qseecom.smcinvoke_support = true;
			if (ret) {
				pr_err("unblock app %d or session %d fail\n",
					data->client.app_id, session_id);
				goto exit;
			}
		}
		resp->result = continue_resp.result;
		resp->resp_type = continue_resp.resp_type;
		resp->data = continue_resp.data;
		pr_debug("unblock resp = %d\n", resp->result);
	} while (resp->result == QSEOS_RESULT_BLOCKED_ON_LISTENER);

	if (resp->result != QSEOS_RESULT_INCOMPLETE) {
		pr_err("Unexpected unblock resp %d\n", resp->result);
		ret = -EINVAL;
	}
exit:
	return ret;
}

static int __qseecom_reentrancy_process_incomplete_cmd(
					struct qseecom_dev_handle *data,
					struct qseecom_command_scm_resp *resp)
{
	int ret = 0;
	int rc = 0;
	uint32_t lstnr;
	unsigned long flags;
	struct qseecom_client_listener_data_irsp send_data_rsp = {0};
	struct qseecom_client_listener_data_64bit_irsp send_data_rsp_64bit
									= {0};
	struct qseecom_registered_listener_list *ptr_svc = NULL;
	sigset_t new_sigset;
	sigset_t old_sigset;
	uint32_t status;
	void *cmd_buf = NULL;
	size_t cmd_len;
	struct sglist_info *table = NULL;
	bool not_ready = false;

	while (ret == 0 && resp->result == QSEOS_RESULT_INCOMPLETE) {
		lstnr = resp->data;
		/*
		 * Wake up blocking lsitener service with the lstnr id
		 */
		spin_lock_irqsave(&qseecom.registered_listener_list_lock,
					flags);
		list_for_each_entry(ptr_svc,
				&qseecom.registered_listener_list_head, list) {
			if (ptr_svc->svc.listener_id == lstnr) {
<<<<<<< HEAD
				if (__is_listener_rcv_wq_not_ready(ptr_svc))
					break;
=======
				if (__is_listener_rcv_wq_not_ready(ptr_svc)) {
					not_ready = true;
					break;
				}
>>>>>>> e0615925
				ptr_svc->listener_in_use = true;
				ptr_svc->rcv_req_flag = 1;
				wake_up_interruptible(&ptr_svc->rcv_req_wq);
				break;
			}
		}
		spin_unlock_irqrestore(&qseecom.registered_listener_list_lock,
				flags);

		if (ptr_svc == NULL) {
			pr_err("Listener Svc %d does not exist\n", lstnr);
			rc = -EINVAL;
			status = QSEOS_RESULT_FAILURE;
			goto err_resp;
		}

		if (!ptr_svc->dmabuf) {
			pr_err("Client dmabuf is not initialized\n");
			rc = -EINVAL;
			status = QSEOS_RESULT_FAILURE;
			goto err_resp;
		}

		if (ptr_svc->svc.listener_id != lstnr) {
			pr_err("Service %d does not exist\n",
						lstnr);
			rc = -ERESTARTSYS;
			ptr_svc = NULL;
			status = QSEOS_RESULT_FAILURE;
			goto err_resp;
		}

		if (ptr_svc->abort == 1) {
			pr_err("Service %d abort %d\n",
						lstnr, ptr_svc->abort);
			rc = -ENODEV;
			status = QSEOS_RESULT_FAILURE;
			goto err_resp;
		}

<<<<<<< HEAD
		if (ptr_svc->rcv_req_flag == -1) {
=======
		if (not_ready) {
>>>>>>> e0615925
			pr_err("Service %d is not ready to receive request\n",
					lstnr);
			rc = -ENOENT;
			status = QSEOS_RESULT_FAILURE;
			goto err_resp;

		}

		pr_debug("waking up rcv_req_wq and waiting for send_resp_wq\n");

		/* initialize the new signal mask with all signals*/
		sigfillset(&new_sigset);

		/* block all signals */
		sigprocmask(SIG_SETMASK, &new_sigset, &old_sigset);

		/* unlock mutex btw waking listener and sleep-wait */
		mutex_unlock(&app_access_lock);
		do {
			if (!wait_event_freezable(qseecom.send_resp_wq,
				__qseecom_reentrancy_listener_has_sent_rsp(
						data, ptr_svc))) {
				break;
			}
		} while (1);
		/* lock mutex again after resp sent */
		mutex_lock(&app_access_lock);
		ptr_svc->send_resp_flag = 0;
		qseecom.send_resp_flag = 0;

		/* restore signal mask */
		sigprocmask(SIG_SETMASK, &old_sigset, NULL);
		if (data->abort || ptr_svc->abort) {
			pr_err("Abort clnt %d waiting on lstnr svc %d, ret %d",
				data->client.app_id, lstnr, ret);
			rc = -ENODEV;
			status  = QSEOS_RESULT_FAILURE;
		} else {
			status  = QSEOS_RESULT_SUCCESS;
		}
err_resp:
		if (ptr_svc)
			table = ptr_svc->sglistinfo_ptr;
		if (qseecom.qsee_version < QSEE_VERSION_40) {
			send_data_rsp.listener_id  = lstnr;
			send_data_rsp.status = status;
			if (table) {
				send_data_rsp.sglistinfo_ptr =
					(uint32_t)virt_to_phys(table);
				send_data_rsp.sglistinfo_len =
						SGLISTINFO_TABLE_SIZE;
				dmac_flush_range((void *)table,
					(void *)table + SGLISTINFO_TABLE_SIZE);
			}
			cmd_buf = (void *)&send_data_rsp;
			cmd_len = sizeof(send_data_rsp);
		} else {
			send_data_rsp_64bit.listener_id  = lstnr;
			send_data_rsp_64bit.status = status;
			if (table) {
				send_data_rsp_64bit.sglistinfo_ptr =
					virt_to_phys(table);
				send_data_rsp_64bit.sglistinfo_len =
					SGLISTINFO_TABLE_SIZE;
				dmac_flush_range((void *)table,
					(void *)table + SGLISTINFO_TABLE_SIZE);
			}
			cmd_buf = (void *)&send_data_rsp_64bit;
			cmd_len = sizeof(send_data_rsp_64bit);
		}
		if (qseecom.whitelist_support == false || table == NULL)
			*(uint32_t *)cmd_buf = QSEOS_LISTENER_DATA_RSP_COMMAND;
		else
			*(uint32_t *)cmd_buf =
				QSEOS_LISTENER_DATA_RSP_COMMAND_WHITELIST;

		if (lstnr == RPMB_SERVICE) {
			ret = __qseecom_enable_clk(CLK_QSEE);
			if (ret)
				return ret;
		}

		if (ptr_svc) {
			ret = qseecom_dmabuf_cache_operations(ptr_svc->dmabuf,
						QSEECOM_CACHE_CLEAN);
			if (ret)
				goto exit;

			ret = qseecom_scm_call(SCM_SVC_TZSCHEDULER, 1,
					cmd_buf, cmd_len, resp, sizeof(*resp));
			ptr_svc->listener_in_use = false;
			__qseecom_clean_listener_sglistinfo(ptr_svc);
			wake_up_interruptible(&ptr_svc->listener_block_app_wq);

			if (ret) {
				pr_err("scm_call() failed with err: %d (app_id = %d)\n",
					ret, data->client.app_id);
				goto exit;
			}
			ret = qseecom_dmabuf_cache_operations(ptr_svc->dmabuf,
						QSEECOM_CACHE_INVALIDATE);
			if (ret)
				goto exit;
		} else {
			ret = qseecom_scm_call(SCM_SVC_TZSCHEDULER, 1,
					cmd_buf, cmd_len, resp, sizeof(*resp));
			if (ret) {
				pr_err("scm_call() failed with err: %d (app_id = %d)\n",
					ret, data->client.app_id);
				goto exit;
			}
		}

		switch (resp->result) {
		case QSEOS_RESULT_BLOCKED_ON_LISTENER:
			pr_warn("send lsr %d rsp, but app %d block on lsr %d\n",
					lstnr, data->client.app_id, resp->data);
			if (lstnr == resp->data) {
				pr_err("lstnr %d should not be blocked!\n",
					lstnr);
				ret = -EINVAL;
				goto exit;
			}
			ret = __qseecom_process_reentrancy_blocked_on_listener(
					resp, NULL, data);
			if (ret) {
				pr_err("failed to process App(%d) %s blocked on listener %d\n",
					data->client.app_id,
					data->client.app_name, resp->data);
				goto exit;
			}
		case QSEOS_RESULT_SUCCESS:
		case QSEOS_RESULT_INCOMPLETE:
			break;
		default:
			pr_err("fail:resp res= %d,app_id = %d,lstr = %d\n",
				resp->result, data->client.app_id, lstnr);
			ret = -EINVAL;
			goto exit;
		}
exit:
		if (lstnr == RPMB_SERVICE)
			__qseecom_disable_clk(CLK_QSEE);

	}
	if (rc)
		return rc;

	return ret;
}

/*
 * QSEE doesn't support OS level cmds reentrancy until RE phase-3,
 * and QSEE OS level scm_call cmds will fail if there is any blocked TZ app.
 * So, needs to first check if no app blocked before sending OS level scm call,
 * then wait until all apps are unblocked.
 */
static void __qseecom_reentrancy_check_if_no_app_blocked(uint32_t smc_id)
{
	sigset_t new_sigset, old_sigset;

	if (qseecom.qsee_reentrancy_support > QSEE_REENTRANCY_PHASE_0 &&
		qseecom.qsee_reentrancy_support < QSEE_REENTRANCY_PHASE_3 &&
		IS_OWNER_TRUSTED_OS(TZ_SYSCALL_OWNER_ID(smc_id))) {
		/* thread sleep until this app unblocked */
		while (qseecom.app_block_ref_cnt > 0) {
			sigfillset(&new_sigset);
			sigprocmask(SIG_SETMASK, &new_sigset, &old_sigset);
			mutex_unlock(&app_access_lock);
			do {
				if (!wait_event_freezable(qseecom.app_block_wq,
					(qseecom.app_block_ref_cnt == 0)))
					break;
			} while (1);
			mutex_lock(&app_access_lock);
			sigprocmask(SIG_SETMASK, &old_sigset, NULL);
		}
	}
}

/*
 * scm_call of send data will fail if this TA is blocked or there are more
 * than one TA requesting listener services; So, first check to see if need
 * to wait.
 */
static void __qseecom_reentrancy_check_if_this_app_blocked(
			struct qseecom_registered_app_list *ptr_app)
{
	sigset_t new_sigset, old_sigset;

	if (qseecom.qsee_reentrancy_support) {
		ptr_app->check_block++;
		while (ptr_app->app_blocked || qseecom.app_block_ref_cnt > 1) {
			/* thread sleep until this app unblocked */
			sigfillset(&new_sigset);
			sigprocmask(SIG_SETMASK, &new_sigset, &old_sigset);
			mutex_unlock(&app_access_lock);
			do {
				if (!wait_event_freezable(qseecom.app_block_wq,
					(!ptr_app->app_blocked &&
					qseecom.app_block_ref_cnt <= 1)))
					break;
			} while (1);
			mutex_lock(&app_access_lock);
			sigprocmask(SIG_SETMASK, &old_sigset, NULL);
		}
		ptr_app->check_block--;
	}
}

static int __qseecom_check_app_exists(struct qseecom_check_app_ireq req,
					uint32_t *app_id)
{
	int32_t ret;
	struct qseecom_command_scm_resp resp;
	bool found_app = false;
	struct qseecom_registered_app_list *entry = NULL;
	unsigned long flags = 0;

	if (!app_id) {
		pr_err("Null pointer to app_id\n");
		return -EINVAL;
	}
	*app_id = 0;

	/* check if app exists and has been registered locally */
	spin_lock_irqsave(&qseecom.registered_app_list_lock, flags);
	list_for_each_entry(entry,
			&qseecom.registered_app_list_head, list) {
		if (!strcmp(entry->app_name, req.app_name)) {
			found_app = true;
			break;
		}
	}
	spin_unlock_irqrestore(&qseecom.registered_app_list_lock, flags);
	if (found_app) {
		pr_debug("Found app with id %d\n", entry->app_id);
		*app_id = entry->app_id;
		return 0;
	}

	memset((void *)&resp, 0, sizeof(resp));

	/*  SCM_CALL  to check if app_id for the mentioned app exists */
	ret = qseecom_scm_call(SCM_SVC_TZSCHEDULER, 1, &req,
				sizeof(struct qseecom_check_app_ireq),
				&resp, sizeof(resp));
	if (ret) {
		pr_err("scm_call to check if app is already loaded failed\n");
		return -EINVAL;
	}

	if (resp.result == QSEOS_RESULT_FAILURE)
		return 0;

	switch (resp.resp_type) {
	/*qsee returned listener type response */
	case QSEOS_LISTENER_ID:
		pr_err("resp type is of listener type instead of app");
		return -EINVAL;
	case QSEOS_APP_ID:
		*app_id = resp.data;
		return 0;
	default:
		pr_err("invalid resp type (%d) from qsee",
				resp.resp_type);
		return -ENODEV;
	}
}

static int qseecom_load_app(struct qseecom_dev_handle *data, void __user *argp)
{
	struct qseecom_registered_app_list *entry = NULL;
	unsigned long flags = 0;
	u32 app_id = 0;
	struct qseecom_load_img_req load_img_req;
	int32_t ret = 0;
	phys_addr_t pa = 0;
	void *vaddr = NULL;
	struct dma_buf_attachment *attach = NULL;
	struct dma_buf *dmabuf = NULL;
	struct sg_table *sgt = NULL;

	size_t len;
	struct qseecom_command_scm_resp resp;
	struct qseecom_check_app_ireq req;
	struct qseecom_load_app_ireq load_req;
	struct qseecom_load_app_64bit_ireq load_req_64bit;
	void *cmd_buf = NULL;
	size_t cmd_len;
	bool first_time = false;

	/* Copy the relevant information needed for loading the image */
	if (copy_from_user(&load_img_req,
				(void __user *)argp,
				sizeof(struct qseecom_load_img_req))) {
		pr_err("copy_from_user failed\n");
		return -EFAULT;
	}

	/* Check and load cmnlib */
	if (qseecom.qsee_version > QSEEE_VERSION_00) {
		if (!qseecom.commonlib_loaded &&
				load_img_req.app_arch == ELFCLASS32) {
			ret = qseecom_load_commonlib_image(data, "cmnlib");
			if (ret) {
				pr_err("failed to load cmnlib\n");
				return -EIO;
			}
			qseecom.commonlib_loaded = true;
			pr_debug("cmnlib is loaded\n");
		}

		if (!qseecom.commonlib64_loaded &&
				load_img_req.app_arch == ELFCLASS64) {
			ret = qseecom_load_commonlib_image(data, "cmnlib64");
			if (ret) {
				pr_err("failed to load cmnlib64\n");
				return -EIO;
			}
			qseecom.commonlib64_loaded = true;
			pr_debug("cmnlib64 is loaded\n");
		}
	}

	if (qseecom.support_bus_scaling) {
		mutex_lock(&qsee_bw_mutex);
		ret = __qseecom_register_bus_bandwidth_needs(data, MEDIUM);
		mutex_unlock(&qsee_bw_mutex);
		if (ret)
			return ret;
	}

	/* Vote for the SFPB clock */
	ret = __qseecom_enable_clk_scale_up(data);
	if (ret)
		goto enable_clk_err;

	req.qsee_cmd_id = QSEOS_APP_LOOKUP_COMMAND;
	load_img_req.img_name[MAX_APP_NAME_SIZE-1] = '\0';
	strlcpy(req.app_name, load_img_req.img_name, MAX_APP_NAME_SIZE);

	ret = __qseecom_check_app_exists(req, &app_id);
	if (ret < 0)
		goto loadapp_err;

	if (app_id) {
		pr_debug("App id %d (%s) already exists\n", app_id,
			(char *)(req.app_name));
		spin_lock_irqsave(&qseecom.registered_app_list_lock, flags);
		list_for_each_entry(entry,
		&qseecom.registered_app_list_head, list){
			if (entry->app_id == app_id) {
				if (entry->ref_cnt == U32_MAX) {
					pr_err("App %d (%s) ref_cnt overflow\n",
						app_id, req.app_name);
					ret = -EINVAL;
					goto loadapp_err;
				}
				entry->ref_cnt++;
				break;
			}
		}
		spin_unlock_irqrestore(
		&qseecom.registered_app_list_lock, flags);
		ret = 0;
	} else {
		first_time = true;
		pr_warn("App (%s) does'nt exist, loading apps for first time\n",
			(char *)(load_img_req.img_name));

		ret = qseecom_vaddr_map(load_img_req.ifd_data_fd,
				&pa, &vaddr, &sgt, &attach, &len, &dmabuf);
		if (ret) {
			pr_err("Ion client could not retrieve the handle\n");
			ret = -ENOMEM;
			goto loadapp_err;
		}

		if (load_img_req.mdt_len > len || load_img_req.img_len > len) {
			pr_err("ion len %zu is smaller than mdt_len %u or img_len %u\n",
					len, load_img_req.mdt_len,
					load_img_req.img_len);
			ret = -EINVAL;
			goto loadapp_err;
		}
		/* Populate the structure for sending scm call to load image */
		if (qseecom.qsee_version < QSEE_VERSION_40) {
			load_req.qsee_cmd_id = QSEOS_APP_START_COMMAND;
			load_req.mdt_len = load_img_req.mdt_len;
			load_req.img_len = load_img_req.img_len;
			strlcpy(load_req.app_name, load_img_req.img_name,
						MAX_APP_NAME_SIZE);
			load_req.phy_addr = (uint32_t)pa;
			cmd_buf = (void *)&load_req;
			cmd_len = sizeof(struct qseecom_load_app_ireq);
		} else {
			load_req_64bit.qsee_cmd_id = QSEOS_APP_START_COMMAND;
			load_req_64bit.mdt_len = load_img_req.mdt_len;
			load_req_64bit.img_len = load_img_req.img_len;
			strlcpy(load_req_64bit.app_name, load_img_req.img_name,
						MAX_APP_NAME_SIZE);
			load_req_64bit.phy_addr = (uint64_t)pa;
			cmd_buf = (void *)&load_req_64bit;
			cmd_len = sizeof(struct qseecom_load_app_64bit_ireq);
		}

		ret = qseecom_dmabuf_cache_operations(dmabuf,
						QSEECOM_CACHE_CLEAN);
		if (ret) {
			pr_err("cache operation failed %d\n", ret);
			goto loadapp_err;
		}

		/*  SCM_CALL  to load the app and get the app_id back */
		ret = qseecom_scm_call(SCM_SVC_TZSCHEDULER, 1, cmd_buf,
			cmd_len, &resp, sizeof(resp));
		if (ret) {
			pr_err("scm_call to load app failed\n");
			ret = -EINVAL;
			goto loadapp_err;
		}
		ret = qseecom_dmabuf_cache_operations(dmabuf,
						QSEECOM_CACHE_INVALIDATE);
		if (ret) {
			pr_err("cache operation failed %d\n", ret);
			goto loadapp_err;
		}

		if (resp.result == QSEOS_RESULT_FAILURE) {
			pr_err("scm_call rsp.result is QSEOS_RESULT_FAILURE\n");
			ret = -EFAULT;
			goto loadapp_err;
		}

		if (resp.result == QSEOS_RESULT_INCOMPLETE) {
			ret = __qseecom_process_incomplete_cmd(data, &resp);
			if (ret) {
				pr_err("process_incomplete_cmd failed err: %d\n",
					ret);
				ret = -EFAULT;
				goto loadapp_err;
			}
		}

		if (resp.result != QSEOS_RESULT_SUCCESS) {
			pr_err("scm_call failed resp.result unknown, %d\n",
				resp.result);
			ret = -EFAULT;
			goto loadapp_err;
		}

		app_id = resp.data;

		entry = kmalloc(sizeof(*entry), GFP_KERNEL);
		if (!entry) {
			ret = -ENOMEM;
			goto loadapp_err;
		}
		entry->app_id = app_id;
		entry->ref_cnt = 1;
		entry->app_arch = load_img_req.app_arch;
		/*
		 * keymaster app may be first loaded as "keymaste" by qseecomd,
		 * and then used as "keymaster" on some targets. To avoid app
		 * name checking error, register "keymaster" into app_list and
		 * thread private data.
		 */
		if (!strcmp(load_img_req.img_name, "keymaste"))
			strlcpy(entry->app_name, "keymaster",
					MAX_APP_NAME_SIZE);
		else
			strlcpy(entry->app_name, load_img_req.img_name,
					MAX_APP_NAME_SIZE);
		entry->app_blocked = false;
		entry->blocked_on_listener_id = 0;
		entry->check_block = 0;

		spin_lock_irqsave(&qseecom.registered_app_list_lock, flags);
		list_add_tail(&entry->list, &qseecom.registered_app_list_head);
		spin_unlock_irqrestore(&qseecom.registered_app_list_lock,
									flags);

		pr_warn("App with id %u (%s) now loaded\n", app_id,
		(char *)(load_img_req.img_name));
	}
	data->client.app_id = app_id;
	data->client.app_arch = load_img_req.app_arch;
	if (!strcmp(load_img_req.img_name, "keymaste"))
		strlcpy(data->client.app_name, "keymaster", MAX_APP_NAME_SIZE);
	else
		strlcpy(data->client.app_name, load_img_req.img_name,
					MAX_APP_NAME_SIZE);
	load_img_req.app_id = app_id;
	if (copy_to_user(argp, &load_img_req, sizeof(load_img_req))) {
		pr_err("copy_to_user failed\n");
		ret = -EFAULT;
		if (first_time == true) {
			spin_lock_irqsave(
				&qseecom.registered_app_list_lock, flags);
			list_del(&entry->list);
			spin_unlock_irqrestore(
				&qseecom.registered_app_list_lock, flags);
			kzfree(entry);
		}
	}

loadapp_err:
	__qseecom_disable_clk_scale_down(data);
	if (dmabuf)
		qseecom_vaddr_unmap(vaddr, sgt, attach, dmabuf);
enable_clk_err:
	if (qseecom.support_bus_scaling) {
		mutex_lock(&qsee_bw_mutex);
		qseecom_unregister_bus_bandwidth_needs(data);
		mutex_unlock(&qsee_bw_mutex);
	}
	return ret;
}

static int __qseecom_cleanup_app(struct qseecom_dev_handle *data)
{
	int ret = 1;	/* Set unload app */

	wake_up_all(&qseecom.send_resp_wq);
	if (qseecom.qsee_reentrancy_support)
		mutex_unlock(&app_access_lock);
	while (atomic_read(&data->ioctl_count) > 1) {
		if (wait_event_freezable(data->abort_wq,
					atomic_read(&data->ioctl_count) <= 1)) {
			pr_err("Interrupted from abort\n");
			ret = -ERESTARTSYS;
			break;
		}
	}
	if (qseecom.qsee_reentrancy_support)
		mutex_lock(&app_access_lock);
	return ret;
}

static int qseecom_unload_app(struct qseecom_dev_handle *data,
				bool app_crash)
{
	unsigned long flags;
	unsigned long flags1;
	int ret = 0;
	struct qseecom_command_scm_resp resp;
	struct qseecom_registered_app_list *ptr_app = NULL;
	bool unload = false;
	bool found_app = false;
	bool found_dead_app = false;

	if (!data) {
		pr_err("Invalid/uninitialized device handle\n");
		return -EINVAL;
	}

	if (!memcmp(data->client.app_name, "keymaste", strlen("keymaste"))) {
		pr_debug("Do not unload keymaster app from tz\n");
		goto unload_exit;
	}

	__qseecom_cleanup_app(data);
	__qseecom_reentrancy_check_if_no_app_blocked(TZ_OS_APP_SHUTDOWN_ID);

	if (data->client.app_id > 0) {
		spin_lock_irqsave(&qseecom.registered_app_list_lock, flags);
		list_for_each_entry(ptr_app, &qseecom.registered_app_list_head,
									list) {
			if (ptr_app->app_id == data->client.app_id) {
				if (!strcmp((void *)ptr_app->app_name,
					(void *)data->client.app_name)) {
					found_app = true;
					if (ptr_app->app_blocked ||
							ptr_app->check_block)
						app_crash = false;
					if (app_crash || ptr_app->ref_cnt == 1)
						unload = true;
					break;
				}
				found_dead_app = true;
				break;
			}
		}
		spin_unlock_irqrestore(&qseecom.registered_app_list_lock,
								flags);
		if (found_app == false && found_dead_app == false) {
			pr_err("Cannot find app with id = %d (%s)\n",
				data->client.app_id,
				(char *)data->client.app_name);
			ret = -EINVAL;
			goto unload_exit;
		}
	}

	if (found_dead_app)
		pr_warn("cleanup app_id %d(%s)\n", data->client.app_id,
			(char *)data->client.app_name);

	if (unload) {
		struct qseecom_unload_app_ireq req;
		/* Populate the structure for sending scm call to load image */
		req.qsee_cmd_id = QSEOS_APP_SHUTDOWN_COMMAND;
		req.app_id = data->client.app_id;

		/* SCM_CALL to unload the app */
		ret = qseecom_scm_call(SCM_SVC_TZSCHEDULER, 1, &req,
				sizeof(struct qseecom_unload_app_ireq),
				&resp, sizeof(resp));
		if (ret) {
			pr_err("scm_call to unload app (id = %d) failed\n",
								req.app_id);
			ret = -EFAULT;
			goto unload_exit;
		} else {
			pr_warn("App id %d now unloaded\n", req.app_id);
		}
		if (resp.result == QSEOS_RESULT_FAILURE) {
			pr_err("app (%d) unload_failed!!\n",
					data->client.app_id);
			ret = -EFAULT;
			goto unload_exit;
		}
		if (resp.result == QSEOS_RESULT_SUCCESS)
			pr_debug("App (%d) is unloaded!!\n",
					data->client.app_id);
		if (resp.result == QSEOS_RESULT_INCOMPLETE) {
			ret = __qseecom_process_incomplete_cmd(data, &resp);
			if (ret) {
				pr_err("process_incomplete_cmd fail err: %d\n",
									ret);
				goto unload_exit;
			}
		}
	}

unload_exit:
	if (found_app) {
		spin_lock_irqsave(&qseecom.registered_app_list_lock, flags1);
		if (app_crash) {
			ptr_app->ref_cnt = 0;
			pr_debug("app_crash: ref_count = 0\n");
		} else {
			if (ptr_app->ref_cnt == 1) {
				ptr_app->ref_cnt = 0;
				pr_debug("ref_count set to 0\n");
			} else {
				ptr_app->ref_cnt--;
				pr_debug("Can't unload app(%d) inuse\n",
					ptr_app->app_id);
			}
		}
		if (unload) {
			list_del(&ptr_app->list);
			kzfree(ptr_app);
		}
		spin_unlock_irqrestore(&qseecom.registered_app_list_lock,
								flags1);
	}

	if (data->client.dmabuf)
		qseecom_vaddr_unmap(data->client.sb_virt, data->client.sgt,
			data->client.attach, data->client.dmabuf);
	data->released = true;
	return ret;
}

static phys_addr_t __qseecom_uvirt_to_kphys(struct qseecom_dev_handle *data,
						unsigned long virt)
{
	return data->client.sb_phys + (virt - data->client.user_virt_sb_base);
}

static uintptr_t __qseecom_uvirt_to_kvirt(struct qseecom_dev_handle *data,
						unsigned long virt)
{
	return (uintptr_t)data->client.sb_virt +
				(virt - data->client.user_virt_sb_base);
}

int __qseecom_process_rpmb_svc_cmd(struct qseecom_dev_handle *data_ptr,
		struct qseecom_send_svc_cmd_req *req_ptr,
		struct qseecom_client_send_service_ireq *send_svc_ireq_ptr)
{
	int ret = 0;
	void *req_buf = NULL;

	if ((req_ptr == NULL) || (send_svc_ireq_ptr == NULL)) {
		pr_err("Error with pointer: req_ptr = %pK, send_svc_ptr = %pK\n",
			req_ptr, send_svc_ireq_ptr);
		return -EINVAL;
	}

	/* Clients need to ensure req_buf is at base offset of shared buffer */
	if ((uintptr_t)req_ptr->cmd_req_buf !=
			data_ptr->client.user_virt_sb_base) {
		pr_err("cmd buf not pointing to base offset of shared buffer\n");
		return -EINVAL;
	}

	if (data_ptr->client.sb_length <
			sizeof(struct qseecom_rpmb_provision_key)) {
		pr_err("shared buffer is too small to hold key type\n");
		return -EINVAL;
	}
	req_buf = data_ptr->client.sb_virt;

	send_svc_ireq_ptr->qsee_cmd_id = req_ptr->cmd_id;
	send_svc_ireq_ptr->key_type =
		((struct qseecom_rpmb_provision_key *)req_buf)->key_type;
	send_svc_ireq_ptr->req_len = req_ptr->cmd_req_len;
	send_svc_ireq_ptr->rsp_ptr = (uint32_t)(__qseecom_uvirt_to_kphys(
			data_ptr, (uintptr_t)req_ptr->resp_buf));
	send_svc_ireq_ptr->rsp_len = req_ptr->resp_len;

	return ret;
}

int __qseecom_process_fsm_key_svc_cmd(struct qseecom_dev_handle *data_ptr,
		struct qseecom_send_svc_cmd_req *req_ptr,
		struct qseecom_client_send_fsm_key_req *send_svc_ireq_ptr)
{
	int ret = 0;
	uint32_t reqd_len_sb_in = 0;

	if ((req_ptr == NULL) || (send_svc_ireq_ptr == NULL)) {
		pr_err("Error with pointer: req_ptr = %pK, send_svc_ptr = %pK\n",
			req_ptr, send_svc_ireq_ptr);
		return -EINVAL;
	}

	reqd_len_sb_in = req_ptr->cmd_req_len + req_ptr->resp_len;
	if (reqd_len_sb_in > data_ptr->client.sb_length) {
		pr_err("Not enough memory to fit cmd_buf and resp_buf. ");
		pr_err("Required: %u, Available: %zu\n",
				reqd_len_sb_in, data_ptr->client.sb_length);
		return -ENOMEM;
	}

	send_svc_ireq_ptr->qsee_cmd_id = req_ptr->cmd_id;
	send_svc_ireq_ptr->req_len = req_ptr->cmd_req_len;
	send_svc_ireq_ptr->rsp_ptr = (uint32_t)(__qseecom_uvirt_to_kphys(
			data_ptr, (uintptr_t)req_ptr->resp_buf));
	send_svc_ireq_ptr->rsp_len = req_ptr->resp_len;

	send_svc_ireq_ptr->req_ptr = (uint32_t)(__qseecom_uvirt_to_kphys(
			data_ptr, (uintptr_t)req_ptr->cmd_req_buf));


	return ret;
}

static int __validate_send_service_cmd_inputs(struct qseecom_dev_handle *data,
				struct qseecom_send_svc_cmd_req *req)
{
	if (!req || !req->resp_buf || !req->cmd_req_buf) {
		pr_err("req or cmd buffer or response buffer is null\n");
		return -EINVAL;
	}

	if (!data || !data->client.sb_virt) {
		pr_err("Client or client buf is not initialized\n");
		return -EINVAL;
	}

	if (data->client.sb_virt == NULL) {
		pr_err("sb_virt null\n");
		return -EINVAL;
	}

	if (data->client.user_virt_sb_base == 0) {
		pr_err("user_virt_sb_base is null\n");
		return -EINVAL;
	}

	if (data->client.sb_length == 0) {
		pr_err("sb_length is 0\n");
		return -EINVAL;
	}

	if (((uintptr_t)req->cmd_req_buf <
				data->client.user_virt_sb_base) ||
		((uintptr_t)req->cmd_req_buf >=
		(data->client.user_virt_sb_base + data->client.sb_length))) {
		pr_err("cmd buffer address not within shared bufffer\n");
		return -EINVAL;
	}
	if (((uintptr_t)req->resp_buf <
				data->client.user_virt_sb_base)  ||
		((uintptr_t)req->resp_buf >=
		(data->client.user_virt_sb_base + data->client.sb_length))) {
		pr_err("response buffer address not within shared bufffer\n");
		return -EINVAL;
	}
	if ((req->cmd_req_len == 0) || (req->resp_len == 0) ||
		(req->cmd_req_len > data->client.sb_length) ||
		(req->resp_len > data->client.sb_length)) {
		pr_err("cmd buf length or response buf length not valid\n");
		return -EINVAL;
	}
	if (req->cmd_req_len > UINT_MAX - req->resp_len) {
		pr_err("Integer overflow detected in req_len & rsp_len\n");
		return -EINVAL;
	}

	if ((req->cmd_req_len + req->resp_len) > data->client.sb_length) {
		pr_debug("Not enough memory to fit cmd_buf.\n");
		pr_debug("resp_buf. Required: %u, Available: %zu\n",
				(req->cmd_req_len + req->resp_len),
					data->client.sb_length);
		return -ENOMEM;
	}
	if ((uintptr_t)req->cmd_req_buf > (ULONG_MAX - req->cmd_req_len)) {
		pr_err("Integer overflow in req_len & cmd_req_buf\n");
		return -EINVAL;
	}
	if ((uintptr_t)req->resp_buf > (ULONG_MAX - req->resp_len)) {
		pr_err("Integer overflow in resp_len & resp_buf\n");
		return -EINVAL;
	}
	if (data->client.user_virt_sb_base >
					(ULONG_MAX - data->client.sb_length)) {
		pr_err("Integer overflow in user_virt_sb_base & sb_length\n");
		return -EINVAL;
	}
	if ((((uintptr_t)req->cmd_req_buf + req->cmd_req_len) >
		((uintptr_t)data->client.user_virt_sb_base +
					data->client.sb_length)) ||
		(((uintptr_t)req->resp_buf + req->resp_len) >
		((uintptr_t)data->client.user_virt_sb_base +
					data->client.sb_length))) {
		pr_err("cmd buf or resp buf is out of shared buffer region\n");
		return -EINVAL;
	}
	return 0;
}

static int qseecom_send_service_cmd(struct qseecom_dev_handle *data,
				void __user *argp)
{
	int ret = 0;
	struct qseecom_client_send_service_ireq send_svc_ireq;
	struct qseecom_client_send_fsm_key_req send_fsm_key_svc_ireq;
	struct qseecom_command_scm_resp resp;
	struct qseecom_send_svc_cmd_req req;
	void   *send_req_ptr;
	size_t req_buf_size;

	/*struct qseecom_command_scm_resp resp;*/

	if (copy_from_user(&req,
				(void __user *)argp,
				sizeof(req))) {
		pr_err("copy_from_user failed\n");
		return -EFAULT;
	}

	if (__validate_send_service_cmd_inputs(data, &req))
		return -EINVAL;

	data->type = QSEECOM_SECURE_SERVICE;

	switch (req.cmd_id) {
	case QSEOS_RPMB_PROVISION_KEY_COMMAND:
	case QSEOS_RPMB_ERASE_COMMAND:
	case QSEOS_RPMB_CHECK_PROV_STATUS_COMMAND:
		send_req_ptr = &send_svc_ireq;
		req_buf_size = sizeof(send_svc_ireq);
		if (__qseecom_process_rpmb_svc_cmd(data, &req,
				send_req_ptr))
			return -EINVAL;
		break;
	case QSEOS_FSM_LTEOTA_REQ_CMD:
	case QSEOS_FSM_LTEOTA_REQ_RSP_CMD:
	case QSEOS_FSM_IKE_REQ_CMD:
	case QSEOS_FSM_IKE_REQ_RSP_CMD:
	case QSEOS_FSM_OEM_FUSE_WRITE_ROW:
	case QSEOS_FSM_OEM_FUSE_READ_ROW:
	case QSEOS_FSM_ENCFS_REQ_CMD:
	case QSEOS_FSM_ENCFS_REQ_RSP_CMD:
		send_req_ptr = &send_fsm_key_svc_ireq;
		req_buf_size = sizeof(send_fsm_key_svc_ireq);
		if (__qseecom_process_fsm_key_svc_cmd(data, &req,
				send_req_ptr))
			return -EINVAL;
		break;
	default:
		pr_err("Unsupported cmd_id %d\n", req.cmd_id);
		return -EINVAL;
	}

	ret = qseecom_dmabuf_cache_operations(data->client.dmabuf,
					QSEECOM_CACHE_CLEAN);
	if (ret) {
		pr_err("cache operation failed %d\n", ret);
		return ret;
	}

	if (qseecom.support_bus_scaling) {
		ret = qseecom_scale_bus_bandwidth_timer(HIGH);
		if (ret) {
			pr_err("Fail to set bw HIGH\n");
			return ret;
		}
	} else {
		ret = qseecom_perf_enable(data);
		if (ret) {
			pr_err("Failed to vote for clocks with err %d\n", ret);
			return ret;
		}
	}

	ret = qseecom_scm_call(SCM_SVC_TZSCHEDULER, 1,
				(const void *)send_req_ptr,
				req_buf_size, &resp, sizeof(resp));

	if (ret) {
		pr_err("qseecom_scm_call failed with err: %d\n", ret);
		goto exit;
	}

	ret = qseecom_dmabuf_cache_operations(data->client.dmabuf,
					QSEECOM_CACHE_INVALIDATE);
	if (ret) {
		pr_err("cache operation failed %d\n", ret);
		goto exit;
	}

	switch (resp.result) {
	case QSEOS_RESULT_SUCCESS:
		break;
	case QSEOS_RESULT_INCOMPLETE:
		pr_debug("qseos_result_incomplete\n");
		ret = __qseecom_process_incomplete_cmd(data, &resp);
		if (ret) {
			pr_err("process_incomplete_cmd fail with result: %d\n",
				resp.result);
		}
		if (req.cmd_id == QSEOS_RPMB_CHECK_PROV_STATUS_COMMAND) {
			pr_warn("RPMB key status is 0x%x\n", resp.result);
			if (put_user(resp.result,
				(uint32_t __user *)req.resp_buf)) {
				ret = -EINVAL;
				goto exit;
			}
			ret = 0;
		}
		break;
	case QSEOS_RESULT_FAILURE:
		pr_err("scm call failed with resp.result: %d\n", resp.result);
		ret = -EINVAL;
		break;
	default:
		pr_err("Response result %d not supported\n",
				resp.result);
		ret = -EINVAL;
		break;
	}

exit:
	if (!qseecom.support_bus_scaling) {
		qsee_disable_clock_vote(data, CLK_DFAB);
		qsee_disable_clock_vote(data, CLK_SFPB);
	} else {
		__qseecom_add_bw_scale_down_timer(
			QSEECOM_SEND_CMD_CRYPTO_TIMEOUT);
	}
	return ret;
}

static int __validate_send_cmd_inputs(struct qseecom_dev_handle *data,
				struct qseecom_send_cmd_req *req)

{
	if (!data || !data->client.sb_virt) {
		pr_err("Client or client buf is not initialized\n");
		return -EINVAL;
	}
	if (((req->resp_buf == NULL) && (req->resp_len != 0)) ||
						(req->cmd_req_buf == NULL)) {
		pr_err("cmd buffer or response buffer is null\n");
		return -EINVAL;
	}
	if (((uintptr_t)req->cmd_req_buf <
				data->client.user_virt_sb_base) ||
		((uintptr_t)req->cmd_req_buf >=
		(data->client.user_virt_sb_base + data->client.sb_length))) {
		pr_err("cmd buffer address not within shared bufffer\n");
		return -EINVAL;
	}
	if (((uintptr_t)req->resp_buf <
				data->client.user_virt_sb_base)  ||
		((uintptr_t)req->resp_buf >=
		(data->client.user_virt_sb_base + data->client.sb_length))) {
		pr_err("response buffer address not within shared bufffer\n");
		return -EINVAL;
	}
	if ((req->cmd_req_len == 0) ||
		(req->cmd_req_len > data->client.sb_length) ||
		(req->resp_len > data->client.sb_length)) {
		pr_err("cmd buf length or response buf length not valid\n");
		return -EINVAL;
	}
	if (req->cmd_req_len > UINT_MAX - req->resp_len) {
		pr_err("Integer overflow detected in req_len & rsp_len\n");
		return -EINVAL;
	}

	if ((req->cmd_req_len + req->resp_len) > data->client.sb_length) {
		pr_debug("Not enough memory to fit cmd_buf.\n");
		pr_debug("resp_buf. Required: %u, Available: %zu\n",
				(req->cmd_req_len + req->resp_len),
					data->client.sb_length);
		return -ENOMEM;
	}
	if ((uintptr_t)req->cmd_req_buf > (ULONG_MAX - req->cmd_req_len)) {
		pr_err("Integer overflow in req_len & cmd_req_buf\n");
		return -EINVAL;
	}
	if ((uintptr_t)req->resp_buf > (ULONG_MAX - req->resp_len)) {
		pr_err("Integer overflow in resp_len & resp_buf\n");
		return -EINVAL;
	}
	if (data->client.user_virt_sb_base >
					(ULONG_MAX - data->client.sb_length)) {
		pr_err("Integer overflow in user_virt_sb_base & sb_length\n");
		return -EINVAL;
	}
	if ((((uintptr_t)req->cmd_req_buf + req->cmd_req_len) >
		((uintptr_t)data->client.user_virt_sb_base +
						data->client.sb_length)) ||
		(((uintptr_t)req->resp_buf + req->resp_len) >
		((uintptr_t)data->client.user_virt_sb_base +
						data->client.sb_length))) {
		pr_err("cmd buf or resp buf is out of shared buffer region\n");
		return -EINVAL;
	}
	return 0;
}

int __qseecom_process_reentrancy(struct qseecom_command_scm_resp *resp,
				struct qseecom_registered_app_list *ptr_app,
				struct qseecom_dev_handle *data)
{
	int ret = 0;

	switch (resp->result) {
	case QSEOS_RESULT_BLOCKED_ON_LISTENER:
		pr_warn("App(%d) %s is blocked on listener %d\n",
			data->client.app_id, data->client.app_name,
			resp->data);
		ret = __qseecom_process_reentrancy_blocked_on_listener(
					resp, ptr_app, data);
		if (ret) {
			pr_err("failed to process App(%d) %s is blocked on listener %d\n",
			data->client.app_id, data->client.app_name, resp->data);
			return ret;
		}

	case QSEOS_RESULT_INCOMPLETE:
		qseecom.app_block_ref_cnt++;
		ptr_app->app_blocked = true;
		ret = __qseecom_reentrancy_process_incomplete_cmd(data, resp);
		ptr_app->app_blocked = false;
		qseecom.app_block_ref_cnt--;
		wake_up_interruptible(&qseecom.app_block_wq);
		if (ret)
			pr_err("process_incomplete_cmd failed err: %d\n",
					ret);
		return ret;
	case QSEOS_RESULT_SUCCESS:
		return ret;
	default:
		pr_err("Response result %d not supported\n",
						resp->result);
		return -EINVAL;
	}
}

static int __qseecom_send_cmd(struct qseecom_dev_handle *data,
				struct qseecom_send_cmd_req *req)
{
	int ret = 0;
	u32 reqd_len_sb_in = 0;
	struct qseecom_client_send_data_ireq send_data_req = {0};
	struct qseecom_client_send_data_64bit_ireq send_data_req_64bit = {0};
	struct qseecom_command_scm_resp resp;
	unsigned long flags;
	struct qseecom_registered_app_list *ptr_app;
	bool found_app = false;
	void *cmd_buf = NULL;
	size_t cmd_len;
	struct sglist_info *table = data->sglistinfo_ptr;

	reqd_len_sb_in = req->cmd_req_len + req->resp_len;
	/* find app_id & img_name from list */
	spin_lock_irqsave(&qseecom.registered_app_list_lock, flags);
	list_for_each_entry(ptr_app, &qseecom.registered_app_list_head,
							list) {
		if ((ptr_app->app_id == data->client.app_id) &&
			 (!strcmp(ptr_app->app_name, data->client.app_name))) {
			found_app = true;
			break;
		}
	}
	spin_unlock_irqrestore(&qseecom.registered_app_list_lock, flags);

	if (!found_app) {
		pr_err("app_id %d (%s) is not found\n", data->client.app_id,
			(char *)data->client.app_name);
		return -ENOENT;
	}

	if (qseecom.qsee_version < QSEE_VERSION_40) {
		send_data_req.app_id = data->client.app_id;
		send_data_req.req_ptr = (uint32_t)(__qseecom_uvirt_to_kphys(
					data, (uintptr_t)req->cmd_req_buf));
		send_data_req.req_len = req->cmd_req_len;
		send_data_req.rsp_ptr = (uint32_t)(__qseecom_uvirt_to_kphys(
					data, (uintptr_t)req->resp_buf));
		send_data_req.rsp_len = req->resp_len;
		send_data_req.sglistinfo_ptr =
				(uint32_t)virt_to_phys(table);
		send_data_req.sglistinfo_len = SGLISTINFO_TABLE_SIZE;
		dmac_flush_range((void *)table,
				(void *)table + SGLISTINFO_TABLE_SIZE);
		cmd_buf = (void *)&send_data_req;
		cmd_len = sizeof(struct qseecom_client_send_data_ireq);
	} else {
		send_data_req_64bit.app_id = data->client.app_id;
		send_data_req_64bit.req_ptr = __qseecom_uvirt_to_kphys(data,
					(uintptr_t)req->cmd_req_buf);
		send_data_req_64bit.req_len = req->cmd_req_len;
		send_data_req_64bit.rsp_ptr = __qseecom_uvirt_to_kphys(data,
					(uintptr_t)req->resp_buf);
		send_data_req_64bit.rsp_len = req->resp_len;
		/* check if 32bit app's phys_addr region is under 4GB.*/
		if ((data->client.app_arch == ELFCLASS32) &&
			((send_data_req_64bit.req_ptr >=
				PHY_ADDR_4G - send_data_req_64bit.req_len) ||
			(send_data_req_64bit.rsp_ptr >=
				PHY_ADDR_4G - send_data_req_64bit.rsp_len))){
			pr_err("32bit app %s PA exceeds 4G: req_ptr=%llx, req_len=%x, rsp_ptr=%llx, rsp_len=%x\n",
				data->client.app_name,
				send_data_req_64bit.req_ptr,
				send_data_req_64bit.req_len,
				send_data_req_64bit.rsp_ptr,
				send_data_req_64bit.rsp_len);
			return -EFAULT;
		}
		send_data_req_64bit.sglistinfo_ptr =
				(uint64_t)virt_to_phys(table);
		send_data_req_64bit.sglistinfo_len = SGLISTINFO_TABLE_SIZE;
		dmac_flush_range((void *)table,
				(void *)table + SGLISTINFO_TABLE_SIZE);
		cmd_buf = (void *)&send_data_req_64bit;
		cmd_len = sizeof(struct qseecom_client_send_data_64bit_ireq);
	}

	if (qseecom.whitelist_support == false || data->use_legacy_cmd == true)
		*(uint32_t *)cmd_buf = QSEOS_CLIENT_SEND_DATA_COMMAND;
	else
		*(uint32_t *)cmd_buf = QSEOS_CLIENT_SEND_DATA_COMMAND_WHITELIST;

	if (data->client.dmabuf) {
		ret = qseecom_dmabuf_cache_operations(data->client.dmabuf,
					QSEECOM_CACHE_CLEAN);
		if (ret) {
			pr_err("cache operation failed %d\n", ret);
			return ret;
		}
	}

	__qseecom_reentrancy_check_if_this_app_blocked(ptr_app);

	ret = qseecom_scm_call(SCM_SVC_TZSCHEDULER, 1,
				cmd_buf, cmd_len,
				&resp, sizeof(resp));
	if (ret) {
		pr_err("scm_call() failed with err: %d (app_id = %d)\n",
					ret, data->client.app_id);
		goto exit;
	}
	if (data->client.dmabuf) {
		ret = qseecom_dmabuf_cache_operations(data->client.dmabuf,
					QSEECOM_CACHE_INVALIDATE);
		if (ret) {
			pr_err("cache operation failed %d\n", ret);
			return ret;
		}
	}

	if (qseecom.qsee_reentrancy_support) {
		ret = __qseecom_process_reentrancy(&resp, ptr_app, data);
		if (ret)
			goto exit;
	} else {
		if (resp.result == QSEOS_RESULT_INCOMPLETE) {
			ret = __qseecom_process_incomplete_cmd(data, &resp);
			if (ret) {
				pr_err("process_incomplete_cmd failed err: %d\n",
						ret);
				goto exit;
			}
		} else {
			if (resp.result != QSEOS_RESULT_SUCCESS) {
				pr_err("Response result %d not supported\n",
								resp.result);
				ret = -EINVAL;
				goto exit;
			}
		}
	}
exit:
	return ret;
}

static int qseecom_send_cmd(struct qseecom_dev_handle *data, void __user *argp)
{
	int ret = 0;
	struct qseecom_send_cmd_req req;

	ret = copy_from_user(&req, argp, sizeof(req));
	if (ret) {
		pr_err("copy_from_user failed\n");
		return ret;
	}

	if (__validate_send_cmd_inputs(data, &req))
		return -EINVAL;

	ret = __qseecom_send_cmd(data, &req);

	if (ret)
		return ret;

	return ret;
}

int __boundary_checks_offset(struct qseecom_send_modfd_cmd_req *req,
			struct qseecom_send_modfd_listener_resp *lstnr_resp,
			struct qseecom_dev_handle *data, int i)
{

	if ((data->type != QSEECOM_LISTENER_SERVICE) &&
						(req->ifd_data[i].fd > 0)) {
		if ((req->cmd_req_len < sizeof(uint32_t)) ||
			(req->ifd_data[i].cmd_buf_offset >
			req->cmd_req_len - sizeof(uint32_t))) {
			pr_err("Invalid offset (req len) 0x%x\n",
				req->ifd_data[i].cmd_buf_offset);
			return -EINVAL;
		}
	} else if ((data->type == QSEECOM_LISTENER_SERVICE) &&
					(lstnr_resp->ifd_data[i].fd > 0)) {
		if ((lstnr_resp->resp_len < sizeof(uint32_t)) ||
			(lstnr_resp->ifd_data[i].cmd_buf_offset >
			lstnr_resp->resp_len - sizeof(uint32_t))) {
			pr_err("Invalid offset (lstnr resp len) 0x%x\n",
				lstnr_resp->ifd_data[i].cmd_buf_offset);
			return -EINVAL;
		}
	}
	return 0;
}

static int __qseecom_update_cmd_buf(void *msg, bool cleanup,
			struct qseecom_dev_handle *data)
{
	char *field;
	int ret = 0;
	int i = 0;
	uint32_t len = 0;
	struct scatterlist *sg;
	struct qseecom_send_modfd_cmd_req *req = NULL;
	struct qseecom_send_modfd_listener_resp *lstnr_resp = NULL;
	struct qseecom_registered_listener_list *this_lstnr = NULL;
	uint32_t offset;
	struct sg_table *sg_ptr = NULL;
	int ion_fd = -1;
	struct dma_buf *dmabuf = NULL;
	struct dma_buf_attachment *attach = NULL;

	if ((data->type != QSEECOM_LISTENER_SERVICE) &&
			(data->type != QSEECOM_CLIENT_APP))
		return -EFAULT;

	if (msg == NULL) {
		pr_err("Invalid address\n");
		return -EINVAL;
	}
	if (data->type == QSEECOM_LISTENER_SERVICE) {
		lstnr_resp = (struct qseecom_send_modfd_listener_resp *)msg;
		this_lstnr = __qseecom_find_svc(data->listener.id);
		if (IS_ERR_OR_NULL(this_lstnr)) {
			pr_err("Invalid listener ID\n");
			return -ENOMEM;
		}
	} else {
		req = (struct qseecom_send_modfd_cmd_req *)msg;
	}

	for (i = 0; i < MAX_ION_FD; i++) {
		if ((data->type != QSEECOM_LISTENER_SERVICE) &&
						(req->ifd_data[i].fd > 0)) {
			ion_fd = req->ifd_data[i].fd;
			field = (char *) req->cmd_req_buf +
				req->ifd_data[i].cmd_buf_offset;
		} else if ((data->type == QSEECOM_LISTENER_SERVICE) &&
				(lstnr_resp->ifd_data[i].fd > 0)) {
			ion_fd = lstnr_resp->ifd_data[i].fd;
			field = lstnr_resp->resp_buf_ptr +
				lstnr_resp->ifd_data[i].cmd_buf_offset;
		} else {
			continue;
		}
		/* Populate the cmd data structure with the phys_addr */
		ret = qseecom_dmabuf_map(ion_fd, &sg_ptr, &attach, &dmabuf);
		if (ret) {
			pr_err("IOn client could not retrieve sg table\n");
			goto err;
		}
		if (sg_ptr->nents == 0) {
			pr_err("Num of scattered entries is 0\n");
			goto err;
		}
		if (sg_ptr->nents > QSEECOM_MAX_SG_ENTRY) {
			pr_err("Num of scattered entries");
			pr_err(" (%d) is greater than max supported %d\n",
				sg_ptr->nents, QSEECOM_MAX_SG_ENTRY);
			goto err;
		}
		sg = sg_ptr->sgl;
		if (sg_ptr->nents == 1) {
			uint32_t *update;

			if (__boundary_checks_offset(req, lstnr_resp, data, i))
				goto err;
			if ((data->type == QSEECOM_CLIENT_APP &&
				(data->client.app_arch == ELFCLASS32 ||
				data->client.app_arch == ELFCLASS64)) ||
				(data->type == QSEECOM_LISTENER_SERVICE)) {
				/*
				 * Check if sg list phy add region is under 4GB
				 */
				if ((qseecom.qsee_version >= QSEE_VERSION_40) &&
					(!cleanup) &&
					((uint64_t)sg_dma_address(sg_ptr->sgl)
					>= PHY_ADDR_4G - sg->length)) {
					pr_err("App %s sgl PA exceeds 4G: phy_addr=%pKad, len=%x\n",
						data->client.app_name,
						&(sg_dma_address(sg_ptr->sgl)),
						sg->length);
					goto err;
				}
				update = (uint32_t *) field;
				*update = cleanup ? 0 :
					(uint32_t)sg_dma_address(sg_ptr->sgl);
			} else {
				pr_err("QSEE app arch %u is not supported\n",
							data->client.app_arch);
				goto err;
			}
			len += (uint32_t)sg->length;
		} else {
			struct qseecom_sg_entry *update;
			int j = 0;

			if ((data->type != QSEECOM_LISTENER_SERVICE) &&
					(req->ifd_data[i].fd > 0)) {

				if ((req->cmd_req_len <
					 SG_ENTRY_SZ * sg_ptr->nents) ||
					(req->ifd_data[i].cmd_buf_offset >
						(req->cmd_req_len -
						SG_ENTRY_SZ * sg_ptr->nents))) {
					pr_err("Invalid offset = 0x%x\n",
					req->ifd_data[i].cmd_buf_offset);
					goto err;
				}

			} else if ((data->type == QSEECOM_LISTENER_SERVICE) &&
					(lstnr_resp->ifd_data[i].fd > 0)) {

				if ((lstnr_resp->resp_len <
						SG_ENTRY_SZ * sg_ptr->nents) ||
				(lstnr_resp->ifd_data[i].cmd_buf_offset >
						(lstnr_resp->resp_len -
						SG_ENTRY_SZ * sg_ptr->nents))) {
					goto err;
				}
			}
			if ((data->type == QSEECOM_CLIENT_APP &&
				(data->client.app_arch == ELFCLASS32 ||
				data->client.app_arch == ELFCLASS64)) ||
				(data->type == QSEECOM_LISTENER_SERVICE)) {
				update = (struct qseecom_sg_entry *)field;
				for (j = 0; j < sg_ptr->nents; j++) {
					/*
					 * Check if sg list PA is under 4GB
					 */
					if ((qseecom.qsee_version >=
						QSEE_VERSION_40) &&
						(!cleanup) &&
						((uint64_t)(sg_dma_address(sg))
						>= PHY_ADDR_4G - sg->length)) {
						pr_err("App %s sgl PA exceeds 4G: phy_addr=%pKad, len=%x\n",
							data->client.app_name,
							&(sg_dma_address(sg)),
							sg->length);
						goto err;
					}
					update->phys_addr = cleanup ? 0 :
						(uint32_t)sg_dma_address(sg);
					update->len = cleanup ? 0 : sg->length;
					update++;
					len += sg->length;
					sg = sg_next(sg);
				}
			} else {
				pr_err("QSEE app arch %u is not supported\n",
							data->client.app_arch);
					goto err;
			}
		}

		if (cleanup) {
			ret = qseecom_dmabuf_cache_operations(dmabuf,
					QSEECOM_CACHE_INVALIDATE);
			if (ret) {
				pr_err("cache operation failed %d\n", ret);
				goto err;
			}
		} else {
			ret = qseecom_dmabuf_cache_operations(dmabuf,
					QSEECOM_CACHE_CLEAN);
			if (ret) {
				pr_err("cache operation failed %d\n", ret);
				goto err;
			}
			if (data->type == QSEECOM_CLIENT_APP) {
				offset = req->ifd_data[i].cmd_buf_offset;
				data->sglistinfo_ptr[i].indexAndFlags =
					SGLISTINFO_SET_INDEX_FLAG(
					(sg_ptr->nents == 1), 0, offset);
				data->sglistinfo_ptr[i].sizeOrCount =
					(sg_ptr->nents == 1) ?
					sg->length : sg_ptr->nents;
				data->sglist_cnt = i + 1;
			} else {
				offset = (lstnr_resp->ifd_data[i].cmd_buf_offset
					+ (uintptr_t)lstnr_resp->resp_buf_ptr -
					(uintptr_t)this_lstnr->sb_virt);
				this_lstnr->sglistinfo_ptr[i].indexAndFlags =
					SGLISTINFO_SET_INDEX_FLAG(
					(sg_ptr->nents == 1), 0, offset);
				this_lstnr->sglistinfo_ptr[i].sizeOrCount =
					(sg_ptr->nents == 1) ?
					sg->length : sg_ptr->nents;
				this_lstnr->sglist_cnt = i + 1;
			}
		}
		/* Deallocate the kbuf */
		qseecom_dmabuf_unmap(sg_ptr, attach, dmabuf);
		sg_ptr = NULL;
		dmabuf = NULL;
		attach = NULL;
	}
	return ret;
err:
	if (!IS_ERR_OR_NULL(sg_ptr))
		qseecom_dmabuf_unmap(sg_ptr, attach, dmabuf);
	return -ENOMEM;
}

static int __qseecom_allocate_sg_list_buffer(struct qseecom_dev_handle *data,
		char *field, uint32_t fd_idx, struct sg_table *sg_ptr)
{
	struct scatterlist *sg = sg_ptr->sgl;
	struct qseecom_sg_entry_64bit *sg_entry;
	struct qseecom_sg_list_buf_hdr_64bit *buf_hdr;
	void *buf;
	uint i;
	size_t size;
	dma_addr_t coh_pmem;

	if (fd_idx >= MAX_ION_FD) {
		pr_err("fd_idx [%d] is invalid\n", fd_idx);
		return -ENOMEM;
	}
	buf_hdr = (struct qseecom_sg_list_buf_hdr_64bit *)field;
	memset((void *)buf_hdr, 0, QSEECOM_SG_LIST_BUF_HDR_SZ_64BIT);
	/* Allocate a contiguous kernel buffer */
	size = sg_ptr->nents * SG_ENTRY_SZ_64BIT;
	size = (size + PAGE_SIZE) & PAGE_MASK;
	buf = dma_alloc_coherent(qseecom.dev,
			size, &coh_pmem, GFP_KERNEL);
	if (buf == NULL) {
		pr_err("failed to alloc memory for sg buf\n");
		return -ENOMEM;
	}
	/* update qseecom_sg_list_buf_hdr_64bit */
	buf_hdr->version = QSEECOM_SG_LIST_BUF_FORMAT_VERSION_2;
	buf_hdr->new_buf_phys_addr = coh_pmem;
	buf_hdr->nents_total = sg_ptr->nents;
	/* save the left sg entries into new allocated buf */
	sg_entry = (struct qseecom_sg_entry_64bit *)buf;
	for (i = 0; i < sg_ptr->nents; i++) {
		sg_entry->phys_addr = (uint64_t)sg_dma_address(sg);
		sg_entry->len = sg->length;
		sg_entry++;
		sg = sg_next(sg);
	}

	data->client.sec_buf_fd[fd_idx].is_sec_buf_fd = true;
	data->client.sec_buf_fd[fd_idx].vbase = buf;
	data->client.sec_buf_fd[fd_idx].pbase = coh_pmem;
	data->client.sec_buf_fd[fd_idx].size = size;

	return 0;
}

static int __qseecom_update_cmd_buf_64(void *msg, bool cleanup,
			struct qseecom_dev_handle *data)
{
	char *field;
	int ret = 0;
	int i = 0;
	uint32_t len = 0;
	struct scatterlist *sg;
	struct qseecom_send_modfd_cmd_req *req = NULL;
	struct qseecom_send_modfd_listener_resp *lstnr_resp = NULL;
	struct qseecom_registered_listener_list *this_lstnr = NULL;
	uint32_t offset;
	struct sg_table *sg_ptr;
	int ion_fd = -1;
	struct dma_buf *dmabuf = NULL;
	struct dma_buf_attachment *attach = NULL;

	if ((data->type != QSEECOM_LISTENER_SERVICE) &&
			(data->type != QSEECOM_CLIENT_APP))
		return -EFAULT;

	if (msg == NULL) {
		pr_err("Invalid address\n");
		return -EINVAL;
	}
	if (data->type == QSEECOM_LISTENER_SERVICE) {
		lstnr_resp = (struct qseecom_send_modfd_listener_resp *)msg;
		this_lstnr = __qseecom_find_svc(data->listener.id);
		if (IS_ERR_OR_NULL(this_lstnr)) {
			pr_err("Invalid listener ID\n");
			return -ENOMEM;
		}
	} else {
		req = (struct qseecom_send_modfd_cmd_req *)msg;
	}

	for (i = 0; i < MAX_ION_FD; i++) {
		if ((data->type != QSEECOM_LISTENER_SERVICE) &&
						(req->ifd_data[i].fd > 0)) {
			ion_fd = req->ifd_data[i].fd;
			field = (char *) req->cmd_req_buf +
				req->ifd_data[i].cmd_buf_offset;
		} else if ((data->type == QSEECOM_LISTENER_SERVICE) &&
				(lstnr_resp->ifd_data[i].fd > 0)) {
			ion_fd = lstnr_resp->ifd_data[i].fd;
			field = lstnr_resp->resp_buf_ptr +
				lstnr_resp->ifd_data[i].cmd_buf_offset;
		} else {
			continue;
		}
		/* Populate the cmd data structure with the phys_addr */
		ret = qseecom_dmabuf_map(ion_fd, &sg_ptr, &attach, &dmabuf);
		if (ret) {
			pr_err("IOn client could not retrieve sg table\n");
			goto err;
		}
		if (sg_ptr->nents == 0) {
			pr_err("Num of scattered entries is 0\n");
			goto err;
		}
		if (sg_ptr->nents > QSEECOM_MAX_SG_ENTRY) {
			pr_warn("Num of scattered entries");
			pr_warn(" (%d) is greater than %d\n",
				sg_ptr->nents, QSEECOM_MAX_SG_ENTRY);
			if (cleanup) {
				if (data->client.sec_buf_fd[i].is_sec_buf_fd &&
					data->client.sec_buf_fd[i].vbase)
					dma_free_coherent(qseecom.dev,
					data->client.sec_buf_fd[i].size,
					data->client.sec_buf_fd[i].vbase,
					data->client.sec_buf_fd[i].pbase);
			} else {
				ret = __qseecom_allocate_sg_list_buffer(data,
						field, i, sg_ptr);
				if (ret) {
					pr_err("Failed to allocate sg list buffer\n");
					goto err;
				}
			}
			len = QSEECOM_SG_LIST_BUF_HDR_SZ_64BIT;
			sg = sg_ptr->sgl;
			goto cleanup;
		}
		sg = sg_ptr->sgl;
		if (sg_ptr->nents == 1) {
			uint64_t *update_64bit;

			if (__boundary_checks_offset(req, lstnr_resp, data, i))
				goto err;
				/* 64bit app uses 64bit address */
			update_64bit = (uint64_t *) field;
			*update_64bit = cleanup ? 0 :
					(uint64_t)sg_dma_address(sg_ptr->sgl);
			len += (uint32_t)sg->length;
		} else {
			struct qseecom_sg_entry_64bit *update_64bit;
			int j = 0;

			if ((data->type != QSEECOM_LISTENER_SERVICE) &&
					(req->ifd_data[i].fd > 0)) {

				if ((req->cmd_req_len <
					 SG_ENTRY_SZ_64BIT * sg_ptr->nents) ||
					(req->ifd_data[i].cmd_buf_offset >
					(req->cmd_req_len -
					SG_ENTRY_SZ_64BIT * sg_ptr->nents))) {
					pr_err("Invalid offset = 0x%x\n",
					req->ifd_data[i].cmd_buf_offset);
					goto err;
				}

			} else if ((data->type == QSEECOM_LISTENER_SERVICE) &&
					(lstnr_resp->ifd_data[i].fd > 0)) {

				if ((lstnr_resp->resp_len <
					SG_ENTRY_SZ_64BIT * sg_ptr->nents) ||
				(lstnr_resp->ifd_data[i].cmd_buf_offset >
						(lstnr_resp->resp_len -
					SG_ENTRY_SZ_64BIT * sg_ptr->nents))) {
					goto err;
				}
			}
			/* 64bit app uses 64bit address */
			update_64bit = (struct qseecom_sg_entry_64bit *)field;
			for (j = 0; j < sg_ptr->nents; j++) {
				update_64bit->phys_addr = cleanup ? 0 :
					(uint64_t)sg_dma_address(sg);
				update_64bit->len = cleanup ? 0 :
						(uint32_t)sg->length;
				update_64bit++;
				len += sg->length;
				sg = sg_next(sg);
			}
		}
cleanup:
		if (cleanup) {
			ret = qseecom_dmabuf_cache_operations(dmabuf,
					QSEECOM_CACHE_INVALIDATE);
			if (ret) {
				pr_err("cache operation failed %d\n", ret);
				goto err;
			}
		} else {
			ret = qseecom_dmabuf_cache_operations(dmabuf,
					QSEECOM_CACHE_CLEAN);
			if (ret) {
				pr_err("cache operation failed %d\n", ret);
				goto err;
			}
			if (data->type == QSEECOM_CLIENT_APP) {
				offset = req->ifd_data[i].cmd_buf_offset;
				data->sglistinfo_ptr[i].indexAndFlags =
					SGLISTINFO_SET_INDEX_FLAG(
					(sg_ptr->nents == 1), 1, offset);
				data->sglistinfo_ptr[i].sizeOrCount =
					(sg_ptr->nents == 1) ?
					sg->length : sg_ptr->nents;
				data->sglist_cnt = i + 1;
			} else {
				offset = (lstnr_resp->ifd_data[i].cmd_buf_offset
					+ (uintptr_t)lstnr_resp->resp_buf_ptr -
					(uintptr_t)this_lstnr->sb_virt);
				this_lstnr->sglistinfo_ptr[i].indexAndFlags =
					SGLISTINFO_SET_INDEX_FLAG(
					(sg_ptr->nents == 1), 1, offset);
				this_lstnr->sglistinfo_ptr[i].sizeOrCount =
					(sg_ptr->nents == 1) ?
					sg->length : sg_ptr->nents;
				this_lstnr->sglist_cnt = i + 1;
			}
		}
		/* unmap the dmabuf */
		qseecom_dmabuf_unmap(sg_ptr, attach, dmabuf);
		sg_ptr = NULL;
		dmabuf = NULL;
		attach = NULL;
	}
	return ret;
err:
	for (i = 0; i < MAX_ION_FD; i++)
		if (data->client.sec_buf_fd[i].is_sec_buf_fd &&
			data->client.sec_buf_fd[i].vbase)
			dma_free_coherent(qseecom.dev,
				data->client.sec_buf_fd[i].size,
				data->client.sec_buf_fd[i].vbase,
				data->client.sec_buf_fd[i].pbase);
	if (!IS_ERR_OR_NULL(sg_ptr))
		qseecom_dmabuf_unmap(sg_ptr, attach, dmabuf);
	return -ENOMEM;
}

static int __qseecom_send_modfd_cmd(struct qseecom_dev_handle *data,
					void __user *argp,
					bool is_64bit_addr)
{
	int ret = 0;
	int i;
	struct qseecom_send_modfd_cmd_req req;
	struct qseecom_send_cmd_req send_cmd_req;

	ret = copy_from_user(&req, argp, sizeof(req));
	if (ret) {
		pr_err("copy_from_user failed\n");
		return ret;
	}

	send_cmd_req.cmd_req_buf = req.cmd_req_buf;
	send_cmd_req.cmd_req_len = req.cmd_req_len;
	send_cmd_req.resp_buf = req.resp_buf;
	send_cmd_req.resp_len = req.resp_len;

	if (__validate_send_cmd_inputs(data, &send_cmd_req))
		return -EINVAL;

	/* validate offsets */
	for (i = 0; i < MAX_ION_FD; i++) {
		if (req.ifd_data[i].cmd_buf_offset >= req.cmd_req_len) {
			pr_err("Invalid offset %d = 0x%x\n",
				i, req.ifd_data[i].cmd_buf_offset);
			return -EINVAL;
		}
	}
	req.cmd_req_buf = (void *)__qseecom_uvirt_to_kvirt(data,
						(uintptr_t)req.cmd_req_buf);
	req.resp_buf = (void *)__qseecom_uvirt_to_kvirt(data,
						(uintptr_t)req.resp_buf);

	if (!is_64bit_addr) {
		ret = __qseecom_update_cmd_buf(&req, false, data);
		if (ret)
			return ret;
		ret = __qseecom_send_cmd(data, &send_cmd_req);
		if (ret)
			return ret;
		ret = __qseecom_update_cmd_buf(&req, true, data);
		if (ret)
			return ret;
	} else {
		ret = __qseecom_update_cmd_buf_64(&req, false, data);
		if (ret)
			return ret;
		ret = __qseecom_send_cmd(data, &send_cmd_req);
		if (ret)
			return ret;
		ret = __qseecom_update_cmd_buf_64(&req, true, data);
		if (ret)
			return ret;
	}

	return ret;
}

static int qseecom_send_modfd_cmd(struct qseecom_dev_handle *data,
					void __user *argp)
{
	return __qseecom_send_modfd_cmd(data, argp, false);
}

static int qseecom_send_modfd_cmd_64(struct qseecom_dev_handle *data,
					void __user *argp)
{
	return __qseecom_send_modfd_cmd(data, argp, true);
}



static int __qseecom_listener_has_rcvd_req(struct qseecom_dev_handle *data,
		struct qseecom_registered_listener_list *svc)
{
	int ret;

	ret = (svc->rcv_req_flag == 1);
	return ret || data->abort || svc->abort;
}

static int qseecom_receive_req(struct qseecom_dev_handle *data)
{
	int ret = 0;
	struct qseecom_registered_listener_list *this_lstnr;

	this_lstnr = __qseecom_find_svc(data->listener.id);
	if (!this_lstnr) {
		pr_err("Invalid listener ID\n");
		return -ENODATA;
	}
	this_lstnr->rcv_req_flag = 0;

	if (this_lstnr->rcv_req_flag == -1)
		this_lstnr->rcv_req_flag = 0;

	while (1) {
		if (wait_event_freezable(this_lstnr->rcv_req_wq,
				__qseecom_listener_has_rcvd_req(data,
				this_lstnr))) {
			pr_debug("Interrupted: exiting Listener Service = %d\n",
						(uint32_t)data->listener.id);
			/* woken up for different reason */
			this_lstnr->rcv_req_flag = -1;
			return -ERESTARTSYS;
		}

		if (data->abort || this_lstnr->abort) {
			pr_err("Aborting Listener Service = %d\n",
					(uint32_t)data->listener.id);
			return -ENODEV;
		}
		this_lstnr->rcv_req_flag = 0;
		break;
	}
	return ret;
}

static bool __qseecom_is_fw_image_valid(const struct firmware *fw_entry)
{
	unsigned char app_arch = 0;
	struct elf32_hdr *ehdr;
	struct elf64_hdr *ehdr64;

	app_arch = *(unsigned char *)(fw_entry->data + EI_CLASS);

	switch (app_arch) {
	case ELFCLASS32: {
		ehdr = (struct elf32_hdr *)fw_entry->data;
		if (fw_entry->size < sizeof(*ehdr)) {
			pr_err("%s: Not big enough to be an elf32 header\n",
					 qseecom.pdev->init_name);
			return false;
		}
		if (memcmp(ehdr->e_ident, ELFMAG, SELFMAG)) {
			pr_err("%s: Not an elf32 header\n",
					 qseecom.pdev->init_name);
			return false;
		}
		if (ehdr->e_phnum == 0) {
			pr_err("%s: No loadable segments\n",
					 qseecom.pdev->init_name);
			return false;
		}
		if (sizeof(struct elf32_phdr) * ehdr->e_phnum +
		    sizeof(struct elf32_hdr) > fw_entry->size) {
			pr_err("%s: Program headers not within mdt\n",
					 qseecom.pdev->init_name);
			return false;
		}
		break;
	}
	case ELFCLASS64: {
		ehdr64 = (struct elf64_hdr *)fw_entry->data;
		if (fw_entry->size < sizeof(*ehdr64)) {
			pr_err("%s: Not big enough to be an elf64 header\n",
					 qseecom.pdev->init_name);
			return false;
		}
		if (memcmp(ehdr64->e_ident, ELFMAG, SELFMAG)) {
			pr_err("%s: Not an elf64 header\n",
					 qseecom.pdev->init_name);
			return false;
		}
		if (ehdr64->e_phnum == 0) {
			pr_err("%s: No loadable segments\n",
					 qseecom.pdev->init_name);
			return false;
		}
		if (sizeof(struct elf64_phdr) * ehdr64->e_phnum +
		    sizeof(struct elf64_hdr) > fw_entry->size) {
			pr_err("%s: Program headers not within mdt\n",
					 qseecom.pdev->init_name);
			return false;
		}
		break;
	}
	default: {
		pr_err("QSEE app arch %u is not supported\n", app_arch);
		return false;
	}
	}
	return true;
}

static int __qseecom_get_fw_size(const char *appname, uint32_t *fw_size,
					uint32_t *app_arch)
{
	int ret = -1;
	int i = 0, rc = 0;
	const struct firmware *fw_entry = NULL;
	char fw_name[MAX_APP_NAME_SIZE];
	struct elf32_hdr *ehdr;
	struct elf64_hdr *ehdr64;
	int num_images = 0;

	snprintf(fw_name, sizeof(fw_name), "%s.mdt", appname);
	rc = request_firmware(&fw_entry, fw_name,  qseecom.dev);
	if (rc) {
		pr_err("error with request_firmware\n");
		ret = -EIO;
		goto err;
	}
	if (!__qseecom_is_fw_image_valid(fw_entry)) {
		ret = -EIO;
		goto err;
	}
	*app_arch = *(unsigned char *)(fw_entry->data + EI_CLASS);
	*fw_size = fw_entry->size;
	if (*app_arch == ELFCLASS32) {
		ehdr = (struct elf32_hdr *)fw_entry->data;
		num_images = ehdr->e_phnum;
	} else if (*app_arch == ELFCLASS64) {
		ehdr64 = (struct elf64_hdr *)fw_entry->data;
		num_images = ehdr64->e_phnum;
	} else {
		pr_err("QSEE %s app, arch %u is not supported\n",
						appname, *app_arch);
		ret = -EIO;
		goto err;
	}
	pr_debug("QSEE %s app, arch %u\n", appname, *app_arch);
	release_firmware(fw_entry);
	fw_entry = NULL;
	for (i = 0; i < num_images; i++) {
		memset(fw_name, 0, sizeof(fw_name));
		snprintf(fw_name, ARRAY_SIZE(fw_name), "%s.b%02d", appname, i);
		ret = request_firmware(&fw_entry, fw_name, qseecom.dev);
		if (ret)
			goto err;
		if (*fw_size > U32_MAX - fw_entry->size) {
			pr_err("QSEE %s app file size overflow\n", appname);
			ret = -EINVAL;
			goto err;
		}
		*fw_size += fw_entry->size;
		release_firmware(fw_entry);
		fw_entry = NULL;
	}

	return ret;
err:
	if (fw_entry)
		release_firmware(fw_entry);
	*fw_size = 0;
	return ret;
}

static int __qseecom_get_fw_data(const char *appname, u8 *img_data,
				uint32_t fw_size,
				struct qseecom_load_app_ireq *load_req)
{
	int ret = -1;
	int i = 0, rc = 0;
	const struct firmware *fw_entry = NULL;
	char fw_name[MAX_APP_NAME_SIZE];
	u8 *img_data_ptr = img_data;
	struct elf32_hdr *ehdr;
	struct elf64_hdr *ehdr64;
	int num_images = 0;
	unsigned char app_arch = 0;

	snprintf(fw_name, sizeof(fw_name), "%s.mdt", appname);
	rc = request_firmware(&fw_entry, fw_name,  qseecom.dev);
	if (rc) {
		ret = -EIO;
		goto err;
	}

	load_req->img_len = fw_entry->size;
	if (load_req->img_len > fw_size) {
		pr_err("app %s size %zu is larger than buf size %u\n",
			appname, fw_entry->size, fw_size);
		ret = -EINVAL;
		goto err;
	}
	memcpy(img_data_ptr, fw_entry->data, fw_entry->size);
	img_data_ptr = img_data_ptr + fw_entry->size;
	load_req->mdt_len = fw_entry->size; /*Get MDT LEN*/

	app_arch = *(unsigned char *)(fw_entry->data + EI_CLASS);
	if (app_arch == ELFCLASS32) {
		ehdr = (struct elf32_hdr *)fw_entry->data;
		num_images = ehdr->e_phnum;
	} else if (app_arch == ELFCLASS64) {
		ehdr64 = (struct elf64_hdr *)fw_entry->data;
		num_images = ehdr64->e_phnum;
	} else {
		pr_err("QSEE %s app, arch %u is not supported\n",
						appname, app_arch);
		ret = -EIO;
		goto err;
	}
	release_firmware(fw_entry);
	fw_entry = NULL;
	for (i = 0; i < num_images; i++) {
		snprintf(fw_name, ARRAY_SIZE(fw_name), "%s.b%02d", appname, i);
		ret = request_firmware(&fw_entry, fw_name,  qseecom.dev);
		if (ret) {
			pr_err("Failed to locate blob %s\n", fw_name);
			goto err;
		}
		if ((fw_entry->size > U32_MAX - load_req->img_len) ||
			(fw_entry->size + load_req->img_len > fw_size)) {
			pr_err("Invalid file size for %s\n", fw_name);
			ret = -EINVAL;
			goto err;
		}
		memcpy(img_data_ptr, fw_entry->data, fw_entry->size);
		img_data_ptr = img_data_ptr + fw_entry->size;
		load_req->img_len += fw_entry->size;
		release_firmware(fw_entry);
		fw_entry = NULL;
	}
	return ret;
err:
	release_firmware(fw_entry);
	return ret;
}

static int __qseecom_alloc_coherent_buf(
			uint32_t size, u8 **vaddr, phys_addr_t *paddr)
{
	dma_addr_t coh_pmem;
	void *buf = NULL;

	/* Allocate a contiguous kernel buffer */
	size = (size + PAGE_SIZE) & PAGE_MASK;
	buf = dma_alloc_coherent(qseecom.dev,
			size, &coh_pmem, GFP_KERNEL);
	if (buf == NULL) {
		pr_err("failed to alloc memory for size %d\n", size);
		return -ENOMEM;
	}
	*vaddr = buf;
	*paddr = coh_pmem;
	return 0;
}

static void __qseecom_free_coherent_buf(uint32_t size,
				u8 *vaddr, phys_addr_t paddr)
{
	size = (size + PAGE_SIZE) & PAGE_MASK;
	dma_free_coherent(qseecom.dev, size, vaddr, paddr);
}

static int __qseecom_load_fw(struct qseecom_dev_handle *data, char *appname,
				uint32_t *app_id)
{
	int ret = -1;
	uint32_t fw_size = 0;
	struct qseecom_load_app_ireq load_req = {0, 0, 0, 0};
	struct qseecom_load_app_64bit_ireq load_req_64bit = {0, 0, 0, 0};
	struct qseecom_command_scm_resp resp;
	u8 *img_data = NULL;
	phys_addr_t pa = 0;
	void *cmd_buf = NULL;
	size_t cmd_len;
	uint32_t app_arch = 0;

	if (!data || !appname || !app_id) {
		pr_err("Null pointer to data or appname or appid\n");
		return -EINVAL;
	}
	*app_id = 0;
	if (__qseecom_get_fw_size(appname, &fw_size, &app_arch))
		return -EIO;
	data->client.app_arch = app_arch;

	/* Check and load cmnlib */
	if (qseecom.qsee_version > QSEEE_VERSION_00) {
		if (!qseecom.commonlib_loaded && app_arch == ELFCLASS32) {
			ret = qseecom_load_commonlib_image(data, "cmnlib");
			if (ret) {
				pr_err("failed to load cmnlib\n");
				return -EIO;
			}
			qseecom.commonlib_loaded = true;
			pr_debug("cmnlib is loaded\n");
		}

		if (!qseecom.commonlib64_loaded && app_arch == ELFCLASS64) {
			ret = qseecom_load_commonlib_image(data, "cmnlib64");
			if (ret) {
				pr_err("failed to load cmnlib64\n");
				return -EIO;
			}
			qseecom.commonlib64_loaded = true;
			pr_debug("cmnlib64 is loaded\n");
		}
	}

	ret = __qseecom_alloc_coherent_buf(fw_size, &img_data, &pa);
	if (ret)
		return ret;

	ret = __qseecom_get_fw_data(appname, img_data, fw_size, &load_req);
	if (ret) {
		ret = -EIO;
		goto exit_free_img_data;
	}

	/* Populate the load_req parameters */
	if (qseecom.qsee_version < QSEE_VERSION_40) {
		load_req.qsee_cmd_id = QSEOS_APP_START_COMMAND;
		load_req.mdt_len = load_req.mdt_len;
		load_req.img_len = load_req.img_len;
		strlcpy(load_req.app_name, appname, MAX_APP_NAME_SIZE);
		load_req.phy_addr = (uint32_t)pa;
		cmd_buf = (void *)&load_req;
		cmd_len = sizeof(struct qseecom_load_app_ireq);
	} else {
		load_req_64bit.qsee_cmd_id = QSEOS_APP_START_COMMAND;
		load_req_64bit.mdt_len = load_req.mdt_len;
		load_req_64bit.img_len = load_req.img_len;
		strlcpy(load_req_64bit.app_name, appname, MAX_APP_NAME_SIZE);
		load_req_64bit.phy_addr = (uint64_t)pa;
		cmd_buf = (void *)&load_req_64bit;
		cmd_len = sizeof(struct qseecom_load_app_64bit_ireq);
	}

	if (qseecom.support_bus_scaling) {
		mutex_lock(&qsee_bw_mutex);
		ret = __qseecom_register_bus_bandwidth_needs(data, MEDIUM);
		mutex_unlock(&qsee_bw_mutex);
		if (ret) {
			ret = -EIO;
			goto exit_free_img_data;
		}
	}

	ret = __qseecom_enable_clk_scale_up(data);
	if (ret) {
		ret = -EIO;
		goto exit_unregister_bus_bw_need;
	}

	/* SCM_CALL to load the image */
	ret = qseecom_scm_call(SCM_SVC_TZSCHEDULER, 1, cmd_buf, cmd_len,
			&resp, sizeof(resp));
	if (ret) {
		pr_err("scm_call to load failed : ret %d\n", ret);
		ret = -EIO;
		goto exit_disable_clk_vote;
	}

	switch (resp.result) {
	case QSEOS_RESULT_SUCCESS:
		*app_id = resp.data;
		break;
	case QSEOS_RESULT_INCOMPLETE:
		ret = __qseecom_process_incomplete_cmd(data, &resp);
		if (ret)
			pr_err("process_incomplete_cmd FAILED\n");
		else
			*app_id = resp.data;
		break;
	case QSEOS_RESULT_FAILURE:
		pr_err("scm call failed with response QSEOS_RESULT FAILURE\n");
		break;
	default:
		pr_err("scm call return unknown response %d\n", resp.result);
		ret = -EINVAL;
		break;
	}

exit_disable_clk_vote:
	__qseecom_disable_clk_scale_down(data);

exit_unregister_bus_bw_need:
	if (qseecom.support_bus_scaling) {
		mutex_lock(&qsee_bw_mutex);
		qseecom_unregister_bus_bandwidth_needs(data);
		mutex_unlock(&qsee_bw_mutex);
	}

exit_free_img_data:
	if (img_data)
		__qseecom_free_coherent_buf(fw_size, img_data, pa);
	return ret;
}

static int qseecom_load_commonlib_image(struct qseecom_dev_handle *data,
					char *cmnlib_name)
{
	int ret = 0;
	uint32_t fw_size = 0;
	struct qseecom_load_app_ireq load_req = {0, 0, 0, 0};
	struct qseecom_load_app_64bit_ireq load_req_64bit = {0, 0, 0, 0};
	struct qseecom_command_scm_resp resp;
	u8 *img_data = NULL;
	phys_addr_t pa = 0;
	void *cmd_buf = NULL;
	size_t cmd_len;
	uint32_t app_arch = 0;

	if (!cmnlib_name) {
		pr_err("cmnlib_name is NULL\n");
		return -EINVAL;
	}
	if (strlen(cmnlib_name) >= MAX_APP_NAME_SIZE) {
		pr_err("The cmnlib_name (%s) with length %zu is not valid\n",
			cmnlib_name, strlen(cmnlib_name));
		return -EINVAL;
	}

	if (__qseecom_get_fw_size(cmnlib_name, &fw_size, &app_arch))
		return -EIO;

	ret = __qseecom_alloc_coherent_buf(fw_size, &img_data, &pa);
	if (ret)
		return -EIO;

	ret = __qseecom_get_fw_data(cmnlib_name, img_data, fw_size, &load_req);
	if (ret) {
		ret = -EIO;
		goto exit_free_img_data;
	}
	if (qseecom.qsee_version < QSEE_VERSION_40) {
		load_req.phy_addr = (uint32_t)pa;
		load_req.qsee_cmd_id = QSEOS_LOAD_SERV_IMAGE_COMMAND;
		cmd_buf = (void *)&load_req;
		cmd_len = sizeof(struct qseecom_load_lib_image_ireq);
	} else {
		load_req_64bit.phy_addr = (uint64_t)pa;
		load_req_64bit.qsee_cmd_id = QSEOS_LOAD_SERV_IMAGE_COMMAND;
		load_req_64bit.img_len = load_req.img_len;
		load_req_64bit.mdt_len = load_req.mdt_len;
		cmd_buf = (void *)&load_req_64bit;
		cmd_len = sizeof(struct qseecom_load_lib_image_64bit_ireq);
	}

	if (qseecom.support_bus_scaling) {
		mutex_lock(&qsee_bw_mutex);
		ret = __qseecom_register_bus_bandwidth_needs(data, MEDIUM);
		mutex_unlock(&qsee_bw_mutex);
		if (ret) {
			ret = -EIO;
			goto exit_free_img_data;
		}
	}

	/* Vote for the SFPB clock */
	ret = __qseecom_enable_clk_scale_up(data);
	if (ret) {
		ret = -EIO;
		goto exit_unregister_bus_bw_need;
	}

	/* SCM_CALL to load the image */
	ret = qseecom_scm_call(SCM_SVC_TZSCHEDULER, 1, cmd_buf, cmd_len,
							&resp, sizeof(resp));
	if (ret) {
		pr_err("scm_call to load failed : ret %d\n", ret);
		ret = -EIO;
		goto exit_disable_clk_vote;
	}

	switch (resp.result) {
	case QSEOS_RESULT_SUCCESS:
		break;
	case QSEOS_RESULT_FAILURE:
		pr_err("scm call failed w/response result%d\n", resp.result);
		ret = -EINVAL;
		goto exit_disable_clk_vote;
	case  QSEOS_RESULT_INCOMPLETE:
		ret = __qseecom_process_incomplete_cmd(data, &resp);
		if (ret) {
			pr_err("process_incomplete_cmd failed err: %d\n", ret);
			goto exit_disable_clk_vote;
		}
		break;
	default:
		pr_err("scm call return unknown response %d\n",	resp.result);
		ret = -EINVAL;
		goto exit_disable_clk_vote;
	}

exit_disable_clk_vote:
	__qseecom_disable_clk_scale_down(data);

exit_unregister_bus_bw_need:
	if (qseecom.support_bus_scaling) {
		mutex_lock(&qsee_bw_mutex);
		qseecom_unregister_bus_bandwidth_needs(data);
		mutex_unlock(&qsee_bw_mutex);
	}

exit_free_img_data:
	if (img_data)
		__qseecom_free_coherent_buf(fw_size, img_data, pa);
	return ret;
}

static int qseecom_unload_commonlib_image(void)
{
	int ret = -EINVAL;
	struct qseecom_unload_lib_image_ireq unload_req = {0};
	struct qseecom_command_scm_resp resp;

	/* Populate the remaining parameters */
	unload_req.qsee_cmd_id = QSEOS_UNLOAD_SERV_IMAGE_COMMAND;

	/* SCM_CALL to load the image */
	ret = qseecom_scm_call(SCM_SVC_TZSCHEDULER, 1, &unload_req,
			sizeof(struct qseecom_unload_lib_image_ireq),
						&resp, sizeof(resp));
	if (ret) {
		pr_err("scm_call to unload lib failed : ret %d\n", ret);
		ret = -EIO;
	} else {
		switch (resp.result) {
		case QSEOS_RESULT_SUCCESS:
			break;
		case QSEOS_RESULT_FAILURE:
			pr_err("scm fail resp.result QSEOS_RESULT FAILURE\n");
			break;
		default:
			pr_err("scm call return unknown response %d\n",
					resp.result);
			ret = -EINVAL;
			break;
		}
	}

	return ret;
}

int qseecom_start_app(struct qseecom_handle **handle,
						char *app_name, uint32_t size)
{
	int32_t ret = 0;
	unsigned long flags = 0;
	struct qseecom_dev_handle *data = NULL;
	struct qseecom_check_app_ireq app_ireq;
	struct qseecom_registered_app_list *entry = NULL;
	struct qseecom_registered_kclient_list *kclient_entry = NULL;
	bool found_app = false;
	phys_addr_t pa;
	u8 *va = NULL;
	uint32_t fw_size, app_arch;
	uint32_t app_id = 0;

	if (atomic_read(&qseecom.qseecom_state) != QSEECOM_STATE_READY) {
		pr_err("Not allowed to be called in %d state\n",
				atomic_read(&qseecom.qseecom_state));
		return -EPERM;
	}
	if (!app_name) {
		pr_err("failed to get the app name\n");
		return -EINVAL;
	}

	if (strnlen(app_name, MAX_APP_NAME_SIZE) == MAX_APP_NAME_SIZE) {
		pr_err("The app_name (%s) with length %zu is not valid\n",
			app_name, strnlen(app_name, MAX_APP_NAME_SIZE));
		return -EINVAL;
	}

	*handle = kzalloc(sizeof(struct qseecom_handle), GFP_KERNEL);
	if (!(*handle))
		return -ENOMEM;

	data = kzalloc(sizeof(*data), GFP_KERNEL);
	if (!data) {
		if (ret == 0) {
			kfree(*handle);
			*handle = NULL;
		}
		return -ENOMEM;
	}
	data->abort = 0;
	data->type = QSEECOM_CLIENT_APP;
	data->released = false;
	data->client.sb_length = size;
	data->client.user_virt_sb_base = 0;

	init_waitqueue_head(&data->abort_wq);

	mutex_lock(&app_access_lock);

	app_ireq.qsee_cmd_id = QSEOS_APP_LOOKUP_COMMAND;
	strlcpy(app_ireq.app_name, app_name, MAX_APP_NAME_SIZE);
	ret = __qseecom_check_app_exists(app_ireq, &app_id);
	if (ret)
		goto err;

	strlcpy(data->client.app_name, app_name, MAX_APP_NAME_SIZE);
	if (app_id) {
		pr_warn("App id %d for [%s] app exists\n", app_id,
			(char *)app_ireq.app_name);
		spin_lock_irqsave(&qseecom.registered_app_list_lock, flags);
		list_for_each_entry(entry,
				&qseecom.registered_app_list_head, list){
			if (entry->app_id == app_id) {
				if (entry->ref_cnt == U32_MAX) {
					pr_err("App %d (%s) ref_cnt overflow\n",
						app_id, app_ireq.app_name);
					ret = -EINVAL;
					goto err;
				}
				entry->ref_cnt++;
				found_app = true;
				break;
			}
		}
		spin_unlock_irqrestore(
				&qseecom.registered_app_list_lock, flags);
		if (!found_app)
			pr_warn("App_id %d [%s] was loaded but not registered\n",
					ret, (char *)app_ireq.app_name);
	} else {
		/* load the app and get the app_id  */
		pr_debug("%s: Loading app for the first time'\n",
				qseecom.pdev->init_name);
		ret = __qseecom_load_fw(data, app_name, &app_id);
		if (ret < 0)
			goto err;
	}
	data->client.app_id = app_id;
	if (!found_app) {
		entry = kmalloc(sizeof(*entry), GFP_KERNEL);
		if (!entry) {
			ret =  -ENOMEM;
			goto err;
		}
		entry->app_id = app_id;
		entry->ref_cnt = 1;
		strlcpy(entry->app_name, app_name, MAX_APP_NAME_SIZE);
		if (__qseecom_get_fw_size(app_name, &fw_size, &app_arch)) {
			ret = -EIO;
			kfree(entry);
			goto err;
		}
		entry->app_arch = app_arch;
		entry->app_blocked = false;
		entry->blocked_on_listener_id = 0;
		entry->check_block = 0;
		spin_lock_irqsave(&qseecom.registered_app_list_lock, flags);
		list_add_tail(&entry->list, &qseecom.registered_app_list_head);
		spin_unlock_irqrestore(&qseecom.registered_app_list_lock,
									flags);
	}

	/* Get the physical address of the req/resp buffer */
	ret = __qseecom_alloc_coherent_buf(size, &va, &pa);
	if (ret) {
		pr_err("Cannot get phys_addr for the Ion Client, ret = %d\n",
			ret);
		goto err;
	}

	/* Populate the structure for sending scm call to load image */
	data->client.sb_virt = va;
	data->client.user_virt_sb_base = (uintptr_t)data->client.sb_virt;
	data->client.sb_phys = (phys_addr_t)pa;
	(*handle)->dev = (void *)data;
	(*handle)->sbuf = (unsigned char *)data->client.sb_virt;
	(*handle)->sbuf_len = data->client.sb_length;

	kclient_entry = kzalloc(sizeof(*kclient_entry), GFP_KERNEL);
	if (!kclient_entry) {
		ret = -ENOMEM;
		goto err;
	}
	kclient_entry->handle = *handle;

	spin_lock_irqsave(&qseecom.registered_kclient_list_lock, flags);
	list_add_tail(&kclient_entry->list,
			&qseecom.registered_kclient_list_head);
	spin_unlock_irqrestore(&qseecom.registered_kclient_list_lock, flags);

	mutex_unlock(&app_access_lock);
	return 0;

err:
	if (va)
		__qseecom_free_coherent_buf(size, va, pa);
	kfree(data);
	kfree(*handle);
	*handle = NULL;
	mutex_unlock(&app_access_lock);
	return ret;
}
EXPORT_SYMBOL(qseecom_start_app);

int qseecom_shutdown_app(struct qseecom_handle **handle)
{
	int ret = -EINVAL;
	struct qseecom_dev_handle *data;

	struct qseecom_registered_kclient_list *kclient = NULL;
	unsigned long flags = 0;
	bool found_handle = false;

	if (atomic_read(&qseecom.qseecom_state) != QSEECOM_STATE_READY) {
		pr_err("Not allowed to be called in %d state\n",
				atomic_read(&qseecom.qseecom_state));
		return -EPERM;
	}

	if ((handle == NULL)  || (*handle == NULL)) {
		pr_err("Handle is not initialized\n");
		return -EINVAL;
	}
	data =	(struct qseecom_dev_handle *) ((*handle)->dev);
	mutex_lock(&app_access_lock);

	spin_lock_irqsave(&qseecom.registered_kclient_list_lock, flags);
	list_for_each_entry(kclient, &qseecom.registered_kclient_list_head,
				list) {
		if (kclient->handle == (*handle)) {
			list_del(&kclient->list);
			found_handle = true;
			break;
		}
	}
	spin_unlock_irqrestore(&qseecom.registered_kclient_list_lock, flags);
	if (!found_handle)
		pr_err("Unable to find the handle, exiting\n");
	else
		ret = qseecom_unload_app(data, false);

	mutex_unlock(&app_access_lock);
	if (ret == 0) {
		if (data->client.sb_virt)
			__qseecom_free_coherent_buf(data->client.sb_length,
				data->client.sb_virt, data->client.sb_phys);
		kzfree(data);
		kzfree(*handle);
		kzfree(kclient);
		*handle = NULL;
	}

	return ret;
}
EXPORT_SYMBOL(qseecom_shutdown_app);

int qseecom_send_command(struct qseecom_handle *handle, void *send_buf,
			uint32_t sbuf_len, void *resp_buf, uint32_t rbuf_len)
{
	int ret = 0;
	struct qseecom_send_cmd_req req = {0, 0, 0, 0};
	struct qseecom_dev_handle *data;
	bool perf_enabled = false;

	if (atomic_read(&qseecom.qseecom_state) != QSEECOM_STATE_READY) {
		pr_err("Not allowed to be called in %d state\n",
				atomic_read(&qseecom.qseecom_state));
		return -EPERM;
	}

	if (handle == NULL) {
		pr_err("Handle is not initialized\n");
		return -EINVAL;
	}
	data = handle->dev;

	req.cmd_req_len = sbuf_len;
	req.resp_len = rbuf_len;
	req.cmd_req_buf = send_buf;
	req.resp_buf = resp_buf;

	if (__validate_send_cmd_inputs(data, &req))
		return -EINVAL;

	mutex_lock(&app_access_lock);
	if (qseecom.support_bus_scaling) {
		ret = qseecom_scale_bus_bandwidth_timer(INACTIVE);
		if (ret) {
			pr_err("Failed to set bw.\n");
			mutex_unlock(&app_access_lock);
			return ret;
		}
	}
	/*
	 * On targets where crypto clock is handled by HLOS,
	 * if clk_access_cnt is zero and perf_enabled is false,
	 * then the crypto clock was not enabled before sending cmd
	 * to tz, qseecom will enable the clock to avoid service failure.
	 */
	if (!qseecom.no_clock_support &&
		!qseecom.qsee.clk_access_cnt && !data->perf_enabled) {
		pr_debug("ce clock is not enabled!\n");
		ret = qseecom_perf_enable(data);
		if (ret) {
			pr_err("Failed to vote for clock with err %d\n",
						ret);
			mutex_unlock(&app_access_lock);
			return -EINVAL;
		}
		perf_enabled = true;
	}
	if (!strcmp(data->client.app_name, "securemm"))
		data->use_legacy_cmd = true;

	dmac_flush_range(req.cmd_req_buf, req.cmd_req_buf + req.cmd_req_len);

	ret = __qseecom_send_cmd(data, &req);

	dmac_flush_range(req.resp_buf, req.resp_buf + req.resp_len);

	data->use_legacy_cmd = false;
	if (qseecom.support_bus_scaling)
		__qseecom_add_bw_scale_down_timer(
			QSEECOM_SEND_CMD_CRYPTO_TIMEOUT);

	if (perf_enabled) {
		qsee_disable_clock_vote(data, CLK_DFAB);
		qsee_disable_clock_vote(data, CLK_SFPB);
	}

	mutex_unlock(&app_access_lock);

	if (ret)
		return ret;

	pr_debug("sending cmd_req->rsp size: %u, ptr: 0x%pK\n",
			req.resp_len, req.resp_buf);
	return ret;
}
EXPORT_SYMBOL(qseecom_send_command);

int qseecom_set_bandwidth(struct qseecom_handle *handle, bool high)
{
	int ret = 0;

	if ((handle == NULL) || (handle->dev == NULL)) {
		pr_err("No valid kernel client\n");
		return -EINVAL;
	}
	if (high) {
		if (qseecom.support_bus_scaling) {
			mutex_lock(&qsee_bw_mutex);
			__qseecom_register_bus_bandwidth_needs(handle->dev,
									HIGH);
			mutex_unlock(&qsee_bw_mutex);
		} else {
			ret = qseecom_perf_enable(handle->dev);
			if (ret)
				pr_err("Failed to vote for clock with err %d\n",
						ret);
		}
	} else {
		if (!qseecom.support_bus_scaling) {
			qsee_disable_clock_vote(handle->dev, CLK_DFAB);
			qsee_disable_clock_vote(handle->dev, CLK_SFPB);
		} else {
			mutex_lock(&qsee_bw_mutex);
			qseecom_unregister_bus_bandwidth_needs(handle->dev);
			mutex_unlock(&qsee_bw_mutex);
		}
	}
	return ret;
}
EXPORT_SYMBOL(qseecom_set_bandwidth);

int qseecom_process_listener_from_smcinvoke(struct scm_desc *desc)
{
	struct qseecom_registered_app_list dummy_app_entry = { {0} };
	struct qseecom_dev_handle dummy_private_data = {0};
	struct qseecom_command_scm_resp resp;
	int ret = 0;

	if (!desc) {
		pr_err("desc is NULL\n");
		return -EINVAL;
	}

	resp.result = desc->ret[0];	/*req_cmd*/
	resp.resp_type = desc->ret[1]; /*incomplete:unused;blocked:session_id*/
	resp.data = desc->ret[2];	/*listener_id*/

	dummy_private_data.client.app_id = desc->ret[1];
	dummy_app_entry.app_id = desc->ret[1];

	mutex_lock(&app_access_lock);
	if (qseecom.qsee_reentrancy_support)
		ret = __qseecom_process_reentrancy(&resp, &dummy_app_entry,
					&dummy_private_data);
	else
		ret = __qseecom_process_incomplete_cmd(&dummy_private_data,
					&resp);
	mutex_unlock(&app_access_lock);
	if (ret)
		pr_err("Failed on cmd %d for lsnr %d session %d, ret = %d\n",
			(int)desc->ret[0], (int)desc->ret[2],
			(int)desc->ret[1], ret);
	desc->ret[0] = resp.result;
	desc->ret[1] = resp.resp_type;
	desc->ret[2] = resp.data;
	return ret;
}
EXPORT_SYMBOL(qseecom_process_listener_from_smcinvoke);

static int qseecom_send_resp(void)
{
	qseecom.send_resp_flag = 1;
	wake_up_interruptible(&qseecom.send_resp_wq);
	return 0;
}

static int qseecom_reentrancy_send_resp(struct qseecom_dev_handle *data)
{
	struct qseecom_registered_listener_list *this_lstnr = NULL;

	pr_debug("lstnr %d send resp, wakeup\n", data->listener.id);
	this_lstnr = __qseecom_find_svc(data->listener.id);
	if (this_lstnr == NULL)
		return -EINVAL;
	qseecom.send_resp_flag = 1;
	this_lstnr->send_resp_flag = 1;
	wake_up_interruptible(&qseecom.send_resp_wq);
	return 0;
}

static int __validate_send_modfd_resp_inputs(struct qseecom_dev_handle *data,
			struct qseecom_send_modfd_listener_resp *resp,
			struct qseecom_registered_listener_list *this_lstnr)
{
	int i;

	if (!data || !resp || !this_lstnr) {
		pr_err("listener handle or resp msg is null\n");
		return -EINVAL;
	}

	if (resp->resp_buf_ptr == NULL) {
		pr_err("resp buffer is null\n");
		return -EINVAL;
	}
	/* validate resp buf length */
	if ((resp->resp_len == 0) ||
			(resp->resp_len > this_lstnr->sb_length)) {
		pr_err("resp buf length %d not valid\n", resp->resp_len);
		return -EINVAL;
	}

	if ((uintptr_t)resp->resp_buf_ptr > (ULONG_MAX - resp->resp_len)) {
		pr_err("Integer overflow in resp_len & resp_buf\n");
		return -EINVAL;
	}
	if ((uintptr_t)this_lstnr->user_virt_sb_base >
					(ULONG_MAX - this_lstnr->sb_length)) {
		pr_err("Integer overflow in user_virt_sb_base & sb_length\n");
		return -EINVAL;
	}
	/* validate resp buf */
	if (((uintptr_t)resp->resp_buf_ptr <
		(uintptr_t)this_lstnr->user_virt_sb_base) ||
		((uintptr_t)resp->resp_buf_ptr >=
		((uintptr_t)this_lstnr->user_virt_sb_base +
				this_lstnr->sb_length)) ||
		(((uintptr_t)resp->resp_buf_ptr + resp->resp_len) >
		((uintptr_t)this_lstnr->user_virt_sb_base +
						this_lstnr->sb_length))) {
		pr_err("resp buf is out of shared buffer region\n");
		return -EINVAL;
	}

	/* validate offsets */
	for (i = 0; i < MAX_ION_FD; i++) {
		if (resp->ifd_data[i].cmd_buf_offset >= resp->resp_len) {
			pr_err("Invalid offset %d = 0x%x\n",
				i, resp->ifd_data[i].cmd_buf_offset);
			return -EINVAL;
		}
	}

	return 0;
}

static int __qseecom_send_modfd_resp(struct qseecom_dev_handle *data,
				void __user *argp, bool is_64bit_addr)
{
	struct qseecom_send_modfd_listener_resp resp;
	struct qseecom_registered_listener_list *this_lstnr = NULL;

	if (copy_from_user(&resp, argp, sizeof(resp))) {
		pr_err("copy_from_user failed");
		return -EINVAL;
	}

	this_lstnr = __qseecom_find_svc(data->listener.id);
	if (this_lstnr == NULL)
		return -EINVAL;

	if (__validate_send_modfd_resp_inputs(data, &resp, this_lstnr))
		return -EINVAL;

	resp.resp_buf_ptr = this_lstnr->sb_virt +
		(uintptr_t)(resp.resp_buf_ptr - this_lstnr->user_virt_sb_base);

	if (!is_64bit_addr)
		__qseecom_update_cmd_buf(&resp, false, data);
	else
		__qseecom_update_cmd_buf_64(&resp, false, data);
	qseecom.send_resp_flag = 1;
	this_lstnr->send_resp_flag = 1;
	wake_up_interruptible(&qseecom.send_resp_wq);
	return 0;
}

static int qseecom_send_modfd_resp(struct qseecom_dev_handle *data,
						void __user *argp)
{
	return __qseecom_send_modfd_resp(data, argp, false);
}

static int qseecom_send_modfd_resp_64(struct qseecom_dev_handle *data,
						void __user *argp)
{
	return __qseecom_send_modfd_resp(data, argp, true);
}

static int qseecom_get_qseos_version(struct qseecom_dev_handle *data,
						void __user *argp)
{
	struct qseecom_qseos_version_req req;

	if (copy_from_user(&req, argp, sizeof(req))) {
		pr_err("copy_from_user failed");
		return -EINVAL;
	}
	req.qseos_version = qseecom.qseos_version;
	if (copy_to_user(argp, &req, sizeof(req))) {
		pr_err("copy_to_user failed");
		return -EINVAL;
	}
	return 0;
}

static int __qseecom_enable_clk(enum qseecom_ce_hw_instance ce)
{
	int rc = 0;
	struct qseecom_clk *qclk = NULL;

	if (qseecom.no_clock_support)
		return 0;

	if (ce == CLK_QSEE)
		qclk = &qseecom.qsee;
	if (ce == CLK_CE_DRV)
		qclk = &qseecom.ce_drv;

	if (qclk == NULL) {
		pr_err("CLK type not supported\n");
		return -EINVAL;
	}
	mutex_lock(&clk_access_lock);

	if (qclk->clk_access_cnt == ULONG_MAX) {
		pr_err("clk_access_cnt beyond limitation\n");
		goto err;
	}
	if (qclk->clk_access_cnt > 0) {
		qclk->clk_access_cnt++;
		mutex_unlock(&clk_access_lock);
		return rc;
	}

	/* Enable CE core clk */
	if (qclk->ce_core_clk != NULL) {
		rc = clk_prepare_enable(qclk->ce_core_clk);
		if (rc) {
			pr_err("Unable to enable/prepare CE core clk\n");
			goto err;
		}
	}
	/* Enable CE clk */
	if (qclk->ce_clk != NULL) {
		rc = clk_prepare_enable(qclk->ce_clk);
		if (rc) {
			pr_err("Unable to enable/prepare CE iface clk\n");
			goto ce_clk_err;
		}
	}
	/* Enable AXI clk */
	if (qclk->ce_bus_clk != NULL) {
		rc = clk_prepare_enable(qclk->ce_bus_clk);
		if (rc) {
			pr_err("Unable to enable/prepare CE bus clk\n");
			goto ce_bus_clk_err;
		}
	}
	qclk->clk_access_cnt++;
	mutex_unlock(&clk_access_lock);
	return 0;

ce_bus_clk_err:
	if (qclk->ce_clk != NULL)
		clk_disable_unprepare(qclk->ce_clk);
ce_clk_err:
	if (qclk->ce_core_clk != NULL)
		clk_disable_unprepare(qclk->ce_core_clk);
err:
	mutex_unlock(&clk_access_lock);
	return -EIO;
}

static void __qseecom_disable_clk(enum qseecom_ce_hw_instance ce)
{
	struct qseecom_clk *qclk;

	if (qseecom.no_clock_support)
		return;

	if (ce == CLK_QSEE)
		qclk = &qseecom.qsee;
	else
		qclk = &qseecom.ce_drv;

	mutex_lock(&clk_access_lock);

	if (qclk->clk_access_cnt == 0) {
		mutex_unlock(&clk_access_lock);
		return;
	}

	if (qclk->clk_access_cnt == 1) {
		if (qclk->ce_clk != NULL)
			clk_disable_unprepare(qclk->ce_clk);
		if (qclk->ce_core_clk != NULL)
			clk_disable_unprepare(qclk->ce_core_clk);
		if (qclk->ce_bus_clk != NULL)
			clk_disable_unprepare(qclk->ce_bus_clk);
	}
	qclk->clk_access_cnt--;
	mutex_unlock(&clk_access_lock);
}

static int qsee_vote_for_clock(struct qseecom_dev_handle *data,
						int32_t clk_type)
{
	int ret = 0;
	struct qseecom_clk *qclk;

	if (qseecom.no_clock_support)
		return 0;

	qclk = &qseecom.qsee;
	if (!qseecom.qsee_perf_client)
		return ret;

	switch (clk_type) {
	case CLK_DFAB:
		mutex_lock(&qsee_bw_mutex);
		if (!qseecom.qsee_bw_count) {
			if (qseecom.qsee_sfpb_bw_count > 0)
				ret = msm_bus_scale_client_update_request(
					qseecom.qsee_perf_client, 3);
			else {
				if (qclk->ce_core_src_clk != NULL)
					ret = __qseecom_enable_clk(CLK_QSEE);
				if (!ret) {
					ret =
					msm_bus_scale_client_update_request(
						qseecom.qsee_perf_client, 1);
					if ((ret) &&
						(qclk->ce_core_src_clk != NULL))
						__qseecom_disable_clk(CLK_QSEE);
				}
			}
			if (ret)
				pr_err("DFAB Bandwidth req failed (%d)\n",
								ret);
			else {
				qseecom.qsee_bw_count++;
				data->perf_enabled = true;
			}
		} else {
			qseecom.qsee_bw_count++;
			data->perf_enabled = true;
		}
		mutex_unlock(&qsee_bw_mutex);
		break;
	case CLK_SFPB:
		mutex_lock(&qsee_bw_mutex);
		if (!qseecom.qsee_sfpb_bw_count) {
			if (qseecom.qsee_bw_count > 0)
				ret = msm_bus_scale_client_update_request(
					qseecom.qsee_perf_client, 3);
			else {
				if (qclk->ce_core_src_clk != NULL)
					ret = __qseecom_enable_clk(CLK_QSEE);
				if (!ret) {
					ret =
					msm_bus_scale_client_update_request(
						qseecom.qsee_perf_client, 2);
					if ((ret) &&
						(qclk->ce_core_src_clk != NULL))
						__qseecom_disable_clk(CLK_QSEE);
				}
			}

			if (ret)
				pr_err("SFPB Bandwidth req failed (%d)\n",
								ret);
			else {
				qseecom.qsee_sfpb_bw_count++;
				data->fast_load_enabled = true;
			}
		} else {
			qseecom.qsee_sfpb_bw_count++;
			data->fast_load_enabled = true;
		}
		mutex_unlock(&qsee_bw_mutex);
		break;
	default:
		pr_err("Clock type not defined\n");
		break;
	}
	return ret;
}

static void qsee_disable_clock_vote(struct qseecom_dev_handle *data,
						int32_t clk_type)
{
	int32_t ret = 0;
	struct qseecom_clk *qclk;

	qclk = &qseecom.qsee;

	if (qseecom.no_clock_support)
		return;
	if (!qseecom.qsee_perf_client)
		return;

	switch (clk_type) {
	case CLK_DFAB:
		mutex_lock(&qsee_bw_mutex);
		if (qseecom.qsee_bw_count == 0) {
			pr_err("Client error.Extra call to disable DFAB clk\n");
			mutex_unlock(&qsee_bw_mutex);
			return;
		}

		if (qseecom.qsee_bw_count == 1) {
			if (qseecom.qsee_sfpb_bw_count > 0)
				ret = msm_bus_scale_client_update_request(
					qseecom.qsee_perf_client, 2);
			else {
				ret = msm_bus_scale_client_update_request(
						qseecom.qsee_perf_client, 0);
				if ((!ret) && (qclk->ce_core_src_clk != NULL))
					__qseecom_disable_clk(CLK_QSEE);
			}
			if (ret)
				pr_err("SFPB Bandwidth req fail (%d)\n",
								ret);
			else {
				qseecom.qsee_bw_count--;
				data->perf_enabled = false;
			}
		} else {
			qseecom.qsee_bw_count--;
			data->perf_enabled = false;
		}
		mutex_unlock(&qsee_bw_mutex);
		break;
	case CLK_SFPB:
		mutex_lock(&qsee_bw_mutex);
		if (qseecom.qsee_sfpb_bw_count == 0) {
			pr_err("Client error.Extra call to disable SFPB clk\n");
			mutex_unlock(&qsee_bw_mutex);
			return;
		}
		if (qseecom.qsee_sfpb_bw_count == 1) {
			if (qseecom.qsee_bw_count > 0)
				ret = msm_bus_scale_client_update_request(
						qseecom.qsee_perf_client, 1);
			else {
				ret = msm_bus_scale_client_update_request(
						qseecom.qsee_perf_client, 0);
				if ((!ret) && (qclk->ce_core_src_clk != NULL))
					__qseecom_disable_clk(CLK_QSEE);
			}
			if (ret)
				pr_err("SFPB Bandwidth req fail (%d)\n",
								ret);
			else {
				qseecom.qsee_sfpb_bw_count--;
				data->fast_load_enabled = false;
			}
		} else {
			qseecom.qsee_sfpb_bw_count--;
			data->fast_load_enabled = false;
		}
		mutex_unlock(&qsee_bw_mutex);
		break;
	default:
		pr_err("Clock type not defined\n");
		break;
	}

}

static int qseecom_load_external_elf(struct qseecom_dev_handle *data,
				void __user *argp)
{
	struct qseecom_load_img_req load_img_req;
	int uret = 0;
	int ret = 0;
	phys_addr_t pa = 0;
	size_t len;
	struct qseecom_load_app_ireq load_req;
	struct qseecom_load_app_64bit_ireq load_req_64bit;
	struct qseecom_command_scm_resp resp;
	void *cmd_buf = NULL;
	size_t cmd_len;
	struct sg_table *sgt = NULL;
	struct dma_buf_attachment *attach = NULL;
	struct dma_buf *dmabuf = NULL;
	void *va = NULL;

	/* Copy the relevant information needed for loading the image */
	if (copy_from_user(&load_img_req,
				(void __user *)argp,
				sizeof(struct qseecom_load_img_req))) {
		pr_err("copy_from_user failed\n");
		return -EFAULT;
	}

	/* Get the handle of the shared fd */
	ret = qseecom_vaddr_map(load_img_req.ifd_data_fd, &pa, &va,
					&sgt, &attach, &len, &dmabuf);
	if (ret) {
		pr_err("Failed to map vaddr for ion_fd %d\n",
			load_img_req.ifd_data_fd);
		return -ENOMEM;
	}
	if (load_img_req.mdt_len > len || load_img_req.img_len > len) {
		pr_err("ion len %zu is smaller than mdt_len %u or img_len %u\n",
				len, load_img_req.mdt_len,
				load_img_req.img_len);
		ret = -EINVAL;
		goto exit_cpu_restore;
	}

	/* Populate the structure for sending scm call to load image */
	if (qseecom.qsee_version < QSEE_VERSION_40) {
		load_req.qsee_cmd_id = QSEOS_LOAD_EXTERNAL_ELF_COMMAND;
		load_req.mdt_len = load_img_req.mdt_len;
		load_req.img_len = load_img_req.img_len;
		load_req.phy_addr = (uint32_t)pa;
		cmd_buf = (void *)&load_req;
		cmd_len = sizeof(struct qseecom_load_app_ireq);
	} else {
		load_req_64bit.qsee_cmd_id = QSEOS_LOAD_EXTERNAL_ELF_COMMAND;
		load_req_64bit.mdt_len = load_img_req.mdt_len;
		load_req_64bit.img_len = load_img_req.img_len;
		load_req_64bit.phy_addr = (uint64_t)pa;
		cmd_buf = (void *)&load_req_64bit;
		cmd_len = sizeof(struct qseecom_load_app_64bit_ireq);
	}

	if (qseecom.support_bus_scaling) {
		mutex_lock(&qsee_bw_mutex);
		ret = __qseecom_register_bus_bandwidth_needs(data, MEDIUM);
		mutex_unlock(&qsee_bw_mutex);
		if (ret) {
			ret = -EIO;
			goto exit_cpu_restore;
		}
	}

	/* Vote for the SFPB clock */
	ret = __qseecom_enable_clk_scale_up(data);
	if (ret) {
		ret = -EIO;
		goto exit_register_bus_bandwidth_needs;
	}
	ret = qseecom_dmabuf_cache_operations(dmabuf,
					QSEECOM_CACHE_CLEAN);
	if (ret) {
		pr_err("cache operation failed %d\n", ret);
		goto exit_disable_clock;
	}
	/*  SCM_CALL to load the external elf */
	ret = qseecom_scm_call(SCM_SVC_TZSCHEDULER, 1, cmd_buf, cmd_len,
			&resp, sizeof(resp));
	if (ret) {
		pr_err("scm_call to load failed : ret %d\n",
				ret);
		ret = -EFAULT;
		goto exit_disable_clock;
	}

	ret = qseecom_dmabuf_cache_operations(dmabuf,
					QSEECOM_CACHE_INVALIDATE);
	if (ret) {
		pr_err("cache operation failed %d\n", ret);
		goto exit_disable_clock;
	}

	switch (resp.result) {
	case QSEOS_RESULT_SUCCESS:
		break;
	case QSEOS_RESULT_INCOMPLETE:
		pr_err("%s: qseos result incomplete\n", __func__);
		ret = __qseecom_process_incomplete_cmd(data, &resp);
		if (ret)
			pr_err("process_incomplete_cmd failed: err: %d\n", ret);
		break;
	case QSEOS_RESULT_FAILURE:
		pr_err("scm_call rsp.result is QSEOS_RESULT_FAILURE\n");
		ret = -EFAULT;
		break;
	default:
		pr_err("scm_call response result %d not supported\n",
							resp.result);
		ret = -EFAULT;
		break;
	}

exit_disable_clock:
	__qseecom_disable_clk_scale_down(data);

exit_register_bus_bandwidth_needs:
	if (qseecom.support_bus_scaling) {
		mutex_lock(&qsee_bw_mutex);
		uret = qseecom_unregister_bus_bandwidth_needs(data);
		mutex_unlock(&qsee_bw_mutex);
		if (uret)
			pr_err("Failed to unregister bus bw needs %d, scm_call ret %d\n",
								uret, ret);
	}

exit_cpu_restore:
	if (dmabuf)
		qseecom_vaddr_unmap(va, sgt, attach, dmabuf);
	return ret;
}

static int qseecom_unload_external_elf(struct qseecom_dev_handle *data)
{
	int ret = 0;
	struct qseecom_command_scm_resp resp;
	struct qseecom_unload_app_ireq req;

	/* unavailable client app */
	data->type = QSEECOM_UNAVAILABLE_CLIENT_APP;

	/* Populate the structure for sending scm call to unload image */
	req.qsee_cmd_id = QSEOS_UNLOAD_EXTERNAL_ELF_COMMAND;

	/* SCM_CALL to unload the external elf */
	ret = qseecom_scm_call(SCM_SVC_TZSCHEDULER, 1, &req,
			sizeof(struct qseecom_unload_app_ireq),
			&resp, sizeof(resp));
	if (ret) {
		pr_err("scm_call to unload failed : ret %d\n",
				ret);
		ret = -EFAULT;
		goto qseecom_unload_external_elf_scm_err;
	}
	if (resp.result == QSEOS_RESULT_INCOMPLETE) {
		ret = __qseecom_process_incomplete_cmd(data, &resp);
		if (ret)
			pr_err("process_incomplete_cmd fail err: %d\n",
					ret);
	} else {
		if (resp.result != QSEOS_RESULT_SUCCESS) {
			pr_err("scm_call to unload image failed resp.result =%d\n",
						resp.result);
			ret = -EFAULT;
		}
	}

qseecom_unload_external_elf_scm_err:

	return ret;
}

static int qseecom_query_app_loaded(struct qseecom_dev_handle *data,
					void __user *argp)
{

	int32_t ret;
	struct qseecom_qseos_app_load_query query_req;
	struct qseecom_check_app_ireq req;
	struct qseecom_registered_app_list *entry = NULL;
	unsigned long flags = 0;
	uint32_t app_arch = 0, app_id = 0;
	bool found_app = false;

	/* Copy the relevant information needed for loading the image */
	if (copy_from_user(&query_req,
				(void __user *)argp,
				sizeof(struct qseecom_qseos_app_load_query))) {
		pr_err("copy_from_user failed\n");
		return -EFAULT;
	}

	req.qsee_cmd_id = QSEOS_APP_LOOKUP_COMMAND;
	query_req.app_name[MAX_APP_NAME_SIZE-1] = '\0';
	strlcpy(req.app_name, query_req.app_name, MAX_APP_NAME_SIZE);

	ret = __qseecom_check_app_exists(req, &app_id);
	if (ret) {
		pr_err(" scm call to check if app is loaded failed");
		return ret;	/* scm call failed */
	}
	if (app_id) {
		pr_debug("App id %d (%s) already exists\n", app_id,
			(char *)(req.app_name));
		spin_lock_irqsave(&qseecom.registered_app_list_lock, flags);
		list_for_each_entry(entry,
				&qseecom.registered_app_list_head, list){
			if (entry->app_id == app_id) {
				app_arch = entry->app_arch;
				if (entry->ref_cnt == U32_MAX) {
					pr_err("App %d (%s) ref_cnt overflow\n",
						app_id, req.app_name);
					return -EINVAL;
				}
				entry->ref_cnt++;
				found_app = true;
				break;
			}
		}
		spin_unlock_irqrestore(
				&qseecom.registered_app_list_lock, flags);
		data->client.app_id = app_id;
		query_req.app_id = app_id;
		if (app_arch) {
			data->client.app_arch = app_arch;
			query_req.app_arch = app_arch;
		} else {
			data->client.app_arch = 0;
			query_req.app_arch = 0;
		}
		strlcpy(data->client.app_name, query_req.app_name,
				MAX_APP_NAME_SIZE);
		/*
		 * If app was loaded by appsbl before and was not registered,
		 * regiser this app now.
		 */
		if (!found_app) {
			pr_debug("Register app %d [%s] which was loaded before\n",
					ret, (char *)query_req.app_name);
			entry = kmalloc(sizeof(*entry), GFP_KERNEL);
			if (!entry) {
				pr_err("kmalloc for app entry failed\n");
				return  -ENOMEM;
			}
			entry->app_id = app_id;
			entry->ref_cnt = 1;
			entry->app_arch = data->client.app_arch;
			strlcpy(entry->app_name, data->client.app_name,
				MAX_APP_NAME_SIZE);
			entry->app_blocked = false;
			entry->blocked_on_listener_id = 0;
			entry->check_block = 0;
			spin_lock_irqsave(&qseecom.registered_app_list_lock,
				flags);
			list_add_tail(&entry->list,
				&qseecom.registered_app_list_head);
			spin_unlock_irqrestore(
				&qseecom.registered_app_list_lock, flags);
		}
		if (copy_to_user(argp, &query_req, sizeof(query_req))) {
			pr_err("copy_to_user failed\n");
			return -EFAULT;
		}
		return -EEXIST;	/* app already loaded */
	} else {
		return 0;	/* app not loaded */
	}
}

static int __qseecom_get_ce_pipe_info(
			enum qseecom_key_management_usage_type usage,
			uint32_t *pipe, uint32_t **ce_hw, uint32_t unit)
{
	int ret = -EINVAL;
	int i, j;
	struct qseecom_ce_info_use *p = NULL;
	int total = 0;
	struct qseecom_ce_pipe_entry *pcepipe;

	switch (usage) {
	case QSEOS_KM_USAGE_DISK_ENCRYPTION:
	case QSEOS_KM_USAGE_UFS_ICE_DISK_ENCRYPTION:
	case QSEOS_KM_USAGE_SDCC_ICE_DISK_ENCRYPTION:
		if (qseecom.support_fde) {
			p = qseecom.ce_info.fde;
			total = qseecom.ce_info.num_fde;
		} else {
			pr_err("system does not support fde\n");
			return -EINVAL;
		}
		break;
	case QSEOS_KM_USAGE_FILE_ENCRYPTION:
		if (qseecom.support_pfe) {
			p = qseecom.ce_info.pfe;
			total = qseecom.ce_info.num_pfe;
		} else {
			pr_err("system does not support pfe\n");
			return -EINVAL;
		}
		break;
	default:
		pr_err("unsupported usage %d\n", usage);
		return -EINVAL;
	}

	for (j = 0; j < total; j++) {
		if (p->unit_num == unit) {
			pcepipe =  p->ce_pipe_entry;
			for (i = 0; i < p->num_ce_pipe_entries; i++) {
				(*ce_hw)[i] = pcepipe->ce_num;
				*pipe = pcepipe->ce_pipe_pair;
				pcepipe++;
			}
			ret = 0;
			break;
		}
		p++;
	}
	return ret;
}

static int __qseecom_generate_and_save_key(struct qseecom_dev_handle *data,
			enum qseecom_key_management_usage_type usage,
			struct qseecom_key_generate_ireq *ireq)
{
	struct qseecom_command_scm_resp resp;
	int ret;

	if (usage < QSEOS_KM_USAGE_DISK_ENCRYPTION ||
		usage >= QSEOS_KM_USAGE_MAX) {
		pr_err("Error:: unsupported usage %d\n", usage);
		return -EFAULT;
	}
	ret = __qseecom_enable_clk(CLK_QSEE);
	if (ret)
		return ret;

	ret = qseecom_scm_call(SCM_SVC_TZSCHEDULER, 1,
				ireq, sizeof(struct qseecom_key_generate_ireq),
				&resp, sizeof(resp));
	if (ret) {
		if (ret == -EINVAL &&
			resp.result == QSEOS_RESULT_FAIL_KEY_ID_EXISTS) {
			pr_debug("Key ID exists.\n");
			ret = 0;
		} else {
			pr_err("scm call to generate key failed : %d\n", ret);
			ret = -EFAULT;
		}
		goto generate_key_exit;
	}

	switch (resp.result) {
	case QSEOS_RESULT_SUCCESS:
		break;
	case QSEOS_RESULT_FAIL_KEY_ID_EXISTS:
		pr_debug("Key ID exists.\n");
		break;
	case QSEOS_RESULT_INCOMPLETE:
		ret = __qseecom_process_incomplete_cmd(data, &resp);
		if (ret) {
			if (resp.result == QSEOS_RESULT_FAIL_KEY_ID_EXISTS) {
				pr_debug("Key ID exists.\n");
				ret = 0;
			} else {
				pr_err("process_incomplete_cmd FAILED, resp.result %d\n",
					resp.result);
			}
		}
		break;
	case QSEOS_RESULT_FAILURE:
	default:
		pr_err("gen key scm call failed resp.result %d\n", resp.result);
		ret = -EINVAL;
		break;
	}
generate_key_exit:
	__qseecom_disable_clk(CLK_QSEE);
	return ret;
}

static int __qseecom_delete_saved_key(struct qseecom_dev_handle *data,
			enum qseecom_key_management_usage_type usage,
			struct qseecom_key_delete_ireq *ireq)
{
	struct qseecom_command_scm_resp resp;
	int ret;

	if (usage < QSEOS_KM_USAGE_DISK_ENCRYPTION ||
		usage >= QSEOS_KM_USAGE_MAX) {
		pr_err("Error:: unsupported usage %d\n", usage);
		return -EFAULT;
	}
	ret = __qseecom_enable_clk(CLK_QSEE);
	if (ret)
		return ret;

	ret = qseecom_scm_call(SCM_SVC_TZSCHEDULER, 1,
				ireq, sizeof(struct qseecom_key_delete_ireq),
				&resp, sizeof(struct qseecom_command_scm_resp));
	if (ret) {
		if (ret == -EINVAL &&
			resp.result == QSEOS_RESULT_FAIL_MAX_ATTEMPT) {
			pr_debug("Max attempts to input password reached.\n");
			ret = -ERANGE;
		} else {
			pr_err("scm call to delete key failed : %d\n", ret);
			ret = -EFAULT;
		}
		goto del_key_exit;
	}

	switch (resp.result) {
	case QSEOS_RESULT_SUCCESS:
		break;
	case QSEOS_RESULT_INCOMPLETE:
		ret = __qseecom_process_incomplete_cmd(data, &resp);
		if (ret) {
			pr_err("process_incomplete_cmd FAILED, resp.result %d\n",
					resp.result);
			if (resp.result == QSEOS_RESULT_FAIL_MAX_ATTEMPT) {
				pr_debug("Max attempts to input password reached.\n");
				ret = -ERANGE;
			}
		}
		break;
	case QSEOS_RESULT_FAIL_MAX_ATTEMPT:
		pr_debug("Max attempts to input password reached.\n");
		ret = -ERANGE;
		break;
	case QSEOS_RESULT_FAILURE:
	default:
		pr_err("Delete key scm call failed resp.result %d\n",
							resp.result);
		ret = -EINVAL;
		break;
	}
del_key_exit:
	__qseecom_disable_clk(CLK_QSEE);
	return ret;
}

static int __qseecom_set_clear_ce_key(struct qseecom_dev_handle *data,
			enum qseecom_key_management_usage_type usage,
			struct qseecom_key_select_ireq *ireq)
{
	struct qseecom_command_scm_resp resp;
	int ret;

	if (usage < QSEOS_KM_USAGE_DISK_ENCRYPTION ||
		usage >= QSEOS_KM_USAGE_MAX) {
		pr_err("Error:: unsupported usage %d\n", usage);
		return -EFAULT;
	}
	ret = __qseecom_enable_clk(CLK_QSEE);
	if (ret)
		return ret;

	if (qseecom.qsee.instance != qseecom.ce_drv.instance) {
		ret = __qseecom_enable_clk(CLK_CE_DRV);
		if (ret)
			return ret;
	}

	ret = qseecom_scm_call(SCM_SVC_TZSCHEDULER, 1,
				ireq, sizeof(struct qseecom_key_select_ireq),
				&resp, sizeof(struct qseecom_command_scm_resp));
	if (ret) {
		if (ret == -EINVAL &&
			resp.result == QSEOS_RESULT_FAIL_MAX_ATTEMPT) {
			pr_debug("Max attempts to input password reached.\n");
			ret = -ERANGE;
		} else if (ret == -EINVAL &&
			resp.result == QSEOS_RESULT_FAIL_PENDING_OPERATION) {
			pr_debug("Set Key operation under processing...\n");
			ret = QSEOS_RESULT_FAIL_PENDING_OPERATION;
		} else {
			pr_err("scm call to set QSEOS_PIPE_ENC key failed : %d\n",
				ret);
			ret = -EFAULT;
		}
		goto set_key_exit;
	}

	switch (resp.result) {
	case QSEOS_RESULT_SUCCESS:
		break;
	case QSEOS_RESULT_INCOMPLETE:
		ret = __qseecom_process_incomplete_cmd(data, &resp);
		if (ret) {
			pr_err("process_incomplete_cmd FAILED, resp.result %d\n",
					resp.result);
			if (resp.result ==
				QSEOS_RESULT_FAIL_PENDING_OPERATION) {
				pr_debug("Set Key operation under processing...\n");
				ret = QSEOS_RESULT_FAIL_PENDING_OPERATION;
			}
			if (resp.result == QSEOS_RESULT_FAIL_MAX_ATTEMPT) {
				pr_debug("Max attempts to input password reached.\n");
				ret = -ERANGE;
			}
		}
		break;
	case QSEOS_RESULT_FAIL_MAX_ATTEMPT:
		pr_debug("Max attempts to input password reached.\n");
		ret = -ERANGE;
		break;
	case QSEOS_RESULT_FAIL_PENDING_OPERATION:
		pr_debug("Set Key operation under processing...\n");
		ret = QSEOS_RESULT_FAIL_PENDING_OPERATION;
		break;
	case QSEOS_RESULT_FAILURE:
	default:
		pr_err("Set key scm call failed resp.result %d\n", resp.result);
		ret = -EINVAL;
		break;
	}
set_key_exit:
	__qseecom_disable_clk(CLK_QSEE);
	if (qseecom.qsee.instance != qseecom.ce_drv.instance)
		__qseecom_disable_clk(CLK_CE_DRV);
	return ret;
}

static int __qseecom_update_current_key_user_info(
			struct qseecom_dev_handle *data,
			enum qseecom_key_management_usage_type usage,
			struct qseecom_key_userinfo_update_ireq *ireq)
{
	struct qseecom_command_scm_resp resp;
	int ret;

	if (usage < QSEOS_KM_USAGE_DISK_ENCRYPTION ||
				usage >= QSEOS_KM_USAGE_MAX) {
		pr_err("Error:: unsupported usage %d\n", usage);
		return -EFAULT;
	}
	ret = __qseecom_enable_clk(CLK_QSEE);
	if (ret)
		return ret;

	ret = qseecom_scm_call(SCM_SVC_TZSCHEDULER, 1,
		ireq, sizeof(struct qseecom_key_userinfo_update_ireq),
		&resp, sizeof(struct qseecom_command_scm_resp));
	if (ret) {
		if (ret == -EINVAL &&
			resp.result == QSEOS_RESULT_FAIL_PENDING_OPERATION) {
			pr_debug("Set Key operation under processing...\n");
			ret = QSEOS_RESULT_FAIL_PENDING_OPERATION;
		} else {
			pr_err("scm call to update key userinfo failed: %d\n",
									ret);
			__qseecom_disable_clk(CLK_QSEE);
			return -EFAULT;
		}
	}

	switch (resp.result) {
	case QSEOS_RESULT_SUCCESS:
		break;
	case QSEOS_RESULT_INCOMPLETE:
		ret = __qseecom_process_incomplete_cmd(data, &resp);
		if (resp.result ==
			QSEOS_RESULT_FAIL_PENDING_OPERATION) {
			pr_debug("Set Key operation under processing...\n");
			ret = QSEOS_RESULT_FAIL_PENDING_OPERATION;
		}
		if (ret)
			pr_err("process_incomplete_cmd FAILED, resp.result %d\n",
					resp.result);
		break;
	case QSEOS_RESULT_FAIL_PENDING_OPERATION:
		pr_debug("Update Key operation under processing...\n");
		ret = QSEOS_RESULT_FAIL_PENDING_OPERATION;
		break;
	case QSEOS_RESULT_FAILURE:
	default:
		pr_err("Set key scm call failed resp.result %d\n", resp.result);
		ret = -EINVAL;
		break;
	}

	__qseecom_disable_clk(CLK_QSEE);
	return ret;
}


static int qseecom_enable_ice_setup(int usage)
{
	int ret = 0;

	if (usage == QSEOS_KM_USAGE_UFS_ICE_DISK_ENCRYPTION)
		ret = qcom_ice_setup_ice_hw("ufs", true);
	else if (usage == QSEOS_KM_USAGE_SDCC_ICE_DISK_ENCRYPTION)
		ret = qcom_ice_setup_ice_hw("sdcc", true);

	return ret;
}

static int qseecom_disable_ice_setup(int usage)
{
	int ret = 0;

	if (usage == QSEOS_KM_USAGE_UFS_ICE_DISK_ENCRYPTION)
		ret = qcom_ice_setup_ice_hw("ufs", false);
	else if (usage == QSEOS_KM_USAGE_SDCC_ICE_DISK_ENCRYPTION)
		ret = qcom_ice_setup_ice_hw("sdcc", false);

	return ret;
}

static int qseecom_get_ce_hw_instance(uint32_t unit, uint32_t usage)
{
	struct qseecom_ce_info_use *pce_info_use, *p;
	int total = 0;
	int i;

	switch (usage) {
	case QSEOS_KM_USAGE_DISK_ENCRYPTION:
	case QSEOS_KM_USAGE_UFS_ICE_DISK_ENCRYPTION:
	case QSEOS_KM_USAGE_SDCC_ICE_DISK_ENCRYPTION:
		p = qseecom.ce_info.fde;
		total = qseecom.ce_info.num_fde;
		break;
	case QSEOS_KM_USAGE_FILE_ENCRYPTION:
		p = qseecom.ce_info.pfe;
		total = qseecom.ce_info.num_pfe;
		break;
	default:
		pr_err("unsupported usage %d\n", usage);
		return -EINVAL;
	}

	pce_info_use = NULL;

	for (i = 0; i < total; i++) {
		if (p->unit_num == unit) {
			pce_info_use = p;
			break;
		}
		p++;
	}
	if (!pce_info_use) {
		pr_err("can not find %d\n", unit);
		return -EINVAL;
	}
	return pce_info_use->num_ce_pipe_entries;
}

static int qseecom_create_key(struct qseecom_dev_handle *data,
			void __user *argp)
{
	int i;
	uint32_t *ce_hw = NULL;
	uint32_t pipe = 0;
	int ret = 0;
	uint32_t flags = 0;
	struct qseecom_create_key_req create_key_req;
	struct qseecom_key_generate_ireq generate_key_ireq;
	struct qseecom_key_select_ireq set_key_ireq;
	uint32_t entries = 0;

	ret = copy_from_user(&create_key_req, argp, sizeof(create_key_req));
	if (ret) {
		pr_err("copy_from_user failed\n");
		return ret;
	}

	if (create_key_req.usage < QSEOS_KM_USAGE_DISK_ENCRYPTION ||
		create_key_req.usage >= QSEOS_KM_USAGE_MAX) {
		pr_err("unsupported usage %d\n", create_key_req.usage);
		ret = -EFAULT;
		return ret;
	}
	entries = qseecom_get_ce_hw_instance(DEFAULT_CE_INFO_UNIT,
					create_key_req.usage);
	if (entries <= 0) {
		pr_err("no ce instance for usage %d instance %d\n",
			DEFAULT_CE_INFO_UNIT, create_key_req.usage);
		ret = -EINVAL;
		return ret;
	}

	ce_hw = kcalloc(entries, sizeof(*ce_hw), GFP_KERNEL);
	if (!ce_hw) {
		ret = -ENOMEM;
		return ret;
	}
	ret = __qseecom_get_ce_pipe_info(create_key_req.usage, &pipe, &ce_hw,
			DEFAULT_CE_INFO_UNIT);
	if (ret) {
		pr_err("Failed to retrieve pipe/ce_hw info: %d\n", ret);
		ret = -EINVAL;
		goto free_buf;
	}

	if (qseecom.fde_key_size)
		flags |= QSEECOM_ICE_FDE_KEY_SIZE_32_BYTE;
	else
		flags |= QSEECOM_ICE_FDE_KEY_SIZE_16_BYTE;

	generate_key_ireq.flags = flags;
	generate_key_ireq.qsee_command_id = QSEOS_GENERATE_KEY;
	memset((void *)generate_key_ireq.key_id,
			0, QSEECOM_KEY_ID_SIZE);
	memset((void *)generate_key_ireq.hash32,
			0, QSEECOM_HASH_SIZE);
	memcpy((void *)generate_key_ireq.key_id,
			(void *)key_id_array[create_key_req.usage].desc,
			QSEECOM_KEY_ID_SIZE);
	memcpy((void *)generate_key_ireq.hash32,
			(void *)create_key_req.hash32,
			QSEECOM_HASH_SIZE);

	ret = __qseecom_generate_and_save_key(data,
			create_key_req.usage, &generate_key_ireq);
	if (ret) {
		pr_err("Failed to generate key on storage: %d\n", ret);
		goto free_buf;
	}

	for (i = 0; i < entries; i++) {
		set_key_ireq.qsee_command_id = QSEOS_SET_KEY;
		if (create_key_req.usage ==
				QSEOS_KM_USAGE_UFS_ICE_DISK_ENCRYPTION) {
			set_key_ireq.ce = QSEECOM_UFS_ICE_CE_NUM;
			set_key_ireq.pipe = QSEECOM_ICE_FDE_KEY_INDEX;

		} else if (create_key_req.usage ==
				QSEOS_KM_USAGE_SDCC_ICE_DISK_ENCRYPTION) {
			set_key_ireq.ce = QSEECOM_SDCC_ICE_CE_NUM;
			set_key_ireq.pipe = QSEECOM_ICE_FDE_KEY_INDEX;

		} else {
			set_key_ireq.ce = ce_hw[i];
			set_key_ireq.pipe = pipe;
		}
		set_key_ireq.flags = flags;

		/* set both PIPE_ENC and PIPE_ENC_XTS*/
		set_key_ireq.pipe_type = QSEOS_PIPE_ENC|QSEOS_PIPE_ENC_XTS;
		memset((void *)set_key_ireq.key_id, 0, QSEECOM_KEY_ID_SIZE);
		memset((void *)set_key_ireq.hash32, 0, QSEECOM_HASH_SIZE);
		memcpy((void *)set_key_ireq.key_id,
			(void *)key_id_array[create_key_req.usage].desc,
			QSEECOM_KEY_ID_SIZE);
		memcpy((void *)set_key_ireq.hash32,
				(void *)create_key_req.hash32,
				QSEECOM_HASH_SIZE);
		/*
		 * It will return false if it is GPCE based crypto instance or
		 * ICE is setup properly
		 */
		ret = qseecom_enable_ice_setup(create_key_req.usage);
		if (ret)
			goto free_buf;

		do {
			ret = __qseecom_set_clear_ce_key(data,
					create_key_req.usage,
					&set_key_ireq);
			/*
			 * wait a little before calling scm again to let other
			 * processes run
			 */
			if (ret == QSEOS_RESULT_FAIL_PENDING_OPERATION)
				msleep(50);

		} while (ret == QSEOS_RESULT_FAIL_PENDING_OPERATION);

		qseecom_disable_ice_setup(create_key_req.usage);

		if (ret) {
			pr_err("Failed to create key: pipe %d, ce %d: %d\n",
				pipe, ce_hw[i], ret);
			goto free_buf;
		} else {
			pr_err("Set the key successfully\n");
			if ((create_key_req.usage ==
				QSEOS_KM_USAGE_UFS_ICE_DISK_ENCRYPTION) ||
			     (create_key_req.usage ==
				QSEOS_KM_USAGE_SDCC_ICE_DISK_ENCRYPTION))
				goto free_buf;
		}
	}

free_buf:
	kzfree(ce_hw);
	return ret;
}

static int qseecom_wipe_key(struct qseecom_dev_handle *data,
				void __user *argp)
{
	uint32_t *ce_hw = NULL;
	uint32_t pipe = 0;
	int ret = 0;
	uint32_t flags = 0;
	int i, j;
	struct qseecom_wipe_key_req wipe_key_req;
	struct qseecom_key_delete_ireq delete_key_ireq;
	struct qseecom_key_select_ireq clear_key_ireq;
	uint32_t entries = 0;

	ret = copy_from_user(&wipe_key_req, argp, sizeof(wipe_key_req));
	if (ret) {
		pr_err("copy_from_user failed\n");
		return ret;
	}

	if (wipe_key_req.usage < QSEOS_KM_USAGE_DISK_ENCRYPTION ||
		wipe_key_req.usage >= QSEOS_KM_USAGE_MAX) {
		pr_err("unsupported usage %d\n", wipe_key_req.usage);
		ret = -EFAULT;
		return ret;
	}

	entries = qseecom_get_ce_hw_instance(DEFAULT_CE_INFO_UNIT,
					wipe_key_req.usage);
	if (entries <= 0) {
		pr_err("no ce instance for usage %d instance %d\n",
			DEFAULT_CE_INFO_UNIT, wipe_key_req.usage);
		ret = -EINVAL;
		return ret;
	}

	ce_hw = kcalloc(entries, sizeof(*ce_hw), GFP_KERNEL);
	if (!ce_hw) {
		ret = -ENOMEM;
		return ret;
	}

	ret = __qseecom_get_ce_pipe_info(wipe_key_req.usage, &pipe, &ce_hw,
				DEFAULT_CE_INFO_UNIT);
	if (ret) {
		pr_err("Failed to retrieve pipe/ce_hw info: %d\n", ret);
		ret = -EINVAL;
		goto free_buf;
	}

	if (wipe_key_req.wipe_key_flag) {
		delete_key_ireq.flags = flags;
		delete_key_ireq.qsee_command_id = QSEOS_DELETE_KEY;
		memset((void *)delete_key_ireq.key_id, 0, QSEECOM_KEY_ID_SIZE);
		memcpy((void *)delete_key_ireq.key_id,
			(void *)key_id_array[wipe_key_req.usage].desc,
			QSEECOM_KEY_ID_SIZE);
		memset((void *)delete_key_ireq.hash32, 0, QSEECOM_HASH_SIZE);

		ret = __qseecom_delete_saved_key(data, wipe_key_req.usage,
					&delete_key_ireq);
		if (ret) {
			pr_err("Failed to delete key from ssd storage: %d\n",
				ret);
			ret = -EFAULT;
			goto free_buf;
		}
	}

	for (j = 0; j < entries; j++) {
		clear_key_ireq.qsee_command_id = QSEOS_SET_KEY;
		if (wipe_key_req.usage ==
				QSEOS_KM_USAGE_UFS_ICE_DISK_ENCRYPTION) {
			clear_key_ireq.ce = QSEECOM_UFS_ICE_CE_NUM;
			clear_key_ireq.pipe = QSEECOM_ICE_FDE_KEY_INDEX;
		} else if (wipe_key_req.usage ==
			QSEOS_KM_USAGE_SDCC_ICE_DISK_ENCRYPTION) {
			clear_key_ireq.ce = QSEECOM_SDCC_ICE_CE_NUM;
			clear_key_ireq.pipe = QSEECOM_ICE_FDE_KEY_INDEX;
		} else {
			clear_key_ireq.ce = ce_hw[j];
			clear_key_ireq.pipe = pipe;
		}
		clear_key_ireq.flags = flags;
		clear_key_ireq.pipe_type = QSEOS_PIPE_ENC|QSEOS_PIPE_ENC_XTS;
		for (i = 0; i < QSEECOM_KEY_ID_SIZE; i++)
			clear_key_ireq.key_id[i] = QSEECOM_INVALID_KEY_ID;
		memset((void *)clear_key_ireq.hash32, 0, QSEECOM_HASH_SIZE);

		/*
		 * It will return false if it is GPCE based crypto instance or
		 * ICE is setup properly
		 */
		ret = qseecom_enable_ice_setup(wipe_key_req.usage);
		if (ret)
			goto free_buf;

		ret = __qseecom_set_clear_ce_key(data, wipe_key_req.usage,
					&clear_key_ireq);

		qseecom_disable_ice_setup(wipe_key_req.usage);

		if (ret) {
			pr_err("Failed to wipe key: pipe %d, ce %d: %d\n",
				pipe, ce_hw[j], ret);
			ret = -EFAULT;
			goto free_buf;
		}
	}

free_buf:
	kzfree(ce_hw);
	return ret;
}

static int qseecom_update_key_user_info(struct qseecom_dev_handle *data,
			void __user *argp)
{
	int ret = 0;
	uint32_t flags = 0;
	struct qseecom_update_key_userinfo_req update_key_req;
	struct qseecom_key_userinfo_update_ireq ireq;

	ret = copy_from_user(&update_key_req, argp, sizeof(update_key_req));
	if (ret) {
		pr_err("copy_from_user failed\n");
		return ret;
	}

	if (update_key_req.usage < QSEOS_KM_USAGE_DISK_ENCRYPTION ||
		update_key_req.usage >= QSEOS_KM_USAGE_MAX) {
		pr_err("Error:: unsupported usage %d\n", update_key_req.usage);
		return -EFAULT;
	}

	ireq.qsee_command_id = QSEOS_UPDATE_KEY_USERINFO;

	if (qseecom.fde_key_size)
		flags |= QSEECOM_ICE_FDE_KEY_SIZE_32_BYTE;
	else
		flags |= QSEECOM_ICE_FDE_KEY_SIZE_16_BYTE;

	ireq.flags = flags;
	memset(ireq.key_id, 0, QSEECOM_KEY_ID_SIZE);
	memset((void *)ireq.current_hash32, 0, QSEECOM_HASH_SIZE);
	memset((void *)ireq.new_hash32, 0, QSEECOM_HASH_SIZE);
	memcpy((void *)ireq.key_id,
		(void *)key_id_array[update_key_req.usage].desc,
		QSEECOM_KEY_ID_SIZE);
	memcpy((void *)ireq.current_hash32,
		(void *)update_key_req.current_hash32, QSEECOM_HASH_SIZE);
	memcpy((void *)ireq.new_hash32,
		(void *)update_key_req.new_hash32, QSEECOM_HASH_SIZE);

	do {
		ret = __qseecom_update_current_key_user_info(data,
						update_key_req.usage,
						&ireq);
		/*
		 * wait a little before calling scm again to let other
		 * processes run
		 */
		if (ret == QSEOS_RESULT_FAIL_PENDING_OPERATION)
			msleep(50);

	} while (ret == QSEOS_RESULT_FAIL_PENDING_OPERATION);
	if (ret) {
		pr_err("Failed to update key info: %d\n", ret);
		return ret;
	}
	return ret;

}
static int qseecom_is_es_activated(void __user *argp)
{
	struct qseecom_is_es_activated_req req = {0};
	struct qseecom_command_scm_resp resp;
	int ret;

	if (qseecom.qsee_version < QSEE_VERSION_04) {
		pr_err("invalid qsee version\n");
		return -ENODEV;
	}

	if (argp == NULL) {
		pr_err("arg is null\n");
		return -EINVAL;
	}

	ret = qseecom_scm_call(SCM_SVC_ES, SCM_IS_ACTIVATED_ID,
		&req, sizeof(req), &resp, sizeof(resp));
	if (ret) {
		pr_err("scm_call failed\n");
		return ret;
	}

	req.is_activated = resp.result;
	ret = copy_to_user(argp, &req, sizeof(req));
	if (ret) {
		pr_err("copy_to_user failed\n");
		return ret;
	}

	return 0;
}

static int qseecom_save_partition_hash(void __user *argp)
{
	struct qseecom_save_partition_hash_req req;
	struct qseecom_command_scm_resp resp;
	int ret;

	memset(&resp, 0x00, sizeof(resp));

	if (qseecom.qsee_version < QSEE_VERSION_04) {
		pr_err("invalid qsee version\n");
		return -ENODEV;
	}

	if (argp == NULL) {
		pr_err("arg is null\n");
		return -EINVAL;
	}

	ret = copy_from_user(&req, argp, sizeof(req));
	if (ret) {
		pr_err("copy_from_user failed\n");
		return ret;
	}

	ret = qseecom_scm_call(SCM_SVC_ES, SCM_SAVE_PARTITION_HASH_ID,
		       (void *)&req, sizeof(req), (void *)&resp, sizeof(resp));
	if (ret) {
		pr_err("qseecom_scm_call failed\n");
		return ret;
	}

	return 0;
}

static int qseecom_mdtp_cipher_dip(void __user *argp)
{
	struct qseecom_mdtp_cipher_dip_req req;
	u32 tzbuflenin, tzbuflenout;
	char *tzbufin = NULL, *tzbufout = NULL;
	struct scm_desc desc = {0};
	int ret;

	do {
		/* Copy the parameters from userspace */
		if (argp == NULL) {
			pr_err("arg is null\n");
			ret = -EINVAL;
			break;
		}

		ret = copy_from_user(&req, argp, sizeof(req));
		if (ret) {
			pr_err("copy_from_user failed, ret= %d\n", ret);
			break;
		}

		if (req.in_buf == NULL || req.out_buf == NULL ||
			req.in_buf_size == 0 || req.in_buf_size > MAX_DIP ||
			req.out_buf_size == 0 || req.out_buf_size > MAX_DIP ||
				req.direction > 1) {
			pr_err("invalid parameters\n");
			ret = -EINVAL;
			break;
		}

		/* Copy the input buffer from userspace to kernel space */
		tzbuflenin = PAGE_ALIGN(req.in_buf_size);
		tzbufin = kzalloc(tzbuflenin, GFP_KERNEL);
		if (!tzbufin) {
			pr_err("error allocating in buffer\n");
			ret = -ENOMEM;
			break;
		}

		ret = copy_from_user(tzbufin, req.in_buf, req.in_buf_size);
		if (ret) {
			pr_err("copy_from_user failed, ret=%d\n", ret);
			break;
		}

		dmac_flush_range(tzbufin, tzbufin + tzbuflenin);

		/* Prepare the output buffer in kernel space */
		tzbuflenout = PAGE_ALIGN(req.out_buf_size);
		tzbufout = kzalloc(tzbuflenout, GFP_KERNEL);
		if (!tzbufout) {
			pr_err("error allocating out buffer\n");
			ret = -ENOMEM;
			break;
		}

		dmac_flush_range(tzbufout, tzbufout + tzbuflenout);

		/* Send the command to TZ */
		desc.arginfo = TZ_MDTP_CIPHER_DIP_ID_PARAM_ID;
		desc.args[0] = virt_to_phys(tzbufin);
		desc.args[1] = req.in_buf_size;
		desc.args[2] = virt_to_phys(tzbufout);
		desc.args[3] = req.out_buf_size;
		desc.args[4] = req.direction;

		ret = __qseecom_enable_clk(CLK_QSEE);
		if (ret)
			break;

		ret = scm_call2(TZ_MDTP_CIPHER_DIP_ID, &desc);

		__qseecom_disable_clk(CLK_QSEE);

		if (ret) {
			pr_err("scm_call2 failed for SCM_SVC_MDTP, ret=%d\n",
				ret);
			break;
		}

		/* Copy the output buffer from kernel space to userspace */
		dmac_flush_range(tzbufout, tzbufout + tzbuflenout);
		ret = copy_to_user(req.out_buf, tzbufout, req.out_buf_size);
		if (ret) {
			pr_err("copy_to_user failed, ret=%d\n", ret);
			break;
		}
	} while (0);

	kzfree(tzbufin);
	kzfree(tzbufout);

	return ret;
}

static int __qseecom_qteec_validate_msg(struct qseecom_dev_handle *data,
				struct qseecom_qteec_req *req)
{
	if (!data || !data->client.sb_virt) {
		pr_err("Client or client buf is not initialized\n");
		return -EINVAL;
	}

	if (data->type != QSEECOM_CLIENT_APP)
		return -EFAULT;

	if (req->req_len > UINT_MAX - req->resp_len) {
		pr_err("Integer overflow detected in req_len & rsp_len\n");
		return -EINVAL;
	}

	if (req->req_len + req->resp_len > data->client.sb_length) {
		pr_debug("Not enough memory to fit cmd_buf.\n");
		pr_debug("resp_buf. Required: %u, Available: %zu\n",
		(req->req_len + req->resp_len), data->client.sb_length);
		return -ENOMEM;
	}

	if (req->req_ptr == NULL || req->resp_ptr == NULL) {
		pr_err("cmd buffer or response buffer is null\n");
		return -EINVAL;
	}
	if (((uintptr_t)req->req_ptr <
			data->client.user_virt_sb_base) ||
		((uintptr_t)req->req_ptr >=
		(data->client.user_virt_sb_base + data->client.sb_length))) {
		pr_err("cmd buffer address not within shared bufffer\n");
		return -EINVAL;
	}

	if (((uintptr_t)req->resp_ptr <
			data->client.user_virt_sb_base)  ||
		((uintptr_t)req->resp_ptr >=
		(data->client.user_virt_sb_base + data->client.sb_length))) {
		pr_err("response buffer address not within shared bufffer\n");
		return -EINVAL;
	}

	if ((req->req_len == 0) || (req->resp_len == 0)) {
		pr_err("cmd buf lengtgh/response buf length not valid\n");
		return -EINVAL;
	}

	if ((uintptr_t)req->req_ptr > (ULONG_MAX - req->req_len)) {
		pr_err("Integer overflow in req_len & req_ptr\n");
		return -EINVAL;
	}

	if ((uintptr_t)req->resp_ptr > (ULONG_MAX - req->resp_len)) {
		pr_err("Integer overflow in resp_len & resp_ptr\n");
		return -EINVAL;
	}

	if (data->client.user_virt_sb_base >
					(ULONG_MAX - data->client.sb_length)) {
		pr_err("Integer overflow in user_virt_sb_base & sb_length\n");
		return -EINVAL;
	}
	if ((((uintptr_t)req->req_ptr + req->req_len) >
		((uintptr_t)data->client.user_virt_sb_base +
						data->client.sb_length)) ||
		(((uintptr_t)req->resp_ptr + req->resp_len) >
		((uintptr_t)data->client.user_virt_sb_base +
						data->client.sb_length))) {
		pr_err("cmd buf or resp buf is out of shared buffer region\n");
		return -EINVAL;
	}
	return 0;
}

static int __qseecom_qteec_handle_pre_alc_fd(struct qseecom_dev_handle *data,
				uint32_t fd_idx, struct sg_table *sg_ptr)
{
	struct scatterlist *sg = sg_ptr->sgl;
	struct qseecom_sg_entry *sg_entry;
	void *buf;
	uint i;
	size_t size;
	dma_addr_t coh_pmem;

	if (fd_idx >= MAX_ION_FD) {
		pr_err("fd_idx [%d] is invalid\n", fd_idx);
		return -ENOMEM;
	}
	/*
	 * Allocate a buffer, populate it with number of entry plus
	 * each sg entry's phy addr and length; then return the
	 * phy_addr of the buffer.
	 */
	size = sizeof(uint32_t) +
		sizeof(struct qseecom_sg_entry) * sg_ptr->nents;
	size = (size + PAGE_SIZE) & PAGE_MASK;
	buf = dma_alloc_coherent(qseecom.dev,
			size, &coh_pmem, GFP_KERNEL);
	if (buf == NULL) {
		pr_err("failed to alloc memory for sg buf\n");
		return -ENOMEM;
	}
	*(uint32_t *)buf = sg_ptr->nents;
	sg_entry = (struct qseecom_sg_entry *) (buf + sizeof(uint32_t));
	for (i = 0; i < sg_ptr->nents; i++) {
		sg_entry->phys_addr = (uint32_t)sg_dma_address(sg);
		sg_entry->len = sg->length;
		sg_entry++;
		sg = sg_next(sg);
	}
	data->client.sec_buf_fd[fd_idx].is_sec_buf_fd = true;
	data->client.sec_buf_fd[fd_idx].vbase = buf;
	data->client.sec_buf_fd[fd_idx].pbase = coh_pmem;
	data->client.sec_buf_fd[fd_idx].size = size;
	return 0;
}

static int __qseecom_update_qteec_req_buf(struct qseecom_qteec_modfd_req *req,
			struct qseecom_dev_handle *data, bool cleanup)
{
	int ret = 0;
	int i = 0;
	uint32_t *update;
	struct sg_table *sg_ptr = NULL;
	struct scatterlist *sg;
	struct qseecom_param_memref *memref;
	int ion_fd = -1;
	struct dma_buf *dmabuf = NULL;
	struct dma_buf_attachment *attach = NULL;

	if (req == NULL) {
		pr_err("Invalid address\n");
		return -EINVAL;
	}
	for (i = 0; i < MAX_ION_FD; i++) {
		if (req->ifd_data[i].fd > 0) {
			ion_fd = req->ifd_data[i].fd;
			if ((req->req_len < sizeof(uint32_t)) ||
				(req->ifd_data[i].cmd_buf_offset >
				req->req_len - sizeof(uint32_t))) {
				pr_err("Invalid offset/req len 0x%x/0x%x\n",
					req->req_len,
					req->ifd_data[i].cmd_buf_offset);
				return -EINVAL;
			}
			update = (uint32_t *)((char *) req->req_ptr +
				req->ifd_data[i].cmd_buf_offset);
			if (!update) {
				pr_err("update pointer is NULL\n");
				return -EINVAL;
			}
		} else {
			continue;
		}
		/* Populate the cmd data structure with the phys_addr */
		ret = qseecom_dmabuf_map(ion_fd, &sg_ptr, &attach, &dmabuf);
		if (ret) {
			pr_err("IOn client could not retrieve sg table\n");
			goto err;
		}
		sg = sg_ptr->sgl;
		if (sg == NULL) {
			pr_err("sg is NULL\n");
			goto err;
		}
		if ((sg_ptr->nents == 0) || (sg->length == 0)) {
			pr_err("Num of scat entr (%d)or length(%d) invalid\n",
					sg_ptr->nents, sg->length);
			goto err;
		}
		/* clean up buf for pre-allocated fd */
		if (cleanup && data->client.sec_buf_fd[i].is_sec_buf_fd &&
			(*update)) {
			if (data->client.sec_buf_fd[i].vbase)
				dma_free_coherent(qseecom.dev,
					data->client.sec_buf_fd[i].size,
					data->client.sec_buf_fd[i].vbase,
					data->client.sec_buf_fd[i].pbase);
			memset((void *)update, 0,
				sizeof(struct qseecom_param_memref));
			memset(&(data->client.sec_buf_fd[i]), 0,
				sizeof(struct qseecom_sec_buf_fd_info));
			goto clean;
		}

		if (*update == 0) {
			/* update buf for pre-allocated fd from secure heap*/
			ret = __qseecom_qteec_handle_pre_alc_fd(data, i,
				sg_ptr);
			if (ret) {
				pr_err("Failed to handle buf for fd[%d]\n", i);
				goto err;
			}
			memref = (struct qseecom_param_memref *)update;
			memref->buffer =
				(uint32_t)(data->client.sec_buf_fd[i].pbase);
			memref->size =
				(uint32_t)(data->client.sec_buf_fd[i].size);
		} else {
			/* update buf for fd from non-secure qseecom heap */
			if (sg_ptr->nents != 1) {
				pr_err("Num of scat entr (%d) invalid\n",
					sg_ptr->nents);
				goto err;
			}
			if (cleanup)
				*update = 0;
			else
				*update = (uint32_t)sg_dma_address(sg_ptr->sgl);
		}
clean:
		if (cleanup) {
			ret = qseecom_dmabuf_cache_operations(dmabuf,
					QSEECOM_CACHE_INVALIDATE);
			if (ret) {
				pr_err("cache operation failed %d\n", ret);
				goto err;
			}
		} else {
			ret = qseecom_dmabuf_cache_operations(dmabuf,
					QSEECOM_CACHE_CLEAN);
			if (ret) {
				pr_err("cache operation failed %d\n", ret);
				goto err;
			}
			data->sglistinfo_ptr[i].indexAndFlags =
				SGLISTINFO_SET_INDEX_FLAG(
				(sg_ptr->nents == 1), 0,
				req->ifd_data[i].cmd_buf_offset);
			data->sglistinfo_ptr[i].sizeOrCount =
				(sg_ptr->nents == 1) ?
				sg->length : sg_ptr->nents;
			data->sglist_cnt = i + 1;
		}
		/* unmap the dmabuf */
		qseecom_dmabuf_unmap(sg_ptr, attach, dmabuf);
		sg_ptr = NULL;
		dmabuf = NULL;
		attach = NULL;
	}
	return ret;
err:
	if (!IS_ERR_OR_NULL(sg_ptr))
		qseecom_dmabuf_unmap(sg_ptr, attach, dmabuf);
	return -ENOMEM;
}

static int __qseecom_qteec_issue_cmd(struct qseecom_dev_handle *data,
				struct qseecom_qteec_req *req, uint32_t cmd_id)
{
	struct qseecom_command_scm_resp resp;
	struct qseecom_qteec_ireq ireq;
	struct qseecom_qteec_64bit_ireq ireq_64bit;
	struct qseecom_registered_app_list *ptr_app;
	bool found_app = false;
	unsigned long flags;
	int ret = 0;
	int ret2 = 0;
	uint32_t reqd_len_sb_in = 0;
	void *cmd_buf = NULL;
	size_t cmd_len;
	struct sglist_info *table = data->sglistinfo_ptr;
	void *req_ptr = NULL;
	void *resp_ptr = NULL;

	ret  = __qseecom_qteec_validate_msg(data, req);
	if (ret)
		return ret;

	req_ptr = req->req_ptr;
	resp_ptr = req->resp_ptr;

	/* find app_id & img_name from list */
	spin_lock_irqsave(&qseecom.registered_app_list_lock, flags);
	list_for_each_entry(ptr_app, &qseecom.registered_app_list_head,
							list) {
		if ((ptr_app->app_id == data->client.app_id) &&
			 (!strcmp(ptr_app->app_name, data->client.app_name))) {
			found_app = true;
			break;
		}
	}
	spin_unlock_irqrestore(&qseecom.registered_app_list_lock, flags);
	if (!found_app) {
		pr_err("app_id %d (%s) is not found\n", data->client.app_id,
			(char *)data->client.app_name);
		return -ENOENT;
	}

	req->req_ptr = (void *)__qseecom_uvirt_to_kvirt(data,
						(uintptr_t)req->req_ptr);
	req->resp_ptr = (void *)__qseecom_uvirt_to_kvirt(data,
						(uintptr_t)req->resp_ptr);

	if ((cmd_id == QSEOS_TEE_OPEN_SESSION) ||
			(cmd_id == QSEOS_TEE_REQUEST_CANCELLATION)) {
		ret = __qseecom_update_qteec_req_buf(
			(struct qseecom_qteec_modfd_req *)req, data, false);
		if (ret)
			return ret;
	}

	if (qseecom.qsee_version < QSEE_VERSION_40) {
		ireq.app_id = data->client.app_id;
		ireq.req_ptr = (uint32_t)__qseecom_uvirt_to_kphys(data,
						(uintptr_t)req_ptr);
		ireq.req_len = req->req_len;
		ireq.resp_ptr = (uint32_t)__qseecom_uvirt_to_kphys(data,
						(uintptr_t)resp_ptr);
		ireq.resp_len = req->resp_len;
		ireq.sglistinfo_ptr = (uint32_t)virt_to_phys(table);
		ireq.sglistinfo_len = SGLISTINFO_TABLE_SIZE;
		dmac_flush_range((void *)table,
				(void *)table + SGLISTINFO_TABLE_SIZE);
		cmd_buf = (void *)&ireq;
		cmd_len = sizeof(struct qseecom_qteec_ireq);
	} else {
		ireq_64bit.app_id = data->client.app_id;
		ireq_64bit.req_ptr = (uint64_t)__qseecom_uvirt_to_kphys(data,
						(uintptr_t)req_ptr);
		ireq_64bit.req_len = req->req_len;
		ireq_64bit.resp_ptr = (uint64_t)__qseecom_uvirt_to_kphys(data,
						(uintptr_t)resp_ptr);
		ireq_64bit.resp_len = req->resp_len;
		if ((data->client.app_arch == ELFCLASS32) &&
			((ireq_64bit.req_ptr >=
				PHY_ADDR_4G - ireq_64bit.req_len) ||
			(ireq_64bit.resp_ptr >=
				PHY_ADDR_4G - ireq_64bit.resp_len))){
			pr_err("32bit app %s (id: %d): phy_addr exceeds 4G\n",
				data->client.app_name, data->client.app_id);
			pr_err("req_ptr:%llx,req_len:%x,rsp_ptr:%llx,rsp_len:%x\n",
				ireq_64bit.req_ptr, ireq_64bit.req_len,
				ireq_64bit.resp_ptr, ireq_64bit.resp_len);
			return -EFAULT;
		}
		ireq_64bit.sglistinfo_ptr = (uint64_t)virt_to_phys(table);
		ireq_64bit.sglistinfo_len = SGLISTINFO_TABLE_SIZE;
		dmac_flush_range((void *)table,
				(void *)table + SGLISTINFO_TABLE_SIZE);
		cmd_buf = (void *)&ireq_64bit;
		cmd_len = sizeof(struct qseecom_qteec_64bit_ireq);
	}
	if (qseecom.whitelist_support == true
		&& cmd_id == QSEOS_TEE_OPEN_SESSION)
		*(uint32_t *)cmd_buf = QSEOS_TEE_OPEN_SESSION_WHITELIST;
	else
		*(uint32_t *)cmd_buf = cmd_id;

	reqd_len_sb_in = req->req_len + req->resp_len;
	ret = qseecom_dmabuf_cache_operations(data->client.dmabuf,
				QSEECOM_CACHE_CLEAN);
	if (ret) {
		pr_err("cache operation failed %d\n", ret);
		return ret;
	}

	__qseecom_reentrancy_check_if_this_app_blocked(ptr_app);

	ret = qseecom_scm_call(SCM_SVC_TZSCHEDULER, 1,
				cmd_buf, cmd_len,
				&resp, sizeof(resp));
	if (ret) {
		pr_err("scm_call() failed with err: %d (app_id = %d)\n",
					ret, data->client.app_id);
		goto exit;
	}
	ret = qseecom_dmabuf_cache_operations(data->client.dmabuf,
					QSEECOM_CACHE_INVALIDATE);
	if (ret) {
		pr_err("cache operation failed %d\n", ret);
		return ret;
	}

	if (qseecom.qsee_reentrancy_support) {
		ret = __qseecom_process_reentrancy(&resp, ptr_app, data);
		if (ret)
			goto exit;
	} else {
		if (resp.result == QSEOS_RESULT_INCOMPLETE) {
			ret = __qseecom_process_incomplete_cmd(data, &resp);
			if (ret) {
				pr_err("process_incomplete_cmd failed err: %d\n",
						ret);
				goto exit;
			}
		} else {
			if (resp.result != QSEOS_RESULT_SUCCESS) {
				pr_err("Response result %d not supported\n",
								resp.result);
				ret = -EINVAL;
				goto exit;
			}
		}
	}
exit:
	if ((cmd_id == QSEOS_TEE_OPEN_SESSION) ||
			(cmd_id == QSEOS_TEE_REQUEST_CANCELLATION)) {
		ret2 = __qseecom_update_qteec_req_buf(
			(struct qseecom_qteec_modfd_req *)req, data, true);
		if (ret2)
			return ret2;
	}
	return ret;
}

static int qseecom_qteec_open_session(struct qseecom_dev_handle *data,
				void __user *argp)
{
	struct qseecom_qteec_modfd_req req;
	int ret = 0;

	ret = copy_from_user(&req, argp,
				sizeof(struct qseecom_qteec_modfd_req));
	if (ret) {
		pr_err("copy_from_user failed\n");
		return ret;
	}
	ret = __qseecom_qteec_issue_cmd(data, (struct qseecom_qteec_req *)&req,
							QSEOS_TEE_OPEN_SESSION);

	return ret;
}

static int qseecom_qteec_close_session(struct qseecom_dev_handle *data,
				void __user *argp)
{
	struct qseecom_qteec_req req;
	int ret = 0;

	ret = copy_from_user(&req, argp, sizeof(struct qseecom_qteec_req));
	if (ret) {
		pr_err("copy_from_user failed\n");
		return ret;
	}
	ret = __qseecom_qteec_issue_cmd(data, &req, QSEOS_TEE_CLOSE_SESSION);
	return ret;
}

static int qseecom_qteec_invoke_modfd_cmd(struct qseecom_dev_handle *data,
				void __user *argp)
{
	struct qseecom_qteec_modfd_req req;
	struct qseecom_command_scm_resp resp;
	struct qseecom_qteec_ireq ireq;
	struct qseecom_qteec_64bit_ireq ireq_64bit;
	struct qseecom_registered_app_list *ptr_app;
	bool found_app = false;
	unsigned long flags;
	int ret = 0;
	int i = 0;
	uint32_t reqd_len_sb_in = 0;
	void *cmd_buf = NULL;
	size_t cmd_len;
	struct sglist_info *table = data->sglistinfo_ptr;
	void *req_ptr = NULL;
	void *resp_ptr = NULL;

	ret = copy_from_user(&req, argp,
			sizeof(struct qseecom_qteec_modfd_req));
	if (ret) {
		pr_err("copy_from_user failed\n");
		return ret;
	}
	ret = __qseecom_qteec_validate_msg(data,
					(struct qseecom_qteec_req *)(&req));
	if (ret)
		return ret;
	req_ptr = req.req_ptr;
	resp_ptr = req.resp_ptr;

	/* find app_id & img_name from list */
	spin_lock_irqsave(&qseecom.registered_app_list_lock, flags);
	list_for_each_entry(ptr_app, &qseecom.registered_app_list_head,
							list) {
		if ((ptr_app->app_id == data->client.app_id) &&
			 (!strcmp(ptr_app->app_name, data->client.app_name))) {
			found_app = true;
			break;
		}
	}
	spin_unlock_irqrestore(&qseecom.registered_app_list_lock, flags);
	if (!found_app) {
		pr_err("app_id %d (%s) is not found\n", data->client.app_id,
			(char *)data->client.app_name);
		return -ENOENT;
	}

	/* validate offsets */
	for (i = 0; i < MAX_ION_FD; i++) {
		if (req.ifd_data[i].fd) {
			if (req.ifd_data[i].cmd_buf_offset >= req.req_len)
				return -EINVAL;
		}
	}
	req.req_ptr = (void *)__qseecom_uvirt_to_kvirt(data,
						(uintptr_t)req.req_ptr);
	req.resp_ptr = (void *)__qseecom_uvirt_to_kvirt(data,
						(uintptr_t)req.resp_ptr);
	ret = __qseecom_update_qteec_req_buf(&req, data, false);
	if (ret)
		return ret;

	if (qseecom.qsee_version < QSEE_VERSION_40) {
		ireq.app_id = data->client.app_id;
		ireq.req_ptr = (uint32_t)__qseecom_uvirt_to_kphys(data,
						(uintptr_t)req_ptr);
		ireq.req_len = req.req_len;
		ireq.resp_ptr = (uint32_t)__qseecom_uvirt_to_kphys(data,
						(uintptr_t)resp_ptr);
		ireq.resp_len = req.resp_len;
		cmd_buf = (void *)&ireq;
		cmd_len = sizeof(struct qseecom_qteec_ireq);
		ireq.sglistinfo_ptr = (uint32_t)virt_to_phys(table);
		ireq.sglistinfo_len = SGLISTINFO_TABLE_SIZE;
		dmac_flush_range((void *)table,
				(void *)table + SGLISTINFO_TABLE_SIZE);
	} else {
		ireq_64bit.app_id = data->client.app_id;
		ireq_64bit.req_ptr = (uint64_t)__qseecom_uvirt_to_kphys(data,
						(uintptr_t)req_ptr);
		ireq_64bit.req_len = req.req_len;
		ireq_64bit.resp_ptr = (uint64_t)__qseecom_uvirt_to_kphys(data,
						(uintptr_t)resp_ptr);
		ireq_64bit.resp_len = req.resp_len;
		cmd_buf = (void *)&ireq_64bit;
		cmd_len = sizeof(struct qseecom_qteec_64bit_ireq);
		ireq_64bit.sglistinfo_ptr = (uint64_t)virt_to_phys(table);
		ireq_64bit.sglistinfo_len = SGLISTINFO_TABLE_SIZE;
		dmac_flush_range((void *)table,
				(void *)table + SGLISTINFO_TABLE_SIZE);
	}
	reqd_len_sb_in = req.req_len + req.resp_len;
	if (qseecom.whitelist_support == true)
		*(uint32_t *)cmd_buf = QSEOS_TEE_INVOKE_COMMAND_WHITELIST;
	else
		*(uint32_t *)cmd_buf = QSEOS_TEE_INVOKE_COMMAND;

	ret = qseecom_dmabuf_cache_operations(data->client.dmabuf,
					QSEECOM_CACHE_CLEAN);
	if (ret) {
		pr_err("cache operation failed %d\n", ret);
		return ret;
	}

	__qseecom_reentrancy_check_if_this_app_blocked(ptr_app);

	ret = qseecom_scm_call(SCM_SVC_TZSCHEDULER, 1,
				cmd_buf, cmd_len,
				&resp, sizeof(resp));
	if (ret) {
		pr_err("scm_call() failed with err: %d (app_id = %d)\n",
					ret, data->client.app_id);
		return ret;
	}
	ret = qseecom_dmabuf_cache_operations(data->client.dmabuf,
					QSEECOM_CACHE_INVALIDATE);
	if (ret) {
		pr_err("cache operation failed %d\n", ret);
		return ret;
	}

	if (qseecom.qsee_reentrancy_support) {
		ret = __qseecom_process_reentrancy(&resp, ptr_app, data);
	} else {
		if (resp.result == QSEOS_RESULT_INCOMPLETE) {
			ret = __qseecom_process_incomplete_cmd(data, &resp);
			if (ret) {
				pr_err("process_incomplete_cmd failed err: %d\n",
						ret);
				return ret;
			}
		} else {
			if (resp.result != QSEOS_RESULT_SUCCESS) {
				pr_err("Response result %d not supported\n",
								resp.result);
				ret = -EINVAL;
			}
		}
	}
	ret = __qseecom_update_qteec_req_buf(&req, data, true);
	if (ret)
		return ret;

	return 0;
}

static int qseecom_qteec_request_cancellation(struct qseecom_dev_handle *data,
				void __user *argp)
{
	struct qseecom_qteec_modfd_req req;
	int ret = 0;

	ret = copy_from_user(&req, argp,
				sizeof(struct qseecom_qteec_modfd_req));
	if (ret) {
		pr_err("copy_from_user failed\n");
		return ret;
	}
	ret = __qseecom_qteec_issue_cmd(data, (struct qseecom_qteec_req *)&req,
						QSEOS_TEE_REQUEST_CANCELLATION);

	return ret;
}

static void __qseecom_clean_data_sglistinfo(struct qseecom_dev_handle *data)
{
	if (data->sglist_cnt) {
		memset(data->sglistinfo_ptr, 0,
			SGLISTINFO_TABLE_SIZE);
		data->sglist_cnt = 0;
	}
}

static inline long qseecom_ioctl(struct file *file,
			unsigned int cmd, unsigned long arg)
{
	int ret = 0;
	struct qseecom_dev_handle *data = file->private_data;
	void __user *argp = (void __user *) arg;
	bool perf_enabled = false;

	if (!data) {
		pr_err("Invalid/uninitialized device handle\n");
		return -EINVAL;
	}

	if (data->abort) {
		pr_err("Aborting qseecom driver\n");
		return -ENODEV;
	}

	switch (cmd) {
	case QSEECOM_IOCTL_REGISTER_LISTENER_REQ: {
		if (data->type != QSEECOM_GENERIC) {
			pr_err("reg lstnr req: invalid handle (%d)\n",
								data->type);
			ret = -EINVAL;
			break;
		}
		pr_debug("ioctl register_listener_req()\n");
		mutex_lock(&app_access_lock);
		atomic_inc(&data->ioctl_count);
		data->type = QSEECOM_LISTENER_SERVICE;
		ret = qseecom_register_listener(data, argp);
		atomic_dec(&data->ioctl_count);
		wake_up_all(&data->abort_wq);
		mutex_unlock(&app_access_lock);
		if (ret)
			pr_err("failed qseecom_register_listener: %d\n", ret);
		break;
	}
	case QSEECOM_IOCTL_UNREGISTER_LISTENER_REQ: {
		if ((data->listener.id == 0) ||
			(data->type != QSEECOM_LISTENER_SERVICE)) {
			pr_err("unreg lstnr req: invalid handle (%d) lid(%d)\n",
						data->type, data->listener.id);
			ret = -EINVAL;
			break;
		}
		pr_debug("ioctl unregister_listener_req()\n");
		__qseecom_listener_abort_all(1);
		mutex_lock(&app_access_lock);
		atomic_inc(&data->ioctl_count);
		ret = qseecom_unregister_listener(data);
		atomic_dec(&data->ioctl_count);
		wake_up_all(&data->abort_wq);
		mutex_unlock(&app_access_lock);
		__qseecom_listener_abort_all(0);
		if (ret)
			pr_err("failed qseecom_unregister_listener: %d\n", ret);
		break;
	}
	case QSEECOM_IOCTL_SEND_CMD_REQ: {
		if ((data->client.app_id == 0) ||
			(data->type != QSEECOM_CLIENT_APP)) {
			pr_err("send cmd req: invalid handle (%d) app_id(%d)\n",
					data->type, data->client.app_id);
			ret = -EINVAL;
			break;
		}
		/* Only one client allowed here at a time */
		mutex_lock(&app_access_lock);
		if (qseecom.support_bus_scaling) {
			/* register bus bw in case the client doesn't do it */
			if (!data->mode) {
				mutex_lock(&qsee_bw_mutex);
				__qseecom_register_bus_bandwidth_needs(
								data, HIGH);
				mutex_unlock(&qsee_bw_mutex);
			}
			ret = qseecom_scale_bus_bandwidth_timer(INACTIVE);
			if (ret) {
				pr_err("Failed to set bw.\n");
				ret = -EINVAL;
				mutex_unlock(&app_access_lock);
				break;
			}
		}
		/*
		 * On targets where crypto clock is handled by HLOS,
		 * if clk_access_cnt is zero and perf_enabled is false,
		 * then the crypto clock was not enabled before sending cmd to
		 * tz, qseecom will enable the clock to avoid service failure.
		 */
		if (!qseecom.no_clock_support &&
			!qseecom.qsee.clk_access_cnt && !data->perf_enabled) {
			pr_debug("ce clock is not enabled!\n");
			ret = qseecom_perf_enable(data);
			if (ret) {
				pr_err("Failed to vote for clock with err %d\n",
						ret);
				mutex_unlock(&app_access_lock);
				ret = -EINVAL;
				break;
			}
			perf_enabled = true;
		}
		atomic_inc(&data->ioctl_count);
		ret = qseecom_send_cmd(data, argp);
		if (qseecom.support_bus_scaling)
			__qseecom_add_bw_scale_down_timer(
				QSEECOM_SEND_CMD_CRYPTO_TIMEOUT);
		if (perf_enabled) {
			qsee_disable_clock_vote(data, CLK_DFAB);
			qsee_disable_clock_vote(data, CLK_SFPB);
		}
		atomic_dec(&data->ioctl_count);
		wake_up_all(&data->abort_wq);
		mutex_unlock(&app_access_lock);
		if (ret)
			pr_err("failed qseecom_send_cmd: %d\n", ret);
		break;
	}
	case QSEECOM_IOCTL_SEND_MODFD_CMD_REQ:
	case QSEECOM_IOCTL_SEND_MODFD_CMD_64_REQ: {
		if ((data->client.app_id == 0) ||
			(data->type != QSEECOM_CLIENT_APP)) {
			pr_err("send mdfd cmd: invalid handle (%d) appid(%d)\n",
					data->type, data->client.app_id);
			ret = -EINVAL;
			break;
		}
		/* Only one client allowed here at a time */
		mutex_lock(&app_access_lock);
		if (qseecom.support_bus_scaling) {
			if (!data->mode) {
				mutex_lock(&qsee_bw_mutex);
				__qseecom_register_bus_bandwidth_needs(
								data, HIGH);
				mutex_unlock(&qsee_bw_mutex);
			}
			ret = qseecom_scale_bus_bandwidth_timer(INACTIVE);
			if (ret) {
				pr_err("Failed to set bw.\n");
				mutex_unlock(&app_access_lock);
				ret = -EINVAL;
				break;
			}
		}
		/*
		 * On targets where crypto clock is handled by HLOS,
		 * if clk_access_cnt is zero and perf_enabled is false,
		 * then the crypto clock was not enabled before sending cmd to
		 * tz, qseecom will enable the clock to avoid service failure.
		 */
		if (!qseecom.no_clock_support &&
			!qseecom.qsee.clk_access_cnt && !data->perf_enabled) {
			pr_debug("ce clock is not enabled!\n");
			ret = qseecom_perf_enable(data);
			if (ret) {
				pr_err("Failed to vote for clock with err %d\n",
						ret);
				mutex_unlock(&app_access_lock);
				ret = -EINVAL;
				break;
			}
			perf_enabled = true;
		}
		atomic_inc(&data->ioctl_count);
		if (cmd == QSEECOM_IOCTL_SEND_MODFD_CMD_REQ)
			ret = qseecom_send_modfd_cmd(data, argp);
		else
			ret = qseecom_send_modfd_cmd_64(data, argp);
		if (qseecom.support_bus_scaling)
			__qseecom_add_bw_scale_down_timer(
				QSEECOM_SEND_CMD_CRYPTO_TIMEOUT);
		if (perf_enabled) {
			qsee_disable_clock_vote(data, CLK_DFAB);
			qsee_disable_clock_vote(data, CLK_SFPB);
		}
		atomic_dec(&data->ioctl_count);
		wake_up_all(&data->abort_wq);
		mutex_unlock(&app_access_lock);
		if (ret)
			pr_err("failed qseecom_send_cmd: %d\n", ret);
		__qseecom_clean_data_sglistinfo(data);
		break;
	}
	case QSEECOM_IOCTL_RECEIVE_REQ: {
		if ((data->listener.id == 0) ||
			(data->type != QSEECOM_LISTENER_SERVICE)) {
			pr_err("receive req: invalid handle (%d), lid(%d)\n",
						data->type, data->listener.id);
			ret = -EINVAL;
			break;
		}
		atomic_inc(&data->ioctl_count);
		ret = qseecom_receive_req(data);
		atomic_dec(&data->ioctl_count);
		wake_up_all(&data->abort_wq);
		if (ret && (ret != -ERESTARTSYS))
			pr_err("failed qseecom_receive_req: %d\n", ret);
		break;
	}
	case QSEECOM_IOCTL_SEND_RESP_REQ: {
		if ((data->listener.id == 0) ||
			(data->type != QSEECOM_LISTENER_SERVICE)) {
			pr_err("send resp req: invalid handle (%d), lid(%d)\n",
						data->type, data->listener.id);
			ret = -EINVAL;
			break;
		}
		atomic_inc(&data->ioctl_count);
		if (!qseecom.qsee_reentrancy_support)
			ret = qseecom_send_resp();
		else
			ret = qseecom_reentrancy_send_resp(data);
		atomic_dec(&data->ioctl_count);
		wake_up_all(&data->abort_wq);
		if (ret)
			pr_err("failed qseecom_send_resp: %d\n", ret);
		break;
	}
	case QSEECOM_IOCTL_SET_MEM_PARAM_REQ: {
		if ((data->type != QSEECOM_CLIENT_APP) &&
			(data->type != QSEECOM_GENERIC) &&
			(data->type != QSEECOM_SECURE_SERVICE)) {
			pr_err("set mem param req: invalid handle (%d)\n",
								data->type);
			ret = -EINVAL;
			break;
		}
		pr_debug("SET_MEM_PARAM: qseecom addr = 0x%pK\n", data);
		mutex_lock(&app_access_lock);
		atomic_inc(&data->ioctl_count);
		ret = qseecom_set_client_mem_param(data, argp);
		atomic_dec(&data->ioctl_count);
		mutex_unlock(&app_access_lock);
		if (ret)
			pr_err("failed Qqseecom_set_mem_param request: %d\n",
								ret);
		break;
	}
	case QSEECOM_IOCTL_LOAD_APP_REQ: {
		if ((data->type != QSEECOM_GENERIC) &&
			(data->type != QSEECOM_CLIENT_APP)) {
			pr_err("load app req: invalid handle (%d)\n",
								data->type);
			ret = -EINVAL;
			break;
		}
		data->type = QSEECOM_CLIENT_APP;
		pr_debug("LOAD_APP_REQ: qseecom_addr = 0x%pK\n", data);
		mutex_lock(&app_access_lock);
		atomic_inc(&data->ioctl_count);
		ret = qseecom_load_app(data, argp);
		atomic_dec(&data->ioctl_count);
		mutex_unlock(&app_access_lock);
		if (ret)
			pr_err("failed load_app request: %d\n", ret);
		break;
	}
	case QSEECOM_IOCTL_UNLOAD_APP_REQ: {
		if ((data->client.app_id == 0) ||
			(data->type != QSEECOM_CLIENT_APP)) {
			pr_err("unload app req:invalid handle(%d) app_id(%d)\n",
					data->type, data->client.app_id);
			ret = -EINVAL;
			break;
		}
		pr_debug("UNLOAD_APP: qseecom_addr = 0x%pK\n", data);
		mutex_lock(&app_access_lock);
		atomic_inc(&data->ioctl_count);
		ret = qseecom_unload_app(data, false);
		atomic_dec(&data->ioctl_count);
		mutex_unlock(&app_access_lock);
		if (ret)
			pr_err("failed unload_app request: %d\n", ret);
		break;
	}
	case QSEECOM_IOCTL_GET_QSEOS_VERSION_REQ: {
		atomic_inc(&data->ioctl_count);
		ret = qseecom_get_qseos_version(data, argp);
		if (ret)
			pr_err("qseecom_get_qseos_version: %d\n", ret);
		atomic_dec(&data->ioctl_count);
		break;
	}
	case QSEECOM_IOCTL_PERF_ENABLE_REQ:{
		if ((data->type != QSEECOM_GENERIC) &&
			(data->type != QSEECOM_CLIENT_APP)) {
			pr_err("perf enable req: invalid handle (%d)\n",
								data->type);
			ret = -EINVAL;
			break;
		}
		if ((data->type == QSEECOM_CLIENT_APP) &&
			(data->client.app_id == 0)) {
			pr_err("perf enable req:invalid handle(%d) appid(%d)\n",
					data->type, data->client.app_id);
			ret = -EINVAL;
			break;
		}
		atomic_inc(&data->ioctl_count);
		if (qseecom.support_bus_scaling) {
			mutex_lock(&qsee_bw_mutex);
			__qseecom_register_bus_bandwidth_needs(data, HIGH);
			mutex_unlock(&qsee_bw_mutex);
		} else {
			ret = qseecom_perf_enable(data);
			if (ret)
				pr_err("Fail to vote for clocks %d\n", ret);
		}
		atomic_dec(&data->ioctl_count);
		break;
	}
	case QSEECOM_IOCTL_PERF_DISABLE_REQ:{
		if ((data->type != QSEECOM_SECURE_SERVICE) &&
			(data->type != QSEECOM_CLIENT_APP)) {
			pr_err("perf disable req: invalid handle (%d)\n",
								data->type);
			ret = -EINVAL;
			break;
		}
		if ((data->type == QSEECOM_CLIENT_APP) &&
			(data->client.app_id == 0)) {
			pr_err("perf disable: invalid handle (%d)app_id(%d)\n",
					data->type, data->client.app_id);
			ret = -EINVAL;
			break;
		}
		atomic_inc(&data->ioctl_count);
		if (!qseecom.support_bus_scaling) {
			qsee_disable_clock_vote(data, CLK_DFAB);
			qsee_disable_clock_vote(data, CLK_SFPB);
		} else {
			mutex_lock(&qsee_bw_mutex);
			qseecom_unregister_bus_bandwidth_needs(data);
			mutex_unlock(&qsee_bw_mutex);
		}
		atomic_dec(&data->ioctl_count);
		break;
	}

	case QSEECOM_IOCTL_SET_BUS_SCALING_REQ: {
		/* If crypto clock is not handled by HLOS, return directly. */
		if (qseecom.no_clock_support) {
			pr_debug("crypto clock is not handled by HLOS\n");
			break;
		}
		if ((data->client.app_id == 0) ||
			(data->type != QSEECOM_CLIENT_APP)) {
			pr_err("set bus scale: invalid handle (%d) appid(%d)\n",
					data->type, data->client.app_id);
			ret = -EINVAL;
			break;
		}
		atomic_inc(&data->ioctl_count);
		ret = qseecom_scale_bus_bandwidth(data, argp);
		atomic_dec(&data->ioctl_count);
		break;
	}
	case QSEECOM_IOCTL_LOAD_EXTERNAL_ELF_REQ: {
		if (data->type != QSEECOM_GENERIC) {
			pr_err("load ext elf req: invalid client handle (%d)\n",
								data->type);
			ret = -EINVAL;
			break;
		}
		data->type = QSEECOM_UNAVAILABLE_CLIENT_APP;
		data->released = true;
		mutex_lock(&app_access_lock);
		atomic_inc(&data->ioctl_count);
		ret = qseecom_load_external_elf(data, argp);
		atomic_dec(&data->ioctl_count);
		mutex_unlock(&app_access_lock);
		if (ret)
			pr_err("failed load_external_elf request: %d\n", ret);
		break;
	}
	case QSEECOM_IOCTL_UNLOAD_EXTERNAL_ELF_REQ: {
		if (data->type != QSEECOM_UNAVAILABLE_CLIENT_APP) {
			pr_err("unload ext elf req: invalid handle (%d)\n",
								data->type);
			ret = -EINVAL;
			break;
		}
		data->released = true;
		mutex_lock(&app_access_lock);
		atomic_inc(&data->ioctl_count);
		ret = qseecom_unload_external_elf(data);
		atomic_dec(&data->ioctl_count);
		mutex_unlock(&app_access_lock);
		if (ret)
			pr_err("failed unload_app request: %d\n", ret);
		break;
	}
	case QSEECOM_IOCTL_APP_LOADED_QUERY_REQ: {
		data->type = QSEECOM_CLIENT_APP;
		mutex_lock(&app_access_lock);
		atomic_inc(&data->ioctl_count);
		pr_debug("APP_LOAD_QUERY: qseecom_addr = 0x%pK\n", data);
		ret = qseecom_query_app_loaded(data, argp);
		atomic_dec(&data->ioctl_count);
		mutex_unlock(&app_access_lock);
		break;
	}
	case QSEECOM_IOCTL_SEND_CMD_SERVICE_REQ: {
		if (data->type != QSEECOM_GENERIC) {
			pr_err("send cmd svc req: invalid handle (%d)\n",
								data->type);
			ret = -EINVAL;
			break;
		}
		data->type = QSEECOM_SECURE_SERVICE;
		if (qseecom.qsee_version < QSEE_VERSION_03) {
			pr_err("SEND_CMD_SERVICE_REQ: Invalid qsee ver %u\n",
				qseecom.qsee_version);
			return -EINVAL;
		}
		mutex_lock(&app_access_lock);
		atomic_inc(&data->ioctl_count);
		ret = qseecom_send_service_cmd(data, argp);
		atomic_dec(&data->ioctl_count);
		mutex_unlock(&app_access_lock);
		break;
	}
	case QSEECOM_IOCTL_CREATE_KEY_REQ: {
		if (!(qseecom.support_pfe || qseecom.support_fde))
			pr_err("Features requiring key init not supported\n");
		if (data->type != QSEECOM_GENERIC) {
			pr_err("create key req: invalid handle (%d)\n",
								data->type);
			ret = -EINVAL;
			break;
		}
		if (qseecom.qsee_version < QSEE_VERSION_05) {
			pr_err("Create Key feature unsupported: qsee ver %u\n",
				qseecom.qsee_version);
			return -EINVAL;
		}
		data->released = true;
		mutex_lock(&app_access_lock);
		atomic_inc(&data->ioctl_count);
		ret = qseecom_create_key(data, argp);
		if (ret)
			pr_err("failed to create encryption key: %d\n", ret);

		atomic_dec(&data->ioctl_count);
		mutex_unlock(&app_access_lock);
		break;
	}
	case QSEECOM_IOCTL_WIPE_KEY_REQ: {
		if (!(qseecom.support_pfe || qseecom.support_fde))
			pr_err("Features requiring key init not supported\n");
		if (data->type != QSEECOM_GENERIC) {
			pr_err("wipe key req: invalid handle (%d)\n",
								data->type);
			ret = -EINVAL;
			break;
		}
		if (qseecom.qsee_version < QSEE_VERSION_05) {
			pr_err("Wipe Key feature unsupported in qsee ver %u\n",
				qseecom.qsee_version);
			return -EINVAL;
		}
		data->released = true;
		mutex_lock(&app_access_lock);
		atomic_inc(&data->ioctl_count);
		ret = qseecom_wipe_key(data, argp);
		if (ret)
			pr_err("failed to wipe encryption key: %d\n", ret);
		atomic_dec(&data->ioctl_count);
		mutex_unlock(&app_access_lock);
		break;
	}
	case QSEECOM_IOCTL_UPDATE_KEY_USER_INFO_REQ: {
		if (!(qseecom.support_pfe || qseecom.support_fde))
			pr_err("Features requiring key init not supported\n");
		if (data->type != QSEECOM_GENERIC) {
			pr_err("update key req: invalid handle (%d)\n",
								data->type);
			ret = -EINVAL;
			break;
		}
		if (qseecom.qsee_version < QSEE_VERSION_05) {
			pr_err("Update Key feature unsupported in qsee ver %u\n",
				qseecom.qsee_version);
			return -EINVAL;
		}
		data->released = true;
		mutex_lock(&app_access_lock);
		atomic_inc(&data->ioctl_count);
		ret = qseecom_update_key_user_info(data, argp);
		if (ret)
			pr_err("failed to update key user info: %d\n", ret);
		atomic_dec(&data->ioctl_count);
		mutex_unlock(&app_access_lock);
		break;
	}
	case QSEECOM_IOCTL_SAVE_PARTITION_HASH_REQ: {
		if (data->type != QSEECOM_GENERIC) {
			pr_err("save part hash req: invalid handle (%d)\n",
								data->type);
			ret = -EINVAL;
			break;
		}
		data->released = true;
		mutex_lock(&app_access_lock);
		atomic_inc(&data->ioctl_count);
		ret = qseecom_save_partition_hash(argp);
		atomic_dec(&data->ioctl_count);
		mutex_unlock(&app_access_lock);
		break;
	}
	case QSEECOM_IOCTL_IS_ES_ACTIVATED_REQ: {
		if (data->type != QSEECOM_GENERIC) {
			pr_err("ES activated req: invalid handle (%d)\n",
								data->type);
			ret = -EINVAL;
			break;
		}
		data->released = true;
		mutex_lock(&app_access_lock);
		atomic_inc(&data->ioctl_count);
		ret = qseecom_is_es_activated(argp);
		atomic_dec(&data->ioctl_count);
		mutex_unlock(&app_access_lock);
		break;
	}
	case QSEECOM_IOCTL_MDTP_CIPHER_DIP_REQ: {
		if (data->type != QSEECOM_GENERIC) {
			pr_err("MDTP cipher DIP req: invalid handle (%d)\n",
								data->type);
			ret = -EINVAL;
			break;
		}
		data->released = true;
		mutex_lock(&app_access_lock);
		atomic_inc(&data->ioctl_count);
		ret = qseecom_mdtp_cipher_dip(argp);
		atomic_dec(&data->ioctl_count);
		mutex_unlock(&app_access_lock);
		break;
	}
	case QSEECOM_IOCTL_SEND_MODFD_RESP:
	case QSEECOM_IOCTL_SEND_MODFD_RESP_64: {
		if ((data->listener.id == 0) ||
			(data->type != QSEECOM_LISTENER_SERVICE)) {
			pr_err("receive req: invalid handle (%d), lid(%d)\n",
						data->type, data->listener.id);
			ret = -EINVAL;
			break;
		}
		atomic_inc(&data->ioctl_count);
		if (cmd == QSEECOM_IOCTL_SEND_MODFD_RESP)
			ret = qseecom_send_modfd_resp(data, argp);
		else
			ret = qseecom_send_modfd_resp_64(data, argp);
		atomic_dec(&data->ioctl_count);
		wake_up_all(&data->abort_wq);
		if (ret)
			pr_err("failed qseecom_send_mod_resp: %d\n", ret);
		__qseecom_clean_data_sglistinfo(data);
		break;
	}
	case QSEECOM_QTEEC_IOCTL_OPEN_SESSION_REQ: {
		if ((data->client.app_id == 0) ||
			(data->type != QSEECOM_CLIENT_APP)) {
			pr_err("Open session: invalid handle (%d) appid(%d)\n",
					data->type, data->client.app_id);
			ret = -EINVAL;
			break;
		}
		if (qseecom.qsee_version < QSEE_VERSION_40) {
			pr_err("GP feature unsupported: qsee ver %u\n",
				qseecom.qsee_version);
			return -EINVAL;
		}
		/* Only one client allowed here at a time */
		mutex_lock(&app_access_lock);
		atomic_inc(&data->ioctl_count);
		ret = qseecom_qteec_open_session(data, argp);
		atomic_dec(&data->ioctl_count);
		wake_up_all(&data->abort_wq);
		mutex_unlock(&app_access_lock);
		if (ret)
			pr_err("failed open_session_cmd: %d\n", ret);
		__qseecom_clean_data_sglistinfo(data);
		break;
	}
	case QSEECOM_QTEEC_IOCTL_CLOSE_SESSION_REQ: {
		if ((data->client.app_id == 0) ||
			(data->type != QSEECOM_CLIENT_APP)) {
			pr_err("Close session: invalid handle (%d) appid(%d)\n",
					data->type, data->client.app_id);
			ret = -EINVAL;
			break;
		}
		if (qseecom.qsee_version < QSEE_VERSION_40) {
			pr_err("GP feature unsupported: qsee ver %u\n",
				qseecom.qsee_version);
			return -EINVAL;
		}
		/* Only one client allowed here at a time */
		mutex_lock(&app_access_lock);
		atomic_inc(&data->ioctl_count);
		ret = qseecom_qteec_close_session(data, argp);
		atomic_dec(&data->ioctl_count);
		wake_up_all(&data->abort_wq);
		mutex_unlock(&app_access_lock);
		if (ret)
			pr_err("failed close_session_cmd: %d\n", ret);
		break;
	}
	case QSEECOM_QTEEC_IOCTL_INVOKE_MODFD_CMD_REQ: {
		if ((data->client.app_id == 0) ||
			(data->type != QSEECOM_CLIENT_APP)) {
			pr_err("Invoke cmd: invalid handle (%d) appid(%d)\n",
					data->type, data->client.app_id);
			ret = -EINVAL;
			break;
		}
		if (qseecom.qsee_version < QSEE_VERSION_40) {
			pr_err("GP feature unsupported: qsee ver %u\n",
				qseecom.qsee_version);
			return -EINVAL;
		}
		/* Only one client allowed here at a time */
		mutex_lock(&app_access_lock);
		atomic_inc(&data->ioctl_count);
		ret = qseecom_qteec_invoke_modfd_cmd(data, argp);
		atomic_dec(&data->ioctl_count);
		wake_up_all(&data->abort_wq);
		mutex_unlock(&app_access_lock);
		if (ret)
			pr_err("failed Invoke cmd: %d\n", ret);
		__qseecom_clean_data_sglistinfo(data);
		break;
	}
	case QSEECOM_QTEEC_IOCTL_REQUEST_CANCELLATION_REQ: {
		if ((data->client.app_id == 0) ||
			(data->type != QSEECOM_CLIENT_APP)) {
			pr_err("Cancel req: invalid handle (%d) appid(%d)\n",
					data->type, data->client.app_id);
			ret = -EINVAL;
			break;
		}
		if (qseecom.qsee_version < QSEE_VERSION_40) {
			pr_err("GP feature unsupported: qsee ver %u\n",
				qseecom.qsee_version);
			return -EINVAL;
		}
		/* Only one client allowed here at a time */
		mutex_lock(&app_access_lock);
		atomic_inc(&data->ioctl_count);
		ret = qseecom_qteec_request_cancellation(data, argp);
		atomic_dec(&data->ioctl_count);
		wake_up_all(&data->abort_wq);
		mutex_unlock(&app_access_lock);
		if (ret)
			pr_err("failed request_cancellation: %d\n", ret);
		break;
	}
	case QSEECOM_IOCTL_GET_CE_PIPE_INFO: {
		atomic_inc(&data->ioctl_count);
		ret = qseecom_get_ce_info(data, argp);
		if (ret)
			pr_err("failed get fde ce pipe info: %d\n", ret);
		atomic_dec(&data->ioctl_count);
		break;
	}
	case QSEECOM_IOCTL_FREE_CE_PIPE_INFO: {
		atomic_inc(&data->ioctl_count);
		ret = qseecom_free_ce_info(data, argp);
		if (ret)
			pr_err("failed get fde ce pipe info: %d\n", ret);
		atomic_dec(&data->ioctl_count);
		break;
	}
	case QSEECOM_IOCTL_QUERY_CE_PIPE_INFO: {
		atomic_inc(&data->ioctl_count);
		ret = qseecom_query_ce_info(data, argp);
		if (ret)
			pr_err("failed get fde ce pipe info: %d\n", ret);
		atomic_dec(&data->ioctl_count);
		break;
	}
	case QSEECOM_IOCTL_SET_ICE_INFO: {
		struct qseecom_ice_data_t ice_data;

		ret = copy_from_user(&ice_data, argp, sizeof(ice_data));
		if (ret) {
			pr_err("copy_from_user failed\n");
			return -EFAULT;
		}
		qcom_ice_set_fde_flag(ice_data.flag);
		break;
	}
	case QSEECOM_IOCTL_FBE_CLEAR_KEY: {
		struct qseecom_ice_key_data_t key_data;

		ret = copy_from_user(&key_data, argp, sizeof(key_data));
		if (ret) {
			pr_err("copy from user failed\n");
			return -EFAULT;
		}
		pfk_fbe_clear_key((const unsigned char *) key_data.key,
				key_data.key_len, (const unsigned char *)
				key_data.salt, key_data.salt_len);
		break;
	}
	default:
		pr_err("Invalid IOCTL: 0x%x\n", cmd);
		return -EINVAL;
	}
	return ret;
}

static int qseecom_open(struct inode *inode, struct file *file)
{
	int ret = 0;
	struct qseecom_dev_handle *data;

	data = kzalloc(sizeof(*data), GFP_KERNEL);
	if (!data)
		return -ENOMEM;
	file->private_data = data;
	data->abort = 0;
	data->type = QSEECOM_GENERIC;
	data->released = false;
	memset((void *)data->client.app_name, 0, MAX_APP_NAME_SIZE);
	data->mode = INACTIVE;
	init_waitqueue_head(&data->abort_wq);
	atomic_set(&data->ioctl_count, 0);
	return ret;
}

static int qseecom_release(struct inode *inode, struct file *file)
{
	struct qseecom_dev_handle *data = file->private_data;
	int ret = 0;

	if (data->released == false) {
		pr_debug("data: released=false, type=%d, mode=%d, data=0x%pK\n",
			data->type, data->mode, data);
		switch (data->type) {
		case QSEECOM_LISTENER_SERVICE:
			pr_warn("release lsnr svc %d\n", data->listener.id);
			__qseecom_listener_abort_all(1);
			mutex_lock(&app_access_lock);
			ret = qseecom_unregister_listener(data);
			mutex_unlock(&app_access_lock);
			__qseecom_listener_abort_all(0);
			break;
		case QSEECOM_CLIENT_APP:
			mutex_lock(&app_access_lock);
			ret = qseecom_unload_app(data, true);
			mutex_unlock(&app_access_lock);
			break;
		case QSEECOM_SECURE_SERVICE:
		case QSEECOM_GENERIC:
			if (data->client.dmabuf)
				qseecom_vaddr_unmap(data->client.sb_virt,
					data->client.sgt, data->client.attach,
					data->client.dmabuf);
			break;
		case QSEECOM_UNAVAILABLE_CLIENT_APP:
			break;
		default:
			pr_err("Unsupported clnt_handle_type %d",
				data->type);
			break;
		}
	}

	if (qseecom.support_bus_scaling) {
		mutex_lock(&qsee_bw_mutex);
		if (data->mode != INACTIVE) {
			qseecom_unregister_bus_bandwidth_needs(data);
			if (qseecom.cumulative_mode == INACTIVE) {
				ret = __qseecom_set_msm_bus_request(INACTIVE);
				if (ret)
					pr_err("Fail to scale down bus\n");
			}
		}
		mutex_unlock(&qsee_bw_mutex);
	} else {
		if (data->fast_load_enabled == true)
			qsee_disable_clock_vote(data, CLK_SFPB);
		if (data->perf_enabled == true)
			qsee_disable_clock_vote(data, CLK_DFAB);
	}
	kfree(data);

	return ret;
}

#ifdef CONFIG_COMPAT
#include "compat_qseecom.c"
#else
#define compat_qseecom_ioctl	NULL
#endif

static const struct file_operations qseecom_fops = {
		.owner = THIS_MODULE,
		.unlocked_ioctl = qseecom_ioctl,
		.compat_ioctl = compat_qseecom_ioctl,
		.open = qseecom_open,
		.release = qseecom_release
};

static int __qseecom_init_clk(enum qseecom_ce_hw_instance ce)
{
	int rc = 0;
	struct device *pdev;
	struct qseecom_clk *qclk;
	char *core_clk_src = NULL;
	char *core_clk = NULL;
	char *iface_clk = NULL;
	char *bus_clk = NULL;

	switch (ce) {
	case CLK_QSEE: {
		core_clk_src = "core_clk_src";
		core_clk = "core_clk";
		iface_clk = "iface_clk";
		bus_clk = "bus_clk";
		qclk = &qseecom.qsee;
		qclk->instance = CLK_QSEE;
		break;
	};
	case CLK_CE_DRV: {
		core_clk_src = "ce_drv_core_clk_src";
		core_clk = "ce_drv_core_clk";
		iface_clk = "ce_drv_iface_clk";
		bus_clk = "ce_drv_bus_clk";
		qclk = &qseecom.ce_drv;
		qclk->instance = CLK_CE_DRV;
		break;
	};
	default:
		pr_err("Invalid ce hw instance: %d!\n", ce);
		return -EIO;
	}

	if (qseecom.no_clock_support) {
		qclk->ce_core_clk = NULL;
		qclk->ce_clk = NULL;
		qclk->ce_bus_clk = NULL;
		qclk->ce_core_src_clk = NULL;
		return 0;
	}

	pdev = qseecom.pdev;

	/* Get CE3 src core clk. */
	qclk->ce_core_src_clk = clk_get(pdev, core_clk_src);
	if (!IS_ERR(qclk->ce_core_src_clk)) {
		rc = clk_set_rate(qclk->ce_core_src_clk,
					qseecom.ce_opp_freq_hz);
		if (rc) {
			clk_put(qclk->ce_core_src_clk);
			qclk->ce_core_src_clk = NULL;
			pr_err("Unable to set the core src clk @%uMhz.\n",
				qseecom.ce_opp_freq_hz/CE_CLK_DIV);
			return -EIO;
		}
	} else {
		pr_warn("Unable to get CE core src clk, set to NULL\n");
		qclk->ce_core_src_clk = NULL;
	}

	/* Get CE core clk */
	qclk->ce_core_clk = clk_get(pdev, core_clk);
	if (IS_ERR(qclk->ce_core_clk)) {
		rc = PTR_ERR(qclk->ce_core_clk);
		pr_err("Unable to get CE core clk\n");
		if (qclk->ce_core_src_clk != NULL)
			clk_put(qclk->ce_core_src_clk);
		return -EIO;
	}

	/* Get CE Interface clk */
	qclk->ce_clk = clk_get(pdev, iface_clk);
	if (IS_ERR(qclk->ce_clk)) {
		rc = PTR_ERR(qclk->ce_clk);
		pr_err("Unable to get CE interface clk\n");
		if (qclk->ce_core_src_clk != NULL)
			clk_put(qclk->ce_core_src_clk);
		clk_put(qclk->ce_core_clk);
		return -EIO;
	}

	/* Get CE AXI clk */
	qclk->ce_bus_clk = clk_get(pdev, bus_clk);
	if (IS_ERR(qclk->ce_bus_clk)) {
		rc = PTR_ERR(qclk->ce_bus_clk);
		pr_err("Unable to get CE BUS interface clk\n");
		if (qclk->ce_core_src_clk != NULL)
			clk_put(qclk->ce_core_src_clk);
		clk_put(qclk->ce_core_clk);
		clk_put(qclk->ce_clk);
		return -EIO;
	}

	return rc;
}

static void __qseecom_deinit_clk(enum qseecom_ce_hw_instance ce)
{
	struct qseecom_clk *qclk;

	if (ce == CLK_QSEE)
		qclk = &qseecom.qsee;
	else
		qclk = &qseecom.ce_drv;

	if (qclk->ce_clk != NULL) {
		clk_put(qclk->ce_clk);
		qclk->ce_clk = NULL;
	}
	if (qclk->ce_core_clk != NULL) {
		clk_put(qclk->ce_core_clk);
		qclk->ce_core_clk = NULL;
	}
	if (qclk->ce_bus_clk != NULL) {
		clk_put(qclk->ce_bus_clk);
		qclk->ce_bus_clk = NULL;
	}
	if (qclk->ce_core_src_clk != NULL) {
		clk_put(qclk->ce_core_src_clk);
		qclk->ce_core_src_clk = NULL;
	}
	qclk->instance = CLK_INVALID;
}

static int qseecom_retrieve_ce_data(struct platform_device *pdev)
{
	int rc = 0;
	uint32_t hlos_num_ce_hw_instances;
	uint32_t disk_encrypt_pipe;
	uint32_t file_encrypt_pipe;
	uint32_t hlos_ce_hw_instance[MAX_CE_PIPE_PAIR_PER_UNIT] = {0};
	int i;
	const int *tbl;
	int size;
	int entry;
	struct qseecom_crypto_info *pfde_tbl = NULL;
	struct qseecom_crypto_info *p;
	int tbl_size;
	int j;
	bool old_db = true;
	struct qseecom_ce_info_use *pce_info_use;
	uint32_t *unit_tbl = NULL;
	int total_units = 0;
	struct qseecom_ce_pipe_entry *pce_entry;

	qseecom.ce_info.fde = qseecom.ce_info.pfe = NULL;
	qseecom.ce_info.num_fde = qseecom.ce_info.num_pfe = 0;

	if (of_property_read_u32((&pdev->dev)->of_node,
				"qcom,qsee-ce-hw-instance",
				&qseecom.ce_info.qsee_ce_hw_instance)) {
		pr_err("Fail to get qsee ce hw instance information.\n");
		rc = -EINVAL;
		goto out;
	} else {
		pr_debug("qsee-ce-hw-instance=0x%x\n",
			qseecom.ce_info.qsee_ce_hw_instance);
	}

	qseecom.support_fde = of_property_read_bool((&pdev->dev)->of_node,
						"qcom,support-fde");
	qseecom.support_pfe = of_property_read_bool((&pdev->dev)->of_node,
						"qcom,support-pfe");

	if (!qseecom.support_pfe && !qseecom.support_fde) {
		pr_warn("Device does not support PFE/FDE");
		goto out;
	}

	if (qseecom.support_fde)
		tbl = of_get_property((&pdev->dev)->of_node,
			"qcom,full-disk-encrypt-info", &size);
	else
		tbl = NULL;
	if (tbl) {
		old_db = false;
		if (size % sizeof(struct qseecom_crypto_info)) {
			pr_err("full-disk-encrypt-info tbl size(%d)\n",
				size);
			rc = -EINVAL;
			goto out;
		}
		tbl_size = size / sizeof
				(struct qseecom_crypto_info);

		pfde_tbl = kzalloc(size, GFP_KERNEL);
		unit_tbl = kcalloc(tbl_size, sizeof(int), GFP_KERNEL);
		total_units = 0;

		if (!pfde_tbl || !unit_tbl) {
			pr_err("failed to alloc memory\n");
			rc = -ENOMEM;
			goto out;
		}
		if (of_property_read_u32_array((&pdev->dev)->of_node,
			"qcom,full-disk-encrypt-info",
			(u32 *)pfde_tbl, size/sizeof(u32))) {
			pr_err("failed to read full-disk-encrypt-info tbl\n");
			rc = -EINVAL;
			goto out;
		}

		for (i = 0, p = pfde_tbl;  i < tbl_size; i++, p++) {
			for (j = 0; j < total_units; j++) {
				if (p->unit_num == *(unit_tbl + j))
					break;
			}
			if (j == total_units) {
				*(unit_tbl + total_units) = p->unit_num;
				total_units++;
			}
		}

		qseecom.ce_info.num_fde = total_units;
		pce_info_use = qseecom.ce_info.fde = kcalloc(
			total_units, sizeof(struct qseecom_ce_info_use),
				GFP_KERNEL);
		if (!pce_info_use) {
			pr_err("failed to alloc memory\n");
			rc = -ENOMEM;
			goto out;
		}

		for (j = 0; j < total_units; j++, pce_info_use++) {
			pce_info_use->unit_num = *(unit_tbl + j);
			pce_info_use->alloc = false;
			pce_info_use->type = CE_PIPE_PAIR_USE_TYPE_FDE;
			pce_info_use->num_ce_pipe_entries = 0;
			pce_info_use->ce_pipe_entry = NULL;
			for (i = 0, p = pfde_tbl;  i < tbl_size; i++, p++) {
				if (p->unit_num == pce_info_use->unit_num)
					pce_info_use->num_ce_pipe_entries++;
			}

			entry = pce_info_use->num_ce_pipe_entries;
			pce_entry = pce_info_use->ce_pipe_entry =
				kcalloc(entry,
					sizeof(struct qseecom_ce_pipe_entry),
					GFP_KERNEL);
			if (pce_entry == NULL) {
				pr_err("failed to alloc memory\n");
				rc = -ENOMEM;
				goto out;
			}

			for (i = 0, p = pfde_tbl; i < tbl_size; i++, p++) {
				if (p->unit_num == pce_info_use->unit_num) {
					pce_entry->ce_num = p->ce;
					pce_entry->ce_pipe_pair =
							p->pipe_pair;
					pce_entry->valid = true;
					pce_entry++;
				}
			}
		}
		kfree(unit_tbl);
		unit_tbl = NULL;
		kfree(pfde_tbl);
		pfde_tbl = NULL;
	}

	if (qseecom.support_pfe)
		tbl = of_get_property((&pdev->dev)->of_node,
			"qcom,per-file-encrypt-info", &size);
	else
		tbl = NULL;
	if (tbl) {
		old_db = false;
		if (size % sizeof(struct qseecom_crypto_info)) {
			pr_err("per-file-encrypt-info tbl size(%d)\n",
				size);
			rc = -EINVAL;
			goto out;
		}
		tbl_size = size / sizeof
				(struct qseecom_crypto_info);

		pfde_tbl = kzalloc(size, GFP_KERNEL);
		unit_tbl = kcalloc(tbl_size, sizeof(int), GFP_KERNEL);
		total_units = 0;
		if (!pfde_tbl || !unit_tbl) {
			pr_err("failed to alloc memory\n");
			rc = -ENOMEM;
			goto out;
		}
		if (of_property_read_u32_array((&pdev->dev)->of_node,
			"qcom,per-file-encrypt-info",
			(u32 *)pfde_tbl, size/sizeof(u32))) {
			pr_err("failed to read per-file-encrypt-info tbl\n");
			rc = -EINVAL;
			goto out;
		}

		for (i = 0, p = pfde_tbl;  i < tbl_size; i++, p++) {
			for (j = 0; j < total_units; j++) {
				if (p->unit_num == *(unit_tbl + j))
					break;
			}
			if (j == total_units) {
				*(unit_tbl + total_units) = p->unit_num;
				total_units++;
			}
		}

		qseecom.ce_info.num_pfe = total_units;
		pce_info_use = qseecom.ce_info.pfe = kcalloc(
			total_units, sizeof(struct qseecom_ce_info_use),
				GFP_KERNEL);
		if (!pce_info_use) {
			pr_err("failed to alloc memory\n");
			rc = -ENOMEM;
			goto out;
		}

		for (j = 0; j < total_units; j++, pce_info_use++) {
			pce_info_use->unit_num = *(unit_tbl + j);
			pce_info_use->alloc = false;
			pce_info_use->type = CE_PIPE_PAIR_USE_TYPE_PFE;
			pce_info_use->num_ce_pipe_entries = 0;
			pce_info_use->ce_pipe_entry = NULL;
			for (i = 0, p = pfde_tbl; i < tbl_size; i++, p++) {
				if (p->unit_num == pce_info_use->unit_num)
					pce_info_use->num_ce_pipe_entries++;
			}

			entry = pce_info_use->num_ce_pipe_entries;
			pce_entry = pce_info_use->ce_pipe_entry =
				kcalloc(entry,
					sizeof(struct qseecom_ce_pipe_entry),
					GFP_KERNEL);
			if (pce_entry == NULL) {
				pr_err("failed to alloc memory\n");
				rc = -ENOMEM;
				goto out;
			}

			for (i = 0, p = pfde_tbl; i < tbl_size; i++, p++) {
				if (p->unit_num == pce_info_use->unit_num) {
					pce_entry->ce_num = p->ce;
					pce_entry->ce_pipe_pair =
							p->pipe_pair;
					pce_entry->valid = true;
					pce_entry++;
				}
			}
		}
		kfree(unit_tbl);
		unit_tbl = NULL;
		kfree(pfde_tbl);
		pfde_tbl = NULL;
	}

	if (!old_db)
		goto out1;

	if (of_property_read_bool((&pdev->dev)->of_node,
			"qcom,support-multiple-ce-hw-instance")) {
		if (of_property_read_u32((&pdev->dev)->of_node,
			"qcom,hlos-num-ce-hw-instances",
				&hlos_num_ce_hw_instances)) {
			pr_err("Fail: get hlos number of ce hw instance\n");
			rc = -EINVAL;
			goto out;
		}
	} else {
		hlos_num_ce_hw_instances = 1;
	}

	if (hlos_num_ce_hw_instances > MAX_CE_PIPE_PAIR_PER_UNIT) {
		pr_err("Fail: hlos number of ce hw instance exceeds %d\n",
			MAX_CE_PIPE_PAIR_PER_UNIT);
		rc = -EINVAL;
		goto out;
	}

	if (of_property_read_u32_array((&pdev->dev)->of_node,
			"qcom,hlos-ce-hw-instance", hlos_ce_hw_instance,
			hlos_num_ce_hw_instances)) {
		pr_err("Fail: get hlos ce hw instance info\n");
		rc = -EINVAL;
		goto out;
	}

	if (qseecom.support_fde) {
		pce_info_use = qseecom.ce_info.fde =
			kzalloc(sizeof(struct qseecom_ce_info_use), GFP_KERNEL);
		if (!pce_info_use) {
			pr_err("failed to alloc memory\n");
			rc = -ENOMEM;
			goto out;
		}
		/* by default for old db */
		qseecom.ce_info.num_fde = DEFAULT_NUM_CE_INFO_UNIT;
		pce_info_use->unit_num = DEFAULT_CE_INFO_UNIT;
		pce_info_use->alloc = false;
		pce_info_use->type = CE_PIPE_PAIR_USE_TYPE_FDE;
		pce_info_use->ce_pipe_entry = NULL;
		if (of_property_read_u32((&pdev->dev)->of_node,
				"qcom,disk-encrypt-pipe-pair",
				&disk_encrypt_pipe)) {
			pr_err("Fail to get FDE pipe information.\n");
			rc = -EINVAL;
				goto out;
		} else {
			pr_debug("disk-encrypt-pipe-pair=0x%x",
				disk_encrypt_pipe);
		}
		entry = pce_info_use->num_ce_pipe_entries =
				hlos_num_ce_hw_instances;
		pce_entry = pce_info_use->ce_pipe_entry =
			kcalloc(entry,
				sizeof(struct qseecom_ce_pipe_entry),
				GFP_KERNEL);
		if (pce_entry == NULL) {
			pr_err("failed to alloc memory\n");
			rc = -ENOMEM;
			goto out;
		}
		for (i = 0; i < entry; i++) {
			pce_entry->ce_num = hlos_ce_hw_instance[i];
			pce_entry->ce_pipe_pair = disk_encrypt_pipe;
			pce_entry->valid = 1;
			pce_entry++;
		}
	} else {
		pr_warn("Device does not support FDE");
		disk_encrypt_pipe = 0xff;
	}
	if (qseecom.support_pfe) {
		pce_info_use = qseecom.ce_info.pfe =
			kzalloc(sizeof(struct qseecom_ce_info_use), GFP_KERNEL);
		if (!pce_info_use) {
			pr_err("failed to alloc memory\n");
			rc = -ENOMEM;
			goto out;
		}
		/* by default for old db */
		qseecom.ce_info.num_pfe = DEFAULT_NUM_CE_INFO_UNIT;
		pce_info_use->unit_num = DEFAULT_CE_INFO_UNIT;
		pce_info_use->alloc = false;
		pce_info_use->type = CE_PIPE_PAIR_USE_TYPE_PFE;
		pce_info_use->ce_pipe_entry = NULL;

		if (of_property_read_u32((&pdev->dev)->of_node,
				"qcom,file-encrypt-pipe-pair",
				&file_encrypt_pipe)) {
			pr_err("Fail to get PFE pipe information.\n");
			rc = -EINVAL;
			goto out;
		} else {
			pr_debug("file-encrypt-pipe-pair=0x%x",
				file_encrypt_pipe);
		}
		entry = pce_info_use->num_ce_pipe_entries =
						hlos_num_ce_hw_instances;
		pce_entry = pce_info_use->ce_pipe_entry =
			kcalloc(entry,
				sizeof(struct qseecom_ce_pipe_entry),
				GFP_KERNEL);
		if (pce_entry == NULL) {
			pr_err("failed to alloc memory\n");
			rc = -ENOMEM;
			goto out;
		}
		for (i = 0; i < entry; i++) {
			pce_entry->ce_num = hlos_ce_hw_instance[i];
			pce_entry->ce_pipe_pair = file_encrypt_pipe;
			pce_entry->valid = 1;
			pce_entry++;
		}
	} else {
		pr_warn("Device does not support PFE");
		file_encrypt_pipe = 0xff;
	}

out1:
	qseecom.qsee.instance = qseecom.ce_info.qsee_ce_hw_instance;
	qseecom.ce_drv.instance = hlos_ce_hw_instance[0];
out:
	if (rc) {
		if (qseecom.ce_info.fde) {
			pce_info_use = qseecom.ce_info.fde;
			for (i = 0; i < qseecom.ce_info.num_fde; i++) {
				pce_entry = pce_info_use->ce_pipe_entry;
				kfree(pce_entry);
				pce_info_use++;
			}
		}
		kfree(qseecom.ce_info.fde);
		qseecom.ce_info.fde = NULL;
		if (qseecom.ce_info.pfe) {
			pce_info_use = qseecom.ce_info.pfe;
			for (i = 0; i < qseecom.ce_info.num_pfe; i++) {
				pce_entry = pce_info_use->ce_pipe_entry;
				kfree(pce_entry);
				pce_info_use++;
			}
		}
		kfree(qseecom.ce_info.pfe);
		qseecom.ce_info.pfe = NULL;
	}
	kfree(unit_tbl);
	kfree(pfde_tbl);
	return rc;
}

static int qseecom_get_ce_info(struct qseecom_dev_handle *data,
				void __user *argp)
{
	struct qseecom_ce_info_req req;
	struct qseecom_ce_info_req *pinfo = &req;
	int ret = 0;
	int i;
	unsigned int entries;
	struct qseecom_ce_info_use *pce_info_use, *p;
	int total = 0;
	bool found = false;
	struct qseecom_ce_pipe_entry *pce_entry;

	ret = copy_from_user(pinfo, argp,
				sizeof(struct qseecom_ce_info_req));
	if (ret) {
		pr_err("copy_from_user failed\n");
		return ret;
	}

	switch (pinfo->usage) {
	case QSEOS_KM_USAGE_DISK_ENCRYPTION:
	case QSEOS_KM_USAGE_UFS_ICE_DISK_ENCRYPTION:
	case QSEOS_KM_USAGE_SDCC_ICE_DISK_ENCRYPTION:
		if (qseecom.support_fde) {
			p = qseecom.ce_info.fde;
			total = qseecom.ce_info.num_fde;
		} else {
			pr_err("system does not support fde\n");
			return -EINVAL;
		}
		break;
	case QSEOS_KM_USAGE_FILE_ENCRYPTION:
		if (qseecom.support_pfe) {
			p = qseecom.ce_info.pfe;
			total = qseecom.ce_info.num_pfe;
		} else {
			pr_err("system does not support pfe\n");
			return -EINVAL;
		}
		break;
	default:
		pr_err("unsupported usage %d\n", pinfo->usage);
		return -EINVAL;
	}

	pce_info_use = NULL;
	for (i = 0; i < total; i++) {
		if (!p->alloc)
			pce_info_use = p;
		else if (!memcmp(p->handle, pinfo->handle,
						MAX_CE_INFO_HANDLE_SIZE)) {
			pce_info_use = p;
			found = true;
			break;
		}
		p++;
	}

	if (pce_info_use == NULL)
		return -EBUSY;

	pinfo->unit_num = pce_info_use->unit_num;
	if (!pce_info_use->alloc) {
		pce_info_use->alloc = true;
		memcpy(pce_info_use->handle,
			pinfo->handle, MAX_CE_INFO_HANDLE_SIZE);
	}
	if (pce_info_use->num_ce_pipe_entries >
					MAX_CE_PIPE_PAIR_PER_UNIT)
		entries = MAX_CE_PIPE_PAIR_PER_UNIT;
	else
		entries = pce_info_use->num_ce_pipe_entries;
	pinfo->num_ce_pipe_entries = entries;
	pce_entry = pce_info_use->ce_pipe_entry;
	for (i = 0; i < entries; i++, pce_entry++)
		pinfo->ce_pipe_entry[i] = *pce_entry;
	for (; i < MAX_CE_PIPE_PAIR_PER_UNIT; i++)
		pinfo->ce_pipe_entry[i].valid = 0;

	if (copy_to_user(argp, pinfo, sizeof(struct qseecom_ce_info_req))) {
		pr_err("copy_to_user failed\n");
		ret = -EFAULT;
	}
	return ret;
}

static int qseecom_free_ce_info(struct qseecom_dev_handle *data,
				void __user *argp)
{
	struct qseecom_ce_info_req req;
	struct qseecom_ce_info_req *pinfo = &req;
	int ret = 0;
	struct qseecom_ce_info_use *p;
	int total = 0;
	int i;
	bool found = false;

	ret = copy_from_user(pinfo, argp,
				sizeof(struct qseecom_ce_info_req));
	if (ret)
		return ret;

	switch (pinfo->usage) {
	case QSEOS_KM_USAGE_DISK_ENCRYPTION:
	case QSEOS_KM_USAGE_UFS_ICE_DISK_ENCRYPTION:
	case QSEOS_KM_USAGE_SDCC_ICE_DISK_ENCRYPTION:
		if (qseecom.support_fde) {
			p = qseecom.ce_info.fde;
			total = qseecom.ce_info.num_fde;
		} else {
			pr_err("system does not support fde\n");
			return -EINVAL;
		}
		break;
	case QSEOS_KM_USAGE_FILE_ENCRYPTION:
		if (qseecom.support_pfe) {
			p = qseecom.ce_info.pfe;
			total = qseecom.ce_info.num_pfe;
		} else {
			pr_err("system does not support pfe\n");
			return -EINVAL;
		}
		break;
	default:
		pr_err("unsupported usage %d\n", pinfo->usage);
		return -EINVAL;
	}

	for (i = 0; i < total; i++) {
		if (p->alloc &&
			!memcmp(p->handle, pinfo->handle,
					MAX_CE_INFO_HANDLE_SIZE)) {
			memset(p->handle, 0, MAX_CE_INFO_HANDLE_SIZE);
			p->alloc = false;
			found = true;
			break;
		}
		p++;
	}
	return ret;
}

static int qseecom_query_ce_info(struct qseecom_dev_handle *data,
				void __user *argp)
{
	struct qseecom_ce_info_req req;
	struct qseecom_ce_info_req *pinfo = &req;
	int ret = 0;
	int i;
	unsigned int entries;
	struct qseecom_ce_info_use *pce_info_use, *p;
	int total = 0;
	bool found = false;
	struct qseecom_ce_pipe_entry *pce_entry;

	ret = copy_from_user(pinfo, argp,
				sizeof(struct qseecom_ce_info_req));
	if (ret)
		return ret;

	switch (pinfo->usage) {
	case QSEOS_KM_USAGE_DISK_ENCRYPTION:
	case QSEOS_KM_USAGE_UFS_ICE_DISK_ENCRYPTION:
	case QSEOS_KM_USAGE_SDCC_ICE_DISK_ENCRYPTION:
		if (qseecom.support_fde) {
			p = qseecom.ce_info.fde;
			total = qseecom.ce_info.num_fde;
		} else {
			pr_err("system does not support fde\n");
			return -EINVAL;
		}
		break;
	case QSEOS_KM_USAGE_FILE_ENCRYPTION:
		if (qseecom.support_pfe) {
			p = qseecom.ce_info.pfe;
			total = qseecom.ce_info.num_pfe;
		} else {
			pr_err("system does not support pfe\n");
			return -EINVAL;
		}
		break;
	default:
		pr_err("unsupported usage %d\n", pinfo->usage);
		return -EINVAL;
	}

	pce_info_use = NULL;
	pinfo->unit_num = INVALID_CE_INFO_UNIT_NUM;
	pinfo->num_ce_pipe_entries  = 0;
	for (i = 0; i < MAX_CE_PIPE_PAIR_PER_UNIT; i++)
		pinfo->ce_pipe_entry[i].valid = 0;

	for (i = 0; i < total; i++) {

		if (p->alloc && !memcmp(p->handle,
				pinfo->handle, MAX_CE_INFO_HANDLE_SIZE)) {
			pce_info_use = p;
			found = true;
			break;
		}
		p++;
	}
	if (!pce_info_use)
		goto out;
	pinfo->unit_num = pce_info_use->unit_num;
	if (pce_info_use->num_ce_pipe_entries >
					MAX_CE_PIPE_PAIR_PER_UNIT)
		entries = MAX_CE_PIPE_PAIR_PER_UNIT;
	else
		entries = pce_info_use->num_ce_pipe_entries;
	pinfo->num_ce_pipe_entries = entries;
	pce_entry = pce_info_use->ce_pipe_entry;
	for (i = 0; i < entries; i++, pce_entry++)
		pinfo->ce_pipe_entry[i] = *pce_entry;
	for (; i < MAX_CE_PIPE_PAIR_PER_UNIT; i++)
		pinfo->ce_pipe_entry[i].valid = 0;
out:
	if (copy_to_user(argp, pinfo, sizeof(struct qseecom_ce_info_req))) {
		pr_err("copy_to_user failed\n");
		ret = -EFAULT;
	}
	return ret;
}

/*
 * Check whitelist feature, and if TZ feature version is < 1.0.0,
 * then whitelist feature is not supported.
 */
#define GET_FEAT_VERSION_CMD	3
static int qseecom_check_whitelist_feature(void)
{
	struct scm_desc desc = {0};
	int version = 0;
	int ret = 0;

	desc.args[0] = FEATURE_ID_WHITELIST;
	desc.arginfo = SCM_ARGS(1);
	ret = scm_call2(SCM_SIP_FNID(SCM_SVC_INFO,
		GET_FEAT_VERSION_CMD), &desc);
	if (!ret)
		version = desc.ret[0];

	return version >= MAKE_WHITELIST_VERSION(1, 0, 0);
}

static int qseecom_probe(struct platform_device *pdev)
{
	int rc;
	int i;
	uint32_t feature = 10;
	struct device *class_dev;
	struct qseecom_command_scm_resp resp;
	struct qseecom_ce_info_use *pce_info_use = NULL;

	qseecom.qsee_bw_count = 0;
	qseecom.qsee_perf_client = 0;
	qseecom.qsee_sfpb_bw_count = 0;

	qseecom.qsee.ce_core_clk = NULL;
	qseecom.qsee.ce_clk = NULL;
	qseecom.qsee.ce_core_src_clk = NULL;
	qseecom.qsee.ce_bus_clk = NULL;

	qseecom.cumulative_mode = 0;
	qseecom.current_mode = INACTIVE;
	qseecom.support_bus_scaling = false;
	qseecom.support_fde = false;
	qseecom.support_pfe = false;

	qseecom.ce_drv.ce_core_clk = NULL;
	qseecom.ce_drv.ce_clk = NULL;
	qseecom.ce_drv.ce_core_src_clk = NULL;
	qseecom.ce_drv.ce_bus_clk = NULL;
	atomic_set(&qseecom.qseecom_state, QSEECOM_STATE_NOT_READY);

	qseecom.app_block_ref_cnt = 0;
	init_waitqueue_head(&qseecom.app_block_wq);
	qseecom.whitelist_support = true;

	rc = alloc_chrdev_region(&qseecom_device_no, 0, 1, QSEECOM_DEV);
	if (rc < 0) {
		pr_err("alloc_chrdev_region failed %d\n", rc);
		return rc;
	}

	driver_class = class_create(THIS_MODULE, QSEECOM_DEV);
	if (IS_ERR(driver_class)) {
		rc = -ENOMEM;
		pr_err("class_create failed %d\n", rc);
		goto exit_unreg_chrdev_region;
	}

	class_dev = device_create(driver_class, NULL, qseecom_device_no, NULL,
			QSEECOM_DEV);
	if (IS_ERR(class_dev)) {
		pr_err("class_device_create failed %d\n", rc);
		rc = -ENOMEM;
		goto exit_destroy_class;
	}

	cdev_init(&qseecom.cdev, &qseecom_fops);
	qseecom.cdev.owner = THIS_MODULE;

	rc = cdev_add(&qseecom.cdev, MKDEV(MAJOR(qseecom_device_no), 0), 1);
	if (rc < 0) {
		pr_err("cdev_add failed %d\n", rc);
		goto exit_destroy_device;
	}

	INIT_LIST_HEAD(&qseecom.registered_listener_list_head);
	spin_lock_init(&qseecom.registered_listener_list_lock);
	INIT_LIST_HEAD(&qseecom.registered_app_list_head);
	spin_lock_init(&qseecom.registered_app_list_lock);
	INIT_LIST_HEAD(&qseecom.registered_kclient_list_head);
	spin_lock_init(&qseecom.registered_kclient_list_lock);
	init_waitqueue_head(&qseecom.send_resp_wq);
	qseecom.send_resp_flag = 0;

	qseecom.qsee_version = QSEEE_VERSION_00;
	rc = qseecom_scm_call(6, 3, &feature, sizeof(feature),
		&resp, sizeof(resp));
	pr_info("qseecom.qsee_version = 0x%x\n", resp.result);
	if (rc) {
		pr_err("Failed to get QSEE version info %d\n", rc);
		goto exit_del_cdev;
	}
	qseecom.qsee_version = resp.result;
	qseecom.qseos_version = QSEOS_VERSION_14;
	qseecom.commonlib_loaded = false;
	qseecom.commonlib64_loaded = false;
	qseecom.pdev = class_dev;
	qseecom.dev = &pdev->dev;

	rc = dma_set_mask(qseecom.dev, DMA_BIT_MASK(64));
	if (rc) {
		pr_err("qseecom failed to set dma mask\n", rc);
		goto exit_del_cdev;
	}

	/* register client for bus scaling */
	if (pdev->dev.of_node) {
		qseecom.pdev->of_node = pdev->dev.of_node;
		qseecom.support_bus_scaling =
				of_property_read_bool((&pdev->dev)->of_node,
						"qcom,support-bus-scaling");
		rc = qseecom_retrieve_ce_data(pdev);
		if (rc)
			goto exit_destroy_ion_client;
		qseecom.appsbl_qseecom_support =
				of_property_read_bool((&pdev->dev)->of_node,
						"qcom,appsbl-qseecom-support");
		pr_debug("qseecom.appsbl_qseecom_support = 0x%x",
				qseecom.appsbl_qseecom_support);

		qseecom.commonlib64_loaded =
				of_property_read_bool((&pdev->dev)->of_node,
						"qcom,commonlib64-loaded-by-uefi");
		pr_debug("qseecom.commonlib64-loaded-by-uefi = 0x%x",
				qseecom.commonlib64_loaded);
		qseecom.fde_key_size =
			of_property_read_bool((&pdev->dev)->of_node,
						"qcom,fde-key-size");
		qseecom.no_clock_support =
				of_property_read_bool((&pdev->dev)->of_node,
						"qcom,no-clock-support");
		if (!qseecom.no_clock_support) {
			pr_info("qseecom clocks handled by other subsystem\n");
		} else {
			pr_info("no-clock-support=0x%x",
			qseecom.no_clock_support);
		}

		if (of_property_read_u32((&pdev->dev)->of_node,
					"qcom,qsee-reentrancy-support",
					&qseecom.qsee_reentrancy_support)) {
			pr_warn("qsee reentrancy support phase is not defined, setting to default 0\n");
			qseecom.qsee_reentrancy_support = 0;
		} else {
			pr_warn("qseecom.qsee_reentrancy_support = %d\n",
				qseecom.qsee_reentrancy_support);
		}

		/*
		 * The qseecom bus scaling flag can not be enabled when
		 * crypto clock is not handled by HLOS.
		 */
		if (qseecom.no_clock_support && qseecom.support_bus_scaling) {
			pr_err("support_bus_scaling flag can not be enabled.\n");
			rc = -EINVAL;
			goto exit_destroy_ion_client;
		}

		if (of_property_read_u32((&pdev->dev)->of_node,
				"qcom,ce-opp-freq",
				&qseecom.ce_opp_freq_hz)) {
			pr_debug("CE operating frequency is not defined, setting to default 100MHZ\n");
			qseecom.ce_opp_freq_hz = QSEE_CE_CLK_100MHZ;
		}
		rc = __qseecom_init_clk(CLK_QSEE);
		if (rc)
			goto exit_destroy_ion_client;

		if ((qseecom.qsee.instance != qseecom.ce_drv.instance) &&
				(qseecom.support_pfe || qseecom.support_fde)) {
			rc = __qseecom_init_clk(CLK_CE_DRV);
			if (rc) {
				__qseecom_deinit_clk(CLK_QSEE);
				goto exit_destroy_ion_client;
			}
		} else {
			struct qseecom_clk *qclk;

			qclk = &qseecom.qsee;
			qseecom.ce_drv.ce_core_clk = qclk->ce_core_clk;
			qseecom.ce_drv.ce_clk = qclk->ce_clk;
			qseecom.ce_drv.ce_core_src_clk = qclk->ce_core_src_clk;
			qseecom.ce_drv.ce_bus_clk = qclk->ce_bus_clk;
		}

		if (qseecom.qsee_version >= (QSEE_VERSION_02) &&
			(!qseecom.is_apps_region_protected &&
			!qseecom.appsbl_qseecom_support)) {
			struct resource *resource = NULL;
			struct qsee_apps_region_info_ireq req;
			struct qsee_apps_region_info_64bit_ireq req_64bit;
			struct qseecom_command_scm_resp resp;
			void *cmd_buf = NULL;
			size_t cmd_len;

			resource = platform_get_resource_byname(pdev,
					IORESOURCE_MEM, "secapp-region");
			if (resource) {
				if (qseecom.qsee_version < QSEE_VERSION_40) {
					req.qsee_cmd_id =
						QSEOS_APP_REGION_NOTIFICATION;
					req.addr = (uint32_t)resource->start;
					req.size = resource_size(resource);
					cmd_buf = (void *)&req;
					cmd_len = sizeof(struct
						qsee_apps_region_info_ireq);
					pr_warn("secure app region addr=0x%x size=0x%x",
							req.addr, req.size);
				} else {
					req_64bit.qsee_cmd_id =
						QSEOS_APP_REGION_NOTIFICATION;
					req_64bit.addr = resource->start;
					req_64bit.size = resource_size(
							resource);
					cmd_buf = (void *)&req_64bit;
					cmd_len = sizeof(struct
					qsee_apps_region_info_64bit_ireq);
					pr_warn("secure app region addr=0x%llx size=0x%x",
						req_64bit.addr, req_64bit.size);
				}
			} else {
				pr_err("Fail to get secure app region info\n");
				rc = -EINVAL;
				goto exit_deinit_clock;
			}
			rc = __qseecom_enable_clk(CLK_QSEE);
			if (rc) {
				pr_err("CLK_QSEE enabling failed (%d)\n", rc);
				rc = -EIO;
				goto exit_deinit_clock;
			}
			rc = qseecom_scm_call(SCM_SVC_TZSCHEDULER, 1,
					cmd_buf, cmd_len,
					&resp, sizeof(resp));
			__qseecom_disable_clk(CLK_QSEE);
			if (rc || (resp.result != QSEOS_RESULT_SUCCESS)) {
				pr_err("send secapp reg fail %d resp.res %d\n",
							rc, resp.result);
				rc = -EINVAL;
				goto exit_deinit_clock;
			}
		}
	/*
	 * By default, appsbl only loads cmnlib. If OEM changes appsbl to
	 * load cmnlib64 too, while cmnlib64 img is not present in non_hlos.bin,
	 * Pls add "qseecom.commonlib64_loaded = true" here too.
	 */
		if (qseecom.is_apps_region_protected ||
					qseecom.appsbl_qseecom_support)
			qseecom.commonlib_loaded = true;
	}

	if (qseecom.support_bus_scaling) {
		init_timer(&(qseecom.bw_scale_down_timer));
		INIT_WORK(&qseecom.bw_inactive_req_ws,
					qseecom_bw_inactive_req_work);
		qseecom.bw_scale_down_timer.function =
				qseecom_scale_bus_bandwidth_timer_callback;
	}
	qseecom.timer_running = false;

	qseecom.whitelist_support = qseecom_check_whitelist_feature();
	pr_warn("qseecom.whitelist_support = %d\n",
				qseecom.whitelist_support);

	atomic_set(&qseecom.qseecom_state, QSEECOM_STATE_READY);
	return 0;

exit_deinit_clock:
	__qseecom_deinit_clk(CLK_QSEE);
	if ((qseecom.qsee.instance != qseecom.ce_drv.instance) &&
		(qseecom.support_pfe || qseecom.support_fde))
		__qseecom_deinit_clk(CLK_CE_DRV);
exit_destroy_ion_client:
	if (qseecom.ce_info.fde) {
		pce_info_use = qseecom.ce_info.fde;
		for (i = 0; i < qseecom.ce_info.num_fde; i++) {
			kzfree(pce_info_use->ce_pipe_entry);
			pce_info_use++;
		}
		kfree(qseecom.ce_info.fde);
	}
	if (qseecom.ce_info.pfe) {
		pce_info_use = qseecom.ce_info.pfe;
		for (i = 0; i < qseecom.ce_info.num_pfe; i++) {
			kzfree(pce_info_use->ce_pipe_entry);
			pce_info_use++;
		}
		kfree(qseecom.ce_info.pfe);
	}
exit_del_cdev:
	cdev_del(&qseecom.cdev);
exit_destroy_device:
	device_destroy(driver_class, qseecom_device_no);
exit_destroy_class:
	class_destroy(driver_class);
exit_unreg_chrdev_region:
	unregister_chrdev_region(qseecom_device_no, 1);
	return rc;
}

static int qseecom_remove(struct platform_device *pdev)
{
	struct qseecom_registered_kclient_list *kclient = NULL;
	struct qseecom_registered_kclient_list *kclient_tmp = NULL;
	unsigned long flags = 0;
	int ret = 0;
	int i;
	struct qseecom_ce_pipe_entry *pce_entry;
	struct qseecom_ce_info_use *pce_info_use;

	atomic_set(&qseecom.qseecom_state, QSEECOM_STATE_NOT_READY);
	spin_lock_irqsave(&qseecom.registered_kclient_list_lock, flags);

	list_for_each_entry_safe(kclient, kclient_tmp,
		&qseecom.registered_kclient_list_head, list) {

		/* Break the loop if client handle is NULL */
		if (!kclient->handle) {
			list_del(&kclient->list);
			kzfree(kclient);
			break;
		}

		list_del(&kclient->list);
		mutex_lock(&app_access_lock);
		ret = qseecom_unload_app(kclient->handle->dev, false);
		mutex_unlock(&app_access_lock);
		if (!ret) {
			kzfree(kclient->handle->dev);
			kzfree(kclient->handle);
			kzfree(kclient);
		}
	}

	spin_unlock_irqrestore(&qseecom.registered_kclient_list_lock, flags);

	if (qseecom.qseos_version > QSEEE_VERSION_00)
		qseecom_unload_commonlib_image();

	if (qseecom.qsee_perf_client)
		msm_bus_scale_client_update_request(qseecom.qsee_perf_client,
									0);
	if (pdev->dev.platform_data != NULL)
		msm_bus_scale_unregister_client(qseecom.qsee_perf_client);

	if (qseecom.support_bus_scaling) {
		cancel_work_sync(&qseecom.bw_inactive_req_ws);
		del_timer_sync(&qseecom.bw_scale_down_timer);
	}

	if (qseecom.ce_info.fde) {
		pce_info_use = qseecom.ce_info.fde;
		for (i = 0; i < qseecom.ce_info.num_fde; i++) {
			pce_entry = pce_info_use->ce_pipe_entry;
			kfree(pce_entry);
			pce_info_use++;
		}
	}
	kfree(qseecom.ce_info.fde);
	if (qseecom.ce_info.pfe) {
		pce_info_use = qseecom.ce_info.pfe;
		for (i = 0; i < qseecom.ce_info.num_pfe; i++) {
			pce_entry = pce_info_use->ce_pipe_entry;
			kfree(pce_entry);
			pce_info_use++;
		}
	}
	kfree(qseecom.ce_info.pfe);

	/* register client for bus scaling */
	if (pdev->dev.of_node) {
		__qseecom_deinit_clk(CLK_QSEE);
		if ((qseecom.qsee.instance != qseecom.ce_drv.instance) &&
				(qseecom.support_pfe || qseecom.support_fde))
			__qseecom_deinit_clk(CLK_CE_DRV);
	}

	cdev_del(&qseecom.cdev);

	device_destroy(driver_class, qseecom_device_no);

	class_destroy(driver_class);

	unregister_chrdev_region(qseecom_device_no, 1);

	return ret;
}

static int qseecom_suspend(struct platform_device *pdev, pm_message_t state)
{
	int ret = 0;
	struct qseecom_clk *qclk;

	qclk = &qseecom.qsee;
	atomic_set(&qseecom.qseecom_state, QSEECOM_STATE_SUSPEND);
	if (qseecom.no_clock_support)
		return 0;

	mutex_lock(&qsee_bw_mutex);
	mutex_lock(&clk_access_lock);

	if (qseecom.current_mode != INACTIVE) {
		ret = msm_bus_scale_client_update_request(
			qseecom.qsee_perf_client, INACTIVE);
		if (ret)
			pr_err("Fail to scale down bus\n");
		else
			qseecom.current_mode = INACTIVE;
	}

	if (qclk->clk_access_cnt) {
		if (qclk->ce_clk != NULL)
			clk_disable_unprepare(qclk->ce_clk);
		if (qclk->ce_core_clk != NULL)
			clk_disable_unprepare(qclk->ce_core_clk);
		if (qclk->ce_bus_clk != NULL)
			clk_disable_unprepare(qclk->ce_bus_clk);
	}

	del_timer_sync(&(qseecom.bw_scale_down_timer));
	qseecom.timer_running = false;

	mutex_unlock(&clk_access_lock);
	mutex_unlock(&qsee_bw_mutex);
	cancel_work_sync(&qseecom.bw_inactive_req_ws);

	return 0;
}

static int qseecom_resume(struct platform_device *pdev)
{
	int mode = 0;
	int ret = 0;
	struct qseecom_clk *qclk;

	qclk = &qseecom.qsee;
	if (qseecom.no_clock_support)
		goto exit;

	mutex_lock(&qsee_bw_mutex);
	mutex_lock(&clk_access_lock);
	if (qseecom.cumulative_mode >= HIGH)
		mode = HIGH;
	else
		mode = qseecom.cumulative_mode;

	if (qseecom.cumulative_mode != INACTIVE) {
		ret = msm_bus_scale_client_update_request(
			qseecom.qsee_perf_client, mode);
		if (ret)
			pr_err("Fail to scale up bus to %d\n", mode);
		else
			qseecom.current_mode = mode;
	}

	if (qclk->clk_access_cnt) {
		if (qclk->ce_core_clk != NULL) {
			ret = clk_prepare_enable(qclk->ce_core_clk);
			if (ret) {
				pr_err("Unable to enable/prep CE core clk\n");
				qclk->clk_access_cnt = 0;
				goto err;
			}
		}
		if (qclk->ce_clk != NULL) {
			ret = clk_prepare_enable(qclk->ce_clk);
			if (ret) {
				pr_err("Unable to enable/prep CE iface clk\n");
				qclk->clk_access_cnt = 0;
				goto ce_clk_err;
			}
		}
		if (qclk->ce_bus_clk != NULL) {
			ret = clk_prepare_enable(qclk->ce_bus_clk);
			if (ret) {
				pr_err("Unable to enable/prep CE bus clk\n");
				qclk->clk_access_cnt = 0;
				goto ce_bus_clk_err;
			}
		}
	}

	if (qclk->clk_access_cnt || qseecom.cumulative_mode) {
		qseecom.bw_scale_down_timer.expires = jiffies +
			msecs_to_jiffies(QSEECOM_SEND_CMD_CRYPTO_TIMEOUT);
		mod_timer(&(qseecom.bw_scale_down_timer),
				qseecom.bw_scale_down_timer.expires);
		qseecom.timer_running = true;
	}

	mutex_unlock(&clk_access_lock);
	mutex_unlock(&qsee_bw_mutex);
	goto exit;

ce_bus_clk_err:
	if (qclk->ce_clk)
		clk_disable_unprepare(qclk->ce_clk);
ce_clk_err:
	if (qclk->ce_core_clk)
		clk_disable_unprepare(qclk->ce_core_clk);
err:
	mutex_unlock(&clk_access_lock);
	mutex_unlock(&qsee_bw_mutex);
	ret = -EIO;
exit:
	atomic_set(&qseecom.qseecom_state, QSEECOM_STATE_READY);
	return ret;
}

static const struct of_device_id qseecom_match[] = {
	{
		.compatible = "qcom,qseecom",
	},
	{}
};

static struct platform_driver qseecom_plat_driver = {
	.probe = qseecom_probe,
	.remove = qseecom_remove,
	.suspend = qseecom_suspend,
	.resume = qseecom_resume,
	.driver = {
		.name = "qseecom",
		.owner = THIS_MODULE,
		.of_match_table = qseecom_match,
	},
};

static int qseecom_init(void)
{
	return platform_driver_register(&qseecom_plat_driver);
}

static void qseecom_exit(void)
{
	platform_driver_unregister(&qseecom_plat_driver);
}

MODULE_LICENSE("GPL v2");
MODULE_DESCRIPTION("QTI Secure Execution Environment Communicator");

module_init(qseecom_init);
module_exit(qseecom_exit);<|MERGE_RESOLUTION|>--- conflicted
+++ resolved
@@ -1772,25 +1772,9 @@
 	}
 }
 
-<<<<<<< HEAD
-/* wait listener retry delay (ms) and max attemp count */
-#define QSEECOM_WAIT_LISTENER_DELAY          10
-#define QSEECOM_WAIT_LISTENER_MAX_ATTEMP     3
-
 static int __is_listener_rcv_wq_not_ready(
 			struct qseecom_registered_listener_list *ptr_svc)
 {
-	int retry = 0;
-
-	while (ptr_svc->rcv_req_flag == -1 &&
-		retry++ < QSEECOM_WAIT_LISTENER_MAX_ATTEMP) {
-		msleep(QSEECOM_WAIT_LISTENER_DELAY);
-	}
-=======
-static int __is_listener_rcv_wq_not_ready(
-			struct qseecom_registered_listener_list *ptr_svc)
-{
->>>>>>> e0615925
 	return ptr_svc->rcv_req_flag == -1;
 }
 
@@ -1823,15 +1807,10 @@
 		list_for_each_entry(ptr_svc,
 				&qseecom.registered_listener_list_head, list) {
 			if (ptr_svc->svc.listener_id == lstnr) {
-<<<<<<< HEAD
-				if (__is_listener_rcv_wq_not_ready(ptr_svc))
-					break;
-=======
 				if (__is_listener_rcv_wq_not_ready(ptr_svc)) {
 					not_ready = true;
 					break;
 				}
->>>>>>> e0615925
 				ptr_svc->listener_in_use = true;
 				ptr_svc->rcv_req_flag = 1;
 				wake_up_interruptible(&ptr_svc->rcv_req_wq);
@@ -1872,11 +1851,7 @@
 			goto err_resp;
 		}
 
-<<<<<<< HEAD
-		if (ptr_svc->rcv_req_flag == -1) {
-=======
 		if (not_ready) {
->>>>>>> e0615925
 			pr_err("Service %d is not ready to receive request\n",
 					lstnr);
 			rc = -ENOENT;
@@ -2167,15 +2142,10 @@
 		list_for_each_entry(ptr_svc,
 				&qseecom.registered_listener_list_head, list) {
 			if (ptr_svc->svc.listener_id == lstnr) {
-<<<<<<< HEAD
-				if (__is_listener_rcv_wq_not_ready(ptr_svc))
-					break;
-=======
 				if (__is_listener_rcv_wq_not_ready(ptr_svc)) {
 					not_ready = true;
 					break;
 				}
->>>>>>> e0615925
 				ptr_svc->listener_in_use = true;
 				ptr_svc->rcv_req_flag = 1;
 				wake_up_interruptible(&ptr_svc->rcv_req_wq);
@@ -2216,11 +2186,7 @@
 			goto err_resp;
 		}
 
-<<<<<<< HEAD
-		if (ptr_svc->rcv_req_flag == -1) {
-=======
 		if (not_ready) {
->>>>>>> e0615925
 			pr_err("Service %d is not ready to receive request\n",
 					lstnr);
 			rc = -ENOENT;
@@ -4028,7 +3994,6 @@
 		pr_err("Invalid listener ID\n");
 		return -ENODATA;
 	}
-	this_lstnr->rcv_req_flag = 0;
 
 	if (this_lstnr->rcv_req_flag == -1)
 		this_lstnr->rcv_req_flag = 0;
