--- conflicted
+++ resolved
@@ -529,11 +529,7 @@
 	int max_threads;
 	int requested_threads;
 	int requested_threads_started;
-<<<<<<< HEAD
 	atomic_t tmp_ref;
-=======
-	int tmp_ref;
->>>>>>> 31d81621
 	struct binder_priority default_priority;
 	struct dentry *debugfs_entry;
 	struct binder_alloc alloc;
@@ -1109,7 +1105,6 @@
 {
 	return policy == SCHED_FIFO || policy == SCHED_RR;
 }
-<<<<<<< HEAD
 
 static bool is_fair_policy(int policy)
 {
@@ -1145,43 +1140,6 @@
 	bool has_cap_nice;
 	unsigned int policy = desired.sched_policy;
 
-=======
-
-static bool is_fair_policy(int policy)
-{
-	return policy == SCHED_NORMAL || policy == SCHED_BATCH;
-}
-
-static bool binder_supported_policy(int policy)
-{
-	return is_fair_policy(policy) || is_rt_policy(policy);
-}
-
-static int to_userspace_prio(int policy, int kernel_priority)
-{
-	if (is_fair_policy(policy))
-		return PRIO_TO_NICE(kernel_priority);
-	else
-		return MAX_USER_RT_PRIO - 1 - kernel_priority;
-}
-
-static int to_kernel_prio(int policy, int user_priority)
-{
-	if (is_fair_policy(policy))
-		return NICE_TO_PRIO(user_priority);
-	else
-		return MAX_USER_RT_PRIO - 1 - user_priority;
-}
-
-static void binder_do_set_priority(struct task_struct *task,
-				   struct binder_priority desired,
-				   bool verify)
-{
-	int priority; /* user-space prio value */
-	bool has_cap_nice;
-	unsigned int policy = desired.sched_policy;
-
->>>>>>> 31d81621
 	if (task->policy == policy && task->normal_prio == desired.prio)
 		return;
 
@@ -3557,10 +3515,7 @@
 		BUG_ON(t->buffer->async_transaction != 0);
 		binder_pop_transaction_ilocked(target_thread, in_reply_to);
 		binder_enqueue_thread_work_ilocked(target_thread, &t->work);
-<<<<<<< HEAD
 		target_proc->outstanding_txns++;
-=======
->>>>>>> 31d81621
 		binder_inner_proc_unlock(target_proc);
 		wake_up_interruptible_sync(&target_thread->wait);
 		binder_restore_priority(current, in_reply_to->saved_priority);
@@ -3592,12 +3547,8 @@
 		BUG_ON(target_node == NULL);
 		BUG_ON(t->buffer->async_transaction != 1);
 		binder_enqueue_thread_work(thread, tcomplete);
-<<<<<<< HEAD
 		return_error = binder_proc_transaction(t, target_proc, NULL);
 		if (return_error)
-=======
-		if (!binder_proc_transaction(t, target_proc, NULL))
->>>>>>> 31d81621
 			goto err_dead_proc_or_thread;
 	}
 	if (target_thread)
@@ -4722,10 +4673,7 @@
 
 	BUG_ON(!list_empty(&proc->todo));
 	BUG_ON(!list_empty(&proc->delivered_death));
-<<<<<<< HEAD
 	WARN_ON(proc->outstanding_txns);
-=======
->>>>>>> 31d81621
 	device = container_of(proc->context, struct binder_device, context);
 	if (refcount_dec_and_test(&device->ref)) {
 		kfree(proc->context->name);
@@ -5413,10 +5361,7 @@
 	proc->tsk = current->group_leader;
 	mutex_init(&proc->files_lock);
 	INIT_LIST_HEAD(&proc->todo);
-<<<<<<< HEAD
 	init_waitqueue_head(&proc->freeze_wait);
-=======
->>>>>>> 31d81621
 	if (binder_supported_policy(current->policy)) {
 		proc->default_priority.sched_policy = current->policy;
 		proc->default_priority.prio = current->normal_prio;
