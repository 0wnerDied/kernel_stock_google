--- conflicted
+++ resolved
@@ -41,11 +41,7 @@
 
 qca_enque_send_callback qca_enq_send_cb;
 
-<<<<<<< HEAD
-u32 qca_bt_version;
-=======
 static u64 qca_bt_version;
->>>>>>> a1f19153
 
 static int wait_for_sending(struct hci_dev *hdev, int count)
 {
@@ -61,11 +57,7 @@
 	return 0;
 }
 
-<<<<<<< HEAD
-static int qca_patch_ver_req(struct hci_dev *hdev, u32 *qca_ver)
-=======
 static int qca_patch_ver_req(struct hci_dev *hdev, u64 *qca_ver)
->>>>>>> a1f19153
 {
 	struct sk_buff *skb;
 	struct edl_hst_event_hdr *hst_edl;
@@ -112,14 +104,9 @@
 	BT_INFO("%s: ROM    :0x%08x", hdev->name, le16_to_cpu(ver->rome_ver));
 	BT_INFO("%s: SOC    :0x%08x", hdev->name, le32_to_cpu(ver->soc_id));
 
-<<<<<<< HEAD
-	*qca_ver = (le32_to_cpu(ver->soc_id) << 16) |
-			(le16_to_cpu(ver->rome_ver) & 0x0000ffff);
-=======
 	*qca_ver = (((u64)(le32_to_cpu(ver->soc_id)) << 32) |
 		((u64)(le32_to_cpu(ver->product_id) & 0xffffffff) << 16) |
 		((u64)(le16_to_cpu(ver->rome_ver) & 0xffff)));
->>>>>>> a1f19153
 
 out:
 	kfree_skb(skb);
@@ -217,12 +204,8 @@
 					/* UART Baud Rate */
 					tlv_nvm->data[2] =
 						config->user_baud_rate;
-<<<<<<< HEAD
-				} else if (qca_bt_version == HST_VER_2_0)
-=======
 				} else if (qca_bt_version == HST_VER_2_0 ||
 						qca_bt_version == GNA_VER_2_0)
->>>>>>> a1f19153
 					tlv_nvm->data[1] =
 						config->user_baud_rate;
 				break;
@@ -237,12 +220,8 @@
 				tlv_nvm->data[0] &= ~0x01;
 #endif
 				/* enable software inband sleep */
-<<<<<<< HEAD
-				if (qca_bt_version == HST_VER_2_0)
-=======
 				if (qca_bt_version == HST_VER_2_0 ||
 					qca_bt_version == GNA_VER_2_0)
->>>>>>> a1f19153
 #ifdef SUPPORT_BT_QCA_SIBS
 					tlv_nvm->data[1] |= 0x01;
 #else
@@ -575,11 +554,7 @@
 	qca_tlv_check_data(config, fw);
 	if (qca_bt_version == ROME_VER_3_2)
 		ret = rome_tlv_download_request(hdev, fw, config);
-<<<<<<< HEAD
-	else if (qca_bt_version == HST_VER_2_0)
-=======
 	else if (qca_bt_version == HST_VER_2_0 || qca_bt_version == GNA_VER_2_0)
->>>>>>> a1f19153
 		ret = hst_tlv_download_request(hdev, fw, config);
 
 	if (ret)
@@ -660,11 +635,7 @@
 				qca_enque_send_callback callback)
 {
 	struct rome_config config;
-<<<<<<< HEAD
-	u32 qca_ver = 0;
-=======
 	u64 qca_ver = 0;
->>>>>>> a1f19153
 	int err;
 
 	BT_DBG("%s: QCA setup on UART", hdev->name);
@@ -686,14 +657,8 @@
 		return err;
 	}
 
-<<<<<<< HEAD
-	BT_INFO("%s: QCA controller version 0x%08x", hdev->name, qca_ver);
-
-	if (!(qca_ver == ROME_VER_3_2 || qca_ver == HST_VER_2_0)) {
-=======
 	if (!(qca_ver == ROME_VER_3_2 || qca_ver == HST_VER_2_0 ||
 			qca_ver == GNA_VER_2_0)) {
->>>>>>> a1f19153
 		BT_ERR("%s: Not supported chip version 0x%x",
 						hdev->name, qca_ver);
 		return -EUNATCH;
@@ -704,12 +669,6 @@
 	config.type = TLV_TYPE_PATCH;
 	if (qca_ver == ROME_VER_3_2)
 		snprintf(config.fwname, sizeof(config.fwname),
-<<<<<<< HEAD
-					"image/btfw32.tlv", qca_ver);
-	else if (qca_ver == HST_VER_2_0)
-		snprintf(config.fwname, sizeof(config.fwname),
-					"image/htbtfw20.tlv", qca_ver);
-=======
 					"image/btfw32.tlv");
 	else if (qca_ver == HST_VER_2_0)
 		snprintf(config.fwname, sizeof(config.fwname),
@@ -717,7 +676,6 @@
 	else if (qca_ver == GNA_VER_2_0)
 		snprintf(config.fwname, sizeof(config.fwname),
 					"image/gnbtfw20.tlv");
->>>>>>> a1f19153
 
 	err = qca_download_firmware(hdev, &config);
 	if (err < 0) {
@@ -732,12 +690,6 @@
 	config.type = TLV_TYPE_NVM;
 	if (qca_ver == ROME_VER_3_2)
 		snprintf(config.fwname, sizeof(config.fwname),
-<<<<<<< HEAD
-					"image/btnv32.bin", qca_ver);
-	else if (qca_ver == HST_VER_2_0)
-		snprintf(config.fwname, sizeof(config.fwname),
-					 "image/htnv20.bin", qca_ver);
-=======
 					"image/btnv32.bin");
 	else if (qca_ver == HST_VER_2_0)
 		snprintf(config.fwname, sizeof(config.fwname),
@@ -745,7 +697,6 @@
 	else if (qca_ver == GNA_VER_2_0)
 		snprintf(config.fwname, sizeof(config.fwname),
 					 "image/gnnv20.bin");
->>>>>>> a1f19153
 
 	err = qca_download_firmware(hdev, &config);
 	if (err < 0) {
