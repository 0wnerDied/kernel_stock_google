// SPDX-License-Identifier: GPL-2.0-only
/* Copyright (c) 2017-2020, The Linux Foundation. All rights reserved.
 *
 * Description: CoreSight Trace Memory Controller driver
 */
#include <linux/interrupt.h>
#include <linux/dma-mapping.h>
#include <linux/fs.h>
#include <linux/of_irq.h>
#include <linux/moduleparam.h>
#include <linux/delay.h>
#include <linux/uaccess.h>
#include <linux/usb/usb_qdss.h>
#include <linux/time.h>

#include "coresight-byte-cntr.h"
#include "coresight-priv.h"
#include "coresight-tmc.h"

#define USB_BLK_SIZE 65536
#define USB_SG_NUM (USB_BLK_SIZE / PAGE_SIZE)
#define USB_BUF_NUM 255
#define USB_TIME_OUT (5 * HZ)

static struct tmc_drvdata *tmcdrvdata;

static void tmc_etr_read_bytes(struct byte_cntr *byte_cntr_data, loff_t *ppos,
			       size_t bytes, size_t *len, char **bufp)
{
	struct etr_buf *etr_buf = tmcdrvdata->sysfs_buf;
	size_t actual;

	if (*len >= bytes)
		*len = bytes;
	else if (((uint32_t)*ppos % bytes) + *len > bytes)
		*len = bytes - ((uint32_t)*ppos % bytes);

	actual = tmc_etr_buf_get_data(etr_buf, *ppos, *len, bufp);
	*len = actual;
	if (actual == bytes || (actual + (uint32_t)*ppos) % bytes == 0)
		atomic_dec(&byte_cntr_data->irq_cnt);
}


static irqreturn_t etr_handler(int irq, void *data)
{
	struct byte_cntr *byte_cntr_data = data;

	if (tmcdrvdata->out_mode == TMC_ETR_OUT_MODE_USB
	    && byte_cntr_data->sw_usb) {
		atomic_inc(&byte_cntr_data->irq_cnt);
		wake_up(&byte_cntr_data->usb_wait_wq);
	} else if (tmcdrvdata->out_mode == TMC_ETR_OUT_MODE_MEM) {
		atomic_inc(&byte_cntr_data->irq_cnt);
		wake_up(&byte_cntr_data->wq);
	}
	return IRQ_HANDLED;
}

static void tmc_etr_flush_bytes(loff_t *ppos, size_t bytes, size_t *len)
{
	uint32_t rwp = 0;
	dma_addr_t paddr = tmcdrvdata->sysfs_buf->hwaddr;

	rwp = readl_relaxed(tmcdrvdata->base + TMC_RWP);

	if (rwp >= (paddr + *ppos)) {
		if (bytes > (rwp - paddr - *ppos))
			*len = rwp - paddr - *ppos;
	}
}

static ssize_t tmc_etr_byte_cntr_read(struct file *fp, char __user *data,
			       size_t len, loff_t *ppos)
{
	struct byte_cntr *byte_cntr_data = fp->private_data;
	char *bufp;
	int ret = 0;
	if (!data)
		return -EINVAL;

	mutex_lock(&byte_cntr_data->byte_cntr_lock);
	if (!byte_cntr_data->read_active) {
		ret = -EINVAL;
		goto err0;
	}

	if (byte_cntr_data->enable) {
		if (!atomic_read(&byte_cntr_data->irq_cnt)) {
			mutex_unlock(&byte_cntr_data->byte_cntr_lock);
			if (wait_event_interruptible(byte_cntr_data->wq,
				atomic_read(&byte_cntr_data->irq_cnt) > 0
				|| !byte_cntr_data->enable))
				return -ERESTARTSYS;
			mutex_lock(&byte_cntr_data->byte_cntr_lock);
			if (!byte_cntr_data->read_active) {
				ret = -EINVAL;
				goto err0;
			}

		}

		tmc_etr_read_bytes(byte_cntr_data, ppos,
				   byte_cntr_data->block_size, &len, &bufp);

	} else {
		if (!atomic_read(&byte_cntr_data->irq_cnt)) {
			tmc_etr_flush_bytes(ppos, byte_cntr_data->block_size,
						  &len);
			if (!len) {
				ret = -EINVAL;
				goto err0;
			}
		} else {
			tmc_etr_read_bytes(byte_cntr_data, ppos,
						   byte_cntr_data->block_size,
						   &len, &bufp);
		}
	}

	if (copy_to_user(data, bufp, len)) {
		mutex_unlock(&byte_cntr_data->byte_cntr_lock);
		dev_dbg(tmcdrvdata->dev, "%s: copy_to_user failed\n", __func__);
		return -EFAULT;
	}

	if (*ppos + len >= tmcdrvdata->size)
		*ppos = 0;
	else
		*ppos += len;

	goto out;

err0:
	mutex_unlock(&byte_cntr_data->byte_cntr_lock);
	return ret;
out:
	mutex_unlock(&byte_cntr_data->byte_cntr_lock);
	return len;
}

void tmc_etr_byte_cntr_start(struct byte_cntr *byte_cntr_data)
{
	if (!byte_cntr_data)
		return;

	mutex_lock(&byte_cntr_data->byte_cntr_lock);

	if (byte_cntr_data->block_size == 0
		|| byte_cntr_data->read_active) {
		mutex_unlock(&byte_cntr_data->byte_cntr_lock);
		return;
	}

	atomic_set(&byte_cntr_data->irq_cnt, 0);
	byte_cntr_data->enable = true;
	mutex_unlock(&byte_cntr_data->byte_cntr_lock);
}
EXPORT_SYMBOL(tmc_etr_byte_cntr_start);

void tmc_etr_byte_cntr_stop(struct byte_cntr *byte_cntr_data)
{
	if (!byte_cntr_data)
		return;

	mutex_lock(&byte_cntr_data->byte_cntr_lock);
	byte_cntr_data->enable = false;
	byte_cntr_data->read_active = false;
	wake_up(&byte_cntr_data->wq);
	coresight_csr_set_byte_cntr(byte_cntr_data->csr, 0);
	mutex_unlock(&byte_cntr_data->byte_cntr_lock);

}
EXPORT_SYMBOL(tmc_etr_byte_cntr_stop);


static int tmc_etr_byte_cntr_release(struct inode *in, struct file *fp)
{
	struct byte_cntr *byte_cntr_data = fp->private_data;

	mutex_lock(&byte_cntr_data->byte_cntr_lock);
	byte_cntr_data->read_active = false;

	coresight_csr_set_byte_cntr(byte_cntr_data->csr, 0);
	mutex_unlock(&byte_cntr_data->byte_cntr_lock);

	return 0;
}

int usb_bypass_start(struct byte_cntr *byte_cntr_data)
{
	long offset;

	if (!byte_cntr_data)
		return -ENOMEM;

	mutex_lock(&byte_cntr_data->usb_bypass_lock);

	if (!tmcdrvdata->enable) {
		mutex_unlock(&byte_cntr_data->usb_bypass_lock);
		return -EINVAL;
	}

	atomic_set(&byte_cntr_data->usb_free_buf, USB_BUF_NUM);

	offset = tmc_sg_get_rwp_offset(tmcdrvdata);
	if (offset < 0) {
		dev_err(&tmcdrvdata->csdev->dev,
			"%s: invalid rwp offset value\n", __func__);
<<<<<<< HEAD
=======
		mutex_unlock(&byte_cntr_data->usb_bypass_lock);
>>>>>>> 2810d168
		return offset;
	}
	byte_cntr_data->offset = offset;

	byte_cntr_data->read_active = true;
	/*
	 * IRQ is a '8- byte' counter and to observe interrupt at
	 * 'block_size' bytes of data
	 */
	coresight_csr_set_byte_cntr(byte_cntr_data->csr, USB_BLK_SIZE / 8);

	atomic_set(&byte_cntr_data->irq_cnt, 0);
	mutex_unlock(&byte_cntr_data->usb_bypass_lock);

	return 0;
}

void usb_bypass_stop(struct byte_cntr *byte_cntr_data)
{
	if (!byte_cntr_data)
		return;

	mutex_lock(&byte_cntr_data->usb_bypass_lock);
	if (byte_cntr_data->read_active)
		byte_cntr_data->read_active = false;
	else {
		mutex_unlock(&byte_cntr_data->usb_bypass_lock);
		return;
	}
	wake_up(&byte_cntr_data->usb_wait_wq);
	pr_info("coresight: stop usb bypass\n");
	coresight_csr_set_byte_cntr(byte_cntr_data->csr, 0);
	mutex_unlock(&byte_cntr_data->usb_bypass_lock);

}
EXPORT_SYMBOL(usb_bypass_stop);

static int tmc_etr_byte_cntr_open(struct inode *in, struct file *fp)
{
	struct byte_cntr *byte_cntr_data =
			container_of(in->i_cdev, struct byte_cntr, dev);

	mutex_lock(&byte_cntr_data->byte_cntr_lock);

	if (!tmcdrvdata->enable || !byte_cntr_data->block_size) {
		mutex_unlock(&byte_cntr_data->byte_cntr_lock);
		return -EINVAL;
	}

	/* IRQ is a '8- byte' counter and to observe interrupt at
	 * 'block_size' bytes of data
	 */
	coresight_csr_set_byte_cntr(byte_cntr_data->csr,
				(byte_cntr_data->block_size) / 8);

	fp->private_data = byte_cntr_data;
	nonseekable_open(in, fp);
	byte_cntr_data->enable = true;
	byte_cntr_data->read_active = true;
	mutex_unlock(&byte_cntr_data->byte_cntr_lock);
	return 0;
}

static const struct file_operations byte_cntr_fops = {
	.owner		= THIS_MODULE,
	.open		= tmc_etr_byte_cntr_open,
	.read		= tmc_etr_byte_cntr_read,
	.release	= tmc_etr_byte_cntr_release,
	.llseek		= no_llseek,
};

static int byte_cntr_register_chardev(struct byte_cntr *byte_cntr_data)
{
	int ret;
	unsigned int baseminor = 0;
	unsigned int count = 1;
	struct device *device;
	dev_t dev;

	ret = alloc_chrdev_region(&dev, baseminor, count, "byte-cntr");
	if (ret < 0) {
		pr_err("alloc_chrdev_region failed %d\n", ret);
		return ret;
	}
	cdev_init(&byte_cntr_data->dev, &byte_cntr_fops);

	byte_cntr_data->dev.owner = THIS_MODULE;
	byte_cntr_data->dev.ops = &byte_cntr_fops;

	ret = cdev_add(&byte_cntr_data->dev, dev, 1);
	if (ret)
		goto exit_unreg_chrdev_region;

	byte_cntr_data->driver_class = class_create(THIS_MODULE,
						   "coresight-tmc-etr-stream");
	if (IS_ERR(byte_cntr_data->driver_class)) {
		ret = -ENOMEM;
		pr_err("class_create failed %d\n", ret);
		goto exit_unreg_chrdev_region;
	}

	device = device_create(byte_cntr_data->driver_class, NULL,
			       byte_cntr_data->dev.dev, byte_cntr_data,
			       "byte-cntr");

	if (IS_ERR(device)) {
		pr_err("class_device_create failed %d\n", ret);
		ret = -ENOMEM;
		goto exit_destroy_class;
	}

	return 0;

exit_destroy_class:
	class_destroy(byte_cntr_data->driver_class);
exit_unreg_chrdev_region:
	unregister_chrdev_region(byte_cntr_data->dev.dev, 1);
	return ret;
}

static int usb_transfer_small_packet(struct qdss_request *usb_req,
			struct byte_cntr *drvdata, size_t *small_size)
{
	int ret = 0;
	struct etr_buf *etr_buf = tmcdrvdata->sysfs_buf;
	size_t req_size, actual;
	long w_offset;

	w_offset = tmc_sg_get_rwp_offset(tmcdrvdata);
	if (w_offset < 0) {
		ret = w_offset;
		dev_err_ratelimited(&tmcdrvdata->csdev->dev,
			"%s: RWP offset is invalid\n", __func__);
		goto out;
	}

	req_size = ((w_offset < drvdata->offset) ? etr_buf->size : 0) +
				w_offset - drvdata->offset;
	req_size = ((req_size + *small_size) < USB_BLK_SIZE) ? req_size :
		(USB_BLK_SIZE - *small_size);

	while (req_size > 0) {

		usb_req = kzalloc(sizeof(*usb_req), GFP_KERNEL);
		if (!usb_req) {
			ret = -EFAULT;
			goto out;
		}

		actual = tmc_etr_buf_get_data(etr_buf, drvdata->offset,
					req_size, &usb_req->buf);

		if (actual <= 0 || actual > req_size) {
			kfree(usb_req);
			usb_req = NULL;
			dev_err_ratelimited(&tmcdrvdata->csdev->dev,
				"%s: Invalid data in ETR\n", __func__);
			ret = -EINVAL;
			goto out;
		}

		usb_req->length = actual;
		drvdata->usb_req = usb_req;
		req_size -= actual;

		if ((drvdata->offset + actual) >=
				tmcdrvdata->sysfs_buf->size)
			drvdata->offset = 0;
		else
			drvdata->offset += actual;

		*small_size += actual;

		if (atomic_read(&drvdata->usb_free_buf) > 0) {
			ret = usb_qdss_write(tmcdrvdata->usbch, usb_req);

			if (ret) {
				kfree(usb_req);
				usb_req = NULL;
				drvdata->usb_req = NULL;
				dev_err_ratelimited(tmcdrvdata->dev,
					"Write data failed:%d\n", ret);
				goto out;
			}

			atomic_dec(&drvdata->usb_free_buf);
		} else {
			dev_dbg(tmcdrvdata->dev,
			"Drop data, offset = %d, len = %d\n",
				drvdata->offset, req_size);
			kfree(usb_req);
			drvdata->usb_req = NULL;
		}
	}

out:
	return ret;
}

static void usb_read_work_fn(struct work_struct *work)
{
	int ret, i, seq = 0;
	struct qdss_request *usb_req = NULL;
	struct etr_buf *etr_buf = tmcdrvdata->sysfs_buf;
	size_t actual, req_size, req_sg_num, small_size = 0;
	size_t actual_total = 0;
	char *buf;
	struct byte_cntr *drvdata =
		container_of(work, struct byte_cntr, read_work);


	while (tmcdrvdata->enable
		&& tmcdrvdata->out_mode == TMC_ETR_OUT_MODE_USB) {
		if (!atomic_read(&drvdata->irq_cnt)) {
			ret =  wait_event_interruptible_timeout(
				drvdata->usb_wait_wq,
				atomic_read(&drvdata->irq_cnt) > 0
				|| !tmcdrvdata->enable || tmcdrvdata->out_mode
				!= TMC_ETR_OUT_MODE_USB
				|| !drvdata->read_active, USB_TIME_OUT);
			if (ret == -ERESTARTSYS || !tmcdrvdata->enable
			|| tmcdrvdata->out_mode != TMC_ETR_OUT_MODE_USB
			|| !drvdata->read_active)
				break;

			if (ret == 0) {
				ret = usb_transfer_small_packet(usb_req,
						drvdata, &small_size);
				if (ret && ret != -EAGAIN)
					return;
				continue;
			}
		}

		req_size = USB_BLK_SIZE - small_size;
		small_size = 0;
		actual_total = 0;

		if (req_size > 0) {
			seq++;
			req_sg_num = (req_size - 1) / PAGE_SIZE + 1;
			usb_req = kzalloc(sizeof(*usb_req), GFP_KERNEL);
			if (!usb_req)
				return;
			usb_req->sg = kcalloc(req_sg_num,
				sizeof(*(usb_req->sg)), GFP_KERNEL);
			if (!usb_req->sg) {
				kfree(usb_req);
				usb_req = NULL;
				return;
			}

			for (i = 0; i < req_sg_num; i++) {
				actual = tmc_etr_buf_get_data(etr_buf,
							drvdata->offset,
							PAGE_SIZE, &buf);

				if (actual <= 0 || actual > PAGE_SIZE) {
					kfree(usb_req->sg);
					kfree(usb_req);
					usb_req = NULL;
					dev_err_ratelimited(
						&tmcdrvdata->csdev->dev,
						"Invalid data in ETR\n");
					return;
				}

				sg_set_buf(&usb_req->sg[i], buf, actual);

				if (i == 0)
					usb_req->buf = buf;
				if (i == req_sg_num - 1)
					sg_mark_end(&usb_req->sg[i]);

				if ((drvdata->offset + actual) >=
					tmcdrvdata->sysfs_buf->size)
					drvdata->offset = 0;
				else
					drvdata->offset += actual;
				actual_total += actual;
			}

			usb_req->length = actual_total;
			drvdata->usb_req = usb_req;
			usb_req->num_sgs = i;

			if (atomic_read(&drvdata->usb_free_buf) > 0) {
				ret = usb_qdss_write(tmcdrvdata->usbch,
						drvdata->usb_req);
				if (ret) {
					kfree(usb_req->sg);
					kfree(usb_req);
					usb_req = NULL;
					drvdata->usb_req = NULL;
					dev_err_ratelimited(tmcdrvdata->dev,
						"Write data failed:%d\n", ret);
					if (ret == -EAGAIN)
						continue;
					return;
				}
				atomic_dec(&drvdata->usb_free_buf);

			} else {
				dev_dbg(tmcdrvdata->dev,
				"Drop data, offset = %d, seq = %d, irq = %d\n",
					drvdata->offset, seq,
					atomic_read(&drvdata->irq_cnt));
				kfree(usb_req->sg);
				kfree(usb_req);
				drvdata->usb_req = NULL;
			}
		}

		if (atomic_read(&drvdata->irq_cnt) > 0)
			atomic_dec(&drvdata->irq_cnt);
	}
	dev_err(tmcdrvdata->dev, "TMC has been stopped.\n");
}

static void usb_write_done(struct byte_cntr *drvdata,
				   struct qdss_request *d_req)
{
	atomic_inc(&drvdata->usb_free_buf);
	if (d_req->status)
		pr_err_ratelimited("USB write failed err:%d\n", d_req->status);
	kfree(d_req->sg);
	kfree(d_req);
}

void usb_bypass_notifier(void *priv, unsigned int event,
			struct qdss_request *d_req, struct usb_qdss_ch *ch)
{
	struct byte_cntr *drvdata = priv;
	int ret;

	if (!drvdata)
		return;

	if (tmcdrvdata->out_mode != TMC_ETR_OUT_MODE_USB
				|| tmcdrvdata->mode == CS_MODE_DISABLED) {
		dev_err(&tmcdrvdata->csdev->dev,
		"%s: ETR is not USB mode, or ETR is disabled.\n", __func__);
		return;
	}

	switch (event) {
	case USB_QDSS_CONNECT:
		ret = usb_bypass_start(drvdata);
		if (ret < 0)
			return;

		usb_qdss_alloc_req(ch, USB_BUF_NUM);
		queue_work(drvdata->usb_wq, &(drvdata->read_work));
		break;

	case USB_QDSS_DISCONNECT:
		usb_bypass_stop(drvdata);
		break;

	case USB_QDSS_DATA_WRITE_DONE:
		usb_write_done(drvdata, d_req);
		break;

	default:
		break;
	}
}
EXPORT_SYMBOL(usb_bypass_notifier);


static int usb_bypass_init(struct byte_cntr *byte_cntr_data)
{
	byte_cntr_data->usb_wq = create_singlethread_workqueue("byte-cntr");
	if (!byte_cntr_data->usb_wq)
		return -ENOMEM;

	byte_cntr_data->offset = 0;
	mutex_init(&byte_cntr_data->usb_bypass_lock);
	init_waitqueue_head(&byte_cntr_data->usb_wait_wq);
	atomic_set(&byte_cntr_data->usb_free_buf, USB_BUF_NUM);
	INIT_WORK(&(byte_cntr_data->read_work), usb_read_work_fn);

	return 0;
}

struct byte_cntr *byte_cntr_init(struct amba_device *adev,
				 struct tmc_drvdata *drvdata)
{
	struct device *dev = &adev->dev;
	struct device_node *np = adev->dev.of_node;
	int byte_cntr_irq;
	int ret;
	struct byte_cntr *byte_cntr_data;

	byte_cntr_irq = of_irq_get_byname(np, "byte-cntr-irq");
	if (byte_cntr_irq < 0)
		return NULL;

	byte_cntr_data = devm_kzalloc(dev, sizeof(*byte_cntr_data), GFP_KERNEL);
	if (!byte_cntr_data)
		return NULL;

	byte_cntr_data->sw_usb = of_property_read_bool(np, "qcom,sw-usb");
	if (byte_cntr_data->sw_usb) {
		ret = usb_bypass_init(byte_cntr_data);
		if (ret)
			return NULL;
	}
	ret = devm_request_irq(dev, byte_cntr_irq, etr_handler,
			       IRQF_TRIGGER_RISING | IRQF_SHARED,
			       "tmc-etr", byte_cntr_data);
	if (ret) {
		devm_kfree(dev, byte_cntr_data);
		dev_err(dev, "Byte_cntr interrupt registration failed\n");
		return NULL;
	}

	ret = byte_cntr_register_chardev(byte_cntr_data);
	if (ret) {
		devm_free_irq(dev, byte_cntr_irq, byte_cntr_data);
		devm_kfree(dev, byte_cntr_data);
		dev_err(dev, "Byte_cntr char dev registration failed\n");
		return NULL;
	}

	tmcdrvdata = drvdata;
	byte_cntr_data->byte_cntr_irq = byte_cntr_irq;
	byte_cntr_data->csr = drvdata->csr;
	atomic_set(&byte_cntr_data->irq_cnt, 0);
	init_waitqueue_head(&byte_cntr_data->wq);
	mutex_init(&byte_cntr_data->byte_cntr_lock);

	return byte_cntr_data;
}
EXPORT_SYMBOL(byte_cntr_init);<|MERGE_RESOLUTION|>--- conflicted
+++ resolved
@@ -207,10 +207,7 @@
 	if (offset < 0) {
 		dev_err(&tmcdrvdata->csdev->dev,
 			"%s: invalid rwp offset value\n", __func__);
-<<<<<<< HEAD
-=======
 		mutex_unlock(&byte_cntr_data->usb_bypass_lock);
->>>>>>> 2810d168
 		return offset;
 	}
 	byte_cntr_data->offset = offset;
