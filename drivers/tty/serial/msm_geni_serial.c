// SPDX-License-Identifier: GPL-2.0-only
/*
 * Copyright (c) 2016-2020, The Linux Foundation. All rights reserved.
 */

#if defined(CONFIG_SERIAL_MSM_GENI_CONSOLE) && defined(CONFIG_MAGIC_SYSRQ)
#define SUPPORT_SYSRQ
#endif

#include <linux/bitmap.h>
#include <linux/bitops.h>
#include <linux/debugfs.h>
#include <linux/delay.h>
#include <linux/console.h>
#include <linux/io.h>
#ifndef CONFIG_IPC_LOGGING_MODULE
#include <linux/ipc_logging.h>
#endif
#include <linux/module.h>
#include <linux/of.h>
#include <linux/of_device.h>
#include <linux/platform_device.h>
#include <linux/pm_runtime.h>
#include <linux/qcom-geni-se.h>
#include <linux/serial.h>
#include <linux/serial_core.h>
#include <linux/slab.h>
#include <linux/tty.h>
#include <linux/tty_flip.h>
#include <linux/ioctl.h>
#include <linux/pinctrl/consumer.h>
#include <linux/dma-mapping.h>

/* UART specific GENI registers */
#define SE_UART_LOOPBACK_CFG		(0x22C)
#define SE_UART_TX_TRANS_CFG		(0x25C)
#define SE_UART_TX_WORD_LEN		(0x268)
#define SE_UART_TX_STOP_BIT_LEN		(0x26C)
#define SE_UART_TX_TRANS_LEN		(0x270)
#define SE_UART_RX_TRANS_CFG		(0x280)
#define SE_UART_RX_WORD_LEN		(0x28C)
#define SE_UART_RX_STALE_CNT		(0x294)
#define SE_UART_TX_PARITY_CFG		(0x2A4)
#define SE_UART_RX_PARITY_CFG		(0x2A8)
#define SE_UART_MANUAL_RFR		(0x2AC)

/* SE_UART_LOOPBACK_CFG */
#define NO_LOOPBACK		(0)
#define TX_RX_LOOPBACK		(0x1)
#define CTS_RFR_LOOPBACK	(0x2)
#define CTSRFR_TXRX_LOOPBACK	(0x3)

/* SE_UART_TRANS_CFG */
#define UART_TX_PAR_EN		(BIT(0))
#define UART_CTS_MASK		(BIT(1))

/* SE_UART_TX_WORD_LEN */
#define TX_WORD_LEN_MSK		(GENMASK(9, 0))

/* SE_UART_TX_STOP_BIT_LEN */
#define TX_STOP_BIT_LEN_MSK	(GENMASK(23, 0))
#define TX_STOP_BIT_LEN_1	(0)
#define TX_STOP_BIT_LEN_1_5	(1)
#define TX_STOP_BIT_LEN_2	(2)

/* SE_UART_TX_TRANS_LEN */
#define TX_TRANS_LEN_MSK	(GENMASK(23, 0))

/* SE_UART_RX_TRANS_CFG */
#define UART_RX_INS_STATUS_BIT	(BIT(2))
#define UART_RX_PAR_EN		(BIT(3))

/* SE_UART_RX_WORD_LEN */
#define RX_WORD_LEN_MASK	(GENMASK(9, 0))

/* SE_UART_RX_STALE_CNT */
#define RX_STALE_CNT		(GENMASK(23, 0))

/* SE_UART_TX_PARITY_CFG/RX_PARITY_CFG */
#define PAR_CALC_EN		(BIT(0))
#define PAR_MODE_MSK		(GENMASK(2, 1))
#define PAR_MODE_SHFT		(1)
#define PAR_EVEN		(0x00)
#define PAR_ODD			(0x01)
#define PAR_SPACE		(0x10)
#define PAR_MARK		(0x11)

/* SE_UART_MANUAL_RFR register fields */
#define UART_MANUAL_RFR_EN	(BIT(31))
#define UART_RFR_NOT_READY	(BIT(1))
#define UART_RFR_READY		(BIT(0))

/* UART M_CMD OP codes */
#define UART_START_TX		(0x1)
#define UART_START_BREAK	(0x4)
#define UART_STOP_BREAK		(0x5)
/* UART S_CMD OP codes */
#define UART_START_READ		(0x1)
#define UART_PARAM		(0x1)
#define UART_PARAM_RFR_OPEN		(BIT(7))

/* UART DMA Rx GP_IRQ_BITS */
#define UART_DMA_RX_PARITY_ERR	BIT(5)
#define UART_DMA_RX_ERRS	(GENMASK(5, 6))
#define UART_DMA_RX_BREAK	(GENMASK(7, 8))

#define UART_OVERSAMPLING	(32)
#define STALE_TIMEOUT		(16)
#define DEFAULT_BITS_PER_CHAR	(10)
#define GENI_UART_NR_PORTS	(15)
#define GENI_UART_CONS_PORTS	(1)
#define DEF_FIFO_DEPTH_WORDS	(16)
#define DEF_TX_WM		(2)
#define DEF_FIFO_WIDTH_BITS	(32)
#define UART_CORE2X_VOTE	(5000)
#define UART_CONSOLE_CORE2X_VOTE (960)

#define WAKEBYTE_TIMEOUT_MSEC	(2000)
#define WAIT_XFER_MAX_ITER	(2)
#define WAIT_XFER_MAX_TIMEOUT_US	(10000)
#define WAIT_XFER_MIN_TIMEOUT_US	(9000)
#define IPC_LOG_PWR_PAGES	(6)
#define IPC_LOG_MISC_PAGES	(10)
#define IPC_LOG_TX_RX_PAGES	(10)
#define DATA_BYTES_PER_LINE	(32)

<<<<<<< HEAD
/* Need to stub out these functions when the ipc logging driver is configured as
   a module. */
#ifdef CONFIG_IPC_LOGGING_MODULE
static inline int ipc_log_string(void *ilctxt, const char *fmt, ...)
{ return -EINVAL; }
static inline void *ipc_log_context_create(int max_num_pages,
	const char *modname, uint16_t user_version)
{ return NULL; }
static inline int ipc_log_context_destroy(void *ctxt)
{ return 0; }
#endif
=======
#define M_IRQ_BITS		(M_RX_FIFO_WATERMARK_EN | M_RX_FIFO_LAST_EN |\
				M_CMD_CANCEL_EN | M_CMD_ABORT_EN)
#define S_IRQ_BITS		(S_RX_FIFO_WATERMARK_EN | S_RX_FIFO_LAST_EN |\
				S_CMD_CANCEL_EN | S_CMD_ABORT_EN)
#define DMA_TX_IRQ_BITS		(TX_RESET_DONE | TX_DMA_DONE |\
				TX_GENI_CANCEL_IRQ)
#define DMA_RX_IRQ_BITS		(RX_EOT | RX_GENI_CANCEL_IRQ |\
				RX_RESET_DONE | UART_DMA_RX_ERRS |\
				UART_DMA_RX_PARITY_ERR | UART_DMA_RX_BREAK |\
				RX_DMA_DONE)

/* Required for polling for 100 msecs */
#define POLL_WAIT_TIMEOUT_MSEC	100

/*
 * Number of iterrations required while polling
 * where each iterration has a delay of 100 usecs
 */
#define POLL_ITERATIONS		1000
>>>>>>> fa219245

#define IPC_LOG_MSG(ctx, x...) do { \
	if (ctx) \
		ipc_log_string(ctx, x); \
} while (0)

#define DMA_RX_BUF_SIZE		(2048)
#define UART_CONSOLE_RX_WM	(2)

struct msm_geni_serial_ver_info {
	int hw_major_ver;
	int hw_minor_ver;
	int hw_step_ver;
	int m_fw_ver;
	int s_fw_ver;
};

struct msm_geni_serial_port {
	struct uart_port uport;
	const char *name;
	unsigned int tx_fifo_depth;
	unsigned int tx_fifo_width;
	unsigned int rx_fifo_depth;
	unsigned int tx_wm;
	unsigned int rx_wm;
	unsigned int rx_rfr;
	int xfer_mode;
	struct dentry *dbg;
	bool port_setup;
	unsigned int *rx_fifo;
	int (*handle_rx)(struct uart_port *uport,
			unsigned int rx_fifo_wc,
			unsigned int rx_last_byte_valid,
			unsigned int rx_last,
			bool drop_rx);
	struct device *wrapper_dev;
	struct se_geni_rsc serial_rsc;
	dma_addr_t tx_dma;
	unsigned int xmit_size;
	void *rx_buf;
	dma_addr_t rx_dma;
	int loopback;
	int wakeup_irq;
	unsigned char wakeup_byte;
	struct wakeup_source *geni_wake;
	void *ipc_log_tx;
	void *ipc_log_rx;
	void *ipc_log_pwr;
	void *ipc_log_misc;
	void *console_log;
	unsigned int cur_baud;
	int ioctl_count;
	int edge_count;
	bool manual_flow;
	struct msm_geni_serial_ver_info ver_info;
	u32 cur_tx_remaining;
	bool brk;
	bool startup_in_progress;
	bool is_console;
	bool rumi_platform;
	bool m_cmd_done;
	bool s_cmd_done;
	bool m_cmd;
	bool s_cmd;
	struct completion m_cmd_timeout;
	struct completion s_cmd_timeout;
};

static const struct uart_ops msm_geni_serial_pops;
static struct uart_driver msm_geni_console_driver;
static struct uart_driver msm_geni_serial_hs_driver;
static int handle_rx_console(struct uart_port *uport,
			unsigned int rx_fifo_wc,
			unsigned int rx_last_byte_valid,
			unsigned int rx_last,
			bool drop_rx);
static int handle_rx_hs(struct uart_port *uport,
			unsigned int rx_fifo_wc,
			unsigned int rx_last_byte_valid,
			unsigned int rx_last,
			bool drop_rx);
static unsigned int msm_geni_serial_tx_empty(struct uart_port *port);
static int msm_geni_serial_power_on(struct uart_port *uport);
static void msm_geni_serial_power_off(struct uart_port *uport);
static int msm_geni_serial_poll_bit(struct uart_port *uport,
				int offset, int bit_field, bool set);
static void msm_geni_serial_stop_rx(struct uart_port *uport);
static int msm_geni_serial_runtime_resume(struct device *dev);
static int msm_geni_serial_runtime_suspend(struct device *dev);
static int msm_geni_serial_get_ver_info(struct uart_port *uport);
static void msm_geni_serial_set_manual_flow(bool enable,
				struct msm_geni_serial_port *port);
static int uart_line_id;

#define GET_DEV_PORT(uport) \
	container_of(uport, struct msm_geni_serial_port, uport)

static struct msm_geni_serial_port msm_geni_console_port;
static struct msm_geni_serial_port msm_geni_serial_ports[GENI_UART_NR_PORTS];
static void msm_geni_serial_handle_isr(struct uart_port *uport);

/*
 * The below API is required to check if uport->lock (spinlock)
 * is taken by the serial layer or not. If the lock is not taken
 * then we can rely on the isr to be fired and if the lock is taken
 * by the serial layer then we need to poll for the interrupts.
 *
 * Returns true(1) if spinlock is already taken by framework (serial layer)
 * Return false(0) if spinlock is not taken by framework.
 */
static int msm_geni_serial_spinlocked(struct uart_port *uport)
{
	unsigned long flags;
	bool locked;

	locked = spin_trylock_irqsave(&uport->lock, flags);
	if (locked)
		spin_unlock_irqrestore(&uport->lock, flags);

	return !locked;
}

/*
 * We are enabling the interrupts once the polling operations
 * is completed.
 */
static void msm_geni_serial_enable_interrupts(struct uart_port *uport)
{
	unsigned int geni_m_irq_en, geni_s_irq_en;
	unsigned int dma_m_irq_en, dma_s_irq_en;
	struct msm_geni_serial_port *port = GET_DEV_PORT(uport);

	geni_m_irq_en = geni_read_reg_nolog(uport->membase,
						SE_GENI_M_IRQ_EN);
	geni_s_irq_en = geni_read_reg_nolog(uport->membase,
						SE_GENI_S_IRQ_EN);
	if (port->xfer_mode == SE_DMA) {
		dma_m_irq_en = geni_read_reg_nolog(uport->membase,
						SE_DMA_TX_IRQ_EN);
		dma_s_irq_en = geni_read_reg_nolog(uport->membase,
						SE_DMA_RX_IRQ_EN);
	}

	geni_m_irq_en |= M_IRQ_BITS;
	geni_s_irq_en |= S_IRQ_BITS;
	if (port->xfer_mode == SE_DMA) {
		dma_m_irq_en |= DMA_TX_IRQ_BITS;
		dma_s_irq_en |= DMA_RX_IRQ_BITS;
	}

	geni_write_reg_nolog(geni_m_irq_en, uport->membase, SE_GENI_M_IRQ_EN);
	geni_write_reg_nolog(geni_s_irq_en, uport->membase, SE_GENI_S_IRQ_EN);
	if (port->xfer_mode == SE_DMA) {
		geni_write_reg_nolog(dma_m_irq_en, uport->membase,
							SE_DMA_TX_IRQ_EN);
		geni_write_reg_nolog(dma_s_irq_en, uport->membase,
							SE_DMA_RX_IRQ_EN);
	}
}

/* Disable the interrupts in order to do polling in an atomic contexts. */
static void msm_geni_serial_disable_interrupts(struct uart_port *uport)
{
	unsigned int geni_m_irq_en, geni_s_irq_en;
	unsigned int dma_m_irq_en, dma_s_irq_en;
	struct msm_geni_serial_port *port = GET_DEV_PORT(uport);

	/*
	 * We don't need to disable interrupts if spinlock is not taken
	 * by framework as we can rely on ISR.
	 */
	if (!msm_geni_serial_spinlocked(uport))
		return;

	geni_m_irq_en = geni_read_reg_nolog(uport->membase, SE_GENI_M_IRQ_EN);
	geni_s_irq_en = geni_read_reg_nolog(uport->membase, SE_GENI_S_IRQ_EN);
	if (port->xfer_mode == SE_DMA) {
		dma_m_irq_en = geni_read_reg_nolog(uport->membase,
						SE_DMA_TX_IRQ_EN);
		dma_s_irq_en = geni_read_reg_nolog(uport->membase,
						SE_DMA_RX_IRQ_EN);
	}

	geni_m_irq_en &= ~M_IRQ_BITS;
	geni_s_irq_en &= ~S_IRQ_BITS;
	if (port->xfer_mode == SE_DMA) {
		dma_m_irq_en &= ~DMA_TX_IRQ_BITS;
		dma_s_irq_en &= ~DMA_RX_IRQ_BITS;
	}

	geni_write_reg_nolog(geni_m_irq_en, uport->membase, SE_GENI_M_IRQ_EN);
	geni_write_reg_nolog(geni_s_irq_en, uport->membase, SE_GENI_S_IRQ_EN);
	if (port->xfer_mode == SE_DMA) {
		geni_write_reg_nolog(dma_m_irq_en, uport->membase,
							SE_DMA_TX_IRQ_EN);
		geni_write_reg_nolog(dma_s_irq_en, uport->membase,
							SE_DMA_RX_IRQ_EN);
	}
}

/*
 * We need to poll for interrupt if we are in an atomic context
 * as serial framework might be taking spinlocks and depend on the isr
 * in a non-atomic context. This API decides wheather to poll for
 * interrupt or depend on the isr based on in_atomic() call.
 */
bool geni_wait_for_cmd_done(struct uart_port *uport)
{
	struct msm_geni_serial_port *msm_port = GET_DEV_PORT(uport);
	unsigned long timeout = POLL_ITERATIONS;
	unsigned long ret;

	/*
	 * We need to do polling if spinlock is taken
	 * by framework as we cannot rely on ISR.
	 */
	if (msm_geni_serial_spinlocked(uport)) {
		/*
		 * Polling is done for 1000 iterrations with
		 * 10 usecs interval which in total accumulates
		 * to 10 msecs
		 */
		if (msm_port->m_cmd) {
			while (!msm_port->m_cmd_done && timeout > 0) {
				msm_geni_serial_handle_isr(uport);
				timeout--;
				udelay(100);
			}
		} else if (msm_port->s_cmd) {
			while (!msm_port->s_cmd_done && timeout > 0) {
				msm_geni_serial_handle_isr(uport);
				timeout--;
				udelay(100);
			}
		}
	} else {
		/* Waiting for 10 milli second for interrupt to be fired */
		if (msm_port->m_cmd)
			ret = wait_for_completion_timeout
					(&msm_port->m_cmd_timeout,
				msecs_to_jiffies(POLL_WAIT_TIMEOUT_MSEC));
		else if (msm_port->s_cmd)
			ret = wait_for_completion_timeout
					(&msm_port->s_cmd_timeout,
				msecs_to_jiffies(POLL_WAIT_TIMEOUT_MSEC));
	}

	return ret ? 0 : 1;
}

static void msm_geni_serial_config_port(struct uart_port *uport, int cfg_flags)
{
	if (cfg_flags & UART_CONFIG_TYPE)
		uport->type = PORT_MSM;
}

static ssize_t loopback_show(struct device *dev,
		struct device_attribute *attr, char *buf)
{
	struct platform_device *pdev = to_platform_device(dev);
	struct msm_geni_serial_port *port = platform_get_drvdata(pdev);

	return snprintf(buf, sizeof(int), "%d\n", port->loopback);
}

static ssize_t loopback_store(struct device *dev,
		struct device_attribute *attr, const char *buf,
		size_t size)
{
	struct platform_device *pdev = to_platform_device(dev);
	struct msm_geni_serial_port *port = platform_get_drvdata(pdev);

	if (kstrtoint(buf, 0, &port->loopback)) {
		dev_err(dev, "Invalid input\n");
		return -EINVAL;
	}
	return size;
}

static DEVICE_ATTR_RW(loopback);

static void dump_ipc(void *ipc_ctx, char *prefix, char *string,
						u64 addr, int size)

{
	char buf[DATA_BYTES_PER_LINE * 2];
	int len = 0;

	if (!ipc_ctx)
		return;
	len = min(size, DATA_BYTES_PER_LINE);
	hex_dump_to_buffer(string, len, DATA_BYTES_PER_LINE, 1, buf,
						sizeof(buf), false);
	ipc_log_string(ipc_ctx, "%s[0x%.10x:%d] : %s", prefix,
					(unsigned int)addr, size, buf);
}

static bool device_pending_suspend(struct uart_port *uport)
{
	int usage_count = atomic_read(&uport->dev->power.usage_count);

	return (pm_runtime_status_suspended(uport->dev) || !usage_count);
}

static bool check_transfers_inflight(struct uart_port *uport)
{
	bool xfer_on = false;
	bool tx_active = false;
	bool tx_fifo_status = false;
	bool m_cmd_active = false;
	bool rx_active = false;
	u32 rx_fifo_status = 0;
	struct msm_geni_serial_port *port = GET_DEV_PORT(uport);
	u32 geni_status = geni_read_reg_nolog(uport->membase,
						SE_GENI_STATUS);
	struct circ_buf *xmit = &uport->state->xmit;

	/* Possible stop tx is called multiple times. */
	m_cmd_active = geni_status & M_GENI_CMD_ACTIVE;
	if (port->xfer_mode == SE_DMA) {
		tx_fifo_status = port->tx_dma ? 1 : 0;
		rx_fifo_status =
			geni_read_reg_nolog(uport->membase, SE_DMA_RX_LEN_IN);
	} else {
		tx_fifo_status = geni_read_reg_nolog(uport->membase,
						SE_GENI_TX_FIFO_STATUS);
		rx_fifo_status = geni_read_reg_nolog(uport->membase,
						SE_GENI_RX_FIFO_STATUS);
	}
	tx_active = m_cmd_active || tx_fifo_status;
	rx_active =  rx_fifo_status ? true : false;

	if (rx_active || tx_active || !uart_circ_empty(xmit))
		xfer_on = true;

	return xfer_on;
}

static void wait_for_transfers_inflight(struct uart_port *uport)
{
	int iter = 0;
	struct msm_geni_serial_port *port = GET_DEV_PORT(uport);
	unsigned int geni_status;

	geni_status = geni_read_reg_nolog(uport->membase, SE_GENI_STATUS);
	/* Possible stop rx is called before this. */
	if (!(geni_status & S_GENI_CMD_ACTIVE))
		return;

	while (iter < WAIT_XFER_MAX_ITER) {
		if (check_transfers_inflight(uport)) {
			usleep_range(WAIT_XFER_MIN_TIMEOUT_US,
					WAIT_XFER_MAX_TIMEOUT_US);
			iter++;
		} else {
			break;
		}
	}
	if (check_transfers_inflight(uport)) {
		u32 geni_status = geni_read_reg_nolog(uport->membase,
								SE_GENI_STATUS);
		u32 geni_ios = geni_read_reg_nolog(uport->membase, SE_GENI_IOS);
		u32 rx_fifo_status = geni_read_reg_nolog(uport->membase,
							SE_GENI_RX_FIFO_STATUS);
		u32 rx_dma =
			geni_read_reg_nolog(uport->membase, SE_DMA_RX_LEN_IN);

		IPC_LOG_MSG(port->ipc_log_misc,
			"%s IOS 0x%x geni status 0x%x rx: fifo 0x%x dma 0x%x\n",
		__func__, geni_ios, geni_status, rx_fifo_status, rx_dma);
	}
}

static int vote_clock_on(struct uart_port *uport)
{
	struct msm_geni_serial_port *port = GET_DEV_PORT(uport);
	int usage_count;
	int ret = 0;

	ret = msm_geni_serial_power_on(uport);
	if (ret) {
		dev_err(uport->dev, "Failed to vote clock on\n");
		return ret;
	}
	port->ioctl_count++;
	usage_count = atomic_read(&uport->dev->power.usage_count);
	IPC_LOG_MSG(port->ipc_log_pwr,
		"%s :%s ioctl:%d usage_count:%d edge-Count:%d\n",
		__func__, current->comm, port->ioctl_count,
		usage_count, port->edge_count);
	return 0;
}

static int vote_clock_off(struct uart_port *uport)
{
	struct msm_geni_serial_port *port = GET_DEV_PORT(uport);
	int usage_count;

	if (!pm_runtime_enabled(uport->dev)) {
		dev_err(uport->dev, "RPM not available.Can't enable clocks\n");
		return -EPERM;
	}
	if (!port->ioctl_count) {
		dev_warn(uport->dev, "%s:Imbalanced vote off ioctl %d\n",
						__func__, port->ioctl_count);
		IPC_LOG_MSG(port->ipc_log_pwr,
				"%s:Imbalanced vote_off from userspace. %d",
				__func__, port->ioctl_count);
		return -EPERM;
	}
	wait_for_transfers_inflight(uport);
	port->ioctl_count--;
	msm_geni_serial_power_off(uport);
	usage_count = atomic_read(&uport->dev->power.usage_count);
	IPC_LOG_MSG(port->ipc_log_pwr, "%s:%s ioctl:%d usage_count:%d\n",
		__func__, current->comm, port->ioctl_count, usage_count);
	return 0;
};

static int msm_geni_serial_ioctl(struct uart_port *uport, unsigned int cmd,
						unsigned long arg)
{
	int ret = -ENOIOCTLCMD;

	switch (cmd) {
	case TIOCPMGET: {
		ret = vote_clock_on(uport);
		break;
	}
	case TIOCPMPUT: {
		ret = vote_clock_off(uport);
		break;
	}
	case TIOCPMACT: {
		ret = !pm_runtime_status_suspended(uport->dev);
		break;
	}
	default:
		break;
	}
	return ret;
}

static void msm_geni_serial_break_ctl(struct uart_port *uport, int ctl)
{
	struct msm_geni_serial_port *port = GET_DEV_PORT(uport);

	if (!uart_console(uport) && device_pending_suspend(uport)) {
		IPC_LOG_MSG(port->ipc_log_misc,
				"%s.Device is suspended, %s\n",
				__func__, current->comm);
		return;
	}

	if (ctl) {
		wait_for_transfers_inflight(uport);
		geni_setup_m_cmd(uport->membase, UART_START_BREAK, 0);
	} else {
		geni_setup_m_cmd(uport->membase, UART_STOP_BREAK, 0);
	}
	/* Ensure break start/stop command is setup before returning.*/
	mb();
}

static unsigned int msm_geni_cons_get_mctrl(struct uart_port *uport)
{
	return TIOCM_DSR | TIOCM_CAR | TIOCM_CTS;
}

static unsigned int msm_geni_serial_get_mctrl(struct uart_port *uport)
{
	u32 geni_ios = 0;
	unsigned int mctrl = TIOCM_DSR | TIOCM_CAR;
	struct msm_geni_serial_port *port = GET_DEV_PORT(uport);

	if (!uart_console(uport) && device_pending_suspend(uport)) {
		IPC_LOG_MSG(port->ipc_log_misc,
				"%s.Device is suspended, %s\n",
				__func__, current->comm);
		return TIOCM_DSR | TIOCM_CAR | TIOCM_CTS;
	}

	geni_ios = geni_read_reg_nolog(uport->membase, SE_GENI_IOS);
	if (!(geni_ios & IO2_DATA_IN))
		mctrl |= TIOCM_CTS;

	return mctrl;
}

static void msm_geni_cons_set_mctrl(struct uart_port *uport,
							unsigned int mctrl)
{
}

static void msm_geni_serial_set_mctrl(struct uart_port *uport,
							unsigned int mctrl)
{
	u32 uart_manual_rfr = 0;
	struct msm_geni_serial_port *port = GET_DEV_PORT(uport);

	if (device_pending_suspend(uport)) {
		IPC_LOG_MSG(port->ipc_log_misc,
			"%s.Device is suspended, %s: mctrl=0x%x\n",
			 __func__, current->comm, mctrl);
		return;
	}
	if (!(mctrl & TIOCM_RTS)) {
		uart_manual_rfr |= (UART_MANUAL_RFR_EN | UART_RFR_NOT_READY);
		port->manual_flow = true;
	} else {
		port->manual_flow = false;
	}
	geni_write_reg_nolog(uart_manual_rfr, uport->membase,
							SE_UART_MANUAL_RFR);
	/* Write to flow control must complete before return to client*/
	mb();
	IPC_LOG_MSG(port->ipc_log_misc,
			"%s:%s, mctrl=0x%x, manual_rfr=0x%x, flow=%s\n",
			__func__, current->comm, mctrl, uart_manual_rfr,
			(port->manual_flow ? "OFF" : "ON"));
}

static const char *msm_geni_serial_get_type(struct uart_port *uport)
{
	return "MSM";
}

static struct msm_geni_serial_port *get_port_from_line(int line,
						bool is_console)
{
	struct msm_geni_serial_port *port = NULL;

	if (is_console) {
		/* Max 1 port supported as of now */
		if ((line < 0) || (line >= GENI_UART_CONS_PORTS))
			return ERR_PTR(-ENXIO);
		port = &msm_geni_console_port;
	} else {
		if ((line < 0) || (line >= GENI_UART_NR_PORTS))
			return ERR_PTR(-ENXIO);
		port = &msm_geni_serial_ports[line];
	}

	return port;
}

static int msm_geni_serial_power_on(struct uart_port *uport)
{
	int ret = 0;
	struct msm_geni_serial_port *port = GET_DEV_PORT(uport);

	if (!pm_runtime_enabled(uport->dev)) {
		if (pm_runtime_status_suspended(uport->dev)) {
			struct uart_state *state = uport->state;
			struct tty_port *tport = &state->port;
			int lock = mutex_trylock(&tport->mutex);

			IPC_LOG_MSG(port->ipc_log_pwr,
					"%s:Manual resume\n", __func__);
			pm_runtime_disable(uport->dev);
			ret = msm_geni_serial_runtime_resume(uport->dev);
			if (ret) {
				IPC_LOG_MSG(port->ipc_log_pwr,
					"%s:Manual RPM CB failed %d\n",
								__func__, ret);
			} else {
				pm_runtime_get_noresume(uport->dev);
				pm_runtime_set_active(uport->dev);
			}
			pm_runtime_enable(uport->dev);
			if (lock)
				mutex_unlock(&tport->mutex);
		}
	} else {
		ret = pm_runtime_get_sync(uport->dev);
		if (ret < 0) {
			IPC_LOG_MSG(port->ipc_log_pwr, "%s Err\n", __func__);
			WARN_ON_ONCE(1);
			pm_runtime_put_noidle(uport->dev);
			pm_runtime_set_suspended(uport->dev);
			return ret;
		}
	}
	return 0;
}

static void msm_geni_serial_power_off(struct uart_port *uport)
{
	struct msm_geni_serial_port *port = GET_DEV_PORT(uport);
	int usage_count = atomic_read(&uport->dev->power.usage_count);

	if (!usage_count) {
		IPC_LOG_MSG(port->ipc_log_pwr, "%s: Usage Count is already 0\n",
								__func__);
		return;
	}
	pm_runtime_mark_last_busy(uport->dev);
	pm_runtime_put_autosuspend(uport->dev);
}

static int msm_geni_serial_poll_bit(struct uart_port *uport,
				int offset, int bit_field, bool set)
{
	int iter = 0;
	unsigned int reg;
	bool met = false;
	struct msm_geni_serial_port *port = NULL;
	bool cond = false;
	unsigned int baud = 115200;
	unsigned int fifo_bits = DEF_FIFO_DEPTH_WORDS * DEF_FIFO_WIDTH_BITS;
	unsigned long total_iter = 1000;

	if (uport->private_data && !uart_console(uport)) {
		port = GET_DEV_PORT(uport);
		baud = (port->cur_baud ? port->cur_baud : 115200);
		fifo_bits = port->tx_fifo_depth * port->tx_fifo_width;
		/*
		 * Total polling iterations based on FIFO worth of bytes to be
		 * sent at current baud .Add a little fluff to the wait.
		 */
		total_iter = ((fifo_bits * USEC_PER_SEC) / baud) / 10;
		total_iter += 50;
	}

	while (iter < total_iter) {
		reg = geni_read_reg_nolog(uport->membase, offset);
		cond = reg & bit_field;
		if (cond == set) {
			met = true;
			break;
		}
		udelay(10);
		iter++;
	}
	return met;
}

static void msm_geni_serial_setup_tx(struct uart_port *uport,
				unsigned int xmit_size)
{
	u32 m_cmd = 0;

	geni_write_reg_nolog(xmit_size, uport->membase, SE_UART_TX_TRANS_LEN);
	m_cmd |= (UART_START_TX << M_OPCODE_SHFT);
	geni_write_reg_nolog(m_cmd, uport->membase, SE_GENI_M_CMD0);
	/*
	 * Writes to enable the primary sequencer should go through before
	 * exiting this function.
	 */
	mb();
}

static void msm_geni_serial_poll_tx_done(struct uart_port *uport)
{
	int done = 0;
	unsigned int irq_clear = 0;

	done = msm_geni_serial_poll_bit(uport, SE_GENI_M_IRQ_STATUS,
						M_CMD_DONE_EN, true);
	if (!done) {
		/*
		 * Failure IPC logs are not added as this API is
		 * used by early console and it doesn't have log handle.
		 */
		geni_write_reg(S_GENI_CMD_CANCEL, uport->membase,
						SE_GENI_S_CMD_CTRL_REG);
		done = msm_geni_serial_poll_bit(uport, SE_GENI_M_IRQ_STATUS,
						M_CMD_CANCEL_EN, true);
		if (!done) {
			geni_write_reg_nolog(M_GENI_CMD_ABORT, uport->membase,
						SE_GENI_M_CMD_CTRL_REG);
			msm_geni_serial_poll_bit(uport, SE_GENI_M_IRQ_STATUS,
						M_CMD_ABORT_EN, true);
		}
	}

	irq_clear = geni_read_reg_nolog(uport->membase, SE_GENI_M_IRQ_STATUS);
	geni_write_reg_nolog(irq_clear, uport->membase, SE_GENI_M_IRQ_CLEAR);
}

#ifdef CONFIG_CONSOLE_POLL
static int msm_geni_serial_get_char(struct uart_port *uport)
{
	unsigned int rx_fifo;
	unsigned int m_irq_status;
	unsigned int s_irq_status;

	if (!(msm_geni_serial_poll_bit(uport, SE_GENI_M_IRQ_STATUS,
			M_SEC_IRQ_EN, true)))
		return NO_POLL_CHAR;

	m_irq_status = geni_read_reg_nolog(uport->membase,
						SE_GENI_M_IRQ_STATUS);
	s_irq_status = geni_read_reg_nolog(uport->membase,
						SE_GENI_S_IRQ_STATUS);
	geni_write_reg_nolog(m_irq_status, uport->membase,
						SE_GENI_M_IRQ_CLEAR);
	geni_write_reg_nolog(s_irq_status, uport->membase,
						SE_GENI_S_IRQ_CLEAR);

	if (!(msm_geni_serial_poll_bit(uport, SE_GENI_RX_FIFO_STATUS,
			RX_FIFO_WC_MSK, true)))
		return NO_POLL_CHAR;

	/*
	 * Read the Rx FIFO only after clearing the interrupt registers and
	 * getting valid RX fifo status.
	 */
	mb();
	rx_fifo = geni_read_reg_nolog(uport->membase, SE_GENI_RX_FIFOn);
	rx_fifo &= 0xFF;
	return rx_fifo;
}

static void msm_geni_serial_poll_put_char(struct uart_port *uport,
					unsigned char c)
{
	int b = (int) c;
	struct msm_geni_serial_port *port = GET_DEV_PORT(uport);

	geni_write_reg_nolog(port->tx_wm, uport->membase,
					SE_GENI_TX_WATERMARK_REG);
	msm_geni_serial_setup_tx(uport, 1);
	if (!msm_geni_serial_poll_bit(uport, SE_GENI_M_IRQ_STATUS,
				M_TX_FIFO_WATERMARK_EN, true))
		WARN_ON(1);
	geni_write_reg_nolog(b, uport->membase, SE_GENI_TX_FIFOn);
	geni_write_reg_nolog(M_TX_FIFO_WATERMARK_EN, uport->membase,
							SE_GENI_M_IRQ_CLEAR);
	/*
	 * Ensure FIFO write goes through before polling for status but.
	 */
	mb();
	msm_geni_serial_disable_interrupts(uport);
	msm_geni_serial_poll_tx_done(uport);
	msm_geni_serial_enable_interrupts(uport);
}
#endif

#if defined(CONFIG_SERIAL_CORE_CONSOLE) || defined(CONFIG_CONSOLE_POLL)
static void msm_geni_serial_wr_char(struct uart_port *uport, int ch)
{
	geni_write_reg_nolog(ch, uport->membase, SE_GENI_TX_FIFOn);
	/*
	 * Ensure FIFO write clear goes through before
	 * next iteration.
	 */
	mb();

}

static void
__msm_geni_serial_console_write(struct uart_port *uport, const char *s,
				unsigned int count)
{
	int new_line = 0;
	int i;
	int bytes_to_send = count;
	int fifo_depth = DEF_FIFO_DEPTH_WORDS;
	int tx_wm = DEF_TX_WM;

	for (i = 0; i < count; i++) {
		if (s[i] == '\n')
			new_line++;
	}

	bytes_to_send += new_line;
	geni_write_reg_nolog(tx_wm, uport->membase,
					SE_GENI_TX_WATERMARK_REG);
	msm_geni_serial_setup_tx(uport, bytes_to_send);
	i = 0;

	while (i < count) {
		u32 chars_to_write = 0;
		u32 avail_fifo_bytes = (fifo_depth - tx_wm);
		/*
		 * If the WM bit never set, then the Tx state machine is not
		 * in a valid state, so break, cancel/abort any existing
		 * command. Unfortunately the current data being written is
		 * lost.
		 */
		while (!msm_geni_serial_poll_bit(uport, SE_GENI_M_IRQ_STATUS,
						M_TX_FIFO_WATERMARK_EN, true))
			break;
		chars_to_write = min((unsigned int)(count - i),
							avail_fifo_bytes);
		if ((chars_to_write << 1) > avail_fifo_bytes)
			chars_to_write = (avail_fifo_bytes >> 1);
		uart_console_write(uport, (s + i), chars_to_write,
						msm_geni_serial_wr_char);
		geni_write_reg_nolog(M_TX_FIFO_WATERMARK_EN, uport->membase,
							SE_GENI_M_IRQ_CLEAR);
		/* Ensure this goes through before polling for WM IRQ again.*/
		mb();
		i += chars_to_write;
	}
	msm_geni_serial_disable_interrupts(uport);
	msm_geni_serial_poll_tx_done(uport);
	msm_geni_serial_enable_interrupts(uport);
}

static void msm_geni_serial_console_write(struct console *co, const char *s,
			      unsigned int count)
{
	struct uart_port *uport;
	struct msm_geni_serial_port *port;
	bool locked = true;
	unsigned long flags;
	unsigned int geni_status;
	bool timeout;
	int irq_en;

	/* Max 1 port supported as of now */
	WARN_ON(co->index < 0 || co->index >= GENI_UART_CONS_PORTS);

	port = get_port_from_line(co->index, true);
	if (IS_ERR_OR_NULL(port))
		return;

	uport = &port->uport;
#ifdef SUPPORT_SYSRQ
	if (uport->sysrq) {
		locked = spin_trylock_irqsave(&uport->lock, flags);
	} else
#endif
	if (oops_in_progress)
		locked = spin_trylock_irqsave(&uport->lock, flags);
	else
		spin_lock_irqsave(&uport->lock, flags);

	geni_status = readl_relaxed(uport->membase + SE_GENI_STATUS);

	/* Cancel the current write to log the fault */
	if (!locked) {
		port->m_cmd_done = false;
		port->m_cmd = true;
		reinit_completion(&port->m_cmd_timeout);
		msm_geni_serial_disable_interrupts(uport);
		geni_cancel_m_cmd(uport->membase);

		timeout = geni_wait_for_cmd_done(uport);
		if (timeout) {
			IPC_LOG_MSG(port->console_log,
				"%s: tx_cancel failed 0x%x\n",
				__func__, geni_read_reg_nolog(uport->membase,
							SE_GENI_STATUS));

			reinit_completion(&port->m_cmd_timeout);
			geni_abort_m_cmd(uport->membase);
			timeout = geni_wait_for_cmd_done(uport);
			if (timeout)
				IPC_LOG_MSG(port->console_log,
				"%s: tx abort failed 0x%x\n", __func__,
				geni_read_reg_nolog(uport->membase,
							SE_GENI_STATUS));
		}

		msm_geni_serial_enable_interrupts(uport);
		port->m_cmd = false;
	} else if ((geni_status & M_GENI_CMD_ACTIVE) &&
						!port->cur_tx_remaining) {
		/* It seems we can interrupt existing transfers unless all data
		 * has been sent, in which case we need to look for done first.
		 */
		msm_geni_serial_disable_interrupts(uport);
		msm_geni_serial_poll_tx_done(uport);
		msm_geni_serial_enable_interrupts(uport);

		/* Enable WM interrupt for every new console write op */
		if (uart_circ_chars_pending(&uport->state->xmit)) {
			irq_en = geni_read_reg_nolog(uport->membase,
						SE_GENI_M_IRQ_EN);
			geni_write_reg_nolog(irq_en | M_TX_FIFO_WATERMARK_EN,
					uport->membase, SE_GENI_M_IRQ_EN);
		}
	}

	__msm_geni_serial_console_write(uport, s, count);

	if (port->cur_tx_remaining)
		msm_geni_serial_setup_tx(uport, port->cur_tx_remaining);

	if (locked)
		spin_unlock_irqrestore(&uport->lock, flags);
}

static int handle_rx_console(struct uart_port *uport,
			unsigned int rx_fifo_wc,
			unsigned int rx_last_byte_valid,
			unsigned int rx_last,
			bool drop_rx)
{
	int i, c;
	unsigned char *rx_char;
	unsigned long flags;
	struct tty_port *tport;
	struct msm_geni_serial_port *msm_port = GET_DEV_PORT(uport);

	tport = &uport->state->port;
	for (i = 0; i < rx_fifo_wc; i++) {
		int bytes = 4;

		*(msm_port->rx_fifo) =
			geni_read_reg_nolog(uport->membase, SE_GENI_RX_FIFOn);
		if (drop_rx)
			continue;
		rx_char = (unsigned char *)msm_port->rx_fifo;

		if (i == (rx_fifo_wc - 1)) {
			if (rx_last && rx_last_byte_valid)
				bytes = rx_last_byte_valid;
		}
		for (c = 0; c < bytes; c++) {
			char flag = TTY_NORMAL;
			int sysrq;

			uport->icount.rx++;
			if (msm_port->brk && rx_char[c] == 0) {
				flag = TTY_BREAK;
				msm_port->brk = false;
				if (uart_handle_break(uport))
					continue;
			}

			sysrq = uart_handle_sysrq_char(uport, rx_char[c]);
			if (!sysrq)
				tty_insert_flip_char(tport, rx_char[c], flag);
		}
	}
	if (!drop_rx) {
		/*
		 * Driver acquiring port->lock in isr function and calling
		 * tty_flip_buffer_push() which in turn will wait for
		 * another lock from framework __queue_work function.
		 * release the port lock before calling tty_flip_buffer_push()
		 * to avoid deadlock scenarios.
		 */
		spin_unlock_irqrestore(&uport->lock, flags);
		tty_flip_buffer_push(tport);
		spin_lock_irqsave(&uport->lock, flags);
	}

	return 0;
}
#else
static int handle_rx_console(struct uart_port *uport,
			unsigned int rx_fifo_wc,
			unsigned int rx_last_byte_valid,
			unsigned int rx_last,
			bool drop_rx)
{
	return -EPERM;
}

#endif /* (CONFIG_SERIAL_CORE_CONSOLE) || defined(CONFIG_CONSOLE_POLL)) */

static int msm_geni_serial_prep_dma_tx(struct uart_port *uport)
{
	struct msm_geni_serial_port *msm_port = GET_DEV_PORT(uport);
	struct circ_buf *xmit = &uport->state->xmit;
	unsigned int xmit_size;
	unsigned int dma_dbg;
	bool timeout;
	int ret = 0;

	xmit_size = uart_circ_chars_pending(xmit);
	if (xmit_size < WAKEUP_CHARS)
		uart_write_wakeup(uport);

	if (xmit_size > (UART_XMIT_SIZE - xmit->tail))
		xmit_size = UART_XMIT_SIZE - xmit->tail;

	if (!xmit_size)
		return ret;

	dump_ipc(msm_port->ipc_log_tx, "DMA Tx",
		 (char *)&xmit->buf[xmit->tail], 0, xmit_size);
	msm_geni_serial_setup_tx(uport, xmit_size);
	ret = geni_se_tx_dma_prep(msm_port->wrapper_dev, uport->membase,
			&xmit->buf[xmit->tail], xmit_size, &msm_port->tx_dma);

	if (!ret) {
		msm_port->xmit_size = xmit_size;
	} else {
		IPC_LOG_MSG(msm_port->ipc_log_misc,
		    "%s: TX DMA map Fail %d\n", __func__, ret);

		geni_write_reg_nolog(0, uport->membase, SE_UART_TX_TRANS_LEN);
		msm_port->m_cmd_done = false;
		msm_port->m_cmd = true;
		reinit_completion(&msm_port->m_cmd_timeout);

		/*
		 * Disabling the interrupts before giving the
		 * cancel command as this might be in an atomic context.
		 */
		msm_geni_serial_disable_interrupts(uport);
		geni_cancel_m_cmd(uport->membase);

		timeout = geni_wait_for_cmd_done(uport);
		if (timeout) {
			IPC_LOG_MSG(msm_port->console_log,
			"%s: tx_cancel fail 0x%x\n", __func__,
			geni_read_reg_nolog(uport->membase, SE_GENI_STATUS));

			IPC_LOG_MSG(msm_port->ipc_log_misc,
			"%s: tx_cancel failed 0x%x\n", __func__,
			geni_read_reg_nolog(uport->membase, SE_GENI_STATUS));

			msm_port->m_cmd_done = false;
			reinit_completion(&msm_port->m_cmd_timeout);
			/* Give abort command as cancel command failed */
			geni_abort_m_cmd(uport->membase);

			timeout = geni_wait_for_cmd_done(uport);
			if (timeout) {
				IPC_LOG_MSG(msm_port->console_log,
				"%s: tx abort failed 0x%x\n", __func__,
				geni_read_reg_nolog(uport->membase,
							SE_GENI_STATUS));
				IPC_LOG_MSG(msm_port->ipc_log_misc,
				"%s: tx abort failed 0x%x\n", __func__,
				geni_read_reg_nolog(uport->membase,
							SE_GENI_STATUS));
			}
		}

		if (msm_port->xfer_mode == SE_DMA) {
			dma_dbg = geni_read_reg(uport->membase,
							SE_DMA_DEBUG_REG0);
			if (dma_dbg & DMA_TX_ACTIVE) {
				msm_port->m_cmd_done = false;
				reinit_completion(&msm_port->m_cmd_timeout);
				geni_write_reg_nolog(1, uport->membase,
						SE_DMA_TX_FSM_RST);

				timeout = geni_wait_for_cmd_done(uport);
				if (timeout)
					IPC_LOG_MSG(msm_port->ipc_log_misc,
					"%s: tx fsm reset failed\n", __func__);
			}

			if (msm_port->tx_dma) {
				geni_se_tx_dma_unprep(msm_port->wrapper_dev,
					msm_port->tx_dma, msm_port->xmit_size);
				msm_port->tx_dma = (dma_addr_t)NULL;
			}
		}
		msm_port->xmit_size = 0;
		/* Enable the interrupts once the cancel operation is done. */
		msm_geni_serial_enable_interrupts(uport);
		msm_port->m_cmd = false;
	}

	return ret;
}

static void msm_geni_serial_start_tx(struct uart_port *uport)
{
	unsigned int geni_m_irq_en;
	struct msm_geni_serial_port *msm_port = GET_DEV_PORT(uport);
	unsigned int geni_status;
	unsigned int geni_ios;
	static unsigned int ios_log_limit;

	if (!uart_console(uport) && !pm_runtime_active(uport->dev)) {
		IPC_LOG_MSG(msm_port->ipc_log_misc,
				"%s.Putting in async RPM vote\n", __func__);
		pm_runtime_get(uport->dev);
		goto exit_start_tx;
	}

	if (!uart_console(uport)) {
		IPC_LOG_MSG(msm_port->ipc_log_misc,
				"%s.Power on.\n", __func__);
		pm_runtime_get(uport->dev);
	}

	if (msm_port->xfer_mode == FIFO_MODE) {
		geni_status = geni_read_reg_nolog(uport->membase,
						  SE_GENI_STATUS);
		if (geni_status & M_GENI_CMD_ACTIVE)
			goto check_flow_ctrl;

		if (!msm_geni_serial_tx_empty(uport))
			goto check_flow_ctrl;

		geni_m_irq_en = geni_read_reg_nolog(uport->membase,
						    SE_GENI_M_IRQ_EN);
		geni_m_irq_en |= (M_TX_FIFO_WATERMARK_EN | M_CMD_DONE_EN);

		geni_write_reg_nolog(msm_port->tx_wm, uport->membase,
						SE_GENI_TX_WATERMARK_REG);
		geni_write_reg_nolog(geni_m_irq_en, uport->membase,
							SE_GENI_M_IRQ_EN);
		/* Geni command setup should complete before returning.*/
		mb();
	} else if (msm_port->xfer_mode == SE_DMA) {
		if (msm_port->tx_dma)
			goto check_flow_ctrl;

		msm_geni_serial_prep_dma_tx(uport);
	}
	return;
check_flow_ctrl:
	geni_ios = geni_read_reg_nolog(uport->membase, SE_GENI_IOS);
	if (++ios_log_limit % 5 == 0) {
		IPC_LOG_MSG(msm_port->ipc_log_misc, "%s: ios: 0x%08x\n",
						__func__, geni_ios);
		ios_log_limit = 0;
	}
exit_start_tx:
	if (!uart_console(uport))
		msm_geni_serial_power_off(uport);
}

static void stop_tx_sequencer(struct uart_port *uport)
{
	unsigned int geni_status;
	bool timeout;
	unsigned int dma_dbg;
	struct msm_geni_serial_port *port = GET_DEV_PORT(uport);

	geni_status = geni_read_reg_nolog(uport->membase, SE_GENI_STATUS);
	/* Possible stop tx is called multiple times. */
	if (!(geni_status & M_GENI_CMD_ACTIVE))
		return;

	IPC_LOG_MSG(port->ipc_log_misc,
		    "%s: Start GENI: 0x%x\n", __func__, geni_status);

	port->m_cmd_done = false;
	port->m_cmd = true;
	reinit_completion(&port->m_cmd_timeout);
	geni_cancel_m_cmd(uport->membase);

	timeout = geni_wait_for_cmd_done(uport);
	if (timeout) {
		IPC_LOG_MSG(port->console_log, "%s: tx_cancel failed 0x%x\n",
		__func__, geni_read_reg_nolog(uport->membase, SE_GENI_STATUS));
		IPC_LOG_MSG(port->ipc_log_misc, "%s: tx_cancel failed 0x%x\n",
		__func__, geni_read_reg_nolog(uport->membase, SE_GENI_STATUS));

		port->m_cmd_done = false;
		reinit_completion(&port->m_cmd_timeout);
		geni_abort_m_cmd(uport->membase);

		timeout = geni_wait_for_cmd_done(uport);
		if (timeout) {
			IPC_LOG_MSG(port->console_log,
				"%s: tx abort failed 0x%x\n", __func__,
			geni_read_reg_nolog(uport->membase, SE_GENI_STATUS));
			IPC_LOG_MSG(port->ipc_log_misc,
				"%s: tx abort failed 0x%x\n", __func__,
			geni_read_reg_nolog(uport->membase, SE_GENI_STATUS));
		}
	}

	if (port->xfer_mode == SE_DMA) {
		dma_dbg = geni_read_reg(uport->membase, SE_DMA_DEBUG_REG0);
		if (dma_dbg & DMA_TX_ACTIVE) {
			port->m_cmd_done = false;
			reinit_completion(&port->m_cmd_timeout);
			geni_write_reg_nolog(1, uport->membase,
						SE_DMA_TX_FSM_RST);

			timeout = geni_wait_for_cmd_done(uport);
			if (timeout)
				IPC_LOG_MSG(port->ipc_log_misc,
				"%s: tx fsm reset failed\n", __func__);
		}

		if (port->tx_dma) {
			geni_se_tx_dma_unprep(port->wrapper_dev,
					port->tx_dma, port->xmit_size);
			port->tx_dma = (dma_addr_t)NULL;
		}
	}
	port->m_cmd = false;
	port->xmit_size = 0;

	/*
	 * If we end up having to cancel an on-going Tx for non-console usecase
	 * then it means there was some unsent data in the Tx FIFO, consequently
	 * it means that there is a vote imbalance as we put in a vote during
	 * start_tx() that is removed only as part of a "done" ISR. To balance
	 * this out, remove the vote put in during start_tx().
	 */
	if (!uart_console(uport)) {
		IPC_LOG_MSG(port->ipc_log_misc, "%s:Removing vote\n", __func__);
		msm_geni_serial_power_off(uport);
	}

	geni_status = geni_read_reg_nolog(uport->membase, SE_GENI_STATUS);
	IPC_LOG_MSG(port->ipc_log_misc, "%s: End GENI:0x%x\n",
		    __func__, geni_status);
}

static void msm_geni_serial_stop_tx(struct uart_port *uport)
{
	struct msm_geni_serial_port *port = GET_DEV_PORT(uport);

	if (!uart_console(uport) && device_pending_suspend(uport)) {
		dev_err(uport->dev, "%s.Device is suspended.\n", __func__);
		IPC_LOG_MSG(port->ipc_log_misc,
				"%s.Device is suspended.\n", __func__);
		return;
	}
	stop_tx_sequencer(uport);
}

static void start_rx_sequencer(struct uart_port *uport)
{
	unsigned int geni_status;
	struct msm_geni_serial_port *port = GET_DEV_PORT(uport);
	u32 geni_se_param = UART_PARAM_RFR_OPEN;

	if (port->startup_in_progress)
		return;

	geni_status = geni_read_reg_nolog(uport->membase, SE_GENI_STATUS);
	IPC_LOG_MSG(port->ipc_log_misc, "%s: 0x%x\n",
		    __func__, geni_status);

	if (geni_status & S_GENI_CMD_ACTIVE) {
		if (port->xfer_mode == SE_DMA) {
			IPC_LOG_MSG(port->ipc_log_misc,
				"%s: GENI: 0x%x\n", __func__, geni_status);
			geni_se_rx_dma_start(uport->membase, DMA_RX_BUF_SIZE,
								&port->rx_dma);
		}
		msm_geni_serial_stop_rx(uport);
	}

	/* Start RX with the RFR_OPEN to keep RFR in always ready state */
	msm_geni_serial_enable_interrupts(uport);
	geni_setup_s_cmd(uport->membase, UART_START_READ, geni_se_param);

	if (port->xfer_mode == SE_DMA)
		geni_se_rx_dma_start(uport->membase, DMA_RX_BUF_SIZE,
							&port->rx_dma);

	/* Ensure that the above writes go through */
	mb();
	geni_status = geni_read_reg_nolog(uport->membase, SE_GENI_STATUS);
	IPC_LOG_MSG(port->ipc_log_misc, "%s: 0x%x, dma_dbg:0x%x\n", __func__,
		geni_status, geni_read_reg(uport->membase, SE_DMA_DEBUG_REG0));
}

static void msm_geni_serial_start_rx(struct uart_port *uport)
{
	struct msm_geni_serial_port *port = GET_DEV_PORT(uport);

	if (!uart_console(uport) && device_pending_suspend(uport)) {
		dev_err(uport->dev, "%s.Device is suspended.\n", __func__);
		IPC_LOG_MSG(port->ipc_log_misc,
				"%s.Device is suspended.\n", __func__);
		return;
	}
	start_rx_sequencer(&port->uport);
}


static void msm_geni_serial_rx_fsm_rst(struct uart_port *uport)
{
	unsigned int rx_irq_en;
	int done = 0;
	int tries = 0;

	rx_irq_en = geni_read_reg_nolog(uport->membase, SE_DMA_RX_IRQ_EN);
	geni_write_reg_nolog(0, uport->membase, SE_DMA_RX_IRQ_EN_SET);
	geni_write_reg_nolog(1, uport->membase, SE_DMA_RX_FSM_RST);
	do {
		done = msm_geni_serial_poll_bit(uport, SE_DMA_RX_IRQ_STAT,
							RX_RESET_DONE, true);
		tries++;
	} while (!done && tries < 5);
	geni_write_reg_nolog(RX_DMA_DONE | RX_RESET_DONE, uport->membase,
						     SE_DMA_RX_IRQ_CLR);
	geni_write_reg_nolog(rx_irq_en, uport->membase, SE_DMA_RX_IRQ_EN_SET);
}

static void msm_geni_serial_set_manual_flow(bool enable,
					struct msm_geni_serial_port *port)
{
	u32 uart_manual_rfr = 0;

	if (!enable) {
		uart_manual_rfr |= (UART_MANUAL_RFR_EN);
		geni_write_reg_nolog(uart_manual_rfr, port->uport.membase,
						SE_UART_MANUAL_RFR);
		/* UART FW needs delay per HW experts recommendation */
		udelay(10);

		uart_manual_rfr |= (UART_RFR_NOT_READY);
		geni_write_reg_nolog(uart_manual_rfr, port->uport.membase,
						SE_UART_MANUAL_RFR);
		/*
		 * Ensure that the manual flow on writes go through before
		 * doing a stop_rx.
		 */
		mb();
		IPC_LOG_MSG(port->ipc_log_misc,
			"%s: Manual Flow Enabled, HW Flow OFF\n", __func__);
	} else {
		geni_write_reg_nolog(0, port->uport.membase,
						SE_UART_MANUAL_RFR);
		/* Ensure that the manual flow off writes go through */
		mb();
		IPC_LOG_MSG(port->ipc_log_misc,
			"%s: Manual Flow Disabled, HW Flow ON\n", __func__);
	}
}

static void stop_rx_sequencer(struct uart_port *uport)
{
	unsigned int geni_status;
	bool timeout;
	struct msm_geni_serial_port *port = GET_DEV_PORT(uport);

	IPC_LOG_MSG(port->ipc_log_misc, "%s\n", __func__);

	geni_status = geni_read_reg_nolog(uport->membase, SE_GENI_STATUS);
	/* Possible stop rx is called multiple times. */
	if (!(geni_status & S_GENI_CMD_ACTIVE)) {
		IPC_LOG_MSG(port->ipc_log_misc,
			"%s: RX is Inactive, geni_sts: 0x%x\n",
						__func__, geni_status);
		goto exit_rx_seq;
	}

	port->s_cmd_done = false;
	port->s_cmd = true;
	reinit_completion(&port->s_cmd_timeout);

	IPC_LOG_MSG(port->ipc_log_misc, "%s: Start 0x%x\n",
		    __func__, geni_status);
	/*
	 * Disabling the interrupts before giving the
	 * cancel command as this might be in an atomic context.
	 */
	msm_geni_serial_disable_interrupts(uport);
	geni_cancel_s_cmd(uport->membase);

	/*
	 * Ensure that the cancel goes through before polling for the
	 * cancel control bit.
	 */
	mb();
	timeout = geni_wait_for_cmd_done(uport);
	if (timeout) {
		geni_status = geni_read_reg_nolog(uport->membase,
							SE_GENI_STATUS);
		IPC_LOG_MSG(port->ipc_log_misc,
			"%s cancel failed 0x%x\n",  __func__, geni_status);
		IPC_LOG_MSG(port->console_log,
			"%s cancel failed 0x%x\n",  __func__, geni_status);
		port->s_cmd_done = false;
		reinit_completion(&port->s_cmd_timeout);
		geni_abort_s_cmd(uport->membase);
		/* Ensure this goes through before polling. */
		mb();

		timeout = geni_wait_for_cmd_done(uport);
		if (timeout) {
			geni_status = geni_read_reg_nolog(uport->membase,
							SE_GENI_STATUS);
			IPC_LOG_MSG(port->ipc_log_misc,
				"%s abort fail 0x%x\n", __func__, geni_status);
			IPC_LOG_MSG(port->console_log,
				"%s abort fail 0x%x\n",  __func__, geni_status);
		}
	}
	/* Enable the interrupts once the cancel operation is done. */
	msm_geni_serial_enable_interrupts(uport);
	port->s_cmd = false;

exit_rx_seq:
	if (port->xfer_mode == SE_DMA && port->rx_dma)
		msm_geni_serial_rx_fsm_rst(uport);

	geni_status = geni_read_reg_nolog(uport->membase, SE_GENI_STATUS);
	IPC_LOG_MSG(port->ipc_log_misc, "%s: End 0x%x\n",
		    __func__, geni_status);
}

static void msm_geni_serial_stop_rx(struct uart_port *uport)
{
	struct msm_geni_serial_port *port = GET_DEV_PORT(uport);

	if (!uart_console(uport) && device_pending_suspend(uport)) {
		IPC_LOG_MSG(port->ipc_log_misc,
				"%s.Device is suspended.\n", __func__);
		return;
	}
	stop_rx_sequencer(uport);
}

static int handle_rx_hs(struct uart_port *uport,
			unsigned int rx_fifo_wc,
			unsigned int rx_last_byte_valid,
			unsigned int rx_last,
			bool drop_rx)
{
	unsigned char *rx_char;
	struct tty_port *tport;
	struct msm_geni_serial_port *msm_port = GET_DEV_PORT(uport);
	int ret;
	int rx_bytes = 0;

	rx_bytes = (msm_port->tx_fifo_width * (rx_fifo_wc - 1)) >> 3;
	rx_bytes += ((rx_last && rx_last_byte_valid) ?
			rx_last_byte_valid : msm_port->tx_fifo_width >> 3);

	tport = &uport->state->port;
	ioread32_rep((uport->membase + SE_GENI_RX_FIFOn), msm_port->rx_fifo,
								rx_fifo_wc);
	if (drop_rx)
		return 0;

	rx_char = (unsigned char *)msm_port->rx_fifo;
	ret = tty_insert_flip_string(tport, rx_char, rx_bytes);
	if (ret != rx_bytes) {
		dev_err(uport->dev, "%s: ret %d rx_bytes %d\n", __func__,
								ret, rx_bytes);
		WARN_ON(1);
	}
	uport->icount.rx += ret;
	tty_flip_buffer_push(tport);
	dump_ipc(msm_port->ipc_log_rx, "Rx", (char *)msm_port->rx_fifo, 0,
								rx_bytes);
	return ret;
}

static int msm_geni_serial_handle_rx(struct uart_port *uport, bool drop_rx)
{
	int ret = 0;
	unsigned int rx_fifo_status;
	unsigned int rx_fifo_wc = 0;
	unsigned int rx_last_byte_valid = 0;
	unsigned int rx_last = 0;
	struct tty_port *tport;
	struct msm_geni_serial_port *port = GET_DEV_PORT(uport);

	tport = &uport->state->port;
	rx_fifo_status = geni_read_reg_nolog(uport->membase,
				SE_GENI_RX_FIFO_STATUS);
	rx_fifo_wc = rx_fifo_status & RX_FIFO_WC_MSK;
	rx_last_byte_valid = ((rx_fifo_status & RX_LAST_BYTE_VALID_MSK) >>
						RX_LAST_BYTE_VALID_SHFT);
	rx_last = rx_fifo_status & RX_LAST;
	if (rx_fifo_wc)
		ret = port->handle_rx(uport, rx_fifo_wc, rx_last_byte_valid,
							rx_last, drop_rx);
	return ret;
}

static int msm_geni_serial_handle_tx(struct uart_port *uport, bool done,
		bool active)
{
	struct msm_geni_serial_port *msm_port = GET_DEV_PORT(uport);
	struct circ_buf *xmit = &uport->state->xmit;
	int avail_fifo_bytes = 0;
	unsigned int bytes_remaining = 0;
	unsigned int pending;
	int i = 0;
	unsigned int tx_fifo_status;
	unsigned int xmit_size;
	unsigned int fifo_width_bytes =
		(uart_console(uport) ? 1 : (msm_port->tx_fifo_width >> 3));
	int temp_tail = 0;
	int irq_en;

	tx_fifo_status = geni_read_reg_nolog(uport->membase,
					SE_GENI_TX_FIFO_STATUS);

	/* Complete the current tx command before taking newly added data */
	if (active)
		pending = msm_port->cur_tx_remaining;
	else
		pending = uart_circ_chars_pending(xmit);

	/* All data has been transmitted and acknowledged as received */
	if (!pending && !tx_fifo_status && done) {
		msm_geni_serial_stop_tx(uport);
		goto exit_handle_tx;
	}

	avail_fifo_bytes = msm_port->tx_fifo_depth - (tx_fifo_status &
								TX_FIFO_WC);
	avail_fifo_bytes *= fifo_width_bytes;
	if (avail_fifo_bytes < 0)
		avail_fifo_bytes = 0;

	temp_tail = xmit->tail;
	xmit_size = min_t(unsigned int, avail_fifo_bytes, pending);
	if (!xmit_size)
		goto exit_handle_tx;

	if (!msm_port->cur_tx_remaining) {
		msm_geni_serial_setup_tx(uport, pending);
		msm_port->cur_tx_remaining = pending;

		/* Re-enable WM interrupt when starting new transfer */
		irq_en = geni_read_reg_nolog(uport->membase, SE_GENI_M_IRQ_EN);
		if (!(irq_en & M_TX_FIFO_WATERMARK_EN))
			geni_write_reg_nolog(irq_en | M_TX_FIFO_WATERMARK_EN,
					uport->membase, SE_GENI_M_IRQ_EN);
	}

	bytes_remaining = xmit_size;

	while (i < xmit_size) {
		unsigned int tx_bytes;
		unsigned int buf = 0;
		int c;

		tx_bytes = ((bytes_remaining < fifo_width_bytes) ?
					bytes_remaining : fifo_width_bytes);

		for (c = 0; c < tx_bytes ; c++) {
			buf |= (xmit->buf[temp_tail++] << (c * 8));
			temp_tail &= UART_XMIT_SIZE - 1;
		}

		geni_write_reg_nolog(buf, uport->membase, SE_GENI_TX_FIFOn);

		i += tx_bytes;
		bytes_remaining -= tx_bytes;
		uport->icount.tx += tx_bytes;
		msm_port->cur_tx_remaining -= tx_bytes;
		/* Ensure FIFO write goes through */
		wmb();
	}
	xmit->tail = temp_tail;

	/*
	 * The tx fifo watermark is level triggered and latched. Though we had
	 * cleared it in qcom_geni_serial_isr it will have already reasserted
	 * so we must clear it again here after our writes.
	 */
	geni_write_reg_nolog(M_TX_FIFO_WATERMARK_EN, uport->membase,
						SE_GENI_M_IRQ_CLEAR);

exit_handle_tx:
	if (!msm_port->cur_tx_remaining) {
		irq_en = geni_read_reg_nolog(uport->membase, SE_GENI_M_IRQ_EN);
		/* Clear WM interrupt post each transfer completion */
		if (irq_en & M_TX_FIFO_WATERMARK_EN)
			geni_write_reg_nolog(irq_en & ~M_TX_FIFO_WATERMARK_EN,
					uport->membase, SE_GENI_M_IRQ_EN);
	}

	if (uart_circ_chars_pending(xmit) < WAKEUP_CHARS)
		uart_write_wakeup(uport);
	return 0;
}

static int msm_geni_serial_handle_dma_rx(struct uart_port *uport, bool drop_rx)
{
	struct msm_geni_serial_port *msm_port = GET_DEV_PORT(uport);
	unsigned int rx_bytes = 0;
	struct tty_port *tport;
	int ret;
	unsigned int geni_status;

	geni_status = geni_read_reg_nolog(uport->membase, SE_GENI_STATUS);
	/* Possible stop rx is called */
	if (!(geni_status & S_GENI_CMD_ACTIVE)) {
		IPC_LOG_MSG(msm_port->ipc_log_misc,
			    "%s: GENI: 0x%x\n", __func__, geni_status);
		return 0;
	}

	if (unlikely(!msm_port->rx_buf)) {
		IPC_LOG_MSG(msm_port->ipc_log_rx, "%s: NULL Rx_buf\n",
								__func__);
		return 0;
	}

	rx_bytes = geni_read_reg_nolog(uport->membase, SE_DMA_RX_LEN_IN);
	if (unlikely(!rx_bytes)) {
		IPC_LOG_MSG(msm_port->ipc_log_rx, "%s: Size %d\n",
					__func__, rx_bytes);
		goto exit_handle_dma_rx;
	}
	if (drop_rx)
		goto exit_handle_dma_rx;

	tport = &uport->state->port;
	ret = tty_insert_flip_string(tport, (unsigned char *)(msm_port->rx_buf),
				     rx_bytes);
	if (ret != rx_bytes) {
		dev_err(uport->dev, "%s: ret %d rx_bytes %d\n", __func__,
								ret, rx_bytes);
		WARN_ON(1);
	}
	uport->icount.rx += ret;
	tty_flip_buffer_push(tport);
	dump_ipc(msm_port->ipc_log_rx, "DMA Rx", (char *)msm_port->rx_buf, 0,
								rx_bytes);
exit_handle_dma_rx:

	return ret;
}

static int msm_geni_serial_handle_dma_tx(struct uart_port *uport)
{
	struct msm_geni_serial_port *msm_port = GET_DEV_PORT(uport);
	struct circ_buf *xmit = &uport->state->xmit;

	xmit->tail = (xmit->tail + msm_port->xmit_size) & (UART_XMIT_SIZE - 1);
	geni_se_tx_dma_unprep(msm_port->wrapper_dev, msm_port->tx_dma,
				msm_port->xmit_size);
	uport->icount.tx += msm_port->xmit_size;
	msm_port->tx_dma = (dma_addr_t)NULL;
	msm_port->xmit_size = 0;

	if (!uart_circ_empty(xmit))
		msm_geni_serial_prep_dma_tx(uport);
	else {
		/*
		 * This will balance out the power vote put in during start_tx
		 * allowing the device to suspend.
		 */
		if (!uart_console(uport)) {
			IPC_LOG_MSG(msm_port->ipc_log_misc,
				"%s.Power Off.\n", __func__);
			msm_geni_serial_power_off(uport);
		}
		uart_write_wakeup(uport);
	}
	return 0;
}

static void msm_geni_serial_handle_isr(struct uart_port *uport)
{
	unsigned int m_irq_status;
	unsigned int s_irq_status;
	unsigned int dma;
	unsigned int dma_tx_status;
	unsigned int dma_rx_status;
	unsigned int m_irq_en;
	unsigned int geni_status;
	struct msm_geni_serial_port *msm_port = GET_DEV_PORT(uport);
	struct tty_port *tport = &uport->state->port;
	bool drop_rx = false;
	bool s_cmd_done = false;
	bool m_cmd_done = false;

	if (uart_console(uport) && uport->suspended) {
		IPC_LOG_MSG(msm_port->console_log,
			"%s. Console in suspend state\n", __func__);
		goto exit_geni_serial_isr;
	}

	m_irq_status = geni_read_reg_nolog(uport->membase,
						SE_GENI_M_IRQ_STATUS);
	s_irq_status = geni_read_reg_nolog(uport->membase,
						SE_GENI_S_IRQ_STATUS);
	if (uart_console(uport))
		IPC_LOG_MSG(msm_port->console_log,
			"%s. sirq 0x%x mirq:0x%x\n", __func__, s_irq_status,
							m_irq_status);

	geni_write_reg_nolog(m_irq_status, uport->membase,
						SE_GENI_M_IRQ_CLEAR);
	geni_write_reg_nolog(s_irq_status, uport->membase,
						SE_GENI_S_IRQ_CLEAR);
	m_irq_en = geni_read_reg_nolog(uport->membase, SE_GENI_M_IRQ_EN);
	if ((m_irq_status & M_ILLEGAL_CMD_EN)) {
		WARN_ON(1);
		goto exit_geni_serial_isr;
	}

	if (s_irq_status & S_RX_FIFO_WR_ERR_EN) {
		uport->icount.overrun++;
		tty_insert_flip_char(tport, 0, TTY_OVERRUN);
		IPC_LOG_MSG(msm_port->ipc_log_misc,
			"%s.sirq 0x%x buf_overrun:%d\n",
			__func__, s_irq_status, uport->icount.buf_overrun);
	}

	dma = geni_read_reg_nolog(uport->membase, SE_GENI_DMA_MODE_EN);
	if (!dma) {
		geni_status = readl_relaxed(uport->membase + SE_GENI_STATUS);

		if ((m_irq_status & m_irq_en) &
		    (M_TX_FIFO_WATERMARK_EN | M_CMD_DONE_EN))
			msm_geni_serial_handle_tx(uport,
					m_irq_status & M_CMD_DONE_EN,
					geni_status & M_GENI_CMD_ACTIVE);

		if (m_irq_status & (M_CMD_CANCEL_EN | M_CMD_ABORT_EN))
			m_cmd_done = true;

		if (s_irq_status & (S_GP_IRQ_0_EN | S_GP_IRQ_1_EN)) {
			if (s_irq_status & S_GP_IRQ_0_EN)
				uport->icount.parity++;
			IPC_LOG_MSG(msm_port->ipc_log_misc,
				"%s.sirq 0x%x parity:%d\n",
				__func__, s_irq_status, uport->icount.parity);
			drop_rx = true;
		} else if (s_irq_status & (S_GP_IRQ_2_EN | S_GP_IRQ_3_EN)) {
			uport->icount.brk++;
			msm_port->brk = true;
			IPC_LOG_MSG(msm_port->ipc_log_misc,
				"%s.sirq 0x%x break:%d\n",
				__func__, s_irq_status, uport->icount.brk);
		}

		if (s_irq_status & (S_CMD_CANCEL_EN | S_CMD_ABORT_EN))
			s_cmd_done = true;

		if (s_irq_status & (S_RX_FIFO_WATERMARK_EN |
							S_RX_FIFO_LAST_EN))
			msm_geni_serial_handle_rx(uport, drop_rx);
	} else {
		dma_tx_status = geni_read_reg_nolog(uport->membase,
							SE_DMA_TX_IRQ_STAT);
		dma_rx_status = geni_read_reg_nolog(uport->membase,
							SE_DMA_RX_IRQ_STAT);

		if (dma_tx_status) {

			geni_write_reg_nolog(dma_tx_status, uport->membase,
						SE_DMA_TX_IRQ_CLR);

			if (dma_tx_status & TX_DMA_DONE)
				msm_geni_serial_handle_dma_tx(uport);

			if (dma_tx_status & (TX_RESET_DONE |
						TX_GENI_CANCEL_IRQ))
				m_cmd_done = true;

			if (m_irq_status & (M_CMD_CANCEL_EN | M_CMD_ABORT_EN))
				m_cmd_done = true;
		}

		if (dma_rx_status) {
			geni_write_reg_nolog(dma_rx_status, uport->membase,
						SE_DMA_RX_IRQ_CLR);

			if (dma_rx_status & RX_RESET_DONE) {
				IPC_LOG_MSG(msm_port->ipc_log_misc,
					"%s.Reset done.  0x%x.\n",
						__func__, dma_rx_status);
				goto exit_geni_serial_isr;
			}

			if (dma_rx_status & UART_DMA_RX_ERRS) {
				if (dma_rx_status & UART_DMA_RX_PARITY_ERR)
					uport->icount.parity++;
				IPC_LOG_MSG(msm_port->ipc_log_misc,
					"%s.Rx Errors.  0x%x parity:%d\n",
					__func__, dma_rx_status,
					uport->icount.parity);
				drop_rx = true;
			} else if (dma_rx_status & UART_DMA_RX_BREAK) {
				uport->icount.brk++;
				IPC_LOG_MSG(msm_port->ipc_log_misc,
					"%s.Rx Errors.  0x%x break:%d\n",
					__func__, dma_rx_status,
					uport->icount.brk);
			}

			if (dma_rx_status & RX_EOT) {
				msm_geni_serial_handle_dma_rx(uport,
							drop_rx);
				if (!(dma_rx_status & RX_GENI_CANCEL_IRQ)) {
					geni_se_rx_dma_start(uport->membase,
					DMA_RX_BUF_SIZE, &msm_port->rx_dma);
				}
			}

			if (dma_rx_status & RX_SBE) {
				IPC_LOG_MSG(msm_port->ipc_log_misc,
					"%s.Rx Errors.  0x%x\n",
					__func__, dma_rx_status);
				WARN_ON(1);
			}

			if (dma_rx_status & (RX_EOT | RX_GENI_CANCEL_IRQ |
								RX_DMA_DONE))
				s_cmd_done = true;

			if (s_irq_status & (S_CMD_CANCEL_EN | S_CMD_ABORT_EN))
				s_cmd_done = true;
		}
	}

exit_geni_serial_isr:
	if (m_cmd_done) {
		msm_port->m_cmd_done = true;
		complete(&msm_port->m_cmd_timeout);
	}

	if (s_cmd_done) {
		msm_port->s_cmd_done = true;
		complete(&msm_port->s_cmd_timeout);
	}
}

static irqreturn_t msm_geni_serial_isr(int isr, void *dev)
{
	struct uart_port *uport = dev;
	unsigned long flags;

	spin_lock_irqsave(&uport->lock, flags);
	msm_geni_serial_handle_isr(uport);
	spin_unlock_irqrestore(&uport->lock, flags);
	return IRQ_HANDLED;
}

static irqreturn_t msm_geni_wakeup_isr(int isr, void *dev)
{
	struct uart_port *uport = dev;
	struct msm_geni_serial_port *port = GET_DEV_PORT(uport);
	struct tty_struct *tty;
	unsigned long flags;

	spin_lock_irqsave(&uport->lock, flags);
	IPC_LOG_MSG(port->ipc_log_rx, "%s: Edge-Count %d\n", __func__,
							port->edge_count);
	if (port->wakeup_byte && (port->edge_count == 2)) {
		tty = uport->state->port.tty;
		tty_insert_flip_char(tty->port, port->wakeup_byte, TTY_NORMAL);
		IPC_LOG_MSG(port->ipc_log_rx, "%s: Inject 0x%x\n",
					__func__, port->wakeup_byte);
		port->edge_count = 0;
		tty_flip_buffer_push(tty->port);
		__pm_wakeup_event(port->geni_wake, WAKEBYTE_TIMEOUT_MSEC);
	} else if (port->edge_count < 2) {
		port->edge_count++;
	}
	spin_unlock_irqrestore(&uport->lock, flags);
	return IRQ_HANDLED;
}

static int get_tx_fifo_size(struct msm_geni_serial_port *port)
{
	struct uart_port *uport;

	if (!port)
		return -ENODEV;

	uport = &port->uport;
	port->tx_fifo_depth = get_tx_fifo_depth(uport->membase);
	if (!port->tx_fifo_depth) {
		dev_err(uport->dev, "%s:Invalid TX FIFO depth read\n",
								__func__);
		return -ENXIO;
	}

	port->tx_fifo_width = get_tx_fifo_width(uport->membase);
	if (!port->tx_fifo_width) {
		dev_err(uport->dev, "%s:Invalid TX FIFO width read\n",
								__func__);
		return -ENXIO;
	}

	port->rx_fifo_depth = get_rx_fifo_depth(uport->membase);
	if (!port->rx_fifo_depth) {
		dev_err(uport->dev, "%s:Invalid RX FIFO depth read\n",
								__func__);
		return -ENXIO;
	}

	uport->fifosize =
		((port->tx_fifo_depth * port->tx_fifo_width) >> 3);
	return 0;
}

static void set_rfr_wm(struct msm_geni_serial_port *port)
{
	/*
	 * Set RFR (Flow off) to FIFO_DEPTH - 2.
	 * RX WM level at 50% RX_FIFO_DEPTH.
	 * TX WM level at 10% TX_FIFO_DEPTH.
	 */
	port->rx_rfr = port->rx_fifo_depth - 2;
	if (!uart_console(&port->uport))
		port->rx_wm = port->rx_fifo_depth >>  1;
	else
		port->rx_wm = UART_CONSOLE_RX_WM;
	port->tx_wm = 2;
}

static void msm_geni_serial_shutdown(struct uart_port *uport)
{
	struct msm_geni_serial_port *msm_port = GET_DEV_PORT(uport);
	int ret;

	IPC_LOG_MSG(msm_port->ipc_log_misc, "%s:\n", __func__);
	/* Stop the console before stopping the current tx */
	if (uart_console(uport)) {
		console_stop(uport->cons);
	} else {
		msm_geni_serial_power_on(uport);
		wait_for_transfers_inflight(uport);
	}

	if (!uart_console(uport)) {
		if (msm_port->ioctl_count) {
			int i;

			for (i = 0; i < msm_port->ioctl_count; i++) {
				IPC_LOG_MSG(msm_port->ipc_log_pwr,
				"%s IOCTL vote present. Forcing off\n",
								__func__);
				msm_geni_serial_power_off(uport);
			}
			msm_port->ioctl_count = 0;
		}

		ret = pm_runtime_put_sync_suspend(uport->dev);
		if (ret) {
			IPC_LOG_MSG(msm_port->ipc_log_pwr,
			"%s: Failed to suspend:%d\n", __func__, ret);
		}

		if (msm_port->wakeup_irq > 0) {
			irq_set_irq_wake(msm_port->wakeup_irq, 0);
			disable_irq(msm_port->wakeup_irq);
			free_irq(msm_port->wakeup_irq, uport);
		}
	}
	IPC_LOG_MSG(msm_port->ipc_log_misc, "%s: End\n", __func__);
}

static int msm_geni_serial_port_setup(struct uart_port *uport)
{
	int ret = 0;
	struct msm_geni_serial_port *msm_port = GET_DEV_PORT(uport);
	unsigned long cfg0, cfg1;
	dma_addr_t dma_address;
	unsigned int rxstale = DEFAULT_BITS_PER_CHAR * STALE_TIMEOUT;

	set_rfr_wm(msm_port);
	geni_write_reg_nolog(rxstale, uport->membase, SE_UART_RX_STALE_CNT);
	if (!uart_console(uport)) {
		/* For now only assume FIFO mode. */
		msm_port->xfer_mode = SE_DMA;
		se_get_packing_config(8, 4, false, &cfg0, &cfg1);
		geni_write_reg_nolog(cfg0, uport->membase,
						SE_GENI_TX_PACKING_CFG0);
		geni_write_reg_nolog(cfg1, uport->membase,
						SE_GENI_TX_PACKING_CFG1);
		geni_write_reg_nolog(cfg0, uport->membase,
						SE_GENI_RX_PACKING_CFG0);
		geni_write_reg_nolog(cfg1, uport->membase,
						SE_GENI_RX_PACKING_CFG1);
		msm_port->handle_rx = handle_rx_hs;
		msm_port->rx_fifo = devm_kzalloc(uport->dev,
				sizeof(msm_port->rx_fifo_depth * sizeof(u32)),
								GFP_KERNEL);
		if (!msm_port->rx_fifo) {
			ret = -ENOMEM;
			goto exit_portsetup;
		}

		msm_port->rx_buf = dma_alloc_coherent(msm_port->wrapper_dev,
				DMA_RX_BUF_SIZE, &dma_address, GFP_KERNEL);

		if (!msm_port->rx_buf) {
			devm_kfree(uport->dev, msm_port->rx_fifo);
			msm_port->rx_fifo = NULL;
			ret = -ENOMEM;
			goto exit_portsetup;
		}
		msm_port->rx_dma = dma_address;
	} else {
		/*
		 * Make an unconditional cancel on the main sequencer to reset
		 * it else we could end up in data loss scenarios.
		 */
		msm_port->xfer_mode = FIFO_MODE;
		msm_geni_serial_disable_interrupts(uport);
		msm_geni_serial_poll_tx_done(uport);
		msm_geni_serial_enable_interrupts(uport);
		se_get_packing_config(8, 1, false, &cfg0, &cfg1);
		geni_write_reg_nolog(cfg0, uport->membase,
						SE_GENI_TX_PACKING_CFG0);
		geni_write_reg_nolog(cfg1, uport->membase,
						SE_GENI_TX_PACKING_CFG1);
		se_get_packing_config(8, 4, false, &cfg0, &cfg1);
		geni_write_reg_nolog(cfg0, uport->membase,
						SE_GENI_RX_PACKING_CFG0);
		geni_write_reg_nolog(cfg1, uport->membase,
						SE_GENI_RX_PACKING_CFG1);
	}

	ret = geni_se_init(uport->membase, msm_port->rx_wm, msm_port->rx_rfr);
	if (ret) {
		dev_err(uport->dev, "%s: Fail\n", __func__);
		goto free_dma;
	}

	ret = geni_se_select_mode(uport->membase, msm_port->xfer_mode);
	if (ret)
		goto free_dma;

	msm_port->port_setup = true;
	/*
	 * Ensure Port setup related IO completes before returning to
	 * framework.
	 */
	mb();

	return 0;
free_dma:
	if (msm_port->rx_dma) {
		dma_free_coherent(msm_port->wrapper_dev, DMA_RX_BUF_SIZE,
					msm_port->rx_buf, msm_port->rx_dma);
		msm_port->rx_dma = (dma_addr_t)NULL;
	}
exit_portsetup:
	return ret;
}

static int msm_geni_serial_startup(struct uart_port *uport)
{
	int ret = 0;
	struct msm_geni_serial_port *msm_port = GET_DEV_PORT(uport);

	IPC_LOG_MSG(msm_port->ipc_log_misc, "%s:\n", __func__);

	msm_port->startup_in_progress = true;

	if (likely(!uart_console(uport))) {
		ret = msm_geni_serial_power_on(&msm_port->uport);
		if (ret) {
			dev_err(uport->dev, "%s:Failed to power on %d\n",
							__func__, ret);
			return ret;
		}
	}

	get_tx_fifo_size(msm_port);
	if (!msm_port->port_setup) {
		ret = msm_geni_serial_port_setup(uport);
		if (ret) {
			IPC_LOG_MSG(msm_port->ipc_log_misc,
				    "%s: port_setup Fail ret:%d\n",
				    __func__, ret);
			goto exit_startup;
		}
	}

	/*
	 * Ensure that all the port configuration writes complete
	 * before returning to the framework.
	 */
	mb();

	if (msm_port->wakeup_irq > 0) {
		ret = request_irq(msm_port->wakeup_irq, msm_geni_wakeup_isr,
				IRQF_TRIGGER_FALLING | IRQF_ONESHOT,
				"hs_uart_wakeup", uport);
		if (unlikely(ret)) {
			dev_err(uport->dev, "%s:Failed to get WakeIRQ ret%d\n",
								__func__, ret);
			goto exit_startup;
		}
		disable_irq(msm_port->wakeup_irq);
		ret = irq_set_irq_wake(msm_port->wakeup_irq, 1);
		if (unlikely(ret)) {
			dev_err(uport->dev, "%s:Failed to set IRQ wake:%d\n",
					__func__, ret);
			goto exit_startup;
		}
	}
exit_startup:
	if (likely(!uart_console(uport)))
		msm_geni_serial_power_off(&msm_port->uport);
	msm_port->startup_in_progress = false;
	IPC_LOG_MSG(msm_port->ipc_log_misc, "%s: ret:%d\n", __func__, ret);

	return ret;
}

static void geni_serial_write_term_regs(struct uart_port *uport, u32 loopback,
		u32 tx_trans_cfg, u32 tx_parity_cfg, u32 rx_trans_cfg,
		u32 rx_parity_cfg, u32 bits_per_char, u32 stop_bit_len,
		u32 s_clk_cfg)
{
	geni_write_reg_nolog(loopback, uport->membase, SE_UART_LOOPBACK_CFG);
	geni_write_reg_nolog(tx_trans_cfg, uport->membase,
							SE_UART_TX_TRANS_CFG);
	geni_write_reg_nolog(tx_parity_cfg, uport->membase,
							SE_UART_TX_PARITY_CFG);
	geni_write_reg_nolog(rx_trans_cfg, uport->membase,
							SE_UART_RX_TRANS_CFG);
	geni_write_reg_nolog(rx_parity_cfg, uport->membase,
							SE_UART_RX_PARITY_CFG);
	geni_write_reg_nolog(bits_per_char, uport->membase,
							SE_UART_TX_WORD_LEN);
	geni_write_reg_nolog(bits_per_char, uport->membase,
							SE_UART_RX_WORD_LEN);
	geni_write_reg_nolog(stop_bit_len, uport->membase,
						SE_UART_TX_STOP_BIT_LEN);
	geni_write_reg_nolog(s_clk_cfg, uport->membase, GENI_SER_M_CLK_CFG);
	geni_write_reg_nolog(s_clk_cfg, uport->membase, GENI_SER_S_CLK_CFG);
	geni_read_reg_nolog(uport->membase, GENI_SER_M_CLK_CFG);
}

static void msm_geni_serial_set_termios(struct uart_port *uport,
				struct ktermios *termios, struct ktermios *old)
{
	unsigned int baud;
	unsigned int bits_per_char = 0;
	unsigned int tx_trans_cfg;
	unsigned int tx_parity_cfg;
	unsigned int rx_trans_cfg;
	unsigned int rx_parity_cfg;
	unsigned int stop_bit_len;
	int clk_div, ret;
	unsigned long ser_clk_cfg = 0;
	struct msm_geni_serial_port *port = GET_DEV_PORT(uport);
	unsigned long clk_rate;
	unsigned long desired_rate;
	unsigned int clk_idx;
	int uart_sampling;
	int clk_freq_diff;

	/* QUP_2.5.0 and older RUMI has sampling rate as 32 */
	if (port->rumi_platform && port->is_console) {
		geni_write_reg_nolog(0x21, uport->membase, GENI_SER_M_CLK_CFG);
		geni_write_reg_nolog(0x21, uport->membase, GENI_SER_S_CLK_CFG);
		geni_read_reg_nolog(uport->membase, GENI_SER_M_CLK_CFG);
	}

	if (!uart_console(uport)) {
		int ret = msm_geni_serial_power_on(uport);

		if (ret) {
			IPC_LOG_MSG(port->ipc_log_misc,
				"%s: Failed to vote clock on:%d\n",
							__func__, ret);
			return;
		}
		msm_geni_serial_set_manual_flow(false, port);
	}
	msm_geni_serial_stop_rx(uport);
	/* baud rate */
	baud = uart_get_baud_rate(uport, termios, old, 300, 4000000);
	port->cur_baud = baud;
	uart_sampling = IS_ENABLED(CONFIG_SERIAL_MSM_GENI_HALF_SAMPLING) ?
				UART_OVERSAMPLING / 2 : UART_OVERSAMPLING;
	desired_rate = baud * uart_sampling;

	/*
	 * Request for nearest possible required frequency instead of the exact
	 * required frequency.
	 */
	ret = geni_se_clk_freq_match(&port->serial_rsc, desired_rate,
			&clk_idx, &clk_rate, false);
	if (ret) {
		dev_err(uport->dev, "%s: Failed(%d) to find src clk for 0x%x\n",
				__func__, ret, baud);
		goto exit_set_termios;
	}

	clk_div = DIV_ROUND_UP(clk_rate, desired_rate);
	if (clk_div <= 0)
		goto exit_set_termios;

	clk_freq_diff =  (desired_rate - (clk_rate / clk_div));
	if (clk_freq_diff)
		IPC_LOG_MSG(port->ipc_log_misc,
			"src_clk freq_diff:%d baud:%d clk_rate:%d clk_div:%d\n",
			clk_freq_diff, baud, clk_rate, clk_div);

	uport->uartclk = clk_rate;
	clk_set_rate(port->serial_rsc.se_clk, clk_rate);
	ser_clk_cfg |= SER_CLK_EN;
	ser_clk_cfg |= (clk_div << CLK_DIV_SHFT);

	/* parity */
	tx_trans_cfg = geni_read_reg_nolog(uport->membase,
							SE_UART_TX_TRANS_CFG);
	tx_parity_cfg = geni_read_reg_nolog(uport->membase,
							SE_UART_TX_PARITY_CFG);
	rx_trans_cfg = geni_read_reg_nolog(uport->membase,
							SE_UART_RX_TRANS_CFG);
	rx_parity_cfg = geni_read_reg_nolog(uport->membase,
							SE_UART_RX_PARITY_CFG);
	if (termios->c_cflag & PARENB) {
		tx_trans_cfg |= UART_TX_PAR_EN;
		rx_trans_cfg |= UART_RX_PAR_EN;
		tx_parity_cfg |= PAR_CALC_EN;
		rx_parity_cfg |= PAR_CALC_EN;
		if (termios->c_cflag & PARODD) {
			tx_parity_cfg |= PAR_ODD;
			rx_parity_cfg |= PAR_ODD;
		} else if (termios->c_cflag & CMSPAR) {
			tx_parity_cfg |= PAR_SPACE;
			rx_parity_cfg |= PAR_SPACE;
		} else {
			tx_parity_cfg |= PAR_EVEN;
			rx_parity_cfg |= PAR_EVEN;
		}
	} else {
		tx_trans_cfg &= ~UART_TX_PAR_EN;
		rx_trans_cfg &= ~UART_RX_PAR_EN;
		tx_parity_cfg &= ~PAR_CALC_EN;
		rx_parity_cfg &= ~PAR_CALC_EN;
	}

	/* bits per char */
	switch (termios->c_cflag & CSIZE) {
	case CS5:
		bits_per_char = 5;
		break;
	case CS6:
		bits_per_char = 6;
		break;
	case CS7:
		bits_per_char = 7;
		break;
	case CS8:
	default:
		bits_per_char = 8;
		break;
	}

	uport->status  &= ~(UPSTAT_AUTOCTS);
	/* stop bits */
	if (termios->c_cflag & CSTOPB)
		stop_bit_len = TX_STOP_BIT_LEN_2;
	else
		stop_bit_len = TX_STOP_BIT_LEN_1;

	/* flow control, clear the CTS_MASK bit if using flow control. */
	if (termios->c_cflag & CRTSCTS) {
		tx_trans_cfg &= ~UART_CTS_MASK;
		uport->status |= UPSTAT_AUTOCTS;
	}
	else
		tx_trans_cfg |= UART_CTS_MASK;
	/* status bits to ignore */

	if (likely(baud))
		uart_update_timeout(uport, termios->c_cflag, baud);

	geni_serial_write_term_regs(uport, port->loopback, tx_trans_cfg,
		tx_parity_cfg, rx_trans_cfg, rx_parity_cfg, bits_per_char,
		stop_bit_len, ser_clk_cfg);

	if (termios->c_cflag & CRTSCTS) {
		geni_write_reg_nolog(0x0, uport->membase, SE_UART_MANUAL_RFR);
		IPC_LOG_MSG(port->ipc_log_misc,
			"%s: Manual flow Disabled, HW Flow ON\n", __func__);
	}

	IPC_LOG_MSG(port->ipc_log_misc, "%s: baud %d\n", __func__, baud);
	IPC_LOG_MSG(port->ipc_log_misc, "Tx: trans_cfg%d parity %d\n",
						tx_trans_cfg, tx_parity_cfg);
	IPC_LOG_MSG(port->ipc_log_misc, "Rx: trans_cfg%d parity %d",
						rx_trans_cfg, rx_parity_cfg);
	IPC_LOG_MSG(port->ipc_log_misc, "BitsChar%d stop bit%d\n",
				bits_per_char, stop_bit_len);
exit_set_termios:
	if (!uart_console(uport))
		msm_geni_serial_set_manual_flow(true, port);

	msm_geni_serial_start_rx(uport);
	if (!uart_console(uport))
		msm_geni_serial_power_off(uport);
	return;

}

static unsigned int msm_geni_serial_tx_empty(struct uart_port *uport)
{
	unsigned int tx_fifo_status;
	unsigned int is_tx_empty = 1;
	struct msm_geni_serial_port *port = GET_DEV_PORT(uport);

	if (!uart_console(uport) && device_pending_suspend(uport))
		return 1;

	if (port->xfer_mode == SE_DMA)
		tx_fifo_status = port->tx_dma ? 1 : 0;
	else
		tx_fifo_status = geni_read_reg_nolog(uport->membase,
						SE_GENI_TX_FIFO_STATUS);
	if (tx_fifo_status)
		is_tx_empty = 0;

	return is_tx_empty;
}

static ssize_t xfer_mode_show(struct device *dev,
		struct device_attribute *attr, char *buf)
{
	struct platform_device *pdev = to_platform_device(dev);
	struct msm_geni_serial_port *port = platform_get_drvdata(pdev);
	ssize_t ret = 0;

	if (port->xfer_mode == FIFO_MODE)
		ret = snprintf(buf, sizeof("FIFO\n"), "FIFO\n");
	else if (port->xfer_mode == SE_DMA)
		ret = snprintf(buf, sizeof("SE_DMA\n"), "SE_DMA\n");

	return ret;
}

static ssize_t xfer_mode_store(struct device *dev,
	struct device_attribute *attr, const char *buf, size_t size)
{
	struct platform_device *pdev = to_platform_device(dev);
	struct msm_geni_serial_port *port = platform_get_drvdata(pdev);
	struct uart_port *uport = &port->uport;
	int xfer_mode = port->xfer_mode;
	unsigned long flags;

	if (uart_console(uport))
		return -EOPNOTSUPP;

	if (strnstr(buf, "FIFO", strlen("FIFO"))) {
		xfer_mode = FIFO_MODE;
	} else if (strnstr(buf, "SE_DMA", strlen("SE_DMA"))) {
		xfer_mode = SE_DMA;
	} else {
		dev_err(dev, "%s: Invalid input %s\n", __func__, buf);
		return -EINVAL;
	}

	if (xfer_mode == port->xfer_mode)
		return size;

	msm_geni_serial_power_on(uport);
	msm_geni_serial_stop_tx(uport);
	msm_geni_serial_stop_rx(uport);
	spin_lock_irqsave(&uport->lock, flags);
	port->xfer_mode = xfer_mode;
	geni_se_select_mode(uport->membase, port->xfer_mode);
	spin_unlock_irqrestore(&uport->lock, flags);
	msm_geni_serial_start_rx(uport);
	msm_geni_serial_power_off(uport);

	return size;
}

static DEVICE_ATTR_RW(xfer_mode);

static ssize_t ver_info_show(struct device *dev,
			struct device_attribute *attr, char *buf)
{
	struct platform_device *pdev = to_platform_device(dev);
	struct msm_geni_serial_port *port = platform_get_drvdata(pdev);
	ssize_t ret = 0;
	int len = (sizeof(struct msm_geni_serial_ver_info) * 2);

	ret = snprintf(buf, len, "FW ver=0x%x%x, HW ver=%d.%d.%d\n",
		port->ver_info.m_fw_ver, port->ver_info.m_fw_ver,
		port->ver_info.hw_major_ver, port->ver_info.hw_minor_ver,
		port->ver_info.hw_step_ver);

	return ret;
}
static DEVICE_ATTR_RO(ver_info);

#if defined(CONFIG_SERIAL_CORE_CONSOLE) || defined(CONFIG_CONSOLE_POLL)
static int msm_geni_console_setup(struct console *co, char *options)
{
	struct uart_port *uport;
	struct msm_geni_serial_port *dev_port;
	int baud = 115200;
	int bits = 8;
	int parity = 'n';
	int flow = 'n';
	int ret = 0;

	/* Max 1 port supported as of now */
	if (unlikely(co->index >= GENI_UART_CONS_PORTS  || co->index < 0))
		return -ENXIO;

	dev_port = get_port_from_line(co->index, true);
	if (IS_ERR_OR_NULL(dev_port)) {
		ret = PTR_ERR(dev_port);
		pr_err("Invalid line %d(%d)\n", co->index, ret);
		return ret;
	}

	uport = &dev_port->uport;

	if (unlikely(!uport->membase))
		return -ENXIO;

	if (se_geni_resources_on(&dev_port->serial_rsc))
		WARN_ON(1);

	if (unlikely(get_se_proto(uport->membase) != UART)) {
		se_geni_resources_off(&dev_port->serial_rsc);
		return -ENXIO;
	}

	if (!dev_port->port_setup) {
		msm_geni_serial_stop_rx(uport);
		msm_geni_serial_port_setup(uport);
	}

	if (options)
		uart_parse_options(options, &baud, &parity, &bits, &flow);

	return uart_set_options(uport, co, baud, parity, bits, flow);
}

<<<<<<< HEAD
=======
static void
msm_geni_serial_early_console_write(struct console *con, const char *s,
			unsigned int n)
{
	struct earlycon_device *dev = con->data;

	__msm_geni_serial_console_write(&dev->port, s, n);
}

static void msm_geni_serial_cancel_rx(struct uart_port *uport)
{
	int done = 0;
	int i = 0;
	unsigned int irq_status;
	u32 rx_fifo_status;
	u32 rx_fifo_wc;

	geni_cancel_s_cmd(uport->membase);
	/* Ensure this goes through before polling. */
	mb();

	done = msm_geni_serial_poll_bit(uport, SE_GENI_S_IRQ_STATUS,
						S_CMD_CANCEL_EN, true);
	if (!done) {
		geni_abort_s_cmd(uport->membase);
		/* Ensure this goes through before polling. */
		mb();
		msm_geni_serial_poll_bit(uport, SE_GENI_S_IRQ_STATUS,
					S_CMD_ABORT_EN, false);
	} else if (msm_geni_serial_poll_bit(uport,
			SE_GENI_S_IRQ_STATUS, S_RX_FIFO_LAST_EN, true)) {
		rx_fifo_status = geni_read_reg_nolog(uport->membase,
						SE_GENI_RX_FIFO_STATUS);
		rx_fifo_wc = rx_fifo_status & RX_FIFO_WC_MSK;
		for (i = 0; i < rx_fifo_wc; i++)
			geni_read_reg_nolog(uport->membase,
							SE_GENI_RX_FIFOn);
	}

	irq_status = geni_read_reg_nolog(uport->membase,
						SE_GENI_S_IRQ_STATUS);
	geni_write_reg_nolog(irq_status, uport->membase, SE_GENI_S_IRQ_CLEAR);

	if (!done)
		geni_write_reg(FORCE_DEFAULT, uport->membase,
						GENI_FORCE_DEFAULT_REG);
}

static int __init
msm_geni_serial_earlycon_setup(struct earlycon_device *dev,
		const char *opt)
{
	struct uart_port *uport = &dev->port;
	int ret = 0;
	u32 tx_trans_cfg = 0;
	u32 tx_parity_cfg = 0;
	u32 rx_trans_cfg = 0;
	u32 rx_parity_cfg = 0;
	u32 stop_bit = 0;
	u32 rx_stale = 0;
	u32 bits_per_char = 0;
	u32 s_clk_cfg = 0;
	u32 baud = 115200;
	int clk_div;
	unsigned long clk_rate;
	unsigned long cfg0, cfg1;

	if (!uport->membase) {
		ret = -ENOMEM;
		goto exit_geni_serial_earlyconsetup;
	}

	if (get_se_proto(uport->membase) != UART) {
		ret = -ENXIO;
		goto exit_geni_serial_earlyconsetup;
	}

	/*
	 * Ignore Flow control.
	 * Disable Tx Parity.
	 * Don't check Parity during Rx.
	 * Disable Rx Parity.
	 * n = 8.
	 * Stop bit = 0.
	 * Stale timeout in bit-time (3 chars worth).
	 */
	tx_trans_cfg |= UART_CTS_MASK;
	tx_parity_cfg = 0;
	rx_trans_cfg = 0;
	rx_parity_cfg = 0;
	bits_per_char = 0x8;
	stop_bit = 0;
	rx_stale = 0x18;
	clk_div = get_clk_div_rate(baud, &clk_rate);

	if (clk_div <= 0) {
		ret = -EINVAL;
		goto exit_geni_serial_earlyconsetup;
	}

	if (IS_ENABLED(CONFIG_SERIAL_MSM_GENI_HALF_SAMPLING))
		clk_div *= 2;

	s_clk_cfg |= SER_CLK_EN;
	s_clk_cfg |= (clk_div << CLK_DIV_SHFT);

	/*
	 * Here we need to poll for command done which indicates that
	 * the previous tx transfer is done. And if the command done interrupt
	 * is not getting set, then we need to cancel the command.
	 */
	msm_geni_serial_poll_tx_done(uport);

	/*
	 * Here cancel rx is done in polling mode as there is
	 * no isr support during early console time.
	 */
	msm_geni_serial_cancel_rx(uport);

	/* Only for earlyconsole */
	if (IS_ENABLED(CONFIG_SERIAL_MSM_GENI_HALF_SAMPLING)) {
		geni_write_reg_nolog(0x21, uport->membase, GENI_SER_M_CLK_CFG);
		geni_write_reg_nolog(0x21, uport->membase, GENI_SER_S_CLK_CFG);
		geni_read_reg_nolog(uport->membase, GENI_SER_M_CLK_CFG);
	}

	se_get_packing_config(8, 1, false, &cfg0, &cfg1);
	geni_se_init(uport->membase, (DEF_FIFO_DEPTH_WORDS >> 1),
					(DEF_FIFO_DEPTH_WORDS - 2));
	geni_se_select_mode(uport->membase, FIFO_MODE);
	geni_write_reg_nolog(cfg0, uport->membase, SE_GENI_TX_PACKING_CFG0);
	geni_write_reg_nolog(cfg1, uport->membase, SE_GENI_TX_PACKING_CFG1);
	geni_write_reg_nolog(tx_trans_cfg, uport->membase,
							SE_UART_TX_TRANS_CFG);
	geni_write_reg_nolog(tx_parity_cfg, uport->membase,
							SE_UART_TX_PARITY_CFG);
	geni_write_reg_nolog(rx_trans_cfg, uport->membase,
							SE_UART_RX_TRANS_CFG);
	geni_write_reg_nolog(rx_parity_cfg, uport->membase,
							SE_UART_RX_PARITY_CFG);
	geni_write_reg_nolog(bits_per_char, uport->membase,
							SE_UART_TX_WORD_LEN);
	geni_write_reg_nolog(bits_per_char, uport->membase,
							SE_UART_RX_WORD_LEN);
	geni_write_reg_nolog(stop_bit, uport->membase, SE_UART_TX_STOP_BIT_LEN);
	geni_write_reg_nolog(s_clk_cfg, uport->membase, GENI_SER_M_CLK_CFG);
	geni_write_reg_nolog(s_clk_cfg, uport->membase, GENI_SER_S_CLK_CFG);
	geni_read_reg_nolog(uport->membase, GENI_SER_M_CLK_CFG);

	dev->con->write = msm_geni_serial_early_console_write;
	dev->con->setup = NULL;
	/*
	 * Ensure that the early console setup completes before
	 * returning.
	 */
	mb();
exit_geni_serial_earlyconsetup:
	return ret;
}
OF_EARLYCON_DECLARE(msm_geni_serial, "qcom,msm-geni-console",
		msm_geni_serial_earlycon_setup);

>>>>>>> fa219245
static int console_register(struct uart_driver *drv)
{
	return uart_register_driver(drv);
}
static void console_unregister(struct uart_driver *drv)
{
	uart_unregister_driver(drv);
}

static struct console cons_ops = {
	.name = "ttyMSM",
	.write = msm_geni_serial_console_write,
	.device = uart_console_device,
	.setup = msm_geni_console_setup,
	.flags = CON_PRINTBUFFER,
	.index = -1,
	.data = &msm_geni_console_driver,
};

static struct uart_driver msm_geni_console_driver = {
	.owner = THIS_MODULE,
	.driver_name = "msm_geni_console",
	.dev_name = "ttyMSM",
	.nr =  GENI_UART_CONS_PORTS,
	.cons = &cons_ops,
};
#else
static int console_register(struct uart_driver *drv)
{
	return 0;
}

static void console_unregister(struct uart_driver *drv)
{
}
#endif /* defined(CONFIG_SERIAL_CORE_CONSOLE) || defined(CONFIG_CONSOLE_POLL) */

#ifdef CONFIG_DEBUG_FS
static void msm_geni_serial_debug_init(struct uart_port *uport, bool console)
{
	struct msm_geni_serial_port *msm_port = GET_DEV_PORT(uport);
	char name[30];

	msm_port->dbg = debugfs_create_dir(dev_name(uport->dev), NULL);
	if (IS_ERR_OR_NULL(msm_port->dbg))
		dev_err(uport->dev, "Failed to create dbg dir\n");

	if (!console) {
		memset(name, 0, sizeof(name));
		if (!msm_port->ipc_log_rx) {
			scnprintf(name, sizeof(name), "%s%s",
					dev_name(uport->dev), "_rx");
			msm_port->ipc_log_rx = ipc_log_context_create(
					IPC_LOG_TX_RX_PAGES, name, 0);
			if (!msm_port->ipc_log_rx)
				dev_info(uport->dev, "Err in Rx IPC Log\n");
		}
		memset(name, 0, sizeof(name));
		if (!msm_port->ipc_log_tx) {
			scnprintf(name, sizeof(name), "%s%s",
					dev_name(uport->dev), "_tx");
			msm_port->ipc_log_tx = ipc_log_context_create(
					IPC_LOG_TX_RX_PAGES, name, 0);
			if (!msm_port->ipc_log_tx)
				dev_info(uport->dev, "Err in Tx IPC Log\n");
		}
		memset(name, 0, sizeof(name));
		if (!msm_port->ipc_log_pwr) {
			scnprintf(name, sizeof(name), "%s%s",
					dev_name(uport->dev), "_pwr");
			msm_port->ipc_log_pwr = ipc_log_context_create(
					IPC_LOG_PWR_PAGES, name, 0);
			if (!msm_port->ipc_log_pwr)
				dev_info(uport->dev, "Err in Pwr IPC Log\n");
		}
		memset(name, 0, sizeof(name));
		if (!msm_port->ipc_log_misc) {
			scnprintf(name, sizeof(name), "%s%s",
					dev_name(uport->dev), "_misc");
			msm_port->ipc_log_misc = ipc_log_context_create(
					IPC_LOG_MISC_PAGES, name, 0);
			if (!msm_port->ipc_log_misc)
				dev_info(uport->dev, "Err in Misc IPC Log\n");
		}
	} else {
		memset(name, 0, sizeof(name));
		if (!msm_port->console_log) {
			scnprintf(name, sizeof(name), "%s%s",
					dev_name(uport->dev), "_console");
			msm_port->console_log = ipc_log_context_create(
					IPC_LOG_MISC_PAGES, name, 0);
			if (!msm_port->console_log)
				dev_info(uport->dev, "Err in Misc IPC Log\n");
		}
	}
}
#endif /* CONFIG_DEBUG_FS */

static void msm_geni_serial_cons_pm(struct uart_port *uport,
		unsigned int new_state, unsigned int old_state)
{
	struct msm_geni_serial_port *msm_port = GET_DEV_PORT(uport);

	if (unlikely(!uart_console(uport)))
		return;

	if (new_state == UART_PM_STATE_ON && old_state == UART_PM_STATE_OFF)
		se_geni_resources_on(&msm_port->serial_rsc);
	else if (new_state == UART_PM_STATE_OFF &&
			old_state == UART_PM_STATE_ON)
		se_geni_resources_off(&msm_port->serial_rsc);
}

static const struct uart_ops msm_geni_console_pops = {
	.tx_empty = msm_geni_serial_tx_empty,
	.stop_tx = msm_geni_serial_stop_tx,
	.start_tx = msm_geni_serial_start_tx,
	.stop_rx = msm_geni_serial_stop_rx,
	.set_termios = msm_geni_serial_set_termios,
	.startup = msm_geni_serial_startup,
	.config_port = msm_geni_serial_config_port,
	.shutdown = msm_geni_serial_shutdown,
	.type = msm_geni_serial_get_type,
	.set_mctrl = msm_geni_cons_set_mctrl,
	.get_mctrl = msm_geni_cons_get_mctrl,
#ifdef CONFIG_CONSOLE_POLL
	.poll_get_char	= msm_geni_serial_get_char,
	.poll_put_char	= msm_geni_serial_poll_put_char,
#endif
	.pm = msm_geni_serial_cons_pm,
};

static const struct uart_ops msm_geni_serial_pops = {
	.tx_empty = msm_geni_serial_tx_empty,
	.stop_tx = msm_geni_serial_stop_tx,
	.start_tx = msm_geni_serial_start_tx,
	.stop_rx = msm_geni_serial_stop_rx,
	.set_termios = msm_geni_serial_set_termios,
	.startup = msm_geni_serial_startup,
	.config_port = msm_geni_serial_config_port,
	.shutdown = msm_geni_serial_shutdown,
	.type = msm_geni_serial_get_type,
	.set_mctrl = msm_geni_serial_set_mctrl,
	.get_mctrl = msm_geni_serial_get_mctrl,
	.break_ctl = msm_geni_serial_break_ctl,
	.flush_buffer = NULL,
	.ioctl = msm_geni_serial_ioctl,
};

static const struct of_device_id msm_geni_device_tbl[] = {
#if defined(CONFIG_SERIAL_CORE_CONSOLE) || defined(CONFIG_CONSOLE_POLL)
	{ .compatible = "qcom,msm-geni-console",
			.data = (void *)&msm_geni_console_driver},
#endif
	{ .compatible = "qcom,msm-geni-serial-hs",
			.data = (void *)&msm_geni_serial_hs_driver},
	{},
};

static int msm_geni_serial_get_ver_info(struct uart_port *uport)
{
	int hw_ver, ret = 0;
	struct msm_geni_serial_port *msm_port = GET_DEV_PORT(uport);

	/*
	 * At this time early console is still active and transfers are
	 * in-coming. Make sure UART doesn't turn on/off clocks for
	 * console usecase.
	 */
	if (!msm_port->is_console)
		se_geni_clks_on(&msm_port->serial_rsc);
	/* Basic HW and FW info */
	if (unlikely(get_se_proto(uport->membase) != UART)) {
		dev_err(uport->dev, "%s: Invalid FW %d loaded.\n",
			 __func__, get_se_proto(uport->membase));
		ret = -ENXIO;
		goto exit_ver_info;
	}

	msm_port->ver_info.m_fw_ver = get_se_m_fw(uport->membase);
	msm_port->ver_info.s_fw_ver = get_se_s_fw(uport->membase);
	IPC_LOG_MSG(msm_port->ipc_log_misc, "%s: FW Ver:0x%x%x\n",
		__func__,
		msm_port->ver_info.m_fw_ver, msm_port->ver_info.s_fw_ver);

	hw_ver = geni_se_qupv3_hw_version(msm_port->wrapper_dev,
		&msm_port->ver_info.hw_major_ver,
		&msm_port->ver_info.hw_minor_ver,
		&msm_port->ver_info.hw_step_ver);
	if (hw_ver)
		dev_err(uport->dev, "%s:Err getting HW version %d\n",
						__func__, hw_ver);
	else
		IPC_LOG_MSG(msm_port->ipc_log_misc, "%s: HW Ver:%x.%x.%x\n",
			__func__, msm_port->ver_info.hw_major_ver,
			msm_port->ver_info.hw_minor_ver,
			msm_port->ver_info.hw_step_ver);

	msm_geni_serial_enable_interrupts(uport);
exit_ver_info:
	if (!msm_port->is_console)
		se_geni_clks_off(&msm_port->serial_rsc);
	return ret;
}

static int msm_geni_serial_probe(struct platform_device *pdev)
{
	int ret = 0;
	int line;
	struct msm_geni_serial_port *dev_port;
	struct uart_port *uport;
	struct resource *res;
	struct uart_driver *drv;
	const struct of_device_id *id;
	bool is_console = false;
	struct platform_device *wrapper_pdev;
	struct device_node *wrapper_ph_node;
	u32 wake_char = 0;

	id = of_match_device(msm_geni_device_tbl, &pdev->dev);
	if (id) {
		dev_dbg(&pdev->dev, "%s: %s\n", __func__, id->compatible);
		drv = (struct uart_driver *)id->data;
	} else {
		dev_err(&pdev->dev, "%s: No matching device found\n",
								__func__);
		return -ENODEV;
	}

	if (pdev->dev.of_node) {
		if (drv->cons) {
			line = of_alias_get_id(pdev->dev.of_node, "serial");
			if (line < 0)
				line = 0;
		} else {
			line = of_alias_get_id(pdev->dev.of_node, "hsuart");
			if (line < 0)
				line = uart_line_id++;
			else
				uart_line_id++;
		}
	} else {
		line = pdev->id;
	}

	is_console = (drv->cons ? true : false);
	dev_port = get_port_from_line(line, is_console);
	if (IS_ERR_OR_NULL(dev_port)) {
		ret = PTR_ERR(dev_port);
		dev_err(&pdev->dev, "Invalid line %d(%d)\n",
					line, ret);
		goto exit_geni_serial_probe;
	}
	dev_port->is_console = is_console;

	uport = &dev_port->uport;

	/* Don't allow 2 drivers to access the same port */
	if (uport->private_data) {
		ret = -ENODEV;
		goto exit_geni_serial_probe;
	}

	uport->dev = &pdev->dev;

	wrapper_ph_node = of_parse_phandle(pdev->dev.of_node,
					"qcom,wrapper-core", 0);
	if (IS_ERR_OR_NULL(wrapper_ph_node)) {
		ret = PTR_ERR(wrapper_ph_node);
		goto exit_geni_serial_probe;
	}
	wrapper_pdev = of_find_device_by_node(wrapper_ph_node);
	of_node_put(wrapper_ph_node);
	if (IS_ERR_OR_NULL(wrapper_pdev)) {
		ret = PTR_ERR(wrapper_pdev);
		goto exit_geni_serial_probe;
	}
	dev_port->wrapper_dev = &wrapper_pdev->dev;
	dev_port->serial_rsc.wrapper_dev = &wrapper_pdev->dev;

	if (is_console)
		ret = geni_se_resources_init(&dev_port->serial_rsc,
			UART_CONSOLE_CORE2X_VOTE,
			(DEFAULT_SE_CLK * DEFAULT_BUS_WIDTH));
	else
		ret = geni_se_resources_init(&dev_port->serial_rsc,
			UART_CORE2X_VOTE,
			(DEFAULT_SE_CLK * DEFAULT_BUS_WIDTH));

	if (ret)
		goto exit_geni_serial_probe;

	dev_port->serial_rsc.ctrl_dev = &pdev->dev;

	/* RUMI specific */
	dev_port->rumi_platform = of_property_read_bool(pdev->dev.of_node,
					"qcom,rumi_platform");

	if (of_property_read_u32(pdev->dev.of_node, "qcom,wakeup-byte",
					&wake_char)) {
		dev_dbg(&pdev->dev, "No Wakeup byte specified\n");
	} else {
		dev_port->wakeup_byte = (u8)wake_char;
		dev_info(&pdev->dev, "Wakeup byte 0x%x\n",
					dev_port->wakeup_byte);
	}

	dev_port->serial_rsc.se_clk = devm_clk_get(&pdev->dev, "se-clk");
	if (IS_ERR(dev_port->serial_rsc.se_clk)) {
		ret = PTR_ERR(dev_port->serial_rsc.se_clk);
		dev_err(&pdev->dev, "Err getting SE Core clk %d\n", ret);
		goto exit_geni_serial_probe;
	}

	dev_port->serial_rsc.m_ahb_clk = devm_clk_get(&pdev->dev, "m-ahb");
	if (IS_ERR(dev_port->serial_rsc.m_ahb_clk)) {
		ret = PTR_ERR(dev_port->serial_rsc.m_ahb_clk);
		dev_err(&pdev->dev, "Err getting M AHB clk %d\n", ret);
		goto exit_geni_serial_probe;
	}

	dev_port->serial_rsc.s_ahb_clk = devm_clk_get(&pdev->dev, "s-ahb");
	if (IS_ERR(dev_port->serial_rsc.s_ahb_clk)) {
		ret = PTR_ERR(dev_port->serial_rsc.s_ahb_clk);
		dev_err(&pdev->dev, "Err getting S AHB clk %d\n", ret);
		goto exit_geni_serial_probe;
	}

	res = platform_get_resource_byname(pdev, IORESOURCE_MEM, "se_phys");
	if (!res) {
		ret = -ENXIO;
		dev_err(&pdev->dev, "Err getting IO region\n");
		goto exit_geni_serial_probe;
	}

	uport->mapbase = res->start;
	uport->membase = devm_ioremap(&pdev->dev, res->start,
						resource_size(res));
	if (!uport->membase) {
		ret = -ENOMEM;
		dev_err(&pdev->dev, "Err IO mapping serial iomem\n");

		goto exit_geni_serial_probe;
	}

	/* Optional to use the Rx pin as wakeup irq */
	dev_port->wakeup_irq = platform_get_irq(pdev, 1);
	if ((dev_port->wakeup_irq < 0 && !is_console))
		dev_info(&pdev->dev, "No wakeup IRQ configured\n");

	dev_port->serial_rsc.geni_pinctrl = devm_pinctrl_get(&pdev->dev);
	if (IS_ERR_OR_NULL(dev_port->serial_rsc.geni_pinctrl)) {
		dev_err(&pdev->dev, "No pinctrl config specified!\n");
		ret = PTR_ERR(dev_port->serial_rsc.geni_pinctrl);
		goto exit_geni_serial_probe;
	}
	dev_port->serial_rsc.geni_gpio_active =
		pinctrl_lookup_state(dev_port->serial_rsc.geni_pinctrl,
							PINCTRL_ACTIVE);

	if (IS_ERR_OR_NULL(dev_port->serial_rsc.geni_gpio_active)) {
		/*
		 * Backward compatible : In case few chips doesn't have ACTIVE
		 * state defined.
		 */
		dev_port->serial_rsc.geni_gpio_active =
		pinctrl_lookup_state(dev_port->serial_rsc.geni_pinctrl,
							PINCTRL_DEFAULT);
		if (IS_ERR_OR_NULL(dev_port->serial_rsc.geni_gpio_active)) {
			dev_err(&pdev->dev, "No default config specified!\n");
			ret = PTR_ERR(dev_port->serial_rsc.geni_gpio_active);
			goto exit_geni_serial_probe;
		}
	}
	/*
	 * For clients who setup an Inband wakeup, leave the GPIO pins
	 * always connected to the core, else move the pins to their
	 * defined "sleep" state.
	 */
	if (dev_port->wakeup_irq > 0) {
		dev_port->serial_rsc.geni_gpio_sleep =
			dev_port->serial_rsc.geni_gpio_active;
	} else {
		dev_port->serial_rsc.geni_gpio_sleep =
			pinctrl_lookup_state(dev_port->serial_rsc.geni_pinctrl,
							PINCTRL_SLEEP);
		if (IS_ERR_OR_NULL(dev_port->serial_rsc.geni_gpio_sleep)) {
			dev_err(&pdev->dev, "No sleep config specified!\n");
			ret = PTR_ERR(dev_port->serial_rsc.geni_gpio_sleep);
			goto exit_geni_serial_probe;
		}
	}

	dev_port->geni_wake = wakeup_source_register(&pdev->dev, dev_name(&pdev->dev));
	if (!dev_port->geni_wake) {
		dev_err(&pdev->dev, "Failed to register wakeup source!\n");
		ret = -ENODEV;
		goto exit_geni_serial_probe;
	}

	dev_port->tx_fifo_depth = DEF_FIFO_DEPTH_WORDS;
	dev_port->rx_fifo_depth = DEF_FIFO_DEPTH_WORDS;
	dev_port->tx_fifo_width = DEF_FIFO_WIDTH_BITS;
	uport->fifosize =
		((dev_port->tx_fifo_depth * dev_port->tx_fifo_width) >> 3);
	/* Complete signals to handle cancel cmd completion */
	init_completion(&dev_port->m_cmd_timeout);
	init_completion(&dev_port->s_cmd_timeout);

	uport->irq = platform_get_irq(pdev, 0);
	if (uport->irq < 0) {
		ret = uport->irq;
		dev_err(&pdev->dev, "Failed to get IRQ %d\n", ret);
		goto exit_geni_serial_probe;
	}

	dev_port->name = devm_kasprintf(uport->dev, GFP_KERNEL,
					"msm_serial_geni%d", uport->line);
	ret = devm_request_irq(uport->dev, uport->irq, msm_geni_serial_isr,
				IRQF_TRIGGER_HIGH, dev_port->name, uport);
	if (ret) {
		dev_err(uport->dev, "%s: Failed to get IRQ ret %d\n",
							__func__, ret);
		goto exit_geni_serial_probe;
	}

	uport->private_data = (void *)drv;
	platform_set_drvdata(pdev, dev_port);
	if (is_console) {
		dev_port->handle_rx = handle_rx_console;
		dev_port->rx_fifo = devm_kzalloc(uport->dev, sizeof(u32),
								GFP_KERNEL);
	} else {
		pm_runtime_set_suspended(&pdev->dev);
		pm_runtime_set_autosuspend_delay(&pdev->dev, 150);
		pm_runtime_use_autosuspend(&pdev->dev);
		pm_runtime_enable(&pdev->dev);
	}

	if (IS_ENABLED(CONFIG_SERIAL_MSM_GENI_HALF_SAMPLING) &&
		dev_port->rumi_platform && dev_port->is_console) {
		geni_write_reg_nolog(0x21, uport->membase, GENI_SER_M_CLK_CFG);
		geni_write_reg_nolog(0x21, uport->membase, GENI_SER_S_CLK_CFG);
		geni_read_reg_nolog(uport->membase, GENI_SER_M_CLK_CFG);
	}

	dev_info(&pdev->dev, "Serial port%d added.FifoSize %d is_console%d\n",
				line, uport->fifosize, is_console);
	/*
	 * We are using this spinlock before the serial layer initialises it.
	 * Hence, we are initializing it.
	 */
	spin_lock_init(&uport->lock);

	device_create_file(uport->dev, &dev_attr_loopback);
	device_create_file(uport->dev, &dev_attr_xfer_mode);
	device_create_file(uport->dev, &dev_attr_ver_info);
#ifdef CONFIG_DEBUG_FS
	msm_geni_serial_debug_init(uport, is_console);
#endif
	dev_port->port_setup = false;
	ret = msm_geni_serial_get_ver_info(uport);
	if (ret)
		goto exit_geni_serial_probe;

	IPC_LOG_MSG(dev_port->ipc_log_misc, "%s: port:%s irq:%d\n", __func__,
		    uport->name, uport->irq);
	return uart_add_one_port(drv, uport);

exit_geni_serial_probe:
	IPC_LOG_MSG(dev_port->ipc_log_misc, "%s: fail port:%s ret:%d\n",
		    __func__, uport->name, ret);
	return ret;
}

static int msm_geni_serial_remove(struct platform_device *pdev)
{
	struct msm_geni_serial_port *port = platform_get_drvdata(pdev);
	struct uart_driver *drv =
			(struct uart_driver *)port->uport.private_data;

	wakeup_source_unregister(port->geni_wake);
	uart_remove_one_port(drv, &port->uport);
	if (port->rx_dma) {
		dma_free_coherent(port->wrapper_dev, DMA_RX_BUF_SIZE,
					port->rx_buf, port->rx_dma);
		port->rx_dma = (dma_addr_t)NULL;
	}
	return 0;
}


#ifdef CONFIG_PM
static int msm_geni_serial_runtime_suspend(struct device *dev)
{
	struct platform_device *pdev = to_platform_device(dev);
	struct msm_geni_serial_port *port = platform_get_drvdata(pdev);
	int ret = 0;
	u32 geni_status = geni_read_reg_nolog(port->uport.membase,
							SE_GENI_STATUS);

	wait_for_transfers_inflight(&port->uport);
	/*
	 * Disable Interrupt
	 * Manual RFR On.
	 * Stop Rx.
	 * Resources off
	 */
	stop_rx_sequencer(&port->uport);
	geni_status = geni_read_reg_nolog(port->uport.membase, SE_GENI_STATUS);

	if ((geni_status & M_GENI_CMD_ACTIVE))
		stop_tx_sequencer(&port->uport);

	ret = se_geni_resources_off(&port->serial_rsc);
	if (ret) {
		dev_err(dev, "%s: Error ret %d\n", __func__, ret);
		goto exit_runtime_suspend;
	}

	if (port->wakeup_irq > 0) {
		port->edge_count = 0;
		enable_irq(port->wakeup_irq);
	}
	IPC_LOG_MSG(port->ipc_log_pwr, "%s:\n", __func__);
	__pm_relax(port->geni_wake);
exit_runtime_suspend:
	return ret;
}

static int msm_geni_serial_runtime_resume(struct device *dev)
{
	struct platform_device *pdev = to_platform_device(dev);
	struct msm_geni_serial_port *port = platform_get_drvdata(pdev);
	int ret = 0;

	/*
	 * Do an unconditional relax followed by a stay awake in case the
	 * wake source is activated by the wakeup isr.
	 */
	__pm_relax(port->geni_wake);
	__pm_stay_awake(port->geni_wake);
	if (port->wakeup_irq > 0)
		disable_irq(port->wakeup_irq);
	/*
	 * Resources On.
	 * Start Rx.
	 * Auto RFR.
	 * Enable IRQ.
	 */
	ret = se_geni_resources_on(&port->serial_rsc);
	if (ret) {
		dev_err(dev, "%s: Error ret %d\n", __func__, ret);
		__pm_relax(port->geni_wake);
		goto exit_runtime_resume;
	}
	start_rx_sequencer(&port->uport);
	/* Ensure that the Rx is running before enabling interrupts */
	mb();
	/*
	 * Do not enable irq before interrupt registration which happens
	 * at port open time.
	 */
	IPC_LOG_MSG(port->ipc_log_pwr, "%s:\n", __func__);
exit_runtime_resume:
	return ret;
}

static int msm_geni_serial_sys_suspend_noirq(struct device *dev)
{
	struct platform_device *pdev = to_platform_device(dev);
	struct msm_geni_serial_port *port = platform_get_drvdata(pdev);
	struct uart_port *uport = &port->uport;

	if (uart_console(uport)) {
		uart_suspend_port((struct uart_driver *)uport->private_data,
					uport);
	} else {
		struct uart_state *state = uport->state;
		struct tty_port *tty_port = &state->port;

		mutex_lock(&tty_port->mutex);
		if (!pm_runtime_status_suspended(dev)) {
			dev_err(dev, "%s:Active userspace vote; ioctl_cnt %d\n",
					__func__, port->ioctl_count);
			IPC_LOG_MSG(port->ipc_log_pwr,
				"%s:Active userspace vote; ioctl_cnt %d\n",
					__func__, port->ioctl_count);
			mutex_unlock(&tty_port->mutex);
			return -EBUSY;
		}
		IPC_LOG_MSG(port->ipc_log_pwr, "%s\n", __func__);
		mutex_unlock(&tty_port->mutex);
	}
	return 0;
}

static int msm_geni_serial_sys_resume_noirq(struct device *dev)
{
	struct platform_device *pdev = to_platform_device(dev);
	struct msm_geni_serial_port *port = platform_get_drvdata(pdev);
	struct uart_port *uport = &port->uport;

	if (uart_console(uport) &&
	    console_suspend_enabled && uport->suspended) {
		uart_resume_port((struct uart_driver *)uport->private_data,
									uport);
	}
	return 0;
}
#else
static int msm_geni_serial_runtime_suspend(struct device *dev)
{
	return 0;
}

static int msm_geni_serial_runtime_resume(struct device *dev)
{
	return 0;
}

static int msm_geni_serial_sys_suspend_noirq(struct device *dev)
{
	return 0;
}

static int msm_geni_serial_sys_resume_noirq(struct device *dev)
{
	return 0;
}
#endif

static const struct dev_pm_ops msm_geni_serial_pm_ops = {
	.runtime_suspend = msm_geni_serial_runtime_suspend,
	.runtime_resume = msm_geni_serial_runtime_resume,
	.suspend_noirq = msm_geni_serial_sys_suspend_noirq,
	.resume_noirq = msm_geni_serial_sys_resume_noirq,
};

static struct platform_driver msm_geni_serial_platform_driver = {
	.remove = msm_geni_serial_remove,
	.probe = msm_geni_serial_probe,
	.driver = {
		.name = "msm_geni_serial",
		.of_match_table = msm_geni_device_tbl,
		.pm = &msm_geni_serial_pm_ops,
	},
};


static struct uart_driver msm_geni_serial_hs_driver = {
	.owner = THIS_MODULE,
	.driver_name = "msm_geni_serial_hs",
	.dev_name = "ttyHS",
	.nr =  GENI_UART_NR_PORTS,
};

static int __init msm_geni_serial_init(void)
{
	int ret = 0;
	int i;

	for (i = 0; i < GENI_UART_NR_PORTS; i++) {
		msm_geni_serial_ports[i].uport.iotype = UPIO_MEM;
		msm_geni_serial_ports[i].uport.ops = &msm_geni_serial_pops;
		msm_geni_serial_ports[i].uport.flags = UPF_BOOT_AUTOCONF;
		msm_geni_serial_ports[i].uport.line = i;
	}

	for (i = 0; i < GENI_UART_CONS_PORTS; i++) {
		msm_geni_console_port.uport.iotype = UPIO_MEM;
		msm_geni_console_port.uport.ops = &msm_geni_console_pops;
		msm_geni_console_port.uport.flags = UPF_BOOT_AUTOCONF;
		msm_geni_console_port.uport.line = i;
	}

	ret = console_register(&msm_geni_console_driver);
	if (ret)
		return ret;

	ret = uart_register_driver(&msm_geni_serial_hs_driver);
	if (ret) {
		uart_unregister_driver(&msm_geni_console_driver);
		return ret;
	}

	ret = platform_driver_register(&msm_geni_serial_platform_driver);
	if (ret) {
		console_unregister(&msm_geni_console_driver);
		uart_unregister_driver(&msm_geni_serial_hs_driver);
		return ret;
	}

	pr_info("%s: Driver initialized\n", __func__);

	return ret;
}
module_init(msm_geni_serial_init);

static void __exit msm_geni_serial_exit(void)
{
	platform_driver_unregister(&msm_geni_serial_platform_driver);
	uart_unregister_driver(&msm_geni_serial_hs_driver);
	console_unregister(&msm_geni_console_driver);
}
module_exit(msm_geni_serial_exit);

MODULE_DESCRIPTION("Serial driver for GENI based QTI serial cores");
MODULE_LICENSE("GPL v2");
MODULE_ALIAS("tty:msm_geni_geni_serial");<|MERGE_RESOLUTION|>--- conflicted
+++ resolved
@@ -124,7 +124,6 @@
 #define IPC_LOG_TX_RX_PAGES	(10)
 #define DATA_BYTES_PER_LINE	(32)
 
-<<<<<<< HEAD
 /* Need to stub out these functions when the ipc logging driver is configured as
    a module. */
 #ifdef CONFIG_IPC_LOGGING_MODULE
@@ -136,27 +135,6 @@
 static inline int ipc_log_context_destroy(void *ctxt)
 { return 0; }
 #endif
-=======
-#define M_IRQ_BITS		(M_RX_FIFO_WATERMARK_EN | M_RX_FIFO_LAST_EN |\
-				M_CMD_CANCEL_EN | M_CMD_ABORT_EN)
-#define S_IRQ_BITS		(S_RX_FIFO_WATERMARK_EN | S_RX_FIFO_LAST_EN |\
-				S_CMD_CANCEL_EN | S_CMD_ABORT_EN)
-#define DMA_TX_IRQ_BITS		(TX_RESET_DONE | TX_DMA_DONE |\
-				TX_GENI_CANCEL_IRQ)
-#define DMA_RX_IRQ_BITS		(RX_EOT | RX_GENI_CANCEL_IRQ |\
-				RX_RESET_DONE | UART_DMA_RX_ERRS |\
-				UART_DMA_RX_PARITY_ERR | UART_DMA_RX_BREAK |\
-				RX_DMA_DONE)
-
-/* Required for polling for 100 msecs */
-#define POLL_WAIT_TIMEOUT_MSEC	100
-
-/*
- * Number of iterrations required while polling
- * where each iterration has a delay of 100 usecs
- */
-#define POLL_ITERATIONS		1000
->>>>>>> fa219245
 
 #define IPC_LOG_MSG(ctx, x...) do { \
 	if (ctx) \
@@ -176,7 +154,7 @@
 
 struct msm_geni_serial_port {
 	struct uart_port uport;
-	const char *name;
+	char name[20];
 	unsigned int tx_fifo_depth;
 	unsigned int tx_fifo_width;
 	unsigned int rx_fifo_depth;
@@ -217,12 +195,6 @@
 	bool startup_in_progress;
 	bool is_console;
 	bool rumi_platform;
-	bool m_cmd_done;
-	bool s_cmd_done;
-	bool m_cmd;
-	bool s_cmd;
-	struct completion m_cmd_timeout;
-	struct completion s_cmd_timeout;
 };
 
 static const struct uart_ops msm_geni_serial_pops;
@@ -256,156 +228,6 @@
 
 static struct msm_geni_serial_port msm_geni_console_port;
 static struct msm_geni_serial_port msm_geni_serial_ports[GENI_UART_NR_PORTS];
-static void msm_geni_serial_handle_isr(struct uart_port *uport);
-
-/*
- * The below API is required to check if uport->lock (spinlock)
- * is taken by the serial layer or not. If the lock is not taken
- * then we can rely on the isr to be fired and if the lock is taken
- * by the serial layer then we need to poll for the interrupts.
- *
- * Returns true(1) if spinlock is already taken by framework (serial layer)
- * Return false(0) if spinlock is not taken by framework.
- */
-static int msm_geni_serial_spinlocked(struct uart_port *uport)
-{
-	unsigned long flags;
-	bool locked;
-
-	locked = spin_trylock_irqsave(&uport->lock, flags);
-	if (locked)
-		spin_unlock_irqrestore(&uport->lock, flags);
-
-	return !locked;
-}
-
-/*
- * We are enabling the interrupts once the polling operations
- * is completed.
- */
-static void msm_geni_serial_enable_interrupts(struct uart_port *uport)
-{
-	unsigned int geni_m_irq_en, geni_s_irq_en;
-	unsigned int dma_m_irq_en, dma_s_irq_en;
-	struct msm_geni_serial_port *port = GET_DEV_PORT(uport);
-
-	geni_m_irq_en = geni_read_reg_nolog(uport->membase,
-						SE_GENI_M_IRQ_EN);
-	geni_s_irq_en = geni_read_reg_nolog(uport->membase,
-						SE_GENI_S_IRQ_EN);
-	if (port->xfer_mode == SE_DMA) {
-		dma_m_irq_en = geni_read_reg_nolog(uport->membase,
-						SE_DMA_TX_IRQ_EN);
-		dma_s_irq_en = geni_read_reg_nolog(uport->membase,
-						SE_DMA_RX_IRQ_EN);
-	}
-
-	geni_m_irq_en |= M_IRQ_BITS;
-	geni_s_irq_en |= S_IRQ_BITS;
-	if (port->xfer_mode == SE_DMA) {
-		dma_m_irq_en |= DMA_TX_IRQ_BITS;
-		dma_s_irq_en |= DMA_RX_IRQ_BITS;
-	}
-
-	geni_write_reg_nolog(geni_m_irq_en, uport->membase, SE_GENI_M_IRQ_EN);
-	geni_write_reg_nolog(geni_s_irq_en, uport->membase, SE_GENI_S_IRQ_EN);
-	if (port->xfer_mode == SE_DMA) {
-		geni_write_reg_nolog(dma_m_irq_en, uport->membase,
-							SE_DMA_TX_IRQ_EN);
-		geni_write_reg_nolog(dma_s_irq_en, uport->membase,
-							SE_DMA_RX_IRQ_EN);
-	}
-}
-
-/* Disable the interrupts in order to do polling in an atomic contexts. */
-static void msm_geni_serial_disable_interrupts(struct uart_port *uport)
-{
-	unsigned int geni_m_irq_en, geni_s_irq_en;
-	unsigned int dma_m_irq_en, dma_s_irq_en;
-	struct msm_geni_serial_port *port = GET_DEV_PORT(uport);
-
-	/*
-	 * We don't need to disable interrupts if spinlock is not taken
-	 * by framework as we can rely on ISR.
-	 */
-	if (!msm_geni_serial_spinlocked(uport))
-		return;
-
-	geni_m_irq_en = geni_read_reg_nolog(uport->membase, SE_GENI_M_IRQ_EN);
-	geni_s_irq_en = geni_read_reg_nolog(uport->membase, SE_GENI_S_IRQ_EN);
-	if (port->xfer_mode == SE_DMA) {
-		dma_m_irq_en = geni_read_reg_nolog(uport->membase,
-						SE_DMA_TX_IRQ_EN);
-		dma_s_irq_en = geni_read_reg_nolog(uport->membase,
-						SE_DMA_RX_IRQ_EN);
-	}
-
-	geni_m_irq_en &= ~M_IRQ_BITS;
-	geni_s_irq_en &= ~S_IRQ_BITS;
-	if (port->xfer_mode == SE_DMA) {
-		dma_m_irq_en &= ~DMA_TX_IRQ_BITS;
-		dma_s_irq_en &= ~DMA_RX_IRQ_BITS;
-	}
-
-	geni_write_reg_nolog(geni_m_irq_en, uport->membase, SE_GENI_M_IRQ_EN);
-	geni_write_reg_nolog(geni_s_irq_en, uport->membase, SE_GENI_S_IRQ_EN);
-	if (port->xfer_mode == SE_DMA) {
-		geni_write_reg_nolog(dma_m_irq_en, uport->membase,
-							SE_DMA_TX_IRQ_EN);
-		geni_write_reg_nolog(dma_s_irq_en, uport->membase,
-							SE_DMA_RX_IRQ_EN);
-	}
-}
-
-/*
- * We need to poll for interrupt if we are in an atomic context
- * as serial framework might be taking spinlocks and depend on the isr
- * in a non-atomic context. This API decides wheather to poll for
- * interrupt or depend on the isr based on in_atomic() call.
- */
-bool geni_wait_for_cmd_done(struct uart_port *uport)
-{
-	struct msm_geni_serial_port *msm_port = GET_DEV_PORT(uport);
-	unsigned long timeout = POLL_ITERATIONS;
-	unsigned long ret;
-
-	/*
-	 * We need to do polling if spinlock is taken
-	 * by framework as we cannot rely on ISR.
-	 */
-	if (msm_geni_serial_spinlocked(uport)) {
-		/*
-		 * Polling is done for 1000 iterrations with
-		 * 10 usecs interval which in total accumulates
-		 * to 10 msecs
-		 */
-		if (msm_port->m_cmd) {
-			while (!msm_port->m_cmd_done && timeout > 0) {
-				msm_geni_serial_handle_isr(uport);
-				timeout--;
-				udelay(100);
-			}
-		} else if (msm_port->s_cmd) {
-			while (!msm_port->s_cmd_done && timeout > 0) {
-				msm_geni_serial_handle_isr(uport);
-				timeout--;
-				udelay(100);
-			}
-		}
-	} else {
-		/* Waiting for 10 milli second for interrupt to be fired */
-		if (msm_port->m_cmd)
-			ret = wait_for_completion_timeout
-					(&msm_port->m_cmd_timeout,
-				msecs_to_jiffies(POLL_WAIT_TIMEOUT_MSEC));
-		else if (msm_port->s_cmd)
-			ret = wait_for_completion_timeout
-					(&msm_port->s_cmd_timeout,
-				msecs_to_jiffies(POLL_WAIT_TIMEOUT_MSEC));
-	}
-
-	return ret ? 0 : 1;
-}
 
 static void msm_geni_serial_config_port(struct uart_port *uport, int cfg_flags)
 {
@@ -725,6 +547,7 @@
 			} else {
 				pm_runtime_get_noresume(uport->dev);
 				pm_runtime_set_active(uport->dev);
+				enable_irq(uport->irq);
 			}
 			pm_runtime_enable(uport->dev);
 			if (lock)
@@ -768,6 +591,7 @@
 	unsigned int baud = 115200;
 	unsigned int fifo_bits = DEF_FIFO_DEPTH_WORDS * DEF_FIFO_WIDTH_BITS;
 	unsigned long total_iter = 1000;
+
 
 	if (uport->private_data && !uart_console(uport)) {
 		port = GET_DEV_PORT(uport);
@@ -809,32 +633,58 @@
 	mb();
 }
 
-static void msm_geni_serial_poll_tx_done(struct uart_port *uport)
+static void msm_geni_serial_poll_cancel_tx(struct uart_port *uport)
 {
 	int done = 0;
-	unsigned int irq_clear = 0;
+	unsigned int irq_clear = M_CMD_DONE_EN;
 
 	done = msm_geni_serial_poll_bit(uport, SE_GENI_M_IRQ_STATUS,
 						M_CMD_DONE_EN, true);
 	if (!done) {
-		/*
-		 * Failure IPC logs are not added as this API is
-		 * used by early console and it doesn't have log handle.
-		 */
-		geni_write_reg(S_GENI_CMD_CANCEL, uport->membase,
-						SE_GENI_S_CMD_CTRL_REG);
-		done = msm_geni_serial_poll_bit(uport, SE_GENI_M_IRQ_STATUS,
-						M_CMD_CANCEL_EN, true);
-		if (!done) {
-			geni_write_reg_nolog(M_GENI_CMD_ABORT, uport->membase,
-						SE_GENI_M_CMD_CTRL_REG);
-			msm_geni_serial_poll_bit(uport, SE_GENI_M_IRQ_STATUS,
-						M_CMD_ABORT_EN, true);
-		}
-	}
-
-	irq_clear = geni_read_reg_nolog(uport->membase, SE_GENI_M_IRQ_STATUS);
+		geni_write_reg_nolog(M_GENI_CMD_ABORT, uport->membase,
+					SE_GENI_M_CMD_CTRL_REG);
+		irq_clear |= M_CMD_ABORT_EN;
+		msm_geni_serial_poll_bit(uport, SE_GENI_M_IRQ_STATUS,
+							M_CMD_ABORT_EN, true);
+	}
 	geni_write_reg_nolog(irq_clear, uport->membase, SE_GENI_M_IRQ_CLEAR);
+}
+
+static void msm_geni_serial_abort_rx(struct uart_port *uport)
+{
+	unsigned int irq_clear = S_CMD_DONE_EN;
+	struct msm_geni_serial_port *port = GET_DEV_PORT(uport);
+
+	geni_abort_s_cmd(uport->membase);
+	/* Ensure this goes through before polling. */
+	mb();
+	irq_clear |= S_CMD_ABORT_EN;
+	msm_geni_serial_poll_bit(uport, SE_GENI_S_CMD_CTRL_REG,
+					S_GENI_CMD_ABORT, false);
+	geni_write_reg_nolog(irq_clear, uport->membase, SE_GENI_S_IRQ_CLEAR);
+	/* FORCE_DEFAULT makes RFR default high, hence set manually Low */
+	msm_geni_serial_set_manual_flow(true, port);
+	geni_write_reg(FORCE_DEFAULT, uport->membase, GENI_FORCE_DEFAULT_REG);
+}
+
+static void msm_geni_serial_complete_rx_eot(struct uart_port *uport)
+{
+	int poll_done = 0, tries = 0;
+	struct msm_geni_serial_port *port = GET_DEV_PORT(uport);
+
+	do {
+		poll_done = msm_geni_serial_poll_bit(uport, SE_DMA_RX_IRQ_STAT,
+								RX_EOT, true);
+		tries++;
+	} while (!poll_done && tries < 5);
+
+	if (!poll_done)
+		IPC_LOG_MSG(port->ipc_log_misc,
+		"%s: RX_EOT, GENI:0x%x, DMA_DEBUG:0x%x\n", __func__,
+		geni_read_reg_nolog(uport->membase, SE_GENI_STATUS),
+		geni_read_reg_nolog(uport->membase, SE_DMA_DEBUG_REG0));
+	else
+		geni_write_reg_nolog(RX_EOT, uport->membase, SE_DMA_RX_IRQ_CLR);
 }
 
 #ifdef CONFIG_CONSOLE_POLL
@@ -890,9 +740,7 @@
 	 * Ensure FIFO write goes through before polling for status but.
 	 */
 	mb();
-	msm_geni_serial_disable_interrupts(uport);
-	msm_geni_serial_poll_tx_done(uport);
-	msm_geni_serial_enable_interrupts(uport);
+	msm_geni_serial_poll_cancel_tx(uport);
 }
 #endif
 
@@ -928,7 +776,6 @@
 					SE_GENI_TX_WATERMARK_REG);
 	msm_geni_serial_setup_tx(uport, bytes_to_send);
 	i = 0;
-
 	while (i < count) {
 		u32 chars_to_write = 0;
 		u32 avail_fifo_bytes = (fifo_depth - tx_wm);
@@ -953,9 +800,7 @@
 		mb();
 		i += chars_to_write;
 	}
-	msm_geni_serial_disable_interrupts(uport);
-	msm_geni_serial_poll_tx_done(uport);
-	msm_geni_serial_enable_interrupts(uport);
+	msm_geni_serial_poll_cancel_tx(uport);
 }
 
 static void msm_geni_serial_console_write(struct console *co, const char *s,
@@ -966,7 +811,6 @@
 	bool locked = true;
 	unsigned long flags;
 	unsigned int geni_status;
-	bool timeout;
 	int irq_en;
 
 	/* Max 1 port supported as of now */
@@ -991,39 +835,23 @@
 
 	/* Cancel the current write to log the fault */
 	if (!locked) {
-		port->m_cmd_done = false;
-		port->m_cmd = true;
-		reinit_completion(&port->m_cmd_timeout);
-		msm_geni_serial_disable_interrupts(uport);
 		geni_cancel_m_cmd(uport->membase);
-
-		timeout = geni_wait_for_cmd_done(uport);
-		if (timeout) {
-			IPC_LOG_MSG(port->console_log,
-				"%s: tx_cancel failed 0x%x\n",
-				__func__, geni_read_reg_nolog(uport->membase,
-							SE_GENI_STATUS));
-
-			reinit_completion(&port->m_cmd_timeout);
+		if (!msm_geni_serial_poll_bit(uport, SE_GENI_M_IRQ_STATUS,
+						M_CMD_CANCEL_EN, true)) {
 			geni_abort_m_cmd(uport->membase);
-			timeout = geni_wait_for_cmd_done(uport);
-			if (timeout)
-				IPC_LOG_MSG(port->console_log,
-				"%s: tx abort failed 0x%x\n", __func__,
-				geni_read_reg_nolog(uport->membase,
-							SE_GENI_STATUS));
-		}
-
-		msm_geni_serial_enable_interrupts(uport);
-		port->m_cmd = false;
+			msm_geni_serial_poll_bit(uport, SE_GENI_M_IRQ_STATUS,
+							M_CMD_ABORT_EN, true);
+			geni_write_reg_nolog(M_CMD_ABORT_EN, uport->membase,
+							SE_GENI_M_IRQ_CLEAR);
+		}
+		writel_relaxed(M_CMD_CANCEL_EN, uport->membase +
+							SE_GENI_M_IRQ_CLEAR);
 	} else if ((geni_status & M_GENI_CMD_ACTIVE) &&
 						!port->cur_tx_remaining) {
 		/* It seems we can interrupt existing transfers unless all data
 		 * has been sent, in which case we need to look for done first.
 		 */
-		msm_geni_serial_disable_interrupts(uport);
-		msm_geni_serial_poll_tx_done(uport);
-		msm_geni_serial_enable_interrupts(uport);
+		msm_geni_serial_poll_cancel_tx(uport);
 
 		/* Enable WM interrupt for every new console write op */
 		if (uart_circ_chars_pending(&uport->state->xmit)) {
@@ -1051,7 +879,6 @@
 {
 	int i, c;
 	unsigned char *rx_char;
-	unsigned long flags;
 	struct tty_port *tport;
 	struct msm_geni_serial_port *msm_port = GET_DEV_PORT(uport);
 
@@ -1094,9 +921,9 @@
 		 * release the port lock before calling tty_flip_buffer_push()
 		 * to avoid deadlock scenarios.
 		 */
-		spin_unlock_irqrestore(&uport->lock, flags);
+		spin_unlock(&uport->lock);
 		tty_flip_buffer_push(tport);
-		spin_lock_irqsave(&uport->lock, flags);
+		spin_lock(&uport->lock);
 	}
 
 	return 0;
@@ -1118,8 +945,8 @@
 	struct msm_geni_serial_port *msm_port = GET_DEV_PORT(uport);
 	struct circ_buf *xmit = &uport->state->xmit;
 	unsigned int xmit_size;
-	unsigned int dma_dbg;
-	bool timeout;
+	u32 geni_status;
+	bool done = false;
 	int ret = 0;
 
 	xmit_size = uart_circ_chars_pending(xmit);
@@ -1137,80 +964,41 @@
 	msm_geni_serial_setup_tx(uport, xmit_size);
 	ret = geni_se_tx_dma_prep(msm_port->wrapper_dev, uport->membase,
 			&xmit->buf[xmit->tail], xmit_size, &msm_port->tx_dma);
-
 	if (!ret) {
 		msm_port->xmit_size = xmit_size;
-	} else {
+		return ret;
+	}
+
+	IPC_LOG_MSG(msm_port->ipc_log_misc,
+		    "%s: TX DMA map Fail %d\n", __func__, ret);
+	geni_write_reg_nolog(0, uport->membase,
+				SE_UART_TX_TRANS_LEN);
+	geni_cancel_m_cmd(uport->membase);
+	if (!msm_geni_serial_poll_bit(uport, SE_GENI_M_IRQ_STATUS,
+					M_CMD_CANCEL_EN, true)) {
+		geni_status = geni_read_reg_nolog(uport->membase,
+						  SE_GENI_STATUS);
 		IPC_LOG_MSG(msm_port->ipc_log_misc,
-		    "%s: TX DMA map Fail %d\n", __func__, ret);
-
-		geni_write_reg_nolog(0, uport->membase, SE_UART_TX_TRANS_LEN);
-		msm_port->m_cmd_done = false;
-		msm_port->m_cmd = true;
-		reinit_completion(&msm_port->m_cmd_timeout);
-
-		/*
-		 * Disabling the interrupts before giving the
-		 * cancel command as this might be in an atomic context.
-		 */
-		msm_geni_serial_disable_interrupts(uport);
-		geni_cancel_m_cmd(uport->membase);
-
-		timeout = geni_wait_for_cmd_done(uport);
-		if (timeout) {
-			IPC_LOG_MSG(msm_port->console_log,
-			"%s: tx_cancel fail 0x%x\n", __func__,
-			geni_read_reg_nolog(uport->membase, SE_GENI_STATUS));
-
+			    "%s: TX Cancel Fail 0x%x\n",
+			    __func__, geni_status);
+		geni_abort_m_cmd(uport->membase);
+		done = msm_geni_serial_poll_bit(uport,
+			SE_GENI_M_IRQ_STATUS, M_CMD_ABORT_EN, true);
+		if (!done) {
+			geni_status =
+				geni_read_reg_nolog(uport->membase,
+						    SE_GENI_STATUS);
 			IPC_LOG_MSG(msm_port->ipc_log_misc,
-			"%s: tx_cancel failed 0x%x\n", __func__,
-			geni_read_reg_nolog(uport->membase, SE_GENI_STATUS));
-
-			msm_port->m_cmd_done = false;
-			reinit_completion(&msm_port->m_cmd_timeout);
-			/* Give abort command as cancel command failed */
-			geni_abort_m_cmd(uport->membase);
-
-			timeout = geni_wait_for_cmd_done(uport);
-			if (timeout) {
-				IPC_LOG_MSG(msm_port->console_log,
-				"%s: tx abort failed 0x%x\n", __func__,
-				geni_read_reg_nolog(uport->membase,
-							SE_GENI_STATUS));
-				IPC_LOG_MSG(msm_port->ipc_log_misc,
-				"%s: tx abort failed 0x%x\n", __func__,
-				geni_read_reg_nolog(uport->membase,
-							SE_GENI_STATUS));
-			}
-		}
-
-		if (msm_port->xfer_mode == SE_DMA) {
-			dma_dbg = geni_read_reg(uport->membase,
-							SE_DMA_DEBUG_REG0);
-			if (dma_dbg & DMA_TX_ACTIVE) {
-				msm_port->m_cmd_done = false;
-				reinit_completion(&msm_port->m_cmd_timeout);
-				geni_write_reg_nolog(1, uport->membase,
-						SE_DMA_TX_FSM_RST);
-
-				timeout = geni_wait_for_cmd_done(uport);
-				if (timeout)
-					IPC_LOG_MSG(msm_port->ipc_log_misc,
-					"%s: tx fsm reset failed\n", __func__);
-			}
-
-			if (msm_port->tx_dma) {
-				geni_se_tx_dma_unprep(msm_port->wrapper_dev,
-					msm_port->tx_dma, msm_port->xmit_size);
-				msm_port->tx_dma = (dma_addr_t)NULL;
-			}
-		}
-		msm_port->xmit_size = 0;
-		/* Enable the interrupts once the cancel operation is done. */
-		msm_geni_serial_enable_interrupts(uport);
-		msm_port->m_cmd = false;
-	}
-
+				    "%s: TX Abort fail 0x%x\n",
+				    __func__, geni_status);
+		}
+		geni_write_reg_nolog(M_CMD_ABORT_EN, uport->membase,
+						SE_GENI_M_IRQ_CLEAR);
+	}
+	geni_write_reg_nolog(M_CMD_CANCEL_EN, uport->membase,
+						SE_GENI_M_IRQ_CLEAR);
+	msm_port->tx_dma = (dma_addr_t)NULL;
+	msm_port->xmit_size = 0;
 	return ret;
 }
 
@@ -1273,14 +1061,50 @@
 		msm_geni_serial_power_off(uport);
 }
 
+static void msm_geni_serial_tx_fsm_rst(struct uart_port *uport)
+{
+	unsigned int tx_irq_en;
+	int done = 0;
+	int tries = 0;
+
+	tx_irq_en = geni_read_reg_nolog(uport->membase, SE_DMA_TX_IRQ_EN);
+	geni_write_reg_nolog(0, uport->membase, SE_DMA_TX_IRQ_EN_SET);
+	geni_write_reg_nolog(1, uport->membase, SE_DMA_TX_FSM_RST);
+	do {
+		done = msm_geni_serial_poll_bit(uport, SE_DMA_TX_IRQ_STAT,
+							TX_RESET_DONE, true);
+		tries++;
+	} while (!done && tries < 5);
+	geni_write_reg_nolog(TX_DMA_DONE | TX_RESET_DONE, uport->membase,
+						     SE_DMA_TX_IRQ_CLR);
+	geni_write_reg_nolog(tx_irq_en, uport->membase, SE_DMA_TX_IRQ_EN_SET);
+}
+
 static void stop_tx_sequencer(struct uart_port *uport)
 {
+	unsigned int geni_m_irq_en;
 	unsigned int geni_status;
-	bool timeout;
-	unsigned int dma_dbg;
 	struct msm_geni_serial_port *port = GET_DEV_PORT(uport);
-
-	geni_status = geni_read_reg_nolog(uport->membase, SE_GENI_STATUS);
+	bool done = false;
+
+	geni_m_irq_en = geni_read_reg_nolog(uport->membase, SE_GENI_M_IRQ_EN);
+	geni_m_irq_en &= ~M_CMD_DONE_EN;
+	if (port->xfer_mode == FIFO_MODE) {
+		geni_m_irq_en &= ~M_TX_FIFO_WATERMARK_EN;
+		geni_write_reg_nolog(0, uport->membase,
+				     SE_GENI_TX_WATERMARK_REG);
+	} else if (port->xfer_mode == SE_DMA) {
+		if (port->tx_dma) {
+			msm_geni_serial_tx_fsm_rst(uport);
+			geni_se_tx_dma_unprep(port->wrapper_dev, port->tx_dma,
+					   port->xmit_size);
+			port->tx_dma = (dma_addr_t)NULL;
+		}
+	}
+	port->xmit_size = 0;
+	geni_write_reg_nolog(geni_m_irq_en, uport->membase, SE_GENI_M_IRQ_EN);
+	geni_status = geni_read_reg_nolog(uport->membase,
+						SE_GENI_STATUS);
 	/* Possible stop tx is called multiple times. */
 	if (!(geni_status & M_GENI_CMD_ACTIVE))
 		return;
@@ -1288,56 +1112,28 @@
 	IPC_LOG_MSG(port->ipc_log_misc,
 		    "%s: Start GENI: 0x%x\n", __func__, geni_status);
 
-	port->m_cmd_done = false;
-	port->m_cmd = true;
-	reinit_completion(&port->m_cmd_timeout);
 	geni_cancel_m_cmd(uport->membase);
-
-	timeout = geni_wait_for_cmd_done(uport);
-	if (timeout) {
-		IPC_LOG_MSG(port->console_log, "%s: tx_cancel failed 0x%x\n",
-		__func__, geni_read_reg_nolog(uport->membase, SE_GENI_STATUS));
-		IPC_LOG_MSG(port->ipc_log_misc, "%s: tx_cancel failed 0x%x\n",
-		__func__, geni_read_reg_nolog(uport->membase, SE_GENI_STATUS));
-
-		port->m_cmd_done = false;
-		reinit_completion(&port->m_cmd_timeout);
+	if (!msm_geni_serial_poll_bit(uport, SE_GENI_M_IRQ_STATUS,
+						M_CMD_CANCEL_EN, true)) {
+		geni_status = geni_read_reg_nolog(uport->membase,
+						  SE_GENI_STATUS);
+		IPC_LOG_MSG(port->ipc_log_misc,
+			    "%s: TX Cancel Fail 0x%x\n", __func__, geni_status);
 		geni_abort_m_cmd(uport->membase);
-
-		timeout = geni_wait_for_cmd_done(uport);
-		if (timeout) {
-			IPC_LOG_MSG(port->console_log,
-				"%s: tx abort failed 0x%x\n", __func__,
-			geni_read_reg_nolog(uport->membase, SE_GENI_STATUS));
+		done = msm_geni_serial_poll_bit(uport, SE_GENI_M_IRQ_STATUS,
+					       M_CMD_ABORT_EN, true);
+		if (!done) {
+			geni_status = geni_read_reg_nolog(uport->membase,
+							  SE_GENI_STATUS);
 			IPC_LOG_MSG(port->ipc_log_misc,
-				"%s: tx abort failed 0x%x\n", __func__,
-			geni_read_reg_nolog(uport->membase, SE_GENI_STATUS));
-		}
-	}
-
-	if (port->xfer_mode == SE_DMA) {
-		dma_dbg = geni_read_reg(uport->membase, SE_DMA_DEBUG_REG0);
-		if (dma_dbg & DMA_TX_ACTIVE) {
-			port->m_cmd_done = false;
-			reinit_completion(&port->m_cmd_timeout);
-			geni_write_reg_nolog(1, uport->membase,
-						SE_DMA_TX_FSM_RST);
-
-			timeout = geni_wait_for_cmd_done(uport);
-			if (timeout)
-				IPC_LOG_MSG(port->ipc_log_misc,
-				"%s: tx fsm reset failed\n", __func__);
-		}
-
-		if (port->tx_dma) {
-			geni_se_tx_dma_unprep(port->wrapper_dev,
-					port->tx_dma, port->xmit_size);
-			port->tx_dma = (dma_addr_t)NULL;
-		}
-	}
-	port->m_cmd = false;
-	port->xmit_size = 0;
-
+				    "%s TX Abort fail 0x%x\n",
+				    __func__, geni_status);
+		}
+		geni_write_reg_nolog(M_CMD_ABORT_EN, uport->membase,
+							SE_GENI_M_IRQ_CLEAR);
+	}
+	geni_write_reg_nolog(M_CMD_CANCEL_EN, uport->membase,
+						SE_GENI_M_IRQ_CLEAR);
 	/*
 	 * If we end up having to cancel an on-going Tx for non-console usecase
 	 * then it means there was some unsent data in the Tx FIFO, consequently
@@ -1349,7 +1145,6 @@
 		IPC_LOG_MSG(port->ipc_log_misc, "%s:Removing vote\n", __func__);
 		msm_geni_serial_power_off(uport);
 	}
-
 	geni_status = geni_read_reg_nolog(uport->membase, SE_GENI_STATUS);
 	IPC_LOG_MSG(port->ipc_log_misc, "%s: End GENI:0x%x\n",
 		    __func__, geni_status);
@@ -1370,6 +1165,8 @@
 
 static void start_rx_sequencer(struct uart_port *uport)
 {
+	unsigned int geni_s_irq_en;
+	unsigned int geni_m_irq_en;
 	unsigned int geni_status;
 	struct msm_geni_serial_port *port = GET_DEV_PORT(uport);
 	u32 geni_se_param = UART_PARAM_RFR_OPEN;
@@ -1392,14 +1189,29 @@
 	}
 
 	/* Start RX with the RFR_OPEN to keep RFR in always ready state */
-	msm_geni_serial_enable_interrupts(uport);
 	geni_setup_s_cmd(uport->membase, UART_START_READ, geni_se_param);
 
-	if (port->xfer_mode == SE_DMA)
+	if (port->xfer_mode == FIFO_MODE) {
+		geni_s_irq_en = geni_read_reg_nolog(uport->membase,
+							SE_GENI_S_IRQ_EN);
+		geni_m_irq_en = geni_read_reg_nolog(uport->membase,
+							SE_GENI_M_IRQ_EN);
+
+		geni_s_irq_en |= S_RX_FIFO_WATERMARK_EN | S_RX_FIFO_LAST_EN;
+		geni_m_irq_en |= M_RX_FIFO_WATERMARK_EN | M_RX_FIFO_LAST_EN;
+
+		geni_write_reg_nolog(geni_s_irq_en, uport->membase,
+							SE_GENI_S_IRQ_EN);
+		geni_write_reg_nolog(geni_m_irq_en, uport->membase,
+							SE_GENI_M_IRQ_EN);
+	} else if (port->xfer_mode == SE_DMA) {
 		geni_se_rx_dma_start(uport->membase, DMA_RX_BUF_SIZE,
 							&port->rx_dma);
-
-	/* Ensure that the above writes go through */
+	}
+	/*
+	 * Ensure the writes to the secondary sequencer and interrupt enables
+	 * go through.
+	 */
 	mb();
 	geni_status = geni_read_reg_nolog(uport->membase, SE_GENI_STATUS);
 	IPC_LOG_MSG(port->ipc_log_misc, "%s: 0x%x, dma_dbg:0x%x\n", __func__,
@@ -1473,67 +1285,60 @@
 
 static void stop_rx_sequencer(struct uart_port *uport)
 {
+	unsigned int geni_s_irq_en;
+	unsigned int geni_m_irq_en;
 	unsigned int geni_status;
-	bool timeout;
 	struct msm_geni_serial_port *port = GET_DEV_PORT(uport);
-
-	IPC_LOG_MSG(port->ipc_log_misc, "%s\n", __func__);
+	u32 irq_clear = S_CMD_CANCEL_EN;
+	bool done;
+
+	if (port->xfer_mode == FIFO_MODE) {
+		geni_s_irq_en = geni_read_reg_nolog(uport->membase,
+							SE_GENI_S_IRQ_EN);
+		geni_m_irq_en = geni_read_reg_nolog(uport->membase,
+							SE_GENI_M_IRQ_EN);
+		geni_s_irq_en &= ~(S_RX_FIFO_WATERMARK_EN | S_RX_FIFO_LAST_EN);
+		geni_m_irq_en &= ~(M_RX_FIFO_WATERMARK_EN | M_RX_FIFO_LAST_EN);
+
+		geni_write_reg_nolog(geni_s_irq_en, uport->membase,
+							SE_GENI_S_IRQ_EN);
+		geni_write_reg_nolog(geni_m_irq_en, uport->membase,
+							SE_GENI_M_IRQ_EN);
+	}
 
 	geni_status = geni_read_reg_nolog(uport->membase, SE_GENI_STATUS);
 	/* Possible stop rx is called multiple times. */
-	if (!(geni_status & S_GENI_CMD_ACTIVE)) {
-		IPC_LOG_MSG(port->ipc_log_misc,
-			"%s: RX is Inactive, geni_sts: 0x%x\n",
-						__func__, geni_status);
+	if (!(geni_status & S_GENI_CMD_ACTIVE))
 		goto exit_rx_seq;
-	}
-
-	port->s_cmd_done = false;
-	port->s_cmd = true;
-	reinit_completion(&port->s_cmd_timeout);
 
 	IPC_LOG_MSG(port->ipc_log_misc, "%s: Start 0x%x\n",
 		    __func__, geni_status);
-	/*
-	 * Disabling the interrupts before giving the
-	 * cancel command as this might be in an atomic context.
-	 */
-	msm_geni_serial_disable_interrupts(uport);
 	geni_cancel_s_cmd(uport->membase);
-
 	/*
 	 * Ensure that the cancel goes through before polling for the
 	 * cancel control bit.
 	 */
 	mb();
-	timeout = geni_wait_for_cmd_done(uport);
-	if (timeout) {
-		geni_status = geni_read_reg_nolog(uport->membase,
-							SE_GENI_STATUS);
-		IPC_LOG_MSG(port->ipc_log_misc,
-			"%s cancel failed 0x%x\n",  __func__, geni_status);
-		IPC_LOG_MSG(port->console_log,
-			"%s cancel failed 0x%x\n",  __func__, geni_status);
-		port->s_cmd_done = false;
-		reinit_completion(&port->s_cmd_timeout);
-		geni_abort_s_cmd(uport->membase);
-		/* Ensure this goes through before polling. */
-		mb();
-
-		timeout = geni_wait_for_cmd_done(uport);
-		if (timeout) {
-			geni_status = geni_read_reg_nolog(uport->membase,
-							SE_GENI_STATUS);
-			IPC_LOG_MSG(port->ipc_log_misc,
-				"%s abort fail 0x%x\n", __func__, geni_status);
-			IPC_LOG_MSG(port->console_log,
-				"%s abort fail 0x%x\n",  __func__, geni_status);
-		}
-	}
-	/* Enable the interrupts once the cancel operation is done. */
-	msm_geni_serial_enable_interrupts(uport);
-	port->s_cmd = false;
-
+	if (!uart_console(uport))
+		msm_geni_serial_complete_rx_eot(uport);
+
+	done = msm_geni_serial_poll_bit(uport, SE_GENI_S_CMD_CTRL_REG,
+					S_GENI_CMD_CANCEL, false);
+	if (done) {
+		geni_write_reg_nolog(irq_clear, uport->membase,
+						SE_GENI_S_IRQ_CLEAR);
+		goto exit_rx_seq;
+	} else {
+		IPC_LOG_MSG(port->ipc_log_misc, "%s Cancel fail 0x%x\n",
+						__func__, geni_status);
+	}
+
+	geni_status = geni_read_reg_nolog(uport->membase, SE_GENI_STATUS);
+	if ((geni_status & S_GENI_CMD_ACTIVE)) {
+		IPC_LOG_MSG(port->ipc_log_misc, "%s:Abort Rx, GENI:0x%x\n",
+						__func__, geni_status);
+		msm_geni_serial_abort_rx(uport);
+	}
 exit_rx_seq:
 	if (port->xfer_mode == SE_DMA && port->rx_dma)
 		msm_geni_serial_rx_fsm_rst(uport);
@@ -1759,6 +1564,8 @@
 	dump_ipc(msm_port->ipc_log_rx, "DMA Rx", (char *)msm_port->rx_buf, 0,
 								rx_bytes);
 exit_handle_dma_rx:
+	geni_se_rx_dma_start(uport->membase, DMA_RX_BUF_SIZE,
+							&msm_port->rx_dma);
 
 	return ret;
 }
@@ -1792,27 +1599,32 @@
 	return 0;
 }
 
-static void msm_geni_serial_handle_isr(struct uart_port *uport)
+static irqreturn_t msm_geni_serial_isr(int isr, void *dev)
 {
 	unsigned int m_irq_status;
 	unsigned int s_irq_status;
 	unsigned int dma;
 	unsigned int dma_tx_status;
 	unsigned int dma_rx_status;
+	struct uart_port *uport = dev;
 	unsigned int m_irq_en;
 	unsigned int geni_status;
 	struct msm_geni_serial_port *msm_port = GET_DEV_PORT(uport);
 	struct tty_port *tport = &uport->state->port;
 	bool drop_rx = false;
-	bool s_cmd_done = false;
-	bool m_cmd_done = false;
-
+
+	spin_lock(&uport->lock);
 	if (uart_console(uport) && uport->suspended) {
 		IPC_LOG_MSG(msm_port->console_log,
 			"%s. Console in suspend state\n", __func__);
 		goto exit_geni_serial_isr;
 	}
-
+	if (!uart_console(uport) && pm_runtime_status_suspended(uport->dev)) {
+		dev_err(uport->dev, "%s.Device is suspended.\n", __func__);
+		IPC_LOG_MSG(msm_port->ipc_log_misc,
+				"%s.Device is suspended.\n", __func__);
+		goto exit_geni_serial_isr;
+	}
 	m_irq_status = geni_read_reg_nolog(uport->membase,
 						SE_GENI_M_IRQ_STATUS);
 	s_irq_status = geni_read_reg_nolog(uport->membase,
@@ -1820,13 +1632,16 @@
 	if (uart_console(uport))
 		IPC_LOG_MSG(msm_port->console_log,
 			"%s. sirq 0x%x mirq:0x%x\n", __func__, s_irq_status,
-							m_irq_status);
-
-	geni_write_reg_nolog(m_irq_status, uport->membase,
-						SE_GENI_M_IRQ_CLEAR);
-	geni_write_reg_nolog(s_irq_status, uport->membase,
-						SE_GENI_S_IRQ_CLEAR);
+								m_irq_status);
 	m_irq_en = geni_read_reg_nolog(uport->membase, SE_GENI_M_IRQ_EN);
+	dma = geni_read_reg_nolog(uport->membase, SE_GENI_DMA_MODE_EN);
+	dma_tx_status = geni_read_reg_nolog(uport->membase, SE_DMA_TX_IRQ_STAT);
+	dma_rx_status = geni_read_reg_nolog(uport->membase, SE_DMA_RX_IRQ_STAT);
+	geni_status = readl_relaxed(uport->membase + SE_GENI_STATUS);
+
+	geni_write_reg_nolog(m_irq_status, uport->membase, SE_GENI_M_IRQ_CLEAR);
+	geni_write_reg_nolog(s_irq_status, uport->membase, SE_GENI_S_IRQ_CLEAR);
+
 	if ((m_irq_status & M_ILLEGAL_CMD_EN)) {
 		WARN_ON(1);
 		goto exit_geni_serial_isr;
@@ -1840,27 +1655,23 @@
 			__func__, s_irq_status, uport->icount.buf_overrun);
 	}
 
-	dma = geni_read_reg_nolog(uport->membase, SE_GENI_DMA_MODE_EN);
 	if (!dma) {
-		geni_status = readl_relaxed(uport->membase + SE_GENI_STATUS);
-
 		if ((m_irq_status & m_irq_en) &
 		    (M_TX_FIFO_WATERMARK_EN | M_CMD_DONE_EN))
 			msm_geni_serial_handle_tx(uport,
 					m_irq_status & M_CMD_DONE_EN,
 					geni_status & M_GENI_CMD_ACTIVE);
 
-		if (m_irq_status & (M_CMD_CANCEL_EN | M_CMD_ABORT_EN))
-			m_cmd_done = true;
-
-		if (s_irq_status & (S_GP_IRQ_0_EN | S_GP_IRQ_1_EN)) {
+		if ((s_irq_status & S_GP_IRQ_0_EN) ||
+			(s_irq_status & S_GP_IRQ_1_EN)) {
 			if (s_irq_status & S_GP_IRQ_0_EN)
 				uport->icount.parity++;
 			IPC_LOG_MSG(msm_port->ipc_log_misc,
 				"%s.sirq 0x%x parity:%d\n",
 				__func__, s_irq_status, uport->icount.parity);
 			drop_rx = true;
-		} else if (s_irq_status & (S_GP_IRQ_2_EN | S_GP_IRQ_3_EN)) {
+		} else if ((s_irq_status & S_GP_IRQ_2_EN) ||
+			(s_irq_status & S_GP_IRQ_3_EN)) {
 			uport->icount.brk++;
 			msm_port->brk = true;
 			IPC_LOG_MSG(msm_port->ipc_log_misc,
@@ -1868,45 +1679,26 @@
 				__func__, s_irq_status, uport->icount.brk);
 		}
 
-		if (s_irq_status & (S_CMD_CANCEL_EN | S_CMD_ABORT_EN))
-			s_cmd_done = true;
-
-		if (s_irq_status & (S_RX_FIFO_WATERMARK_EN |
-							S_RX_FIFO_LAST_EN))
+		if ((s_irq_status & S_RX_FIFO_WATERMARK_EN) ||
+			(s_irq_status & S_RX_FIFO_LAST_EN))
 			msm_geni_serial_handle_rx(uport, drop_rx);
 	} else {
-		dma_tx_status = geni_read_reg_nolog(uport->membase,
-							SE_DMA_TX_IRQ_STAT);
-		dma_rx_status = geni_read_reg_nolog(uport->membase,
-							SE_DMA_RX_IRQ_STAT);
-
 		if (dma_tx_status) {
-
 			geni_write_reg_nolog(dma_tx_status, uport->membase,
-						SE_DMA_TX_IRQ_CLR);
-
+					     SE_DMA_TX_IRQ_CLR);
 			if (dma_tx_status & TX_DMA_DONE)
 				msm_geni_serial_handle_dma_tx(uport);
-
-			if (dma_tx_status & (TX_RESET_DONE |
-						TX_GENI_CANCEL_IRQ))
-				m_cmd_done = true;
-
-			if (m_irq_status & (M_CMD_CANCEL_EN | M_CMD_ABORT_EN))
-				m_cmd_done = true;
 		}
 
 		if (dma_rx_status) {
 			geni_write_reg_nolog(dma_rx_status, uport->membase,
-						SE_DMA_RX_IRQ_CLR);
-
+					     SE_DMA_RX_IRQ_CLR);
 			if (dma_rx_status & RX_RESET_DONE) {
 				IPC_LOG_MSG(msm_port->ipc_log_misc,
 					"%s.Reset done.  0x%x.\n",
 						__func__, dma_rx_status);
 				goto exit_geni_serial_isr;
 			}
-
 			if (dma_rx_status & UART_DMA_RX_ERRS) {
 				if (dma_rx_status & UART_DMA_RX_PARITY_ERR)
 					uport->icount.parity++;
@@ -1922,52 +1714,13 @@
 					__func__, dma_rx_status,
 					uport->icount.brk);
 			}
-
-			if (dma_rx_status & RX_EOT) {
-				msm_geni_serial_handle_dma_rx(uport,
-							drop_rx);
-				if (!(dma_rx_status & RX_GENI_CANCEL_IRQ)) {
-					geni_se_rx_dma_start(uport->membase,
-					DMA_RX_BUF_SIZE, &msm_port->rx_dma);
-				}
-			}
-
-			if (dma_rx_status & RX_SBE) {
-				IPC_LOG_MSG(msm_port->ipc_log_misc,
-					"%s.Rx Errors.  0x%x\n",
-					__func__, dma_rx_status);
-				WARN_ON(1);
-			}
-
-			if (dma_rx_status & (RX_EOT | RX_GENI_CANCEL_IRQ |
-								RX_DMA_DONE))
-				s_cmd_done = true;
-
-			if (s_irq_status & (S_CMD_CANCEL_EN | S_CMD_ABORT_EN))
-				s_cmd_done = true;
+			if (dma_rx_status & RX_DMA_DONE)
+				msm_geni_serial_handle_dma_rx(uport, drop_rx);
 		}
 	}
 
 exit_geni_serial_isr:
-	if (m_cmd_done) {
-		msm_port->m_cmd_done = true;
-		complete(&msm_port->m_cmd_timeout);
-	}
-
-	if (s_cmd_done) {
-		msm_port->s_cmd_done = true;
-		complete(&msm_port->s_cmd_timeout);
-	}
-}
-
-static irqreturn_t msm_geni_serial_isr(int isr, void *dev)
-{
-	struct uart_port *uport = dev;
-	unsigned long flags;
-
-	spin_lock_irqsave(&uport->lock, flags);
-	msm_geni_serial_handle_isr(uport);
-	spin_unlock_irqrestore(&uport->lock, flags);
+	spin_unlock(&uport->lock);
 	return IRQ_HANDLED;
 }
 
@@ -2048,6 +1801,7 @@
 static void msm_geni_serial_shutdown(struct uart_port *uport)
 {
 	struct msm_geni_serial_port *msm_port = GET_DEV_PORT(uport);
+	unsigned long flags;
 	int ret;
 
 	IPC_LOG_MSG(msm_port->ipc_log_misc, "%s:\n", __func__);
@@ -2058,6 +1812,16 @@
 		msm_geni_serial_power_on(uport);
 		wait_for_transfers_inflight(uport);
 	}
+
+	msm_geni_serial_stop_tx(uport);
+	msm_geni_serial_stop_rx(uport);
+
+	disable_irq(uport->irq);
+	free_irq(uport->irq, uport);
+	spin_lock_irqsave(&uport->lock, flags);
+	msm_geni_serial_stop_tx(uport);
+	msm_geni_serial_stop_rx(uport);
+	spin_unlock_irqrestore(&uport->lock, flags);
 
 	if (!uart_console(uport)) {
 		if (msm_port->ioctl_count) {
@@ -2120,7 +1884,6 @@
 
 		msm_port->rx_buf = dma_alloc_coherent(msm_port->wrapper_dev,
 				DMA_RX_BUF_SIZE, &dma_address, GFP_KERNEL);
-
 		if (!msm_port->rx_buf) {
 			devm_kfree(uport->dev, msm_port->rx_fifo);
 			msm_port->rx_fifo = NULL;
@@ -2134,9 +1897,7 @@
 		 * it else we could end up in data loss scenarios.
 		 */
 		msm_port->xfer_mode = FIFO_MODE;
-		msm_geni_serial_disable_interrupts(uport);
-		msm_geni_serial_poll_tx_done(uport);
-		msm_geni_serial_enable_interrupts(uport);
+		msm_geni_serial_poll_cancel_tx(uport);
 		se_get_packing_config(8, 1, false, &cfg0, &cfg1);
 		geni_write_reg_nolog(cfg0, uport->membase,
 						SE_GENI_TX_PACKING_CFG0);
@@ -2148,7 +1909,6 @@
 		geni_write_reg_nolog(cfg1, uport->membase,
 						SE_GENI_RX_PACKING_CFG1);
 	}
-
 	ret = geni_se_init(uport->membase, msm_port->rx_wm, msm_port->rx_rfr);
 	if (ret) {
 		dev_err(uport->dev, "%s: Fail\n", __func__);
@@ -2183,6 +1943,8 @@
 	struct msm_geni_serial_port *msm_port = GET_DEV_PORT(uport);
 
 	IPC_LOG_MSG(msm_port->ipc_log_misc, "%s:\n", __func__);
+	scnprintf(msm_port->name, sizeof(msm_port->name), "msm_serial_geni%d",
+				uport->line);
 
 	msm_port->startup_in_progress = true;
 
@@ -2211,6 +1973,13 @@
 	 * before returning to the framework.
 	 */
 	mb();
+	ret = request_irq(uport->irq, msm_geni_serial_isr, IRQF_TRIGGER_HIGH,
+			msm_port->name, uport);
+	if (unlikely(ret)) {
+		dev_err(uport->dev, "%s: Failed to get IRQ ret %d\n",
+							__func__, ret);
+		goto exit_startup;
+	}
 
 	if (msm_port->wakeup_irq > 0) {
 		ret = request_irq(msm_port->wakeup_irq, msm_geni_wakeup_isr,
@@ -2277,6 +2046,7 @@
 	unsigned long ser_clk_cfg = 0;
 	struct msm_geni_serial_port *port = GET_DEV_PORT(uport);
 	unsigned long clk_rate;
+	unsigned long flags;
 	unsigned long desired_rate;
 	unsigned int clk_idx;
 	int uart_sampling;
@@ -2298,9 +2068,16 @@
 							__func__, ret);
 			return;
 		}
+		disable_irq(uport->irq);
 		msm_geni_serial_set_manual_flow(false, port);
 	}
+	/* Take a spinlock else stop_rx causes a race with an ISR due to Cancel
+	 * and FSM_RESET. This also has a potential race with the dma_map/unmap
+	 * operations of ISR.
+	 */
+	spin_lock_irqsave(&uport->lock, flags);
 	msm_geni_serial_stop_rx(uport);
+	spin_unlock_irqrestore(&uport->lock, flags);
 	/* baud rate */
 	baud = uart_get_baud_rate(uport, termios, old, 300, 4000000);
 	port->cur_baud = baud;
@@ -2420,9 +2197,10 @@
 	IPC_LOG_MSG(port->ipc_log_misc, "BitsChar%d stop bit%d\n",
 				bits_per_char, stop_bit_len);
 exit_set_termios:
-	if (!uart_console(uport))
+	if (!uart_console(uport)) {
 		msm_geni_serial_set_manual_flow(true, port);
-
+		enable_irq(uport->irq);
+	}
 	msm_geni_serial_start_rx(uport);
 	if (!uart_console(uport))
 		msm_geni_serial_power_off(uport);
@@ -2490,9 +2268,9 @@
 		return size;
 
 	msm_geni_serial_power_on(uport);
+	spin_lock_irqsave(&uport->lock, flags);
 	msm_geni_serial_stop_tx(uport);
 	msm_geni_serial_stop_rx(uport);
-	spin_lock_irqsave(&uport->lock, flags);
 	port->xfer_mode = xfer_mode;
 	geni_se_select_mode(uport->membase, port->xfer_mode);
 	spin_unlock_irqrestore(&uport->lock, flags);
@@ -2567,171 +2345,6 @@
 	return uart_set_options(uport, co, baud, parity, bits, flow);
 }
 
-<<<<<<< HEAD
-=======
-static void
-msm_geni_serial_early_console_write(struct console *con, const char *s,
-			unsigned int n)
-{
-	struct earlycon_device *dev = con->data;
-
-	__msm_geni_serial_console_write(&dev->port, s, n);
-}
-
-static void msm_geni_serial_cancel_rx(struct uart_port *uport)
-{
-	int done = 0;
-	int i = 0;
-	unsigned int irq_status;
-	u32 rx_fifo_status;
-	u32 rx_fifo_wc;
-
-	geni_cancel_s_cmd(uport->membase);
-	/* Ensure this goes through before polling. */
-	mb();
-
-	done = msm_geni_serial_poll_bit(uport, SE_GENI_S_IRQ_STATUS,
-						S_CMD_CANCEL_EN, true);
-	if (!done) {
-		geni_abort_s_cmd(uport->membase);
-		/* Ensure this goes through before polling. */
-		mb();
-		msm_geni_serial_poll_bit(uport, SE_GENI_S_IRQ_STATUS,
-					S_CMD_ABORT_EN, false);
-	} else if (msm_geni_serial_poll_bit(uport,
-			SE_GENI_S_IRQ_STATUS, S_RX_FIFO_LAST_EN, true)) {
-		rx_fifo_status = geni_read_reg_nolog(uport->membase,
-						SE_GENI_RX_FIFO_STATUS);
-		rx_fifo_wc = rx_fifo_status & RX_FIFO_WC_MSK;
-		for (i = 0; i < rx_fifo_wc; i++)
-			geni_read_reg_nolog(uport->membase,
-							SE_GENI_RX_FIFOn);
-	}
-
-	irq_status = geni_read_reg_nolog(uport->membase,
-						SE_GENI_S_IRQ_STATUS);
-	geni_write_reg_nolog(irq_status, uport->membase, SE_GENI_S_IRQ_CLEAR);
-
-	if (!done)
-		geni_write_reg(FORCE_DEFAULT, uport->membase,
-						GENI_FORCE_DEFAULT_REG);
-}
-
-static int __init
-msm_geni_serial_earlycon_setup(struct earlycon_device *dev,
-		const char *opt)
-{
-	struct uart_port *uport = &dev->port;
-	int ret = 0;
-	u32 tx_trans_cfg = 0;
-	u32 tx_parity_cfg = 0;
-	u32 rx_trans_cfg = 0;
-	u32 rx_parity_cfg = 0;
-	u32 stop_bit = 0;
-	u32 rx_stale = 0;
-	u32 bits_per_char = 0;
-	u32 s_clk_cfg = 0;
-	u32 baud = 115200;
-	int clk_div;
-	unsigned long clk_rate;
-	unsigned long cfg0, cfg1;
-
-	if (!uport->membase) {
-		ret = -ENOMEM;
-		goto exit_geni_serial_earlyconsetup;
-	}
-
-	if (get_se_proto(uport->membase) != UART) {
-		ret = -ENXIO;
-		goto exit_geni_serial_earlyconsetup;
-	}
-
-	/*
-	 * Ignore Flow control.
-	 * Disable Tx Parity.
-	 * Don't check Parity during Rx.
-	 * Disable Rx Parity.
-	 * n = 8.
-	 * Stop bit = 0.
-	 * Stale timeout in bit-time (3 chars worth).
-	 */
-	tx_trans_cfg |= UART_CTS_MASK;
-	tx_parity_cfg = 0;
-	rx_trans_cfg = 0;
-	rx_parity_cfg = 0;
-	bits_per_char = 0x8;
-	stop_bit = 0;
-	rx_stale = 0x18;
-	clk_div = get_clk_div_rate(baud, &clk_rate);
-
-	if (clk_div <= 0) {
-		ret = -EINVAL;
-		goto exit_geni_serial_earlyconsetup;
-	}
-
-	if (IS_ENABLED(CONFIG_SERIAL_MSM_GENI_HALF_SAMPLING))
-		clk_div *= 2;
-
-	s_clk_cfg |= SER_CLK_EN;
-	s_clk_cfg |= (clk_div << CLK_DIV_SHFT);
-
-	/*
-	 * Here we need to poll for command done which indicates that
-	 * the previous tx transfer is done. And if the command done interrupt
-	 * is not getting set, then we need to cancel the command.
-	 */
-	msm_geni_serial_poll_tx_done(uport);
-
-	/*
-	 * Here cancel rx is done in polling mode as there is
-	 * no isr support during early console time.
-	 */
-	msm_geni_serial_cancel_rx(uport);
-
-	/* Only for earlyconsole */
-	if (IS_ENABLED(CONFIG_SERIAL_MSM_GENI_HALF_SAMPLING)) {
-		geni_write_reg_nolog(0x21, uport->membase, GENI_SER_M_CLK_CFG);
-		geni_write_reg_nolog(0x21, uport->membase, GENI_SER_S_CLK_CFG);
-		geni_read_reg_nolog(uport->membase, GENI_SER_M_CLK_CFG);
-	}
-
-	se_get_packing_config(8, 1, false, &cfg0, &cfg1);
-	geni_se_init(uport->membase, (DEF_FIFO_DEPTH_WORDS >> 1),
-					(DEF_FIFO_DEPTH_WORDS - 2));
-	geni_se_select_mode(uport->membase, FIFO_MODE);
-	geni_write_reg_nolog(cfg0, uport->membase, SE_GENI_TX_PACKING_CFG0);
-	geni_write_reg_nolog(cfg1, uport->membase, SE_GENI_TX_PACKING_CFG1);
-	geni_write_reg_nolog(tx_trans_cfg, uport->membase,
-							SE_UART_TX_TRANS_CFG);
-	geni_write_reg_nolog(tx_parity_cfg, uport->membase,
-							SE_UART_TX_PARITY_CFG);
-	geni_write_reg_nolog(rx_trans_cfg, uport->membase,
-							SE_UART_RX_TRANS_CFG);
-	geni_write_reg_nolog(rx_parity_cfg, uport->membase,
-							SE_UART_RX_PARITY_CFG);
-	geni_write_reg_nolog(bits_per_char, uport->membase,
-							SE_UART_TX_WORD_LEN);
-	geni_write_reg_nolog(bits_per_char, uport->membase,
-							SE_UART_RX_WORD_LEN);
-	geni_write_reg_nolog(stop_bit, uport->membase, SE_UART_TX_STOP_BIT_LEN);
-	geni_write_reg_nolog(s_clk_cfg, uport->membase, GENI_SER_M_CLK_CFG);
-	geni_write_reg_nolog(s_clk_cfg, uport->membase, GENI_SER_S_CLK_CFG);
-	geni_read_reg_nolog(uport->membase, GENI_SER_M_CLK_CFG);
-
-	dev->con->write = msm_geni_serial_early_console_write;
-	dev->con->setup = NULL;
-	/*
-	 * Ensure that the early console setup completes before
-	 * returning.
-	 */
-	mb();
-exit_geni_serial_earlyconsetup:
-	return ret;
-}
-OF_EARLYCON_DECLARE(msm_geni_serial, "qcom,msm-geni-console",
-		msm_geni_serial_earlycon_setup);
-
->>>>>>> fa219245
 static int console_register(struct uart_driver *drv)
 {
 	return uart_register_driver(drv);
@@ -2929,8 +2542,6 @@
 			__func__, msm_port->ver_info.hw_major_ver,
 			msm_port->ver_info.hw_minor_ver,
 			msm_port->ver_info.hw_step_ver);
-
-	msm_geni_serial_enable_interrupts(uport);
 exit_ver_info:
 	if (!msm_port->is_console)
 		se_geni_clks_off(&msm_port->serial_rsc);
@@ -3137,24 +2748,11 @@
 	dev_port->tx_fifo_width = DEF_FIFO_WIDTH_BITS;
 	uport->fifosize =
 		((dev_port->tx_fifo_depth * dev_port->tx_fifo_width) >> 3);
-	/* Complete signals to handle cancel cmd completion */
-	init_completion(&dev_port->m_cmd_timeout);
-	init_completion(&dev_port->s_cmd_timeout);
 
 	uport->irq = platform_get_irq(pdev, 0);
 	if (uport->irq < 0) {
 		ret = uport->irq;
 		dev_err(&pdev->dev, "Failed to get IRQ %d\n", ret);
-		goto exit_geni_serial_probe;
-	}
-
-	dev_port->name = devm_kasprintf(uport->dev, GFP_KERNEL,
-					"msm_serial_geni%d", uport->line);
-	ret = devm_request_irq(uport->dev, uport->irq, msm_geni_serial_isr,
-				IRQF_TRIGGER_HIGH, dev_port->name, uport);
-	if (ret) {
-		dev_err(uport->dev, "%s: Failed to get IRQ ret %d\n",
-							__func__, ret);
 		goto exit_geni_serial_probe;
 	}
 
@@ -3180,12 +2778,6 @@
 
 	dev_info(&pdev->dev, "Serial port%d added.FifoSize %d is_console%d\n",
 				line, uport->fifosize, is_console);
-	/*
-	 * We are using this spinlock before the serial layer initialises it.
-	 * Hence, we are initializing it.
-	 */
-	spin_lock_init(&uport->lock);
-
 	device_create_file(uport->dev, &dev_attr_loopback);
 	device_create_file(uport->dev, &dev_attr_xfer_mode);
 	device_create_file(uport->dev, &dev_attr_ver_info);
@@ -3240,18 +2832,16 @@
 	 * Stop Rx.
 	 * Resources off
 	 */
+	disable_irq(port->uport.irq);
 	stop_rx_sequencer(&port->uport);
 	geni_status = geni_read_reg_nolog(port->uport.membase, SE_GENI_STATUS);
-
 	if ((geni_status & M_GENI_CMD_ACTIVE))
 		stop_tx_sequencer(&port->uport);
-
 	ret = se_geni_resources_off(&port->serial_rsc);
 	if (ret) {
 		dev_err(dev, "%s: Error ret %d\n", __func__, ret);
 		goto exit_runtime_suspend;
 	}
-
 	if (port->wakeup_irq > 0) {
 		port->edge_count = 0;
 		enable_irq(port->wakeup_irq);
@@ -3295,6 +2885,8 @@
 	 * Do not enable irq before interrupt registration which happens
 	 * at port open time.
 	 */
+	if (pm_runtime_enabled(dev) && port->xfer_mode != INVALID)
+		enable_irq(port->uport.irq);
 	IPC_LOG_MSG(port->ipc_log_pwr, "%s:\n", __func__);
 exit_runtime_resume:
 	return ret;
@@ -3339,6 +2931,7 @@
 	    console_suspend_enabled && uport->suspended) {
 		uart_resume_port((struct uart_driver *)uport->private_data,
 									uport);
+		disable_irq(uport->irq);
 	}
 	return 0;
 }
