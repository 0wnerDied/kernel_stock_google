/*
 * Copyright (C) 2016-2017 Linaro Ltd., Rob Herring <robh@kernel.org>
 *
 * This program is free software; you can redistribute it and/or modify
 * it under the terms of the GNU General Public License version 2 and
 * only version 2 as published by the Free Software Foundation.
 *
 * This program is distributed in the hope that it will be useful,
 * but WITHOUT ANY WARRANTY; without even the implied warranty of
 * MERCHANTABILITY or FITNESS FOR A PARTICULAR PURPOSE.  See the
 * GNU General Public License for more details.
 */
#include <linux/kernel.h>
#include <linux/serdev.h>
#include <linux/tty.h>
#include <linux/tty_driver.h>
#include <linux/poll.h>
#include <linux/platform_device.h>
#include <linux/module.h>

#define SERPORT_ACTIVE		1

static char *pdev_tty_port;
module_param(pdev_tty_port, charp, 0644);
MODULE_PARM_DESC(pdev_tty_port, "platform device tty port to claim");

struct serport {
	struct tty_port *port;
	struct tty_struct *tty;
	struct tty_driver *tty_drv;
	int tty_idx;
	unsigned long flags;
};

/*
 * Callback functions from the tty port.
 */

static int ttyport_receive_buf(struct tty_port *port, const unsigned char *cp,
				const unsigned char *fp, size_t count)
{
	struct serdev_controller *ctrl = port->client_data;
	struct serport *serport = serdev_controller_get_drvdata(ctrl);
	int ret;

	if (!test_bit(SERPORT_ACTIVE, &serport->flags))
		return 0;

	ret = serdev_controller_receive_buf(ctrl, cp, count);

	dev_WARN_ONCE(&ctrl->dev, ret < 0 || ret > count,
				"receive_buf returns %d (count = %zu)\n",
				ret, count);
	if (ret < 0)
		return 0;
	else if (ret > count)
		return count;

	return ret;
}

static void ttyport_write_wakeup(struct tty_port *port)
{
	struct serdev_controller *ctrl = port->client_data;
	struct serport *serport = serdev_controller_get_drvdata(ctrl);
	struct tty_struct *tty;

	tty = tty_port_tty_get(port);
	if (!tty)
		return;

	if (test_and_clear_bit(TTY_DO_WRITE_WAKEUP, &tty->flags) &&
	    test_bit(SERPORT_ACTIVE, &serport->flags))
		serdev_controller_write_wakeup(ctrl);

	wake_up_interruptible_poll(&tty->write_wait, POLLOUT);

	tty_kref_put(tty);
}

static const struct tty_port_client_operations client_ops = {
	.receive_buf = ttyport_receive_buf,
	.write_wakeup = ttyport_write_wakeup,
};

/*
 * Callback functions from the serdev core.
 */

static int ttyport_write_buf(struct serdev_controller *ctrl, const unsigned char *data, size_t len)
{
	struct serport *serport = serdev_controller_get_drvdata(ctrl);
	struct tty_struct *tty = serport->tty;

	if (!test_bit(SERPORT_ACTIVE, &serport->flags))
		return 0;

	set_bit(TTY_DO_WRITE_WAKEUP, &tty->flags);
	return tty->ops->write(serport->tty, data, len);
}

static void ttyport_write_flush(struct serdev_controller *ctrl)
{
	struct serport *serport = serdev_controller_get_drvdata(ctrl);
	struct tty_struct *tty = serport->tty;

	tty_driver_flush_buffer(tty);
}

static int ttyport_write_room(struct serdev_controller *ctrl)
{
	struct serport *serport = serdev_controller_get_drvdata(ctrl);
	struct tty_struct *tty = serport->tty;

	return tty_write_room(tty);
}

static int ttyport_open(struct serdev_controller *ctrl)
{
	struct serport *serport = serdev_controller_get_drvdata(ctrl);
	struct tty_struct *tty;
	struct ktermios ktermios;

	tty = tty_init_dev(serport->tty_drv, serport->tty_idx);
	if (IS_ERR(tty))
		return PTR_ERR(tty);
	serport->tty = tty;

	if (!tty->ops->open)
		goto err_unlock;

	tty->ops->open(serport->tty, NULL);

	/* Bring the UART into a known 8 bits no parity hw fc state */
	ktermios = tty->termios;
	ktermios.c_iflag &= ~(IGNBRK | BRKINT | PARMRK | ISTRIP |
			      INLCR | IGNCR | ICRNL | IXON);
	ktermios.c_oflag &= ~OPOST;
	ktermios.c_lflag &= ~(ECHO | ECHONL | ICANON | ISIG | IEXTEN);
	ktermios.c_cflag &= ~(CSIZE | PARENB);
	ktermios.c_cflag |= CS8;
	ktermios.c_cflag |= CRTSCTS;
	tty_set_termios(tty, &ktermios);

	set_bit(SERPORT_ACTIVE, &serport->flags);

	tty_unlock(serport->tty);
	return 0;

err_unlock:
	tty_unlock(tty);
	tty_release_struct(tty, serport->tty_idx);

	return -ENODEV;
}

static void ttyport_close(struct serdev_controller *ctrl)
{
	struct serport *serport = serdev_controller_get_drvdata(ctrl);
	struct tty_struct *tty = serport->tty;

	clear_bit(SERPORT_ACTIVE, &serport->flags);

	tty_lock(tty);
	if (tty->ops->close)
		tty->ops->close(tty, NULL);
	tty_unlock(tty);

	tty_release_struct(tty, serport->tty_idx);
}

static unsigned int ttyport_set_baudrate(struct serdev_controller *ctrl, unsigned int speed)
{
	struct serport *serport = serdev_controller_get_drvdata(ctrl);
	struct tty_struct *tty = serport->tty;
	struct ktermios ktermios = tty->termios;

	ktermios.c_cflag &= ~CBAUD;
	tty_termios_encode_baud_rate(&ktermios, speed, speed);

	/* tty_set_termios() return not checked as it is always 0 */
	tty_set_termios(tty, &ktermios);
	return ktermios.c_ospeed;
}

static void ttyport_set_flow_control(struct serdev_controller *ctrl, bool enable)
{
	struct serport *serport = serdev_controller_get_drvdata(ctrl);
	struct tty_struct *tty = serport->tty;
	struct ktermios ktermios = tty->termios;

	if (enable)
		ktermios.c_cflag |= CRTSCTS;
	else
		ktermios.c_cflag &= ~CRTSCTS;

	tty_set_termios(tty, &ktermios);
}

static void ttyport_wait_until_sent(struct serdev_controller *ctrl, long timeout)
{
	struct serport *serport = serdev_controller_get_drvdata(ctrl);
	struct tty_struct *tty = serport->tty;

	tty_wait_until_sent(tty, timeout);
}

static int ttyport_get_tiocm(struct serdev_controller *ctrl)
{
	struct serport *serport = serdev_controller_get_drvdata(ctrl);
	struct tty_struct *tty = serport->tty;

	if (!tty->ops->tiocmget)
		return -ENOTSUPP;

	return tty->driver->ops->tiocmget(tty);
}

static int ttyport_set_tiocm(struct serdev_controller *ctrl, unsigned int set, unsigned int clear)
{
	struct serport *serport = serdev_controller_get_drvdata(ctrl);
	struct tty_struct *tty = serport->tty;

	if (!tty->ops->tiocmset)
		return -ENOTSUPP;

	return tty->driver->ops->tiocmset(tty, set, clear);
}

static const struct serdev_controller_ops ctrl_ops = {
	.write_buf = ttyport_write_buf,
	.write_flush = ttyport_write_flush,
	.write_room = ttyport_write_room,
	.open = ttyport_open,
	.close = ttyport_close,
	.set_flow_control = ttyport_set_flow_control,
	.set_baudrate = ttyport_set_baudrate,
	.wait_until_sent = ttyport_wait_until_sent,
	.get_tiocm = ttyport_get_tiocm,
	.set_tiocm = ttyport_set_tiocm,
};

struct device *serdev_tty_port_register(struct tty_port *port,
					struct device *parent,
					struct tty_driver *drv, int idx)
{
	struct serdev_controller *ctrl;
	struct serport *serport;
	bool platform = false;
	int ret;

	if (!port || !drv || !parent)
		return ERR_PTR(-ENODEV);

	ctrl = serdev_controller_alloc(parent, sizeof(struct serport));
	if (!ctrl)
		return ERR_PTR(-ENOMEM);
	serport = serdev_controller_get_drvdata(ctrl);

	serport->port = port;
	serport->tty_idx = idx;
	serport->tty_drv = drv;

	ctrl->ops = &ctrl_ops;

	port->client_ops = &client_ops;
	port->client_data = ctrl;

	/* There is not always a way to bind specific platform devices because
	 * they may be defined on platforms without DT or ACPI. When dealing
	 * with a platform devices, do not allow direct binding unless it is
	 * whitelisted by module parameter. If a platform device is otherwise
	 * described by DT or ACPI it will still be bound and this check will
	 * be ignored.
	 */
	if (parent->bus == &platform_bus_type) {
<<<<<<< HEAD
		char tty_port_name[7];

		sprintf(tty_port_name, "%s%d", drv->name, idx);
		if (pdev_tty_port &&
		    !strcmp(pdev_tty_port, tty_port_name)) {
			platform = true;
=======
		if (pdev_tty_port) {
			unsigned long pdev_idx;
			int tty_len = strlen(drv->name);

			if (!strncmp(pdev_tty_port, drv->name, tty_len)) {
				if (!kstrtoul(pdev_tty_port + tty_len, 10,
					     &pdev_idx) && pdev_idx == idx) {
					platform = true;
				}
			}
>>>>>>> 31d81621
		}
	}

	ret = serdev_controller_add_platform(ctrl, platform);
	if (ret)
		goto err_reset_data;

	dev_info(&ctrl->dev, "tty port %s%d registered\n", drv->name, idx);
	return &ctrl->dev;

err_reset_data:
	port->client_data = NULL;
	port->client_ops = &tty_port_default_client_ops;
	serdev_controller_put(ctrl);

	return ERR_PTR(ret);
}

int serdev_tty_port_unregister(struct tty_port *port)
{
	struct serdev_controller *ctrl = port->client_data;
	struct serport *serport = serdev_controller_get_drvdata(ctrl);

	if (!serport)
		return -ENODEV;

	serdev_controller_remove(ctrl);
	port->client_data = NULL;
	port->client_ops = &tty_port_default_client_ops;
	serdev_controller_put(ctrl);

	return 0;
}<|MERGE_RESOLUTION|>--- conflicted
+++ resolved
@@ -274,14 +274,6 @@
 	 * be ignored.
 	 */
 	if (parent->bus == &platform_bus_type) {
-<<<<<<< HEAD
-		char tty_port_name[7];
-
-		sprintf(tty_port_name, "%s%d", drv->name, idx);
-		if (pdev_tty_port &&
-		    !strcmp(pdev_tty_port, tty_port_name)) {
-			platform = true;
-=======
 		if (pdev_tty_port) {
 			unsigned long pdev_idx;
 			int tty_len = strlen(drv->name);
@@ -292,7 +284,6 @@
 					platform = true;
 				}
 			}
->>>>>>> 31d81621
 		}
 	}
 
