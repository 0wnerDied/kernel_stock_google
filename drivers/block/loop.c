/*
 *  linux/drivers/block/loop.c
 *
 *  Written by Theodore Ts'o, 3/29/93
 *
 * Copyright 1993 by Theodore Ts'o.  Redistribution of this file is
 * permitted under the GNU General Public License.
 *
 * DES encryption plus some minor changes by Werner Almesberger, 30-MAY-1993
 * more DES encryption plus IDEA encryption by Nicholas J. Leon, June 20, 1996
 *
 * Modularized and updated for 1.1.16 kernel - Mitch Dsouza 28th May 1994
 * Adapted for 1.3.59 kernel - Andries Brouwer, 1 Feb 1996
 *
 * Fixed do_loop_request() re-entrancy - Vincent.Renardias@waw.com Mar 20, 1997
 *
 * Added devfs support - Richard Gooch <rgooch@atnf.csiro.au> 16-Jan-1998
 *
 * Handle sparse backing files correctly - Kenn Humborg, Jun 28, 1998
 *
 * Loadable modules and other fixes by AK, 1998
 *
 * Make real block number available to downstream transfer functions, enables
 * CBC (and relatives) mode encryption requiring unique IVs per data block.
 * Reed H. Petty, rhp@draper.net
 *
 * Maximum number of loop devices now dynamic via max_loop module parameter.
 * Russell Kroll <rkroll@exploits.org> 19990701
 *
 * Maximum number of loop devices when compiled-in now selectable by passing
 * max_loop=<1-255> to the kernel on boot.
 * Erik I. Bolsø, <eriki@himolde.no>, Oct 31, 1999
 *
 * Completely rewrite request handling to be make_request_fn style and
 * non blocking, pushing work to a helper thread. Lots of fixes from
 * Al Viro too.
 * Jens Axboe <axboe@suse.de>, Nov 2000
 *
 * Support up to 256 loop devices
 * Heinz Mauelshagen <mge@sistina.com>, Feb 2002
 *
 * Support for falling back on the write file operation when the address space
 * operations write_begin is not available on the backing filesystem.
 * Anton Altaparmakov, 16 Feb 2005
 *
 * Still To Fix:
 * - Advisory locking is ignored here.
 * - Should use an own CAP_* category instead of CAP_SYS_ADMIN
 *
 */

#include <linux/module.h>
#include <linux/moduleparam.h>
#include <linux/sched.h>
#include <linux/fs.h>
#include <linux/file.h>
#include <linux/stat.h>
#include <linux/errno.h>
#include <linux/major.h>
#include <linux/wait.h>
#include <linux/blkdev.h>
#include <linux/blkpg.h>
#include <linux/init.h>
#include <linux/swap.h>
#include <linux/slab.h>
#include <linux/compat.h>
#include <linux/suspend.h>
#include <linux/freezer.h>
#include <linux/mutex.h>
#include <linux/writeback.h>
#include <linux/completion.h>
#include <linux/highmem.h>
#include <linux/kthread.h>
#include <linux/splice.h>
#include <linux/sysfs.h>
#include <linux/miscdevice.h>
#include <linux/falloc.h>
#include <linux/uio.h>
#include <linux/ioprio.h>

#include "loop.h"

#include <linux/uaccess.h>

static DEFINE_IDR(loop_index_idr);
static DEFINE_MUTEX(loop_ctl_mutex);

static int max_part;
static int part_shift;

static int transfer_xor(struct loop_device *lo, int cmd,
			struct page *raw_page, unsigned raw_off,
			struct page *loop_page, unsigned loop_off,
			int size, sector_t real_block)
{
	char *raw_buf = kmap_atomic(raw_page) + raw_off;
	char *loop_buf = kmap_atomic(loop_page) + loop_off;
	char *in, *out, *key;
	int i, keysize;

	if (cmd == READ) {
		in = raw_buf;
		out = loop_buf;
	} else {
		in = loop_buf;
		out = raw_buf;
	}

	key = lo->lo_encrypt_key;
	keysize = lo->lo_encrypt_key_size;
	for (i = 0; i < size; i++)
		*out++ = *in++ ^ key[(i & 511) % keysize];

	kunmap_atomic(loop_buf);
	kunmap_atomic(raw_buf);
	cond_resched();
	return 0;
}

static int xor_init(struct loop_device *lo, const struct loop_info64 *info)
{
	if (unlikely(info->lo_encrypt_key_size <= 0))
		return -EINVAL;
	return 0;
}

static struct loop_func_table none_funcs = {
	.number = LO_CRYPT_NONE,
}; 

static struct loop_func_table xor_funcs = {
	.number = LO_CRYPT_XOR,
	.transfer = transfer_xor,
	.init = xor_init
}; 

/* xfer_funcs[0] is special - its release function is never called */
static struct loop_func_table *xfer_funcs[MAX_LO_CRYPT] = {
	&none_funcs,
	&xor_funcs
};

static loff_t get_size(loff_t offset, loff_t sizelimit, struct file *file)
{
	loff_t loopsize;

	/* Compute loopsize in bytes */
	loopsize = i_size_read(file->f_mapping->host);
	if (offset > 0)
		loopsize -= offset;
	/* offset is beyond i_size, weird but possible */
	if (loopsize < 0)
		return 0;

	if (sizelimit > 0 && sizelimit < loopsize)
		loopsize = sizelimit;
	/*
	 * Unfortunately, if we want to do I/O on the device,
	 * the number of 512-byte sectors has to fit into a sector_t.
	 */
	return loopsize >> 9;
}

static loff_t get_loop_size(struct loop_device *lo, struct file *file)
{
	return get_size(lo->lo_offset, lo->lo_sizelimit, file);
}

static void __loop_update_dio(struct loop_device *lo, bool dio)
{
	struct file *file = lo->lo_backing_file;
	struct address_space *mapping = file->f_mapping;
	struct inode *inode = mapping->host;
	unsigned short sb_bsize = 0;
	unsigned dio_align = 0;
	bool use_dio;

	if (inode->i_sb->s_bdev) {
		sb_bsize = bdev_logical_block_size(inode->i_sb->s_bdev);
		dio_align = sb_bsize - 1;
	}

	/*
	 * We support direct I/O only if lo_offset is aligned with the
	 * logical I/O size of backing device, and the logical block
	 * size of loop is bigger than the backing device's and the loop
	 * needn't transform transfer.
	 *
	 * TODO: the above condition may be loosed in the future, and
	 * direct I/O may be switched runtime at that time because most
	 * of requests in sane applications should be PAGE_SIZE aligned
	 */
	if (dio) {
		if (queue_logical_block_size(lo->lo_queue) >= sb_bsize &&
				!(lo->lo_offset & dio_align) &&
				mapping->a_ops->direct_IO &&
				!lo->transfer)
			use_dio = true;
		else
			use_dio = false;
	} else {
		use_dio = false;
	}

	if (lo->use_dio == use_dio)
		return;

	/* flush dirty pages before changing direct IO */
	vfs_fsync(file, 0);

	/*
	 * The flag of LO_FLAGS_DIRECT_IO is handled similarly with
	 * LO_FLAGS_READ_ONLY, both are set from kernel, and losetup
	 * will get updated by ioctl(LOOP_GET_STATUS)
	 */
	if (lo->lo_state == Lo_bound)
		blk_mq_freeze_queue(lo->lo_queue);
	lo->use_dio = use_dio;
	if (use_dio) {
		blk_queue_flag_clear(QUEUE_FLAG_NOMERGES, lo->lo_queue);
		lo->lo_flags |= LO_FLAGS_DIRECT_IO;
	} else {
		blk_queue_flag_set(QUEUE_FLAG_NOMERGES, lo->lo_queue);
		lo->lo_flags &= ~LO_FLAGS_DIRECT_IO;
	}
	if (lo->lo_state == Lo_bound)
		blk_mq_unfreeze_queue(lo->lo_queue);
}

/**
 * loop_validate_block_size() - validates the passed in block size
 * @bsize: size to validate
 */
static int
loop_validate_block_size(unsigned short bsize)
{
	if (bsize < 512 || bsize > PAGE_SIZE || !is_power_of_2(bsize))
		return -EINVAL;

	return 0;
}

/**
 * loop_set_size() - sets device size and notifies userspace
 * @lo: struct loop_device to set the size for
 * @size: new size of the loop device
 *
 * Callers must validate that the size passed into this function fits into
 * a sector_t, eg using loop_validate_size()
 */
static void loop_set_size(struct loop_device *lo, loff_t size)
{
	struct block_device *bdev = lo->lo_device;

	set_capacity(lo->lo_disk, size);
	bd_set_size(bdev, size << SECTOR_SHIFT);
	/* let user-space know about the new size */
	kobject_uevent(&disk_to_dev(bdev->bd_disk)->kobj, KOBJ_CHANGE);
}

static inline int
lo_do_transfer(struct loop_device *lo, int cmd,
	       struct page *rpage, unsigned roffs,
	       struct page *lpage, unsigned loffs,
	       int size, sector_t rblock)
{
	int ret;

	ret = lo->transfer(lo, cmd, rpage, roffs, lpage, loffs, size, rblock);
	if (likely(!ret))
		return 0;

	printk_ratelimited(KERN_ERR
		"loop: Transfer error at byte offset %llu, length %i.\n",
		(unsigned long long)rblock << 9, size);
	return ret;
}

static int lo_write_bvec(struct file *file, struct bio_vec *bvec, loff_t *ppos)
{
	struct iov_iter i;
	ssize_t bw;

	iov_iter_bvec(&i, ITER_BVEC | WRITE, bvec, 1, bvec->bv_len);

	file_start_write(file);
	bw = vfs_iter_write(file, &i, ppos, 0);
	file_end_write(file);

	if (likely(bw ==  bvec->bv_len))
		return 0;

	printk_ratelimited(KERN_ERR
		"loop: Write error at byte offset %llu, length %i.\n",
		(unsigned long long)*ppos, bvec->bv_len);
	if (bw >= 0)
		bw = -EIO;
	return bw;
}

static int lo_write_simple(struct loop_device *lo, struct request *rq,
		loff_t pos)
{
	struct bio_vec bvec;
	struct req_iterator iter;
	int ret = 0;

	rq_for_each_segment(bvec, rq, iter) {
		ret = lo_write_bvec(lo->lo_backing_file, &bvec, &pos);
		if (ret < 0)
			break;
		cond_resched();
	}

	return ret;
}

/*
 * This is the slow, transforming version that needs to double buffer the
 * data as it cannot do the transformations in place without having direct
 * access to the destination pages of the backing file.
 */
static int lo_write_transfer(struct loop_device *lo, struct request *rq,
		loff_t pos)
{
	struct bio_vec bvec, b;
	struct req_iterator iter;
	struct page *page;
	int ret = 0;

	page = alloc_page(GFP_NOIO);
	if (unlikely(!page))
		return -ENOMEM;

	rq_for_each_segment(bvec, rq, iter) {
		ret = lo_do_transfer(lo, WRITE, page, 0, bvec.bv_page,
			bvec.bv_offset, bvec.bv_len, pos >> 9);
		if (unlikely(ret))
			break;

		b.bv_page = page;
		b.bv_offset = 0;
		b.bv_len = bvec.bv_len;
		ret = lo_write_bvec(lo->lo_backing_file, &b, &pos);
		if (ret < 0)
			break;
	}

	__free_page(page);
	return ret;
}

static int lo_read_simple(struct loop_device *lo, struct request *rq,
		loff_t pos)
{
	struct bio_vec bvec;
	struct req_iterator iter;
	struct iov_iter i;
	ssize_t len;

	rq_for_each_segment(bvec, rq, iter) {
		iov_iter_bvec(&i, ITER_BVEC, &bvec, 1, bvec.bv_len);
		len = vfs_iter_read(lo->lo_backing_file, &i, &pos, 0);
		if (len < 0)
			return len;

		flush_dcache_page(bvec.bv_page);

		if (len != bvec.bv_len) {
			struct bio *bio;

			__rq_for_each_bio(bio, rq)
				zero_fill_bio(bio);
			break;
		}
		cond_resched();
	}

	return 0;
}

static int lo_read_transfer(struct loop_device *lo, struct request *rq,
		loff_t pos)
{
	struct bio_vec bvec, b;
	struct req_iterator iter;
	struct iov_iter i;
	struct page *page;
	ssize_t len;
	int ret = 0;

	page = alloc_page(GFP_NOIO);
	if (unlikely(!page))
		return -ENOMEM;

	rq_for_each_segment(bvec, rq, iter) {
		loff_t offset = pos;

		b.bv_page = page;
		b.bv_offset = 0;
		b.bv_len = bvec.bv_len;

		iov_iter_bvec(&i, ITER_BVEC, &b, 1, b.bv_len);
		len = vfs_iter_read(lo->lo_backing_file, &i, &pos, 0);
		if (len < 0) {
			ret = len;
			goto out_free_page;
		}

		ret = lo_do_transfer(lo, READ, page, 0, bvec.bv_page,
			bvec.bv_offset, len, offset >> 9);
		if (ret)
			goto out_free_page;

		flush_dcache_page(bvec.bv_page);

		if (len != bvec.bv_len) {
			struct bio *bio;

			__rq_for_each_bio(bio, rq)
				zero_fill_bio(bio);
			break;
		}
	}

	ret = 0;
out_free_page:
	__free_page(page);
	return ret;
}

static int lo_fallocate(struct loop_device *lo, struct request *rq, loff_t pos,
			int mode)
{
	/*
	 * We use fallocate to manipulate the space mappings used by the image
	 * a.k.a. discard/zerorange. However we do not support this if
	 * encryption is enabled, because it may give an attacker useful
	 * information.
	 */
	struct file *file = lo->lo_backing_file;
	struct request_queue *q = lo->lo_queue;
	int ret;

	mode |= FALLOC_FL_KEEP_SIZE;

	if (!blk_queue_discard(q)) {
		ret = -EOPNOTSUPP;
		goto out;
	}

	ret = file->f_op->fallocate(file, mode, pos, blk_rq_bytes(rq));
	if (unlikely(ret && ret != -EINVAL && ret != -EOPNOTSUPP))
		ret = -EIO;
 out:
	return ret;
}

static int lo_req_flush(struct loop_device *lo, struct request *rq)
{
	struct file *file = lo->lo_backing_file;
	int ret = vfs_fsync(file, 0);
	if (unlikely(ret && ret != -EINVAL))
		ret = -EIO;

	return ret;
}

static void lo_complete_rq(struct request *rq)
{
	struct loop_cmd *cmd = blk_mq_rq_to_pdu(rq);
	blk_status_t ret = BLK_STS_OK;

	if (!cmd->use_aio || cmd->ret < 0 || cmd->ret == blk_rq_bytes(rq) ||
	    req_op(rq) != REQ_OP_READ) {
		if (cmd->ret < 0)
			ret = BLK_STS_IOERR;
		goto end_io;
	}

	/*
	 * Short READ - if we got some data, advance our request and
	 * retry it. If we got no data, end the rest with EIO.
	 */
	if (cmd->ret) {
		blk_update_request(rq, BLK_STS_OK, cmd->ret);
		cmd->ret = 0;
		blk_mq_requeue_request(rq, true);
	} else {
		if (cmd->use_aio) {
			struct bio *bio = rq->bio;

			while (bio) {
				zero_fill_bio(bio);
				bio = bio->bi_next;
			}
		}
		ret = BLK_STS_IOERR;
end_io:
		blk_mq_end_request(rq, ret);
	}
}

static void lo_rw_aio_do_completion(struct loop_cmd *cmd)
{
	struct request *rq = blk_mq_rq_from_pdu(cmd);

	if (!atomic_dec_and_test(&cmd->ref))
		return;
	kfree(cmd->bvec);
	cmd->bvec = NULL;
	blk_mq_complete_request(rq);
}

static void lo_rw_aio_complete(struct kiocb *iocb, long ret, long ret2)
{
	struct loop_cmd *cmd = container_of(iocb, struct loop_cmd, iocb);

	if (cmd->css)
		css_put(cmd->css);
	cmd->ret = ret;
	lo_rw_aio_do_completion(cmd);
}

static int lo_rw_aio(struct loop_device *lo, struct loop_cmd *cmd,
		     loff_t pos, bool rw)
{
	struct iov_iter iter;
	struct bio_vec *bvec;
	struct request *rq = blk_mq_rq_from_pdu(cmd);
	struct bio *bio = rq->bio;
	struct file *file = lo->lo_backing_file;
	unsigned int offset;
	int segments = 0;
	int ret;

	if (rq->bio != rq->biotail) {
		struct req_iterator iter;
		struct bio_vec tmp;

		__rq_for_each_bio(bio, rq)
			segments += bio_segments(bio);
		bvec = kmalloc_array(segments, sizeof(struct bio_vec),
				     GFP_NOIO);
		if (!bvec)
			return -EIO;
		cmd->bvec = bvec;

		/*
		 * The bios of the request may be started from the middle of
		 * the 'bvec' because of bio splitting, so we can't directly
		 * copy bio->bi_iov_vec to new bvec. The rq_for_each_segment
		 * API will take care of all details for us.
		 */
		rq_for_each_segment(tmp, rq, iter) {
			*bvec = tmp;
			bvec++;
		}
		bvec = cmd->bvec;
		offset = 0;
	} else {
		/*
		 * Same here, this bio may be started from the middle of the
		 * 'bvec' because of bio splitting, so offset from the bvec
		 * must be passed to iov iterator
		 */
		offset = bio->bi_iter.bi_bvec_done;
		bvec = __bvec_iter_bvec(bio->bi_io_vec, bio->bi_iter);
		segments = bio_segments(bio);
	}
	atomic_set(&cmd->ref, 2);

	iov_iter_bvec(&iter, ITER_BVEC | rw, bvec,
		      segments, blk_rq_bytes(rq));
	iter.iov_offset = offset;

	cmd->iocb.ki_pos = pos;
	cmd->iocb.ki_filp = file;
	cmd->iocb.ki_complete = lo_rw_aio_complete;
	cmd->iocb.ki_flags = IOCB_DIRECT;
	cmd->iocb.ki_ioprio = IOPRIO_PRIO_VALUE(IOPRIO_CLASS_NONE, 0);
	if (cmd->css)
		kthread_associate_blkcg(cmd->css);

	if (rw == WRITE)
		ret = call_write_iter(file, &cmd->iocb, &iter);
	else
		ret = call_read_iter(file, &cmd->iocb, &iter);

	lo_rw_aio_do_completion(cmd);
	kthread_associate_blkcg(NULL);

	if (ret != -EIOCBQUEUED)
		cmd->iocb.ki_complete(&cmd->iocb, ret, 0);
	return 0;
}

static int do_req_filebacked(struct loop_device *lo, struct request *rq)
{
	struct loop_cmd *cmd = blk_mq_rq_to_pdu(rq);
	loff_t pos = ((loff_t) blk_rq_pos(rq) << 9) + lo->lo_offset;

	/*
	 * lo_write_simple and lo_read_simple should have been covered
	 * by io submit style function like lo_rw_aio(), one blocker
	 * is that lo_read_simple() need to call flush_dcache_page after
	 * the page is written from kernel, and it isn't easy to handle
	 * this in io submit style function which submits all segments
	 * of the req at one time. And direct read IO doesn't need to
	 * run flush_dcache_page().
	 */
	switch (req_op(rq)) {
	case REQ_OP_FLUSH:
		return lo_req_flush(lo, rq);
	case REQ_OP_WRITE_ZEROES:
		/*
		 * If the caller doesn't want deallocation, call zeroout to
		 * write zeroes the range.  Otherwise, punch them out.
		 */
		return lo_fallocate(lo, rq, pos,
			(rq->cmd_flags & REQ_NOUNMAP) ?
				FALLOC_FL_ZERO_RANGE :
				FALLOC_FL_PUNCH_HOLE);
	case REQ_OP_DISCARD:
		return lo_fallocate(lo, rq, pos, FALLOC_FL_PUNCH_HOLE);
	case REQ_OP_WRITE:
		if (lo->transfer)
			return lo_write_transfer(lo, rq, pos);
		else if (cmd->use_aio)
			return lo_rw_aio(lo, cmd, pos, WRITE);
		else
			return lo_write_simple(lo, rq, pos);
	case REQ_OP_READ:
		if (lo->transfer)
			return lo_read_transfer(lo, rq, pos);
		else if (cmd->use_aio)
			return lo_rw_aio(lo, cmd, pos, READ);
		else
			return lo_read_simple(lo, rq, pos);
	default:
		WARN_ON_ONCE(1);
		return -EIO;
		break;
	}
}

static inline void loop_update_dio(struct loop_device *lo)
{
	__loop_update_dio(lo, io_is_direct(lo->lo_backing_file) |
			lo->use_dio);
}

static void loop_reread_partitions(struct loop_device *lo,
				   struct block_device *bdev)
{
	int rc;

	rc = blkdev_reread_part(bdev);
	if (rc)
		pr_warn("%s: partition scan of loop%d (%s) failed (rc=%d)\n",
			__func__, lo->lo_number, lo->lo_file_name, rc);
}

static inline int is_loop_device(struct file *file)
{
	struct inode *i = file->f_mapping->host;

	return i && S_ISBLK(i->i_mode) && MAJOR(i->i_rdev) == LOOP_MAJOR;
}

static int loop_validate_file(struct file *file, struct block_device *bdev)
{
	struct inode	*inode = file->f_mapping->host;
	struct file	*f = file;

	/* Avoid recursion */
	while (is_loop_device(f)) {
		struct loop_device *l;

		if (f->f_mapping->host->i_bdev == bdev)
			return -EBADF;

		l = f->f_mapping->host->i_bdev->bd_disk->private_data;
		if (l->lo_state != Lo_bound) {
			return -EINVAL;
		}
		f = l->lo_backing_file;
	}
	if (!S_ISREG(inode->i_mode) && !S_ISBLK(inode->i_mode))
		return -EINVAL;
	return 0;
}

/*
 * loop_change_fd switched the backing store of a loopback device to
 * a new file. This is useful for operating system installers to free up
 * the original file and in High Availability environments to switch to
 * an alternative location for the content in case of server meltdown.
 * This can only work if the loop device is used read-only, and if the
 * new backing store is the same size and type as the old backing store.
 */
static int loop_change_fd(struct loop_device *lo, struct block_device *bdev,
			  unsigned int arg)
{
	struct file	*file = NULL, *old_file;
	int		error;
	bool		partscan;

	error = mutex_lock_killable(&loop_ctl_mutex);
	if (error)
		return error;
	error = -ENXIO;
	if (lo->lo_state != Lo_bound)
		goto out_err;

	/* the loop device has to be read-only */
	error = -EINVAL;
	if (!(lo->lo_flags & LO_FLAGS_READ_ONLY))
		goto out_err;

	error = -EBADF;
	file = fget(arg);
	if (!file)
		goto out_err;

	error = loop_validate_file(file, bdev);
	if (error)
		goto out_err;

	old_file = lo->lo_backing_file;

	error = -EINVAL;

	/* size of the new backing store needs to be the same */
	if (get_loop_size(lo, file) != get_loop_size(lo, old_file))
		goto out_err;

	/* and ... switch */
	blk_mq_freeze_queue(lo->lo_queue);
	mapping_set_gfp_mask(old_file->f_mapping, lo->old_gfp_mask);
	lo->lo_backing_file = file;
	lo->old_gfp_mask = mapping_gfp_mask(file->f_mapping);
	mapping_set_gfp_mask(file->f_mapping,
			     lo->old_gfp_mask & ~(__GFP_IO|__GFP_FS));
	loop_update_dio(lo);
	blk_mq_unfreeze_queue(lo->lo_queue);
	partscan = lo->lo_flags & LO_FLAGS_PARTSCAN;
	mutex_unlock(&loop_ctl_mutex);
	/*
	 * We must drop file reference outside of loop_ctl_mutex as dropping
	 * the file ref can take bd_mutex which creates circular locking
	 * dependency.
	 */
	fput(old_file);
	if (partscan)
		loop_reread_partitions(lo, bdev);
	return 0;

out_err:
	mutex_unlock(&loop_ctl_mutex);
	if (file)
		fput(file);
	return error;
}

/* loop sysfs attributes */

static ssize_t loop_attr_show(struct device *dev, char *page,
			      ssize_t (*callback)(struct loop_device *, char *))
{
	struct gendisk *disk = dev_to_disk(dev);
	struct loop_device *lo = disk->private_data;

	return callback(lo, page);
}

#define LOOP_ATTR_RO(_name)						\
static ssize_t loop_attr_##_name##_show(struct loop_device *, char *);	\
static ssize_t loop_attr_do_show_##_name(struct device *d,		\
				struct device_attribute *attr, char *b)	\
{									\
	return loop_attr_show(d, b, loop_attr_##_name##_show);		\
}									\
static struct device_attribute loop_attr_##_name =			\
	__ATTR(_name, 0444, loop_attr_do_show_##_name, NULL);

static ssize_t loop_attr_backing_file_show(struct loop_device *lo, char *buf)
{
	ssize_t ret;
	char *p = NULL;

	spin_lock_irq(&lo->lo_lock);
	if (lo->lo_backing_file)
		p = file_path(lo->lo_backing_file, buf, PAGE_SIZE - 1);
	spin_unlock_irq(&lo->lo_lock);

	if (IS_ERR_OR_NULL(p))
		ret = PTR_ERR(p);
	else {
		ret = strlen(p);
		memmove(buf, p, ret);
		buf[ret++] = '\n';
		buf[ret] = 0;
	}

	return ret;
}

static ssize_t loop_attr_offset_show(struct loop_device *lo, char *buf)
{
	return sprintf(buf, "%llu\n", (unsigned long long)lo->lo_offset);
}

static ssize_t loop_attr_sizelimit_show(struct loop_device *lo, char *buf)
{
	return sprintf(buf, "%llu\n", (unsigned long long)lo->lo_sizelimit);
}

static ssize_t loop_attr_autoclear_show(struct loop_device *lo, char *buf)
{
	int autoclear = (lo->lo_flags & LO_FLAGS_AUTOCLEAR);

	return sprintf(buf, "%s\n", autoclear ? "1" : "0");
}

static ssize_t loop_attr_partscan_show(struct loop_device *lo, char *buf)
{
	int partscan = (lo->lo_flags & LO_FLAGS_PARTSCAN);

	return sprintf(buf, "%s\n", partscan ? "1" : "0");
}

static ssize_t loop_attr_dio_show(struct loop_device *lo, char *buf)
{
	int dio = (lo->lo_flags & LO_FLAGS_DIRECT_IO);

	return sprintf(buf, "%s\n", dio ? "1" : "0");
}

LOOP_ATTR_RO(backing_file);
LOOP_ATTR_RO(offset);
LOOP_ATTR_RO(sizelimit);
LOOP_ATTR_RO(autoclear);
LOOP_ATTR_RO(partscan);
LOOP_ATTR_RO(dio);

static struct attribute *loop_attrs[] = {
	&loop_attr_backing_file.attr,
	&loop_attr_offset.attr,
	&loop_attr_sizelimit.attr,
	&loop_attr_autoclear.attr,
	&loop_attr_partscan.attr,
	&loop_attr_dio.attr,
	NULL,
};

static struct attribute_group loop_attribute_group = {
	.name = "loop",
	.attrs= loop_attrs,
};

static void loop_sysfs_init(struct loop_device *lo)
{
	lo->sysfs_inited = !sysfs_create_group(&disk_to_dev(lo->lo_disk)->kobj,
						&loop_attribute_group);
}

static void loop_sysfs_exit(struct loop_device *lo)
{
	if (lo->sysfs_inited)
		sysfs_remove_group(&disk_to_dev(lo->lo_disk)->kobj,
				   &loop_attribute_group);
}

static void loop_config_discard(struct loop_device *lo)
{
	struct file *file = lo->lo_backing_file;
	struct inode *inode = file->f_mapping->host;
	struct request_queue *q = lo->lo_queue;

	/*
	 * If the backing device is a block device, mirror its zeroing
	 * capability. Set the discard sectors to the block device's zeroing
	 * capabilities because loop discards result in blkdev_issue_zeroout(),
	 * not blkdev_issue_discard(). This maintains consistent behavior with
	 * file-backed loop devices: discarded regions read back as zero.
	 */
	if (S_ISBLK(inode->i_mode) && !lo->lo_encrypt_key_size) {
		struct request_queue *backingq;

		backingq = bdev_get_queue(inode->i_bdev);
		blk_queue_max_discard_sectors(q,
			backingq->limits.max_write_zeroes_sectors);

		blk_queue_max_write_zeroes_sectors(q,
			backingq->limits.max_write_zeroes_sectors);

	/*
	 * We use punch hole to reclaim the free space used by the
	 * image a.k.a. discard. However we do not support discard if
	 * encryption is enabled, because it may give an attacker
	 * useful information.
	 */
	} else if (!file->f_op->fallocate || lo->lo_encrypt_key_size) {
		q->limits.discard_granularity = 0;
		q->limits.discard_alignment = 0;
		blk_queue_max_discard_sectors(q, 0);
		blk_queue_max_write_zeroes_sectors(q, 0);

	} else {
		q->limits.discard_granularity = inode->i_sb->s_blocksize;
		q->limits.discard_alignment = 0;

		blk_queue_max_discard_sectors(q, UINT_MAX >> 9);
		blk_queue_max_write_zeroes_sectors(q, UINT_MAX >> 9);
	}

	if (q->limits.max_write_zeroes_sectors)
		blk_queue_flag_set(QUEUE_FLAG_DISCARD, q);
	else
		blk_queue_flag_clear(QUEUE_FLAG_DISCARD, q);
}

static void loop_unprepare_queue(struct loop_device *lo)
{
	kthread_flush_worker(&lo->worker);
	kthread_stop(lo->worker_task);
}

static int loop_kthread_worker_fn(void *worker_ptr)
{
	current->flags |= PF_LESS_THROTTLE | PF_MEMALLOC_NOIO;
	return kthread_worker_fn(worker_ptr);
}

static int loop_prepare_queue(struct loop_device *lo)
{
	kthread_init_worker(&lo->worker);
	lo->worker_task = kthread_run(loop_kthread_worker_fn,
			&lo->worker, "loop%d", lo->lo_number);
	if (IS_ERR(lo->worker_task))
		return -ENOMEM;
	set_user_nice(lo->worker_task, MIN_NICE);
	return 0;
}

static int
loop_release_xfer(struct loop_device *lo)
{
	int err = 0;
	struct loop_func_table *xfer = lo->lo_encryption;

	if (xfer) {
		if (xfer->release)
			err = xfer->release(lo);
		lo->transfer = NULL;
		lo->lo_encryption = NULL;
		module_put(xfer->owner);
	}
	return err;
}

static int
loop_init_xfer(struct loop_device *lo, struct loop_func_table *xfer,
	       const struct loop_info64 *i)
{
	int err = 0;

	if (xfer) {
		struct module *owner = xfer->owner;

		if (!try_module_get(owner))
			return -EINVAL;
		if (xfer->init)
			err = xfer->init(lo, i);
		if (err)
			module_put(owner);
		else
			lo->lo_encryption = xfer;
	}
	return err;
}

/**
 * loop_set_status_from_info - configure device from loop_info
 * @lo: struct loop_device to configure
 * @info: struct loop_info64 to configure the device with
 *
 * Configures the loop device parameters according to the passed
 * in loop_info64 configuration.
 */
static int
loop_set_status_from_info(struct loop_device *lo,
			  const struct loop_info64 *info)
{
	int err;
	struct loop_func_table *xfer;
	kuid_t uid = current_uid();

	if ((unsigned int) info->lo_encrypt_key_size > LO_KEY_SIZE)
		return -EINVAL;

	err = loop_release_xfer(lo);
	if (err)
		return err;

	if (info->lo_encrypt_type) {
		unsigned int type = info->lo_encrypt_type;

		if (type >= MAX_LO_CRYPT)
			return -EINVAL;
		xfer = xfer_funcs[type];
		if (xfer == NULL)
			return -EINVAL;
	} else
		xfer = NULL;

	err = loop_init_xfer(lo, xfer, info);
	if (err)
		return err;

	lo->lo_offset = info->lo_offset;
	lo->lo_sizelimit = info->lo_sizelimit;
	memcpy(lo->lo_file_name, info->lo_file_name, LO_NAME_SIZE);
	memcpy(lo->lo_crypt_name, info->lo_crypt_name, LO_NAME_SIZE);
	lo->lo_file_name[LO_NAME_SIZE-1] = 0;
	lo->lo_crypt_name[LO_NAME_SIZE-1] = 0;

	if (!xfer)
		xfer = &none_funcs;
	lo->transfer = xfer->transfer;
	lo->ioctl = xfer->ioctl;

	lo->lo_flags = info->lo_flags;

	lo->lo_encrypt_key_size = info->lo_encrypt_key_size;
	lo->lo_init[0] = info->lo_init[0];
	lo->lo_init[1] = info->lo_init[1];
	if (info->lo_encrypt_key_size) {
		memcpy(lo->lo_encrypt_key, info->lo_encrypt_key,
		       info->lo_encrypt_key_size);
		lo->lo_key_owner = uid;
	}

	return 0;
}

static int loop_configure(struct loop_device *lo, fmode_t mode,
			  struct block_device *bdev,
			  const struct loop_config *config)
{
	struct file	*file;
	struct inode	*inode;
	struct address_space *mapping;
	int		error;
	loff_t		size;
	bool		partscan;
	unsigned short  bsize;

	/* This is safe, since we have a reference from open(). */
	__module_get(THIS_MODULE);

	error = -EBADF;
	file = fget(config->fd);
	if (!file)
		goto out;

	error = mutex_lock_killable(&loop_ctl_mutex);
	if (error)
		goto out_putf;

	error = -EBUSY;
	if (lo->lo_state != Lo_unbound)
		goto out_unlock;

	error = loop_validate_file(file, bdev);
	if (error)
		goto out_unlock;

	mapping = file->f_mapping;
	inode = mapping->host;

	size = get_loop_size(lo, file);

	if ((config->info.lo_flags & ~LOOP_CONFIGURE_SETTABLE_FLAGS) != 0) {
		error = -EINVAL;
		goto out_unlock;
	}

	if (config->block_size) {
		error = loop_validate_block_size(config->block_size);
		if (error)
			goto out_unlock;
	}

	error = loop_set_status_from_info(lo, &config->info);
	if (error)
		goto out_unlock;

	if (!(file->f_mode & FMODE_WRITE) || !(mode & FMODE_WRITE) ||
	    !file->f_op->write_iter)
		lo->lo_flags |= LO_FLAGS_READ_ONLY;

	error = loop_prepare_queue(lo);
	if (error)
		goto out_unlock;

	error = 0;

	set_device_ro(bdev, (lo->lo_flags & LO_FLAGS_READ_ONLY) != 0);

	lo->use_dio = lo->lo_flags & LO_FLAGS_DIRECT_IO;
	lo->lo_device = bdev;
	lo->lo_backing_file = file;
	lo->old_gfp_mask = mapping_gfp_mask(mapping);
	mapping_set_gfp_mask(mapping, lo->old_gfp_mask & ~(__GFP_IO|__GFP_FS));

	if (!(lo->lo_flags & LO_FLAGS_READ_ONLY) && file->f_op->fsync)
		blk_queue_write_cache(lo->lo_queue, true, false);

<<<<<<< HEAD
	if (config->block_size)
		bsize = config->block_size;
	else if (io_is_direct(lo->lo_backing_file) && inode->i_sb->s_bdev)
		/* In case of direct I/O, match underlying block size */
		bsize = bdev_logical_block_size(inode->i_sb->s_bdev);
	else
		bsize = 512;

	blk_queue_logical_block_size(lo->lo_queue, bsize);
	blk_queue_physical_block_size(lo->lo_queue, bsize);
	blk_queue_io_min(lo->lo_queue, bsize);
=======
	if (io_is_direct(lo->lo_backing_file) && inode->i_sb->s_bdev) {
		/* In case of direct I/O, match underlying block size */
		unsigned short bsize = bdev_logical_block_size(
			inode->i_sb->s_bdev);

		blk_queue_logical_block_size(lo->lo_queue, bsize);
		blk_queue_physical_block_size(lo->lo_queue, bsize);
		blk_queue_io_min(lo->lo_queue, bsize);
	}
>>>>>>> a4834780

	loop_update_dio(lo);
	loop_sysfs_init(lo);
	loop_set_size(lo, size);

	set_blocksize(bdev, S_ISBLK(inode->i_mode) ?
		      block_size(inode->i_bdev) : PAGE_SIZE);

	lo->lo_state = Lo_bound;
	if (part_shift)
		lo->lo_flags |= LO_FLAGS_PARTSCAN;
	partscan = lo->lo_flags & LO_FLAGS_PARTSCAN;

	/* Grab the block_device to prevent its destruction after we
	 * put /dev/loopXX inode. Later in __loop_clr_fd() we bdput(bdev).
	 */
	bdgrab(bdev);
	mutex_unlock(&loop_ctl_mutex);
	if (partscan)
		loop_reread_partitions(lo, bdev);
	return 0;

out_unlock:
	mutex_unlock(&loop_ctl_mutex);
out_putf:
	fput(file);
out:
	/* This is safe: open() is still holding a reference. */
	module_put(THIS_MODULE);
	return error;
}

static int __loop_clr_fd(struct loop_device *lo, bool release)
{
	struct file *filp = NULL;
	gfp_t gfp = lo->old_gfp_mask;
	struct block_device *bdev = lo->lo_device;
	int err = 0;
	bool partscan = false;
	int lo_number;

	mutex_lock(&loop_ctl_mutex);
	if (WARN_ON_ONCE(lo->lo_state != Lo_rundown)) {
		err = -ENXIO;
		goto out_unlock;
	}

	filp = lo->lo_backing_file;
	if (filp == NULL) {
		err = -EINVAL;
		goto out_unlock;
	}

	/* freeze request queue during the transition */
	blk_mq_freeze_queue(lo->lo_queue);

	spin_lock_irq(&lo->lo_lock);
	lo->lo_backing_file = NULL;
	spin_unlock_irq(&lo->lo_lock);

	loop_release_xfer(lo);
	lo->transfer = NULL;
	lo->ioctl = NULL;
	lo->lo_device = NULL;
	lo->lo_encryption = NULL;
	lo->lo_offset = 0;
	lo->lo_sizelimit = 0;
	lo->lo_encrypt_key_size = 0;
	memset(lo->lo_encrypt_key, 0, LO_KEY_SIZE);
	memset(lo->lo_crypt_name, 0, LO_NAME_SIZE);
	memset(lo->lo_file_name, 0, LO_NAME_SIZE);
	blk_queue_logical_block_size(lo->lo_queue, 512);
	blk_queue_physical_block_size(lo->lo_queue, 512);
	blk_queue_io_min(lo->lo_queue, 512);
	if (bdev) {
		bdput(bdev);
		invalidate_bdev(bdev);
		bdev->bd_inode->i_mapping->wb_err = 0;
	}
	set_capacity(lo->lo_disk, 0);
	loop_sysfs_exit(lo);
	if (bdev) {
		bd_set_size(bdev, 0);
		/* let user-space know about this change */
		kobject_uevent(&disk_to_dev(bdev->bd_disk)->kobj, KOBJ_CHANGE);
	}
	mapping_set_gfp_mask(filp->f_mapping, gfp);
	/* This is safe: open() is still holding a reference. */
	module_put(THIS_MODULE);
	blk_mq_unfreeze_queue(lo->lo_queue);

	partscan = lo->lo_flags & LO_FLAGS_PARTSCAN && bdev;
	lo_number = lo->lo_number;
	loop_unprepare_queue(lo);
out_unlock:
	mutex_unlock(&loop_ctl_mutex);
	if (partscan) {
		/*
		 * bd_mutex has been held already in release path, so don't
		 * acquire it if this function is called in such case.
		 *
		 * If the reread partition isn't from release path, lo_refcnt
		 * must be at least one and it can only become zero when the
		 * current holder is released.
		 */
		if (release)
			err = __blkdev_reread_part(bdev);
		else
			err = blkdev_reread_part(bdev);
		if (err)
			pr_warn("%s: partition scan of loop%d failed (rc=%d)\n",
				__func__, lo_number, err);
		/* Device is gone, no point in returning error */
		err = 0;
	}

	/*
	 * lo->lo_state is set to Lo_unbound here after above partscan has
	 * finished.
	 *
	 * There cannot be anybody else entering __loop_clr_fd() as
	 * lo->lo_backing_file is already cleared and Lo_rundown state
	 * protects us from all the other places trying to change the 'lo'
	 * device.
	 */
	mutex_lock(&loop_ctl_mutex);
	lo->lo_flags = 0;
	if (!part_shift)
		lo->lo_disk->flags |= GENHD_FL_NO_PART_SCAN;
	lo->lo_state = Lo_unbound;
	mutex_unlock(&loop_ctl_mutex);

	/*
	 * Need not hold loop_ctl_mutex to fput backing file.
	 * Calling fput holding loop_ctl_mutex triggers a circular
	 * lock dependency possibility warning as fput can take
	 * bd_mutex which is usually taken before loop_ctl_mutex.
	 */
	if (filp)
		fput(filp);
	return err;
}

static int loop_clr_fd(struct loop_device *lo)
{
	int err;

	err = mutex_lock_killable(&loop_ctl_mutex);
	if (err)
		return err;
	if (lo->lo_state != Lo_bound) {
		mutex_unlock(&loop_ctl_mutex);
		return -ENXIO;
	}
	/*
	 * If we've explicitly asked to tear down the loop device,
	 * and it has an elevated reference count, set it for auto-teardown when
	 * the last reference goes away. This stops $!~#$@ udev from
	 * preventing teardown because it decided that it needs to run blkid on
	 * the loopback device whenever they appear. xfstests is notorious for
	 * failing tests because blkid via udev races with a losetup
	 * <dev>/do something like mkfs/losetup -d <dev> causing the losetup -d
	 * command to fail with EBUSY.
	 */
	if (atomic_read(&lo->lo_refcnt) > 1) {
		lo->lo_flags |= LO_FLAGS_AUTOCLEAR;
		mutex_unlock(&loop_ctl_mutex);
		return 0;
	}
	lo->lo_state = Lo_rundown;
	mutex_unlock(&loop_ctl_mutex);

	return __loop_clr_fd(lo, false);
}

static int
loop_set_status(struct loop_device *lo, const struct loop_info64 *info)
{
	int err;
	struct block_device *bdev;
	kuid_t uid = current_uid();
	int prev_lo_flags;
	bool partscan = false;
	bool size_changed = false;

	err = mutex_lock_killable(&loop_ctl_mutex);
	if (err)
		return err;
	if (lo->lo_encrypt_key_size &&
	    !uid_eq(lo->lo_key_owner, uid) &&
	    !capable(CAP_SYS_ADMIN)) {
		err = -EPERM;
		goto out_unlock;
	}
	if (lo->lo_state != Lo_bound) {
		err = -ENXIO;
		goto out_unlock;
	}

	if (lo->lo_offset != info->lo_offset ||
	    lo->lo_sizelimit != info->lo_sizelimit) {
		size_changed = true;
		sync_blockdev(lo->lo_device);
		kill_bdev(lo->lo_device);
	}

	/* I/O need to be drained during transfer transition */
	blk_mq_freeze_queue(lo->lo_queue);

	if (size_changed && lo->lo_device->bd_inode->i_mapping->nrpages) {
		/* If any pages were dirtied after kill_bdev(), try again */
		err = -EAGAIN;
		pr_warn("%s: loop%d (%s) has still dirty pages (nrpages=%lu)\n",
			__func__, lo->lo_number, lo->lo_file_name,
			lo->lo_device->bd_inode->i_mapping->nrpages);
		goto out_unfreeze;
	}

	prev_lo_flags = lo->lo_flags;

	err = loop_set_status_from_info(lo, info);
	if (err)
		goto out_unfreeze;

	/* Mask out flags that can't be set using LOOP_SET_STATUS. */
	lo->lo_flags &= LOOP_SET_STATUS_SETTABLE_FLAGS;
	/* For those flags, use the previous values instead */
	lo->lo_flags |= prev_lo_flags & ~LOOP_SET_STATUS_SETTABLE_FLAGS;
	/* For flags that can't be cleared, use previous values too */
	lo->lo_flags |= prev_lo_flags & ~LOOP_SET_STATUS_CLEARABLE_FLAGS;

	if (size_changed) {
		loff_t new_size = get_size(lo->lo_offset, lo->lo_sizelimit,
					   lo->lo_backing_file);
		loop_set_size(lo, new_size);
	}

	loop_config_discard(lo);

	/* update dio if lo_offset or transfer is changed */
	__loop_update_dio(lo, lo->use_dio);

out_unfreeze:
	blk_mq_unfreeze_queue(lo->lo_queue);

	if (!err && (lo->lo_flags & LO_FLAGS_PARTSCAN) &&
	     !(prev_lo_flags & LO_FLAGS_PARTSCAN)) {
		lo->lo_disk->flags &= ~GENHD_FL_NO_PART_SCAN;
		bdev = lo->lo_device;
		partscan = true;
	}
out_unlock:
	mutex_unlock(&loop_ctl_mutex);
	if (partscan)
		loop_reread_partitions(lo, bdev);

	return err;
}

static int
loop_get_status(struct loop_device *lo, struct loop_info64 *info)
{
	struct path path;
	struct kstat stat;
	int ret;

	ret = mutex_lock_killable(&loop_ctl_mutex);
	if (ret)
		return ret;
	if (lo->lo_state != Lo_bound) {
		mutex_unlock(&loop_ctl_mutex);
		return -ENXIO;
	}

	memset(info, 0, sizeof(*info));
	info->lo_number = lo->lo_number;
	info->lo_offset = lo->lo_offset;
	info->lo_sizelimit = lo->lo_sizelimit;
	info->lo_flags = lo->lo_flags;
	memcpy(info->lo_file_name, lo->lo_file_name, LO_NAME_SIZE);
	memcpy(info->lo_crypt_name, lo->lo_crypt_name, LO_NAME_SIZE);
	info->lo_encrypt_type =
		lo->lo_encryption ? lo->lo_encryption->number : 0;
	if (lo->lo_encrypt_key_size && capable(CAP_SYS_ADMIN)) {
		info->lo_encrypt_key_size = lo->lo_encrypt_key_size;
		memcpy(info->lo_encrypt_key, lo->lo_encrypt_key,
		       lo->lo_encrypt_key_size);
	}

	/* Drop loop_ctl_mutex while we call into the filesystem. */
	path = lo->lo_backing_file->f_path;
	path_get(&path);
	mutex_unlock(&loop_ctl_mutex);
	ret = vfs_getattr(&path, &stat, STATX_INO, AT_STATX_SYNC_AS_STAT);
	if (!ret) {
		info->lo_device = huge_encode_dev(stat.dev);
		info->lo_inode = stat.ino;
		info->lo_rdevice = huge_encode_dev(stat.rdev);
	}
	path_put(&path);
	return ret;
}

static void
loop_info64_from_old(const struct loop_info *info, struct loop_info64 *info64)
{
	memset(info64, 0, sizeof(*info64));
	info64->lo_number = info->lo_number;
	info64->lo_device = info->lo_device;
	info64->lo_inode = info->lo_inode;
	info64->lo_rdevice = info->lo_rdevice;
	info64->lo_offset = info->lo_offset;
	info64->lo_sizelimit = 0;
	info64->lo_encrypt_type = info->lo_encrypt_type;
	info64->lo_encrypt_key_size = info->lo_encrypt_key_size;
	info64->lo_flags = info->lo_flags;
	info64->lo_init[0] = info->lo_init[0];
	info64->lo_init[1] = info->lo_init[1];
	if (info->lo_encrypt_type == LO_CRYPT_CRYPTOAPI)
		memcpy(info64->lo_crypt_name, info->lo_name, LO_NAME_SIZE);
	else
		memcpy(info64->lo_file_name, info->lo_name, LO_NAME_SIZE);
	memcpy(info64->lo_encrypt_key, info->lo_encrypt_key, LO_KEY_SIZE);
}

static int
loop_info64_to_old(const struct loop_info64 *info64, struct loop_info *info)
{
	memset(info, 0, sizeof(*info));
	info->lo_number = info64->lo_number;
	info->lo_device = info64->lo_device;
	info->lo_inode = info64->lo_inode;
	info->lo_rdevice = info64->lo_rdevice;
	info->lo_offset = info64->lo_offset;
	info->lo_encrypt_type = info64->lo_encrypt_type;
	info->lo_encrypt_key_size = info64->lo_encrypt_key_size;
	info->lo_flags = info64->lo_flags;
	info->lo_init[0] = info64->lo_init[0];
	info->lo_init[1] = info64->lo_init[1];
	if (info->lo_encrypt_type == LO_CRYPT_CRYPTOAPI)
		memcpy(info->lo_name, info64->lo_crypt_name, LO_NAME_SIZE);
	else
		memcpy(info->lo_name, info64->lo_file_name, LO_NAME_SIZE);
	memcpy(info->lo_encrypt_key, info64->lo_encrypt_key, LO_KEY_SIZE);

	/* error in case values were truncated */
	if (info->lo_device != info64->lo_device ||
	    info->lo_rdevice != info64->lo_rdevice ||
	    info->lo_inode != info64->lo_inode ||
	    info->lo_offset != info64->lo_offset)
		return -EOVERFLOW;

	return 0;
}

static int
loop_set_status_old(struct loop_device *lo, const struct loop_info __user *arg)
{
	struct loop_info info;
	struct loop_info64 info64;

	if (copy_from_user(&info, arg, sizeof (struct loop_info)))
		return -EFAULT;
	loop_info64_from_old(&info, &info64);
	return loop_set_status(lo, &info64);
}

static int
loop_set_status64(struct loop_device *lo, const struct loop_info64 __user *arg)
{
	struct loop_info64 info64;

	if (copy_from_user(&info64, arg, sizeof (struct loop_info64)))
		return -EFAULT;
	return loop_set_status(lo, &info64);
}

static int
loop_get_status_old(struct loop_device *lo, struct loop_info __user *arg) {
	struct loop_info info;
	struct loop_info64 info64;
	int err;

	if (!arg)
		return -EINVAL;
	err = loop_get_status(lo, &info64);
	if (!err)
		err = loop_info64_to_old(&info64, &info);
	if (!err && copy_to_user(arg, &info, sizeof(info)))
		err = -EFAULT;

	return err;
}

static int
loop_get_status64(struct loop_device *lo, struct loop_info64 __user *arg) {
	struct loop_info64 info64;
	int err;

	if (!arg)
		return -EINVAL;
	err = loop_get_status(lo, &info64);
	if (!err && copy_to_user(arg, &info64, sizeof(info64)))
		err = -EFAULT;

	return err;
}

static int loop_set_capacity(struct loop_device *lo)
{
	loff_t size;

	if (unlikely(lo->lo_state != Lo_bound))
		return -ENXIO;

	size = get_loop_size(lo, lo->lo_backing_file);
	loop_set_size(lo, size);

	return 0;
}

static int loop_set_dio(struct loop_device *lo, unsigned long arg)
{
	int error = -ENXIO;
	if (lo->lo_state != Lo_bound)
		goto out;

	__loop_update_dio(lo, !!arg);
	if (lo->use_dio == !!arg)
		return 0;
	error = -EINVAL;
 out:
	return error;
}

static int loop_set_block_size(struct loop_device *lo, unsigned long arg)
{
	int err = 0;

	if (lo->lo_state != Lo_bound)
		return -ENXIO;

	err = loop_validate_block_size(arg);
	if (err)
		return err;

	if (lo->lo_queue->limits.logical_block_size == arg)
		return 0;

	sync_blockdev(lo->lo_device);
	kill_bdev(lo->lo_device);

	blk_mq_freeze_queue(lo->lo_queue);

	/* kill_bdev should have truncated all the pages */
	if (lo->lo_device->bd_inode->i_mapping->nrpages) {
		err = -EAGAIN;
		pr_warn("%s: loop%d (%s) has still dirty pages (nrpages=%lu)\n",
			__func__, lo->lo_number, lo->lo_file_name,
			lo->lo_device->bd_inode->i_mapping->nrpages);
		goto out_unfreeze;
	}

	blk_queue_logical_block_size(lo->lo_queue, arg);
	blk_queue_physical_block_size(lo->lo_queue, arg);
	blk_queue_io_min(lo->lo_queue, arg);
	loop_update_dio(lo);
out_unfreeze:
	blk_mq_unfreeze_queue(lo->lo_queue);

	return err;
}

static int lo_simple_ioctl(struct loop_device *lo, unsigned int cmd,
			   unsigned long arg)
{
	int err;

	err = mutex_lock_killable(&loop_ctl_mutex);
	if (err)
		return err;
	switch (cmd) {
	case LOOP_SET_CAPACITY:
		err = loop_set_capacity(lo);
		break;
	case LOOP_SET_DIRECT_IO:
		err = loop_set_dio(lo, arg);
		break;
	case LOOP_SET_BLOCK_SIZE:
		err = loop_set_block_size(lo, arg);
		break;
	default:
		err = lo->ioctl ? lo->ioctl(lo, cmd, arg) : -EINVAL;
	}
	mutex_unlock(&loop_ctl_mutex);
	return err;
}

static int lo_ioctl(struct block_device *bdev, fmode_t mode,
	unsigned int cmd, unsigned long arg)
{
	struct loop_device *lo = bdev->bd_disk->private_data;
	void __user *argp = (void __user *) arg;
	int err;

	switch (cmd) {
	case LOOP_SET_FD: {
		/*
		 * Legacy case - pass in a zeroed out struct loop_config with
		 * only the file descriptor set , which corresponds with the
		 * default parameters we'd have used otherwise.
		 */
		struct loop_config config;

		memset(&config, 0, sizeof(config));
		config.fd = arg;

		return loop_configure(lo, mode, bdev, &config);
	}
	case LOOP_CONFIGURE: {
		struct loop_config config;

		if (copy_from_user(&config, argp, sizeof(config)))
			return -EFAULT;

		return loop_configure(lo, mode, bdev, &config);
	}
	case LOOP_CHANGE_FD:
		return loop_change_fd(lo, bdev, arg);
	case LOOP_CLR_FD:
		return loop_clr_fd(lo);
	case LOOP_SET_STATUS:
		err = -EPERM;
		if ((mode & FMODE_WRITE) || capable(CAP_SYS_ADMIN)) {
			err = loop_set_status_old(lo, argp);
		}
		break;
	case LOOP_GET_STATUS:
		return loop_get_status_old(lo, argp);
	case LOOP_SET_STATUS64:
		err = -EPERM;
		if ((mode & FMODE_WRITE) || capable(CAP_SYS_ADMIN)) {
			err = loop_set_status64(lo, argp);
		}
		break;
	case LOOP_GET_STATUS64:
		return loop_get_status64(lo, argp);
	case LOOP_SET_CAPACITY:
	case LOOP_SET_DIRECT_IO:
	case LOOP_SET_BLOCK_SIZE:
		if (!(mode & FMODE_WRITE) && !capable(CAP_SYS_ADMIN))
			return -EPERM;
		/* Fall through */
	default:
		err = lo_simple_ioctl(lo, cmd, arg);
		break;
	}

	return err;
}

#ifdef CONFIG_COMPAT
struct compat_loop_info {
	compat_int_t	lo_number;      /* ioctl r/o */
	compat_dev_t	lo_device;      /* ioctl r/o */
	compat_ulong_t	lo_inode;       /* ioctl r/o */
	compat_dev_t	lo_rdevice;     /* ioctl r/o */
	compat_int_t	lo_offset;
	compat_int_t	lo_encrypt_type;
	compat_int_t	lo_encrypt_key_size;    /* ioctl w/o */
	compat_int_t	lo_flags;       /* ioctl r/o */
	char		lo_name[LO_NAME_SIZE];
	unsigned char	lo_encrypt_key[LO_KEY_SIZE]; /* ioctl w/o */
	compat_ulong_t	lo_init[2];
	char		reserved[4];
};

/*
 * Transfer 32-bit compatibility structure in userspace to 64-bit loop info
 * - noinlined to reduce stack space usage in main part of driver
 */
static noinline int
loop_info64_from_compat(const struct compat_loop_info __user *arg,
			struct loop_info64 *info64)
{
	struct compat_loop_info info;

	if (copy_from_user(&info, arg, sizeof(info)))
		return -EFAULT;

	memset(info64, 0, sizeof(*info64));
	info64->lo_number = info.lo_number;
	info64->lo_device = info.lo_device;
	info64->lo_inode = info.lo_inode;
	info64->lo_rdevice = info.lo_rdevice;
	info64->lo_offset = info.lo_offset;
	info64->lo_sizelimit = 0;
	info64->lo_encrypt_type = info.lo_encrypt_type;
	info64->lo_encrypt_key_size = info.lo_encrypt_key_size;
	info64->lo_flags = info.lo_flags;
	info64->lo_init[0] = info.lo_init[0];
	info64->lo_init[1] = info.lo_init[1];
	if (info.lo_encrypt_type == LO_CRYPT_CRYPTOAPI)
		memcpy(info64->lo_crypt_name, info.lo_name, LO_NAME_SIZE);
	else
		memcpy(info64->lo_file_name, info.lo_name, LO_NAME_SIZE);
	memcpy(info64->lo_encrypt_key, info.lo_encrypt_key, LO_KEY_SIZE);
	return 0;
}

/*
 * Transfer 64-bit loop info to 32-bit compatibility structure in userspace
 * - noinlined to reduce stack space usage in main part of driver
 */
static noinline int
loop_info64_to_compat(const struct loop_info64 *info64,
		      struct compat_loop_info __user *arg)
{
	struct compat_loop_info info;

	memset(&info, 0, sizeof(info));
	info.lo_number = info64->lo_number;
	info.lo_device = info64->lo_device;
	info.lo_inode = info64->lo_inode;
	info.lo_rdevice = info64->lo_rdevice;
	info.lo_offset = info64->lo_offset;
	info.lo_encrypt_type = info64->lo_encrypt_type;
	info.lo_encrypt_key_size = info64->lo_encrypt_key_size;
	info.lo_flags = info64->lo_flags;
	info.lo_init[0] = info64->lo_init[0];
	info.lo_init[1] = info64->lo_init[1];
	if (info.lo_encrypt_type == LO_CRYPT_CRYPTOAPI)
		memcpy(info.lo_name, info64->lo_crypt_name, LO_NAME_SIZE);
	else
		memcpy(info.lo_name, info64->lo_file_name, LO_NAME_SIZE);
	memcpy(info.lo_encrypt_key, info64->lo_encrypt_key, LO_KEY_SIZE);

	/* error in case values were truncated */
	if (info.lo_device != info64->lo_device ||
	    info.lo_rdevice != info64->lo_rdevice ||
	    info.lo_inode != info64->lo_inode ||
	    info.lo_offset != info64->lo_offset ||
	    info.lo_init[0] != info64->lo_init[0] ||
	    info.lo_init[1] != info64->lo_init[1])
		return -EOVERFLOW;

	if (copy_to_user(arg, &info, sizeof(info)))
		return -EFAULT;
	return 0;
}

static int
loop_set_status_compat(struct loop_device *lo,
		       const struct compat_loop_info __user *arg)
{
	struct loop_info64 info64;
	int ret;

	ret = loop_info64_from_compat(arg, &info64);
	if (ret < 0)
		return ret;
	return loop_set_status(lo, &info64);
}

static int
loop_get_status_compat(struct loop_device *lo,
		       struct compat_loop_info __user *arg)
{
	struct loop_info64 info64;
	int err;

	if (!arg)
		return -EINVAL;
	err = loop_get_status(lo, &info64);
	if (!err)
		err = loop_info64_to_compat(&info64, arg);
	return err;
}

static int lo_compat_ioctl(struct block_device *bdev, fmode_t mode,
			   unsigned int cmd, unsigned long arg)
{
	struct loop_device *lo = bdev->bd_disk->private_data;
	int err;

	switch(cmd) {
	case LOOP_SET_STATUS:
		err = loop_set_status_compat(lo,
			     (const struct compat_loop_info __user *)arg);
		break;
	case LOOP_GET_STATUS:
		err = loop_get_status_compat(lo,
				     (struct compat_loop_info __user *)arg);
		break;
	case LOOP_SET_CAPACITY:
	case LOOP_CLR_FD:
	case LOOP_GET_STATUS64:
	case LOOP_SET_STATUS64:
	case LOOP_CONFIGURE:
		arg = (unsigned long) compat_ptr(arg);
		/* fall through */
	case LOOP_SET_FD:
	case LOOP_CHANGE_FD:
	case LOOP_SET_BLOCK_SIZE:
	case LOOP_SET_DIRECT_IO:
		err = lo_ioctl(bdev, mode, cmd, arg);
		break;
	default:
		err = -ENOIOCTLCMD;
		break;
	}
	return err;
}
#endif

static int lo_open(struct block_device *bdev, fmode_t mode)
{
	struct loop_device *lo;
	int err;

	err = mutex_lock_killable(&loop_ctl_mutex);
	if (err)
		return err;
	lo = bdev->bd_disk->private_data;
	if (!lo) {
		err = -ENXIO;
		goto out;
	}

	atomic_inc(&lo->lo_refcnt);
out:
	mutex_unlock(&loop_ctl_mutex);
	return err;
}

static void lo_release(struct gendisk *disk, fmode_t mode)
{
	struct loop_device *lo;

	mutex_lock(&loop_ctl_mutex);
	lo = disk->private_data;
	if (atomic_dec_return(&lo->lo_refcnt))
		goto out_unlock;

	if (lo->lo_flags & LO_FLAGS_AUTOCLEAR) {
		if (lo->lo_state != Lo_bound)
			goto out_unlock;
		lo->lo_state = Lo_rundown;
		mutex_unlock(&loop_ctl_mutex);
		/*
		 * In autoclear mode, stop the loop thread
		 * and remove configuration after last close.
		 */
		__loop_clr_fd(lo, true);
		return;
	} else if (lo->lo_state == Lo_bound) {
		/*
		 * Otherwise keep thread (if running) and config,
		 * but flush possible ongoing bios in thread.
		 */
		blk_mq_freeze_queue(lo->lo_queue);
		blk_mq_unfreeze_queue(lo->lo_queue);
	}

out_unlock:
	mutex_unlock(&loop_ctl_mutex);
}

static const struct block_device_operations lo_fops = {
	.owner =	THIS_MODULE,
	.open =		lo_open,
	.release =	lo_release,
	.ioctl =	lo_ioctl,
#ifdef CONFIG_COMPAT
	.compat_ioctl =	lo_compat_ioctl,
#endif
};

/*
 * And now the modules code and kernel interface.
 */
static int max_loop;
module_param(max_loop, int, 0444);
MODULE_PARM_DESC(max_loop, "Maximum number of loop devices");
module_param(max_part, int, 0444);
MODULE_PARM_DESC(max_part, "Maximum number of partitions per loop device");
MODULE_LICENSE("GPL");
MODULE_ALIAS_BLOCKDEV_MAJOR(LOOP_MAJOR);

int loop_register_transfer(struct loop_func_table *funcs)
{
	unsigned int n = funcs->number;

	if (n >= MAX_LO_CRYPT || xfer_funcs[n])
		return -EINVAL;
	xfer_funcs[n] = funcs;
	return 0;
}

static int unregister_transfer_cb(int id, void *ptr, void *data)
{
	struct loop_device *lo = ptr;
	struct loop_func_table *xfer = data;

	mutex_lock(&loop_ctl_mutex);
	if (lo->lo_encryption == xfer)
		loop_release_xfer(lo);
	mutex_unlock(&loop_ctl_mutex);
	return 0;
}

int loop_unregister_transfer(int number)
{
	unsigned int n = number;
	struct loop_func_table *xfer;

	if (n == 0 || n >= MAX_LO_CRYPT || (xfer = xfer_funcs[n]) == NULL)
		return -EINVAL;

	xfer_funcs[n] = NULL;
	idr_for_each(&loop_index_idr, &unregister_transfer_cb, xfer);
	return 0;
}

EXPORT_SYMBOL(loop_register_transfer);
EXPORT_SYMBOL(loop_unregister_transfer);

static blk_status_t loop_queue_rq(struct blk_mq_hw_ctx *hctx,
		const struct blk_mq_queue_data *bd)
{
	struct request *rq = bd->rq;
	struct loop_cmd *cmd = blk_mq_rq_to_pdu(rq);
	struct loop_device *lo = rq->q->queuedata;

	blk_mq_start_request(rq);

	if (lo->lo_state != Lo_bound)
		return BLK_STS_IOERR;

	switch (req_op(rq)) {
	case REQ_OP_FLUSH:
	case REQ_OP_DISCARD:
	case REQ_OP_WRITE_ZEROES:
		cmd->use_aio = false;
		break;
	default:
		cmd->use_aio = lo->use_dio;
		break;
	}

	/* always use the first bio's css */
#ifdef CONFIG_BLK_CGROUP
	if (cmd->use_aio && rq->bio && rq->bio->bi_css) {
		cmd->css = rq->bio->bi_css;
		css_get(cmd->css);
	} else
#endif
		cmd->css = NULL;
	kthread_queue_work(&lo->worker, &cmd->work);

	return BLK_STS_OK;
}

static void loop_handle_cmd(struct loop_cmd *cmd)
{
	struct request *rq = blk_mq_rq_from_pdu(cmd);
	const bool write = op_is_write(req_op(rq));
	struct loop_device *lo = rq->q->queuedata;
	int ret = 0;

	if (write && (lo->lo_flags & LO_FLAGS_READ_ONLY)) {
		ret = -EIO;
		goto failed;
	}

	ret = do_req_filebacked(lo, rq);
 failed:
	/* complete non-aio request */
	if (!cmd->use_aio || ret) {
		cmd->ret = ret ? -EIO : 0;
		blk_mq_complete_request(rq);
	}
}

static void loop_queue_work(struct kthread_work *work)
{
	struct loop_cmd *cmd =
		container_of(work, struct loop_cmd, work);

	loop_handle_cmd(cmd);
}

static int loop_init_request(struct blk_mq_tag_set *set, struct request *rq,
		unsigned int hctx_idx, unsigned int numa_node)
{
	struct loop_cmd *cmd = blk_mq_rq_to_pdu(rq);

	kthread_init_work(&cmd->work, loop_queue_work);
	return 0;
}

static const struct blk_mq_ops loop_mq_ops = {
	.queue_rq       = loop_queue_rq,
	.init_request	= loop_init_request,
	.complete	= lo_complete_rq,
};

static int loop_add(struct loop_device **l, int i)
{
	struct loop_device *lo;
	struct gendisk *disk;
	int err;

	err = -ENOMEM;
	lo = kzalloc(sizeof(*lo), GFP_KERNEL);
	if (!lo)
		goto out;

	lo->lo_state = Lo_unbound;

	/* allocate id, if @id >= 0, we're requesting that specific id */
	if (i >= 0) {
		err = idr_alloc(&loop_index_idr, lo, i, i + 1, GFP_KERNEL);
		if (err == -ENOSPC)
			err = -EEXIST;
	} else {
		err = idr_alloc(&loop_index_idr, lo, 0, 0, GFP_KERNEL);
	}
	if (err < 0)
		goto out_free_dev;
	i = err;

	err = -ENOMEM;
	lo->tag_set.ops = &loop_mq_ops;
	lo->tag_set.nr_hw_queues = 1;
	lo->tag_set.queue_depth = 128;
	lo->tag_set.numa_node = NUMA_NO_NODE;
	lo->tag_set.cmd_size = sizeof(struct loop_cmd);
	lo->tag_set.flags = BLK_MQ_F_SHOULD_MERGE | BLK_MQ_F_SG_MERGE;
	lo->tag_set.driver_data = lo;

	err = blk_mq_alloc_tag_set(&lo->tag_set);
	if (err)
		goto out_free_idr;

	lo->lo_queue = blk_mq_init_queue(&lo->tag_set);
	if (IS_ERR_OR_NULL(lo->lo_queue)) {
		err = PTR_ERR(lo->lo_queue);
		goto out_cleanup_tags;
	}
	lo->lo_queue->queuedata = lo;

	blk_queue_max_hw_sectors(lo->lo_queue, BLK_DEF_MAX_SECTORS);

	/*
	 * By default, we do buffer IO, so it doesn't make sense to enable
	 * merge because the I/O submitted to backing file is handled page by
	 * page. For directio mode, merge does help to dispatch bigger request
	 * to underlayer disk. We will enable merge once directio is enabled.
	 */
	blk_queue_flag_set(QUEUE_FLAG_NOMERGES, lo->lo_queue);

	err = -ENOMEM;
	disk = lo->lo_disk = alloc_disk(1 << part_shift);
	if (!disk)
		goto out_free_queue;

	/*
	 * Disable partition scanning by default. The in-kernel partition
	 * scanning can be requested individually per-device during its
	 * setup. Userspace can always add and remove partitions from all
	 * devices. The needed partition minors are allocated from the
	 * extended minor space, the main loop device numbers will continue
	 * to match the loop minors, regardless of the number of partitions
	 * used.
	 *
	 * If max_part is given, partition scanning is globally enabled for
	 * all loop devices. The minors for the main loop devices will be
	 * multiples of max_part.
	 *
	 * Note: Global-for-all-devices, set-only-at-init, read-only module
	 * parameteters like 'max_loop' and 'max_part' make things needlessly
	 * complicated, are too static, inflexible and may surprise
	 * userspace tools. Parameters like this in general should be avoided.
	 */
	if (!part_shift)
		disk->flags |= GENHD_FL_NO_PART_SCAN;
	disk->flags |= GENHD_FL_EXT_DEVT;
	atomic_set(&lo->lo_refcnt, 0);
	lo->lo_number		= i;
	spin_lock_init(&lo->lo_lock);
	disk->major		= LOOP_MAJOR;
	disk->first_minor	= i << part_shift;
	disk->fops		= &lo_fops;
	disk->private_data	= lo;
	disk->queue		= lo->lo_queue;
	sprintf(disk->disk_name, "loop%d", i);
	add_disk(disk);
	*l = lo;
	return lo->lo_number;

out_free_queue:
	blk_cleanup_queue(lo->lo_queue);
out_cleanup_tags:
	blk_mq_free_tag_set(&lo->tag_set);
out_free_idr:
	idr_remove(&loop_index_idr, i);
out_free_dev:
	kfree(lo);
out:
	return err;
}

static void loop_remove(struct loop_device *lo)
{
	del_gendisk(lo->lo_disk);
	blk_cleanup_queue(lo->lo_queue);
	blk_mq_free_tag_set(&lo->tag_set);
	put_disk(lo->lo_disk);
	kfree(lo);
}

static int find_free_cb(int id, void *ptr, void *data)
{
	struct loop_device *lo = ptr;
	struct loop_device **l = data;

	if (lo->lo_state == Lo_unbound) {
		*l = lo;
		return 1;
	}
	return 0;
}

static int loop_lookup(struct loop_device **l, int i)
{
	struct loop_device *lo;
	int ret = -ENODEV;

	if (i < 0) {
		int err;

		err = idr_for_each(&loop_index_idr, &find_free_cb, &lo);
		if (err == 1) {
			*l = lo;
			ret = lo->lo_number;
		}
		goto out;
	}

	/* lookup and return a specific i */
	lo = idr_find(&loop_index_idr, i);
	if (lo) {
		*l = lo;
		ret = lo->lo_number;
	}
out:
	return ret;
}

static struct kobject *loop_probe(dev_t dev, int *part, void *data)
{
	struct loop_device *lo;
	struct kobject *kobj;
	int err;

	mutex_lock(&loop_ctl_mutex);
	err = loop_lookup(&lo, MINOR(dev) >> part_shift);
	if (err < 0)
		err = loop_add(&lo, MINOR(dev) >> part_shift);
	if (err < 0)
		kobj = NULL;
	else
		kobj = get_disk_and_module(lo->lo_disk);
	mutex_unlock(&loop_ctl_mutex);

	*part = 0;
	return kobj;
}

static long loop_control_ioctl(struct file *file, unsigned int cmd,
			       unsigned long parm)
{
	struct loop_device *lo;
	int ret;

	ret = mutex_lock_killable(&loop_ctl_mutex);
	if (ret)
		return ret;

	ret = -ENOSYS;
	switch (cmd) {
	case LOOP_CTL_ADD:
		ret = loop_lookup(&lo, parm);
		if (ret >= 0) {
			ret = -EEXIST;
			break;
		}
		ret = loop_add(&lo, parm);
		break;
	case LOOP_CTL_REMOVE:
		ret = loop_lookup(&lo, parm);
		if (ret < 0)
			break;
		if (lo->lo_state != Lo_unbound) {
			ret = -EBUSY;
			break;
		}
		if (atomic_read(&lo->lo_refcnt) > 0) {
			ret = -EBUSY;
			break;
		}
		lo->lo_disk->private_data = NULL;
		idr_remove(&loop_index_idr, lo->lo_number);
		loop_remove(lo);
		break;
	case LOOP_CTL_GET_FREE:
		ret = loop_lookup(&lo, -1);
		if (ret >= 0)
			break;
		ret = loop_add(&lo, -1);
	}
	mutex_unlock(&loop_ctl_mutex);

	return ret;
}

static const struct file_operations loop_ctl_fops = {
	.open		= nonseekable_open,
	.unlocked_ioctl	= loop_control_ioctl,
	.compat_ioctl	= loop_control_ioctl,
	.owner		= THIS_MODULE,
	.llseek		= noop_llseek,
};

static struct miscdevice loop_misc = {
	.minor		= LOOP_CTRL_MINOR,
	.name		= "loop-control",
	.fops		= &loop_ctl_fops,
};

MODULE_ALIAS_MISCDEV(LOOP_CTRL_MINOR);
MODULE_ALIAS("devname:loop-control");

static int __init loop_init(void)
{
	int i, nr;
	unsigned long range;
	struct loop_device *lo;
	int err;

	part_shift = 0;
	if (max_part > 0) {
		part_shift = fls(max_part);

		/*
		 * Adjust max_part according to part_shift as it is exported
		 * to user space so that user can decide correct minor number
		 * if [s]he want to create more devices.
		 *
		 * Note that -1 is required because partition 0 is reserved
		 * for the whole disk.
		 */
		max_part = (1UL << part_shift) - 1;
	}

	if ((1UL << part_shift) > DISK_MAX_PARTS) {
		err = -EINVAL;
		goto err_out;
	}

	if (max_loop > 1UL << (MINORBITS - part_shift)) {
		err = -EINVAL;
		goto err_out;
	}

	/*
	 * If max_loop is specified, create that many devices upfront.
	 * This also becomes a hard limit. If max_loop is not specified,
	 * create CONFIG_BLK_DEV_LOOP_MIN_COUNT loop devices at module
	 * init time. Loop devices can be requested on-demand with the
	 * /dev/loop-control interface, or be instantiated by accessing
	 * a 'dead' device node.
	 */
	if (max_loop) {
		nr = max_loop;
		range = max_loop << part_shift;
	} else {
		nr = CONFIG_BLK_DEV_LOOP_MIN_COUNT;
		range = 1UL << MINORBITS;
	}

	err = misc_register(&loop_misc);
	if (err < 0)
		goto err_out;


	if (register_blkdev(LOOP_MAJOR, "loop")) {
		err = -EIO;
		goto misc_out;
	}

	blk_register_region(MKDEV(LOOP_MAJOR, 0), range,
				  THIS_MODULE, loop_probe, NULL, NULL);

	/* pre-create number of devices given by config or max_loop */
	mutex_lock(&loop_ctl_mutex);
	for (i = 0; i < nr; i++)
		loop_add(&lo, i);
	mutex_unlock(&loop_ctl_mutex);

	printk(KERN_INFO "loop: module loaded\n");
	return 0;

misc_out:
	misc_deregister(&loop_misc);
err_out:
	return err;
}

static int loop_exit_cb(int id, void *ptr, void *data)
{
	struct loop_device *lo = ptr;

	loop_remove(lo);
	return 0;
}

static void __exit loop_exit(void)
{
	unsigned long range;

	range = max_loop ? max_loop << part_shift : 1UL << MINORBITS;

	idr_for_each(&loop_index_idr, &loop_exit_cb, NULL);
	idr_destroy(&loop_index_idr);

	blk_unregister_region(MKDEV(LOOP_MAJOR, 0), range);
	unregister_blkdev(LOOP_MAJOR, "loop");

	misc_deregister(&loop_misc);
}

module_init(loop_init);
module_exit(loop_exit);

#ifndef MODULE
static int __init max_loop_setup(char *str)
{
	max_loop = simple_strtol(str, NULL, 0);
	return 1;
}

__setup("max_loop=", max_loop_setup);
#endif<|MERGE_RESOLUTION|>--- conflicted
+++ resolved
@@ -1118,7 +1118,6 @@
 	if (!(lo->lo_flags & LO_FLAGS_READ_ONLY) && file->f_op->fsync)
 		blk_queue_write_cache(lo->lo_queue, true, false);
 
-<<<<<<< HEAD
 	if (config->block_size)
 		bsize = config->block_size;
 	else if (io_is_direct(lo->lo_backing_file) && inode->i_sb->s_bdev)
@@ -1130,17 +1129,6 @@
 	blk_queue_logical_block_size(lo->lo_queue, bsize);
 	blk_queue_physical_block_size(lo->lo_queue, bsize);
 	blk_queue_io_min(lo->lo_queue, bsize);
-=======
-	if (io_is_direct(lo->lo_backing_file) && inode->i_sb->s_bdev) {
-		/* In case of direct I/O, match underlying block size */
-		unsigned short bsize = bdev_logical_block_size(
-			inode->i_sb->s_bdev);
-
-		blk_queue_logical_block_size(lo->lo_queue, bsize);
-		blk_queue_physical_block_size(lo->lo_queue, bsize);
-		blk_queue_io_min(lo->lo_queue, bsize);
-	}
->>>>>>> a4834780
 
 	loop_update_dio(lo);
 	loop_sysfs_init(lo);
