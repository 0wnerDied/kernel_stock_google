/*
 * Copyright (C) 2010-2011 Canonical Ltd <jeremy.kerr@canonical.com>
 * Copyright (C) 2011-2012 Linaro Ltd <mturquette@linaro.org>
 * Copyright (c) 2017-2019, The Linux Foundation. All rights reserved.
 *
 * This program is free software; you can redistribute it and/or modify
 * it under the terms of the GNU General Public License version 2 as
 * published by the Free Software Foundation.
 *
 * Standard functionality for the common clock API.  See Documentation/clk.txt
 */

#include <linux/clk.h>
#include <linux/clk-provider.h>
#include <linux/clk/clk-conf.h>
#include <linux/module.h>
#include <linux/mutex.h>
#include <linux/spinlock.h>
#include <linux/err.h>
#include <linux/list.h>
#include <linux/slab.h>
#include <linux/of.h>
#include <linux/device.h>
#include <linux/init.h>
#include <linux/sched.h>
#include <linux/clkdev.h>
#include <linux/of_platform.h>
#include <linux/pm_opp.h>
#include <linux/regulator/consumer.h>

#include "clk.h"

#if defined(CONFIG_COMMON_CLK)

static DEFINE_SPINLOCK(enable_lock);
static DEFINE_MUTEX(prepare_lock);

static struct task_struct *prepare_owner;
static struct task_struct *enable_owner;

static int prepare_refcnt;
static int enable_refcnt;

static HLIST_HEAD(clk_root_list);
static HLIST_HEAD(clk_orphan_list);
static LIST_HEAD(clk_notifier_list);

<<<<<<< HEAD
struct clk_handoff_vdd {
	struct list_head list;
	struct clk_vdd_class *vdd_class;
};

static LIST_HEAD(clk_handoff_vdd_list);
static bool vdd_class_handoff_completed;
static DEFINE_MUTEX(vdd_class_list_lock);
/*
 * clk_rate_change_list is used during clk_core_set_rate_nolock() calls to
 * handle vdd_class vote tracking.  core->rate_change_node is added to
 * clk_rate_change_list when core->new_rate requires a different voltage level
 * (core->new_vdd_class_vote) than core->vdd_class_vote.  Elements are removed
 * from the list after unvoting core->vdd_class_vote immediately before
 * returning from clk_core_set_rate_nolock().
 */
static LIST_HEAD(clk_rate_change_list);
=======
static struct hlist_head *all_lists[] = {
	&clk_root_list,
	&clk_orphan_list,
	NULL,
};

static struct hlist_head *orphan_list[] = {
	&clk_orphan_list,
	NULL,
};
>>>>>>> 09124332

/***    private data structures    ***/

struct clk_core {
	const char		*name;
	const struct clk_ops	*ops;
	struct clk_hw		*hw;
	struct module		*owner;
	struct clk_core		*parent;
	const char		**parent_names;
	struct clk_core		**parents;
	unsigned int		num_parents;
	unsigned int		new_parent_index;
	unsigned long		rate;
	unsigned long		req_rate;
	unsigned long		new_rate;
	struct clk_core		*new_parent;
	struct clk_core		*new_child;
	unsigned long		flags;
	bool			orphan;
	unsigned int		enable_count;
	unsigned int		prepare_count;
	bool			need_handoff_enable;
	bool			need_handoff_prepare;
	unsigned long		min_rate;
	unsigned long		max_rate;
	unsigned long		accuracy;
	int			phase;
	struct clk_duty		duty;
	struct hlist_head	children;
	struct hlist_node	child_node;
	struct hlist_head	clks;
	unsigned int		notifier_count;
#ifdef CONFIG_DEBUG_FS
	struct dentry		*dentry;
	struct hlist_node	debug_node;
#endif
	struct kref		ref;
	struct clk_vdd_class	*vdd_class;
	int			vdd_class_vote;
	int			new_vdd_class_vote;
	struct list_head	rate_change_node;
	unsigned long		*rate_max;
	int			num_rate_max;
};

#define CREATE_TRACE_POINTS
#include <trace/events/clk.h>

struct clk {
	struct clk_core	*core;
	const char *dev_id;
	const char *con_id;
	unsigned long min_rate;
	unsigned long max_rate;
	struct hlist_node clks_node;
};

/***           locking             ***/
static void clk_prepare_lock(void)
{
	if (!mutex_trylock(&prepare_lock)) {
		if (prepare_owner == current) {
			prepare_refcnt++;
			return;
		}
		mutex_lock(&prepare_lock);
	}
	WARN_ON_ONCE(prepare_owner != NULL);
	WARN_ON_ONCE(prepare_refcnt != 0);
	prepare_owner = current;
	prepare_refcnt = 1;
}

static void clk_prepare_unlock(void)
{
	WARN_ON_ONCE(prepare_owner != current);
	WARN_ON_ONCE(prepare_refcnt == 0);

	if (--prepare_refcnt)
		return;
	prepare_owner = NULL;
	mutex_unlock(&prepare_lock);
}

static unsigned long clk_enable_lock(void)
	__acquires(enable_lock)
{
	unsigned long flags;

	if (!spin_trylock_irqsave(&enable_lock, flags)) {
		if (enable_owner == current) {
			enable_refcnt++;
			__acquire(enable_lock);
			return flags;
		}
		spin_lock_irqsave(&enable_lock, flags);
	}
	WARN_ON_ONCE(enable_owner != NULL);
	WARN_ON_ONCE(enable_refcnt != 0);
	enable_owner = current;
	enable_refcnt = 1;
	return flags;
}

static void clk_enable_unlock(unsigned long flags)
	__releases(enable_lock)
{
	WARN_ON_ONCE(enable_owner != current);
	WARN_ON_ONCE(enable_refcnt == 0);

	if (--enable_refcnt) {
		__release(enable_lock);
		return;
	}
	enable_owner = NULL;
	spin_unlock_irqrestore(&enable_lock, flags);
}

static bool clk_core_is_prepared(struct clk_core *core)
{
	/*
	 * .is_prepared is optional for clocks that can prepare
	 * fall back to software usage counter if it is missing
	 */
	if (!core->ops->is_prepared)
		return core->prepare_count;

	return core->ops->is_prepared(core->hw);
}

static bool clk_core_is_enabled(struct clk_core *core)
{
	/*
	 * .is_enabled is only mandatory for clocks that gate
	 * fall back to software usage counter if .is_enabled is missing
	 */
	if (!core->ops->is_enabled)
		return core->enable_count;

	return core->ops->is_enabled(core->hw);
}

/***    helper functions   ***/

const char *__clk_get_name(const struct clk *clk)
{
	return !clk ? NULL : clk->core->name;
}
EXPORT_SYMBOL_GPL(__clk_get_name);

const char *clk_hw_get_name(const struct clk_hw *hw)
{
	return hw->core->name;
}
EXPORT_SYMBOL_GPL(clk_hw_get_name);

struct clk_hw *__clk_get_hw(struct clk *clk)
{
	return !clk ? NULL : clk->core->hw;
}
EXPORT_SYMBOL_GPL(__clk_get_hw);

unsigned int clk_hw_get_num_parents(const struct clk_hw *hw)
{
	return hw->core->num_parents;
}
EXPORT_SYMBOL_GPL(clk_hw_get_num_parents);

struct clk_hw *clk_hw_get_parent(const struct clk_hw *hw)
{
	return hw->core->parent ? hw->core->parent->hw : NULL;
}
EXPORT_SYMBOL_GPL(clk_hw_get_parent);

static struct clk_core *__clk_lookup_subtree(const char *name,
					     struct clk_core *core)
{
	struct clk_core *child;
	struct clk_core *ret;

	if (!strcmp(core->name, name))
		return core;

	hlist_for_each_entry(child, &core->children, child_node) {
		ret = __clk_lookup_subtree(name, child);
		if (ret)
			return ret;
	}

	return NULL;
}

static struct clk_core *clk_core_lookup(const char *name)
{
	struct clk_core *root_clk;
	struct clk_core *ret;

	if (!name)
		return NULL;

	/* search the 'proper' clk tree first */
	hlist_for_each_entry(root_clk, &clk_root_list, child_node) {
		ret = __clk_lookup_subtree(name, root_clk);
		if (ret)
			return ret;
	}

	/* if not found, then search the orphan tree */
	hlist_for_each_entry(root_clk, &clk_orphan_list, child_node) {
		ret = __clk_lookup_subtree(name, root_clk);
		if (ret)
			return ret;
	}

	return NULL;
}

static struct clk_core *clk_core_get_parent_by_index(struct clk_core *core,
							 u8 index)
{
	if (!core || index >= core->num_parents)
		return NULL;

	if (!core->parents[index])
		core->parents[index] =
				clk_core_lookup(core->parent_names[index]);

	return core->parents[index];
}

struct clk_hw *
clk_hw_get_parent_by_index(const struct clk_hw *hw, unsigned int index)
{
	struct clk_core *parent;

	parent = clk_core_get_parent_by_index(hw->core, index);

	return !parent ? NULL : parent->hw;
}
EXPORT_SYMBOL_GPL(clk_hw_get_parent_by_index);

unsigned int __clk_get_enable_count(struct clk *clk)
{
	return !clk ? 0 : clk->core->enable_count;
}

static unsigned long clk_core_get_rate_nolock(struct clk_core *core)
{
	unsigned long ret;

	if (!core) {
		ret = 0;
		goto out;
	}

	ret = core->rate;

	if (!core->num_parents)
		goto out;

	if (!core->parent)
		ret = 0;

out:
	return ret;
}

unsigned long clk_hw_get_rate(const struct clk_hw *hw)
{
	return clk_core_get_rate_nolock(hw->core);
}
EXPORT_SYMBOL_GPL(clk_hw_get_rate);

static unsigned long __clk_get_accuracy(struct clk_core *core)
{
	if (!core)
		return 0;

	return core->accuracy;
}

unsigned long __clk_get_flags(struct clk *clk)
{
	return !clk ? 0 : clk->core->flags;
}
EXPORT_SYMBOL_GPL(__clk_get_flags);

unsigned long clk_hw_get_flags(const struct clk_hw *hw)
{
	return hw->core->flags;
}
EXPORT_SYMBOL_GPL(clk_hw_get_flags);

bool clk_hw_is_prepared(const struct clk_hw *hw)
{
	return clk_core_is_prepared(hw->core);
}

bool clk_hw_is_enabled(const struct clk_hw *hw)
{
	return clk_core_is_enabled(hw->core);
}

bool __clk_is_enabled(struct clk *clk)
{
	if (!clk)
		return false;

	return clk_core_is_enabled(clk->core);
}
EXPORT_SYMBOL_GPL(__clk_is_enabled);

static bool mux_is_better_rate(unsigned long rate, unsigned long now,
			   unsigned long best, unsigned long flags)
{
	if (flags & CLK_MUX_ROUND_CLOSEST)
		return abs(now - rate) < abs(best - rate);

	return now <= rate && now > best;
}

int clk_mux_determine_rate_flags(struct clk_hw *hw,
				 struct clk_rate_request *req,
				 unsigned long flags)
{
	struct clk_core *core = hw->core, *parent, *best_parent = NULL;
	int i, num_parents, ret;
	unsigned long best = 0;
	struct clk_rate_request parent_req = *req;

	/* if NO_REPARENT flag set, pass through to current parent */
	if (core->flags & CLK_SET_RATE_NO_REPARENT) {
		parent = core->parent;
		if (core->flags & CLK_SET_RATE_PARENT) {
			ret = __clk_determine_rate(parent ? parent->hw : NULL,
						   &parent_req);
			if (ret)
				return ret;

			best = parent_req.rate;
		} else if (parent) {
			best = clk_core_get_rate_nolock(parent);
		} else {
			best = clk_core_get_rate_nolock(core);
		}

		goto out;
	}

	/* find the parent that can provide the fastest rate <= rate */
	num_parents = core->num_parents;
	for (i = 0; i < num_parents; i++) {
		parent = clk_core_get_parent_by_index(core, i);
		if (!parent)
			continue;

		if (core->flags & CLK_SET_RATE_PARENT) {
			parent_req = *req;
			ret = __clk_determine_rate(parent->hw, &parent_req);
			if (ret)
				continue;
		} else {
			parent_req.rate = clk_core_get_rate_nolock(parent);
		}

		if (mux_is_better_rate(req->rate, parent_req.rate,
				       best, flags)) {
			best_parent = parent;
			best = parent_req.rate;
		}
	}

	if (!best_parent)
		return -EINVAL;

out:
	if (best_parent)
		req->best_parent_hw = best_parent->hw;
	req->best_parent_rate = best;
	req->rate = best;

	return 0;
}
EXPORT_SYMBOL_GPL(clk_mux_determine_rate_flags);

struct clk *__clk_lookup(const char *name)
{
	struct clk_core *core = clk_core_lookup(name);

	return !core ? NULL : core->hw->clk;
}

static void clk_core_get_boundaries(struct clk_core *core,
				    unsigned long *min_rate,
				    unsigned long *max_rate)
{
	struct clk *clk_user;

	*min_rate = core->min_rate;
	*max_rate = core->max_rate;

	hlist_for_each_entry(clk_user, &core->clks, clks_node)
		*min_rate = max(*min_rate, clk_user->min_rate);

	hlist_for_each_entry(clk_user, &core->clks, clks_node)
		*max_rate = min(*max_rate, clk_user->max_rate);
}

void clk_hw_set_rate_range(struct clk_hw *hw, unsigned long min_rate,
			   unsigned long max_rate)
{
	hw->core->min_rate = min_rate;
	hw->core->max_rate = max_rate;
}
EXPORT_SYMBOL_GPL(clk_hw_set_rate_range);

/*
 * Aggregate the rate of all the enabled child nodes and exclude that
 * of the child node for which this request was made.
 */
unsigned long clk_aggregate_rate(struct clk_hw *hw,
					const struct clk_core *parent)
{
	struct clk_core *child;
	unsigned long aggre_rate = 0;

	hlist_for_each_entry(child, &parent->children, child_node) {
		if (child->enable_count &&
				strcmp(child->name, hw->init->name))
			aggre_rate = max(child->rate, aggre_rate);
	}

	return aggre_rate;
}
EXPORT_SYMBOL_GPL(clk_aggregate_rate);

/*
 * Helper for finding best parent to provide a given frequency. This can be used
 * directly as a determine_rate callback (e.g. for a mux), or from a more
 * complex clock that may combine a mux with other operations.
 */
int __clk_mux_determine_rate(struct clk_hw *hw,
			     struct clk_rate_request *req)
{
	return clk_mux_determine_rate_flags(hw, req, 0);
}
EXPORT_SYMBOL_GPL(__clk_mux_determine_rate);

int __clk_mux_determine_rate_closest(struct clk_hw *hw,
				     struct clk_rate_request *req)
{
	return clk_mux_determine_rate_flags(hw, req, CLK_MUX_ROUND_CLOSEST);
}
EXPORT_SYMBOL_GPL(__clk_mux_determine_rate_closest);

/*
 *  Find the voltage level required for a given clock rate.
 */
static int clk_find_vdd_level(struct clk_core *clk, unsigned long rate)
{
	int level;

	/*
	 * For certain PLLs, due to the limitation in the bits allocated for
	 * programming the fractional divider, the actual rate of the PLL will
	 * be slightly higher than the requested rate (in the order of several
	 * Hz). To accommodate this difference, convert the FMAX rate and the
	 * clock frequency to KHz and use that for deriving the voltage level.
	 */
	for (level = 0; level < clk->num_rate_max; level++)
		if (DIV_ROUND_CLOSEST(rate, 1000) <=
				DIV_ROUND_CLOSEST(clk->rate_max[level], 1000))
			break;

	if (level == clk->num_rate_max) {
		pr_err("Rate %lu for %s is greater than highest Fmax\n", rate,
				clk->name);
		return -EINVAL;
	}

	return level;
}

/*
 * Update voltage level given the current votes.
 */
static int clk_update_vdd(struct clk_vdd_class *vdd_class)
{
	int level, rc = 0, i, ignore;
	struct regulator **r = vdd_class->regulator;
	int *uv = vdd_class->vdd_uv;
	int n_reg = vdd_class->num_regulators;
	int cur_lvl = vdd_class->cur_level;
	int max_lvl = vdd_class->num_levels - 1;
	int cur_base = cur_lvl * n_reg;
	int new_base;

	/* aggregate votes */
	for (level = max_lvl; level > 0; level--)
		if (vdd_class->level_votes[level])
			break;

	if (level == cur_lvl)
		return 0;

	max_lvl = max_lvl * n_reg;
	new_base = level * n_reg;

	for (i = 0; i < vdd_class->num_regulators; i++) {
		pr_debug("Set Voltage level Min %d, Max %d\n", uv[new_base + i],
				uv[max_lvl + i]);
		rc = regulator_set_voltage(r[i], uv[new_base + i], INT_MAX);
		if (rc)
			goto set_voltage_fail;

		if (cur_lvl == 0 || cur_lvl == vdd_class->num_levels)
			rc = regulator_enable(r[i]);
		else if (level == 0)
			rc = regulator_disable(r[i]);
		if (rc)
			goto enable_disable_fail;
	}

	if (vdd_class->set_vdd && !vdd_class->num_regulators)
		rc = vdd_class->set_vdd(vdd_class, level);

	if (!rc)
		vdd_class->cur_level = level;

	return rc;

enable_disable_fail:
	regulator_set_voltage(r[i], uv[cur_base + i], INT_MAX);

set_voltage_fail:
	for (i--; i >= 0; i--) {
		regulator_set_voltage(r[i], uv[cur_base + i], INT_MAX);
		if (cur_lvl == 0 || cur_lvl == vdd_class->num_levels)
			regulator_disable(r[i]);
		else if (level == 0)
			ignore = regulator_enable(r[i]);
	}

	return rc;
}

/*
 *  Vote for a voltage level.
 */
static int clk_vote_vdd_level(struct clk_vdd_class *vdd_class, int level)
{
	int rc = 0;

	if (level >= vdd_class->num_levels)
		return -EINVAL;

	mutex_lock(&vdd_class->lock);

	vdd_class->level_votes[level]++;

	rc = clk_update_vdd(vdd_class);
	if (rc)
		vdd_class->level_votes[level]--;

	mutex_unlock(&vdd_class->lock);

	return rc;
}

/*
 * Remove vote for a voltage level.
 */
static int clk_unvote_vdd_level(struct clk_vdd_class *vdd_class, int level)
{
	int rc = 0;

	if (level >= vdd_class->num_levels)
		return -EINVAL;

	mutex_lock(&vdd_class->lock);

	if (WARN(!vdd_class->level_votes[level],
			"Reference counts are incorrect for %s level %d\n",
			vdd_class->class_name, level)) {
		rc = -EINVAL;
		goto out;
	}

	vdd_class->level_votes[level]--;

	rc = clk_update_vdd(vdd_class);
	if (rc)
		vdd_class->level_votes[level]++;

out:
	mutex_unlock(&vdd_class->lock);
	return rc;
}

/*
 * Vote for a voltage level corresponding to a clock's rate.
 */
int clk_vote_rate_vdd(struct clk_core *core, unsigned long rate)
{
	int level;

	if (!core->vdd_class)
		return 0;

	level = clk_find_vdd_level(core, rate);
	if (level < 0)
		return level;

	return clk_vote_vdd_level(core->vdd_class, level);
}
EXPORT_SYMBOL_GPL(clk_vote_rate_vdd);

/*
 * Remove vote for a voltage level corresponding to a clock's rate.
 */
void clk_unvote_rate_vdd(struct clk_core *core, unsigned long rate)
{
	int level;

	if (!core->vdd_class)
		return;

	level = clk_find_vdd_level(core, rate);
	if (level < 0)
		return;

	clk_unvote_vdd_level(core->vdd_class, level);
}
EXPORT_SYMBOL_GPL(clk_unvote_rate_vdd);

static bool clk_is_rate_level_valid(struct clk_core *core, unsigned long rate)
{
	int level;

	if (!core->vdd_class)
		return true;

	level = clk_find_vdd_level(core, rate);

	return level >= 0;
}

static int clk_vdd_class_init(struct clk_vdd_class *vdd)
{
	struct clk_handoff_vdd *v;
	int ret = 0;

	if (vdd->skip_handoff)
		return 0;

	mutex_lock(&vdd_class_list_lock);

	list_for_each_entry(v, &clk_handoff_vdd_list, list) {
		if (v->vdd_class == vdd)
			goto done;
	}

	if (!vdd_class_handoff_completed) {
		pr_debug("voting for vdd_class %s\n", vdd->class_name);

		ret = clk_vote_vdd_level(vdd, vdd->num_levels - 1);
		if (ret) {
			pr_err("failed to vote for %s, ret=%d\n",
				vdd->class_name, ret);
			goto done;
		}
	}

	v = kmalloc(sizeof(*v), GFP_KERNEL);
	if (!v) {
		ret = -ENOMEM;
		goto done;
	}

	v->vdd_class = vdd;

	list_add_tail(&v->list, &clk_handoff_vdd_list);

done:
	mutex_unlock(&vdd_class_list_lock);

	return ret;
}

/***        clk api        ***/

static void clk_core_unprepare(struct clk_core *core)
{
	lockdep_assert_held(&prepare_lock);

	if (!core)
		return;

	if (WARN_ON(core->prepare_count == 0))
		return;

	if (WARN_ON(core->prepare_count == 1 && core->flags & CLK_IS_CRITICAL))
		return;

	if (--core->prepare_count > 0)
		return;

	WARN_ON(core->enable_count > 0);

	trace_clk_unprepare(core);

	if (core->ops->unprepare)
		core->ops->unprepare(core->hw);

	trace_clk_unprepare_complete(core);

	if (core->vdd_class) {
		clk_unvote_vdd_level(core->vdd_class, core->vdd_class_vote);
		core->vdd_class_vote = 0;
		core->new_vdd_class_vote = 0;
	}

	clk_core_unprepare(core->parent);
}

static void clk_core_unprepare_lock(struct clk_core *core)
{
	clk_prepare_lock();
	clk_core_unprepare(core);
	clk_prepare_unlock();
}

/**
 * clk_unprepare - undo preparation of a clock source
 * @clk: the clk being unprepared
 *
 * clk_unprepare may sleep, which differentiates it from clk_disable.  In a
 * simple case, clk_unprepare can be used instead of clk_disable to gate a clk
 * if the operation may sleep.  One example is a clk which is accessed over
 * I2c.  In the complex case a clk gate operation may require a fast and a slow
 * part.  It is this reason that clk_unprepare and clk_disable are not mutually
 * exclusive.  In fact clk_disable must be called before clk_unprepare.
 */
void clk_unprepare(struct clk *clk)
{
	if (IS_ERR_OR_NULL(clk))
		return;

	clk_core_unprepare_lock(clk->core);
}
EXPORT_SYMBOL_GPL(clk_unprepare);

static int clk_core_prepare(struct clk_core *core)
{
	int ret = 0;

	lockdep_assert_held(&prepare_lock);

	if (!core)
		return 0;

	if (core->prepare_count == 0) {
		ret = clk_core_prepare(core->parent);
		if (ret)
			return ret;

		trace_clk_prepare(core);

		ret = clk_vote_rate_vdd(core, core->rate);
		if (ret) {
			clk_core_unprepare(core->parent);
			return ret;
		}
		if (core->vdd_class) {
			core->vdd_class_vote
				= clk_find_vdd_level(core, core->rate);
			core->new_vdd_class_vote = core->vdd_class_vote;
		}

		if (core->ops->prepare)
			ret = core->ops->prepare(core->hw);

		trace_clk_prepare_complete(core);

		if (ret) {
			clk_unvote_rate_vdd(core, core->rate);
			core->vdd_class_vote = 0;
			core->new_vdd_class_vote = 0;
			clk_core_unprepare(core->parent);
			return ret;
		}
	}

	core->prepare_count++;

	return 0;
}

static int clk_core_prepare_lock(struct clk_core *core)
{
	int ret;

	clk_prepare_lock();
	ret = clk_core_prepare(core);
	clk_prepare_unlock();

	return ret;
}

/**
 * clk_prepare - prepare a clock source
 * @clk: the clk being prepared
 *
 * clk_prepare may sleep, which differentiates it from clk_enable.  In a simple
 * case, clk_prepare can be used instead of clk_enable to ungate a clk if the
 * operation may sleep.  One example is a clk which is accessed over I2c.  In
 * the complex case a clk ungate operation may require a fast and a slow part.
 * It is this reason that clk_prepare and clk_enable are not mutually
 * exclusive.  In fact clk_prepare must be called before clk_enable.
 * Returns 0 on success, -EERROR otherwise.
 */
int clk_prepare(struct clk *clk)
{
	if (!clk)
		return 0;

	return clk_core_prepare_lock(clk->core);
}
EXPORT_SYMBOL_GPL(clk_prepare);

static void clk_core_disable(struct clk_core *core)
{
	lockdep_assert_held(&enable_lock);

	if (!core)
		return;

	if (WARN_ON(core->enable_count == 0))
		return;

	if (WARN_ON(core->enable_count == 1 && core->flags & CLK_IS_CRITICAL))
		return;

	if (--core->enable_count > 0)
		return;

	trace_clk_disable_rcuidle(core);

	if (core->ops->disable)
		core->ops->disable(core->hw);

	trace_clk_disable_complete_rcuidle(core);

	clk_core_disable(core->parent);
}

static void clk_core_disable_lock(struct clk_core *core)
{
	unsigned long flags;

	flags = clk_enable_lock();
	clk_core_disable(core);
	clk_enable_unlock(flags);
}

/**
 * clk_disable - gate a clock
 * @clk: the clk being gated
 *
 * clk_disable must not sleep, which differentiates it from clk_unprepare.  In
 * a simple case, clk_disable can be used instead of clk_unprepare to gate a
 * clk if the operation is fast and will never sleep.  One example is a
 * SoC-internal clk which is controlled via simple register writes.  In the
 * complex case a clk gate operation may require a fast and a slow part.  It is
 * this reason that clk_unprepare and clk_disable are not mutually exclusive.
 * In fact clk_disable must be called before clk_unprepare.
 */
void clk_disable(struct clk *clk)
{
	if (IS_ERR_OR_NULL(clk))
		return;

	clk_core_disable_lock(clk->core);
}
EXPORT_SYMBOL_GPL(clk_disable);

static int clk_core_enable(struct clk_core *core)
{
	int ret = 0;

	lockdep_assert_held(&enable_lock);

	if (!core)
		return 0;

	if (WARN_ON(core->prepare_count == 0))
		return -ESHUTDOWN;

	if (core->enable_count == 0) {
		ret = clk_core_enable(core->parent);

		if (ret)
			return ret;

		trace_clk_enable_rcuidle(core);

		if (core->ops->enable)
			ret = core->ops->enable(core->hw);

		trace_clk_enable_complete_rcuidle(core);

		if (ret) {
			clk_core_disable(core->parent);
			return ret;
		}
	}

	core->enable_count++;
	return 0;
}

static int clk_core_enable_lock(struct clk_core *core)
{
	unsigned long flags;
	int ret;

	flags = clk_enable_lock();
	ret = clk_core_enable(core);
	clk_enable_unlock(flags);

	return ret;
}

/**
 * clk_enable - ungate a clock
 * @clk: the clk being ungated
 *
 * clk_enable must not sleep, which differentiates it from clk_prepare.  In a
 * simple case, clk_enable can be used instead of clk_prepare to ungate a clk
 * if the operation will never sleep.  One example is a SoC-internal clk which
 * is controlled via simple register writes.  In the complex case a clk ungate
 * operation may require a fast and a slow part.  It is this reason that
 * clk_enable and clk_prepare are not mutually exclusive.  In fact clk_prepare
 * must be called before clk_enable.  Returns 0 on success, -EERROR
 * otherwise.
 */
int clk_enable(struct clk *clk)
{
	if (!clk)
		return 0;

	return clk_core_enable_lock(clk->core);
}
EXPORT_SYMBOL_GPL(clk_enable);

static int clk_core_prepare_enable(struct clk_core *core)
{
	int ret;

	ret = clk_core_prepare_lock(core);
	if (ret)
		return ret;

	ret = clk_core_enable_lock(core);
	if (ret)
		clk_core_unprepare_lock(core);

	return ret;
}

static void clk_core_disable_unprepare(struct clk_core *core)
{
	clk_core_disable_lock(core);
	clk_core_unprepare_lock(core);
}

static void clk_unprepare_unused_subtree(struct clk_core *core)
{
	struct clk_core *child;

	lockdep_assert_held(&prepare_lock);

	hlist_for_each_entry(child, &core->children, child_node)
		clk_unprepare_unused_subtree(child);

	/*
	 * setting CLK_ENABLE_HAND_OFF flag triggers this conditional
	 *
	 * need_handoff_prepare implies this clk was already prepared by
	 * __clk_init. now we have a proper user, so unset the flag in our
	 * internal bookkeeping. See CLK_ENABLE_HAND_OFF flag in clk-provider.h
	 * for details.
	 */
	if (core->need_handoff_prepare) {
		core->need_handoff_prepare = false;
		clk_core_unprepare(core);
	}

	if (core->prepare_count)
		return;

	if (core->flags & CLK_IGNORE_UNUSED)
		return;

	if (clk_core_is_prepared(core)) {
		trace_clk_unprepare(core);
		if (core->ops->unprepare_unused)
			core->ops->unprepare_unused(core->hw);
		else if (core->ops->unprepare)
			core->ops->unprepare(core->hw);
		trace_clk_unprepare_complete(core);
	}
}

static void clk_disable_unused_subtree(struct clk_core *core)
{
	struct clk_core *child;
	unsigned long flags;

	lockdep_assert_held(&prepare_lock);

	hlist_for_each_entry(child, &core->children, child_node)
		clk_disable_unused_subtree(child);

	/*
	 * setting CLK_ENABLE_HAND_OFF flag triggers this conditional
	 *
	 * need_handoff_enable implies this clk was already enabled by
	 * __clk_init. now we have a proper user, so unset the flag in our
	 * internal bookkeeping. See CLK_ENABLE_HAND_OFF flag in clk-provider.h
	 * for details.
	 */
	if (core->need_handoff_enable) {
		core->need_handoff_enable = false;
		flags = clk_enable_lock();
		clk_core_disable(core);
		clk_enable_unlock(flags);
	}

	if (core->flags & CLK_OPS_PARENT_ENABLE)
		clk_core_prepare_enable(core->parent);

	flags = clk_enable_lock();

	if (core->enable_count)
		goto unlock_out;

	if (core->flags & CLK_IGNORE_UNUSED)
		goto unlock_out;

	/*
	 * some gate clocks have special needs during the disable-unused
	 * sequence.  call .disable_unused if available, otherwise fall
	 * back to .disable
	 */
	if (clk_core_is_enabled(core)) {
		trace_clk_disable(core);
		if (core->ops->disable_unused)
			core->ops->disable_unused(core->hw);
		else if (core->ops->disable)
			core->ops->disable(core->hw);
		trace_clk_disable_complete(core);
	}

unlock_out:
	clk_enable_unlock(flags);
	if (core->flags & CLK_OPS_PARENT_ENABLE)
		clk_core_disable_unprepare(core->parent);
}

static bool clk_ignore_unused;
static int __init clk_ignore_unused_setup(char *__unused)
{
	clk_ignore_unused = true;
	return 1;
}
__setup("clk_ignore_unused", clk_ignore_unused_setup);

static int clk_disable_unused(void)
{
	struct clk_core *core;
	struct clk_handoff_vdd *v, *v_temp;

	if (clk_ignore_unused) {
		pr_warn("clk: Not disabling unused clocks\n");
		return 0;
	}

	clk_prepare_lock();

	hlist_for_each_entry(core, &clk_root_list, child_node)
		clk_disable_unused_subtree(core);

	hlist_for_each_entry(core, &clk_orphan_list, child_node)
		clk_disable_unused_subtree(core);

	hlist_for_each_entry(core, &clk_root_list, child_node)
		clk_unprepare_unused_subtree(core);

	hlist_for_each_entry(core, &clk_orphan_list, child_node)
		clk_unprepare_unused_subtree(core);

	mutex_lock(&vdd_class_list_lock);
	list_for_each_entry_safe(v, v_temp, &clk_handoff_vdd_list, list) {
		clk_unvote_vdd_level(v->vdd_class,
				v->vdd_class->num_levels - 1);
		list_del(&v->list);
		kfree(v);
	};
	vdd_class_handoff_completed = true;
	mutex_unlock(&vdd_class_list_lock);

	clk_prepare_unlock();

	return 0;
}
late_initcall_sync(clk_disable_unused);

static int clk_core_round_rate_nolock(struct clk_core *core,
				      struct clk_rate_request *req)
{
	struct clk_core *parent;
	long rate;

	if (!core)
		return 0;

	parent = core->parent;
	if (parent) {
		req->best_parent_hw = parent->hw;
		req->best_parent_rate = parent->rate;
	} else {
		req->best_parent_hw = NULL;
		req->best_parent_rate = 0;
	}

	if (core->ops->determine_rate) {
		return core->ops->determine_rate(core->hw, req);
	} else if (core->ops->round_rate) {
		rate = core->ops->round_rate(core->hw, req->rate,
					     &req->best_parent_rate);
		if (rate < 0)
			return rate;

		req->rate = rate;
	} else if (core->flags & CLK_SET_RATE_PARENT) {
		return clk_core_round_rate_nolock(parent, req);
	} else {
		req->rate = core->rate;
	}

	return 0;
}

/**
 * __clk_determine_rate - get the closest rate actually supported by a clock
 * @hw: determine the rate of this clock
 * @req: target rate request
 *
 * Useful for clk_ops such as .set_rate and .determine_rate.
 */
int __clk_determine_rate(struct clk_hw *hw, struct clk_rate_request *req)
{
	if (!hw) {
		req->rate = 0;
		return 0;
	}

	return clk_core_round_rate_nolock(hw->core, req);
}
EXPORT_SYMBOL_GPL(__clk_determine_rate);

unsigned long clk_hw_round_rate(struct clk_hw *hw, unsigned long rate)
{
	int ret;
	struct clk_rate_request req;

	clk_core_get_boundaries(hw->core, &req.min_rate, &req.max_rate);
	req.rate = rate;

	ret = clk_core_round_rate_nolock(hw->core, &req);
	if (ret)
		return 0;

	return req.rate;
}
EXPORT_SYMBOL_GPL(clk_hw_round_rate);

/**
 * clk_round_rate - round the given rate for a clk
 * @clk: the clk for which we are rounding a rate
 * @rate: the rate which is to be rounded
 *
 * Takes in a rate as input and rounds it to a rate that the clk can actually
 * use which is then returned.  If clk doesn't support round_rate operation
 * then the parent rate is returned.
 */
long clk_round_rate(struct clk *clk, unsigned long rate)
{
	struct clk_rate_request req;
	int ret;

	if (!clk)
		return 0;

	clk_prepare_lock();

	clk_core_get_boundaries(clk->core, &req.min_rate, &req.max_rate);
	req.rate = rate;

	ret = clk_core_round_rate_nolock(clk->core, &req);
	clk_prepare_unlock();

	if (ret)
		return ret;

	return req.rate;
}
EXPORT_SYMBOL_GPL(clk_round_rate);

/**
 * __clk_notify - call clk notifier chain
 * @core: clk that is changing rate
 * @msg: clk notifier type (see include/linux/clk.h)
 * @old_rate: old clk rate
 * @new_rate: new clk rate
 *
 * Triggers a notifier call chain on the clk rate-change notification
 * for 'clk'.  Passes a pointer to the struct clk and the previous
 * and current rates to the notifier callback.  Intended to be called by
 * internal clock code only.  Returns NOTIFY_DONE from the last driver
 * called if all went well, or NOTIFY_STOP or NOTIFY_BAD immediately if
 * a driver returns that.
 */
static int __clk_notify(struct clk_core *core, unsigned long msg,
		unsigned long old_rate, unsigned long new_rate)
{
	struct clk_notifier *cn;
	struct clk_notifier_data cnd;
	int ret = NOTIFY_DONE;

	cnd.old_rate = old_rate;
	cnd.new_rate = new_rate;

	list_for_each_entry(cn, &clk_notifier_list, node) {
		if (cn->clk->core == core) {
			cnd.clk = cn->clk;
			ret = srcu_notifier_call_chain(&cn->notifier_head, msg,
					&cnd);
			if (ret & NOTIFY_STOP_MASK)
				return ret;
		}
	}

	return ret;
}

/**
 * __clk_recalc_accuracies
 * @core: first clk in the subtree
 *
 * Walks the subtree of clks starting with clk and recalculates accuracies as
 * it goes.  Note that if a clk does not implement the .recalc_accuracy
 * callback then it is assumed that the clock will take on the accuracy of its
 * parent.
 */
static void __clk_recalc_accuracies(struct clk_core *core)
{
	unsigned long parent_accuracy = 0;
	struct clk_core *child;

	lockdep_assert_held(&prepare_lock);

	if (core->parent)
		parent_accuracy = core->parent->accuracy;

	if (core->ops->recalc_accuracy)
		core->accuracy = core->ops->recalc_accuracy(core->hw,
							  parent_accuracy);
	else
		core->accuracy = parent_accuracy;

	hlist_for_each_entry(child, &core->children, child_node)
		__clk_recalc_accuracies(child);
}

static long clk_core_get_accuracy(struct clk_core *core)
{
	unsigned long accuracy;

	clk_prepare_lock();
	if (core && (core->flags & CLK_GET_ACCURACY_NOCACHE))
		__clk_recalc_accuracies(core);

	accuracy = __clk_get_accuracy(core);
	clk_prepare_unlock();

	return accuracy;
}

/**
 * clk_get_accuracy - return the accuracy of clk
 * @clk: the clk whose accuracy is being returned
 *
 * Simply returns the cached accuracy of the clk, unless
 * CLK_GET_ACCURACY_NOCACHE flag is set, which means a recalc_rate will be
 * issued.
 * If clk is NULL then returns 0.
 */
long clk_get_accuracy(struct clk *clk)
{
	if (!clk)
		return 0;

	return clk_core_get_accuracy(clk->core);
}
EXPORT_SYMBOL_GPL(clk_get_accuracy);

static unsigned long clk_recalc(struct clk_core *core,
				unsigned long parent_rate)
{
	if (core->ops->recalc_rate)
		return core->ops->recalc_rate(core->hw, parent_rate);
	return parent_rate;
}

/**
 * __clk_recalc_rates
 * @core: first clk in the subtree
 * @msg: notification type (see include/linux/clk.h)
 *
 * Walks the subtree of clks starting with clk and recalculates rates as it
 * goes.  Note that if a clk does not implement the .recalc_rate callback then
 * it is assumed that the clock will take on the rate of its parent.
 *
 * clk_recalc_rates also propagates the POST_RATE_CHANGE notification,
 * if necessary.
 */
static void __clk_recalc_rates(struct clk_core *core, unsigned long msg)
{
	unsigned long old_rate;
	unsigned long parent_rate = 0;
	struct clk_core *child;

	lockdep_assert_held(&prepare_lock);

	old_rate = core->rate;

	if (core->parent)
		parent_rate = core->parent->rate;

	core->rate = clk_recalc(core, parent_rate);

	/*
	 * ignore NOTIFY_STOP and NOTIFY_BAD return values for POST_RATE_CHANGE
	 * & ABORT_RATE_CHANGE notifiers
	 */
	if (core->notifier_count && msg)
		__clk_notify(core, msg, old_rate, core->rate);

	hlist_for_each_entry(child, &core->children, child_node)
		__clk_recalc_rates(child, msg);
}

static unsigned long clk_core_get_rate(struct clk_core *core)
{
	unsigned long rate;

	clk_prepare_lock();

	if (core && (core->flags & CLK_GET_RATE_NOCACHE))
		__clk_recalc_rates(core, 0);

	rate = clk_core_get_rate_nolock(core);
	clk_prepare_unlock();

	return rate;
}

/**
 * clk_get_rate - return the rate of clk
 * @clk: the clk whose rate is being returned
 *
 * Simply returns the cached rate of the clk, unless CLK_GET_RATE_NOCACHE flag
 * is set, which means a recalc_rate will be issued.
 * If clk is NULL then returns 0.
 */
unsigned long clk_get_rate(struct clk *clk)
{
	if (!clk)
		return 0;

	return clk_core_get_rate(clk->core);
}
EXPORT_SYMBOL_GPL(clk_get_rate);

static int clk_fetch_parent_index(struct clk_core *core,
				  struct clk_core *parent)
{
	int i;

	if (!parent)
		return -EINVAL;

	for (i = 0; i < core->num_parents; i++)
		if (clk_core_get_parent_by_index(core, i) == parent)
			return i;

	return -EINVAL;
}

/*
 * Update the orphan status of @core and all its children.
 */
static void clk_core_update_orphan_status(struct clk_core *core, bool is_orphan)
{
	struct clk_core *child;

	core->orphan = is_orphan;

	hlist_for_each_entry(child, &core->children, child_node)
		clk_core_update_orphan_status(child, is_orphan);
}

static void clk_reparent(struct clk_core *core, struct clk_core *new_parent)
{
	bool was_orphan = core->orphan;

	hlist_del(&core->child_node);

	if (new_parent) {
		bool becomes_orphan = new_parent->orphan;

		/* avoid duplicate POST_RATE_CHANGE notifications */
		if (new_parent->new_child == core)
			new_parent->new_child = NULL;

		hlist_add_head(&core->child_node, &new_parent->children);

		if (was_orphan != becomes_orphan)
			clk_core_update_orphan_status(core, becomes_orphan);
	} else {
		hlist_add_head(&core->child_node, &clk_orphan_list);
		if (!was_orphan)
			clk_core_update_orphan_status(core, true);
	}

	core->parent = new_parent;
}

static struct clk_core *__clk_set_parent_before(struct clk_core *core,
					   struct clk_core *parent)
{
	unsigned long flags;
	struct clk_core *old_parent = core->parent;

	/*
	 * 1. enable parents for CLK_OPS_PARENT_ENABLE clock
	 *
	 * 2. Migrate prepare state between parents and prevent race with
	 * clk_enable().
	 *
	 * If the clock is not prepared, then a race with
	 * clk_enable/disable() is impossible since we already have the
	 * prepare lock (future calls to clk_enable() need to be preceded by
	 * a clk_prepare()).
	 *
	 * If the clock is prepared, migrate the prepared state to the new
	 * parent and also protect against a race with clk_enable() by
	 * forcing the clock and the new parent on.  This ensures that all
	 * future calls to clk_enable() are practically NOPs with respect to
	 * hardware and software states.
	 *
	 * See also: Comment for clk_set_parent() below.
	 */

	/* enable old_parent & parent if CLK_OPS_PARENT_ENABLE is set */
	if (core->flags & CLK_OPS_PARENT_ENABLE) {
		clk_core_prepare_enable(old_parent);
		clk_core_prepare_enable(parent);
	}

	/* migrate prepare count if > 0 */
	if (core->prepare_count) {
		clk_core_prepare_enable(parent);
		clk_core_enable_lock(core);
	}

	/* update the clk tree topology */
	flags = clk_enable_lock();
	clk_reparent(core, parent);
	clk_enable_unlock(flags);

	return old_parent;
}

static void __clk_set_parent_after(struct clk_core *core,
				   struct clk_core *parent,
				   struct clk_core *old_parent)
{
	/*
	 * Finish the migration of prepare state and undo the changes done
	 * for preventing a race with clk_enable().
	 */
	if (core->prepare_count) {
		clk_core_disable_lock(core);
		clk_core_disable_unprepare(old_parent);
	}

	/* re-balance ref counting if CLK_OPS_PARENT_ENABLE is set */
	if (core->flags & CLK_OPS_PARENT_ENABLE) {
		clk_core_disable_unprepare(parent);
		clk_core_disable_unprepare(old_parent);
	}
}

static int __clk_set_parent(struct clk_core *core, struct clk_core *parent,
			    u8 p_index)
{
	unsigned long flags;
	int ret = 0;
	struct clk_core *old_parent;

	old_parent = __clk_set_parent_before(core, parent);

	trace_clk_set_parent(core, parent);

	/* change clock input source */
	if (parent && core->ops->set_parent)
		ret = core->ops->set_parent(core->hw, p_index);

	trace_clk_set_parent_complete(core, parent);

	if (ret) {
		flags = clk_enable_lock();
		clk_reparent(core, old_parent);
		clk_enable_unlock(flags);
		__clk_set_parent_after(core, old_parent, parent);

		return ret;
	}

	__clk_set_parent_after(core, parent, old_parent);

	return 0;
}

/**
 * __clk_speculate_rates
 * @core: first clk in the subtree
 * @parent_rate: the "future" rate of clk's parent
 *
 * Walks the subtree of clks starting with clk, speculating rates as it
 * goes and firing off PRE_RATE_CHANGE notifications as necessary.
 *
 * Unlike clk_recalc_rates, clk_speculate_rates exists only for sending
 * pre-rate change notifications and returns early if no clks in the
 * subtree have subscribed to the notifications.  Note that if a clk does not
 * implement the .recalc_rate callback then it is assumed that the clock will
 * take on the rate of its parent.
 */
static int __clk_speculate_rates(struct clk_core *core,
				 unsigned long parent_rate)
{
	struct clk_core *child;
	unsigned long new_rate;
	int ret = NOTIFY_DONE;

	lockdep_assert_held(&prepare_lock);

	new_rate = clk_recalc(core, parent_rate);

	/* abort rate change if a driver returns NOTIFY_BAD or NOTIFY_STOP */
	if (core->notifier_count)
		ret = __clk_notify(core, PRE_RATE_CHANGE, core->rate, new_rate);

	if (ret & NOTIFY_STOP_MASK) {
		pr_debug("%s: clk notifier callback for clock %s aborted with error %d\n",
				__func__, core->name, ret);
		goto out;
	}

	hlist_for_each_entry(child, &core->children, child_node) {
		ret = __clk_speculate_rates(child, new_rate);
		if (ret & NOTIFY_STOP_MASK)
			break;
	}

out:
	return ret;
}

/*
 * Vote for the voltage level required for core->new_rate.  Keep track of all
 * clocks with a changed voltage level in clk_rate_change_list.
 */
static int clk_vote_new_rate_vdd(struct clk_core *core)
{
	int cur_level, next_level;
	int ret;

	if (IS_ERR_OR_NULL(core) || !core->vdd_class)
		return 0;

	if (!clk_core_is_prepared(core))
		return 0;

	cur_level = core->new_vdd_class_vote;
	next_level = clk_find_vdd_level(core, core->new_rate);
	if (cur_level == next_level)
		return 0;

	ret = clk_vote_vdd_level(core->vdd_class, next_level);
	if (ret)
		return ret;

	core->new_vdd_class_vote = next_level;

	if (list_empty(&core->rate_change_node)) {
		list_add(&core->rate_change_node, &clk_rate_change_list);
	} else {
		/*
		 * A different new_rate has been determined for a clock that
		 * was already encountered in the clock tree traversal so the
		 * level that was previously voted for it should be removed.
		 */
		ret = clk_unvote_vdd_level(core->vdd_class, cur_level);
		if (ret)
			return ret;
	}

	return 0;
}

static int clk_calc_subtree(struct clk_core *core, unsigned long new_rate,
			     struct clk_core *new_parent, u8 p_index)
{
	struct clk_core *child;
	int ret;

	core->new_rate = new_rate;
	ret = clk_vote_new_rate_vdd(core);
	if (ret)
		return ret;

	core->new_parent = new_parent;
	core->new_parent_index = p_index;
	/* include clk in new parent's PRE_RATE_CHANGE notifications */
	core->new_child = NULL;
	if (new_parent && new_parent != core->parent)
		new_parent->new_child = core;

	hlist_for_each_entry(child, &core->children, child_node) {
		child->new_rate = clk_recalc(child, new_rate);
		ret = clk_calc_subtree(child, child->new_rate, NULL, 0);
		if (ret)
			return ret;
	}

	return 0;
}

/*
 * calculate the new rates returning the topmost clock that has to be
 * changed.
 */
static struct clk_core *clk_calc_new_rates(struct clk_core *core,
					   unsigned long rate)
{
	struct clk_core *top = core;
	struct clk_core *old_parent, *parent;
	unsigned long best_parent_rate = 0;
	unsigned long new_rate;
	unsigned long min_rate;
	unsigned long max_rate;
	int p_index = 0;
	long ret;

	/* sanity */
	if (IS_ERR_OR_NULL(core))
		return NULL;

	/* save parent rate, if it exists */
	parent = old_parent = core->parent;
	if (parent)
		best_parent_rate = parent->rate;

	clk_core_get_boundaries(core, &min_rate, &max_rate);

	/* find the closest rate and parent clk/rate */
	if (core->ops->determine_rate) {
		struct clk_rate_request req;

		req.rate = rate;
		req.min_rate = min_rate;
		req.max_rate = max_rate;
		if (parent) {
			req.best_parent_hw = parent->hw;
			req.best_parent_rate = parent->rate;
		} else {
			req.best_parent_hw = NULL;
			req.best_parent_rate = 0;
		}

		ret = core->ops->determine_rate(core->hw, &req);
		if (ret < 0)
			return NULL;

		best_parent_rate = req.best_parent_rate;
		new_rate = req.rate;
		parent = req.best_parent_hw ? req.best_parent_hw->core : NULL;
	} else if (core->ops->round_rate) {
		ret = core->ops->round_rate(core->hw, rate,
					    &best_parent_rate);
		if (ret < 0)
			return NULL;

		new_rate = ret;
		if (new_rate < min_rate || new_rate > max_rate)
			return NULL;
	} else if (!parent || !(core->flags & CLK_SET_RATE_PARENT)) {
		/* pass-through clock without adjustable parent */
		core->new_rate = core->rate;
		return NULL;
	} else {
		/* pass-through clock with adjustable parent */
		top = clk_calc_new_rates(parent, rate);
		new_rate = parent->new_rate;
		goto out;
	}

	/* some clocks must be gated to change parent */
	if (parent != old_parent &&
	    (core->flags & CLK_SET_PARENT_GATE) && core->prepare_count) {
		pr_debug("%s: %s not gated but wants to reparent\n",
			 __func__, core->name);
		return NULL;
	}

	/* try finding the new parent index */
	if (parent && core->num_parents > 1) {
		p_index = clk_fetch_parent_index(core, parent);
		if (p_index < 0) {
			pr_debug("%s: clk %s can not be parent of clk %s\n",
				 __func__, parent->name, core->name);
			return NULL;
		}
	}

	/*
	 * Certain PLLs only have 16 bits to program the fractional divider.
	 * Hence the programmed rate might be slightly different than the
	 * requested one.
	 */
	if ((core->flags & CLK_SET_RATE_PARENT) && parent &&
		(DIV_ROUND_CLOSEST(best_parent_rate, 1000) !=
			DIV_ROUND_CLOSEST(parent->rate, 1000)))
		top = clk_calc_new_rates(parent, best_parent_rate);

out:
	if (!clk_is_rate_level_valid(core, rate))
		return NULL;

	ret = clk_calc_subtree(core, new_rate, parent, p_index);
	if (ret)
		return NULL;

	return top;
}

/*
 * Notify about rate changes in a subtree. Always walk down the whole tree
 * so that in case of an error we can walk down the whole tree again and
 * abort the change.
 */
static struct clk_core *clk_propagate_rate_change(struct clk_core *core,
						  unsigned long event)
{
	struct clk_core *child, *tmp_clk, *fail_clk = NULL;
	int ret = NOTIFY_DONE;

	if (core->rate == core->new_rate)
		return NULL;

	if (core->notifier_count) {
		ret = __clk_notify(core, event, core->rate, core->new_rate);
		if (ret & NOTIFY_STOP_MASK)
			fail_clk = core;
	}

	hlist_for_each_entry(child, &core->children, child_node) {
		/* Skip children who will be reparented to another clock */
		if (child->new_parent && child->new_parent != core)
			continue;
		tmp_clk = clk_propagate_rate_change(child, event);
		if (tmp_clk)
			fail_clk = tmp_clk;
	}

	/* handle the new child who might not be in core->children yet */
	if (core->new_child) {
		tmp_clk = clk_propagate_rate_change(core->new_child, event);
		if (tmp_clk)
			fail_clk = tmp_clk;
	}

	return fail_clk;
}

/*
 * walk down a subtree and set the new rates notifying the rate
 * change on the way
 */
static int clk_change_rate(struct clk_core *core)
{
	struct clk_core *child;
	struct hlist_node *tmp;
	unsigned long old_rate;
	unsigned long best_parent_rate = 0;
	bool skip_set_rate = false;
	struct clk_core *old_parent;
	struct clk_core *parent = NULL;
	int rc = 0;

	old_rate = core->rate;

	if (core->new_parent) {
		parent = core->new_parent;
		best_parent_rate = core->new_parent->rate;
	} else if (core->parent) {
		parent = core->parent;
		best_parent_rate = core->parent->rate;
	}

	if (core->flags & CLK_SET_RATE_UNGATE) {
		unsigned long flags;

		clk_core_prepare(core);
		flags = clk_enable_lock();
		clk_core_enable(core);
		clk_enable_unlock(flags);
	}

	trace_clk_set_rate(core, core->new_rate);

	if (core->new_parent && core->new_parent != core->parent) {
		old_parent = __clk_set_parent_before(core, core->new_parent);
		trace_clk_set_parent(core, core->new_parent);

		if (core->ops->set_rate_and_parent) {
			skip_set_rate = true;
			core->ops->set_rate_and_parent(core->hw, core->new_rate,
					best_parent_rate,
					core->new_parent_index);
		} else if (core->ops->set_parent) {
			core->ops->set_parent(core->hw, core->new_parent_index);
		}

		trace_clk_set_parent_complete(core, core->new_parent);
		__clk_set_parent_after(core, core->new_parent, old_parent);
	}

	if (core->flags & CLK_OPS_PARENT_ENABLE)
		clk_core_prepare_enable(parent);

	if (!skip_set_rate && core->ops->set_rate) {
		rc = core->ops->set_rate(core->hw, core->new_rate,
						best_parent_rate);
		if (rc)
			goto err_set_rate;
	}

	trace_clk_set_rate_complete(core, core->new_rate);

	core->rate = clk_recalc(core, best_parent_rate);

	if (core->flags & CLK_SET_RATE_UNGATE) {
		unsigned long flags;

		flags = clk_enable_lock();
		clk_core_disable(core);
		clk_enable_unlock(flags);
		clk_core_unprepare(core);
	}

	if (core->flags & CLK_OPS_PARENT_ENABLE)
		clk_core_disable_unprepare(parent);

	if (core->notifier_count && old_rate != core->rate)
		__clk_notify(core, POST_RATE_CHANGE, old_rate, core->rate);

	if (core->flags & CLK_RECALC_NEW_RATES)
		(void)clk_calc_new_rates(core, core->new_rate);

	if (core->flags & CLK_CHILD_NO_RATE_PROP)
		return rc;
	/*
	 * Use safe iteration, as change_rate can actually swap parents
	 * for certain clock types.
	 */
	hlist_for_each_entry_safe(child, tmp, &core->children, child_node) {
		/* Skip children who will be reparented to another clock */
		if (child->new_parent && child->new_parent != core)
			continue;
		rc = clk_change_rate(child);
		if (rc)
			return rc;
	}

	/* handle the new child who might not be in core->children yet */
	if (core->new_child)
		rc = clk_change_rate(core->new_child);

	return rc;

err_set_rate:
	trace_clk_set_rate_complete(core, core->new_rate);

	return rc;
}

/*
 * Unvote for the voltage level required for each core->new_vdd_class_vote in
 * clk_rate_change_list.  This is used when undoing voltage requests after an
 * error is encountered before any physical rate changing.
 */
static void clk_unvote_new_rate_vdd(void)
{
	struct clk_core *core;

	list_for_each_entry(core, &clk_rate_change_list, rate_change_node) {
		clk_unvote_vdd_level(core->vdd_class, core->new_vdd_class_vote);
		core->new_vdd_class_vote = core->vdd_class_vote;
	}
}

/*
 * Unvote for the voltage level required for each core->vdd_class_vote in
 * clk_rate_change_list.
 */
static int clk_unvote_old_rate_vdd(void)
{
	struct clk_core *core;
	int ret;

	list_for_each_entry(core, &clk_rate_change_list, rate_change_node) {
		ret = clk_unvote_vdd_level(core->vdd_class,
					   core->vdd_class_vote);
		if (ret)
			return ret;
	}

	return 0;
}

/*
 * In the case that rate setting fails, apply the max voltage level needed
 * by either the old or new rate for each changed clock.
 */
static void clk_vote_safe_vdd(void)
{
	struct clk_core *core;

	list_for_each_entry(core, &clk_rate_change_list, rate_change_node) {
		if (core->vdd_class_vote > core->new_vdd_class_vote) {
			clk_vote_vdd_level(core->vdd_class,
						core->vdd_class_vote);
			clk_unvote_vdd_level(core->vdd_class,
						core->new_vdd_class_vote);
			core->new_vdd_class_vote = core->vdd_class_vote;
		}
	}
}

static void clk_cleanup_vdd_votes(void)
{
	struct clk_core *core, *temp;

	list_for_each_entry_safe(core, temp, &clk_rate_change_list,
				 rate_change_node) {
		core->vdd_class_vote = core->new_vdd_class_vote;
		list_del_init(&core->rate_change_node);
	}
}
static int clk_core_set_rate_nolock(struct clk_core *core,
				    unsigned long req_rate)
{
	struct clk_core *top, *fail_clk;
	unsigned long rate = req_rate;
	int ret = 0;
	/*
	 * The prepare lock ensures mutual exclusion with other tasks.
	 * set_rate_nesting_count is a static so that it can be incremented in
	 * the case of reentrancy caused by a set_rate() ops callback itself
	 * calling clk_set_rate().  That way, the voltage level votes for the
	 * old rates are safely removed when the original invocation of this
	 * function completes.
	 */
	static unsigned int set_rate_nesting_count;

	if (!core)
		return 0;

	/* bail early if nothing to do */
	if (rate == clk_core_get_rate_nolock(core))
		return 0;

	if ((core->flags & CLK_SET_RATE_GATE) && core->prepare_count)
		return -EBUSY;

	set_rate_nesting_count++;

	/* calculate new rates and get the topmost changed clock */
	top = clk_calc_new_rates(core, rate);
	if (!top) {
		ret = -EINVAL;
		set_rate_nesting_count--;
		goto pre_rate_change_err;
	}

	/* notify that we are about to change rates */
	fail_clk = clk_propagate_rate_change(top, PRE_RATE_CHANGE);
	if (fail_clk) {
		pr_debug("%s: failed to set %s clock to run at %lu\n", __func__,
				fail_clk->name, req_rate);
		clk_propagate_rate_change(top, ABORT_RATE_CHANGE);
		ret = -EBUSY;
		set_rate_nesting_count--;
		goto pre_rate_change_err;
	}


	/* change the rates */
	ret = clk_change_rate(top);
	set_rate_nesting_count--;
	if (ret) {
		pr_err("%s: failed to set %s clock to run at %lu\n", __func__,
				top->name, req_rate);
		clk_propagate_rate_change(top, ABORT_RATE_CHANGE);
		clk_vote_safe_vdd();
		goto post_rate_change_err;
	}

	core->req_rate = req_rate;

post_rate_change_err:
	/*
	 * Only remove vdd_class level votes for old clock rates after all
	 * nested clk_set_rate() calls have completed.
	 */
	if (set_rate_nesting_count == 0) {
		ret |= clk_unvote_old_rate_vdd();
		clk_cleanup_vdd_votes();
	}

	return ret;

pre_rate_change_err:
	if (set_rate_nesting_count == 0) {
		clk_unvote_new_rate_vdd();
		clk_cleanup_vdd_votes();
	}

	return ret;
}

/**
 * clk_set_rate - specify a new rate for clk
 * @clk: the clk whose rate is being changed
 * @rate: the new rate for clk
 *
 * In the simplest case clk_set_rate will only adjust the rate of clk.
 *
 * Setting the CLK_SET_RATE_PARENT flag allows the rate change operation to
 * propagate up to clk's parent; whether or not this happens depends on the
 * outcome of clk's .round_rate implementation.  If *parent_rate is unchanged
 * after calling .round_rate then upstream parent propagation is ignored.  If
 * *parent_rate comes back with a new rate for clk's parent then we propagate
 * up to clk's parent and set its rate.  Upward propagation will continue
 * until either a clk does not support the CLK_SET_RATE_PARENT flag or
 * .round_rate stops requesting changes to clk's parent_rate.
 *
 * Rate changes are accomplished via tree traversal that also recalculates the
 * rates for the clocks and fires off POST_RATE_CHANGE notifiers.
 *
 * Returns 0 on success, -EERROR otherwise.
 */
int clk_set_rate(struct clk *clk, unsigned long rate)
{
	int ret;

	if (!clk)
		return 0;

	/* prevent racing with updates to the clock topology */
	clk_prepare_lock();

	ret = clk_core_set_rate_nolock(clk->core, rate);

	clk_prepare_unlock();

	return ret;
}
EXPORT_SYMBOL_GPL(clk_set_rate);

/**
 * clk_set_rate_range - set a rate range for a clock source
 * @clk: clock source
 * @min: desired minimum clock rate in Hz, inclusive
 * @max: desired maximum clock rate in Hz, inclusive
 *
 * Returns success (0) or negative errno.
 */
int clk_set_rate_range(struct clk *clk, unsigned long min, unsigned long max)
{
	int ret = 0;

	if (!clk)
		return 0;

	if (min > max) {
		pr_err("%s: clk %s dev %s con %s: invalid range [%lu, %lu]\n",
		       __func__, clk->core->name, clk->dev_id, clk->con_id,
		       min, max);
		return -EINVAL;
	}

	clk_prepare_lock();

	if (min != clk->min_rate || max != clk->max_rate) {
		clk->min_rate = min;
		clk->max_rate = max;
		ret = clk_core_set_rate_nolock(clk->core, clk->core->req_rate);
	}

	clk_prepare_unlock();

	return ret;
}
EXPORT_SYMBOL_GPL(clk_set_rate_range);

/**
 * clk_set_min_rate - set a minimum clock rate for a clock source
 * @clk: clock source
 * @rate: desired minimum clock rate in Hz, inclusive
 *
 * Returns success (0) or negative errno.
 */
int clk_set_min_rate(struct clk *clk, unsigned long rate)
{
	if (!clk)
		return 0;

	return clk_set_rate_range(clk, rate, clk->max_rate);
}
EXPORT_SYMBOL_GPL(clk_set_min_rate);

/**
 * clk_set_max_rate - set a maximum clock rate for a clock source
 * @clk: clock source
 * @rate: desired maximum clock rate in Hz, inclusive
 *
 * Returns success (0) or negative errno.
 */
int clk_set_max_rate(struct clk *clk, unsigned long rate)
{
	if (!clk)
		return 0;

	return clk_set_rate_range(clk, clk->min_rate, rate);
}
EXPORT_SYMBOL_GPL(clk_set_max_rate);

/**
 * clk_get_parent - return the parent of a clk
 * @clk: the clk whose parent gets returned
 *
 * Simply returns clk->parent.  Returns NULL if clk is NULL.
 */
struct clk *clk_get_parent(struct clk *clk)
{
	struct clk *parent;

	if (!clk)
		return NULL;

	clk_prepare_lock();
	/* TODO: Create a per-user clk and change callers to call clk_put */
	parent = !clk->core->parent ? NULL : clk->core->parent->hw->clk;
	clk_prepare_unlock();

	return parent;
}
EXPORT_SYMBOL_GPL(clk_get_parent);

static struct clk_core *__clk_init_parent(struct clk_core *core)
{
	u8 index = 0;

	if (core->num_parents > 1 && core->ops->get_parent)
		index = core->ops->get_parent(core->hw);

	return clk_core_get_parent_by_index(core, index);
}

static void clk_core_reparent(struct clk_core *core,
				  struct clk_core *new_parent)
{
	clk_reparent(core, new_parent);
	__clk_recalc_accuracies(core);
	__clk_recalc_rates(core, POST_RATE_CHANGE);
}

void clk_hw_reparent(struct clk_hw *hw, struct clk_hw *new_parent)
{
	if (!hw)
		return;

	clk_core_reparent(hw->core, !new_parent ? NULL : new_parent->core);
}

/**
 * clk_has_parent - check if a clock is a possible parent for another
 * @clk: clock source
 * @parent: parent clock source
 *
 * This function can be used in drivers that need to check that a clock can be
 * the parent of another without actually changing the parent.
 *
 * Returns true if @parent is a possible parent for @clk, false otherwise.
 */
bool clk_has_parent(struct clk *clk, struct clk *parent)
{
	struct clk_core *core, *parent_core;
	unsigned int i;

	/* NULL clocks should be nops, so return success if either is NULL. */
	if (!clk || !parent)
		return true;

	core = clk->core;
	parent_core = parent->core;

	/* Optimize for the case where the parent is already the parent. */
	if (core->parent == parent_core)
		return true;

	for (i = 0; i < core->num_parents; i++)
		if (strcmp(core->parent_names[i], parent_core->name) == 0)
			return true;

	return false;
}
EXPORT_SYMBOL_GPL(clk_has_parent);

static int clk_core_set_parent(struct clk_core *core, struct clk_core *parent)
{
	int ret = 0;
	int p_index = 0;
	unsigned long p_rate = 0;

	if (!core)
		return 0;

	/* prevent racing with updates to the clock topology */
	clk_prepare_lock();

	if (core->parent == parent && !(core->flags & CLK_IS_MEASURE))
		goto out;

	/* verify ops for for multi-parent clks */
	if ((core->num_parents > 1) && (!core->ops->set_parent)) {
		ret = -ENOSYS;
		goto out;
	}

	/* check that we are allowed to re-parent if the clock is in use */
	if ((core->flags & CLK_SET_PARENT_GATE) && core->prepare_count) {
		ret = -EBUSY;
		goto out;
	}

	/* try finding the new parent index */
	if (parent) {
		p_index = clk_fetch_parent_index(core, parent);
		if (p_index < 0) {
			pr_debug("%s: clk %s can not be parent of clk %s\n",
					__func__, parent->name, core->name);
			ret = p_index;
			goto out;
		}
		p_rate = parent->rate;
	}

	/* propagate PRE_RATE_CHANGE notifications */
	ret = __clk_speculate_rates(core, p_rate);

	/* abort if a driver objects */
	if (ret & NOTIFY_STOP_MASK)
		goto out;

	/* do the re-parent */
	ret = __clk_set_parent(core, parent, p_index);

	/* propagate rate an accuracy recalculation accordingly */
	if (ret) {
		__clk_recalc_rates(core, ABORT_RATE_CHANGE);
	} else {
		__clk_recalc_rates(core, POST_RATE_CHANGE);
		__clk_recalc_accuracies(core);
	}

out:
	clk_prepare_unlock();

	return ret;
}

/**
 * clk_set_parent - switch the parent of a mux clk
 * @clk: the mux clk whose input we are switching
 * @parent: the new input to clk
 *
 * Re-parent clk to use parent as its new input source.  If clk is in
 * prepared state, the clk will get enabled for the duration of this call. If
 * that's not acceptable for a specific clk (Eg: the consumer can't handle
 * that, the reparenting is glitchy in hardware, etc), use the
 * CLK_SET_PARENT_GATE flag to allow reparenting only when clk is unprepared.
 *
 * After successfully changing clk's parent clk_set_parent will update the
 * clk topology, sysfs topology and propagate rate recalculation via
 * __clk_recalc_rates.
 *
 * Returns 0 on success, -EERROR otherwise.
 */
int clk_set_parent(struct clk *clk, struct clk *parent)
{
	if (!clk)
		return 0;

	return clk_core_set_parent(clk->core, parent ? parent->core : NULL);
}
EXPORT_SYMBOL_GPL(clk_set_parent);

/**
 * clk_set_phase - adjust the phase shift of a clock signal
 * @clk: clock signal source
 * @degrees: number of degrees the signal is shifted
 *
 * Shifts the phase of a clock signal by the specified
 * degrees. Returns 0 on success, -EERROR otherwise.
 *
 * This function makes no distinction about the input or reference
 * signal that we adjust the clock signal phase against. For example
 * phase locked-loop clock signal generators we may shift phase with
 * respect to feedback clock signal input, but for other cases the
 * clock phase may be shifted with respect to some other, unspecified
 * signal.
 *
 * Additionally the concept of phase shift does not propagate through
 * the clock tree hierarchy, which sets it apart from clock rates and
 * clock accuracy. A parent clock phase attribute does not have an
 * impact on the phase attribute of a child clock.
 */
int clk_set_phase(struct clk *clk, int degrees)
{
	int ret = -EINVAL;

	if (!clk)
		return 0;

	/* sanity check degrees */
	degrees %= 360;
	if (degrees < 0)
		degrees += 360;

	clk_prepare_lock();

	trace_clk_set_phase(clk->core, degrees);

	if (clk->core->ops->set_phase)
		ret = clk->core->ops->set_phase(clk->core->hw, degrees);

	trace_clk_set_phase_complete(clk->core, degrees);

	if (!ret)
		clk->core->phase = degrees;

	clk_prepare_unlock();

	return ret;
}
EXPORT_SYMBOL_GPL(clk_set_phase);

static int clk_core_get_phase(struct clk_core *core)
{
	int ret;

	clk_prepare_lock();
	/* Always try to update cached phase if possible */
	if (core->ops->get_phase)
		core->phase = core->ops->get_phase(core->hw);
	ret = core->phase;
	clk_prepare_unlock();

	return ret;
}

/**
 * clk_get_phase - return the phase shift of a clock signal
 * @clk: clock signal source
 *
 * Returns the phase shift of a clock node in degrees, otherwise returns
 * -EERROR.
 */
int clk_get_phase(struct clk *clk)
{
	if (!clk)
		return 0;

	return clk_core_get_phase(clk->core);
}
EXPORT_SYMBOL_GPL(clk_get_phase);

static void clk_core_reset_duty_cycle_nolock(struct clk_core *core)
{
	/* Assume a default value of 50% */
	core->duty.num = 1;
	core->duty.den = 2;
}

static int clk_core_update_duty_cycle_parent_nolock(struct clk_core *core);

static int clk_core_update_duty_cycle_nolock(struct clk_core *core)
{
	struct clk_duty *duty = &core->duty;
	int ret = 0;

	if (!core->ops->get_duty_cycle)
		return clk_core_update_duty_cycle_parent_nolock(core);

	ret = core->ops->get_duty_cycle(core->hw, duty);
	if (ret)
		goto reset;

	/* Don't trust the clock provider too much */
	if (duty->den == 0 || duty->num > duty->den) {
		ret = -EINVAL;
		goto reset;
	}

	return 0;

reset:
	clk_core_reset_duty_cycle_nolock(core);
	return ret;
}

static int clk_core_update_duty_cycle_parent_nolock(struct clk_core *core)
{
	int ret = 0;

	if (core->parent &&
	    core->flags & CLK_DUTY_CYCLE_PARENT) {
		ret = clk_core_update_duty_cycle_nolock(core->parent);
		memcpy(&core->duty, &core->parent->duty, sizeof(core->duty));
	} else {
		clk_core_reset_duty_cycle_nolock(core);
	}

	return ret;
}

static int clk_core_set_duty_cycle_parent_nolock(struct clk_core *core,
						 struct clk_duty *duty);

static int clk_core_set_duty_cycle_nolock(struct clk_core *core,
					  struct clk_duty *duty)
{
	int ret;

	lockdep_assert_held(&prepare_lock);

	trace_clk_set_duty_cycle(core, duty);

	if (!core->ops->set_duty_cycle)
		return clk_core_set_duty_cycle_parent_nolock(core, duty);

	ret = core->ops->set_duty_cycle(core->hw, duty);
	if (!ret)
		memcpy(&core->duty, duty, sizeof(*duty));

	trace_clk_set_duty_cycle_complete(core, duty);

	return ret;
}

static int clk_core_set_duty_cycle_parent_nolock(struct clk_core *core,
						 struct clk_duty *duty)
{
	int ret = 0;

	if (core->parent &&
	    core->flags & (CLK_DUTY_CYCLE_PARENT | CLK_SET_RATE_PARENT)) {
		ret = clk_core_set_duty_cycle_nolock(core->parent, duty);
		memcpy(&core->duty, &core->parent->duty, sizeof(core->duty));
	}

	return ret;
}

/**
 * clk_set_duty_cycle - adjust the duty cycle ratio of a clock signal
 * @clk: clock signal source
 * @num: numerator of the duty cycle ratio to be applied
 * @den: denominator of the duty cycle ratio to be applied
 *
 * Apply the duty cycle ratio if the ratio is valid and the clock can
 * perform this operation
 *
 * Returns (0) on success, a negative errno otherwise.
 */
int clk_set_duty_cycle(struct clk *clk, unsigned int num, unsigned int den)
{
	int ret;
	struct clk_duty duty;

	if (!clk)
		return 0;

	/* sanity check the ratio */
	if (den == 0 || num > den)
		return -EINVAL;

	duty.num = num;
	duty.den = den;

	clk_prepare_lock();

	ret = clk_core_set_duty_cycle_nolock(clk->core, &duty);

	clk_prepare_unlock();

	return ret;
}
EXPORT_SYMBOL_GPL(clk_set_duty_cycle);

static int clk_core_get_scaled_duty_cycle(struct clk_core *core,
					  unsigned int scale)
{
	struct clk_duty *duty = &core->duty;
	int ret;

	clk_prepare_lock();

	ret = clk_core_update_duty_cycle_nolock(core);
	if (!ret)
		ret = mult_frac(scale, duty->num, duty->den);

	clk_prepare_unlock();

	return ret;
}

/**
 * clk_get_scaled_duty_cycle - return the duty cycle ratio of a clock signal
 * @clk: clock signal source
 * @scale: scaling factor to be applied to represent the ratio as an integer
 *
 * Returns the duty cycle ratio of a clock node multiplied by the provided
 * scaling factor, or negative errno on error.
 */
int clk_get_scaled_duty_cycle(struct clk *clk, unsigned int scale)
{
	if (!clk)
		return 0;

	return clk_core_get_scaled_duty_cycle(clk->core, scale);
}
EXPORT_SYMBOL_GPL(clk_get_scaled_duty_cycle);

/**
 * clk_is_match - check if two clk's point to the same hardware clock
 * @p: clk compared against q
 * @q: clk compared against p
 *
 * Returns true if the two struct clk pointers both point to the same hardware
 * clock node. Put differently, returns true if struct clk *p and struct clk *q
 * share the same struct clk_core object.
 *
 * Returns false otherwise. Note that two NULL clks are treated as matching.
 */
bool clk_is_match(const struct clk *p, const struct clk *q)
{
	/* trivial case: identical struct clk's or both NULL */
	if (p == q)
		return true;

	/* true if clk->core pointers match. Avoid dereferencing garbage */
	if (!IS_ERR_OR_NULL(p) && !IS_ERR_OR_NULL(q))
		if (p->core == q->core)
			return true;

	return false;
}
EXPORT_SYMBOL_GPL(clk_is_match);

int clk_set_flags(struct clk *clk, unsigned long flags)
{
	if (!clk)
		return 0;

	if (!clk->core->ops->set_flags)
		return -EINVAL;

	return clk->core->ops->set_flags(clk->core->hw, flags);
}
EXPORT_SYMBOL_GPL(clk_set_flags);

/***        debugfs support        ***/

#ifdef CONFIG_DEBUG_FS
#include <linux/debugfs.h>
#include <linux/uaccess.h>

static struct dentry *rootdir;
static int inited = 0;
static u32 debug_suspend;
static DEFINE_MUTEX(clk_debug_lock);
static HLIST_HEAD(clk_debug_list);

<<<<<<< HEAD
static struct hlist_head *all_lists[] = {
	&clk_root_list,
	&clk_orphan_list,
	NULL,
};

static struct hlist_head *orphan_list[] = {
	&clk_orphan_list,
	NULL,
};

static void clk_state_subtree(struct clk_core *c)
{
	int vdd_level = 0;
	struct clk_core *child;

	if (!c)
		return;

	if (c->vdd_class) {
		vdd_level = clk_find_vdd_level(c, c->rate);
		if (vdd_level < 0)
			vdd_level = 0;
	}

	trace_clk_state(c->name, c->prepare_count, c->enable_count,
						c->rate, vdd_level);

	hlist_for_each_entry(child, &c->children, child_node)
		clk_state_subtree(child);
}

static int clk_state_show(struct seq_file *s, void *data)
{
	struct clk_core *c;
	struct hlist_head **lists = (struct hlist_head **)s->private;

	clk_prepare_lock();

	for (; *lists; lists++)
		hlist_for_each_entry(c, *lists, child_node)
			clk_state_subtree(c);

	clk_prepare_unlock();

	return 0;
}


static int clk_state_open(struct inode *inode, struct file *file)
{
	return single_open(file, clk_state_show, inode->i_private);
}

static const struct file_operations clk_state_fops = {
	.open		= clk_state_open,
	.read		= seq_read,
	.llseek		= seq_lseek,
	.release	= single_release,
};

=======
>>>>>>> 09124332
static void clk_summary_show_one(struct seq_file *s, struct clk_core *c,
				 int level)
{
	if (!c)
		return;

	seq_printf(s, "%*s%-*s %7d %8d %8lu %11lu %10d %5d\n",
		   level * 3 + 1, "",
		   30 - level * 3, c->name,
		   c->enable_count, c->prepare_count, clk_core_get_rate(c),
		   clk_core_get_accuracy(c), clk_core_get_phase(c),
		   clk_core_get_scaled_duty_cycle(c, 100000));
}

static void clk_summary_show_subtree(struct seq_file *s, struct clk_core *c,
				     int level)
{
	struct clk_core *child;

	if (!c)
		return;

	if (c->ops->bus_vote)
		c->ops->bus_vote(c->hw, true);
	clk_summary_show_one(s, c, level);

	hlist_for_each_entry(child, &c->children, child_node)
		clk_summary_show_subtree(s, child, level + 1);
	if (c->ops->bus_vote)
		c->ops->bus_vote(c->hw, false);
}

static int clk_summary_show(struct seq_file *s, void *data)
{
	struct clk_core *c;
	struct hlist_head **lists = (struct hlist_head **)s->private;

	seq_puts(s, "                                 enable  prepare                          duty\n");
	seq_puts(s, "   clock                          count    count   rate   accuracy phase  cycle\n");
	seq_puts(s, "-------------------------------------------------------------------------------\n");

	clk_prepare_lock();

	for (; *lists; lists++)
		hlist_for_each_entry(c, *lists, child_node)
			clk_summary_show_subtree(s, c, 0);

	clk_prepare_unlock();

	return 0;
}


static int clk_summary_open(struct inode *inode, struct file *file)
{
	return single_open(file, clk_summary_show, inode->i_private);
}

static const struct file_operations clk_summary_fops = {
	.open		= clk_summary_open,
	.read		= seq_read,
	.llseek		= seq_lseek,
	.release	= single_release,
};

static void clk_dump_one(struct seq_file *s, struct clk_core *c, int level)
{
	if (!c)
		return;

	/* This should be JSON format, i.e. elements separated with a comma */
	seq_printf(s, "\"%s\": { ", c->name);
	seq_printf(s, "\"enable_count\": %d,", c->enable_count);
	seq_printf(s, "\"prepare_count\": %d,", c->prepare_count);
	seq_printf(s, "\"rate\": %lu,", clk_core_get_rate(c));
	seq_printf(s, "\"accuracy\": %lu,", clk_core_get_accuracy(c));
	seq_printf(s, "\"phase\": %d", clk_core_get_phase(c));
	seq_printf(s, "\"duty_cycle\": %u",
		   clk_core_get_scaled_duty_cycle(c, 100000));
}

static void clk_dump_subtree(struct seq_file *s, struct clk_core *c, int level)
{
	struct clk_core *child;

	if (!c)
		return;

	if (c->ops->bus_vote)
		c->ops->bus_vote(c->hw, true);

	clk_dump_one(s, c, level);

	hlist_for_each_entry(child, &c->children, child_node) {
		seq_putc(s, ',');
		clk_dump_subtree(s, child, level + 1);
	}

	seq_putc(s, '}');

	if (c->ops->bus_vote)
		c->ops->bus_vote(c->hw, false);
}

static int clk_dump(struct seq_file *s, void *data)
{
	struct clk_core *c;
	bool first_node = true;
	struct hlist_head **lists = (struct hlist_head **)s->private;

	seq_putc(s, '{');
	clk_prepare_lock();

	for (; *lists; lists++) {
		hlist_for_each_entry(c, *lists, child_node) {
			if (!first_node)
				seq_putc(s, ',');
			first_node = false;
			clk_dump_subtree(s, c, 0);
		}
	}

	clk_prepare_unlock();

	seq_puts(s, "}\n");
	return 0;
}


static int clk_dump_open(struct inode *inode, struct file *file)
{
	return single_open(file, clk_dump, inode->i_private);
}

static const struct file_operations clk_dump_fops = {
	.open		= clk_dump_open,
	.read		= seq_read,
	.llseek		= seq_lseek,
	.release	= single_release,
};

static int possible_parents_dump(struct seq_file *s, void *data)
{
	struct clk_core *core = s->private;
	int i;

	for (i = 0; i < core->num_parents - 1; i++)
		seq_printf(s, "%s ", core->parent_names[i]);

	seq_printf(s, "%s\n", core->parent_names[i]);

	return 0;
}

static int possible_parents_open(struct inode *inode, struct file *file)
{
	return single_open(file, possible_parents_dump, inode->i_private);
}

static const struct file_operations possible_parents_fops = {
	.open		= possible_parents_open,
	.read		= seq_read,
	.llseek		= seq_lseek,
	.release	= single_release,
};

static int debugfs_clk_rate_set(void *core, u64 val)
{
	clk_prepare_lock();
	clk_core_set_rate_nolock((struct clk_core *)core, val);
	clk_prepare_unlock();
	return 0;
}

static int debugfs_clk_rate_get(void *core, u64 *val)
{
	*val = clk_core_get_rate((struct clk_core *)core);
	return 0;
}

DEFINE_DEBUGFS_ATTRIBUTE(fops_clk_rate, debugfs_clk_rate_get,
			 debugfs_clk_rate_set, "%llu\n");

static int debugfs_clk_enable_count_set(void *core, u64 val)
{
	struct clk_core *this_core = (struct clk_core *)core;

	if (this_core->enable_count + 1 == val) {
		if (this_core->prepare_count == 0) {
			pr_err("Clock not yet prepared for enabling\n");
			return -EPERM;
		}
		return clk_core_enable_lock(this_core);
	} else if (this_core->enable_count-1 == val) {
		clk_core_disable_lock(this_core);
		return 0;
	} else if (this_core->enable_count == val)
		return 0;
	else
		return -EINVAL;
}
static int debugfs_clk_enable_count_get(void *core, u64 *val)
{
	*val = ((struct clk_core *)core)->enable_count;
	return 0;
}

DEFINE_DEBUGFS_ATTRIBUTE(fops_clk_enable_count, debugfs_clk_enable_count_get,
			 debugfs_clk_enable_count_set, "%llu\n");


static int debugfs_clk_prepare_count_set(void *core, u64 val)
{
	struct clk_core *this_core = (struct clk_core *)core;

	if (this_core->prepare_count + 1 == val)
		return clk_core_prepare_lock(this_core);
	else if (this_core->prepare_count - 1 == val) {
		if ((val == 0) && (this_core->enable_count > 0)) {
			pr_err("Can't unprepare, this clock is enabled\n");
			return -EPERM;
		}
		clk_core_unprepare_lock(this_core);
			return 0;
	} else if (this_core->prepare_count == val)
		return 0;
	else
		return -EINVAL;
}

static int debugfs_clk_prepare_count_get(void *core, u64 *val)
{
	*val = ((struct clk_core *)core)->prepare_count;
	return 0;
}

DEFINE_DEBUGFS_ATTRIBUTE(fops_clk_prepare_count, debugfs_clk_prepare_count_get,
			 debugfs_clk_prepare_count_set, "%llu\n");

static int clk_parent_open(struct inode *inode, struct file *filp)
{
	filp->private_data = inode->i_private;
	return 0;
}

static ssize_t clk_parent_write(struct file *filp, const char __user *userbuf,
				size_t count, loff_t *ppos)
{
	struct clk_core *core, *parent;
	char *parent_name;
	int ret;

	core = (struct clk_core *)filp->private_data;

	parent_name = kzalloc(128, GFP_KERNEL);
	if (!parent_name)
		return -ENOMEM;

	if (copy_from_user(parent_name + *ppos, userbuf, count))
		return -EFAULT;

	if (count > 0 && parent_name[count-1] == '\n')
		parent_name[count-1] = '\0';

	*ppos += count;

	parent = clk_core_lookup(parent_name);
	kfree(parent_name);

	ret = clk_core_set_parent(core, parent);

	if (ret)
		return ret;

	return count;
}

static ssize_t clk_parent_read(struct file *filp, char __user *userbuf,
			       size_t count, loff_t *ppos)
{
	struct clk_core *core;
	char *parent_name;

	core = (struct clk_core *)filp->private_data;

	parent_name = kzalloc(128, GFP_KERNEL);
	if (!parent_name)
		return -ENOMEM;

	clk_prepare_lock();
	if (core->parent) {
		sprintf(parent_name, "%s\n", core->parent->name);
		count = strlen(parent_name) - *ppos;
	} else {
		sprintf(parent_name, "NULL\n");
		count = strlen(parent_name) - *ppos;
	}
	clk_prepare_unlock();

	if (copy_to_user(userbuf, parent_name, count)) {
		kfree(parent_name);
		return -EFAULT;
	}

	*ppos += count;

	kfree(parent_name);
	return count;
}

static const struct file_operations fops_clk_parent = {
	.write	= clk_parent_write,
	.open	= clk_parent_open,
	.read	= clk_parent_read,
};

static int clock_debug_rate_set(void *data, u64 val)
{
	struct clk_core *core = data;
	int ret;

	ret = clk_set_rate(core->hw->clk, val);
	if (ret)
		pr_err("clk_set_rate(%lu) failed (%d)\n",
				(unsigned long)val, ret);

	return ret;
}

static int clock_debug_rate_get(void *data, u64 *val)
{
	struct clk_core *core = data;

	*val = core->hw->core->rate;

	return 0;
}

DEFINE_SIMPLE_ATTRIBUTE(clock_rate_fops, clock_debug_rate_get,
			clock_debug_rate_set, "%llu\n");

static ssize_t clock_parent_read(struct file *filp, char __user *ubuf,
		size_t cnt, loff_t *ppos)
{
	char name[256] = {0};
	struct clk_core *core = filp->private_data;
	struct clk_core *p = core->hw->core->parent;

	snprintf(name, sizeof(name), "%s\n", p ? p->name : "None\n");

	return simple_read_from_buffer(ubuf, cnt, ppos, name, strlen(name));
}

static const struct file_operations clock_parent_fops = {
	.open	= simple_open,
	.read	= clock_parent_read,
};

static int clock_debug_enable_set(void *data, u64 val)
{
	struct clk_core *core = data;
	int rc = 0;

	if (val)
		rc = clk_prepare_enable(core->hw->clk);
	else
		clk_disable_unprepare(core->hw->clk);

	return rc;
}

static int clock_debug_enable_get(void *data, u64 *val)
{
	struct clk_core *core = data;
	int enabled = 0;

	enabled = core->enable_count;

	*val = enabled;

	return 0;
}

DEFINE_SIMPLE_ATTRIBUTE(clock_enable_fops, clock_debug_enable_get,
			clock_debug_enable_set, "%lld\n");

/*
 * clock_debug_print_enabled_debug_suspend() - Print names of enabled clocks
 * during suspend.
 */
static void clock_debug_print_enabled_debug_suspend(struct seq_file *s)
{
	struct clk_core *core;
	int cnt = 0;

	if (!mutex_trylock(&clk_debug_lock))
		return;

	clock_debug_output(s, 0, "Enabled clocks:\n");

	hlist_for_each_entry(core, &clk_debug_list, debug_node) {
		if (!core || !core->prepare_count)
			continue;

		if (core->vdd_class)
			clock_debug_output(s, 0, " %s:%u:%u [%ld, %d]",
					core->name, core->prepare_count,
					core->enable_count, core->rate,
					clk_find_vdd_level(core, core->rate));

		else
			clock_debug_output(s, 0, " %s:%u:%u [%ld]",
					core->name, core->prepare_count,
					core->enable_count, core->rate);
		cnt++;
	}

	mutex_unlock(&clk_debug_lock);

	if (cnt)
		clock_debug_output(s, 0, "Enabled clock count: %d\n", cnt);
	else
		clock_debug_output(s, 0, "No clocks enabled.\n");
}

static int clock_debug_print_clock(struct clk_core *c, struct seq_file *s)
{
	char *start = "";
	struct clk *clk;

	if (!c || !c->prepare_count)
		return 0;

	clk = c->hw->clk;

	clock_debug_output(s, 0, "\t");

	do {
		if (clk->core->vdd_class)
			clock_debug_output(s, 1, "%s%s:%u:%u [%ld, %d]", start,
					clk->core->name,
					clk->core->prepare_count,
					clk->core->enable_count,
					clk->core->rate,
				clk_find_vdd_level(clk->core, clk->core->rate));
		else
			clock_debug_output(s, 1, "%s%s:%u:%u [%ld]", start,
					clk->core->name,
					clk->core->prepare_count,
					clk->core->enable_count,
					clk->core->rate);
		start = " -> ";
	} while ((clk = clk_get_parent(clk)));

	clock_debug_output(s, 1, "\n");

	return 1;
}

/*
 * clock_debug_print_enabled_clocks() - Print names of enabled clocks
 */
static void clock_debug_print_enabled_clocks(struct seq_file *s)
{
	struct clk_core *core;
	int cnt = 0;

	if (!mutex_trylock(&clk_debug_lock))
		return;

	clock_debug_output(s, 0, "Enabled clocks:\n");

	hlist_for_each_entry(core, &clk_debug_list, debug_node)
		cnt += clock_debug_print_clock(core, s);

	mutex_unlock(&clk_debug_lock);

	if (cnt)
		clock_debug_output(s, 0, "Enabled clock count: %d\n", cnt);
	else
		clock_debug_output(s, 0, "No clocks enabled.\n");
}

static int enabled_clocks_show(struct seq_file *s, void *unused)
{
	clock_debug_print_enabled_clocks(s);

	return 0;
}

static int enabled_clocks_open(struct inode *inode, struct file *file)
{
	return single_open(file, enabled_clocks_show, inode->i_private);
}

static const struct file_operations clk_enabled_list_fops = {
	.open		= enabled_clocks_open,
	.read		= seq_read,
	.llseek		= seq_lseek,
	.release	= seq_release,
};

void clk_debug_print_hw(struct clk_core *clk, struct seq_file *f)
{
	if (IS_ERR_OR_NULL(clk))
		return;

	clk_debug_print_hw(clk->parent, f);

	clock_debug_output(f, false, "%s\n", clk->name);

	if (!clk->ops->list_registers)
		return;

	clk->ops->list_registers(f, clk->hw);
}
EXPORT_SYMBOL(clk_debug_print_hw);

static int print_hw_show(struct seq_file *m, void *unused)
{
	struct clk_core *c = m->private;
	struct clk_core *clk;

	clk_prepare_lock();
	for (clk = c; clk; clk = clk->parent)
		if (clk->ops->bus_vote)
			clk->ops->bus_vote(clk->hw, true);

	clk_debug_print_hw(c, m);

	for (clk = c; clk; clk = clk->parent)
		if (clk->ops->bus_vote)
			clk->ops->bus_vote(c->hw, false);
	clk_prepare_unlock();

	return 0;
}

static int print_hw_open(struct inode *inode, struct file *file)
{
	return single_open(file, print_hw_show, inode->i_private);
}

static const struct file_operations clock_print_hw_fops = {
	.open		= print_hw_open,
	.read		= seq_read,
	.llseek		= seq_lseek,
	.release	= seq_release,
};

static int list_rates_show(struct seq_file *s, void *unused)
{
	struct clk_core *core = s->private;
	int level = 0, i = 0;
	unsigned long rate, rate_max = 0;

	/* Find max frequency supported within voltage constraints. */
	if (!core->vdd_class) {
		rate_max = ULONG_MAX;
	} else {
		for (level = 0; level < core->num_rate_max; level++)
			if (core->rate_max[level])
				rate_max = core->rate_max[level];
	}

	/*
	 * List supported frequencies <= rate_max. Higher frequencies may
	 * appear in the frequency table, but are not valid and should not
	 * be listed.
	 */
	while (!IS_ERR_VALUE(rate =
			core->ops->list_rate(core->hw, i++, rate_max))) {
		if (rate <= 0)
			break;
		if (rate <= rate_max)
			seq_printf(s, "%lu\n", rate);
	}

	return 0;
}

static int list_rates_open(struct inode *inode, struct file *file)
{
	return single_open(file, list_rates_show, inode->i_private);
}

static const struct file_operations list_rates_fops = {
	.open		= list_rates_open,
	.read		= seq_read,
	.llseek		= seq_lseek,
	.release	= seq_release,
};

static void clock_print_rate_max_by_level(struct seq_file *s, int level)
{
	struct clk_core *core = s->private;
	struct clk_vdd_class *vdd_class = core->vdd_class;
	int off, i, vdd_level, nregs = vdd_class->num_regulators;

	vdd_level = clk_find_vdd_level(core, core->rate);

	seq_printf(s, "%2s%10lu", vdd_level == level ? "[" : "",
		core->rate_max[level]);

	for (i = 0; i < nregs; i++) {
		off = nregs*level + i;
		if (vdd_class->vdd_uv)
			seq_printf(s, "%10u", vdd_class->vdd_uv[off]);
	}

	if (vdd_level == level)
		seq_puts(s, "]");

	seq_puts(s, "\n");
}

static int rate_max_show(struct seq_file *s, void *unused)
{
	struct clk_core *core = s->private;
	struct clk_vdd_class *vdd_class = core->vdd_class;
	int level = 0, i, nregs = vdd_class->num_regulators;
	char reg_name[10];

	int vdd_level = clk_find_vdd_level(core, core->rate);

	if (vdd_level < 0) {
		seq_printf(s, "could not find_vdd_level for %s, %ld\n",
			core->name, core->rate);
		return 0;
	}

	seq_printf(s, "%12s", "");
	for (i = 0; i < nregs; i++) {
		snprintf(reg_name, ARRAY_SIZE(reg_name), "reg %d", i);
		seq_printf(s, "%10s", reg_name);
	}

	seq_printf(s, "\n%12s", "freq");
	for (i = 0; i < nregs; i++)
		seq_printf(s, "%10s", "uV");

	seq_puts(s, "\n");

	for (level = 0; level < core->num_rate_max; level++)
		clock_print_rate_max_by_level(s, level);

	return 0;
}

static int rate_max_open(struct inode *inode, struct file *file)
{
	return single_open(file, rate_max_show, inode->i_private);
}

static const struct file_operations rate_max_fops = {
	.open		= rate_max_open,
	.read		= seq_read,
	.llseek		= seq_lseek,
	.release	= seq_release,
};

static int clk_duty_cycle_show(struct seq_file *s, void *data)
{
	struct clk_core *core = s->private;
	struct clk_duty *duty = &core->duty;

	seq_printf(s, "%u/%u\n", duty->num, duty->den);

	return 0;
}

static int clk_duty_cycle_open(struct inode *inode, struct file *file)
{
	return single_open(file, clk_duty_cycle_show, inode->i_private);
}

static const struct file_operations clk_duty_cycle_fops = {
	.open		= clk_duty_cycle_open,
	.read		= seq_read,
	.llseek		= seq_lseek,
	.release	= single_release,
};

static int clk_debug_create_one(struct clk_core *core, struct dentry *pdentry)
{
	struct dentry *d;
	int ret = -ENOMEM;

	if (!core || !pdentry) {
		ret = -EINVAL;
		goto out;
	}

	d = debugfs_create_dir(core->name, pdentry);
	if (!d)
		goto out;

	core->dentry = d;

	d = debugfs_create_file("clk_rate", 0664, core->dentry, core,
			&clock_rate_fops);
	if (!d)
		goto err_out;

	if (core->ops->list_rate) {
		if (!debugfs_create_file("clk_list_rates",
				0444, core->dentry, core, &list_rates_fops))
			goto err_out;
	}

	if (core->vdd_class && !debugfs_create_file("clk_rate_max",
				0444, core->dentry, core, &rate_max_fops))
		goto err_out;

	d = debugfs_create_ulong("clk_accuracy", 0444, core->dentry,
			&core->accuracy);
	if (!d)
		goto err_out;

	d = debugfs_create_u32("clk_phase", 0444, core->dentry,	&core->phase);
	if (!d)
		goto err_out;

	d = debugfs_create_x32("clk_flags", 0444, core->dentry,
			(u32 *)&core->flags);
	if (!d)
		goto err_out;

	d = debugfs_create_file("clk_prepare_count", 0644, core->dentry,
			core, &fops_clk_prepare_count);
	if (!d)
		goto err_out;

	d = debugfs_create_file("clk_enable_count", 0644, core->dentry,
			core, &clock_enable_fops);
	if (!d)
		goto err_out;

	d = debugfs_create_u32("clk_notifier_count", 0444, core->dentry,
			       &core->notifier_count);
	if (!d)
		goto err_out;

	if (core->num_parents > 1) {
		d = debugfs_create_file("clk_possible_parents", 0444,
				core->dentry, core, &possible_parents_fops);
		if (!d)
			goto err_out;
	}

	d = debugfs_create_file("clk_parent", 0664, core->dentry, core,
			&clock_parent_fops);
	if (!d)
		goto err_out;

	d = debugfs_create_file("clk_print_regs", 0444, core->dentry,
			core, &clock_print_hw_fops);
	if (!d)
		goto err_out;

	d = debugfs_create_file("clk_duty_cycle", 0444, core->dentry,
			core, &clk_duty_cycle_fops);
	if (!d)
		goto err_out;

	if (core->ops->debug_init) {
		ret = core->ops->debug_init(core->hw, core->dentry);
		if (ret)
			goto err_out;
	}

	ret = 0;
	goto out;

err_out:
	debugfs_remove_recursive(core->dentry);
	core->dentry = NULL;
out:
	return ret;
}

/**
 * clk_debug_register - add a clk node to the debugfs clk directory
 * @core: the clk being added to the debugfs clk directory
 *
 * Dynamically adds a clk to the debugfs clk directory if debugfs has been
 * initialized.  Otherwise it bails out early since the debugfs clk directory
 * will be created lazily by clk_debug_init as part of a late_initcall.
 */
static int clk_debug_register(struct clk_core *core)
{
	int ret = 0;

	mutex_lock(&clk_debug_lock);
	hlist_add_head(&core->debug_node, &clk_debug_list);

	if (!inited)
		goto unlock;

	ret = clk_debug_create_one(core, rootdir);
unlock:
	mutex_unlock(&clk_debug_lock);

	return ret;
}

 /**
 * clk_debug_unregister - remove a clk node from the debugfs clk directory
 * @core: the clk being removed from the debugfs clk directory
 *
 * Dynamically removes a clk and all its child nodes from the
 * debugfs clk directory if clk->dentry points to debugfs created by
 * clk_debug_register in __clk_core_init.
 */
static void clk_debug_unregister(struct clk_core *core)
{
	mutex_lock(&clk_debug_lock);
	hlist_del_init(&core->debug_node);
	debugfs_remove_recursive(core->dentry);
	core->dentry = NULL;
	mutex_unlock(&clk_debug_lock);
}

struct dentry *clk_debugfs_add_file(struct clk_hw *hw, char *name, umode_t mode,
				void *data, const struct file_operations *fops)
{
	struct dentry *d = NULL;

	if (hw->core->dentry)
		d = debugfs_create_file(name, mode, hw->core->dentry, data,
					fops);

	return d;
}
EXPORT_SYMBOL_GPL(clk_debugfs_add_file);

/*
 * Print the names of all enabled clocks and their parents if
 * debug_suspend is set from debugfs along with print_parent flag set to 1.
 * Otherwise if print_parent set to 0, print only enabled clocks
 *
 */
void clock_debug_print_enabled(bool print_parent)
{
	if (likely(!debug_suspend))
		return;

	if (print_parent)
		clock_debug_print_enabled_clocks(NULL);
	else
		clock_debug_print_enabled_debug_suspend(NULL);
}
EXPORT_SYMBOL_GPL(clock_debug_print_enabled);

/**
 * clk_debug_init - lazily populate the debugfs clk directory
 *
 * clks are often initialized very early during boot before memory can be
 * dynamically allocated and well before debugfs is setup. This function
 * populates the debugfs clk directory once at boot-time when we know that
 * debugfs is setup. It should only be called once at boot-time, all other clks
 * added dynamically will be done so with clk_debug_register.
 */
static int __init clk_debug_init(void)
{
	struct clk_core *core;
	struct dentry *d;

	rootdir = debugfs_create_dir("clk", NULL);

	if (!rootdir)
		return -ENOMEM;

	d = debugfs_create_file("clk_summary", 0444, rootdir, &all_lists,
				&clk_summary_fops);
	if (!d)
		return -ENOMEM;

	d = debugfs_create_file("clk_dump", 0444, rootdir, &all_lists,
				&clk_dump_fops);
	if (!d)
		return -ENOMEM;

	d = debugfs_create_file("clk_orphan_summary", 0444, rootdir,
				&orphan_list, &clk_summary_fops);
	if (!d)
		return -ENOMEM;

	d = debugfs_create_file("clk_orphan_dump", 0444, rootdir,
				&orphan_list, &clk_dump_fops);
	if (!d)
		return -ENOMEM;

	d = debugfs_create_file("clk_enabled_list", 0444, rootdir,
				&clk_debug_list, &clk_enabled_list_fops);
	if (!d)
		return -ENOMEM;


	d = debugfs_create_u32("debug_suspend", 0644, rootdir, &debug_suspend);
	if (!d)
		return -ENOMEM;

	d = debugfs_create_file("trace_clocks", 0444, rootdir, &all_lists,
				&clk_state_fops);
	if (!d)
		return -ENOMEM;

	mutex_lock(&clk_debug_lock);
	hlist_for_each_entry(core, &clk_debug_list, debug_node)
		clk_debug_create_one(core, rootdir);

	inited = 1;
	mutex_unlock(&clk_debug_lock);

	return 0;
}
late_initcall(clk_debug_init);
#else
static inline int clk_debug_register(struct clk_core *core) { return 0; }
static inline void clk_debug_reparent(struct clk_core *core,
				      struct clk_core *new_parent)
{
}
static inline void clk_debug_unregister(struct clk_core *core)
{
}
#endif

/**
 * __clk_core_init - initialize the data structures in a struct clk_core
 * @core:	clk_core being initialized
 *
 * Initializes the lists in struct clk_core, queries the hardware for the
 * parent and rate and sets them both.
 */
static int __clk_core_init(struct clk_core *core)
{
	int i, ret = 0;
	struct clk_core *orphan;
	struct hlist_node *tmp2;
	unsigned long rate;

	if (!core)
		return -EINVAL;

	clk_prepare_lock();

	/* check to see if a clock with this name is already registered */
	if (clk_core_lookup(core->name)) {
		pr_debug("%s: clk %s already initialized\n",
				__func__, core->name);
		ret = -EEXIST;
		goto out;
	}

	/* check that clk_ops are sane.  See Documentation/clk.txt */
	if (core->ops->set_rate &&
	    !((core->ops->round_rate || core->ops->determine_rate) &&
	      core->ops->recalc_rate)) {
		pr_err("%s: %s must implement .round_rate or .determine_rate in addition to .recalc_rate\n",
		       __func__, core->name);
		ret = -EINVAL;
		goto out;
	}

	if (core->ops->set_parent && !core->ops->get_parent) {
		pr_err("%s: %s must implement .get_parent & .set_parent\n",
		       __func__, core->name);
		ret = -EINVAL;
		goto out;
	}

	if (core->num_parents > 1 && !core->ops->get_parent) {
		pr_err("%s: %s must implement .get_parent as it has multi parents\n",
		       __func__, core->name);
		ret = -EINVAL;
		goto out;
	}

	if (core->ops->set_rate_and_parent &&
			!(core->ops->set_parent && core->ops->set_rate)) {
		pr_err("%s: %s must implement .set_parent & .set_rate\n",
				__func__, core->name);
		ret = -EINVAL;
		goto out;
	}

	/* throw a WARN if any entries in parent_names are NULL */
	for (i = 0; i < core->num_parents; i++)
		WARN(!core->parent_names[i],
				"%s: invalid NULL in %s's .parent_names\n",
				__func__, core->name);

	core->parent = __clk_init_parent(core);

	/*
	 * Populate core->parent if parent has already been clk_core_init'd. If
	 * parent has not yet been clk_core_init'd then place clk in the orphan
	 * list.  If clk doesn't have any parents then place it in the root
	 * clk list.
	 *
	 * Every time a new clk is clk_init'd then we walk the list of orphan
	 * clocks and re-parent any that are children of the clock currently
	 * being clk_init'd.
	 */
	if (core->parent) {
		hlist_add_head(&core->child_node,
				&core->parent->children);
		core->orphan = core->parent->orphan;
	} else if (!core->num_parents) {
		hlist_add_head(&core->child_node, &clk_root_list);
		core->orphan = false;
	} else {
		hlist_add_head(&core->child_node, &clk_orphan_list);
		core->orphan = true;
	}

	/*
	 * Set clk's accuracy.  The preferred method is to use
	 * .recalc_accuracy. For simple clocks and lazy developers the default
	 * fallback is to use the parent's accuracy.  If a clock doesn't have a
	 * parent (or is orphaned) then accuracy is set to zero (perfect
	 * clock).
	 */
	if (core->ops->recalc_accuracy)
		core->accuracy = core->ops->recalc_accuracy(core->hw,
					__clk_get_accuracy(core->parent));
	else if (core->parent)
		core->accuracy = core->parent->accuracy;
	else
		core->accuracy = 0;

	/*
	 * Set clk's phase.
	 * Since a phase is by definition relative to its parent, just
	 * query the current clock phase, or just assume it's in phase.
	 */
	if (core->ops->get_phase)
		core->phase = core->ops->get_phase(core->hw);
	else
		core->phase = 0;

	/*
	 * Set clk's duty cycle.
	 */
	clk_core_update_duty_cycle_nolock(core);

	/*
	 * Set clk's rate.  The preferred method is to use .recalc_rate.  For
	 * simple clocks and lazy developers the default fallback is to use the
	 * parent's rate.  If a clock doesn't have a parent (or is orphaned)
	 * then rate is set to zero.
	 */
	if (core->ops->recalc_rate)
		rate = core->ops->recalc_rate(core->hw,
				clk_core_get_rate_nolock(core->parent));
	else if (core->parent)
		rate = core->parent->rate;
	else
		rate = 0;
	core->rate = core->req_rate = rate;

	/*
	 * Enable CLK_IS_CRITICAL clocks so newly added critical clocks
	 * don't get accidentally disabled when walking the orphan tree and
	 * reparenting clocks
	 */
	if (core->flags & CLK_IS_CRITICAL) {
		unsigned long flags;

		ret = clk_core_prepare(core);
		if (ret)
			goto out;

		flags = clk_enable_lock();
		ret = clk_core_enable(core);
		clk_enable_unlock(flags);
		if (ret) {
			clk_core_unprepare(core);
			goto out;
		}
	}

	/*
	 * walk the list of orphan clocks and reparent any that newly finds a
	 * parent.
	 */
	hlist_for_each_entry_safe(orphan, tmp2, &clk_orphan_list, child_node) {
		struct clk_core *parent = __clk_init_parent(orphan);

		/*
		 * We need to use __clk_set_parent_before() and _after() to
		 * to properly migrate any prepare/enable count of the orphan
		 * clock. This is important for CLK_IS_CRITICAL clocks, which
		 * are enabled during init but might not have a parent yet.
		 */
		if (parent) {
			/* update the clk tree topology */
			__clk_set_parent_before(orphan, parent);
			__clk_set_parent_after(orphan, parent, NULL);
			__clk_recalc_accuracies(orphan);
			__clk_recalc_rates(orphan, 0);
		}
	}

	/*
	 * optional platform-specific magic
	 *
	 * The .init callback is not used by any of the basic clock types, but
	 * exists for weird hardware that must perform initialization magic.
	 * Please consider other ways of solving initialization problems before
	 * using this callback, as its use is discouraged.
	 */
	if (core->ops->init)
		core->ops->init(core->hw);

	/*
	 * enable clocks with the CLK_ENABLE_HAND_OFF flag set
	 *
	 * This flag causes the framework to enable the clock at registration
	 * time, which is sometimes necessary for clocks that would cause a
	 * system crash when gated (e.g. cpu, memory, etc). The prepare_count
	 * is migrated over to the first clk consumer to call clk_prepare().
	 * Similarly the clk's enable_count is migrated to the first consumer
	 * to call clk_enable().
	 */
	if (core->flags & CLK_ENABLE_HAND_OFF) {
		unsigned long flags;

		/*
		 * Few clocks might have hardware gating which would be
		 * required to be ON before prepare/enabling the clocks. So
		 * check if the clock has been turned ON earlier and we should
		 * prepare/enable those clocks.
		 */
		if (clk_core_is_enabled(core)) {
			core->need_handoff_prepare = true;
			core->need_handoff_enable = true;
			ret = clk_core_prepare(core);
			if (ret)
				goto out;
			flags = clk_enable_lock();
			clk_core_enable(core);
			clk_enable_unlock(flags);
		}
	}

	kref_init(&core->ref);
out:
	clk_prepare_unlock();

	if (!ret)
		clk_debug_register(core);

	return ret;
}

struct clk *__clk_create_clk(struct clk_hw *hw, const char *dev_id,
			     const char *con_id)
{
	struct clk *clk;

	/* This is to allow this function to be chained to others */
	if (IS_ERR_OR_NULL(hw))
		return ERR_CAST(hw);

	clk = kzalloc(sizeof(*clk), GFP_KERNEL);
	if (!clk)
		return ERR_PTR(-ENOMEM);

	clk->core = hw->core;
	clk->dev_id = dev_id;
	clk->con_id = kstrdup_const(con_id, GFP_KERNEL);
	clk->max_rate = ULONG_MAX;

	clk_prepare_lock();
	hlist_add_head(&clk->clks_node, &hw->core->clks);
	clk_prepare_unlock();

	return clk;
}

/* keep in sync with __clk_put */
void __clk_free_clk(struct clk *clk)
{
	clk_prepare_lock();
	hlist_del(&clk->clks_node);
	clk_prepare_unlock();

	kfree_const(clk->con_id);
	kfree(clk);
}

/**
 * clk_register - allocate a new clock, register it and return an opaque cookie
 * @dev: device that is registering this clock
 * @hw: link to hardware-specific clock data
 *
 * clk_register is the primary interface for populating the clock tree with new
 * clock nodes.  It returns a pointer to the newly allocated struct clk which
 * cannot be dereferenced by driver code but may be used in conjunction with the
 * rest of the clock API.  In the event of an error clk_register will return an
 * error code; drivers must test for an error code after calling clk_register.
 */
struct clk *clk_register(struct device *dev, struct clk_hw *hw)
{
	int i, ret;
	struct clk_core *core;

	core = kzalloc(sizeof(*core), GFP_KERNEL);
	if (!core) {
		ret = -ENOMEM;
		goto fail_out;
	}

	core->name = kstrdup_const(hw->init->name, GFP_KERNEL);
	if (!core->name) {
		ret = -ENOMEM;
		goto fail_name;
	}
	core->ops = hw->init->ops;
	if (dev && dev->driver)
		core->owner = dev->driver->owner;
	core->hw = hw;
	core->flags = hw->init->flags;
	core->num_parents = hw->init->num_parents;
	core->min_rate = 0;
	core->max_rate = ULONG_MAX;
	core->vdd_class = hw->init->vdd_class;
	core->rate_max = hw->init->rate_max;
	core->num_rate_max = hw->init->num_rate_max;
	hw->core = core;

	if (core->vdd_class) {
		ret = clk_vdd_class_init(core->vdd_class);
		if (ret) {
			pr_err("Failed to initialize vdd class\n");
			goto fail_parent_names;
		}
	}

	/* allocate local copy in case parent_names is __initdata */
	core->parent_names = kcalloc(core->num_parents, sizeof(char *),
					GFP_KERNEL);

	if (!core->parent_names) {
		ret = -ENOMEM;
		goto fail_parent_names;
	}


	/* copy each string name in case parent_names is __initdata */
	for (i = 0; i < core->num_parents; i++) {
		core->parent_names[i] = kstrdup_const(hw->init->parent_names[i],
						GFP_KERNEL);
		if (!core->parent_names[i]) {
			ret = -ENOMEM;
			goto fail_parent_names_copy;
		}
	}

	/* avoid unnecessary string look-ups of clk_core's possible parents. */
	core->parents = kcalloc(core->num_parents, sizeof(*core->parents),
				GFP_KERNEL);
	if (!core->parents) {
		ret = -ENOMEM;
		goto fail_parents;
	};

	INIT_HLIST_HEAD(&core->clks);
	INIT_LIST_HEAD(&core->rate_change_node);

	hw->clk = __clk_create_clk(hw, NULL, NULL);
	if (IS_ERR(hw->clk)) {
		ret = PTR_ERR(hw->clk);
		goto fail_parents;
	}

	ret = __clk_core_init(core);
	if (!ret)
		return hw->clk;

	__clk_free_clk(hw->clk);
	hw->clk = NULL;

fail_parents:
	kfree(core->parents);
fail_parent_names_copy:
	while (--i >= 0)
		kfree_const(core->parent_names[i]);
	kfree(core->parent_names);
fail_parent_names:
	kfree_const(core->name);
fail_name:
	kfree(core);
fail_out:
	return ERR_PTR(ret);
}
EXPORT_SYMBOL_GPL(clk_register);

/**
 * clk_hw_register - register a clk_hw and return an error code
 * @dev: device that is registering this clock
 * @hw: link to hardware-specific clock data
 *
 * clk_hw_register is the primary interface for populating the clock tree with
 * new clock nodes. It returns an integer equal to zero indicating success or
 * less than zero indicating failure. Drivers must test for an error code after
 * calling clk_hw_register().
 */
int clk_hw_register(struct device *dev, struct clk_hw *hw)
{
	return PTR_ERR_OR_ZERO(clk_register(dev, hw));
}
EXPORT_SYMBOL_GPL(clk_hw_register);

/* Free memory allocated for a clock. */
static void __clk_release(struct kref *ref)
{
	struct clk_core *core = container_of(ref, struct clk_core, ref);
	int i = core->num_parents;

	lockdep_assert_held(&prepare_lock);

	kfree(core->parents);
	while (--i >= 0)
		kfree_const(core->parent_names[i]);

	kfree(core->parent_names);
	kfree_const(core->name);
	kfree(core);
}

/*
 * Empty clk_ops for unregistered clocks. These are used temporarily
 * after clk_unregister() was called on a clock and until last clock
 * consumer calls clk_put() and the struct clk object is freed.
 */
static int clk_nodrv_prepare_enable(struct clk_hw *hw)
{
	return -ENXIO;
}

static void clk_nodrv_disable_unprepare(struct clk_hw *hw)
{
	WARN_ON_ONCE(1);
}

static int clk_nodrv_set_rate(struct clk_hw *hw, unsigned long rate,
					unsigned long parent_rate)
{
	return -ENXIO;
}

static int clk_nodrv_set_parent(struct clk_hw *hw, u8 index)
{
	return -ENXIO;
}

static const struct clk_ops clk_nodrv_ops = {
	.enable		= clk_nodrv_prepare_enable,
	.disable	= clk_nodrv_disable_unprepare,
	.prepare	= clk_nodrv_prepare_enable,
	.unprepare	= clk_nodrv_disable_unprepare,
	.set_rate	= clk_nodrv_set_rate,
	.set_parent	= clk_nodrv_set_parent,
};

static void clk_core_evict_parent_cache_subtree(struct clk_core *root,
						struct clk_core *target)
{
	int i;
	struct clk_core *child;

	for (i = 0; i < root->num_parents; i++)
		if (root->parents[i] == target)
			root->parents[i] = NULL;

	hlist_for_each_entry(child, &root->children, child_node)
		clk_core_evict_parent_cache_subtree(child, target);
}

/* Remove this clk from all parent caches */
static void clk_core_evict_parent_cache(struct clk_core *core)
{
	struct hlist_head **lists;
	struct clk_core *root;

	lockdep_assert_held(&prepare_lock);

	for (lists = all_lists; *lists; lists++)
		hlist_for_each_entry(root, *lists, child_node)
			clk_core_evict_parent_cache_subtree(root, core);

}

/**
 * clk_unregister - unregister a currently registered clock
 * @clk: clock to unregister
 */
void clk_unregister(struct clk *clk)
{
	unsigned long flags;

	if (!clk || WARN_ON_ONCE(IS_ERR(clk)))
		return;

	clk_debug_unregister(clk->core);

	clk_prepare_lock();

	if (clk->core->ops == &clk_nodrv_ops) {
		pr_err("%s: unregistered clock: %s\n", __func__,
		       clk->core->name);
		goto unlock;
	}
	/*
	 * Assign empty clock ops for consumers that might still hold
	 * a reference to this clock.
	 */
	flags = clk_enable_lock();
	clk->core->ops = &clk_nodrv_ops;
	clk_enable_unlock(flags);

	if (!hlist_empty(&clk->core->children)) {
		struct clk_core *child;
		struct hlist_node *t;

		/* Reparent all children to the orphan list. */
		hlist_for_each_entry_safe(child, t, &clk->core->children,
					  child_node)
			clk_core_set_parent(child, NULL);
	}

	clk_core_evict_parent_cache(clk->core);

	hlist_del_init(&clk->core->child_node);

	if (clk->core->prepare_count)
		pr_warn("%s: unregistering prepared clock: %s\n",
					__func__, clk->core->name);
	kref_put(&clk->core->ref, __clk_release);
unlock:
	clk_prepare_unlock();
}
EXPORT_SYMBOL_GPL(clk_unregister);

/**
 * clk_hw_unregister - unregister a currently registered clk_hw
 * @hw: hardware-specific clock data to unregister
 */
void clk_hw_unregister(struct clk_hw *hw)
{
	clk_unregister(hw->clk);
}
EXPORT_SYMBOL_GPL(clk_hw_unregister);

static void devm_clk_release(struct device *dev, void *res)
{
	clk_unregister(*(struct clk **)res);
}

static void devm_clk_hw_release(struct device *dev, void *res)
{
	clk_hw_unregister(*(struct clk_hw **)res);
}

#define MAX_LEN_OPP_HANDLE	50
#define LEN_OPP_HANDLE		16

static int derive_device_list(struct device **device_list,
				struct clk_core *core,
				struct device_node *np,
				char *clk_handle_name, int count)
{
	int j;
	struct platform_device *pdev;
	struct device_node *dev_node;

	for (j = 0; j < count; j++) {
		device_list[j] = NULL;
		dev_node = of_parse_phandle(np, clk_handle_name, j);
		if (!dev_node) {
			pr_err("Unable to get device_node pointer for %s opp-handle (%s)\n",
					core->name, clk_handle_name);
			return -ENODEV;
		}

		pdev = of_find_device_by_node(dev_node);
		if (!pdev) {
			pr_err("Unable to find platform_device node for %s opp-handle\n",
						core->name);
			return -ENODEV;
		}
		device_list[j] = &pdev->dev;
	}
	return 0;
}

static int clk_get_voltage(struct clk_core *core, unsigned long rate, int n)
{
	struct clk_vdd_class *vdd;
	int level, corner;

	/* Use the first regulator in the vdd class for the OPP table. */
	vdd = core->vdd_class;
	if (vdd->num_regulators > 1) {
		corner = vdd->vdd_uv[vdd->num_regulators * n];
	} else {
		level = clk_find_vdd_level(core, rate);
		if (level < 0) {
			pr_err("Could not find vdd level\n");
			return -EINVAL;
		}
		corner = vdd->vdd_uv[level];
	}

	if (!corner) {
		pr_err("%s: Unable to find vdd level for rate %lu\n",
					core->name, rate);
		return -EINVAL;
	}

	return corner;
}

static int clk_add_and_print_opp(struct clk_hw *hw,
				struct device **device_list, int count,
				unsigned long rate, int uv, int n)
{
	struct clk_core *core = hw->core;
	int j, ret = 0;

	for (j = 0; j < count; j++) {
		ret = dev_pm_opp_add(device_list[j], rate, uv);
		if (ret) {
			pr_err("%s: couldn't add OPP for %lu - err: %d\n",
						core->name, rate, ret);
			return ret;
		}

		if (n == 0 || n == core->num_rate_max - 1 ||
					rate == clk_hw_round_rate(hw, INT_MAX))
			pr_info("%s: set OPP pair(%lu Hz: %u uV) on %s\n",
						core->name, rate, uv,
						dev_name(device_list[j]));
	}
	return ret;
}

static void clk_populate_clock_opp_table(struct device_node *np,
						struct clk_hw *hw)
{
	struct device **device_list;
	struct clk_core *core = hw->core;
	char clk_handle_name[MAX_LEN_OPP_HANDLE];
	int n, len, count, uv, ret;
	unsigned long rate = 0, rrate = 0;

	if (!core || !core->num_rate_max)
		return;

	if (strlen(core->name) + LEN_OPP_HANDLE < MAX_LEN_OPP_HANDLE) {
		ret = snprintf(clk_handle_name, ARRAY_SIZE(clk_handle_name),
				"qcom,%s-opp-handle", core->name);
		if (ret < strlen(core->name) + LEN_OPP_HANDLE) {
			pr_err("%s: Failed to hold clk_handle_name\n",
							core->name);
			return;
		}
	} else {
		pr_err("clk name (%s) too large to fit in clk_handle_name\n",
							core->name);
		return;
	}

	if (of_find_property(np, clk_handle_name, &len)) {
		count = len/sizeof(u32);

		device_list = kmalloc_array(count, sizeof(struct device *),
							GFP_KERNEL);
		if (!device_list)
			return;

		ret = derive_device_list(device_list, core, np,
					clk_handle_name, count);
		if (ret < 0) {
			pr_err("Failed to fill device_list for %s\n",
						clk_handle_name);
			goto err_derive_device_list;
		}
	} else {
		pr_debug("Unable to find %s\n", clk_handle_name);
		return;
	}

	for (n = 0; ; n++) {
		rrate = clk_hw_round_rate(hw, rate + 1);
		if (!rrate) {
			pr_err("clk_round_rate failed for %s\n",
							core->name);
			goto err_derive_device_list;
		}

		/*
		 * If clk_hw_round_rate gives the same value on consecutive
		 * iterations, exit the loop since we're at the maximum clock
		 * frequency.
		 */
		if (rate == rrate)
			break;
		rate = rrate;

		uv = clk_get_voltage(core, rate, n);
		if (uv < 0)
			goto err_derive_device_list;

		ret = clk_add_and_print_opp(hw, device_list, count,
							rate, uv, n);
		if (ret)
			goto err_derive_device_list;
	}

err_derive_device_list:
	kfree(device_list);
}

/**
 * devm_clk_register - resource managed clk_register()
 * @dev: device that is registering this clock
 * @hw: link to hardware-specific clock data
 *
 * Managed clk_register(). Clocks returned from this function are
 * automatically clk_unregister()ed on driver detach. See clk_register() for
 * more information.
 */
struct clk *devm_clk_register(struct device *dev, struct clk_hw *hw)
{
	struct clk *clk;
	struct clk **clkp;

	clkp = devres_alloc(devm_clk_release, sizeof(*clkp), GFP_KERNEL);
	if (!clkp)
		return ERR_PTR(-ENOMEM);

	clk = clk_register(dev, hw);
	if (!IS_ERR(clk)) {
		*clkp = clk;
		devres_add(dev, clkp);
	} else {
		devres_free(clkp);
	}

	clk_populate_clock_opp_table(dev->of_node, hw);
	return clk;
}
EXPORT_SYMBOL_GPL(devm_clk_register);

/**
 * devm_clk_hw_register - resource managed clk_hw_register()
 * @dev: device that is registering this clock
 * @hw: link to hardware-specific clock data
 *
 * Managed clk_hw_register(). Clocks registered by this function are
 * automatically clk_hw_unregister()ed on driver detach. See clk_hw_register()
 * for more information.
 */
int devm_clk_hw_register(struct device *dev, struct clk_hw *hw)
{
	struct clk_hw **hwp;
	int ret;

	hwp = devres_alloc(devm_clk_hw_release, sizeof(*hwp), GFP_KERNEL);
	if (!hwp)
		return -ENOMEM;

	ret = clk_hw_register(dev, hw);
	if (!ret) {
		*hwp = hw;
		devres_add(dev, hwp);
	} else {
		devres_free(hwp);
	}

	clk_populate_clock_opp_table(dev->of_node, hw);
	return ret;
}
EXPORT_SYMBOL_GPL(devm_clk_hw_register);

static int devm_clk_match(struct device *dev, void *res, void *data)
{
	struct clk *c = res;
	if (WARN_ON(!c))
		return 0;
	return c == data;
}

static int devm_clk_hw_match(struct device *dev, void *res, void *data)
{
	struct clk_hw *hw = res;

	if (WARN_ON(!hw))
		return 0;
	return hw == data;
}

/**
 * devm_clk_unregister - resource managed clk_unregister()
 * @clk: clock to unregister
 *
 * Deallocate a clock allocated with devm_clk_register(). Normally
 * this function will not need to be called and the resource management
 * code will ensure that the resource is freed.
 */
void devm_clk_unregister(struct device *dev, struct clk *clk)
{
	WARN_ON(devres_release(dev, devm_clk_release, devm_clk_match, clk));
}
EXPORT_SYMBOL_GPL(devm_clk_unregister);

/**
 * devm_clk_hw_unregister - resource managed clk_hw_unregister()
 * @dev: device that is unregistering the hardware-specific clock data
 * @hw: link to hardware-specific clock data
 *
 * Unregister a clk_hw registered with devm_clk_hw_register(). Normally
 * this function will not need to be called and the resource management
 * code will ensure that the resource is freed.
 */
void devm_clk_hw_unregister(struct device *dev, struct clk_hw *hw)
{
	WARN_ON(devres_release(dev, devm_clk_hw_release, devm_clk_hw_match,
				hw));
}
EXPORT_SYMBOL_GPL(devm_clk_hw_unregister);

/*
 * clkdev helpers
 */
int __clk_get(struct clk *clk)
{
	struct clk_core *core = !clk ? NULL : clk->core;

	if (core) {
		if (!try_module_get(core->owner))
			return 0;

		kref_get(&core->ref);
	}
	return 1;
}

/* keep in sync with __clk_free_clk */
void __clk_put(struct clk *clk)
{
	struct module *owner;

	if (!clk || WARN_ON_ONCE(IS_ERR(clk)))
		return;

	clk_prepare_lock();

	hlist_del(&clk->clks_node);
	if (clk->min_rate > clk->core->req_rate ||
	    clk->max_rate < clk->core->req_rate)
		clk_core_set_rate_nolock(clk->core, clk->core->req_rate);

	owner = clk->core->owner;
	kref_put(&clk->core->ref, __clk_release);

	clk_prepare_unlock();

	module_put(owner);

	kfree_const(clk->con_id);
	kfree(clk);
}

/***        clk rate change notifiers        ***/

/**
 * clk_notifier_register - add a clk rate change notifier
 * @clk: struct clk * to watch
 * @nb: struct notifier_block * with callback info
 *
 * Request notification when clk's rate changes.  This uses an SRCU
 * notifier because we want it to block and notifier unregistrations are
 * uncommon.  The callbacks associated with the notifier must not
 * re-enter into the clk framework by calling any top-level clk APIs;
 * this will cause a nested prepare_lock mutex.
 *
 * In all notification cases (pre, post and abort rate change) the original
 * clock rate is passed to the callback via struct clk_notifier_data.old_rate
 * and the new frequency is passed via struct clk_notifier_data.new_rate.
 *
 * clk_notifier_register() must be called from non-atomic context.
 * Returns -EINVAL if called with null arguments, -ENOMEM upon
 * allocation failure; otherwise, passes along the return value of
 * srcu_notifier_chain_register().
 */
int clk_notifier_register(struct clk *clk, struct notifier_block *nb)
{
	struct clk_notifier *cn;
	int ret = -ENOMEM;

	if (!clk || !nb)
		return -EINVAL;

	clk_prepare_lock();

	/* search the list of notifiers for this clk */
	list_for_each_entry(cn, &clk_notifier_list, node)
		if (cn->clk == clk)
			break;

	/* if clk wasn't in the notifier list, allocate new clk_notifier */
	if (cn->clk != clk) {
		cn = kzalloc(sizeof(*cn), GFP_KERNEL);
		if (!cn)
			goto out;

		cn->clk = clk;
		srcu_init_notifier_head(&cn->notifier_head);

		list_add(&cn->node, &clk_notifier_list);
	}

	ret = srcu_notifier_chain_register(&cn->notifier_head, nb);

	clk->core->notifier_count++;

out:
	clk_prepare_unlock();

	return ret;
}
EXPORT_SYMBOL_GPL(clk_notifier_register);

/**
 * clk_notifier_unregister - remove a clk rate change notifier
 * @clk: struct clk *
 * @nb: struct notifier_block * with callback info
 *
 * Request no further notification for changes to 'clk' and frees memory
 * allocated in clk_notifier_register.
 *
 * Returns -EINVAL if called with null arguments; otherwise, passes
 * along the return value of srcu_notifier_chain_unregister().
 */
int clk_notifier_unregister(struct clk *clk, struct notifier_block *nb)
{
	struct clk_notifier *cn = NULL;
	int ret = -EINVAL;

	if (!clk || !nb)
		return -EINVAL;

	clk_prepare_lock();

	list_for_each_entry(cn, &clk_notifier_list, node)
		if (cn->clk == clk)
			break;

	if (cn->clk == clk) {
		ret = srcu_notifier_chain_unregister(&cn->notifier_head, nb);

		clk->core->notifier_count--;

		/* XXX the notifier code should handle this better */
		if (!cn->notifier_head.head) {
			srcu_cleanup_notifier_head(&cn->notifier_head);
			list_del(&cn->node);
			kfree(cn);
		}

	} else {
		ret = -ENOENT;
	}

	clk_prepare_unlock();

	return ret;
}
EXPORT_SYMBOL_GPL(clk_notifier_unregister);

#endif /* CONFIG_COMMON_CLK */

#ifdef CONFIG_OF
/**
 * struct of_clk_provider - Clock provider registration structure
 * @link: Entry in global list of clock providers
 * @node: Pointer to device tree node of clock provider
 * @get: Get clock callback.  Returns NULL or a struct clk for the
 *       given clock specifier
 * @data: context pointer to be passed into @get callback
 */
struct of_clk_provider {
	struct list_head link;

	struct device_node *node;
	struct clk *(*get)(struct of_phandle_args *clkspec, void *data);
	struct clk_hw *(*get_hw)(struct of_phandle_args *clkspec, void *data);
	void *data;
};

static const struct of_device_id __clk_of_table_sentinel
	__used __section(__clk_of_table_end);

static LIST_HEAD(of_clk_providers);
static DEFINE_MUTEX(of_clk_mutex);

struct clk *of_clk_src_simple_get(struct of_phandle_args *clkspec,
				     void *data)
{
	return data;
}
EXPORT_SYMBOL_GPL(of_clk_src_simple_get);

struct clk_hw *of_clk_hw_simple_get(struct of_phandle_args *clkspec, void *data)
{
	return data;
}
EXPORT_SYMBOL_GPL(of_clk_hw_simple_get);

#if defined(CONFIG_COMMON_CLK)

struct clk *of_clk_src_onecell_get(struct of_phandle_args *clkspec, void *data)
{
	struct clk_onecell_data *clk_data = data;
	unsigned int idx = clkspec->args[0];

	if (idx >= clk_data->clk_num) {
		pr_err("%s: invalid clock index %u\n", __func__, idx);
		return ERR_PTR(-EINVAL);
	}

	return clk_data->clks[idx];
}
EXPORT_SYMBOL_GPL(of_clk_src_onecell_get);

struct clk_hw *
of_clk_hw_onecell_get(struct of_phandle_args *clkspec, void *data)
{
	struct clk_hw_onecell_data *hw_data = data;
	unsigned int idx = clkspec->args[0];

	if (idx >= hw_data->num) {
		pr_err("%s: invalid index %u\n", __func__, idx);
		return ERR_PTR(-EINVAL);
	}

	return hw_data->hws[idx];
}
EXPORT_SYMBOL_GPL(of_clk_hw_onecell_get);

#endif /* CONFIG_COMMON_CLK */

/**
 * of_clk_del_provider() - Remove a previously registered clock provider
 * @np: Device node pointer associated with clock provider
 */
void of_clk_del_provider(struct device_node *np)
{
	struct of_clk_provider *cp;

	mutex_lock(&of_clk_mutex);
	list_for_each_entry(cp, &of_clk_providers, link) {
		if (cp->node == np) {
			list_del(&cp->link);
			of_node_put(cp->node);
			kfree(cp);
			break;
		}
	}
	mutex_unlock(&of_clk_mutex);
}
EXPORT_SYMBOL_GPL(of_clk_del_provider);

/**
 * of_clk_add_provider() - Register a clock provider for a node
 * @np: Device node pointer associated with clock provider
 * @clk_src_get: callback for decoding clock
 * @data: context pointer for @clk_src_get callback.
 */
int of_clk_add_provider(struct device_node *np,
			struct clk *(*clk_src_get)(struct of_phandle_args *clkspec,
						   void *data),
			void *data)
{
	struct of_clk_provider *cp;
	int ret;

	cp = kzalloc(sizeof(*cp), GFP_KERNEL);
	if (!cp)
		return -ENOMEM;

	cp->node = of_node_get(np);
	cp->data = data;
	cp->get = clk_src_get;

	mutex_lock(&of_clk_mutex);
	list_add(&cp->link, &of_clk_providers);
	mutex_unlock(&of_clk_mutex);
	pr_debug("Added clock from %pOF\n", np);

	ret = of_clk_set_defaults(np, true);
	if (ret < 0)
		of_clk_del_provider(np);

	return ret;
}
EXPORT_SYMBOL_GPL(of_clk_add_provider);

/**
 * of_clk_add_hw_provider() - Register a clock provider for a node
 * @np: Device node pointer associated with clock provider
 * @get: callback for decoding clk_hw
 * @data: context pointer for @get callback.
 */
int of_clk_add_hw_provider(struct device_node *np,
			   struct clk_hw *(*get)(struct of_phandle_args *clkspec,
						 void *data),
			   void *data)
{
	struct of_clk_provider *cp;
	int ret;

	cp = kzalloc(sizeof(*cp), GFP_KERNEL);
	if (!cp)
		return -ENOMEM;

	cp->node = of_node_get(np);
	cp->data = data;
	cp->get_hw = get;

	mutex_lock(&of_clk_mutex);
	list_add(&cp->link, &of_clk_providers);
	mutex_unlock(&of_clk_mutex);
	pr_debug("Added clk_hw provider from %pOF\n", np);

	ret = of_clk_set_defaults(np, true);
	if (ret < 0)
		of_clk_del_provider(np);

	return ret;
}
EXPORT_SYMBOL_GPL(of_clk_add_hw_provider);

static void devm_of_clk_release_provider(struct device *dev, void *res)
{
	of_clk_del_provider(*(struct device_node **)res);
}

int devm_of_clk_add_hw_provider(struct device *dev,
			struct clk_hw *(*get)(struct of_phandle_args *clkspec,
					      void *data),
			void *data)
{
	struct device_node **ptr, *np;
	int ret;

	ptr = devres_alloc(devm_of_clk_release_provider, sizeof(*ptr),
			   GFP_KERNEL);
	if (!ptr)
		return -ENOMEM;

	np = dev->of_node;
	ret = of_clk_add_hw_provider(np, get, data);
	if (!ret) {
		*ptr = np;
		devres_add(dev, ptr);
	} else {
		devres_free(ptr);
	}

	return ret;
}
EXPORT_SYMBOL_GPL(devm_of_clk_add_hw_provider);

static int devm_clk_provider_match(struct device *dev, void *res, void *data)
{
	struct device_node **np = res;

	if (WARN_ON(!np || !*np))
		return 0;

	return *np == data;
}

void devm_of_clk_del_provider(struct device *dev)
{
	int ret;

	ret = devres_release(dev, devm_of_clk_release_provider,
			     devm_clk_provider_match, dev->of_node);

	WARN_ON(ret);
}
EXPORT_SYMBOL(devm_of_clk_del_provider);

static struct clk_hw *
__of_clk_get_hw_from_provider(struct of_clk_provider *provider,
			      struct of_phandle_args *clkspec)
{
	struct clk *clk;

	if (provider->get_hw)
		return provider->get_hw(clkspec, provider->data);

	clk = provider->get(clkspec, provider->data);
	if (IS_ERR(clk))
		return ERR_CAST(clk);
	return __clk_get_hw(clk);
}

struct clk *__of_clk_get_from_provider(struct of_phandle_args *clkspec,
				       const char *dev_id, const char *con_id)
{
	struct of_clk_provider *provider;
	struct clk *clk = ERR_PTR(-EPROBE_DEFER);
	struct clk_hw *hw;

	if (!clkspec)
		return ERR_PTR(-EINVAL);

	/* Check if we have such a provider in our array */
	mutex_lock(&of_clk_mutex);
	list_for_each_entry(provider, &of_clk_providers, link) {
		if (provider->node == clkspec->np) {
			hw = __of_clk_get_hw_from_provider(provider, clkspec);
			clk = __clk_create_clk(hw, dev_id, con_id);
		}

		if (!IS_ERR(clk)) {
			if (!__clk_get(clk)) {
				__clk_free_clk(clk);
				clk = ERR_PTR(-ENOENT);
			}

			break;
		}
	}
	mutex_unlock(&of_clk_mutex);

	return clk;
}

/**
 * of_clk_get_from_provider() - Lookup a clock from a clock provider
 * @clkspec: pointer to a clock specifier data structure
 *
 * This function looks up a struct clk from the registered list of clock
 * providers, an input is a clock specifier data structure as returned
 * from the of_parse_phandle_with_args() function call.
 */
struct clk *of_clk_get_from_provider(struct of_phandle_args *clkspec)
{
	return __of_clk_get_from_provider(clkspec, NULL, __func__);
}
EXPORT_SYMBOL_GPL(of_clk_get_from_provider);

/**
 * of_clk_get_parent_count() - Count the number of clocks a device node has
 * @np: device node to count
 *
 * Returns: The number of clocks that are possible parents of this node
 */
unsigned int of_clk_get_parent_count(struct device_node *np)
{
	int count;

	count = of_count_phandle_with_args(np, "clocks", "#clock-cells");
	if (count < 0)
		return 0;

	return count;
}
EXPORT_SYMBOL_GPL(of_clk_get_parent_count);

const char *of_clk_get_parent_name(struct device_node *np, int index)
{
	struct of_phandle_args clkspec;
	struct property *prop;
	const char *clk_name;
	const __be32 *vp;
	u32 pv;
	int rc;
	int count;
	struct clk *clk;

	rc = of_parse_phandle_with_args(np, "clocks", "#clock-cells", index,
					&clkspec);
	if (rc)
		return NULL;

	index = clkspec.args_count ? clkspec.args[0] : 0;
	count = 0;

	/* if there is an indices property, use it to transfer the index
	 * specified into an array offset for the clock-output-names property.
	 */
	of_property_for_each_u32(clkspec.np, "clock-indices", prop, vp, pv) {
		if (index == pv) {
			index = count;
			break;
		}
		count++;
	}
	/* We went off the end of 'clock-indices' without finding it */
	if (prop && !vp)
		return NULL;

	if (of_property_read_string_index(clkspec.np, "clock-output-names",
					  index,
					  &clk_name) < 0) {
		/*
		 * Best effort to get the name if the clock has been
		 * registered with the framework. If the clock isn't
		 * registered, we return the node name as the name of
		 * the clock as long as #clock-cells = 0.
		 */
		clk = of_clk_get_from_provider(&clkspec);
		if (IS_ERR(clk)) {
			if (clkspec.args_count == 0)
				clk_name = clkspec.np->name;
			else
				clk_name = NULL;
		} else {
#if defined(CONFIG_COMMON_CLK)
			clk_name = __clk_get_name(clk);
			clk_put(clk);
#endif
		}
	}


	of_node_put(clkspec.np);
	return clk_name;
}
EXPORT_SYMBOL_GPL(of_clk_get_parent_name);

/**
 * of_clk_parent_fill() - Fill @parents with names of @np's parents and return
 * number of parents
 * @np: Device node pointer associated with clock provider
 * @parents: pointer to char array that hold the parents' names
 * @size: size of the @parents array
 *
 * Return: number of parents for the clock node.
 */
int of_clk_parent_fill(struct device_node *np, const char **parents,
		       unsigned int size)
{
	unsigned int i = 0;

	while (i < size && (parents[i] = of_clk_get_parent_name(np, i)) != NULL)
		i++;

	return i;
}
EXPORT_SYMBOL_GPL(of_clk_parent_fill);

#if defined(CONFIG_COMMON_CLK)

struct clock_provider {
	of_clk_init_cb_t clk_init_cb;
	struct device_node *np;
	struct list_head node;
};

/*
 * This function looks for a parent clock. If there is one, then it
 * checks that the provider for this parent clock was initialized, in
 * this case the parent clock will be ready.
 */
static int parent_ready(struct device_node *np)
{
	int i = 0;

	while (true) {
		struct clk *clk = of_clk_get(np, i);

		/* this parent is ready we can check the next one */
		if (!IS_ERR(clk)) {
			clk_put(clk);
			i++;
			continue;
		}

		/* at least one parent is not ready, we exit now */
		if (PTR_ERR(clk) == -EPROBE_DEFER)
			return 0;

		/*
		 * Here we make assumption that the device tree is
		 * written correctly. So an error means that there is
		 * no more parent. As we didn't exit yet, then the
		 * previous parent are ready. If there is no clock
		 * parent, no need to wait for them, then we can
		 * consider their absence as being ready
		 */
		return 1;
	}
}

/**
 * of_clk_detect_critical() - set CLK_IS_CRITICAL flag from Device Tree
 * @np: Device node pointer associated with clock provider
 * @index: clock index
 * @flags: pointer to clk_core->flags
 *
 * Detects if the clock-critical property exists and, if so, sets the
 * corresponding CLK_IS_CRITICAL flag.
 *
 * Do not use this function. It exists only for legacy Device Tree
 * bindings, such as the one-clock-per-node style that are outdated.
 * Those bindings typically put all clock data into .dts and the Linux
 * driver has no clock data, thus making it impossible to set this flag
 * correctly from the driver. Only those drivers may call
 * of_clk_detect_critical from their setup functions.
 *
 * Return: error code or zero on success
 */
int of_clk_detect_critical(struct device_node *np,
					  int index, unsigned long *flags)
{
	struct property *prop;
	const __be32 *cur;
	uint32_t idx;

	if (!np || !flags)
		return -EINVAL;

	of_property_for_each_u32(np, "clock-critical", prop, cur, idx)
		if (index == idx)
			*flags |= CLK_IS_CRITICAL;

	return 0;
}

/**
 * of_clk_init() - Scan and init clock providers from the DT
 * @matches: array of compatible values and init functions for providers.
 *
 * This function scans the device tree for matching clock providers
 * and calls their initialization functions. It also does it by trying
 * to follow the dependencies.
 */
void __init of_clk_init(const struct of_device_id *matches)
{
	const struct of_device_id *match;
	struct device_node *np;
	struct clock_provider *clk_provider, *next;
	bool is_init_done;
	bool force = false;
	LIST_HEAD(clk_provider_list);

	if (!matches)
		matches = &__clk_of_table;

	/* First prepare the list of the clocks providers */
	for_each_matching_node_and_match(np, matches, &match) {
		struct clock_provider *parent;

		if (!of_device_is_available(np))
			continue;

		parent = kzalloc(sizeof(*parent), GFP_KERNEL);
		if (!parent) {
			list_for_each_entry_safe(clk_provider, next,
						 &clk_provider_list, node) {
				list_del(&clk_provider->node);
				of_node_put(clk_provider->np);
				kfree(clk_provider);
			}
			of_node_put(np);
			return;
		}

		parent->clk_init_cb = match->data;
		parent->np = of_node_get(np);
		list_add_tail(&parent->node, &clk_provider_list);
	}

	while (!list_empty(&clk_provider_list)) {
		is_init_done = false;
		list_for_each_entry_safe(clk_provider, next,
					&clk_provider_list, node) {
			if (force || parent_ready(clk_provider->np)) {

				/* Don't populate platform devices */
				of_node_set_flag(clk_provider->np,
						 OF_POPULATED);

				clk_provider->clk_init_cb(clk_provider->np);
				of_clk_set_defaults(clk_provider->np, true);

				list_del(&clk_provider->node);
				of_node_put(clk_provider->np);
				kfree(clk_provider);
				is_init_done = true;
			}
		}

		/*
		 * We didn't manage to initialize any of the
		 * remaining providers during the last loop, so now we
		 * initialize all the remaining ones unconditionally
		 * in case the clock parent was not mandatory
		 */
		if (!is_init_done)
			force = true;
	}
}

#endif /* CONFIG_COMMON_CLK */

#endif<|MERGE_RESOLUTION|>--- conflicted
+++ resolved
@@ -45,7 +45,17 @@
 static HLIST_HEAD(clk_orphan_list);
 static LIST_HEAD(clk_notifier_list);
 
-<<<<<<< HEAD
+static struct hlist_head *all_lists[] = {
+	&clk_root_list,
+	&clk_orphan_list,
+	NULL,
+};
+
+static struct hlist_head *orphan_list[] = {
+	&clk_orphan_list,
+	NULL,
+};
+
 struct clk_handoff_vdd {
 	struct list_head list;
 	struct clk_vdd_class *vdd_class;
@@ -63,18 +73,6 @@
  * returning from clk_core_set_rate_nolock().
  */
 static LIST_HEAD(clk_rate_change_list);
-=======
-static struct hlist_head *all_lists[] = {
-	&clk_root_list,
-	&clk_orphan_list,
-	NULL,
-};
-
-static struct hlist_head *orphan_list[] = {
-	&clk_orphan_list,
-	NULL,
-};
->>>>>>> 09124332
 
 /***    private data structures    ***/
 
@@ -2707,18 +2705,6 @@
 static DEFINE_MUTEX(clk_debug_lock);
 static HLIST_HEAD(clk_debug_list);
 
-<<<<<<< HEAD
-static struct hlist_head *all_lists[] = {
-	&clk_root_list,
-	&clk_orphan_list,
-	NULL,
-};
-
-static struct hlist_head *orphan_list[] = {
-	&clk_orphan_list,
-	NULL,
-};
-
 static void clk_state_subtree(struct clk_core *c)
 {
 	int vdd_level = 0;
@@ -2769,8 +2755,6 @@
 	.release	= single_release,
 };
 
-=======
->>>>>>> 09124332
 static void clk_summary_show_one(struct seq_file *s, struct clk_core *c,
 				 int level)
 {
