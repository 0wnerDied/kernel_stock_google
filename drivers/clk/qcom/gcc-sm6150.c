/*
 * Copyright (c) 2018-2019, The Linux Foundation. All rights reserved.
 *
 * This program is free software; you can redistribute it and/or modify
 * it under the terms of the GNU General Public License version 2 and
 * only version 2 as published by the Free Software Foundation.
 *
 * This program is distributed in the hope that it will be useful,
 * but WITHOUT ANY WARRANTY; without even the implied warranty of
 * MERCHANTABILITY or FITNESS FOR A PARTICULAR PURPOSE.  See the
 * GNU General Public License for more details.
 */

#define pr_fmt(fmt) "clk: %s: " fmt, __func__

#include <linux/kernel.h>
#include <linux/err.h>
#include <linux/module.h>
#include <linux/platform_device.h>
#include <linux/of.h>
#include <linux/of_device.h>
#include <linux/clk-provider.h>
#include <linux/regmap.h>
#include <linux/reset-controller.h>

#include <dt-bindings/clock/qcom,gcc-sm6150.h>

#include "clk-alpha-pll.h"
#include "clk-branch.h"
#include "clk-rcg.h"
#include "clk-regmap.h"
#include "common.h"
#include "reset.h"
#include "vdd-level-sm6150.h"

#define GCC_DISPLAY_MISC	0x0b080
#define GCC_CAMERA_MISC		0x0b084
#define GCC_VIDEO_MISC		0x9b000
#define GCC_GPU_MISC		0x71028

#define F(f, s, h, m, n) { (f), (s), (2 * (h) - 1), (m), (n) }

static DEFINE_VDD_REGULATORS(vdd_cx, VDD_NUM, 1, vdd_corner);
static DEFINE_VDD_REGULATORS(vdd_cx_ao, VDD_NUM, 1, vdd_corner);

enum {
	P_BI_TCXO,
	P_CORE_BI_PLL_TEST_SE,
	P_GPLL0_OUT_AUX2,
	P_GPLL0_OUT_MAIN,
	P_GPLL3_OUT_MAIN,
	P_GPLL4_OUT_MAIN,
	P_GPLL6_OUT_MAIN,
	P_GPLL7_OUT_MAIN,
	P_GPLL8_OUT_MAIN,
	P_SLEEP_CLK,
};

static const struct parent_map gcc_parent_map_0[] = {
	{ P_BI_TCXO, 0 },
	{ P_GPLL0_OUT_MAIN, 1 },
	{ P_GPLL0_OUT_AUX2, 6 },
	{ P_CORE_BI_PLL_TEST_SE, 7 },
};

static const char * const gcc_parent_names_0[] = {
	"bi_tcxo",
	"gpll0_out_main",
	"gpll0_out_aux2",
	"core_bi_pll_test_se",
};
static const char * const gcc_parent_names_0_ao[] = {
	"bi_tcxo_ao",
	"gpll0_out_main",
	"gpll0_out_aux2",
	"core_bi_pll_test_se",
};

static const struct parent_map gcc_parent_map_1[] = {
	{ P_BI_TCXO, 0 },
	{ P_GPLL0_OUT_MAIN, 1 },
	{ P_GPLL6_OUT_MAIN, 2 },
	{ P_GPLL0_OUT_AUX2, 6 },
	{ P_CORE_BI_PLL_TEST_SE, 7 },
};

static const char * const gcc_parent_names_1[] = {
	"bi_tcxo",
	"gpll0_out_main",
	"gpll6_out_main",
	"gpll0_out_aux2",
	"core_bi_pll_test_se",
};

static const struct parent_map gcc_parent_map_2[] = {
	{ P_BI_TCXO, 0 },
	{ P_GPLL0_OUT_MAIN, 1 },
	{ P_SLEEP_CLK, 5 },
	{ P_GPLL0_OUT_AUX2, 6 },
	{ P_CORE_BI_PLL_TEST_SE, 7 },
};

static const char * const gcc_parent_names_2[] = {
	"bi_tcxo",
	"gpll0_out_main",
	"sleep_clk",
	"gpll0_out_aux2",
	"core_bi_pll_test_se",
};

static const struct parent_map gcc_parent_map_3[] = {
	{ P_BI_TCXO, 0 },
	{ P_SLEEP_CLK, 5 },
	{ P_CORE_BI_PLL_TEST_SE, 7 },
};

static const char * const gcc_parent_names_3[] = {
	"bi_tcxo",
	"sleep_clk",
	"core_bi_pll_test_se",
};

static const struct parent_map gcc_parent_map_4[] = {
	{ P_BI_TCXO, 0 },
	{ P_CORE_BI_PLL_TEST_SE, 7 },
};

static const char * const gcc_parent_names_4[] = {
	"bi_tcxo",
	"core_bi_pll_test_se",
};

static const struct parent_map gcc_parent_map_5[] = {
	{ P_BI_TCXO, 0 },
	{ P_GPLL0_OUT_MAIN, 1 },
	{ P_GPLL7_OUT_MAIN, 3 },
	{ P_GPLL4_OUT_MAIN, 5 },
	{ P_GPLL0_OUT_AUX2, 6 },
	{ P_CORE_BI_PLL_TEST_SE, 7 },
};

static const char * const gcc_parent_names_5[] = {
	"bi_tcxo",
	"gpll0_out_main",
	"gpll7_out_main",
	"gpll4_out_main",
	"gpll0_out_aux2",
	"core_bi_pll_test_se",
};

static const struct parent_map gcc_parent_map_6[] = {
	{ P_BI_TCXO, 0 },
	{ P_GPLL0_OUT_MAIN, 1 },
	{ P_GPLL7_OUT_MAIN, 3 },
	{ P_GPLL0_OUT_AUX2, 6 },
	{ P_CORE_BI_PLL_TEST_SE, 7 },
};

static const char * const gcc_parent_names_6[] = {
	"bi_tcxo",
	"gpll0_out_main",
	"gpll7_out_main",
	"gpll0_out_aux2",
	"core_bi_pll_test_se",
};

static const struct parent_map gcc_parent_map_7[] = {
	{ P_BI_TCXO, 0 },
	{ P_GPLL0_OUT_MAIN, 1 },
	{ P_GPLL8_OUT_MAIN, 2 },
	{ P_GPLL4_OUT_MAIN, 5 },
	{ P_GPLL0_OUT_AUX2, 6 },
	{ P_CORE_BI_PLL_TEST_SE, 7 },
};

static const char * const gcc_parent_names_7[] = {
	"bi_tcxo",
	"gpll0_out_main",
	"gpll8_out_main",
	"gpll4_out_main",
	"gpll0_out_aux2",
	"core_bi_pll_test_se",
};

static const struct parent_map gcc_parent_map_8[] = {
	{ P_BI_TCXO, 0 },
	{ P_GPLL0_OUT_MAIN, 1 },
	{ P_CORE_BI_PLL_TEST_SE, 7 },
};

static const char * const gcc_parent_names_8[] = {
	"bi_tcxo",
	"gpll0_out_main",
	"core_bi_pll_test_se",
};

static const struct parent_map gcc_parent_map_9[] = {
	{ P_BI_TCXO, 0 },
	{ P_GPLL0_OUT_MAIN, 1 },
	{ P_GPLL3_OUT_MAIN, 4 },
	{ P_CORE_BI_PLL_TEST_SE, 7 },
};

static const char * const gcc_parent_names_9[] = {
	"bi_tcxo",
	"gpll0_out_main",
	"gpll3_out_main",
	"core_bi_pll_test_se",
};

static struct clk_alpha_pll gpll0_out_main = {
	.offset = 0x0,
	.clkr = {
		.enable_reg = 0x52000,
		.enable_mask = BIT(0),
		.hw.init = &(struct clk_init_data){
			.name = "gpll0_out_main",
			.parent_names = (const char *[]){ "bi_tcxo" },
			.num_parents = 1,
			.ops = &clk_alpha_pll_ops,
		},
	},
};

static struct clk_fixed_factor gpll0_out_aux2 = {
	.mult = 1,
	.div = 2,
	.hw.init = &(struct clk_init_data){
		.name = "gpll0_out_aux2",
		.parent_names = (const char *[]){ "gpll0_out_main" },
		.num_parents = 1,
		.ops = &clk_fixed_factor_ops,
	},
};

static struct clk_alpha_pll gpll6_out_early = {
	.offset = 0x13000,
	.clkr = {
		.enable_reg = 0x52000,
		.enable_mask = BIT(6),
		.hw.init = &(struct clk_init_data){
			.name = "gpll6_out_early",
			.parent_names = (const char *[]){ "bi_tcxo" },
			.num_parents = 1,
			.ops = &clk_alpha_pll_ops,
		},
	},
};

static struct clk_fixed_factor gpll6_out_main = {
	.mult = 1,
	.div = 2,
	.hw.init = &(struct clk_init_data){
		.name = "gpll6_out_main",
		.parent_names = (const char *[]){ "gpll6_out_early" },
		.num_parents = 1,
		.ops = &clk_fixed_factor_ops,
	},
};

static struct clk_alpha_pll gpll7_out_main = {
	.offset = 0x1a000,
	.clkr = {
		.enable_reg = 0x52000,
		.enable_mask = BIT(7),
		.hw.init = &(struct clk_init_data){
			.name = "gpll7_out_main",
			.parent_names = (const char *[]){ "bi_tcxo" },
			.num_parents = 1,
			.ops = &clk_alpha_pll_ops,
		},
	},
};

static struct clk_alpha_pll gpll8_out_early = {
	.offset = 0x1b000,
	.clkr = {
		.enable_reg = 0x52000,
		.enable_mask = BIT(8),
		.hw.init = &(struct clk_init_data){
			.name = "gpll8_out_early",
			.parent_names = (const char *[]){ "bi_tcxo" },
			.num_parents = 1,
			.ops = &clk_alpha_pll_ops,
		},
	},
};

static struct clk_fixed_factor gpll8_out_main = {
	.mult = 1,
	.div = 2,
	.hw.init = &(struct clk_init_data){
		.name = "gpll8_out_main",
		.parent_names = (const char *[]){ "gpll8_out_early" },
		.num_parents = 1,
		.ops = &clk_fixed_factor_ops,
	},
};

static const struct freq_tbl ftbl_gcc_cpuss_ahb_clk_src[] = {
	F(19200000, P_BI_TCXO, 1, 0, 0),
	{ }
};

static struct clk_rcg2 gcc_cpuss_ahb_clk_src = {
	.cmd_rcgr = 0x48014,
	.mnd_width = 0,
	.hid_width = 5,
	.parent_map = gcc_parent_map_0,
	.freq_tbl = ftbl_gcc_cpuss_ahb_clk_src,
	.clkr.hw.init = &(struct clk_init_data){
		.name = "gcc_cpuss_ahb_clk_src",
		.parent_names = gcc_parent_names_0_ao,
		.num_parents = 4,
		.ops = &clk_rcg2_ops,
		.vdd_class = &vdd_cx_ao,
		.num_rate_max = VDD_NUM,
		.rate_max = (unsigned long[VDD_NUM]) {
			[VDD_LOWER] = 19200000},
	},
};

static const struct freq_tbl ftbl_gcc_emac_ptp_clk_src[] = {
	F(19200000, P_BI_TCXO, 1, 0, 0),
	F(50000000, P_GPLL0_OUT_AUX2, 6, 0, 0),
	F(75000000, P_GPLL0_OUT_AUX2, 4, 0, 0),
	F(125000000, P_GPLL7_OUT_MAIN, 4, 0, 0),
	F(250000000, P_GPLL7_OUT_MAIN, 2, 0, 0),
	{ }
};

static struct clk_rcg2 gcc_emac_ptp_clk_src = {
	.cmd_rcgr = 0x6038,
	.mnd_width = 0,
	.hid_width = 5,
	.parent_map = gcc_parent_map_5,
	.freq_tbl = ftbl_gcc_emac_ptp_clk_src,
	.clkr.hw.init = &(struct clk_init_data){
		.name = "gcc_emac_ptp_clk_src",
		.parent_names = gcc_parent_names_5,
		.num_parents = 6,
		.ops = &clk_rcg2_ops,
		.vdd_class = &vdd_cx,
		.num_rate_max = VDD_NUM,
		.rate_max = (unsigned long[VDD_NUM]) {
			[VDD_LOWER] = 75000000,
			[VDD_LOW] = 125000000,
			[VDD_NOMINAL] = 250000000},
	},
};

static const struct freq_tbl ftbl_gcc_emac_rgmii_clk_src[] = {
	F(2500000, P_BI_TCXO, 1, 25, 192),
	F(5000000, P_BI_TCXO, 1, 25, 96),
	F(19200000, P_BI_TCXO, 1, 0, 0),
	F(25000000, P_GPLL0_OUT_AUX2, 12, 0, 0),
	F(50000000, P_GPLL0_OUT_AUX2, 6, 0, 0),
	F(75000000, P_GPLL0_OUT_AUX2, 4, 0, 0),
	F(125000000, P_GPLL7_OUT_MAIN, 4, 0, 0),
	F(250000000, P_GPLL7_OUT_MAIN, 2, 0, 0),
	{ }
};

static struct clk_rcg2 gcc_emac_rgmii_clk_src = {
	.cmd_rcgr = 0x601c,
	.mnd_width = 8,
	.hid_width = 5,
	.parent_map = gcc_parent_map_6,
	.freq_tbl = ftbl_gcc_emac_rgmii_clk_src,
	.clkr.hw.init = &(struct clk_init_data){
		.name = "gcc_emac_rgmii_clk_src",
		.parent_names = gcc_parent_names_6,
		.num_parents = 5,
		.ops = &clk_rcg2_ops,
		.vdd_class = &vdd_cx,
		.num_rate_max = VDD_NUM,
		.rate_max = (unsigned long[VDD_NUM]) {
			[VDD_LOWER] = 50000000,
			[VDD_LOW] = 125000000,
			[VDD_NOMINAL] = 250000000},
	},
};

static const struct freq_tbl ftbl_gcc_gp1_clk_src[] = {
	F(25000000, P_GPLL0_OUT_AUX2, 12, 0, 0),
	F(50000000, P_GPLL0_OUT_AUX2, 6, 0, 0),
	F(100000000, P_GPLL0_OUT_MAIN, 6, 0, 0),
	F(200000000, P_GPLL0_OUT_MAIN, 3, 0, 0),
	{ }
};

static struct clk_rcg2 gcc_gp1_clk_src = {
	.cmd_rcgr = 0x64004,
	.mnd_width = 8,
	.hid_width = 5,
	.parent_map = gcc_parent_map_2,
	.freq_tbl = ftbl_gcc_gp1_clk_src,
	.clkr.hw.init = &(struct clk_init_data){
		.name = "gcc_gp1_clk_src",
		.parent_names = gcc_parent_names_2,
		.num_parents = 5,
		.ops = &clk_rcg2_ops,
		.vdd_class = &vdd_cx,
		.num_rate_max = VDD_NUM,
		.rate_max = (unsigned long[VDD_NUM]) {
			[VDD_LOWER] = 50000000,
			[VDD_LOW] = 100000000,
			[VDD_NOMINAL] = 200000000},
	},
};

static struct clk_rcg2 gcc_gp2_clk_src = {
	.cmd_rcgr = 0x65004,
	.mnd_width = 8,
	.hid_width = 5,
	.parent_map = gcc_parent_map_2,
	.freq_tbl = ftbl_gcc_gp1_clk_src,
	.clkr.hw.init = &(struct clk_init_data){
		.name = "gcc_gp2_clk_src",
		.parent_names = gcc_parent_names_2,
		.num_parents = 5,
		.ops = &clk_rcg2_ops,
		.vdd_class = &vdd_cx,
		.num_rate_max = VDD_NUM,
		.rate_max = (unsigned long[VDD_NUM]) {
			[VDD_LOWER] = 50000000,
			[VDD_LOW] = 100000000,
			[VDD_NOMINAL] = 200000000},
	},
};

static struct clk_rcg2 gcc_gp3_clk_src = {
	.cmd_rcgr = 0x66004,
	.mnd_width = 8,
	.hid_width = 5,
	.parent_map = gcc_parent_map_2,
	.freq_tbl = ftbl_gcc_gp1_clk_src,
	.clkr.hw.init = &(struct clk_init_data){
		.name = "gcc_gp3_clk_src",
		.parent_names = gcc_parent_names_2,
		.num_parents = 5,
		.ops = &clk_rcg2_ops,
		.vdd_class = &vdd_cx,
		.num_rate_max = VDD_NUM,
		.rate_max = (unsigned long[VDD_NUM]) {
			[VDD_LOWER] = 50000000,
			[VDD_LOW] = 100000000,
			[VDD_NOMINAL] = 200000000},
	},
};

static const struct freq_tbl ftbl_gcc_pcie_0_aux_clk_src[] = {
	F(9600000, P_BI_TCXO, 2, 0, 0),
	F(19200000, P_BI_TCXO, 1, 0, 0),
	{ }
};

static struct clk_rcg2 gcc_pcie_0_aux_clk_src = {
	.cmd_rcgr = 0x6b02c,
	.mnd_width = 16,
	.hid_width = 5,
	.parent_map = gcc_parent_map_3,
	.freq_tbl = ftbl_gcc_pcie_0_aux_clk_src,
	.clkr.hw.init = &(struct clk_init_data){
		.name = "gcc_pcie_0_aux_clk_src",
		.parent_names = gcc_parent_names_3,
		.num_parents = 3,
		.ops = &clk_rcg2_ops,
		.vdd_class = &vdd_cx,
		.num_rate_max = VDD_NUM,
		.rate_max = (unsigned long[VDD_NUM]) {
			[VDD_LOWER] = 9600000,
			[VDD_LOW] = 19200000},
	},
};

static const struct freq_tbl ftbl_gcc_pcie_phy_refgen_clk_src[] = {
	F(19200000, P_BI_TCXO, 1, 0, 0),
	F(100000000, P_GPLL0_OUT_MAIN, 6, 0, 0),
	{ }
};

static struct clk_rcg2 gcc_pcie_phy_refgen_clk_src = {
	.cmd_rcgr = 0x6f014,
	.mnd_width = 0,
	.hid_width = 5,
	.parent_map = gcc_parent_map_0,
	.freq_tbl = ftbl_gcc_pcie_phy_refgen_clk_src,
	.clkr.hw.init = &(struct clk_init_data){
		.name = "gcc_pcie_phy_refgen_clk_src",
		.parent_names = gcc_parent_names_0,
		.num_parents = 4,
		.ops = &clk_rcg2_ops,
		.vdd_class = &vdd_cx,
		.num_rate_max = VDD_NUM,
		.rate_max = (unsigned long[VDD_NUM]) {
			[VDD_LOWER] = 19200000,
			[VDD_LOW] = 100000000},
	},
};

static const struct freq_tbl ftbl_gcc_pdm2_clk_src[] = {
	F(19200000, P_BI_TCXO, 1, 0, 0),
	F(60000000, P_GPLL0_OUT_MAIN, 10, 0, 0),
	{ }
};

static struct clk_rcg2 gcc_pdm2_clk_src = {
	.cmd_rcgr = 0x33010,
	.mnd_width = 0,
	.hid_width = 5,
	.parent_map = gcc_parent_map_0,
	.freq_tbl = ftbl_gcc_pdm2_clk_src,
	.clkr.hw.init = &(struct clk_init_data){
		.name = "gcc_pdm2_clk_src",
		.parent_names = gcc_parent_names_0,
		.num_parents = 4,
		.ops = &clk_rcg2_ops,
		.vdd_class = &vdd_cx,
		.num_rate_max = VDD_NUM,
		.rate_max = (unsigned long[VDD_NUM]) {
			[VDD_LOWER] = 19200000,
			[VDD_LOW] = 60000000},
	},
};

static const struct freq_tbl ftbl_gcc_qspi_core_clk_src[] = {
	F(75000000, P_GPLL0_OUT_AUX2, 4, 0, 0),
	F(150000000, P_GPLL0_OUT_MAIN, 4, 0, 0),
	F(300000000, P_GPLL0_OUT_MAIN, 2, 0, 0),
	{ }
};

static struct clk_rcg2 gcc_qspi_core_clk_src = {
	.cmd_rcgr = 0x4b008,
	.mnd_width = 0,
	.hid_width = 5,
	.parent_map = gcc_parent_map_0,
	.freq_tbl = ftbl_gcc_qspi_core_clk_src,
	.clkr.hw.init = &(struct clk_init_data){
		.name = "gcc_qspi_core_clk_src",
		.parent_names = gcc_parent_names_0,
		.num_parents = 4,
		.ops = &clk_rcg2_ops,
		.vdd_class = &vdd_cx,
		.num_rate_max = VDD_NUM,
		.rate_max = (unsigned long[VDD_NUM]) {
			[VDD_LOWER] = 75000000,
			[VDD_LOW] = 150000000,
			[VDD_NOMINAL] = 300000000},
	},
};

static const struct freq_tbl ftbl_gcc_qupv3_wrap0_s0_clk_src[] = {
	F(7372800, P_GPLL0_OUT_AUX2, 1, 384, 15625),
	F(14745600, P_GPLL0_OUT_AUX2, 1, 768, 15625),
	F(19200000, P_BI_TCXO, 1, 0, 0),
	F(29491200, P_GPLL0_OUT_AUX2, 1, 1536, 15625),
	F(32000000, P_GPLL0_OUT_AUX2, 1, 8, 75),
	F(48000000, P_GPLL0_OUT_AUX2, 1, 4, 25),
	F(64000000, P_GPLL0_OUT_AUX2, 1, 16, 75),
	F(75000000, P_GPLL0_OUT_AUX2, 4, 0, 0),
	F(80000000, P_GPLL0_OUT_AUX2, 1, 4, 15),
	F(96000000, P_GPLL0_OUT_AUX2, 1, 8, 25),
	F(100000000, P_GPLL0_OUT_MAIN, 6, 0, 0),
	F(102400000, P_GPLL0_OUT_AUX2, 1, 128, 375),
	F(112000000, P_GPLL0_OUT_AUX2, 1, 28, 75),
	F(117964800, P_GPLL0_OUT_AUX2, 1, 6144, 15625),
	F(120000000, P_GPLL0_OUT_AUX2, 2.5, 0, 0),
	F(128000000, P_GPLL6_OUT_MAIN, 3, 0, 0),
	{ }
};

static struct clk_rcg2 gcc_qupv3_wrap0_s0_clk_src = {
	.cmd_rcgr = 0x17148,
	.mnd_width = 16,
	.hid_width = 5,
	.parent_map = gcc_parent_map_1,
	.freq_tbl = ftbl_gcc_qupv3_wrap0_s0_clk_src,
	.enable_safe_config = true,
	.clkr.hw.init = &(struct clk_init_data){
		.name = "gcc_qupv3_wrap0_s0_clk_src",
		.parent_names = gcc_parent_names_1,
		.num_parents = 5,
		.ops = &clk_rcg2_ops,
		.vdd_class = &vdd_cx,
		.num_rate_max = VDD_NUM,
		.rate_max = (unsigned long[VDD_NUM]) {
			[VDD_LOWER] = 75000000,
			[VDD_LOW] = 100000000,
			[VDD_NOMINAL] = 128000000},
	},
};

static struct clk_rcg2 gcc_qupv3_wrap0_s1_clk_src = {
	.cmd_rcgr = 0x17278,
	.mnd_width = 16,
	.hid_width = 5,
	.parent_map = gcc_parent_map_1,
	.freq_tbl = ftbl_gcc_qupv3_wrap0_s0_clk_src,
	.enable_safe_config = true,
	.clkr.hw.init = &(struct clk_init_data){
		.name = "gcc_qupv3_wrap0_s1_clk_src",
		.parent_names = gcc_parent_names_1,
		.num_parents = 5,
		.ops = &clk_rcg2_ops,
		.vdd_class = &vdd_cx,
		.num_rate_max = VDD_NUM,
		.rate_max = (unsigned long[VDD_NUM]) {
			[VDD_LOWER] = 75000000,
			[VDD_LOW] = 100000000,
			[VDD_NOMINAL] = 128000000},
	},
};

static struct clk_rcg2 gcc_qupv3_wrap0_s2_clk_src = {
	.cmd_rcgr = 0x173a8,
	.mnd_width = 16,
	.hid_width = 5,
	.parent_map = gcc_parent_map_1,
	.freq_tbl = ftbl_gcc_qupv3_wrap0_s0_clk_src,
	.enable_safe_config = true,
	.clkr.hw.init = &(struct clk_init_data){
		.name = "gcc_qupv3_wrap0_s2_clk_src",
		.parent_names = gcc_parent_names_1,
		.num_parents = 5,
		.ops = &clk_rcg2_ops,
		.vdd_class = &vdd_cx,
		.num_rate_max = VDD_NUM,
		.rate_max = (unsigned long[VDD_NUM]) {
			[VDD_LOWER] = 75000000,
			[VDD_LOW] = 100000000,
			[VDD_NOMINAL] = 128000000},
	},
};

static struct clk_rcg2 gcc_qupv3_wrap0_s3_clk_src = {
	.cmd_rcgr = 0x174d8,
	.mnd_width = 16,
	.hid_width = 5,
	.parent_map = gcc_parent_map_1,
	.freq_tbl = ftbl_gcc_qupv3_wrap0_s0_clk_src,
	.enable_safe_config = true,
	.clkr.hw.init = &(struct clk_init_data){
		.name = "gcc_qupv3_wrap0_s3_clk_src",
		.parent_names = gcc_parent_names_1,
		.num_parents = 5,
		.ops = &clk_rcg2_ops,
		.vdd_class = &vdd_cx,
		.num_rate_max = VDD_NUM,
		.rate_max = (unsigned long[VDD_NUM]) {
			[VDD_LOWER] = 75000000,
			[VDD_LOW] = 100000000,
			[VDD_NOMINAL] = 128000000},
	},
};

static struct clk_rcg2 gcc_qupv3_wrap0_s4_clk_src = {
	.cmd_rcgr = 0x17608,
	.mnd_width = 16,
	.hid_width = 5,
	.parent_map = gcc_parent_map_1,
	.freq_tbl = ftbl_gcc_qupv3_wrap0_s0_clk_src,
	.enable_safe_config = true,
	.clkr.hw.init = &(struct clk_init_data){
		.name = "gcc_qupv3_wrap0_s4_clk_src",
		.parent_names = gcc_parent_names_1,
		.num_parents = 5,
		.ops = &clk_rcg2_ops,
		.vdd_class = &vdd_cx,
		.num_rate_max = VDD_NUM,
		.rate_max = (unsigned long[VDD_NUM]) {
			[VDD_LOWER] = 75000000,
			[VDD_LOW] = 100000000,
			[VDD_NOMINAL] = 128000000},
	},
};

static struct clk_rcg2 gcc_qupv3_wrap0_s5_clk_src = {
	.cmd_rcgr = 0x17738,
	.mnd_width = 16,
	.hid_width = 5,
	.parent_map = gcc_parent_map_1,
	.freq_tbl = ftbl_gcc_qupv3_wrap0_s0_clk_src,
	.enable_safe_config = true,
	.clkr.hw.init = &(struct clk_init_data){
		.name = "gcc_qupv3_wrap0_s5_clk_src",
		.parent_names = gcc_parent_names_1,
		.num_parents = 5,
		.ops = &clk_rcg2_ops,
		.vdd_class = &vdd_cx,
		.num_rate_max = VDD_NUM,
		.rate_max = (unsigned long[VDD_NUM]) {
			[VDD_LOWER] = 75000000,
			[VDD_LOW] = 100000000,
			[VDD_NOMINAL] = 128000000},
	},
};

static struct clk_rcg2 gcc_qupv3_wrap1_s0_clk_src = {
	.cmd_rcgr = 0x18148,
	.mnd_width = 16,
	.hid_width = 5,
	.parent_map = gcc_parent_map_1,
	.freq_tbl = ftbl_gcc_qupv3_wrap0_s0_clk_src,
	.enable_safe_config = true,
	.clkr.hw.init = &(struct clk_init_data){
		.name = "gcc_qupv3_wrap1_s0_clk_src",
		.parent_names = gcc_parent_names_1,
		.num_parents = 5,
		.ops = &clk_rcg2_ops,
		.vdd_class = &vdd_cx,
		.num_rate_max = VDD_NUM,
		.rate_max = (unsigned long[VDD_NUM]) {
			[VDD_LOWER] = 75000000,
			[VDD_LOW] = 100000000,
			[VDD_NOMINAL] = 128000000},
	},
};

static struct clk_rcg2 gcc_qupv3_wrap1_s1_clk_src = {
	.cmd_rcgr = 0x18278,
	.mnd_width = 16,
	.hid_width = 5,
	.parent_map = gcc_parent_map_1,
	.freq_tbl = ftbl_gcc_qupv3_wrap0_s0_clk_src,
	.enable_safe_config = true,
	.clkr.hw.init = &(struct clk_init_data){
		.name = "gcc_qupv3_wrap1_s1_clk_src",
		.parent_names = gcc_parent_names_1,
		.num_parents = 5,
		.ops = &clk_rcg2_ops,
		.vdd_class = &vdd_cx,
		.num_rate_max = VDD_NUM,
		.rate_max = (unsigned long[VDD_NUM]) {
			[VDD_LOWER] = 75000000,
			[VDD_LOW] = 100000000,
			[VDD_NOMINAL] = 128000000},
	},
};

static struct clk_rcg2 gcc_qupv3_wrap1_s2_clk_src = {
	.cmd_rcgr = 0x183a8,
	.mnd_width = 16,
	.hid_width = 5,
	.parent_map = gcc_parent_map_1,
	.freq_tbl = ftbl_gcc_qupv3_wrap0_s0_clk_src,
	.enable_safe_config = true,
	.clkr.hw.init = &(struct clk_init_data){
		.name = "gcc_qupv3_wrap1_s2_clk_src",
		.parent_names = gcc_parent_names_1,
		.num_parents = 5,
		.ops = &clk_rcg2_ops,
		.vdd_class = &vdd_cx,
		.num_rate_max = VDD_NUM,
		.rate_max = (unsigned long[VDD_NUM]) {
			[VDD_LOWER] = 75000000,
			[VDD_LOW] = 100000000,
			[VDD_NOMINAL] = 128000000},
	},
};

static struct clk_rcg2 gcc_qupv3_wrap1_s3_clk_src = {
	.cmd_rcgr = 0x184d8,
	.mnd_width = 16,
	.hid_width = 5,
	.parent_map = gcc_parent_map_1,
	.freq_tbl = ftbl_gcc_qupv3_wrap0_s0_clk_src,
	.enable_safe_config = true,
	.clkr.hw.init = &(struct clk_init_data){
		.name = "gcc_qupv3_wrap1_s3_clk_src",
		.parent_names = gcc_parent_names_1,
		.num_parents = 5,
		.ops = &clk_rcg2_ops,
		.vdd_class = &vdd_cx,
		.num_rate_max = VDD_NUM,
		.rate_max = (unsigned long[VDD_NUM]) {
			[VDD_LOWER] = 75000000,
			[VDD_LOW] = 100000000,
			[VDD_NOMINAL] = 128000000},
	},
};

static struct clk_rcg2 gcc_qupv3_wrap1_s4_clk_src = {
	.cmd_rcgr = 0x18608,
	.mnd_width = 16,
	.hid_width = 5,
	.parent_map = gcc_parent_map_1,
	.freq_tbl = ftbl_gcc_qupv3_wrap0_s0_clk_src,
	.enable_safe_config = true,
	.clkr.hw.init = &(struct clk_init_data){
		.name = "gcc_qupv3_wrap1_s4_clk_src",
		.parent_names = gcc_parent_names_1,
		.num_parents = 5,
		.ops = &clk_rcg2_ops,
		.vdd_class = &vdd_cx,
		.num_rate_max = VDD_NUM,
		.rate_max = (unsigned long[VDD_NUM]) {
			[VDD_LOWER] = 75000000,
			[VDD_LOW] = 100000000,
			[VDD_NOMINAL] = 128000000},
	},
};

static struct clk_rcg2 gcc_qupv3_wrap1_s5_clk_src = {
	.cmd_rcgr = 0x18738,
	.mnd_width = 16,
	.hid_width = 5,
	.parent_map = gcc_parent_map_1,
	.freq_tbl = ftbl_gcc_qupv3_wrap0_s0_clk_src,
	.enable_safe_config = true,
	.clkr.hw.init = &(struct clk_init_data){
		.name = "gcc_qupv3_wrap1_s5_clk_src",
		.parent_names = gcc_parent_names_1,
		.num_parents = 5,
		.ops = &clk_rcg2_ops,
		.vdd_class = &vdd_cx,
		.num_rate_max = VDD_NUM,
		.rate_max = (unsigned long[VDD_NUM]) {
			[VDD_LOWER] = 75000000,
			[VDD_LOW] = 100000000,
			[VDD_NOMINAL] = 128000000},
	},
};

static const struct freq_tbl ftbl_gcc_sdcc1_apps_clk_src[] = {
	F(144000, P_BI_TCXO, 16, 3, 25),
	F(400000, P_BI_TCXO, 12, 1, 4),
	F(20000000, P_GPLL0_OUT_AUX2, 5, 1, 3),
	F(25000000, P_GPLL0_OUT_AUX2, 6, 1, 2),
	F(50000000, P_GPLL0_OUT_AUX2, 6, 0, 0),
	F(100000000, P_GPLL0_OUT_AUX2, 3, 0, 0),
	F(192000000, P_GPLL6_OUT_MAIN, 2, 0, 0),
	F(384000000, P_GPLL6_OUT_MAIN, 1, 0, 0),
	{ }
};

static struct clk_rcg2 gcc_sdcc1_apps_clk_src = {
	.cmd_rcgr = 0x12028,
	.mnd_width = 8,
	.hid_width = 5,
	.parent_map = gcc_parent_map_1,
	.freq_tbl = ftbl_gcc_sdcc1_apps_clk_src,
	.enable_safe_config = true,
	.clkr.hw.init = &(struct clk_init_data){
		.name = "gcc_sdcc1_apps_clk_src",
		.parent_names = gcc_parent_names_1,
		.num_parents = 5,
		.ops = &clk_rcg2_ops,
		.vdd_class = &vdd_cx,
		.num_rate_max = VDD_NUM,
		.rate_max = (unsigned long[VDD_NUM]) {
			[VDD_LOWER] = 50000000,
			[VDD_LOW] = 100000000,
			[VDD_LOW_L1] = 200000000,
			[VDD_NOMINAL] = 384000000},
	},
};

static const struct freq_tbl ftbl_gcc_sdcc1_ice_core_clk_src[] = {
	F(75000000, P_GPLL0_OUT_AUX2, 4, 0, 0),
	F(150000000, P_GPLL0_OUT_MAIN, 4, 0, 0),
	F(200000000, P_GPLL0_OUT_MAIN, 3, 0, 0),
	F(300000000, P_GPLL0_OUT_MAIN, 2, 0, 0),
	{ }
};

static struct clk_rcg2 gcc_sdcc1_ice_core_clk_src = {
	.cmd_rcgr = 0x12010,
	.mnd_width = 0,
	.hid_width = 5,
	.parent_map = gcc_parent_map_0,
	.freq_tbl = ftbl_gcc_sdcc1_ice_core_clk_src,
	.enable_safe_config = true,
	.clkr.hw.init = &(struct clk_init_data){
		.name = "gcc_sdcc1_ice_core_clk_src",
		.parent_names = gcc_parent_names_0,
		.num_parents = 4,
		.ops = &clk_rcg2_ops,
		.vdd_class = &vdd_cx,
		.num_rate_max = VDD_NUM,
		.rate_max = (unsigned long[VDD_NUM]) {
			[VDD_LOWER] = 75000000,
			[VDD_LOW] = 150000000,
			[VDD_NOMINAL] = 300000000},
	},
};

static const struct freq_tbl ftbl_gcc_sdcc2_apps_clk_src[] = {
	F(400000, P_BI_TCXO, 12, 1, 4),
	F(19200000, P_BI_TCXO, 1, 0, 0),
	F(25000000, P_GPLL0_OUT_AUX2, 12, 0, 0),
	F(50000000, P_GPLL0_OUT_AUX2, 6, 0, 0),
	F(100000000, P_GPLL0_OUT_AUX2, 3, 0, 0),
	F(202000000, P_GPLL8_OUT_MAIN, 2, 0, 0),
	{ }
};

static struct clk_rcg2 gcc_sdcc2_apps_clk_src = {
	.cmd_rcgr = 0x1400c,
	.mnd_width = 8,
	.hid_width = 5,
	.parent_map = gcc_parent_map_7,
	.freq_tbl = ftbl_gcc_sdcc2_apps_clk_src,
	.enable_safe_config = true,
	.clkr.hw.init = &(struct clk_init_data){
		.name = "gcc_sdcc2_apps_clk_src",
		.parent_names = gcc_parent_names_7,
		.num_parents = 6,
		.ops = &clk_rcg2_ops,
		.vdd_class = &vdd_cx,
		.num_rate_max = VDD_NUM,
		.rate_max = (unsigned long[VDD_NUM]) {
			[VDD_LOWER] = 50000000,
			[VDD_LOW] = 100000000,
			[VDD_NOMINAL] = 202000000},
	},
};

static const struct freq_tbl ftbl_gcc_ufs_phy_axi_clk_src[] = {
	F(25000000, P_GPLL0_OUT_AUX2, 12, 0, 0),
	F(50000000, P_GPLL0_OUT_AUX2, 6, 0, 0),
	F(100000000, P_GPLL0_OUT_MAIN, 6, 0, 0),
	F(200000000, P_GPLL0_OUT_MAIN, 3, 0, 0),
	F(240000000, P_GPLL0_OUT_MAIN, 2.5, 0, 0),
	{ }
};

static struct clk_rcg2 gcc_ufs_phy_axi_clk_src = {
	.cmd_rcgr = 0x77020,
	.mnd_width = 8,
	.hid_width = 5,
	.parent_map = gcc_parent_map_0,
	.freq_tbl = ftbl_gcc_ufs_phy_axi_clk_src,
	.flags = FORCE_ENABLE_RCG,
	.clkr.hw.init = &(struct clk_init_data){
		.name = "gcc_ufs_phy_axi_clk_src",
		.parent_names = gcc_parent_names_0,
		.num_parents = 4,
		.ops = &clk_rcg2_ops,
		.vdd_class = &vdd_cx,
		.num_rate_max = VDD_NUM,
		.rate_max = (unsigned long[VDD_NUM]) {
			[VDD_LOWER] = 50000000,
			[VDD_LOW] = 100000000,
			[VDD_NOMINAL] = 200000000,
			[VDD_HIGH] = 240000000},
	},
};

static const struct freq_tbl ftbl_gcc_ufs_phy_ice_core_clk_src[] = {
	F(37500000, P_GPLL0_OUT_AUX2, 8, 0, 0),
	F(75000000, P_GPLL0_OUT_AUX2, 4, 0, 0),
	F(150000000, P_GPLL0_OUT_MAIN, 4, 0, 0),
	F(300000000, P_GPLL0_OUT_MAIN, 2, 0, 0),
	{ }
};

static struct clk_rcg2 gcc_ufs_phy_ice_core_clk_src = {
	.cmd_rcgr = 0x77048,
	.mnd_width = 0,
	.hid_width = 5,
	.parent_map = gcc_parent_map_0,
	.freq_tbl = ftbl_gcc_ufs_phy_ice_core_clk_src,
	.flags = FORCE_ENABLE_RCG,
	.clkr.hw.init = &(struct clk_init_data){
		.name = "gcc_ufs_phy_ice_core_clk_src",
		.parent_names = gcc_parent_names_0,
		.num_parents = 4,
		.ops = &clk_rcg2_ops,
		.vdd_class = &vdd_cx,
		.num_rate_max = VDD_NUM,
		.rate_max = (unsigned long[VDD_NUM]) {
			[VDD_LOWER] = 75000000,
			[VDD_LOW] = 150000000,
			[VDD_NOMINAL] = 300000000},
	},
};

static struct clk_rcg2 gcc_ufs_phy_phy_aux_clk_src = {
	.cmd_rcgr = 0x7707c,
	.mnd_width = 0,
	.hid_width = 5,
	.parent_map = gcc_parent_map_4,
	.freq_tbl = ftbl_gcc_pcie_0_aux_clk_src,
	.flags = FORCE_ENABLE_RCG,
	.clkr.hw.init = &(struct clk_init_data){
		.name = "gcc_ufs_phy_phy_aux_clk_src",
		.parent_names = gcc_parent_names_4,
		.num_parents = 2,
		.ops = &clk_rcg2_ops,
		.vdd_class = &vdd_cx,
		.num_rate_max = VDD_NUM,
		.rate_max = (unsigned long[VDD_NUM]) {
			[VDD_LOWER] = 19200000},
	},
};

static const struct freq_tbl ftbl_gcc_ufs_phy_unipro_core_clk_src[] = {
	F(37500000, P_GPLL0_OUT_AUX2, 8, 0, 0),
	F(75000000, P_GPLL0_OUT_MAIN, 8, 0, 0),
	F(150000000, P_GPLL0_OUT_MAIN, 4, 0, 0),
	{ }
};

static struct clk_rcg2 gcc_ufs_phy_unipro_core_clk_src = {
	.cmd_rcgr = 0x77060,
	.mnd_width = 0,
	.hid_width = 5,
	.parent_map = gcc_parent_map_0,
	.freq_tbl = ftbl_gcc_ufs_phy_unipro_core_clk_src,
	.flags = FORCE_ENABLE_RCG,
	.clkr.hw.init = &(struct clk_init_data){
		.name = "gcc_ufs_phy_unipro_core_clk_src",
		.parent_names = gcc_parent_names_0,
		.num_parents = 4,
		.ops = &clk_rcg2_ops,
		.vdd_class = &vdd_cx,
		.num_rate_max = VDD_NUM,
		.rate_max = (unsigned long[VDD_NUM]) {
			[VDD_LOWER] = 37500000,
			[VDD_LOW] = 75000000,
			[VDD_NOMINAL] = 150000000},
	},
};

static const struct freq_tbl ftbl_gcc_usb20_sec_master_clk_src[] = {
	F(19200000, P_BI_TCXO, 1, 0, 0),
	F(60000000, P_GPLL0_OUT_MAIN, 10, 0, 0),
	F(120000000, P_GPLL0_OUT_MAIN, 5, 0, 0),
	{ }
};

static struct clk_rcg2 gcc_usb20_sec_master_clk_src = {
	.cmd_rcgr = 0xa601c,
	.mnd_width = 8,
	.hid_width = 5,
	.parent_map = gcc_parent_map_0,
	.freq_tbl = ftbl_gcc_usb20_sec_master_clk_src,
	.clkr.hw.init = &(struct clk_init_data){
		.name = "gcc_usb20_sec_master_clk_src",
		.parent_names = gcc_parent_names_0,
		.num_parents = 4,
		.ops = &clk_rcg2_ops,
		.vdd_class = &vdd_cx,
		.num_rate_max = VDD_NUM,
		.rate_max = (unsigned long[VDD_NUM]) {
			[VDD_LOWER] = 19200000,
			[VDD_LOW] = 60000000,
			[VDD_NOMINAL] = 120000000},
	},
};

static struct clk_rcg2 gcc_usb20_sec_mock_utmi_clk_src = {
	.cmd_rcgr = 0xa6034,
	.mnd_width = 0,
	.hid_width = 5,
	.parent_map = gcc_parent_map_0,
	.freq_tbl = ftbl_gcc_pdm2_clk_src,
	.clkr.hw.init = &(struct clk_init_data){
		.name = "gcc_usb20_sec_mock_utmi_clk_src",
		.parent_names = gcc_parent_names_0,
		.num_parents = 4,
		.ops = &clk_rcg2_ops,
		.vdd_class = &vdd_cx,
		.num_rate_max = VDD_NUM,
		.rate_max = (unsigned long[VDD_NUM]) {
			[VDD_LOWER] = 19200000,
			[VDD_LOW] = 60000000},
	},
};

static const struct freq_tbl ftbl_gcc_usb2_sec_phy_aux_clk_src[] = {
	F(19200000, P_BI_TCXO, 1, 0, 0),
	{ }
};

static struct clk_rcg2 gcc_usb2_sec_phy_aux_clk_src = {
	.cmd_rcgr = 0xa6060,
	.mnd_width = 0,
	.hid_width = 5,
	.parent_map = gcc_parent_map_3,
	.freq_tbl = ftbl_gcc_usb2_sec_phy_aux_clk_src,
	.clkr.hw.init = &(struct clk_init_data){
		.name = "gcc_usb2_sec_phy_aux_clk_src",
		.parent_names = gcc_parent_names_3,
		.num_parents = 3,
		.ops = &clk_rcg2_ops,
		.vdd_class = &vdd_cx,
		.num_rate_max = VDD_NUM,
		.rate_max = (unsigned long[VDD_NUM]) {
			[VDD_LOWER] = 19200000},
	},
};

static const struct freq_tbl ftbl_gcc_usb30_prim_master_clk_src[] = {
	F(66666667, P_GPLL0_OUT_AUX2, 4.5, 0, 0),
	F(133333333, P_GPLL0_OUT_MAIN, 4.5, 0, 0),
	F(200000000, P_GPLL0_OUT_MAIN, 3, 0, 0),
	F(240000000, P_GPLL0_OUT_MAIN, 2.5, 0, 0),
	{ }
};

static struct clk_rcg2 gcc_usb30_prim_master_clk_src = {
	.cmd_rcgr = 0xf01c,
	.mnd_width = 8,
	.hid_width = 5,
	.parent_map = gcc_parent_map_0,
	.freq_tbl = ftbl_gcc_usb30_prim_master_clk_src,
	.enable_safe_config = true,
	.clkr.hw.init = &(struct clk_init_data){
		.name = "gcc_usb30_prim_master_clk_src",
		.parent_names = gcc_parent_names_0,
		.num_parents = 4,
		.ops = &clk_rcg2_ops,
		.vdd_class = &vdd_cx,
		.num_rate_max = VDD_NUM,
		.rate_max = (unsigned long[VDD_NUM]) {
			[VDD_LOWER] = 66666667,
			[VDD_LOW] = 133333333,
			[VDD_NOMINAL] = 200000000,
			[VDD_HIGH] = 240000000},
	},
};

static const struct freq_tbl ftbl_gcc_usb30_prim_mock_utmi_clk_src[] = {
	F(19200000, P_BI_TCXO, 1, 0, 0),
	F(20000000, P_GPLL0_OUT_AUX2, 15, 0, 0),
	F(40000000, P_GPLL0_OUT_AUX2, 7.5, 0, 0),
	F(60000000, P_GPLL0_OUT_MAIN, 10, 0, 0),
	{ }
};

static struct clk_rcg2 gcc_usb30_prim_mock_utmi_clk_src = {
	.cmd_rcgr = 0xf034,
	.mnd_width = 0,
	.hid_width = 5,
	.parent_map = gcc_parent_map_0,
	.freq_tbl = ftbl_gcc_usb30_prim_mock_utmi_clk_src,
	.enable_safe_config = true,
	.clkr.hw.init = &(struct clk_init_data){
		.name = "gcc_usb30_prim_mock_utmi_clk_src",
		.parent_names = gcc_parent_names_0,
		.num_parents = 4,
		.ops = &clk_rcg2_ops,
		.vdd_class = &vdd_cx,
		.num_rate_max = VDD_NUM,
		.rate_max = (unsigned long[VDD_NUM]) {
			[VDD_LOWER] = 40000000,
			[VDD_LOW] = 60000000},
	},
};

static struct clk_rcg2 gcc_usb3_prim_phy_aux_clk_src = {
	.cmd_rcgr = 0xf060,
	.mnd_width = 0,
	.hid_width = 5,
	.parent_map = gcc_parent_map_3,
	.freq_tbl = ftbl_gcc_usb2_sec_phy_aux_clk_src,
	.clkr.hw.init = &(struct clk_init_data){
		.name = "gcc_usb3_prim_phy_aux_clk_src",
		.parent_names = gcc_parent_names_3,
		.num_parents = 3,
		.ops = &clk_rcg2_ops,
		.vdd_class = &vdd_cx,
		.num_rate_max = VDD_NUM,
		.rate_max = (unsigned long[VDD_NUM]) {
			[VDD_LOWER] = 19200000},
	},
};

static struct clk_rcg2 gcc_vs_ctrl_clk_src = {
	.cmd_rcgr = 0x7a030,
	.mnd_width = 0,
	.hid_width = 5,
	.parent_map = gcc_parent_map_8,
	.freq_tbl = ftbl_gcc_usb2_sec_phy_aux_clk_src,
	.clkr.hw.init = &(struct clk_init_data){
		.name = "gcc_vs_ctrl_clk_src",
		.parent_names = gcc_parent_names_8,
		.num_parents = 3,
		.ops = &clk_rcg2_ops,
		.vdd_class = &vdd_cx,
		.num_rate_max = VDD_NUM,
		.rate_max = (unsigned long[VDD_NUM]) {
			[VDD_LOWER] = 19200000},
	},
};

static const struct freq_tbl ftbl_gcc_vsensor_clk_src[] = {
	F(19200000, P_BI_TCXO, 1, 0, 0),
	F(300000000, P_GPLL0_OUT_MAIN, 2, 0, 0),
	F(600000000, P_GPLL0_OUT_MAIN, 1, 0, 0),
	{ }
};

static struct clk_rcg2 gcc_vsensor_clk_src = {
	.cmd_rcgr = 0x7a018,
	.mnd_width = 0,
	.hid_width = 5,
	.parent_map = gcc_parent_map_9,
	.freq_tbl = ftbl_gcc_vsensor_clk_src,
	.clkr.hw.init = &(struct clk_init_data){
		.name = "gcc_vsensor_clk_src",
		.parent_names = gcc_parent_names_9,
		.num_parents = 4,
		.ops = &clk_rcg2_ops,
		.vdd_class = &vdd_cx,
		.num_rate_max = VDD_NUM,
		.rate_max = (unsigned long[VDD_NUM]) {
			[VDD_LOWER] = 19200000,
			[VDD_LOW] = 600000000},
	},
};

static struct clk_branch gcc_aggre_ufs_phy_axi_clk = {
	.halt_reg = 0x770c0,
	.halt_check = BRANCH_HALT,
	.hwcg_reg = 0x770c0,
	.hwcg_bit = 1,
	.clkr = {
		.enable_reg = 0x770c0,
		.enable_mask = BIT(0),
		.hw.init = &(struct clk_init_data){
			.name = "gcc_aggre_ufs_phy_axi_clk",
			.parent_names = (const char *[]){
				"gcc_ufs_phy_axi_clk_src",
			},
			.num_parents = 1,
			.flags = CLK_SET_RATE_PARENT,
			.ops = &clk_branch2_ops,
		},
	},
};

static struct clk_branch gcc_aggre_ufs_phy_axi_hw_ctl_clk = {
	.halt_reg = 0x770c0,
	.halt_check = BRANCH_HALT,
	.hwcg_reg = 0x770c0,
	.hwcg_bit = 1,
	.clkr = {
		.enable_reg = 0x770c0,
		.enable_mask = BIT(1),
		.hw.init = &(struct clk_init_data){
			.name = "gcc_aggre_ufs_phy_axi_hw_ctl_clk",
			.parent_names = (const char *[]){
				"gcc_aggre_ufs_phy_axi_clk",
			},
			.num_parents = 1,
			.flags = CLK_SET_RATE_PARENT,
			.ops = &clk_branch2_hw_ctl_ops,
		},
	},
};

static struct clk_branch gcc_aggre_usb2_sec_axi_clk = {
	.halt_reg = 0xa6084,
	.halt_check = BRANCH_HALT,
	.clkr = {
		.enable_reg = 0xa6084,
		.enable_mask = BIT(0),
		.hw.init = &(struct clk_init_data){
			.name = "gcc_aggre_usb2_sec_axi_clk",
			.parent_names = (const char *[]){
				"gcc_usb20_sec_master_clk_src",
			},
			.num_parents = 1,
			.flags = CLK_SET_RATE_PARENT,
			.ops = &clk_branch2_ops,
		},
	},
};

static struct clk_branch gcc_aggre_usb3_prim_axi_clk = {
	.halt_reg = 0xf07c,
	.halt_check = BRANCH_HALT,
	.clkr = {
		.enable_reg = 0xf07c,
		.enable_mask = BIT(0),
		.hw.init = &(struct clk_init_data){
			.name = "gcc_aggre_usb3_prim_axi_clk",
			.parent_names = (const char *[]){
				"gcc_usb30_prim_master_clk_src",
			},
			.num_parents = 1,
			.flags = CLK_SET_RATE_PARENT,
			.ops = &clk_branch2_ops,
		},
	},
};

static struct clk_branch gcc_ahb2phy_east_clk = {
	.halt_reg = 0x6a008,
	.halt_check = BRANCH_HALT,
	.hwcg_reg = 0x6a008,
	.hwcg_bit = 1,
	.clkr = {
		.enable_reg = 0x6a008,
		.enable_mask = BIT(0),
		.hw.init = &(struct clk_init_data){
			.name = "gcc_ahb2phy_east_clk",
			.ops = &clk_branch2_ops,
		},
	},
};

static struct clk_branch gcc_ahb2phy_west_clk = {
	.halt_reg = 0x6a004,
	.halt_check = BRANCH_HALT,
	.hwcg_reg = 0x6a004,
	.hwcg_bit = 1,
	.clkr = {
		.enable_reg = 0x6a004,
		.enable_mask = BIT(0),
		.hw.init = &(struct clk_init_data){
			.name = "gcc_ahb2phy_west_clk",
			.ops = &clk_branch2_ops,
		},
	},
};

static struct clk_branch gcc_apc_vs_clk = {
	.halt_reg = 0x7a04c,
	.halt_check = BRANCH_HALT,
	.clkr = {
		.enable_reg = 0x7a04c,
		.enable_mask = BIT(0),
		.hw.init = &(struct clk_init_data){
			.name = "gcc_apc_vs_clk",
			.parent_names = (const char *[]){
				"gcc_vsensor_clk_src",
			},
			.num_parents = 1,
			.flags = CLK_SET_RATE_PARENT,
			.ops = &clk_branch2_ops,
		},
	},
};

static struct clk_branch gcc_boot_rom_ahb_clk = {
	.halt_reg = 0x38004,
	.halt_check = BRANCH_HALT_VOTED,
	.hwcg_reg = 0x38004,
	.hwcg_bit = 1,
	.clkr = {
		.enable_reg = 0x52004,
		.enable_mask = BIT(10),
		.hw.init = &(struct clk_init_data){
			.name = "gcc_boot_rom_ahb_clk",
			.ops = &clk_branch2_ops,
		},
	},
};

static struct clk_branch gcc_camera_ahb_clk = {
	.halt_reg = 0xb008,
	.halt_check = BRANCH_HALT,
	.hwcg_reg = 0xb008,
	.hwcg_bit = 1,
	.clkr = {
		.enable_reg = 0xb008,
		.enable_mask = BIT(0),
		.hw.init = &(struct clk_init_data){
			.name = "gcc_camera_ahb_clk",
			.flags = CLK_IS_CRITICAL,
			.ops = &clk_branch2_ops,
		},
	},
};

static struct clk_branch gcc_camera_hf_axi_clk = {
	.halt_reg = 0xb030,
	.halt_check = BRANCH_HALT,
	.clkr = {
		.enable_reg = 0xb030,
		.enable_mask = BIT(0),
		.hw.init = &(struct clk_init_data){
			.name = "gcc_camera_hf_axi_clk",
			.ops = &clk_branch2_ops,
		},
	},
};

static struct clk_branch gcc_camera_xo_clk = {
	.halt_reg = 0xb044,
	.halt_check = BRANCH_HALT,
	.clkr = {
		.enable_reg = 0xb044,
		.enable_mask = BIT(0),
		.hw.init = &(struct clk_init_data){
			.name = "gcc_camera_xo_clk",
			.flags = CLK_IS_CRITICAL,
			.ops = &clk_branch2_ops,
		},
	},
};

static struct clk_branch gcc_ce1_ahb_clk = {
	.halt_reg = 0x4100c,
	.halt_check = BRANCH_HALT_VOTED,
	.hwcg_reg = 0x4100c,
	.hwcg_bit = 1,
	.clkr = {
		.enable_reg = 0x52004,
		.enable_mask = BIT(3),
		.hw.init = &(struct clk_init_data){
			.name = "gcc_ce1_ahb_clk",
			.ops = &clk_branch2_ops,
		},
	},
};

static struct clk_branch gcc_ce1_axi_clk = {
	.halt_reg = 0x41008,
	.halt_check = BRANCH_HALT_VOTED,
	.clkr = {
		.enable_reg = 0x52004,
		.enable_mask = BIT(4),
		.hw.init = &(struct clk_init_data){
			.name = "gcc_ce1_axi_clk",
			.ops = &clk_branch2_ops,
		},
	},
};

static struct clk_branch gcc_ce1_clk = {
	.halt_reg = 0x41004,
	.halt_check = BRANCH_HALT_VOTED,
	.clkr = {
		.enable_reg = 0x52004,
		.enable_mask = BIT(5),
		.hw.init = &(struct clk_init_data){
			.name = "gcc_ce1_clk",
			.ops = &clk_branch2_ops,
		},
	},
};

static struct clk_branch gcc_cfg_noc_usb2_sec_axi_clk = {
	.halt_reg = 0xa609c,
	.halt_check = BRANCH_HALT,
	.clkr = {
		.enable_reg = 0xa609c,
		.enable_mask = BIT(0),
		.hw.init = &(struct clk_init_data){
			.name = "gcc_cfg_noc_usb2_sec_axi_clk",
			.parent_names = (const char *[]){
				"gcc_usb20_sec_master_clk_src",
			},
			.num_parents = 1,
			.flags = CLK_SET_RATE_PARENT,
			.ops = &clk_branch2_ops,
		},
	},
};

static struct clk_branch gcc_cfg_noc_usb3_prim_axi_clk = {
	.halt_reg = 0xf078,
	.halt_check = BRANCH_HALT,
	.clkr = {
		.enable_reg = 0xf078,
		.enable_mask = BIT(0),
		.hw.init = &(struct clk_init_data){
			.name = "gcc_cfg_noc_usb3_prim_axi_clk",
			.parent_names = (const char *[]){
				"gcc_usb30_prim_master_clk_src",
			},
			.num_parents = 1,
			.flags = CLK_SET_RATE_PARENT,
			.ops = &clk_branch2_ops,
		},
	},
};

static struct clk_branch gcc_cpuss_ahb_clk = {
	.halt_reg = 0x48000,
	.halt_check = BRANCH_HALT_VOTED,
	.clkr = {
		.enable_reg = 0x52004,
		.enable_mask = BIT(21),
		.hw.init = &(struct clk_init_data){
			.name = "gcc_cpuss_ahb_clk",
			.parent_names = (const char *[]){
				"gcc_cpuss_ahb_clk_src",
			},
			.num_parents = 1,
			.flags = CLK_IS_CRITICAL | CLK_SET_RATE_PARENT,
			.ops = &clk_branch2_ops,
		},
	},
};

static struct clk_branch gcc_cpuss_gnoc_clk = {
	.halt_reg = 0x48004,
	.halt_check = BRANCH_HALT_VOTED,
	.hwcg_reg = 0x48004,
	.hwcg_bit = 1,
	.clkr = {
		.enable_reg = 0x52004,
		.enable_mask = BIT(22),
		.hw.init = &(struct clk_init_data){
			.name = "gcc_cpuss_gnoc_clk",
			.flags = CLK_IS_CRITICAL,
			.ops = &clk_branch2_ops,
		},
	},
};

static struct clk_branch gcc_ddrss_gpu_axi_clk = {
	.halt_reg = 0x71154,
	.halt_check = BRANCH_VOTED,
	.clkr = {
		.enable_reg = 0x71154,
		.enable_mask = BIT(0),
		.hw.init = &(struct clk_init_data){
			.name = "gcc_ddrss_gpu_axi_clk",
			.ops = &clk_branch2_ops,
		},
	},
};

static struct clk_branch gcc_disp_ahb_clk = {
	.halt_reg = 0xb00c,
	.halt_check = BRANCH_HALT,
	.hwcg_reg = 0xb00c,
	.hwcg_bit = 1,
	.clkr = {
		.enable_reg = 0xb00c,
		.enable_mask = BIT(0),
		.hw.init = &(struct clk_init_data){
			.name = "gcc_disp_ahb_clk",
			.flags = CLK_IS_CRITICAL,
			.ops = &clk_branch2_ops,
		},
	},
};

static struct clk_branch gcc_disp_gpll0_div_clk_src = {
	.halt_check = BRANCH_HALT_DELAY,
	.clkr = {
		.enable_reg = 0x52004,
		.enable_mask = BIT(20),
		.hw.init = &(struct clk_init_data){
			.name = "gcc_disp_gpll0_div_clk_src",
			.parent_names = (const char *[]){
				"gpll0_out_aux2",
			},
			.num_parents = 1,
			.ops = &clk_branch2_ops,
		},
	},
};

static struct clk_branch gcc_disp_hf_axi_clk = {
	.halt_reg = 0xb038,
	.halt_check = BRANCH_HALT,
	.clkr = {
		.enable_reg = 0xb038,
		.enable_mask = BIT(0),
		.hw.init = &(struct clk_init_data){
			.name = "gcc_disp_hf_axi_clk",
			.ops = &clk_branch2_ops,
		},
	},
};

static struct clk_branch gcc_disp_xo_clk = {
	.halt_reg = 0xb048,
	.halt_check = BRANCH_HALT,
	.clkr = {
		.enable_reg = 0xb048,
		.enable_mask = BIT(0),
		.hw.init = &(struct clk_init_data){
			.name = "gcc_disp_xo_clk",
			.flags = CLK_IS_CRITICAL,
			.ops = &clk_branch2_ops,
		},
	},
};

static struct clk_branch gcc_emac_axi_clk = {
	.halt_reg = 0x6010,
	.halt_check = BRANCH_HALT,
	.clkr = {
		.enable_reg = 0x6010,
		.enable_mask = BIT(0),
		.hw.init = &(struct clk_init_data){
			.name = "gcc_emac_axi_clk",
			.ops = &clk_branch2_ops,
		},
	},
};

static struct clk_branch gcc_emac_ptp_clk = {
	.halt_reg = 0x6034,
	.halt_check = BRANCH_HALT,
	.clkr = {
		.enable_reg = 0x6034,
		.enable_mask = BIT(0),
		.hw.init = &(struct clk_init_data){
			.name = "gcc_emac_ptp_clk",
			.parent_names = (const char *[]){
				"gcc_emac_ptp_clk_src",
			},
			.num_parents = 1,
			.flags = CLK_SET_RATE_PARENT,
			.ops = &clk_branch2_ops,
		},
	},
};

static struct clk_branch gcc_emac_rgmii_clk = {
	.halt_reg = 0x6018,
	.halt_check = BRANCH_HALT,
	.clkr = {
		.enable_reg = 0x6018,
		.enable_mask = BIT(0),
		.hw.init = &(struct clk_init_data){
			.name = "gcc_emac_rgmii_clk",
			.parent_names = (const char *[]){
				"gcc_emac_rgmii_clk_src",
			},
			.num_parents = 1,
			.flags = CLK_SET_RATE_PARENT,
			.ops = &clk_branch2_ops,
		},
	},
};

static struct clk_branch gcc_emac_slv_ahb_clk = {
	.halt_reg = 0x6014,
	.halt_check = BRANCH_HALT,
	.hwcg_reg = 0x6014,
	.hwcg_bit = 1,
	.clkr = {
		.enable_reg = 0x6014,
		.enable_mask = BIT(0),
		.hw.init = &(struct clk_init_data){
			.name = "gcc_emac_slv_ahb_clk",
			.ops = &clk_branch2_ops,
		},
	},
};

static struct clk_branch gcc_gp1_clk = {
	.halt_reg = 0x64000,
	.halt_check = BRANCH_HALT,
	.clkr = {
		.enable_reg = 0x64000,
		.enable_mask = BIT(0),
		.hw.init = &(struct clk_init_data){
			.name = "gcc_gp1_clk",
			.parent_names = (const char *[]){
				"gcc_gp1_clk_src",
			},
			.num_parents = 1,
			.flags = CLK_SET_RATE_PARENT,
			.ops = &clk_branch2_ops,
		},
	},
};

static struct clk_branch gcc_gp2_clk = {
	.halt_reg = 0x65000,
	.halt_check = BRANCH_HALT,
	.clkr = {
		.enable_reg = 0x65000,
		.enable_mask = BIT(0),
		.hw.init = &(struct clk_init_data){
			.name = "gcc_gp2_clk",
			.parent_names = (const char *[]){
				"gcc_gp2_clk_src",
			},
			.num_parents = 1,
			.flags = CLK_SET_RATE_PARENT,
			.ops = &clk_branch2_ops,
		},
	},
};

static struct clk_branch gcc_gp3_clk = {
	.halt_reg = 0x66000,
	.halt_check = BRANCH_HALT,
	.clkr = {
		.enable_reg = 0x66000,
		.enable_mask = BIT(0),
		.hw.init = &(struct clk_init_data){
			.name = "gcc_gp3_clk",
			.parent_names = (const char *[]){
				"gcc_gp3_clk_src",
			},
			.num_parents = 1,
			.flags = CLK_SET_RATE_PARENT,
			.ops = &clk_branch2_ops,
		},
	},
};

static struct clk_branch gcc_gpu_cfg_ahb_clk = {
	.halt_reg = 0x71004,
	.halt_check = BRANCH_HALT,
	.hwcg_reg = 0x71004,
	.hwcg_bit = 1,
	.clkr = {
		.enable_reg = 0x71004,
		.enable_mask = BIT(0),
		.hw.init = &(struct clk_init_data){
			.name = "gcc_gpu_cfg_ahb_clk",
			.flags = CLK_IS_CRITICAL,
			.ops = &clk_branch2_ops,
		},
	},
};

static struct clk_branch gcc_gpu_gpll0_clk_src = {
	.halt_check = BRANCH_HALT_DELAY,
	.clkr = {
		.enable_reg = 0x52004,
		.enable_mask = BIT(15),
		.hw.init = &(struct clk_init_data){
			.name = "gcc_gpu_gpll0_clk_src",
			.parent_names = (const char *[]){
				"gpll0_out_main",
			},
			.num_parents = 1,
			.ops = &clk_branch2_ops,
		},
	},
};

static struct clk_branch gcc_gpu_gpll0_div_clk_src = {
	.halt_check = BRANCH_HALT_DELAY,
	.clkr = {
		.enable_reg = 0x52004,
		.enable_mask = BIT(16),
		.hw.init = &(struct clk_init_data){
			.name = "gcc_gpu_gpll0_div_clk_src",
			.parent_names = (const char *[]){
				"gpll0_out_aux2",
			},
			.num_parents = 1,
			.ops = &clk_branch2_ops,
		},
	},
};

static struct clk_branch gcc_gpu_iref_clk = {
	.halt_reg = 0x8c010,
	.halt_check = BRANCH_HALT,
	.clkr = {
		.enable_reg = 0x8c010,
		.enable_mask = BIT(0),
		.hw.init = &(struct clk_init_data){
			.name = "gcc_gpu_iref_clk",
			.ops = &clk_branch2_ops,
		},
	},
};

static struct clk_branch gcc_gpu_memnoc_gfx_clk = {
	.halt_reg = 0x7100c,
	.halt_check = BRANCH_VOTED,
	.clkr = {
		.enable_reg = 0x7100c,
		.enable_mask = BIT(0),
		.hw.init = &(struct clk_init_data){
			.name = "gcc_gpu_memnoc_gfx_clk",
			.ops = &clk_branch2_ops,
		},
	},
};

static struct clk_branch gcc_gpu_snoc_dvm_gfx_clk = {
	.halt_reg = 0x71018,
	.halt_check = BRANCH_HALT,
	.clkr = {
		.enable_reg = 0x71018,
		.enable_mask = BIT(0),
		.hw.init = &(struct clk_init_data){
			.name = "gcc_gpu_snoc_dvm_gfx_clk",
			.ops = &clk_branch2_ops,
		},
	},
};

static struct clk_branch gcc_mss_axis2_clk = {
	.halt_reg = 0x8a00c,
	.halt_check = BRANCH_HALT,
	.clkr = {
		.enable_reg = 0x8a00c,
		.enable_mask = BIT(0),
		.hw.init = &(struct clk_init_data){
			.name = "gcc_mss_axis2_clk",
			.ops = &clk_branch2_ops,
		},
	},
};

static struct clk_branch gcc_mss_cfg_ahb_clk = {
	.halt_reg = 0x8a000,
	.halt_check = BRANCH_HALT,
	.hwcg_reg = 0x8a000,
	.hwcg_bit = 1,
	.clkr = {
		.enable_reg = 0x8a000,
		.enable_mask = BIT(0),
		.hw.init = &(struct clk_init_data){
			.name = "gcc_mss_cfg_ahb_clk",
			.ops = &clk_branch2_ops,
		},
	},
};

static struct clk_branch gcc_mss_gpll0_div_clk_src = {
	.halt_check = BRANCH_HALT_DELAY,
	.clkr = {
		.enable_reg = 0x52004,
		.enable_mask = BIT(17),
		.hw.init = &(struct clk_init_data){
			.name = "gcc_mss_gpll0_div_clk_src",
			.parent_names = (const char *[]){
				"gpll0_out_main",
			},
			.num_parents = 1,
			.ops = &clk_branch2_ops,
		},
	},
};

static struct clk_branch gcc_mss_mfab_axis_clk = {
	.halt_reg = 0x8a004,
	.halt_check = BRANCH_VOTED,
	.hwcg_reg = 0x8a004,
	.hwcg_bit = 1,
	.clkr = {
		.enable_reg = 0x8a004,
		.enable_mask = BIT(0),
		.hw.init = &(struct clk_init_data){
			.name = "gcc_mss_mfab_axis_clk",
			.ops = &clk_branch2_ops,
		},
	},
};

static struct clk_branch gcc_mss_q6_memnoc_axi_clk = {
	.halt_reg = 0x8a154,
	.halt_check = BRANCH_VOTED,
	.clkr = {
		.enable_reg = 0x8a154,
		.enable_mask = BIT(0),
		.hw.init = &(struct clk_init_data){
			.name = "gcc_mss_q6_memnoc_axi_clk",
			.ops = &clk_branch2_ops,
		},
	},
};

static struct clk_branch gcc_mss_snoc_axi_clk = {
	.halt_reg = 0x8a150,
	.halt_check = BRANCH_HALT,
	.clkr = {
		.enable_reg = 0x8a150,
		.enable_mask = BIT(0),
		.hw.init = &(struct clk_init_data){
			.name = "gcc_mss_snoc_axi_clk",
			.ops = &clk_branch2_ops,
		},
	},
};

static struct clk_branch gcc_mss_vs_clk = {
	.halt_reg = 0x7a048,
	.halt_check = BRANCH_HALT,
	.clkr = {
		.enable_reg = 0x7a048,
		.enable_mask = BIT(0),
		.hw.init = &(struct clk_init_data){
			.name = "gcc_mss_vs_clk",
			.parent_names = (const char *[]){
				"gcc_vsensor_clk_src",
			},
			.num_parents = 1,
			.flags = CLK_SET_RATE_PARENT,
			.ops = &clk_branch2_ops,
		},
	},
};

static struct clk_branch gcc_pcie0_phy_refgen_clk = {
	.halt_reg = 0x6f02c,
	.halt_check = BRANCH_HALT,
	.clkr = {
		.enable_reg = 0x6f02c,
		.enable_mask = BIT(0),
		.hw.init = &(struct clk_init_data){
			.name = "gcc_pcie0_phy_refgen_clk",
			.parent_names = (const char *[]){
				"gcc_pcie_phy_refgen_clk_src",
			},
			.num_parents = 1,
			.flags = CLK_SET_RATE_PARENT,
			.ops = &clk_branch2_ops,
		},
	},
};

static struct clk_branch gcc_pcie_0_aux_clk = {
	.halt_reg = 0x6b020,
	.halt_check = BRANCH_HALT_VOTED,
	.clkr = {
		.enable_reg = 0x5200c,
		.enable_mask = BIT(3),
		.hw.init = &(struct clk_init_data){
			.name = "gcc_pcie_0_aux_clk",
			.parent_names = (const char *[]){
				"gcc_pcie_0_aux_clk_src",
			},
			.num_parents = 1,
			.flags = CLK_SET_RATE_PARENT,
			.ops = &clk_branch2_ops,
		},
	},
};

static struct clk_branch gcc_pcie_0_cfg_ahb_clk = {
	.halt_reg = 0x6b01c,
	.halt_check = BRANCH_HALT_VOTED,
	.hwcg_reg = 0x6b01c,
	.hwcg_bit = 1,
	.clkr = {
		.enable_reg = 0x5200c,
		.enable_mask = BIT(2),
		.hw.init = &(struct clk_init_data){
			.name = "gcc_pcie_0_cfg_ahb_clk",
			.ops = &clk_branch2_ops,
		},
	},
};

static struct clk_branch gcc_pcie_0_clkref_clk = {
	.halt_reg = 0x8c00c,
	.halt_check = BRANCH_HALT,
	.clkr = {
		.enable_reg = 0x8c00c,
		.enable_mask = BIT(0),
		.hw.init = &(struct clk_init_data){
			.name = "gcc_pcie_0_clkref_clk",
			.ops = &clk_branch2_ops,
		},
	},
};

static struct clk_branch gcc_pcie_0_mstr_axi_clk = {
	.halt_reg = 0x6b018,
	.halt_check = BRANCH_HALT_VOTED,
	.clkr = {
		.enable_reg = 0x5200c,
		.enable_mask = BIT(1),
		.hw.init = &(struct clk_init_data){
			.name = "gcc_pcie_0_mstr_axi_clk",
			.ops = &clk_branch2_ops,
		},
	},
};

static struct clk_branch gcc_pcie_0_pipe_clk = {
	.halt_reg = 0x6b024,
	.halt_check = BRANCH_HALT_SKIP,
	.clkr = {
		.enable_reg = 0x5200c,
		.enable_mask = BIT(4),
		.hw.init = &(struct clk_init_data){
			.name = "gcc_pcie_0_pipe_clk",
			.ops = &clk_branch2_ops,
		},
	},
};

static struct clk_branch gcc_pcie_0_slv_axi_clk = {
	.halt_reg = 0x6b014,
	.halt_check = BRANCH_HALT_VOTED,
	.hwcg_reg = 0x6b014,
	.hwcg_bit = 1,
	.clkr = {
		.enable_reg = 0x5200c,
		.enable_mask = BIT(0),
		.hw.init = &(struct clk_init_data){
			.name = "gcc_pcie_0_slv_axi_clk",
			.ops = &clk_branch2_ops,
		},
	},
};

static struct clk_branch gcc_pcie_0_slv_q2a_axi_clk = {
	.halt_reg = 0x6b010,
	.halt_check = BRANCH_HALT_VOTED,
	.clkr = {
		.enable_reg = 0x5200c,
		.enable_mask = BIT(5),
		.hw.init = &(struct clk_init_data){
			.name = "gcc_pcie_0_slv_q2a_axi_clk",
			.ops = &clk_branch2_ops,
		},
	},
};

static struct clk_branch gcc_pcie_phy_aux_clk = {
	.halt_reg = 0x6f004,
	.halt_check = BRANCH_HALT,
	.clkr = {
		.enable_reg = 0x6f004,
		.enable_mask = BIT(0),
		.hw.init = &(struct clk_init_data){
			.name = "gcc_pcie_phy_aux_clk",
			.parent_names = (const char *[]){
				"gcc_pcie_0_aux_clk_src",
			},
			.num_parents = 1,
			.flags = CLK_SET_RATE_PARENT,
			.ops = &clk_branch2_ops,
		},
	},
};

static struct clk_branch gcc_pdm2_clk = {
	.halt_reg = 0x3300c,
	.halt_check = BRANCH_HALT,
	.clkr = {
		.enable_reg = 0x3300c,
		.enable_mask = BIT(0),
		.hw.init = &(struct clk_init_data){
			.name = "gcc_pdm2_clk",
			.parent_names = (const char *[]){
				"gcc_pdm2_clk_src",
			},
			.num_parents = 1,
			.flags = CLK_SET_RATE_PARENT,
			.ops = &clk_branch2_ops,
		},
	},
};

static struct clk_branch gcc_pdm_ahb_clk = {
	.halt_reg = 0x33004,
	.halt_check = BRANCH_HALT,
	.hwcg_reg = 0x33004,
	.hwcg_bit = 1,
	.clkr = {
		.enable_reg = 0x33004,
		.enable_mask = BIT(0),
		.hw.init = &(struct clk_init_data){
			.name = "gcc_pdm_ahb_clk",
			.ops = &clk_branch2_ops,
		},
	},
};

static struct clk_branch gcc_pdm_xo4_clk = {
	.halt_reg = 0x33008,
	.halt_check = BRANCH_HALT,
	.clkr = {
		.enable_reg = 0x33008,
		.enable_mask = BIT(0),
		.hw.init = &(struct clk_init_data){
			.name = "gcc_pdm_xo4_clk",
			.ops = &clk_branch2_ops,
		},
	},
};

static struct clk_branch gcc_prng_ahb_clk = {
	.halt_reg = 0x34004,
	.halt_check = BRANCH_HALT_VOTED,
	.hwcg_reg = 0x34004,
	.hwcg_bit = 1,
	.clkr = {
		.enable_reg = 0x52004,
		.enable_mask = BIT(13),
		.hw.init = &(struct clk_init_data){
			.name = "gcc_prng_ahb_clk",
			.ops = &clk_branch2_ops,
		},
	},
};

static struct clk_branch gcc_qmip_camera_nrt_ahb_clk = {
	.halt_reg = 0xb018,
	.halt_check = BRANCH_HALT,
	.hwcg_reg = 0xb018,
	.hwcg_bit = 1,
	.clkr = {
		.enable_reg = 0xb018,
		.enable_mask = BIT(0),
		.hw.init = &(struct clk_init_data){
			.name = "gcc_qmip_camera_nrt_ahb_clk",
			.ops = &clk_branch2_ops,
		},
	},
};

static struct clk_branch gcc_qmip_disp_ahb_clk = {
	.halt_reg = 0xb020,
	.halt_check = BRANCH_HALT,
	.hwcg_reg = 0xb020,
	.hwcg_bit = 1,
	.clkr = {
		.enable_reg = 0xb020,
		.enable_mask = BIT(0),
		.hw.init = &(struct clk_init_data){
			.name = "gcc_qmip_disp_ahb_clk",
			.ops = &clk_branch2_ops,
		},
	},
};

static struct clk_branch gcc_qmip_pcie_ahb_clk = {
	.halt_reg = 0x6b044,
	.halt_check = BRANCH_HALT_VOTED,
	.hwcg_reg = 0x6b044,
	.hwcg_bit = 1,
	.clkr = {
		.enable_reg = 0x5200c,
		.enable_mask = BIT(28),
		.hw.init = &(struct clk_init_data){
			.name = "gcc_qmip_pcie_ahb_clk",
			.ops = &clk_branch2_ops,
		},
	},
};

static struct clk_branch gcc_qmip_video_vcodec_ahb_clk = {
	.halt_reg = 0xb014,
	.halt_check = BRANCH_HALT,
	.hwcg_reg = 0xb014,
	.hwcg_bit = 1,
	.clkr = {
		.enable_reg = 0xb014,
		.enable_mask = BIT(0),
		.hw.init = &(struct clk_init_data){
			.name = "gcc_qmip_video_vcodec_ahb_clk",
			.ops = &clk_branch2_ops,
		},
	},
};

static struct clk_branch gcc_qspi_cnoc_periph_ahb_clk = {
	.halt_reg = 0x4b000,
	.halt_check = BRANCH_HALT,
	.clkr = {
		.enable_reg = 0x4b000,
		.enable_mask = BIT(0),
		.hw.init = &(struct clk_init_data){
			.name = "gcc_qspi_cnoc_periph_ahb_clk",
			.ops = &clk_branch2_ops,
		},
	},
};

static struct clk_branch gcc_qspi_core_clk = {
	.halt_reg = 0x4b004,
	.halt_check = BRANCH_HALT,
	.clkr = {
		.enable_reg = 0x4b004,
		.enable_mask = BIT(0),
		.hw.init = &(struct clk_init_data){
			.name = "gcc_qspi_core_clk",
			.parent_names = (const char *[]){
				"gcc_qspi_core_clk_src",
			},
			.num_parents = 1,
			.flags = CLK_SET_RATE_PARENT,
			.ops = &clk_branch2_ops,
		},
	},
};

static struct clk_branch gcc_qupv3_wrap0_core_2x_clk = {
	.halt_reg = 0x17014,
	.halt_check = BRANCH_HALT_VOTED,
	.clkr = {
		.enable_reg = 0x5200c,
		.enable_mask = BIT(9),
		.hw.init = &(struct clk_init_data){
			.name = "gcc_qupv3_wrap0_core_2x_clk",
			.ops = &clk_branch2_ops,
		},
	},
};

static struct clk_branch gcc_qupv3_wrap0_core_clk = {
	.halt_reg = 0x1700c,
	.halt_check = BRANCH_HALT_VOTED,
	.clkr = {
		.enable_reg = 0x5200c,
		.enable_mask = BIT(8),
		.hw.init = &(struct clk_init_data){
			.name = "gcc_qupv3_wrap0_core_clk",
			.ops = &clk_branch2_ops,
		},
	},
};

static struct clk_branch gcc_qupv3_wrap0_s0_clk = {
	.halt_reg = 0x17144,
	.halt_check = BRANCH_HALT_VOTED,
	.clkr = {
		.enable_reg = 0x5200c,
		.enable_mask = BIT(10),
		.hw.init = &(struct clk_init_data){
			.name = "gcc_qupv3_wrap0_s0_clk",
			.parent_names = (const char *[]){
				"gcc_qupv3_wrap0_s0_clk_src",
			},
			.num_parents = 1,
			.flags = CLK_SET_RATE_PARENT,
			.ops = &clk_branch2_ops,
		},
	},
};

static struct clk_branch gcc_qupv3_wrap0_s1_clk = {
	.halt_reg = 0x17274,
	.halt_check = BRANCH_HALT_VOTED,
	.clkr = {
		.enable_reg = 0x5200c,
		.enable_mask = BIT(11),
		.hw.init = &(struct clk_init_data){
			.name = "gcc_qupv3_wrap0_s1_clk",
			.parent_names = (const char *[]){
				"gcc_qupv3_wrap0_s1_clk_src",
			},
			.num_parents = 1,
			.flags = CLK_SET_RATE_PARENT,
			.ops = &clk_branch2_ops,
		},
	},
};

static struct clk_branch gcc_qupv3_wrap0_s2_clk = {
	.halt_reg = 0x173a4,
	.halt_check = BRANCH_HALT_VOTED,
	.clkr = {
		.enable_reg = 0x5200c,
		.enable_mask = BIT(12),
		.hw.init = &(struct clk_init_data){
			.name = "gcc_qupv3_wrap0_s2_clk",
			.parent_names = (const char *[]){
				"gcc_qupv3_wrap0_s2_clk_src",
			},
			.num_parents = 1,
			.flags = CLK_SET_RATE_PARENT,
			.ops = &clk_branch2_ops,
		},
	},
};

static struct clk_branch gcc_qupv3_wrap0_s3_clk = {
	.halt_reg = 0x174d4,
	.halt_check = BRANCH_HALT_VOTED,
	.clkr = {
		.enable_reg = 0x5200c,
		.enable_mask = BIT(13),
		.hw.init = &(struct clk_init_data){
			.name = "gcc_qupv3_wrap0_s3_clk",
			.parent_names = (const char *[]){
				"gcc_qupv3_wrap0_s3_clk_src",
			},
			.num_parents = 1,
			.flags = CLK_SET_RATE_PARENT,
			.ops = &clk_branch2_ops,
		},
	},
};

static struct clk_branch gcc_qupv3_wrap0_s4_clk = {
	.halt_reg = 0x17604,
	.halt_check = BRANCH_HALT_VOTED,
	.clkr = {
		.enable_reg = 0x5200c,
		.enable_mask = BIT(14),
		.hw.init = &(struct clk_init_data){
			.name = "gcc_qupv3_wrap0_s4_clk",
			.parent_names = (const char *[]){
				"gcc_qupv3_wrap0_s4_clk_src",
			},
			.num_parents = 1,
			.flags = CLK_SET_RATE_PARENT,
			.ops = &clk_branch2_ops,
		},
	},
};

static struct clk_branch gcc_qupv3_wrap0_s5_clk = {
	.halt_reg = 0x17734,
	.halt_check = BRANCH_HALT_VOTED,
	.clkr = {
		.enable_reg = 0x5200c,
		.enable_mask = BIT(15),
		.hw.init = &(struct clk_init_data){
			.name = "gcc_qupv3_wrap0_s5_clk",
			.parent_names = (const char *[]){
				"gcc_qupv3_wrap0_s5_clk_src",
			},
			.num_parents = 1,
			.flags = CLK_SET_RATE_PARENT,
			.ops = &clk_branch2_ops,
		},
	},
};

static struct clk_branch gcc_qupv3_wrap1_core_2x_clk = {
	.halt_reg = 0x18014,
	.halt_check = BRANCH_HALT_VOTED,
	.clkr = {
		.enable_reg = 0x5200c,
		.enable_mask = BIT(18),
		.hw.init = &(struct clk_init_data){
			.name = "gcc_qupv3_wrap1_core_2x_clk",
			.ops = &clk_branch2_ops,
		},
	},
};

static struct clk_branch gcc_qupv3_wrap1_core_clk = {
	.halt_reg = 0x1800c,
	.halt_check = BRANCH_HALT_VOTED,
	.clkr = {
		.enable_reg = 0x5200c,
		.enable_mask = BIT(19),
		.hw.init = &(struct clk_init_data){
			.name = "gcc_qupv3_wrap1_core_clk",
			.ops = &clk_branch2_ops,
		},
	},
};

static struct clk_branch gcc_qupv3_wrap1_s0_clk = {
	.halt_reg = 0x18144,
	.halt_check = BRANCH_HALT_VOTED,
	.clkr = {
		.enable_reg = 0x5200c,
		.enable_mask = BIT(22),
		.hw.init = &(struct clk_init_data){
			.name = "gcc_qupv3_wrap1_s0_clk",
			.parent_names = (const char *[]){
				"gcc_qupv3_wrap1_s0_clk_src",
			},
			.num_parents = 1,
			.flags = CLK_SET_RATE_PARENT,
			.ops = &clk_branch2_ops,
		},
	},
};

static struct clk_branch gcc_qupv3_wrap1_s1_clk = {
	.halt_reg = 0x18274,
	.halt_check = BRANCH_HALT_VOTED,
	.clkr = {
		.enable_reg = 0x5200c,
		.enable_mask = BIT(23),
		.hw.init = &(struct clk_init_data){
			.name = "gcc_qupv3_wrap1_s1_clk",
			.parent_names = (const char *[]){
				"gcc_qupv3_wrap1_s1_clk_src",
			},
			.num_parents = 1,
			.flags = CLK_SET_RATE_PARENT,
			.ops = &clk_branch2_ops,
		},
	},
};

static struct clk_branch gcc_qupv3_wrap1_s2_clk = {
	.halt_reg = 0x183a4,
	.halt_check = BRANCH_HALT_VOTED,
	.clkr = {
		.enable_reg = 0x5200c,
		.enable_mask = BIT(24),
		.hw.init = &(struct clk_init_data){
			.name = "gcc_qupv3_wrap1_s2_clk",
			.parent_names = (const char *[]){
				"gcc_qupv3_wrap1_s2_clk_src",
			},
			.num_parents = 1,
			.flags = CLK_SET_RATE_PARENT,
			.ops = &clk_branch2_ops,
		},
	},
};

static struct clk_branch gcc_qupv3_wrap1_s3_clk = {
	.halt_reg = 0x184d4,
	.halt_check = BRANCH_HALT_VOTED,
	.clkr = {
		.enable_reg = 0x5200c,
		.enable_mask = BIT(25),
		.hw.init = &(struct clk_init_data){
			.name = "gcc_qupv3_wrap1_s3_clk",
			.parent_names = (const char *[]){
				"gcc_qupv3_wrap1_s3_clk_src",
			},
			.num_parents = 1,
			.flags = CLK_SET_RATE_PARENT,
			.ops = &clk_branch2_ops,
		},
	},
};

static struct clk_branch gcc_qupv3_wrap1_s4_clk = {
	.halt_reg = 0x18604,
	.halt_check = BRANCH_HALT_VOTED,
	.clkr = {
		.enable_reg = 0x5200c,
		.enable_mask = BIT(26),
		.hw.init = &(struct clk_init_data){
			.name = "gcc_qupv3_wrap1_s4_clk",
			.parent_names = (const char *[]){
				"gcc_qupv3_wrap1_s4_clk_src",
			},
			.num_parents = 1,
			.flags = CLK_SET_RATE_PARENT,
			.ops = &clk_branch2_ops,
		},
	},
};

static struct clk_branch gcc_qupv3_wrap1_s5_clk = {
	.halt_reg = 0x18734,
	.halt_check = BRANCH_HALT_VOTED,
	.clkr = {
		.enable_reg = 0x5200c,
		.enable_mask = BIT(27),
		.hw.init = &(struct clk_init_data){
			.name = "gcc_qupv3_wrap1_s5_clk",
			.parent_names = (const char *[]){
				"gcc_qupv3_wrap1_s5_clk_src",
			},
			.num_parents = 1,
			.flags = CLK_SET_RATE_PARENT,
			.ops = &clk_branch2_ops,
		},
	},
};

static struct clk_branch gcc_qupv3_wrap_0_m_ahb_clk = {
	.halt_reg = 0x17004,
	.halt_check = BRANCH_HALT_VOTED,
	.clkr = {
		.enable_reg = 0x5200c,
		.enable_mask = BIT(6),
		.hw.init = &(struct clk_init_data){
			.name = "gcc_qupv3_wrap_0_m_ahb_clk",
			.ops = &clk_branch2_ops,
		},
	},
};

static struct clk_branch gcc_qupv3_wrap_0_s_ahb_clk = {
	.halt_reg = 0x17008,
	.halt_check = BRANCH_HALT_VOTED,
	.hwcg_reg = 0x17008,
	.hwcg_bit = 1,
	.clkr = {
		.enable_reg = 0x5200c,
		.enable_mask = BIT(7),
		.hw.init = &(struct clk_init_data){
			.name = "gcc_qupv3_wrap_0_s_ahb_clk",
			.ops = &clk_branch2_ops,
		},
	},
};

static struct clk_branch gcc_qupv3_wrap_1_m_ahb_clk = {
	.halt_reg = 0x18004,
	.halt_check = BRANCH_HALT_VOTED,
	.clkr = {
		.enable_reg = 0x5200c,
		.enable_mask = BIT(20),
		.hw.init = &(struct clk_init_data){
			.name = "gcc_qupv3_wrap_1_m_ahb_clk",
			.ops = &clk_branch2_ops,
		},
	},
};

static struct clk_branch gcc_qupv3_wrap_1_s_ahb_clk = {
	.halt_reg = 0x18008,
	.halt_check = BRANCH_HALT_VOTED,
	.hwcg_reg = 0x18008,
	.hwcg_bit = 1,
	.clkr = {
		.enable_reg = 0x5200c,
		.enable_mask = BIT(21),
		.hw.init = &(struct clk_init_data){
			.name = "gcc_qupv3_wrap_1_s_ahb_clk",
			.ops = &clk_branch2_ops,
		},
	},
};

static struct clk_branch gcc_sdcc1_ahb_clk = {
	.halt_reg = 0x12008,
	.halt_check = BRANCH_HALT,
	.clkr = {
		.enable_reg = 0x12008,
		.enable_mask = BIT(0),
		.hw.init = &(struct clk_init_data){
			.name = "gcc_sdcc1_ahb_clk",
			.ops = &clk_branch2_ops,
		},
	},
};

static struct clk_branch gcc_sdcc1_apps_clk = {
	.halt_reg = 0x12004,
	.halt_check = BRANCH_HALT,
	.clkr = {
		.enable_reg = 0x12004,
		.enable_mask = BIT(0),
		.hw.init = &(struct clk_init_data){
			.name = "gcc_sdcc1_apps_clk",
			.parent_names = (const char *[]){
				"gcc_sdcc1_apps_clk_src",
			},
			.num_parents = 1,
			.flags = CLK_SET_RATE_PARENT,
			.ops = &clk_branch2_ops,
		},
	},
};

static struct clk_branch gcc_sdcc1_ice_core_clk = {
	.halt_reg = 0x1200c,
	.halt_check = BRANCH_HALT,
	.clkr = {
		.enable_reg = 0x1200c,
		.enable_mask = BIT(0),
		.hw.init = &(struct clk_init_data){
			.name = "gcc_sdcc1_ice_core_clk",
			.parent_names = (const char *[]){
				"gcc_sdcc1_ice_core_clk_src",
			},
			.num_parents = 1,
			.flags = CLK_SET_RATE_PARENT,
			.ops = &clk_branch2_ops,
		},
	},
};

static struct clk_branch gcc_sdcc2_ahb_clk = {
	.halt_reg = 0x14008,
	.halt_check = BRANCH_HALT,
	.clkr = {
		.enable_reg = 0x14008,
		.enable_mask = BIT(0),
		.hw.init = &(struct clk_init_data){
			.name = "gcc_sdcc2_ahb_clk",
			.ops = &clk_branch2_ops,
		},
	},
};

static struct clk_branch gcc_sdcc2_apps_clk = {
	.halt_reg = 0x14004,
	.halt_check = BRANCH_HALT,
	.clkr = {
		.enable_reg = 0x14004,
		.enable_mask = BIT(0),
		.hw.init = &(struct clk_init_data){
			.name = "gcc_sdcc2_apps_clk",
			.parent_names = (const char *[]){
				"gcc_sdcc2_apps_clk_src",
			},
			.num_parents = 1,
			.flags = CLK_SET_RATE_PARENT,
			.ops = &clk_branch2_ops,
		},
	},
};

static struct clk_branch gcc_sys_noc_cpuss_ahb_clk = {
	.halt_reg = 0x4819c,
	.halt_check = BRANCH_HALT_VOTED,
	.clkr = {
		.enable_reg = 0x52004,
		.enable_mask = BIT(0),
		.hw.init = &(struct clk_init_data){
			.name = "gcc_sys_noc_cpuss_ahb_clk",
			.parent_names = (const char *[]){
				"gcc_cpuss_ahb_clk_src",
			},
			.num_parents = 1,
			.flags = CLK_IS_CRITICAL | CLK_SET_RATE_PARENT,
			.ops = &clk_branch2_ops,
		},
	},
};

static struct clk_branch gcc_ufs_card_clkref_clk = {
	.halt_reg = 0x8c004,
	.halt_check = BRANCH_HALT_VOTED,
	.clkr = {
		.enable_reg = 0x8c004,
		.enable_mask = BIT(0),
		.hw.init = &(struct clk_init_data){
			.name = "gcc_ufs_card_clkref_clk",
			.ops = &clk_branch2_ops,
		},
	},
};

static struct clk_branch gcc_ufs_mem_clkref_clk = {
	.halt_reg = 0x8c000,
	.halt_check = BRANCH_HALT,
	.clkr = {
		.enable_reg = 0x8c000,
		.enable_mask = BIT(0),
		.hw.init = &(struct clk_init_data){
			.name = "gcc_ufs_mem_clkref_clk",
			.ops = &clk_branch2_ops,
		},
	},
};

static struct clk_branch gcc_ufs_phy_ahb_clk = {
	.halt_reg = 0x77014,
	.halt_check = BRANCH_HALT,
	.hwcg_reg = 0x77014,
	.hwcg_bit = 1,
	.clkr = {
		.enable_reg = 0x77014,
		.enable_mask = BIT(0),
		.hw.init = &(struct clk_init_data){
			.name = "gcc_ufs_phy_ahb_clk",
			.ops = &clk_branch2_ops,
		},
	},
};

static struct clk_branch gcc_ufs_phy_axi_clk = {
	.halt_reg = 0x77010,
	.halt_check = BRANCH_HALT,
	.hwcg_reg = 0x77010,
	.hwcg_bit = 1,
	.clkr = {
		.enable_reg = 0x77010,
		.enable_mask = BIT(0),
		.hw.init = &(struct clk_init_data){
			.name = "gcc_ufs_phy_axi_clk",
			.parent_names = (const char *[]){
				"gcc_ufs_phy_axi_clk_src",
			},
			.num_parents = 1,
			.flags = CLK_SET_RATE_PARENT,
			.ops = &clk_branch2_ops,
		},
	},
};

static struct clk_branch gcc_ufs_phy_axi_hw_ctl_clk = {
	.halt_reg = 0x77010,
	.halt_check = BRANCH_HALT,
	.hwcg_reg = 0x77010,
	.hwcg_bit = 1,
	.clkr = {
		.enable_reg = 0x77010,
		.enable_mask = BIT(1),
		.hw.init = &(struct clk_init_data){
			.name = "gcc_ufs_phy_axi_hw_ctl_clk",
			.parent_names = (const char *[]){
				"gcc_ufs_phy_axi_clk",
			},
			.num_parents = 1,
			.flags = CLK_SET_RATE_PARENT,
			.ops = &clk_branch2_hw_ctl_ops,
		},
	},
};

static struct clk_branch gcc_ufs_phy_ice_core_clk = {
	.halt_reg = 0x77044,
	.halt_check = BRANCH_HALT,
	.hwcg_reg = 0x77044,
	.hwcg_bit = 1,
	.clkr = {
		.enable_reg = 0x77044,
		.enable_mask = BIT(0),
		.hw.init = &(struct clk_init_data){
			.name = "gcc_ufs_phy_ice_core_clk",
			.parent_names = (const char *[]){
				"gcc_ufs_phy_ice_core_clk_src",
			},
			.num_parents = 1,
			.flags = CLK_SET_RATE_PARENT,
			.ops = &clk_branch2_ops,
		},
	},
};

static struct clk_branch gcc_ufs_phy_ice_core_hw_ctl_clk = {
	.halt_reg = 0x77044,
	.halt_check = BRANCH_HALT,
	.hwcg_reg = 0x77044,
	.hwcg_bit = 1,
	.clkr = {
		.enable_reg = 0x77044,
		.enable_mask = BIT(1),
		.hw.init = &(struct clk_init_data){
			.name = "gcc_ufs_phy_ice_core_hw_ctl_clk",
			.parent_names = (const char *[]){
				"gcc_ufs_phy_ice_core_clk",
			},
			.num_parents = 1,
			.flags = CLK_SET_RATE_PARENT,
			.ops = &clk_branch2_hw_ctl_ops,
		},
	},
};

static struct clk_branch gcc_ufs_phy_phy_aux_clk = {
	.halt_reg = 0x77078,
	.halt_check = BRANCH_HALT,
	.hwcg_reg = 0x77078,
	.hwcg_bit = 1,
	.clkr = {
		.enable_reg = 0x77078,
		.enable_mask = BIT(0),
		.hw.init = &(struct clk_init_data){
			.name = "gcc_ufs_phy_phy_aux_clk",
			.parent_names = (const char *[]){
				"gcc_ufs_phy_phy_aux_clk_src",
			},
			.num_parents = 1,
			.flags = CLK_SET_RATE_PARENT,
			.ops = &clk_branch2_ops,
		},
	},
};

static struct clk_branch gcc_ufs_phy_phy_aux_hw_ctl_clk = {
	.halt_reg = 0x77078,
	.halt_check = BRANCH_HALT,
	.hwcg_reg = 0x77078,
	.hwcg_bit = 1,
	.clkr = {
		.enable_reg = 0x77078,
		.enable_mask = BIT(1),
		.hw.init = &(struct clk_init_data){
			.name = "gcc_ufs_phy_phy_aux_hw_ctl_clk",
			.parent_names = (const char *[]){
				"gcc_ufs_phy_phy_aux_clk",
			},
			.num_parents = 1,
			.flags = CLK_SET_RATE_PARENT,
			.ops = &clk_branch2_hw_ctl_ops,
		},
	},
};

static struct clk_branch gcc_ufs_phy_rx_symbol_0_clk = {
	.halt_reg = 0x7701c,
	.halt_check = BRANCH_HALT_SKIP,
	.clkr = {
		.enable_reg = 0x7701c,
		.enable_mask = BIT(0),
		.hw.init = &(struct clk_init_data){
			.name = "gcc_ufs_phy_rx_symbol_0_clk",
			.ops = &clk_branch2_ops,
		},
	},
};

static struct clk_branch gcc_ufs_phy_tx_symbol_0_clk = {
	.halt_reg = 0x77018,
	.halt_check = BRANCH_HALT_SKIP,
	.clkr = {
		.enable_reg = 0x77018,
		.enable_mask = BIT(0),
		.hw.init = &(struct clk_init_data){
			.name = "gcc_ufs_phy_tx_symbol_0_clk",
			.ops = &clk_branch2_ops,
		},
	},
};

static struct clk_branch gcc_ufs_phy_unipro_core_clk = {
	.halt_reg = 0x77040,
	.halt_check = BRANCH_HALT,
	.hwcg_reg = 0x77040,
	.hwcg_bit = 1,
	.clkr = {
		.enable_reg = 0x77040,
		.enable_mask = BIT(0),
		.hw.init = &(struct clk_init_data){
			.name = "gcc_ufs_phy_unipro_core_clk",
			.parent_names = (const char *[]){
				"gcc_ufs_phy_unipro_core_clk_src",
			},
			.num_parents = 1,
			.flags = CLK_SET_RATE_PARENT,
			.ops = &clk_branch2_ops,
		},
	},
};

static struct clk_branch gcc_ufs_phy_unipro_core_hw_ctl_clk = {
	.halt_reg = 0x77040,
	.halt_check = BRANCH_HALT,
	.hwcg_reg = 0x77040,
	.hwcg_bit = 1,
	.clkr = {
		.enable_reg = 0x77040,
		.enable_mask = BIT(1),
		.hw.init = &(struct clk_init_data){
			.name = "gcc_ufs_phy_unipro_core_hw_ctl_clk",
			.parent_names = (const char *[]){
				"gcc_ufs_phy_unipro_core_clk",
			},
			.num_parents = 1,
			.flags = CLK_SET_RATE_PARENT,
			.ops = &clk_branch2_hw_ctl_ops,
		},
	},
};

static struct clk_branch gcc_usb20_sec_master_clk = {
	.halt_reg = 0xa6010,
	.halt_check = BRANCH_HALT,
	.clkr = {
		.enable_reg = 0xa6010,
		.enable_mask = BIT(0),
		.hw.init = &(struct clk_init_data){
			.name = "gcc_usb20_sec_master_clk",
			.parent_names = (const char *[]){
				"gcc_usb20_sec_master_clk_src",
			},
			.num_parents = 1,
			.flags = CLK_SET_RATE_PARENT,
			.ops = &clk_branch2_ops,
		},
	},
};

static struct clk_branch gcc_usb20_sec_mock_utmi_clk = {
	.halt_reg = 0xa6018,
	.halt_check = BRANCH_HALT,
	.clkr = {
		.enable_reg = 0xa6018,
		.enable_mask = BIT(0),
		.hw.init = &(struct clk_init_data){
			.name = "gcc_usb20_sec_mock_utmi_clk",
			.parent_names = (const char *[]){
				"gcc_usb20_sec_mock_utmi_clk_src",
			},
			.num_parents = 1,
			.flags = CLK_SET_RATE_PARENT,
			.ops = &clk_branch2_ops,
		},
	},
};

static struct clk_branch gcc_usb20_sec_sleep_clk = {
	.halt_reg = 0xa6014,
	.halt_check = BRANCH_HALT,
	.clkr = {
		.enable_reg = 0xa6014,
		.enable_mask = BIT(0),
		.hw.init = &(struct clk_init_data){
			.name = "gcc_usb20_sec_sleep_clk",
			.ops = &clk_branch2_ops,
		},
	},
};

static struct clk_branch gcc_usb2_sec_phy_aux_clk = {
	.halt_reg = 0xa6050,
	.halt_check = BRANCH_HALT,
	.clkr = {
		.enable_reg = 0xa6050,
		.enable_mask = BIT(0),
		.hw.init = &(struct clk_init_data){
			.name = "gcc_usb2_sec_phy_aux_clk",
			.parent_names = (const char *[]){
				"gcc_usb2_sec_phy_aux_clk_src",
			},
			.num_parents = 1,
			.flags = CLK_SET_RATE_PARENT,
			.ops = &clk_branch2_ops,
		},
	},
};

static struct clk_branch gcc_usb2_sec_phy_com_aux_clk = {
	.halt_reg = 0xa6054,
	.halt_check = BRANCH_HALT,
	.clkr = {
		.enable_reg = 0xa6054,
		.enable_mask = BIT(0),
		.hw.init = &(struct clk_init_data){
			.name = "gcc_usb2_sec_phy_com_aux_clk",
			.parent_names = (const char *[]){
				"gcc_usb2_sec_phy_aux_clk_src",
			},
			.num_parents = 1,
			.flags = CLK_SET_RATE_PARENT,
			.ops = &clk_branch2_ops,
		},
	},
};

static struct clk_branch gcc_usb2_sec_phy_pipe_clk = {
	.halt_check = BRANCH_HALT_SKIP,
	.clkr = {
		.enable_reg = 0xa6058,
		.enable_mask = BIT(0),
		.hw.init = &(struct clk_init_data){
			.name = "gcc_usb2_sec_phy_pipe_clk",
			.ops = &clk_branch2_ops,
		},
	},
};

static struct clk_branch gcc_usb30_prim_master_clk = {
	.halt_reg = 0xf010,
	.halt_check = BRANCH_HALT,
	.clkr = {
		.enable_reg = 0xf010,
		.enable_mask = BIT(0),
		.hw.init = &(struct clk_init_data){
			.name = "gcc_usb30_prim_master_clk",
			.parent_names = (const char *[]){
				"gcc_usb30_prim_master_clk_src",
			},
			.num_parents = 1,
			.flags = CLK_SET_RATE_PARENT,
			.ops = &clk_branch2_ops,
		},
	},
};

static struct clk_branch gcc_usb30_prim_mock_utmi_clk = {
	.halt_reg = 0xf018,
	.halt_check = BRANCH_HALT,
	.clkr = {
		.enable_reg = 0xf018,
		.enable_mask = BIT(0),
		.hw.init = &(struct clk_init_data){
			.name = "gcc_usb30_prim_mock_utmi_clk",
			.parent_names = (const char *[]){
				"gcc_usb30_prim_mock_utmi_clk_src",
			},
			.num_parents = 1,
			.flags = CLK_SET_RATE_PARENT,
			.ops = &clk_branch2_ops,
		},
	},
};

static struct clk_branch gcc_usb30_prim_sleep_clk = {
	.halt_reg = 0xf014,
	.halt_check = BRANCH_HALT,
	.clkr = {
		.enable_reg = 0xf014,
		.enable_mask = BIT(0),
		.hw.init = &(struct clk_init_data){
			.name = "gcc_usb30_prim_sleep_clk",
			.ops = &clk_branch2_ops,
		},
	},
};

static struct clk_branch gcc_usb3_prim_clkref_clk = {
	.halt_reg = 0x8c014,
	.halt_check = BRANCH_HALT,
	.clkr = {
		.enable_reg = 0x8c014,
		.enable_mask = BIT(0),
		.hw.init = &(struct clk_init_data){
			.name = "gcc_usb3_prim_clkref_clk",
			.ops = &clk_branch2_ops,
		},
	},
};

static struct clk_branch gcc_usb3_prim_phy_aux_clk = {
	.halt_reg = 0xf050,
	.halt_check = BRANCH_HALT,
	.clkr = {
		.enable_reg = 0xf050,
		.enable_mask = BIT(0),
		.hw.init = &(struct clk_init_data){
			.name = "gcc_usb3_prim_phy_aux_clk",
			.parent_names = (const char *[]){
				"gcc_usb3_prim_phy_aux_clk_src",
			},
			.num_parents = 1,
			.flags = CLK_SET_RATE_PARENT,
			.ops = &clk_branch2_ops,
		},
	},
};

static struct clk_branch gcc_usb3_prim_phy_com_aux_clk = {
	.halt_reg = 0xf054,
	.halt_check = BRANCH_HALT,
	.clkr = {
		.enable_reg = 0xf054,
		.enable_mask = BIT(0),
		.hw.init = &(struct clk_init_data){
			.name = "gcc_usb3_prim_phy_com_aux_clk",
			.parent_names = (const char *[]){
				"gcc_usb3_prim_phy_aux_clk_src",
			},
			.num_parents = 1,
			.flags = CLK_SET_RATE_PARENT,
			.ops = &clk_branch2_ops,
		},
	},
};

static struct clk_branch gcc_usb3_prim_phy_pipe_clk = {
	.halt_check = BRANCH_HALT_SKIP,
	.clkr = {
		.enable_reg = 0xf058,
		.enable_mask = BIT(0),
		.hw.init = &(struct clk_init_data){
			.name = "gcc_usb3_prim_phy_pipe_clk",
			.ops = &clk_branch2_ops,
		},
	},
};

static struct clk_branch gcc_usb3_sec_clkref_clk = {
	.halt_reg = 0x8c008,
	.halt_check = BRANCH_HALT,
	.clkr = {
		.enable_reg = 0x8c008,
		.enable_mask = BIT(0),
		.hw.init = &(struct clk_init_data){
			.name = "gcc_usb3_sec_clkref_clk",
			.ops = &clk_branch2_ops,
		},
	},
};

static struct clk_branch gcc_vdda_vs_clk = {
	.halt_reg = 0x7a00c,
	.halt_check = BRANCH_HALT,
	.clkr = {
		.enable_reg = 0x7a00c,
		.enable_mask = BIT(0),
		.hw.init = &(struct clk_init_data){
			.name = "gcc_vdda_vs_clk",
			.parent_names = (const char *[]){
				"gcc_vsensor_clk_src",
			},
			.num_parents = 1,
			.flags = CLK_SET_RATE_PARENT,
			.ops = &clk_branch2_ops,
		},
	},
};

static struct clk_branch gcc_vddcx_vs_clk = {
	.halt_reg = 0x7a004,
	.halt_check = BRANCH_HALT,
	.clkr = {
		.enable_reg = 0x7a004,
		.enable_mask = BIT(0),
		.hw.init = &(struct clk_init_data){
			.name = "gcc_vddcx_vs_clk",
			.parent_names = (const char *[]){
				"gcc_vsensor_clk_src",
			},
			.num_parents = 1,
			.flags = CLK_SET_RATE_PARENT,
			.ops = &clk_branch2_ops,
		},
	},
};

static struct clk_branch gcc_vddmx_vs_clk = {
	.halt_reg = 0x7a008,
	.halt_check = BRANCH_HALT,
	.clkr = {
		.enable_reg = 0x7a008,
		.enable_mask = BIT(0),
		.hw.init = &(struct clk_init_data){
			.name = "gcc_vddmx_vs_clk",
			.parent_names = (const char *[]){
				"gcc_vsensor_clk_src",
			},
			.num_parents = 1,
			.flags = CLK_SET_RATE_PARENT,
			.ops = &clk_branch2_ops,
		},
	},
};

static struct clk_branch gcc_video_ahb_clk = {
	.halt_reg = 0xb004,
	.halt_check = BRANCH_HALT,
	.hwcg_reg = 0xb004,
	.hwcg_bit = 1,
	.clkr = {
		.enable_reg = 0xb004,
		.enable_mask = BIT(0),
		.hw.init = &(struct clk_init_data){
			.name = "gcc_video_ahb_clk",
			.flags = CLK_IS_CRITICAL,
			.ops = &clk_branch2_ops,
		},
	},
};

static struct clk_branch gcc_video_axi0_clk = {
	.halt_reg = 0xb024,
	.halt_check = BRANCH_HALT,
	.clkr = {
		.enable_reg = 0xb024,
		.enable_mask = BIT(0),
		.hw.init = &(struct clk_init_data){
			.name = "gcc_video_axi0_clk",
			.ops = &clk_branch2_ops,
		},
	},
};

static struct clk_branch gcc_video_xo_clk = {
	.halt_reg = 0xb040,
	.halt_check = BRANCH_HALT,
	.clkr = {
		.enable_reg = 0xb040,
		.enable_mask = BIT(0),
		.hw.init = &(struct clk_init_data){
			.name = "gcc_video_xo_clk",
			.flags = CLK_IS_CRITICAL,
			.ops = &clk_branch2_ops,
		},
	},
};

static struct clk_branch gcc_vs_ctrl_ahb_clk = {
	.halt_reg = 0x7a014,
	.halt_check = BRANCH_HALT,
	.hwcg_reg = 0x7a014,
	.hwcg_bit = 1,
	.clkr = {
		.enable_reg = 0x7a014,
		.enable_mask = BIT(0),
		.hw.init = &(struct clk_init_data){
			.name = "gcc_vs_ctrl_ahb_clk",
			.ops = &clk_branch2_ops,
		},
	},
};

static struct clk_branch gcc_vs_ctrl_clk = {
	.halt_reg = 0x7a010,
	.halt_check = BRANCH_HALT,
	.clkr = {
		.enable_reg = 0x7a010,
		.enable_mask = BIT(0),
		.hw.init = &(struct clk_init_data){
			.name = "gcc_vs_ctrl_clk",
			.parent_names = (const char *[]){
				"gcc_vs_ctrl_clk_src",
			},
			.num_parents = 1,
			.flags = CLK_SET_RATE_PARENT,
			.ops = &clk_branch2_ops,
		},
	},
};

static struct clk_branch gcc_wcss_vs_clk = {
	.halt_reg = 0x7a054,
	.halt_check = BRANCH_HALT,
	.clkr = {
		.enable_reg = 0x7a054,
		.enable_mask = BIT(0),
		.hw.init = &(struct clk_init_data){
			.name = "gcc_wcss_vs_clk",
			.parent_names = (const char *[]){
				"gcc_vsensor_clk_src",
			},
			.num_parents = 1,
			.flags = CLK_SET_RATE_PARENT,
			.ops = &clk_branch2_ops,
		},
	},
};

static struct clk_branch gcc_rx1_usb2_clkref_clk = {
	.halt_reg = 0x8c030,
	.halt_check = BRANCH_HALT_VOTED,
	.clkr = {
		.enable_reg = 0x8c030,
		.enable_mask = BIT(0),
		.hw.init = &(struct clk_init_data){
			.name = "gcc_rx1_usb2_clkref_clk",
			.ops = &clk_branch2_ops,
		},
	},
};

static struct clk_branch gcc_rx3_usb2_clkref_clk = {
	.halt_reg = 0x8c038,
	.halt_check = BRANCH_HALT_VOTED,
	.clkr = {
		.enable_reg = 0x8c038,
		.enable_mask = BIT(0),
		.hw.init = &(struct clk_init_data){
			.name = "gcc_rx3_usb2_clkref_clk",
			.ops = &clk_branch2_ops,
		},
	},
};

static struct clk_branch gcc_usb2_prim_clkref_clk = {
	.halt_reg = 0x8c028,
	.halt_check = BRANCH_HALT_VOTED,
	.clkr = {
		.enable_reg = 0x8c028,
		.enable_mask = BIT(0),
		.hw.init = &(struct clk_init_data){
			.name = "gcc_usb2_prim_clkref_clk",
			.ops = &clk_branch2_ops,
		},
	},
};

static struct clk_branch gcc_usb2_sec_clkref_clk = {
	.halt_reg = 0x8c018,
	.halt_check = BRANCH_HALT_VOTED,
	.clkr = {
		.enable_reg = 0x8c018,
		.enable_mask = BIT(0),
		.hw.init = &(struct clk_init_data){
			.name = "gcc_usb2_sec_clkref_clk",
			.ops = &clk_branch2_ops,
		},
	},
};

static struct clk_branch gcc_sdr_core_clk = {
	.halt_reg = 0x46004,
	.halt_check = BRANCH_HALT,
	.clkr = {
		.enable_reg = 0x46004,
		.enable_mask = BIT(0),
		.hw.init = &(struct clk_init_data){
			.name = "gcc_sdr_core_clk",
			.ops = &clk_branch2_ops,
		},
	},
};

static struct clk_branch gcc_sdr_wr0_mem_clk = {
	.halt_reg = 0x46008,
	.halt_check = BRANCH_HALT,
	.clkr = {
		.enable_reg = 0x46008,
		.enable_mask = BIT(0),
		.hw.init = &(struct clk_init_data){
			.name = "gcc_sdr_wr0_mem_clk",
			.ops = &clk_branch2_ops,
		},
	},
};

static struct clk_branch gcc_sdr_wr1_mem_clk = {
	.halt_reg = 0x46010,
	.halt_check = BRANCH_HALT,
	.clkr = {
		.enable_reg = 0x46010,
		.enable_mask = BIT(0),
		.hw.init = &(struct clk_init_data){
			.name = "gcc_sdr_wr1_mem_clk",
			.ops = &clk_branch2_ops,
		},
	},
};

static struct clk_branch gcc_sdr_wr2_mem_clk = {
	.halt_reg = 0x46018,
	.halt_check = BRANCH_HALT,
	.clkr = {
		.enable_reg = 0x46018,
		.enable_mask = BIT(0),
		.hw.init = &(struct clk_init_data){
			.name = "gcc_sdr_wr2_mem_clk",
			.ops = &clk_branch2_ops,
		},
	},
};

static struct clk_branch gcc_sdr_csr_hclk = {
	.halt_reg = 0x46020,
	.halt_check = BRANCH_HALT,
	.clkr = {
		.enable_reg = 0x46020,
		.enable_mask = BIT(0),
		.hw.init = &(struct clk_init_data){
			.name = "gcc_sdr_csr_hclk",
			.ops = &clk_branch2_ops,
		},
	},
};

static struct clk_branch gcc_sdr_pri_mi2s_clk = {
	.halt_reg = 0x46024,
	.halt_check = BRANCH_HALT,
	.clkr = {
		.enable_reg = 0x46024,
		.enable_mask = BIT(0),
		.hw.init = &(struct clk_init_data){
			.name = "gcc_sdr_pri_mi2s_clk",
			.ops = &clk_branch2_ops,
		},
	},
};

static struct clk_branch gcc_sdr_sec_mi2s_clk = {
	.halt_reg = 0x46028,
	.halt_check = BRANCH_HALT,
	.clkr = {
		.enable_reg = 0x46028,
		.enable_mask = BIT(0),
		.hw.init = &(struct clk_init_data){
			.name = "gcc_sdr_sec_mi2s_clk",
			.ops = &clk_branch2_ops,
		},
	},
};

/* Measure-only clock for ddrss_gcc_debug_clk. */
static struct clk_dummy measure_only_mccc_clk = {
	.rrate = 1000,
	.hw.init = &(struct clk_init_data){
		.name = "measure_only_mccc_clk",
		.ops = &clk_dummy_ops,
	},
};

/* Measure-only clock for gcc_cfg_noc_ahb_clk. */
static struct clk_dummy measure_only_cnoc_clk = {
	.rrate = 1000,
	.hw.init = &(struct clk_init_data){
		.name = "measure_only_cnoc_clk",
		.ops = &clk_dummy_ops,
	},
};

/* Measure-only clock for gcc_ipa_2x_clk. */
static struct clk_dummy measure_only_ipa_2x_clk = {
	.rrate = 1000,
	.hw.init = &(struct clk_init_data){
		.name = "measure_only_ipa_2x_clk",
		.ops = &clk_dummy_ops,
	},
};

/* Measure-only clock for gcc_sys_noc_axi_clk. */
static struct clk_dummy measure_only_snoc_clk = {
	.rrate = 1000,
	.hw.init = &(struct clk_init_data){
		.name = "measure_only_snoc_clk",
		.ops = &clk_dummy_ops,
	},
};

struct clk_hw *gcc_sm6150_hws[] = {
	[GPLL0_OUT_AUX2] = &gpll0_out_aux2.hw,
	[GPLL6_OUT_MAIN] = &gpll6_out_main.hw,
	[GPLL8_OUT_MAIN] = &gpll8_out_main.hw,
	[MEASURE_ONLY_MMCC_CLK] = &measure_only_mccc_clk.hw,
	[MEASURE_ONLY_CNOC_CLK] = &measure_only_cnoc_clk.hw,
	[MEASURE_ONLY_IPA_2X_CLK] = &measure_only_ipa_2x_clk.hw,
	[MEASURE_ONLY_SNOC_CLK] = &measure_only_snoc_clk.hw,
};

static struct clk_regmap *gcc_sm6150_clocks[] = {
	[GCC_AGGRE_UFS_PHY_AXI_CLK] = &gcc_aggre_ufs_phy_axi_clk.clkr,
	[GCC_AGGRE_UFS_PHY_AXI_HW_CTL_CLK] =
		&gcc_aggre_ufs_phy_axi_hw_ctl_clk.clkr,
	[GCC_AGGRE_USB2_SEC_AXI_CLK] = &gcc_aggre_usb2_sec_axi_clk.clkr,
	[GCC_AGGRE_USB3_PRIM_AXI_CLK] = &gcc_aggre_usb3_prim_axi_clk.clkr,
	[GCC_AHB2PHY_EAST_CLK] = &gcc_ahb2phy_east_clk.clkr,
	[GCC_AHB2PHY_WEST_CLK] = &gcc_ahb2phy_west_clk.clkr,
	[GCC_APC_VS_CLK] = &gcc_apc_vs_clk.clkr,
	[GCC_BOOT_ROM_AHB_CLK] = &gcc_boot_rom_ahb_clk.clkr,
	[GCC_CAMERA_AHB_CLK] = &gcc_camera_ahb_clk.clkr,
	[GCC_CAMERA_HF_AXI_CLK] = &gcc_camera_hf_axi_clk.clkr,
	[GCC_CAMERA_XO_CLK] = &gcc_camera_xo_clk.clkr,
	[GCC_CE1_AHB_CLK] = &gcc_ce1_ahb_clk.clkr,
	[GCC_CE1_AXI_CLK] = &gcc_ce1_axi_clk.clkr,
	[GCC_CE1_CLK] = &gcc_ce1_clk.clkr,
	[GCC_CFG_NOC_USB2_SEC_AXI_CLK] = &gcc_cfg_noc_usb2_sec_axi_clk.clkr,
	[GCC_CFG_NOC_USB3_PRIM_AXI_CLK] = &gcc_cfg_noc_usb3_prim_axi_clk.clkr,
	[GCC_CPUSS_AHB_CLK] = &gcc_cpuss_ahb_clk.clkr,
	[GCC_CPUSS_AHB_CLK_SRC] = &gcc_cpuss_ahb_clk_src.clkr,
	[GCC_CPUSS_GNOC_CLK] = &gcc_cpuss_gnoc_clk.clkr,
	[GCC_DDRSS_GPU_AXI_CLK] = &gcc_ddrss_gpu_axi_clk.clkr,
	[GCC_DISP_AHB_CLK] = &gcc_disp_ahb_clk.clkr,
	[GCC_DISP_GPLL0_DIV_CLK_SRC] = &gcc_disp_gpll0_div_clk_src.clkr,
	[GCC_DISP_HF_AXI_CLK] = &gcc_disp_hf_axi_clk.clkr,
	[GCC_DISP_XO_CLK] = &gcc_disp_xo_clk.clkr,
	[GCC_EMAC_AXI_CLK] = &gcc_emac_axi_clk.clkr,
	[GCC_EMAC_PTP_CLK] = &gcc_emac_ptp_clk.clkr,
	[GCC_EMAC_PTP_CLK_SRC] = &gcc_emac_ptp_clk_src.clkr,
	[GCC_EMAC_RGMII_CLK] = &gcc_emac_rgmii_clk.clkr,
	[GCC_EMAC_RGMII_CLK_SRC] = &gcc_emac_rgmii_clk_src.clkr,
	[GCC_EMAC_SLV_AHB_CLK] = &gcc_emac_slv_ahb_clk.clkr,
	[GCC_GP1_CLK] = &gcc_gp1_clk.clkr,
	[GCC_GP1_CLK_SRC] = &gcc_gp1_clk_src.clkr,
	[GCC_GP2_CLK] = &gcc_gp2_clk.clkr,
	[GCC_GP2_CLK_SRC] = &gcc_gp2_clk_src.clkr,
	[GCC_GP3_CLK] = &gcc_gp3_clk.clkr,
	[GCC_GP3_CLK_SRC] = &gcc_gp3_clk_src.clkr,
	[GCC_GPU_CFG_AHB_CLK] = &gcc_gpu_cfg_ahb_clk.clkr,
	[GCC_GPU_GPLL0_CLK_SRC] = &gcc_gpu_gpll0_clk_src.clkr,
	[GCC_GPU_GPLL0_DIV_CLK_SRC] = &gcc_gpu_gpll0_div_clk_src.clkr,
	[GCC_GPU_IREF_CLK] = &gcc_gpu_iref_clk.clkr,
	[GCC_GPU_MEMNOC_GFX_CLK] = &gcc_gpu_memnoc_gfx_clk.clkr,
	[GCC_GPU_SNOC_DVM_GFX_CLK] = &gcc_gpu_snoc_dvm_gfx_clk.clkr,
	[GCC_MSS_AXIS2_CLK] = &gcc_mss_axis2_clk.clkr,
	[GCC_MSS_CFG_AHB_CLK] = &gcc_mss_cfg_ahb_clk.clkr,
	[GCC_MSS_GPLL0_DIV_CLK_SRC] = &gcc_mss_gpll0_div_clk_src.clkr,
	[GCC_MSS_MFAB_AXIS_CLK] = &gcc_mss_mfab_axis_clk.clkr,
	[GCC_MSS_Q6_MEMNOC_AXI_CLK] = &gcc_mss_q6_memnoc_axi_clk.clkr,
	[GCC_MSS_SNOC_AXI_CLK] = &gcc_mss_snoc_axi_clk.clkr,
	[GCC_MSS_VS_CLK] = &gcc_mss_vs_clk.clkr,
	[GCC_PCIE0_PHY_REFGEN_CLK] = &gcc_pcie0_phy_refgen_clk.clkr,
	[GCC_PCIE_0_AUX_CLK] = &gcc_pcie_0_aux_clk.clkr,
	[GCC_PCIE_0_AUX_CLK_SRC] = &gcc_pcie_0_aux_clk_src.clkr,
	[GCC_PCIE_0_CFG_AHB_CLK] = &gcc_pcie_0_cfg_ahb_clk.clkr,
	[GCC_PCIE_0_CLKREF_CLK] = &gcc_pcie_0_clkref_clk.clkr,
	[GCC_PCIE_0_MSTR_AXI_CLK] = &gcc_pcie_0_mstr_axi_clk.clkr,
	[GCC_PCIE_0_PIPE_CLK] = &gcc_pcie_0_pipe_clk.clkr,
	[GCC_PCIE_0_SLV_AXI_CLK] = &gcc_pcie_0_slv_axi_clk.clkr,
	[GCC_PCIE_0_SLV_Q2A_AXI_CLK] = &gcc_pcie_0_slv_q2a_axi_clk.clkr,
	[GCC_PCIE_PHY_AUX_CLK] = &gcc_pcie_phy_aux_clk.clkr,
	[GCC_PCIE_PHY_REFGEN_CLK_SRC] = &gcc_pcie_phy_refgen_clk_src.clkr,
	[GCC_PDM2_CLK] = &gcc_pdm2_clk.clkr,
	[GCC_PDM2_CLK_SRC] = &gcc_pdm2_clk_src.clkr,
	[GCC_PDM_AHB_CLK] = &gcc_pdm_ahb_clk.clkr,
	[GCC_PDM_XO4_CLK] = &gcc_pdm_xo4_clk.clkr,
	[GCC_PRNG_AHB_CLK] = &gcc_prng_ahb_clk.clkr,
	[GCC_QMIP_CAMERA_NRT_AHB_CLK] = &gcc_qmip_camera_nrt_ahb_clk.clkr,
	[GCC_QMIP_DISP_AHB_CLK] = &gcc_qmip_disp_ahb_clk.clkr,
	[GCC_QMIP_PCIE_AHB_CLK] = &gcc_qmip_pcie_ahb_clk.clkr,
	[GCC_QMIP_VIDEO_VCODEC_AHB_CLK] = &gcc_qmip_video_vcodec_ahb_clk.clkr,
	[GCC_QSPI_CNOC_PERIPH_AHB_CLK] = &gcc_qspi_cnoc_periph_ahb_clk.clkr,
	[GCC_QSPI_CORE_CLK] = &gcc_qspi_core_clk.clkr,
	[GCC_QSPI_CORE_CLK_SRC] = &gcc_qspi_core_clk_src.clkr,
	[GCC_QUPV3_WRAP0_CORE_2X_CLK] = &gcc_qupv3_wrap0_core_2x_clk.clkr,
	[GCC_QUPV3_WRAP0_CORE_CLK] = &gcc_qupv3_wrap0_core_clk.clkr,
	[GCC_QUPV3_WRAP0_S0_CLK] = &gcc_qupv3_wrap0_s0_clk.clkr,
	[GCC_QUPV3_WRAP0_S0_CLK_SRC] = &gcc_qupv3_wrap0_s0_clk_src.clkr,
	[GCC_QUPV3_WRAP0_S1_CLK] = &gcc_qupv3_wrap0_s1_clk.clkr,
	[GCC_QUPV3_WRAP0_S1_CLK_SRC] = &gcc_qupv3_wrap0_s1_clk_src.clkr,
	[GCC_QUPV3_WRAP0_S2_CLK] = &gcc_qupv3_wrap0_s2_clk.clkr,
	[GCC_QUPV3_WRAP0_S2_CLK_SRC] = &gcc_qupv3_wrap0_s2_clk_src.clkr,
	[GCC_QUPV3_WRAP0_S3_CLK] = &gcc_qupv3_wrap0_s3_clk.clkr,
	[GCC_QUPV3_WRAP0_S3_CLK_SRC] = &gcc_qupv3_wrap0_s3_clk_src.clkr,
	[GCC_QUPV3_WRAP0_S4_CLK] = &gcc_qupv3_wrap0_s4_clk.clkr,
	[GCC_QUPV3_WRAP0_S4_CLK_SRC] = &gcc_qupv3_wrap0_s4_clk_src.clkr,
	[GCC_QUPV3_WRAP0_S5_CLK] = &gcc_qupv3_wrap0_s5_clk.clkr,
	[GCC_QUPV3_WRAP0_S5_CLK_SRC] = &gcc_qupv3_wrap0_s5_clk_src.clkr,
	[GCC_QUPV3_WRAP1_CORE_2X_CLK] = &gcc_qupv3_wrap1_core_2x_clk.clkr,
	[GCC_QUPV3_WRAP1_CORE_CLK] = &gcc_qupv3_wrap1_core_clk.clkr,
	[GCC_QUPV3_WRAP1_S0_CLK] = &gcc_qupv3_wrap1_s0_clk.clkr,
	[GCC_QUPV3_WRAP1_S0_CLK_SRC] = &gcc_qupv3_wrap1_s0_clk_src.clkr,
	[GCC_QUPV3_WRAP1_S1_CLK] = &gcc_qupv3_wrap1_s1_clk.clkr,
	[GCC_QUPV3_WRAP1_S1_CLK_SRC] = &gcc_qupv3_wrap1_s1_clk_src.clkr,
	[GCC_QUPV3_WRAP1_S2_CLK] = &gcc_qupv3_wrap1_s2_clk.clkr,
	[GCC_QUPV3_WRAP1_S2_CLK_SRC] = &gcc_qupv3_wrap1_s2_clk_src.clkr,
	[GCC_QUPV3_WRAP1_S3_CLK] = &gcc_qupv3_wrap1_s3_clk.clkr,
	[GCC_QUPV3_WRAP1_S3_CLK_SRC] = &gcc_qupv3_wrap1_s3_clk_src.clkr,
	[GCC_QUPV3_WRAP1_S4_CLK] = &gcc_qupv3_wrap1_s4_clk.clkr,
	[GCC_QUPV3_WRAP1_S4_CLK_SRC] = &gcc_qupv3_wrap1_s4_clk_src.clkr,
	[GCC_QUPV3_WRAP1_S5_CLK] = &gcc_qupv3_wrap1_s5_clk.clkr,
	[GCC_QUPV3_WRAP1_S5_CLK_SRC] = &gcc_qupv3_wrap1_s5_clk_src.clkr,
	[GCC_QUPV3_WRAP_0_M_AHB_CLK] = &gcc_qupv3_wrap_0_m_ahb_clk.clkr,
	[GCC_QUPV3_WRAP_0_S_AHB_CLK] = &gcc_qupv3_wrap_0_s_ahb_clk.clkr,
	[GCC_QUPV3_WRAP_1_M_AHB_CLK] = &gcc_qupv3_wrap_1_m_ahb_clk.clkr,
	[GCC_QUPV3_WRAP_1_S_AHB_CLK] = &gcc_qupv3_wrap_1_s_ahb_clk.clkr,
	[GCC_SDCC1_AHB_CLK] = &gcc_sdcc1_ahb_clk.clkr,
	[GCC_SDCC1_APPS_CLK] = &gcc_sdcc1_apps_clk.clkr,
	[GCC_SDCC1_APPS_CLK_SRC] = &gcc_sdcc1_apps_clk_src.clkr,
	[GCC_SDCC1_ICE_CORE_CLK] = &gcc_sdcc1_ice_core_clk.clkr,
	[GCC_SDCC1_ICE_CORE_CLK_SRC] = &gcc_sdcc1_ice_core_clk_src.clkr,
	[GCC_SDCC2_AHB_CLK] = &gcc_sdcc2_ahb_clk.clkr,
	[GCC_SDCC2_APPS_CLK] = &gcc_sdcc2_apps_clk.clkr,
	[GCC_SDCC2_APPS_CLK_SRC] = &gcc_sdcc2_apps_clk_src.clkr,
	[GCC_SYS_NOC_CPUSS_AHB_CLK] = &gcc_sys_noc_cpuss_ahb_clk.clkr,
	[GCC_UFS_CARD_CLKREF_CLK] = &gcc_ufs_card_clkref_clk.clkr,
	[GCC_UFS_MEM_CLKREF_CLK] = &gcc_ufs_mem_clkref_clk.clkr,
	[GCC_UFS_PHY_AHB_CLK] = &gcc_ufs_phy_ahb_clk.clkr,
	[GCC_UFS_PHY_AXI_CLK] = &gcc_ufs_phy_axi_clk.clkr,
	[GCC_UFS_PHY_AXI_CLK_SRC] = &gcc_ufs_phy_axi_clk_src.clkr,
	[GCC_UFS_PHY_AXI_HW_CTL_CLK] = &gcc_ufs_phy_axi_hw_ctl_clk.clkr,
	[GCC_UFS_PHY_ICE_CORE_CLK] = &gcc_ufs_phy_ice_core_clk.clkr,
	[GCC_UFS_PHY_ICE_CORE_CLK_SRC] = &gcc_ufs_phy_ice_core_clk_src.clkr,
	[GCC_UFS_PHY_ICE_CORE_HW_CTL_CLK] =
		&gcc_ufs_phy_ice_core_hw_ctl_clk.clkr,
	[GCC_UFS_PHY_PHY_AUX_CLK] = &gcc_ufs_phy_phy_aux_clk.clkr,
	[GCC_UFS_PHY_PHY_AUX_CLK_SRC] = &gcc_ufs_phy_phy_aux_clk_src.clkr,
	[GCC_UFS_PHY_PHY_AUX_HW_CTL_CLK] = &gcc_ufs_phy_phy_aux_hw_ctl_clk.clkr,
	[GCC_UFS_PHY_RX_SYMBOL_0_CLK] = &gcc_ufs_phy_rx_symbol_0_clk.clkr,
	[GCC_UFS_PHY_TX_SYMBOL_0_CLK] = &gcc_ufs_phy_tx_symbol_0_clk.clkr,
	[GCC_UFS_PHY_UNIPRO_CORE_CLK] = &gcc_ufs_phy_unipro_core_clk.clkr,
	[GCC_UFS_PHY_UNIPRO_CORE_CLK_SRC] =
		&gcc_ufs_phy_unipro_core_clk_src.clkr,
	[GCC_UFS_PHY_UNIPRO_CORE_HW_CTL_CLK] =
		&gcc_ufs_phy_unipro_core_hw_ctl_clk.clkr,
	[GCC_USB20_SEC_MASTER_CLK] = &gcc_usb20_sec_master_clk.clkr,
	[GCC_USB20_SEC_MASTER_CLK_SRC] = &gcc_usb20_sec_master_clk_src.clkr,
	[GCC_USB20_SEC_MOCK_UTMI_CLK] = &gcc_usb20_sec_mock_utmi_clk.clkr,
	[GCC_USB20_SEC_MOCK_UTMI_CLK_SRC] =
		&gcc_usb20_sec_mock_utmi_clk_src.clkr,
	[GCC_USB20_SEC_SLEEP_CLK] = &gcc_usb20_sec_sleep_clk.clkr,
	[GCC_USB2_SEC_PHY_AUX_CLK] = &gcc_usb2_sec_phy_aux_clk.clkr,
	[GCC_USB2_SEC_PHY_AUX_CLK_SRC] = &gcc_usb2_sec_phy_aux_clk_src.clkr,
	[GCC_USB2_SEC_PHY_COM_AUX_CLK] = &gcc_usb2_sec_phy_com_aux_clk.clkr,
	[GCC_USB2_SEC_PHY_PIPE_CLK] = &gcc_usb2_sec_phy_pipe_clk.clkr,
	[GCC_USB30_PRIM_MASTER_CLK] = &gcc_usb30_prim_master_clk.clkr,
	[GCC_USB30_PRIM_MASTER_CLK_SRC] = &gcc_usb30_prim_master_clk_src.clkr,
	[GCC_USB30_PRIM_MOCK_UTMI_CLK] = &gcc_usb30_prim_mock_utmi_clk.clkr,
	[GCC_USB30_PRIM_MOCK_UTMI_CLK_SRC] =
		&gcc_usb30_prim_mock_utmi_clk_src.clkr,
	[GCC_USB30_PRIM_SLEEP_CLK] = &gcc_usb30_prim_sleep_clk.clkr,
	[GCC_USB3_PRIM_CLKREF_CLK] = &gcc_usb3_prim_clkref_clk.clkr,
	[GCC_USB3_PRIM_PHY_AUX_CLK] = &gcc_usb3_prim_phy_aux_clk.clkr,
	[GCC_USB3_PRIM_PHY_AUX_CLK_SRC] = &gcc_usb3_prim_phy_aux_clk_src.clkr,
	[GCC_USB3_PRIM_PHY_COM_AUX_CLK] = &gcc_usb3_prim_phy_com_aux_clk.clkr,
	[GCC_USB3_PRIM_PHY_PIPE_CLK] = &gcc_usb3_prim_phy_pipe_clk.clkr,
	[GCC_USB3_SEC_CLKREF_CLK] = &gcc_usb3_sec_clkref_clk.clkr,
	[GCC_VDDA_VS_CLK] = &gcc_vdda_vs_clk.clkr,
	[GCC_VDDCX_VS_CLK] = &gcc_vddcx_vs_clk.clkr,
	[GCC_VDDMX_VS_CLK] = &gcc_vddmx_vs_clk.clkr,
	[GCC_VIDEO_AHB_CLK] = &gcc_video_ahb_clk.clkr,
	[GCC_VIDEO_AXI0_CLK] = &gcc_video_axi0_clk.clkr,
	[GCC_VIDEO_XO_CLK] = &gcc_video_xo_clk.clkr,
	[GCC_VS_CTRL_AHB_CLK] = &gcc_vs_ctrl_ahb_clk.clkr,
	[GCC_VS_CTRL_CLK] = &gcc_vs_ctrl_clk.clkr,
	[GCC_VS_CTRL_CLK_SRC] = &gcc_vs_ctrl_clk_src.clkr,
	[GCC_VSENSOR_CLK_SRC] = &gcc_vsensor_clk_src.clkr,
	[GCC_WCSS_VS_CLK] = &gcc_wcss_vs_clk.clkr,
	[GPLL0_OUT_MAIN] = &gpll0_out_main.clkr,
	[GPLL6_OUT_EARLY] = &gpll6_out_early.clkr,
	[GPLL7_OUT_MAIN] = &gpll7_out_main.clkr,
	[GPLL8_OUT_EARLY] = &gpll8_out_early.clkr,
	[GCC_RX1_USB2_CLKREF_CLK] = &gcc_rx1_usb2_clkref_clk.clkr,
	[GCC_RX3_USB2_CLKREF_CLK] = &gcc_rx3_usb2_clkref_clk.clkr,
	[GCC_USB2_PRIM_CLKREF_CLK] = &gcc_usb2_prim_clkref_clk.clkr,
	[GCC_USB2_SEC_CLKREF_CLK] = &gcc_usb2_sec_clkref_clk.clkr,
	[GCC_SDR_CORE_CLK] = &gcc_sdr_core_clk.clkr,
	[GCC_SDR_WR0_MEM_CLK] = &gcc_sdr_wr0_mem_clk.clkr,
	[GCC_SDR_WR1_MEM_CLK] = &gcc_sdr_wr1_mem_clk.clkr,
	[GCC_SDR_WR2_MEM_CLK] = &gcc_sdr_wr2_mem_clk.clkr,
	[GCC_SDR_CSR_HCLK] = &gcc_sdr_csr_hclk.clkr,
	[GCC_SDR_PRI_MI2S_CLK] = &gcc_sdr_pri_mi2s_clk.clkr,
	[GCC_SDR_SEC_MI2S_CLK] = &gcc_sdr_sec_mi2s_clk.clkr,
};

static const struct qcom_reset_map gcc_sm6150_resets[] = {
	[GCC_QUSB2PHY_PRIM_BCR] = { 0xd000 },
	[GCC_QUSB2PHY_SEC_BCR] = { 0xd004 },
	[GCC_USB30_PRIM_BCR] = { 0xf000 },
	[GCC_USB2_PHY_SEC_BCR] = { 0x50018 },
	[GCC_USB3_DP_PHY_SEC_BCR] = { 0x50020 },
	[GCC_USB3PHY_PHY_SEC_BCR] = { 0x5001c },
	[GCC_PCIE_0_BCR] = { 0x6b000 },
	[GCC_PCIE_0_PHY_BCR] = { 0x6c01c },
	[GCC_PCIE_PHY_BCR] = { 0x6f000 },
	[GCC_PCIE_PHY_COM_BCR] = { 0x6f010 },
	[GCC_UFS_PHY_BCR] = { 0x77000 },
	[GCC_USB20_SEC_BCR] = { 0xa6000 },
	[GCC_USB3PHY_PHY_PRIM_SP0_BCR] = { 0x50008 },
	[GCC_USB3_PHY_PRIM_SP0_BCR] = { 0x50000 },
};

static struct clk_dfs gcc_dfs_clocks[] = {
	{ &gcc_qupv3_wrap0_s0_clk_src, DFS_ENABLE_RCG },
	{ &gcc_qupv3_wrap0_s1_clk_src, DFS_ENABLE_RCG },
	{ &gcc_qupv3_wrap0_s2_clk_src, DFS_ENABLE_RCG },
	{ &gcc_qupv3_wrap0_s3_clk_src, DFS_ENABLE_RCG },
	{ &gcc_qupv3_wrap0_s4_clk_src, DFS_ENABLE_RCG },
	{ &gcc_qupv3_wrap0_s5_clk_src, DFS_ENABLE_RCG },
	{ &gcc_qupv3_wrap1_s0_clk_src, DFS_ENABLE_RCG },
	{ &gcc_qupv3_wrap1_s1_clk_src, DFS_ENABLE_RCG },
	{ &gcc_qupv3_wrap1_s2_clk_src, DFS_ENABLE_RCG },
	{ &gcc_qupv3_wrap1_s3_clk_src, DFS_ENABLE_RCG },
	{ &gcc_qupv3_wrap1_s4_clk_src, DFS_ENABLE_RCG },
	{ &gcc_qupv3_wrap1_s5_clk_src, DFS_ENABLE_RCG },
};

static struct clk_regmap *gcc_sm6150_critical_clocks[] = {
	&gcc_camera_ahb_clk.clkr,
	&gcc_camera_xo_clk.clkr,
	&gcc_cpuss_ahb_clk.clkr,
	&gcc_cpuss_gnoc_clk.clkr,
	&gcc_disp_ahb_clk.clkr,
	&gcc_disp_xo_clk.clkr,
	&gcc_gpu_cfg_ahb_clk.clkr,
	&gcc_sys_noc_cpuss_ahb_clk.clkr,
	&gcc_video_ahb_clk.clkr,
	&gcc_video_xo_clk.clkr
};

static const struct qcom_cc_critical_desc gcc_sm6150_critical_desc = {
	.clks = gcc_sm6150_critical_clocks,
	.num_clks = ARRAY_SIZE(gcc_sm6150_critical_clocks),
};

static const struct qcom_cc_dfs_desc gcc_sm6150_dfs_desc = {
	.clks = gcc_dfs_clocks,
	.num_clks = ARRAY_SIZE(gcc_dfs_clocks),
};

static const struct regmap_config gcc_sm6150_regmap_config = {
	.reg_bits	= 32,
	.reg_stride	= 4,
	.val_bits	= 32,
	.max_register	= 0xa609c,
	.fast_io	= true,
};

static const struct qcom_cc_desc gcc_sm6150_desc = {
	.config = &gcc_sm6150_regmap_config,
	.clks = gcc_sm6150_clocks,
	.num_clks = ARRAY_SIZE(gcc_sm6150_clocks),
	.hwclks = gcc_sm6150_hws,
	.num_hwclks = ARRAY_SIZE(gcc_sm6150_hws),
	.resets = gcc_sm6150_resets,
	.num_resets = ARRAY_SIZE(gcc_sm6150_resets),
};

static const struct of_device_id gcc_sm6150_match_table[] = {
	{ .compatible = "qcom,gcc-sm6150" },
	{ .compatible = "qcom,gcc-sa6155" },
	{ }
};
MODULE_DEVICE_TABLE(of, gcc_sm6150_match_table);

<<<<<<< HEAD
=======
static int gcc_sa6150_resume(struct device *dev)
{
	return qcom_cc_enable_critical_clks(&gcc_sm6150_critical_desc);
}

static const struct dev_pm_ops gcc_sa6150_pm_ops = {
	.restore_early = gcc_sa6150_resume,
};

>>>>>>> 15457316
static void gcc_sm6150_fixup_sa6155(struct platform_device *pdev)
{
	vdd_cx.num_levels = VDD_NUM_SA6155;
	vdd_cx.cur_level = VDD_NUM_SA6155;
	vdd_cx_ao.num_levels = VDD_NUM_SA6155;
	vdd_cx_ao.cur_level = VDD_NUM_SA6155;
<<<<<<< HEAD
=======

	pdev->dev.driver->pm =  &gcc_sa6150_pm_ops;
>>>>>>> 15457316
}

static int gcc_sm6150_probe(struct platform_device *pdev)
{
	struct regmap *regmap;
	int is_sa6155;
	int ret;

	vdd_cx.regulator[0] = devm_regulator_get(&pdev->dev, "vdd_cx");
	if (IS_ERR(vdd_cx.regulator[0])) {
		if (!(PTR_ERR(vdd_cx.regulator[0]) == -EPROBE_DEFER))
			dev_err(&pdev->dev,
				"Unable to get vdd_cx regulator\n");
		return PTR_ERR(vdd_cx.regulator[0]);
	}

	vdd_cx_ao.regulator[0] = devm_regulator_get(&pdev->dev, "vdd_cx_ao");
	if (IS_ERR(vdd_cx_ao.regulator[0])) {
		if (!(PTR_ERR(vdd_cx_ao.regulator[0]) == -EPROBE_DEFER))
			dev_err(&pdev->dev,
				"Unable to get vdd_cx_ao regulator\n");
		return PTR_ERR(vdd_cx_ao.regulator[0]);
	}

	is_sa6155 = of_device_is_compatible(pdev->dev.of_node,
						"qcom,gcc-sa6155");
	if (is_sa6155)
		gcc_sm6150_fixup_sa6155(pdev);

	regmap = qcom_cc_map(pdev, &gcc_sm6150_desc);
	if (IS_ERR(regmap)) {
		pr_err("Failed to map the gcc registers\n");
		return PTR_ERR(regmap);
	}

	/*
	 * Disable the GPLL0 active input to MM blocks and GPU
	 * via MISC registers.
	 */
	regmap_update_bits(regmap, GCC_CAMERA_MISC, 0x1, 0x1);
	regmap_update_bits(regmap, GCC_VIDEO_MISC, 0x1, 0x1);

	ret = qcom_cc_really_probe(pdev, &gcc_sm6150_desc, regmap);
	if (ret) {
		dev_err(&pdev->dev, "Failed to register GCC clocks\n");
		return ret;
	}

	/* DFS clock registration */
	ret = qcom_cc_register_rcg_dfs(pdev, &gcc_sm6150_dfs_desc);
	if (ret)
		dev_err(&pdev->dev, "Failed to register with DFS!\n");

	dev_info(&pdev->dev, "Registered GCC clocks\n");

	return 0;
}

static struct platform_driver gcc_sm6150_driver = {
	.probe		= gcc_sm6150_probe,
	.driver		= {
		.name	= "gcc-sm6150",
		.of_match_table = gcc_sm6150_match_table,
	},
};

static int __init gcc_sm6150_init(void)
{
	return platform_driver_register(&gcc_sm6150_driver);
}
subsys_initcall(gcc_sm6150_init);

static void __exit gcc_sm6150_exit(void)
{
	platform_driver_unregister(&gcc_sm6150_driver);
}
module_exit(gcc_sm6150_exit);

MODULE_DESCRIPTION("QTI GCC SM6150 Driver");
MODULE_LICENSE("GPL v2");
MODULE_ALIAS("platform:gcc-sm6150");<|MERGE_RESOLUTION|>--- conflicted
+++ resolved
@@ -3645,8 +3645,6 @@
 };
 MODULE_DEVICE_TABLE(of, gcc_sm6150_match_table);
 
-<<<<<<< HEAD
-=======
 static int gcc_sa6150_resume(struct device *dev)
 {
 	return qcom_cc_enable_critical_clks(&gcc_sm6150_critical_desc);
@@ -3656,18 +3654,14 @@
 	.restore_early = gcc_sa6150_resume,
 };
 
->>>>>>> 15457316
 static void gcc_sm6150_fixup_sa6155(struct platform_device *pdev)
 {
 	vdd_cx.num_levels = VDD_NUM_SA6155;
 	vdd_cx.cur_level = VDD_NUM_SA6155;
 	vdd_cx_ao.num_levels = VDD_NUM_SA6155;
 	vdd_cx_ao.cur_level = VDD_NUM_SA6155;
-<<<<<<< HEAD
-=======
 
 	pdev->dev.driver->pm =  &gcc_sa6150_pm_ops;
->>>>>>> 15457316
 }
 
 static int gcc_sm6150_probe(struct platform_device *pdev)
