/*
 * Copyright (c) 2016-2019, The Linux Foundation. All rights reserved.
 *
 * This program is free software; you can redistribute it and/or modify
 * it under the terms of the GNU General Public License version 2 and
 * only version 2 as published by the Free Software Foundation.
 *
 * This program is distributed in the hope that it will be useful,
 * but WITHOUT ANY WARRANTY; without even the implied warranty of
 * MERCHANTABILITY or FITNESS FOR A PARTICULAR PURPOSE.  See the
 * GNU General Public License for more details.
 */

#define pr_fmt(fmt)	"%s: " fmt, __func__

#include <linux/kernel.h>
#include <linux/err.h>
#include <linux/iopoll.h>
#include <linux/delay.h>
#include "mdss-dsi-pll.h"
#include "mdss-pll.h"
#include <dt-bindings/clock/mdss-10nm-pll-clk.h>

#define VCO_DELAY_USEC 1

#define MHZ_250		250000000UL
#define MHZ_500		500000000UL
#define MHZ_1000	1000000000UL
#define MHZ_1100	1100000000UL
#define MHZ_1900	1900000000UL
#define MHZ_3000	3000000000UL

/* Register Offsets from PLL base address */
#define PLL_ANALOG_CONTROLS_ONE			0x0000
#define PLL_ANALOG_CONTROLS_TWO			0x0004
#define PLL_INT_LOOP_SETTINGS			0x0008
#define PLL_INT_LOOP_SETTINGS_TWO		0x000C
#define PLL_ANALOG_CONTROLS_THREE		0x0010
#define PLL_ANALOG_CONTROLS_FOUR		0x0014
#define PLL_ANALOG_CONTROLS_FIVE		0x0018
#define PLL_INT_LOOP_CONTROLS			0x001C
#define PLL_DSM_DIVIDER				0x0020
#define PLL_FEEDBACK_DIVIDER			0x0024
#define PLL_SYSTEM_MUXES			0x0028
#define PLL_FREQ_UPDATE_CONTROL_OVERRIDES	0x002C
#define PLL_CMODE				0x0030
#define PLL_PSM_CTRL				0x0034
#define PLL_RSM_CTRL				0x0038
#define PLL_VCO_TUNE_MAP			0x003C
#define PLL_PLL_CNTRL				0x0040
#define PLL_CALIBRATION_SETTINGS		0x0044
#define PLL_BAND_SEL_CAL_TIMER_LOW		0x0048
#define PLL_BAND_SEL_CAL_TIMER_HIGH		0x004C
#define PLL_BAND_SEL_CAL_SETTINGS		0x0050
#define PLL_BAND_SEL_MIN			0x0054
#define PLL_BAND_SEL_MAX			0x0058
#define PLL_BAND_SEL_PFILT			0x005C
#define PLL_BAND_SEL_IFILT			0x0060
#define PLL_BAND_SEL_CAL_SETTINGS_TWO		0x0064
#define PLL_BAND_SEL_CAL_SETTINGS_THREE		0x0068
#define PLL_BAND_SEL_CAL_SETTINGS_FOUR		0x006C
#define PLL_BAND_SEL_ICODE_HIGH			0x0070
#define PLL_BAND_SEL_ICODE_LOW			0x0074
#define PLL_FREQ_DETECT_SETTINGS_ONE		0x0078
#define PLL_FREQ_DETECT_THRESH			0x007C
#define PLL_FREQ_DET_REFCLK_HIGH		0x0080
#define PLL_FREQ_DET_REFCLK_LOW			0x0084
#define PLL_FREQ_DET_PLLCLK_HIGH		0x0088
#define PLL_FREQ_DET_PLLCLK_LOW			0x008C
#define PLL_PFILT				0x0090
#define PLL_IFILT				0x0094
#define PLL_PLL_GAIN				0x0098
#define PLL_ICODE_LOW				0x009C
#define PLL_ICODE_HIGH				0x00A0
#define PLL_LOCKDET				0x00A4
#define PLL_OUTDIV				0x00A8
#define PLL_FASTLOCK_CONTROL			0x00AC
#define PLL_PASS_OUT_OVERRIDE_ONE		0x00B0
#define PLL_PASS_OUT_OVERRIDE_TWO		0x00B4
#define PLL_CORE_OVERRIDE			0x00B8
#define PLL_CORE_INPUT_OVERRIDE			0x00BC
#define PLL_RATE_CHANGE				0x00C0
#define PLL_PLL_DIGITAL_TIMERS			0x00C4
#define PLL_PLL_DIGITAL_TIMERS_TWO		0x00C8
#define PLL_DECIMAL_DIV_START			0x00CC
#define PLL_FRAC_DIV_START_LOW			0x00D0
#define PLL_FRAC_DIV_START_MID			0x00D4
#define PLL_FRAC_DIV_START_HIGH			0x00D8
#define PLL_DEC_FRAC_MUXES			0x00DC
#define PLL_DECIMAL_DIV_START_1			0x00E0
#define PLL_FRAC_DIV_START_LOW_1		0x00E4
#define PLL_FRAC_DIV_START_MID_1		0x00E8
#define PLL_FRAC_DIV_START_HIGH_1		0x00EC
#define PLL_DECIMAL_DIV_START_2			0x00F0
#define PLL_FRAC_DIV_START_LOW_2		0x00F4
#define PLL_FRAC_DIV_START_MID_2		0x00F8
#define PLL_FRAC_DIV_START_HIGH_2		0x00FC
#define PLL_MASH_CONTROL			0x0100
#define PLL_SSC_STEPSIZE_LOW			0x0104
#define PLL_SSC_STEPSIZE_HIGH			0x0108
#define PLL_SSC_DIV_PER_LOW			0x010C
#define PLL_SSC_DIV_PER_HIGH			0x0110
#define PLL_SSC_ADJPER_LOW			0x0114
#define PLL_SSC_ADJPER_HIGH			0x0118
#define PLL_SSC_MUX_CONTROL			0x011C
#define PLL_SSC_STEPSIZE_LOW_1			0x0120
#define PLL_SSC_STEPSIZE_HIGH_1			0x0124
#define PLL_SSC_DIV_PER_LOW_1			0x0128
#define PLL_SSC_DIV_PER_HIGH_1			0x012C
#define PLL_SSC_ADJPER_LOW_1			0x0130
#define PLL_SSC_ADJPER_HIGH_1			0x0134
#define PLL_SSC_STEPSIZE_LOW_2			0x0138
#define PLL_SSC_STEPSIZE_HIGH_2			0x013C
#define PLL_SSC_DIV_PER_LOW_2			0x0140
#define PLL_SSC_DIV_PER_HIGH_2			0x0144
#define PLL_SSC_ADJPER_LOW_2			0x0148
#define PLL_SSC_ADJPER_HIGH_2			0x014C
#define PLL_SSC_CONTROL				0x0150
#define PLL_PLL_OUTDIV_RATE			0x0154
#define PLL_PLL_LOCKDET_RATE_1			0x0158
#define PLL_PLL_LOCKDET_RATE_2			0x015C
#define PLL_PLL_PROP_GAIN_RATE_1		0x0160
#define PLL_PLL_PROP_GAIN_RATE_2		0x0164
#define PLL_PLL_BAND_SEL_RATE_1			0x0168
#define PLL_PLL_BAND_SEL_RATE_2			0x016C
#define PLL_PLL_INT_GAIN_IFILT_BAND_1		0x0170
#define PLL_PLL_INT_GAIN_IFILT_BAND_2		0x0174
#define PLL_PLL_FL_INT_GAIN_PFILT_BAND_1	0x0178
#define PLL_PLL_FL_INT_GAIN_PFILT_BAND_2	0x017C
#define PLL_PLL_FASTLOCK_EN_BAND		0x0180
#define PLL_FREQ_TUNE_ACCUM_INIT_MID		0x0184
#define PLL_FREQ_TUNE_ACCUM_INIT_HIGH		0x0188
#define PLL_FREQ_TUNE_ACCUM_INIT_MUX		0x018C
#define PLL_PLL_LOCK_OVERRIDE			0x0190
#define PLL_PLL_LOCK_DELAY			0x0194
#define PLL_PLL_LOCK_MIN_DELAY			0x0198
#define PLL_CLOCK_INVERTERS			0x019C
#define PLL_SPARE_AND_JPC_OVERRIDES		0x01A0
#define PLL_BIAS_CONTROL_1			0x01A4
#define PLL_BIAS_CONTROL_2			0x01A8
#define PLL_ALOG_OBSV_BUS_CTRL_1		0x01AC
#define PLL_COMMON_STATUS_ONE			0x01B0
#define PLL_COMMON_STATUS_TWO			0x01B4
#define PLL_BAND_SEL_CAL			0x01B8
#define PLL_ICODE_ACCUM_STATUS_LOW		0x01BC
#define PLL_ICODE_ACCUM_STATUS_HIGH		0x01C0
#define PLL_FD_OUT_LOW				0x01C4
#define PLL_FD_OUT_HIGH				0x01C8
#define PLL_ALOG_OBSV_BUS_STATUS_1		0x01CC
#define PLL_PLL_MISC_CONFIG			0x01D0
#define PLL_FLL_CONFIG				0x01D4
#define PLL_FLL_FREQ_ACQ_TIME			0x01D8
#define PLL_FLL_CODE0				0x01DC
#define PLL_FLL_CODE1				0x01E0
#define PLL_FLL_GAIN0				0x01E4
#define PLL_FLL_GAIN1				0x01E8
#define PLL_SW_RESET				0x01EC
#define PLL_FAST_PWRUP				0x01F0
#define PLL_LOCKTIME0				0x01F4
#define PLL_LOCKTIME1				0x01F8
#define PLL_DEBUG_BUS_SEL			0x01FC
#define PLL_DEBUG_BUS0				0x0200
#define PLL_DEBUG_BUS1				0x0204
#define PLL_DEBUG_BUS2				0x0208
#define PLL_DEBUG_BUS3				0x020C
#define PLL_ANALOG_FLL_CONTROL_OVERRIDES	0x0210
#define PLL_VCO_CONFIG				0x0214
#define PLL_VCO_CAL_CODE1_MODE0_STATUS		0x0218
#define PLL_VCO_CAL_CODE1_MODE1_STATUS		0x021C
#define PLL_RESET_SM_STATUS			0x0220
#define PLL_TDC_OFFSET				0x0224
#define PLL_PS3_PWRDOWN_CONTROLS		0x0228
#define PLL_PS4_PWRDOWN_CONTROLS		0x022C
#define PLL_PLL_RST_CONTROLS			0x0230
#define PLL_GEAR_BAND_SELECT_CONTROLS		0x0234
#define PLL_PSM_CLK_CONTROLS			0x0238
#define PLL_SYSTEM_MUXES_2			0x023C
#define PLL_VCO_CONFIG_1			0x0240
#define PLL_VCO_CONFIG_2			0x0244
#define PLL_CLOCK_INVERTERS_1			0x0248
#define PLL_CLOCK_INVERTERS_2			0x024C
#define PLL_CMODE_1				0x0250
#define PLL_CMODE_2				0x0254
#define PLL_ANALOG_CONTROLS_FIVE_1		0x0258
#define PLL_ANALOG_CONTROLS_FIVE_2		0x025C

/* Register Offsets from PHY base address */
#define PHY_CMN_CLK_CFG0	0x010
#define PHY_CMN_CLK_CFG1	0x014
#define PHY_CMN_GLBL_CTRL	0x018
#define PHY_CMN_RBUF_CTRL	0x01C
#define PHY_CMN_CTRL_0		0x024
#define PHY_CMN_CTRL_3		0x030
#define PHY_CMN_PLL_CNTRL	0x03C
#define PHY_CMN_GLBL_DIGTOP_SPARE4 0x128

/* Bit definition of SSC control registers */
#define SSC_CENTER		BIT(0)
#define SSC_EN			BIT(1)
#define SSC_FREQ_UPDATE		BIT(2)
#define SSC_FREQ_UPDATE_MUX	BIT(3)
#define SSC_UPDATE_SSC		BIT(4)
#define SSC_UPDATE_SSC_MUX	BIT(5)
#define SSC_START		BIT(6)
#define SSC_START_MUX		BIT(7)

enum {
	DSI_PLL_0,
	DSI_PLL_1,
	DSI_PLL_MAX
};

struct dsi_pll_regs {
	u32 pll_prop_gain_rate;
	u32 pll_lockdet_rate;
	u32 decimal_div_start;
	u32 frac_div_start_low;
	u32 frac_div_start_mid;
	u32 frac_div_start_high;
	u32 pll_clock_inverters;
	u32 ssc_stepsize_low;
	u32 ssc_stepsize_high;
	u32 ssc_div_per_low;
	u32 ssc_div_per_high;
	u32 ssc_adjper_low;
	u32 ssc_adjper_high;
	u32 ssc_control;
};

struct dsi_pll_config {
	u32 ref_freq;
	bool div_override;
	u32 output_div;
	bool ignore_frac;
	bool disable_prescaler;
	bool enable_ssc;
	bool ssc_center;
	u32 dec_bits;
	u32 frac_bits;
	u32 lock_timer;
	u32 ssc_freq;
	u32 ssc_offset;
	u32 ssc_adj_per;
	u32 thresh_cycles;
	u32 refclk_cycles;
};

struct dsi_pll_7nm {
	struct mdss_pll_resources *rsc;
	struct dsi_pll_config pll_configuration;
	struct dsi_pll_regs reg_setup;
	bool cphy_enabled;
};

static inline bool dsi_pll_7nm_is_hw_revision_v1(
		struct mdss_pll_resources *rsc)
{
	return (rsc->pll_interface_type == MDSS_DSI_PLL_7NM) ? true : false;
}

static inline bool dsi_pll_7nm_is_hw_revision_v2(
		struct mdss_pll_resources *rsc)
{
	return (rsc->pll_interface_type == MDSS_DSI_PLL_7NM_V2) ? true : false;
}

static inline int pll_reg_read(void *context, unsigned int reg,
					unsigned int *val)
{
	int rc = 0;
	u32 data;
	struct mdss_pll_resources *rsc = context;

	rc = mdss_pll_resource_enable(rsc, true);
	if (rc) {
		pr_err("Failed to enable dsi pll resources, rc=%d\n", rc);
		return rc;
	}

	/*
	 * DSI PHY/PLL should be both powered on when reading PLL
	 * registers. Since PHY power has been enabled in DSI PHY
	 * driver, only PLL power is needed to enable here.
	 */
	data = MDSS_PLL_REG_R(rsc->phy_base, PHY_CMN_CTRL_0);
	MDSS_PLL_REG_W(rsc->phy_base, PHY_CMN_CTRL_0, data | BIT(5));
	ndelay(250);

	*val = MDSS_PLL_REG_R(rsc->pll_base, reg);

	MDSS_PLL_REG_W(rsc->phy_base, PHY_CMN_CTRL_0, data);

	(void)mdss_pll_resource_enable(rsc, false);

	return rc;
}

static inline int pll_reg_write(void *context, unsigned int reg,
					unsigned int val)
{
	int rc = 0;
	struct mdss_pll_resources *rsc = context;

	rc = mdss_pll_resource_enable(rsc, true);
	if (rc) {
		pr_err("Failed to enable dsi pll resources, rc=%d\n", rc);
		return rc;
	}

	MDSS_PLL_REG_W(rsc->pll_base, reg, val);
	(void)mdss_pll_resource_enable(rsc, false);

	return rc;
}

static inline int phy_reg_read(void *context, unsigned int reg,
					unsigned int *val)
{
	int rc = 0;
	struct mdss_pll_resources *rsc = context;

	rc = mdss_pll_resource_enable(rsc, true);
	if (rc) {
		pr_err("Failed to enable dsi pll resources, rc=%d\n", rc);
		return rc;
	}

	*val = MDSS_PLL_REG_R(rsc->phy_base, reg);
	(void)mdss_pll_resource_enable(rsc, false);

	return rc;
}

static inline int phy_reg_write(void *context, unsigned int reg,
					unsigned int val)
{
	int rc = 0;
	struct mdss_pll_resources *rsc = context;

	rc = mdss_pll_resource_enable(rsc, true);
	if (rc) {
		pr_err("Failed to enable dsi pll resources, rc=%d\n", rc);
		return rc;
	}

	MDSS_PLL_REG_W(rsc->phy_base, reg, val);
	(void)mdss_pll_resource_enable(rsc, false);

	return rc;
}

static inline int phy_reg_update_bits_sub(struct mdss_pll_resources *rsc,
		unsigned int reg, unsigned int mask, unsigned int val)
{
	u32 reg_val;
	int rc = 0;

	reg_val = MDSS_PLL_REG_R(rsc->phy_base, reg);
	reg_val &= ~mask;
	reg_val |= (val & mask);
	MDSS_PLL_REG_W(rsc->phy_base, reg, reg_val);

	return rc;
}

static inline int phy_reg_update_bits(void *context, unsigned int reg,
				unsigned int mask, unsigned int val)
{
	int rc = 0;
	struct mdss_pll_resources *rsc = context;

	rc = mdss_pll_resource_enable(rsc, true);
	if (rc) {
		pr_err("Failed to enable dsi pll resources, rc=%d\n", rc);
		return rc;
	}

	rc = phy_reg_update_bits_sub(rsc, reg, mask, val);
	if (!rc && rsc->slave)
		rc = phy_reg_update_bits_sub(rsc->slave, reg, mask, val);
	(void)mdss_pll_resource_enable(rsc, false);

	return rc;
}

static int pclk_mux_read_sel(void *context, unsigned int reg,
					unsigned int *val)
{
	int rc = 0;
	struct mdss_pll_resources *rsc = context;

	rc = mdss_pll_resource_enable(rsc, true);
	if (rc)
		pr_err("Failed to enable dsi pll resources, rc=%d\n", rc);
	else
		*val = (MDSS_PLL_REG_R(rsc->phy_base, reg) & 0x3);

	(void)mdss_pll_resource_enable(rsc, false);
	return rc;
}


static inline int pclk_mux_write_sel_sub(struct mdss_pll_resources *rsc,
				unsigned int reg, unsigned int val)
{
	u32 reg_val;
	int rc = 0;

	reg_val = MDSS_PLL_REG_R(rsc->phy_base, reg);
	reg_val &= ~0x03;
	reg_val |= val;

	MDSS_PLL_REG_W(rsc->phy_base, reg, reg_val);

	return rc;
}

static int pclk_mux_write_sel(void *context, unsigned int reg,
					unsigned int val)
{
	int rc = 0;
	struct mdss_pll_resources *rsc = context;
	struct dsi_pll_7nm *pll = rsc->priv;

	rc = mdss_pll_resource_enable(rsc, true);
	if (rc) {
		pr_err("Failed to enable dsi pll resources, rc=%d\n", rc);
		return rc;
	}

	if (pll->cphy_enabled)
		WARN_ON("PHY is in CPHY mode. PLL config is incorrect\n");
	rc = pclk_mux_write_sel_sub(rsc, reg, val);
	if (!rc && rsc->slave)
		rc = pclk_mux_write_sel_sub(rsc->slave, reg, val);

	(void)mdss_pll_resource_enable(rsc, false);

	/*
	 * cache the current parent index for cases where parent
	 * is not changing but rate is changing. In that case
	 * clock framework won't call parent_set and hence dsiclk_sel
	 * bit won't be programmed. e.g. dfps update use case.
	 */
	rsc->cached_cfg1 = val;

	return rc;
}

static int cphy_pclk_mux_read_sel(void *context, unsigned int reg,
					unsigned int *val)
{
	int rc = 0;
	struct mdss_pll_resources *rsc = context;

	rc = mdss_pll_resource_enable(rsc, true);
	if (rc) {
		pr_err("Failed to enable dsi pll resources, rc=%d\n", rc);
		return rc;
	} else {
		*val = (MDSS_PLL_REG_R(rsc->phy_base, reg) & 0x3);
	}

	(void)mdss_pll_resource_enable(rsc, false);
	return rc;
}

static int cphy_pclk_mux_write_sel(void *context, unsigned int reg,
					unsigned int val)
{
	int rc = 0;
	struct mdss_pll_resources *rsc = context;
	struct dsi_pll_7nm *pll = rsc->priv;

	rc = mdss_pll_resource_enable(rsc, true);
	if (rc) {
		pr_err("Failed to enable dsi pll resources, rc=%d\n", rc);
		return rc;
	}

	if (!pll->cphy_enabled)
		WARN_ON("PHY-> not in CPHY mode. PLL config is incorrect\n");
	/* For Cphy configuration, val should always be 3 */
	val = 3;

	rc = pclk_mux_write_sel_sub(rsc, reg, val);
	if (!rc && rsc->slave)
		rc = pclk_mux_write_sel_sub(rsc->slave, reg, val);

	(void)mdss_pll_resource_enable(rsc, false);

	/*
	 * cache the current parent index for cases where parent
	 * is not changing but rate is changing. In that case
	 * clock framework won't call parent_set and hence dsiclk_sel
	 * bit won't be programmed. e.g. dfps update use case.
	 */
	rsc->cached_cfg1 = val;

	return rc;
}

static struct mdss_pll_resources *pll_rsc_db[DSI_PLL_MAX];
static struct dsi_pll_7nm plls[DSI_PLL_MAX];

static void dsi_pll_config_slave(struct mdss_pll_resources *rsc)
{
	u32 reg;
	struct mdss_pll_resources *orsc = pll_rsc_db[DSI_PLL_1];

	if (!rsc)
		return;

	/* Only DSI PLL0 can act as a master */
	if (rsc->index != DSI_PLL_0)
		return;

	/* default configuration: source is either internal or ref clock */
	rsc->slave = NULL;

	if (!orsc) {
		pr_warn("slave PLL unavilable, assuming standalone config\n");
		return;
	}

	/* check to see if the source of DSI1 PLL bitclk is set to external */
	reg = MDSS_PLL_REG_R(orsc->phy_base, PHY_CMN_CLK_CFG1);
	reg &= (BIT(2) | BIT(3));
	if (reg == 0x04)
		rsc->slave = pll_rsc_db[DSI_PLL_1]; /* external source */

	pr_debug("Slave PLL %s\n", rsc->slave ? "configured" : "absent");
}

static void dsi_pll_setup_config(struct dsi_pll_7nm *pll,
				 struct mdss_pll_resources *rsc)
{
	struct dsi_pll_config *config = &pll->pll_configuration;

	config->ref_freq = 19200000;
	config->output_div = 1;
	config->dec_bits = 8;
	config->frac_bits = 18;
	config->lock_timer = 64;
	config->ssc_freq = 31500;
	config->ssc_offset = 5000;
	config->ssc_adj_per = 2;
	config->thresh_cycles = 32;
	config->refclk_cycles = 256;

	config->div_override = false;
	config->ignore_frac = false;
	config->disable_prescaler = false;
	config->enable_ssc = rsc->ssc_en;
	config->ssc_center = rsc->ssc_center;

	if (config->enable_ssc) {
		if (rsc->ssc_freq)
			config->ssc_freq = rsc->ssc_freq;
		if (rsc->ssc_ppm)
			config->ssc_offset = rsc->ssc_ppm;
	}

	dsi_pll_config_slave(rsc);
}

static void dsi_pll_calc_dec_frac(struct dsi_pll_7nm *pll,
				  struct mdss_pll_resources *rsc)
{
	struct dsi_pll_config *config = &pll->pll_configuration;
	struct dsi_pll_regs *regs = &pll->reg_setup;
	u64 fref = rsc->vco_ref_clk_rate;
	u64 pll_freq;
	u64 divider;
	u64 dec, dec_multiple;
	u32 frac;
	u64 multiplier;

	pll_freq = rsc->vco_current_rate;

	if (config->disable_prescaler)
		divider = fref;
	else
		divider = fref * 2;

	multiplier = 1 << config->frac_bits;
	dec_multiple = div_u64(pll_freq * multiplier, divider);
	div_u64_rem(dec_multiple, multiplier, &frac);

	dec = div_u64(dec_multiple, multiplier);

	if (dsi_pll_7nm_is_hw_revision_v1(rsc))
		regs->pll_clock_inverters = 0x0;
	else
		regs->pll_clock_inverters = 0x28;

	regs->pll_lockdet_rate = config->lock_timer;
	regs->decimal_div_start = dec;
	regs->frac_div_start_low = (frac & 0xff);
	regs->frac_div_start_mid = (frac & 0xff00) >> 8;
	regs->frac_div_start_high = (frac & 0x30000) >> 16;
}

static void dsi_pll_calc_ssc(struct dsi_pll_7nm *pll,
		  struct mdss_pll_resources *rsc)
{
	struct dsi_pll_config *config = &pll->pll_configuration;
	struct dsi_pll_regs *regs = &pll->reg_setup;
	u32 ssc_per;
	u32 ssc_mod;
	u64 ssc_step_size;
	u64 frac;

	if (!config->enable_ssc) {
		pr_debug("SSC not enabled\n");
		return;
	}

	ssc_per = DIV_ROUND_CLOSEST(config->ref_freq, config->ssc_freq) / 2 - 1;
	ssc_mod = (ssc_per + 1) % (config->ssc_adj_per + 1);
	ssc_per -= ssc_mod;

	frac = regs->frac_div_start_low |
			(regs->frac_div_start_mid << 8) |
			(regs->frac_div_start_high << 16);
	ssc_step_size = regs->decimal_div_start;
	ssc_step_size *= (1 << config->frac_bits);
	ssc_step_size += frac;
	ssc_step_size *= config->ssc_offset;
	ssc_step_size *= (config->ssc_adj_per + 1);
	ssc_step_size = div_u64(ssc_step_size, (ssc_per + 1));
	ssc_step_size = DIV_ROUND_CLOSEST_ULL(ssc_step_size, 1000000);

	regs->ssc_div_per_low = ssc_per & 0xFF;
	regs->ssc_div_per_high = (ssc_per & 0xFF00) >> 8;
	regs->ssc_stepsize_low = (u32)(ssc_step_size & 0xFF);
	regs->ssc_stepsize_high = (u32)((ssc_step_size & 0xFF00) >> 8);
	regs->ssc_adjper_low = config->ssc_adj_per & 0xFF;
	regs->ssc_adjper_high = (config->ssc_adj_per & 0xFF00) >> 8;

	regs->ssc_control = config->ssc_center ? SSC_CENTER : 0;

	pr_debug("SCC: Dec:%d, frac:%llu, frac_bits:%d\n",
			regs->decimal_div_start, frac, config->frac_bits);
	pr_debug("SSC: div_per:0x%X, stepsize:0x%X, adjper:0x%X\n",
			ssc_per, (u32)ssc_step_size, config->ssc_adj_per);
}

static void dsi_pll_ssc_commit(struct dsi_pll_7nm *pll,
		struct mdss_pll_resources *rsc)
{
	void __iomem *pll_base = rsc->pll_base;
	struct dsi_pll_regs *regs = &pll->reg_setup;

	if (pll->pll_configuration.enable_ssc) {
		pr_debug("SSC is enabled\n");

		MDSS_PLL_REG_W(pll_base, PLL_SSC_STEPSIZE_LOW_1,
				regs->ssc_stepsize_low);
		MDSS_PLL_REG_W(pll_base, PLL_SSC_STEPSIZE_HIGH_1,
				regs->ssc_stepsize_high);
		MDSS_PLL_REG_W(pll_base, PLL_SSC_DIV_PER_LOW_1,
				regs->ssc_div_per_low);
		MDSS_PLL_REG_W(pll_base, PLL_SSC_DIV_PER_HIGH_1,
				regs->ssc_div_per_high);
		MDSS_PLL_REG_W(pll_base, PLL_SSC_ADJPER_LOW_1,
				regs->ssc_adjper_low);
		MDSS_PLL_REG_W(pll_base, PLL_SSC_ADJPER_HIGH_1,
				regs->ssc_adjper_high);
		MDSS_PLL_REG_W(pll_base, PLL_SSC_CONTROL,
				SSC_EN | regs->ssc_control);
	}
}

static void dsi_pll_config_hzindep_reg(struct dsi_pll_7nm *pll,
				  struct mdss_pll_resources *rsc)
{
	void __iomem *pll_base = rsc->pll_base;

	MDSS_PLL_REG_W(pll_base, PLL_ANALOG_CONTROLS_FIVE_1, 0x01);
	MDSS_PLL_REG_W(pll_base, PLL_VCO_CONFIG_1, 0x00);

	if (dsi_pll_7nm_is_hw_revision_v1(rsc))
		MDSS_PLL_REG_W(pll_base, PLL_GEAR_BAND_SELECT_CONTROLS, 0x21);
	else
		MDSS_PLL_REG_W(pll_base, PLL_GEAR_BAND_SELECT_CONTROLS, 0x22);

	MDSS_PLL_REG_W(pll_base, PLL_ANALOG_CONTROLS_FIVE, 0x01);
	MDSS_PLL_REG_W(pll_base, PLL_ANALOG_CONTROLS_TWO, 0x03);
	MDSS_PLL_REG_W(pll_base, PLL_ANALOG_CONTROLS_THREE, 0x00);
	MDSS_PLL_REG_W(pll_base, PLL_DSM_DIVIDER, 0x00);
	MDSS_PLL_REG_W(pll_base, PLL_FEEDBACK_DIVIDER, 0x4e);
	MDSS_PLL_REG_W(pll_base, PLL_CALIBRATION_SETTINGS, 0x40);
	MDSS_PLL_REG_W(pll_base, PLL_BAND_SEL_CAL_SETTINGS_THREE, 0xba);
	MDSS_PLL_REG_W(pll_base, PLL_FREQ_DETECT_SETTINGS_ONE, 0x0c);
	MDSS_PLL_REG_W(pll_base, PLL_OUTDIV, 0x00);
	MDSS_PLL_REG_W(pll_base, PLL_CORE_OVERRIDE, 0x00);
	MDSS_PLL_REG_W(pll_base, PLL_PLL_DIGITAL_TIMERS_TWO, 0x08);
	MDSS_PLL_REG_W(pll_base, PLL_PLL_PROP_GAIN_RATE_1, 0x0a);
	MDSS_PLL_REG_W(pll_base, PLL_PLL_BAND_SEL_RATE_1, 0xc0);
	MDSS_PLL_REG_W(pll_base, PLL_PLL_INT_GAIN_IFILT_BAND_1, 0x84);
	MDSS_PLL_REG_W(pll_base, PLL_PLL_INT_GAIN_IFILT_BAND_1, 0x82);
	MDSS_PLL_REG_W(pll_base, PLL_PLL_FL_INT_GAIN_PFILT_BAND_1, 0x4c);
	MDSS_PLL_REG_W(pll_base, PLL_PLL_LOCK_OVERRIDE, 0x80);
	MDSS_PLL_REG_W(pll_base, PLL_PFILT, 0x29);
	MDSS_PLL_REG_W(pll_base, PLL_PFILT, 0x2f);
	MDSS_PLL_REG_W(pll_base, PLL_IFILT, 0x2a);

	if (dsi_pll_7nm_is_hw_revision_v1(rsc))
		MDSS_PLL_REG_W(pll_base, PLL_IFILT, 0x30);
	else
		MDSS_PLL_REG_W(pll_base, PLL_IFILT, 0x22);
}

static void dsi_pll_init_val(struct mdss_pll_resources *rsc)
{
	void __iomem *pll_base = rsc->pll_base;

	MDSS_PLL_REG_W(pll_base, PLL_ANALOG_CONTROLS_ONE, 0x00000000);
	MDSS_PLL_REG_W(pll_base, PLL_INT_LOOP_SETTINGS, 0x0000003F);
	MDSS_PLL_REG_W(pll_base, PLL_INT_LOOP_SETTINGS_TWO, 0x00000000);
	MDSS_PLL_REG_W(pll_base, PLL_ANALOG_CONTROLS_FOUR, 0x00000000);
	MDSS_PLL_REG_W(pll_base, PLL_INT_LOOP_CONTROLS, 0x00000080);
	MDSS_PLL_REG_W(pll_base, PLL_SYSTEM_MUXES, 0x00000000);
	MDSS_PLL_REG_W(pll_base, PLL_FREQ_UPDATE_CONTROL_OVERRIDES, 0x00000000);
	MDSS_PLL_REG_W(pll_base, PLL_CMODE, 0x00000010);
	MDSS_PLL_REG_W(pll_base, PLL_PSM_CTRL, 0x00000020);
	MDSS_PLL_REG_W(pll_base, PLL_RSM_CTRL, 0x00000010);
	MDSS_PLL_REG_W(pll_base, PLL_VCO_TUNE_MAP, 0x00000002);
	MDSS_PLL_REG_W(pll_base, PLL_PLL_CNTRL, 0x0000001C);
	MDSS_PLL_REG_W(pll_base, PLL_BAND_SEL_CAL_TIMER_LOW, 0x00000000);
	MDSS_PLL_REG_W(pll_base, PLL_BAND_SEL_CAL_TIMER_HIGH, 0x00000002);
	MDSS_PLL_REG_W(pll_base, PLL_BAND_SEL_CAL_SETTINGS, 0x00000020);
	MDSS_PLL_REG_W(pll_base, PLL_BAND_SEL_MIN, 0x00000000);
	MDSS_PLL_REG_W(pll_base, PLL_BAND_SEL_MAX, 0x000000FF);
	MDSS_PLL_REG_W(pll_base, PLL_BAND_SEL_PFILT, 0x00000000);
	MDSS_PLL_REG_W(pll_base, PLL_BAND_SEL_IFILT, 0x0000000A);
	MDSS_PLL_REG_W(pll_base, PLL_BAND_SEL_CAL_SETTINGS_TWO, 0x00000025);
	MDSS_PLL_REG_W(pll_base, PLL_BAND_SEL_CAL_SETTINGS_THREE, 0x000000BA);
	MDSS_PLL_REG_W(pll_base, PLL_BAND_SEL_CAL_SETTINGS_FOUR, 0x0000004F);
	MDSS_PLL_REG_W(pll_base, PLL_BAND_SEL_ICODE_HIGH, 0x0000000A);
	MDSS_PLL_REG_W(pll_base, PLL_BAND_SEL_ICODE_LOW, 0x00000000);
	MDSS_PLL_REG_W(pll_base, PLL_FREQ_DETECT_SETTINGS_ONE, 0x0000000C);
	MDSS_PLL_REG_W(pll_base, PLL_FREQ_DETECT_THRESH, 0x00000020);
	MDSS_PLL_REG_W(pll_base, PLL_FREQ_DET_REFCLK_HIGH, 0x00000000);
	MDSS_PLL_REG_W(pll_base, PLL_FREQ_DET_REFCLK_LOW, 0x000000FF);
	MDSS_PLL_REG_W(pll_base, PLL_FREQ_DET_PLLCLK_HIGH, 0x00000010);
	MDSS_PLL_REG_W(pll_base, PLL_FREQ_DET_PLLCLK_LOW, 0x00000046);
	MDSS_PLL_REG_W(pll_base, PLL_PLL_GAIN, 0x00000054);
	MDSS_PLL_REG_W(pll_base, PLL_ICODE_LOW, 0x00000000);
	MDSS_PLL_REG_W(pll_base, PLL_ICODE_HIGH, 0x00000000);
	MDSS_PLL_REG_W(pll_base, PLL_LOCKDET, 0x00000040);
	MDSS_PLL_REG_W(pll_base, PLL_FASTLOCK_CONTROL, 0x00000004);
	MDSS_PLL_REG_W(pll_base, PLL_PASS_OUT_OVERRIDE_ONE, 0x00000000);
	MDSS_PLL_REG_W(pll_base, PLL_PASS_OUT_OVERRIDE_TWO, 0x00000000);
	MDSS_PLL_REG_W(pll_base, PLL_CORE_OVERRIDE, 0x00000000);
	MDSS_PLL_REG_W(pll_base, PLL_CORE_INPUT_OVERRIDE, 0x00000010);
	MDSS_PLL_REG_W(pll_base, PLL_RATE_CHANGE, 0x00000000);
	MDSS_PLL_REG_W(pll_base, PLL_PLL_DIGITAL_TIMERS, 0x00000008);
	MDSS_PLL_REG_W(pll_base, PLL_PLL_DIGITAL_TIMERS_TWO, 0x00000008);
	MDSS_PLL_REG_W(pll_base, PLL_DEC_FRAC_MUXES, 0x00000000);
	MDSS_PLL_REG_W(pll_base, PLL_MASH_CONTROL, 0x00000003);
	MDSS_PLL_REG_W(pll_base, PLL_SSC_STEPSIZE_LOW, 0x00000000);
	MDSS_PLL_REG_W(pll_base, PLL_SSC_STEPSIZE_HIGH, 0x00000000);
	MDSS_PLL_REG_W(pll_base, PLL_SSC_DIV_PER_LOW, 0x00000000);
	MDSS_PLL_REG_W(pll_base, PLL_SSC_DIV_PER_HIGH, 0x00000000);
	MDSS_PLL_REG_W(pll_base, PLL_SSC_ADJPER_LOW, 0x00000000);
	MDSS_PLL_REG_W(pll_base, PLL_SSC_ADJPER_HIGH, 0x00000000);
	MDSS_PLL_REG_W(pll_base, PLL_SSC_MUX_CONTROL, 0x00000000);
	MDSS_PLL_REG_W(pll_base, PLL_SSC_STEPSIZE_LOW_1, 0x00000000);
	MDSS_PLL_REG_W(pll_base, PLL_SSC_STEPSIZE_HIGH_1, 0x00000000);
	MDSS_PLL_REG_W(pll_base, PLL_SSC_DIV_PER_LOW_1, 0x00000000);
	MDSS_PLL_REG_W(pll_base, PLL_SSC_DIV_PER_HIGH_1, 0x00000000);
	MDSS_PLL_REG_W(pll_base, PLL_SSC_ADJPER_LOW_1, 0x00000000);
	MDSS_PLL_REG_W(pll_base, PLL_SSC_ADJPER_HIGH_1, 0x00000000);
	MDSS_PLL_REG_W(pll_base, PLL_SSC_STEPSIZE_LOW_2, 0x00000000);
	MDSS_PLL_REG_W(pll_base, PLL_SSC_STEPSIZE_HIGH_2, 0x00000000);
	MDSS_PLL_REG_W(pll_base, PLL_SSC_DIV_PER_LOW_2, 0x00000000);
	MDSS_PLL_REG_W(pll_base, PLL_SSC_DIV_PER_HIGH_2, 0x00000000);
	MDSS_PLL_REG_W(pll_base, PLL_SSC_ADJPER_LOW_2, 0x00000000);
	MDSS_PLL_REG_W(pll_base, PLL_SSC_ADJPER_HIGH_2, 0x00000000);
	MDSS_PLL_REG_W(pll_base, PLL_SSC_CONTROL, 0x00000000);
	MDSS_PLL_REG_W(pll_base, PLL_PLL_OUTDIV_RATE, 0x00000000);
	MDSS_PLL_REG_W(pll_base, PLL_PLL_LOCKDET_RATE_1, 0x00000040);
	MDSS_PLL_REG_W(pll_base, PLL_PLL_LOCKDET_RATE_2, 0x00000040);
	MDSS_PLL_REG_W(pll_base, PLL_PLL_PROP_GAIN_RATE_1, 0x0000000C);
	MDSS_PLL_REG_W(pll_base, PLL_PLL_PROP_GAIN_RATE_2, 0x0000000A);
	MDSS_PLL_REG_W(pll_base, PLL_PLL_BAND_SEL_RATE_1, 0x000000C0);
	MDSS_PLL_REG_W(pll_base, PLL_PLL_BAND_SEL_RATE_2, 0x00000000);
	MDSS_PLL_REG_W(pll_base, PLL_PLL_INT_GAIN_IFILT_BAND_1, 0x00000054);
	MDSS_PLL_REG_W(pll_base, PLL_PLL_INT_GAIN_IFILT_BAND_2, 0x00000054);
	MDSS_PLL_REG_W(pll_base, PLL_PLL_FL_INT_GAIN_PFILT_BAND_1, 0x0000004C);
	MDSS_PLL_REG_W(pll_base, PLL_PLL_FL_INT_GAIN_PFILT_BAND_2, 0x0000004C);
	MDSS_PLL_REG_W(pll_base, PLL_PLL_FASTLOCK_EN_BAND, 0x00000003);
	MDSS_PLL_REG_W(pll_base, PLL_FREQ_TUNE_ACCUM_INIT_MID, 0x00000000);
	MDSS_PLL_REG_W(pll_base, PLL_FREQ_TUNE_ACCUM_INIT_HIGH, 0x00000000);
	MDSS_PLL_REG_W(pll_base, PLL_FREQ_TUNE_ACCUM_INIT_MUX, 0x00000000);
	MDSS_PLL_REG_W(pll_base, PLL_PLL_LOCK_OVERRIDE, 0x00000080);
	MDSS_PLL_REG_W(pll_base, PLL_PLL_LOCK_DELAY, 0x00000006);
	MDSS_PLL_REG_W(pll_base, PLL_PLL_LOCK_MIN_DELAY, 0x00000019);
	MDSS_PLL_REG_W(pll_base, PLL_CLOCK_INVERTERS, 0x00000000);
	MDSS_PLL_REG_W(pll_base, PLL_SPARE_AND_JPC_OVERRIDES, 0x00000000);

	if (dsi_pll_7nm_is_hw_revision_v1(rsc))
		MDSS_PLL_REG_W(pll_base, PLL_BIAS_CONTROL_1, 0x00000066);
	else
		MDSS_PLL_REG_W(pll_base, PLL_BIAS_CONTROL_1, 0x00000040);

	MDSS_PLL_REG_W(pll_base, PLL_BIAS_CONTROL_2, 0x00000020);
	MDSS_PLL_REG_W(pll_base, PLL_ALOG_OBSV_BUS_CTRL_1, 0x00000000);
	MDSS_PLL_REG_W(pll_base, PLL_COMMON_STATUS_ONE, 0x00000000);
	MDSS_PLL_REG_W(pll_base, PLL_COMMON_STATUS_TWO, 0x00000000);
	MDSS_PLL_REG_W(pll_base, PLL_BAND_SEL_CAL, 0x00000000);
	MDSS_PLL_REG_W(pll_base, PLL_ICODE_ACCUM_STATUS_LOW, 0x00000000);
	MDSS_PLL_REG_W(pll_base, PLL_ICODE_ACCUM_STATUS_HIGH, 0x00000000);
	MDSS_PLL_REG_W(pll_base, PLL_FD_OUT_LOW, 0x00000000);
	MDSS_PLL_REG_W(pll_base, PLL_FD_OUT_HIGH, 0x00000000);
	MDSS_PLL_REG_W(pll_base, PLL_ALOG_OBSV_BUS_STATUS_1, 0x00000000);
	MDSS_PLL_REG_W(pll_base, PLL_PLL_MISC_CONFIG, 0x00000000);
	MDSS_PLL_REG_W(pll_base, PLL_FLL_CONFIG, 0x00000002);
	MDSS_PLL_REG_W(pll_base, PLL_FLL_FREQ_ACQ_TIME, 0x00000011);
	MDSS_PLL_REG_W(pll_base, PLL_FLL_CODE0, 0x00000000);
	MDSS_PLL_REG_W(pll_base, PLL_FLL_CODE1, 0x00000000);
	MDSS_PLL_REG_W(pll_base, PLL_FLL_GAIN0, 0x00000080);
	MDSS_PLL_REG_W(pll_base, PLL_FLL_GAIN1, 0x00000000);
	MDSS_PLL_REG_W(pll_base, PLL_SW_RESET, 0x00000000);
	MDSS_PLL_REG_W(pll_base, PLL_FAST_PWRUP, 0x00000000);
	MDSS_PLL_REG_W(pll_base, PLL_LOCKTIME0, 0x00000000);
	MDSS_PLL_REG_W(pll_base, PLL_LOCKTIME1, 0x00000000);
	MDSS_PLL_REG_W(pll_base, PLL_DEBUG_BUS_SEL, 0x00000000);
	MDSS_PLL_REG_W(pll_base, PLL_DEBUG_BUS0, 0x00000000);
	MDSS_PLL_REG_W(pll_base, PLL_DEBUG_BUS1, 0x00000000);
	MDSS_PLL_REG_W(pll_base, PLL_DEBUG_BUS2, 0x00000000);
	MDSS_PLL_REG_W(pll_base, PLL_DEBUG_BUS3, 0x00000000);
	MDSS_PLL_REG_W(pll_base, PLL_ANALOG_FLL_CONTROL_OVERRIDES, 0x00000000);
	MDSS_PLL_REG_W(pll_base, PLL_VCO_CONFIG, 0x00000000);
	MDSS_PLL_REG_W(pll_base, PLL_VCO_CAL_CODE1_MODE0_STATUS, 0x00000000);
	MDSS_PLL_REG_W(pll_base, PLL_VCO_CAL_CODE1_MODE1_STATUS, 0x00000000);
	MDSS_PLL_REG_W(pll_base, PLL_RESET_SM_STATUS, 0x00000000);
	MDSS_PLL_REG_W(pll_base, PLL_TDC_OFFSET, 0x00000000);
	MDSS_PLL_REG_W(pll_base, PLL_PS3_PWRDOWN_CONTROLS, 0x0000001D);
	MDSS_PLL_REG_W(pll_base, PLL_PS4_PWRDOWN_CONTROLS, 0x0000001C);
	MDSS_PLL_REG_W(pll_base, PLL_PLL_RST_CONTROLS, 0x000000FF);
	MDSS_PLL_REG_W(pll_base, PLL_GEAR_BAND_SELECT_CONTROLS, 0x00000022);
	MDSS_PLL_REG_W(pll_base, PLL_PSM_CLK_CONTROLS, 0x00000009);
	MDSS_PLL_REG_W(pll_base, PLL_SYSTEM_MUXES_2, 0x00000000);
	MDSS_PLL_REG_W(pll_base, PLL_VCO_CONFIG_1, 0x00000000);
	MDSS_PLL_REG_W(pll_base, PLL_VCO_CONFIG_2, 0x00000000);
	MDSS_PLL_REG_W(pll_base, PLL_CLOCK_INVERTERS_1, 0x00000040);
	MDSS_PLL_REG_W(pll_base, PLL_CLOCK_INVERTERS_2, 0x00000000);
	MDSS_PLL_REG_W(pll_base, PLL_CMODE_1, 0x00000010);
	MDSS_PLL_REG_W(pll_base, PLL_CMODE_2, 0x00000010);
	MDSS_PLL_REG_W(pll_base, PLL_ANALOG_CONTROLS_FIVE_2, 0x00000003);

}

static void dsi_pll_detect_phy_mode(struct dsi_pll_7nm *pll,
			   struct mdss_pll_resources *rsc)
{
	u32 reg_val = MDSS_PLL_REG_R(rsc->phy_base, PHY_CMN_GLBL_CTRL);
	pll->cphy_enabled = (reg_val & BIT(6)) ? true : false;
}

static void dsi_pll_commit(struct dsi_pll_7nm *pll,
			   struct mdss_pll_resources *rsc)
{
	void __iomem *pll_base = rsc->pll_base;
	struct dsi_pll_regs *reg = &pll->reg_setup;

	MDSS_PLL_REG_W(pll_base, PLL_CORE_INPUT_OVERRIDE, 0x12);
	MDSS_PLL_REG_W(pll_base, PLL_DECIMAL_DIV_START_1,
		       reg->decimal_div_start);
	MDSS_PLL_REG_W(pll_base, PLL_FRAC_DIV_START_LOW_1,
		       reg->frac_div_start_low);
	MDSS_PLL_REG_W(pll_base, PLL_FRAC_DIV_START_MID_1,
		       reg->frac_div_start_mid);
	MDSS_PLL_REG_W(pll_base, PLL_FRAC_DIV_START_HIGH_1,
		       reg->frac_div_start_high);
	MDSS_PLL_REG_W(pll_base, PLL_PLL_LOCKDET_RATE_1, 0x40);
	MDSS_PLL_REG_W(pll_base, PLL_PLL_LOCK_DELAY, 0x06);
	MDSS_PLL_REG_W(pll_base, PLL_CMODE_1,
				pll->cphy_enabled ? 0x00 : 0x10);
	MDSS_PLL_REG_W(pll_base, PLL_CLOCK_INVERTERS_1,
			reg->pll_clock_inverters);
}

static int vco_7nm_set_rate(struct clk_hw *hw, unsigned long rate,
			unsigned long parent_rate)
{
	int rc;
	struct dsi_pll_vco_clk *vco = to_vco_clk_hw(hw);
	struct mdss_pll_resources *rsc = vco->priv;
	struct dsi_pll_7nm *pll;

	if (!rsc) {
		pr_err("pll resource not found\n");
		return -EINVAL;
	}

	if (rsc->pll_on)
		return 0;

	pll = rsc->priv;
	if (!pll) {
		pr_err("pll configuration not found\n");
		return -EINVAL;
	}

	pr_debug("ndx=%d, rate=%lu\n", rsc->index, rate);

	rsc->vco_current_rate = rate;
	rsc->vco_ref_clk_rate = vco->ref_clk_rate;

	rc = mdss_pll_resource_enable(rsc, true);
	if (rc) {
		pr_err("failed to enable mdss dsi pll(%d), rc=%d\n",
		       rsc->index, rc);
		return rc;
	}

	dsi_pll_init_val(rsc);

	dsi_pll_detect_phy_mode(pll, rsc);

	dsi_pll_setup_config(pll, rsc);

	dsi_pll_calc_dec_frac(pll, rsc);

	dsi_pll_calc_ssc(pll, rsc);

	dsi_pll_commit(pll, rsc);

	dsi_pll_config_hzindep_reg(pll, rsc);

	dsi_pll_ssc_commit(pll, rsc);

	/* flush, ensure all register writes are done*/
	wmb();

	mdss_pll_resource_enable(rsc, false);

	return 0;
}

static int dsi_pll_7nm_lock_status(struct mdss_pll_resources *pll)
{
	int rc;
	u32 status;
	u32 const delay_us = 100;
	u32 const timeout_us = 5000;

	rc = readl_poll_timeout_atomic(pll->pll_base + PLL_COMMON_STATUS_ONE,
				       status,
				       ((status & BIT(0)) > 0),
				       delay_us,
				       timeout_us);
	if (rc && !pll->handoff_resources)
		pr_err("DSI PLL(%d) lock failed, status=0x%08x\n",
			pll->index, status);

	return rc;
}

static void dsi_pll_disable_pll_bias(struct mdss_pll_resources *rsc)
{
	u32 data = MDSS_PLL_REG_R(rsc->phy_base, PHY_CMN_CTRL_0);

	MDSS_PLL_REG_W(rsc->pll_base, PLL_SYSTEM_MUXES, 0);
	MDSS_PLL_REG_W(rsc->phy_base, PHY_CMN_CTRL_0, data & ~BIT(5));
	ndelay(250);
}

static void dsi_pll_enable_pll_bias(struct mdss_pll_resources *rsc)
{
	u32 data = MDSS_PLL_REG_R(rsc->phy_base, PHY_CMN_CTRL_0);

	MDSS_PLL_REG_W(rsc->phy_base, PHY_CMN_CTRL_0, data | BIT(5));
	MDSS_PLL_REG_W(rsc->pll_base, PLL_SYSTEM_MUXES, 0xc0);
	ndelay(250);
}

static void dsi_pll_disable_global_clk(struct mdss_pll_resources *rsc)
{
	u32 data;

	data = MDSS_PLL_REG_R(rsc->phy_base, PHY_CMN_CLK_CFG1);
	MDSS_PLL_REG_W(rsc->phy_base, PHY_CMN_CLK_CFG1, (data & ~BIT(5)));
}

static void dsi_pll_enable_global_clk(struct mdss_pll_resources *rsc)
{
	u32 data;

	MDSS_PLL_REG_W(rsc->phy_base, PHY_CMN_CTRL_3, 0x04);

	data = MDSS_PLL_REG_R(rsc->phy_base, PHY_CMN_CLK_CFG1);

	/* Turn on clk_en_sel bit prior to resync toggle fifo */
	MDSS_PLL_REG_W(rsc->phy_base, PHY_CMN_CLK_CFG1, (data | BIT(5) |
								BIT(4)));
}

static void dsi_pll_phy_dig_reset(struct mdss_pll_resources *rsc)
{
	/*
	 * Reset the PHY digital domain. This would be needed when
	 * coming out of a CX or analog rail power collapse while
	 * ensuring that the pads maintain LP00 or LP11 state
	 */
	MDSS_PLL_REG_W(rsc->phy_base, PHY_CMN_GLBL_DIGTOP_SPARE4, BIT(0));
	wmb(); /* Ensure that the reset is asserted */
	MDSS_PLL_REG_W(rsc->phy_base, PHY_CMN_GLBL_DIGTOP_SPARE4, 0x0);
	wmb(); /* Ensure that the reset is deasserted */
}

static int dsi_pll_enable(struct dsi_pll_vco_clk *vco)
{
	int rc;
	struct mdss_pll_resources *rsc = vco->priv;
	struct dsi_pll_7nm *pll = rsc->priv;

	dsi_pll_enable_pll_bias(rsc);
	if (rsc->slave)
		dsi_pll_enable_pll_bias(rsc->slave);

	/* For Cphy configuration, pclk_mux is always set to 3 divider */
	if (pll->cphy_enabled)
		rsc->cached_cfg1 |= 0x3;

	phy_reg_update_bits_sub(rsc, PHY_CMN_CLK_CFG1, 0x03, rsc->cached_cfg1);
	if (rsc->slave)
		phy_reg_update_bits_sub(rsc->slave, PHY_CMN_CLK_CFG1,
				0x03, rsc->cached_cfg1);
	wmb(); /* ensure dsiclk_sel is always programmed before pll start */

	/* Start PLL */
	MDSS_PLL_REG_W(rsc->phy_base, PHY_CMN_PLL_CNTRL, 0x01);

	/*
	 * ensure all PLL configurations are written prior to checking
	 * for PLL lock.
	 */
	wmb();

	/* Check for PLL lock */
	rc = dsi_pll_7nm_lock_status(rsc);
	if (rc) {
		pr_err("PLL(%d) lock failed\n", rsc->index);
		goto error;
	}

	rsc->pll_on = true;

	/*
	 * assert power on reset for PHY digital in case the PLL is
	 * enabled after CX of analog domain power collapse. This needs
	 * to be done before enabling the global clk.
	 */
	dsi_pll_phy_dig_reset(rsc);
	if (rsc->slave)
		dsi_pll_phy_dig_reset(rsc->slave);

	dsi_pll_enable_global_clk(rsc);
	if (rsc->slave)
		dsi_pll_enable_global_clk(rsc->slave);

error:
	return rc;
}

static void dsi_pll_disable_sub(struct mdss_pll_resources *rsc)
{
	MDSS_PLL_REG_W(rsc->phy_base, PHY_CMN_RBUF_CTRL, 0);
	dsi_pll_disable_pll_bias(rsc);
}

static void dsi_pll_disable(struct dsi_pll_vco_clk *vco)
{
	struct mdss_pll_resources *rsc = vco->priv;

	if (!rsc->pll_on &&
	    mdss_pll_resource_enable(rsc, true)) {
		pr_err("failed to enable pll (%d) resources\n", rsc->index);
		return;
	}

	rsc->handoff_resources = false;

	pr_debug("stop PLL (%d)\n", rsc->index);

	/*
	 * To avoid any stray glitches while
	 * abruptly powering down the PLL
	 * make sure to gate the clock using
	 * the clock enable bit before powering
	 * down the PLL
	 */
	dsi_pll_disable_global_clk(rsc);
	MDSS_PLL_REG_W(rsc->phy_base, PHY_CMN_PLL_CNTRL, 0);
	dsi_pll_disable_sub(rsc);
	if (rsc->slave) {
		dsi_pll_disable_global_clk(rsc->slave);
		dsi_pll_disable_sub(rsc->slave);
	}
	/* flush, ensure all register writes are done*/
	wmb();
	rsc->pll_on = false;
}

long vco_7nm_round_rate(struct clk_hw *hw, unsigned long rate,
				unsigned long *parent_rate)
{
	unsigned long rrate = rate;
	struct dsi_pll_vco_clk *vco = to_vco_clk_hw(hw);

	if (rate < vco->min_rate)
		rrate = vco->min_rate;
	if (rate > vco->max_rate)
		rrate = vco->max_rate;

	*parent_rate = rrate;

	return rrate;
}

static void vco_7nm_unprepare(struct clk_hw *hw)
{
	struct dsi_pll_vco_clk *vco = to_vco_clk_hw(hw);
	struct mdss_pll_resources *pll = vco->priv;

	if (!pll) {
		pr_err("dsi pll resources not available\n");
		return;
	}

	/*
	 * During unprepare in continuous splash use case we want driver
	 * to pick all dividers instead of retaining bootloader configurations.
	 */
	if (!pll->handoff_resources) {
		pll->cached_cfg0 = MDSS_PLL_REG_R(pll->phy_base,
							PHY_CMN_CLK_CFG0);
		pll->cached_outdiv = MDSS_PLL_REG_R(pll->pll_base,
							PLL_PLL_OUTDIV_RATE);
		pr_debug("cfg0=%d,cfg1=%d, outdiv=%d\n", pll->cached_cfg0,
					pll->cached_cfg1, pll->cached_outdiv);

		pll->vco_cached_rate = clk_hw_get_rate(hw);
	}

	/*
	 * When continuous splash screen feature is enabled, we need to cache
	 * the mux configuration for the pixel_clk_src mux clock. The clock
	 * framework does not call back to re-configure the mux value if it is
	 * does not change.For such usecases, we need to ensure that the cached
	 * value is programmed prior to PLL being locked
	 */
	if (pll->handoff_resources)
		pll->cached_cfg1 = MDSS_PLL_REG_R(pll->phy_base,
							PHY_CMN_CLK_CFG1);

	dsi_pll_disable(vco);
	mdss_pll_resource_enable(pll, false);
}

static int vco_7nm_prepare(struct clk_hw *hw)
{
	int rc = 0;
	struct dsi_pll_vco_clk *vco = to_vco_clk_hw(hw);
	struct mdss_pll_resources *pll = vco->priv;

	if (!pll) {
		pr_err("dsi pll resources are not available\n");
		return -EINVAL;
	}

	/* Skip vco recalculation for continuous splash use case */
	if (pll->handoff_resources == true)
		return 0;

	rc = mdss_pll_resource_enable(pll, true);
	if (rc) {
		pr_err("failed to enable pll (%d) resource, rc=%d\n",
		       pll->index, rc);
		return rc;
	}

	if ((pll->vco_cached_rate != 0) &&
	    (pll->vco_cached_rate == clk_hw_get_rate(hw))) {
		rc = hw->init->ops->set_rate(hw, pll->vco_cached_rate,
				pll->vco_cached_rate);
		if (rc) {
			pr_err("pll(%d) set_rate failed, rc=%d\n",
			       pll->index, rc);
			mdss_pll_resource_enable(pll, false);
			return rc;
		}
		pr_debug("cfg0=%d, cfg1=%d\n", pll->cached_cfg0,
			pll->cached_cfg1);
		MDSS_PLL_REG_W(pll->phy_base, PHY_CMN_CLK_CFG0,
					pll->cached_cfg0);
		MDSS_PLL_REG_W(pll->pll_base, PLL_PLL_OUTDIV_RATE,
					pll->cached_outdiv);
	}

	rc = dsi_pll_enable(vco);
	if (rc) {
		mdss_pll_resource_enable(pll, false);
		pr_err("pll(%d) enable failed, rc=%d\n", pll->index, rc);
		return rc;
	}

	return rc;
}

static unsigned long vco_7nm_recalc_rate(struct clk_hw *hw,
						unsigned long parent_rate)
{
	struct dsi_pll_vco_clk *vco = to_vco_clk_hw(hw);
	struct mdss_pll_resources *pll = vco->priv;
	int rc;

	if (!vco->priv) {
		pr_err("vco priv is null\n");
		return 0;
	}

	/*
	 * In the case when vco arte is set, the recalculation function should
	 * return the current rate as to avoid trying to set the vco rate
	 * again. However durng handoff, recalculation should set the flag
	 * according to the status of PLL.
	 */
	if (pll->vco_current_rate != 0) {
		pr_debug("returning vco rate = %lld\n", pll->vco_current_rate);
		return pll->vco_current_rate;
	}

	rc = mdss_pll_resource_enable(pll, true);
	if (rc) {
		pr_err("failed to enable pll(%d) resource, rc=%d\n",
		       pll->index, rc);
		return 0;
	}

	pll->handoff_resources = true;
	if (dsi_pll_7nm_lock_status(pll)) {
		pr_debug("PLL not enabled\n");
		pll->handoff_resources = false;
	}

	(void)mdss_pll_resource_enable(pll, false);
	return rc;
}

static int pixel_clk_get_div(void *context, unsigned int reg, unsigned int *div)
{
	int rc;
	struct mdss_pll_resources *pll = context;
	u32 reg_val;

	rc = mdss_pll_resource_enable(pll, true);
	if (rc) {
		pr_err("Failed to enable dsi pll resources, rc=%d\n", rc);
		return rc;
	}

	reg_val = MDSS_PLL_REG_R(pll->phy_base, PHY_CMN_CLK_CFG0);
	*div = (reg_val & 0xF0) >> 4;

	/**
	 * Common clock framework the divider value is interpreted as one less
	 * hence we return one less for all dividers except when zero
	 */
	if (*div != 0)
		*div -= 1;

	(void)mdss_pll_resource_enable(pll, false);

	return rc;
}

static void pixel_clk_set_div_sub(struct mdss_pll_resources *pll, int div)
{
	u32 reg_val;

	reg_val = MDSS_PLL_REG_R(pll->phy_base, PHY_CMN_CLK_CFG0);
	reg_val &= ~0xF0;
	reg_val |= (div << 4);
	MDSS_PLL_REG_W(pll->phy_base, PHY_CMN_CLK_CFG0, reg_val);
}

static int pixel_clk_set_div(void *context, unsigned int reg, unsigned int div)
{
	int rc;
	struct mdss_pll_resources *pll = context;

	rc = mdss_pll_resource_enable(pll, true);
	if (rc) {
		pr_err("Failed to enable dsi pll resources, rc=%d\n", rc);
		return rc;
	}
	/**
	 * In common clock framework the divider value provided is one less and
	 * and hence adjusting the divider value by one prior to writing it to
	 * hardware
	 */
	div++;
	pixel_clk_set_div_sub(pll, div);
	if (pll->slave)
		pixel_clk_set_div_sub(pll->slave, div);
	(void)mdss_pll_resource_enable(pll, false);

	return 0;
}

static int bit_clk_get_div(void *context, unsigned int reg, unsigned int *div)
{
	int rc;
	struct mdss_pll_resources *pll = context;
	u32 reg_val;

	rc = mdss_pll_resource_enable(pll, true);
	if (rc) {
		pr_err("Failed to enable dsi pll resources, rc=%d\n", rc);
		return rc;
	}

	reg_val = MDSS_PLL_REG_R(pll->phy_base, PHY_CMN_CLK_CFG0);
	*div = (reg_val & 0x0F);

	/**
	 *Common clock framework the divider value is interpreted as one less
	 * hence we return one less for all dividers except when zero
	 */
	if (*div != 0)
		*div -= 1;
	(void)mdss_pll_resource_enable(pll, false);

	return rc;
}

static void bit_clk_set_div_sub(struct mdss_pll_resources *rsc, int div)
{
	u32 reg_val;

	reg_val = MDSS_PLL_REG_R(rsc->phy_base, PHY_CMN_CLK_CFG0);
	reg_val &= ~0x0F;
	reg_val |= div;
	MDSS_PLL_REG_W(rsc->phy_base, PHY_CMN_CLK_CFG0, reg_val);
}

static int bit_clk_set_div(void *context, unsigned int reg, unsigned int div)
{
	int rc;
	struct mdss_pll_resources *rsc = context;
	struct dsi_pll_8998 *pll;

	if (!rsc) {
		pr_err("pll resource not found\n");
		return -EINVAL;
	}

	pll = rsc->priv;
	if (!pll) {
		pr_err("pll configuration not found\n");
		return -EINVAL;
	}

	rc = mdss_pll_resource_enable(rsc, true);
	if (rc) {
		pr_err("Failed to enable dsi pll resources, rc=%d\n", rc);
		return rc;
	}

	/**
	 * In common clock framework the divider value provided is one less and
	 * and hence adjusting the divider value by one prior to writing it to
	 * hardware
	 */
	div++;

	bit_clk_set_div_sub(rsc, div);
	/* For slave PLL, this divider always should be set to 1 */
	if (rsc->slave)
		bit_clk_set_div_sub(rsc->slave, 1);

	(void)mdss_pll_resource_enable(rsc, false);

	return rc;
}

static struct regmap_config dsi_pll_7nm_config = {
	.reg_bits = 32,
	.reg_stride = 4,
	.val_bits = 32,
	.max_register = 0x7c0,
};

static struct regmap_bus pll_regmap_bus = {
	.reg_write = pll_reg_write,
	.reg_read = pll_reg_read,
};

static struct regmap_bus pclk_src_mux_regmap_bus = {
	.reg_read = pclk_mux_read_sel,
	.reg_write = pclk_mux_write_sel,
};

static struct regmap_bus cphy_pclk_src_mux_regmap_bus = {
	.reg_read = cphy_pclk_mux_read_sel,
	.reg_write = cphy_pclk_mux_write_sel,
};

static struct regmap_bus pclk_src_regmap_bus = {
	.reg_write = pixel_clk_set_div,
	.reg_read = pixel_clk_get_div,
};

static struct regmap_bus bitclk_src_regmap_bus = {
	.reg_write = bit_clk_set_div,
	.reg_read = bit_clk_get_div,
};

static const struct clk_ops clk_ops_vco_7nm = {
	.recalc_rate = vco_7nm_recalc_rate,
	.set_rate = vco_7nm_set_rate,
	.round_rate = vco_7nm_round_rate,
	.prepare = vco_7nm_prepare,
	.unprepare = vco_7nm_unprepare,
};

static struct regmap_bus mdss_mux_regmap_bus = {
	.reg_write = mdss_set_mux_sel,
	.reg_read = mdss_get_mux_sel,
};

/*
 * Clock tree for generating DSI byte and pclk.
 *
 *
 *                  +---------------+
 *                  |    vco_clk    |
 *                  +-------+-------+
 *                          |
 *                          |
 *                  +---------------+
 *                  |  pll_out_div  |
 *                  |  DIV(1,2,4,8) |
 *                  +-------+-------+
 *                          |
 *                          +-----------------------------+-------+---------------+
 *                          |                             |       |               |
 *                  +-------v-------+                     |       |               |
 *                  |  bitclk_src   |                     |       |               |
 *                  |  DIV(1..15)   |                     |       |               |
 *                  +-------+-------+                     |       |               |
 *                          |                             |       |               |
 *            +-------------v+---------+---------+        |       |               |
 *            |              |         |         |        |       |               |
 *      +-----v-----+  +-----v-----+   |  +------v------+ | +-----v------+  +-----v------+
 *      |byteclk_src|  |byteclk_src|   |  |post_bit_div | | |post_vco_div|  |post_vco_div|
 *      |  DIV(8)   |  |  DIV(7)   |   |  |   DIV (2)   | | |   DIV(4)   |  |  DIV(3.5)  |
 *      +-----+-----+  +-----+-----+   |  +------+------+ | +-----+------+  +------+-----+
 *            |              |         |         |        |       |                |
 *Shadow Path |          CPHY Path     |         |        |       |           +----v
 *     +      |              |         +------+  |        |   +---+           |
 *     +---+  |        +-----+                |  |        |   |               |
 *         |  |        |                    +-v--v----v---v---+      +--------v--------+
 *     +---v--v--------v---+                 \  pclk_src_mux /        \ cphy_pclk_src /
 *      \   byteclk_mux   /                   \             /          \     mux     /
 *       \               /                     +-----+-----+            +-----+-----+
 *        +------+------+                            |      Shadow Path       |
 *               |                                   |           +            |
 *               v                             +-----v------+    |     +------v------+
 *         dsi_byte_clk                        |  pclk_src  |    |     |cphy_pclk_src|
 *                                             | DIV(1..15) |    |     |  DIV(1..15) |
 *                                             +-----+------+    |     +------+------+
 *                                                   |           |            |
 *                                                   |           |        CPHY Path
 *                                                   |           |            |
 *                                                   +-------+   |    +-------+
 *                                                           |   |    |
 *                                                       +---v---v----v------+
 *                                                        \     pclk_mux    /
 *                                                          +------+------+
 *                                                                 |
 *                                                                 v
 *                                                              dsi_pclk
 *
 */

static struct dsi_pll_vco_clk dsi0pll_vco_clk = {
	.ref_clk_rate = 19200000UL,
	.min_rate = 1000000000UL,
	.max_rate = 3500000000UL,
	.hw.init = &(struct clk_init_data){
			.name = "dsi0pll_vco_clk",
			.parent_names = (const char *[]){"bi_tcxo"},
			.num_parents = 1,
			.ops = &clk_ops_vco_7nm,
	},
};

static struct dsi_pll_vco_clk dsi1pll_vco_clk = {
	.ref_clk_rate = 19200000UL,
	.min_rate = 1000000000UL,
	.max_rate = 3500000000UL,
	.hw.init = &(struct clk_init_data){
			.name = "dsi1pll_vco_clk",
			.parent_names = (const char *[]){"bi_tcxo"},
			.num_parents = 1,
			.ops = &clk_ops_vco_7nm,
	},
};

static struct clk_regmap_div dsi0pll_pll_out_div = {
	.reg = PLL_PLL_OUTDIV_RATE,
	.shift = 0,
	.width = 2,
	.flags = CLK_DIVIDER_POWER_OF_TWO,
	.clkr = {
		.hw.init = &(struct clk_init_data){
			.name = "dsi0pll_pll_out_div",
			.parent_names = (const char *[]){"dsi0pll_vco_clk"},
			.num_parents = 1,
			.flags = CLK_SET_RATE_PARENT,
			.ops = &clk_regmap_div_ops,
		},
	},
};

static struct clk_regmap_div dsi1pll_pll_out_div = {
	.reg = PLL_PLL_OUTDIV_RATE,
	.shift = 0,
	.width = 2,
	.flags = CLK_DIVIDER_POWER_OF_TWO,
	.clkr = {
		.hw.init = &(struct clk_init_data){
			.name = "dsi1pll_pll_out_div",
			.parent_names = (const char *[]){"dsi1pll_vco_clk"},
			.num_parents = 1,
			.ops = &clk_regmap_div_ops,
			.flags = CLK_SET_RATE_PARENT,
		},
	},
};

static struct clk_regmap_div dsi0pll_bitclk_src = {
	.shift = 0,
	.width = 4,
	.clkr = {
		.hw.init = &(struct clk_init_data){
			.name = "dsi0pll_bitclk_src",
			.parent_names = (const char *[]){"dsi0pll_pll_out_div"},
			.num_parents = 1,
			.flags = CLK_SET_RATE_PARENT,
			.ops = &clk_regmap_div_ops,
		},
	},
};

static struct clk_regmap_div dsi1pll_bitclk_src = {
	.shift = 0,
	.width = 4,
	.clkr = {
		.hw.init = &(struct clk_init_data){
			.name = "dsi1pll_bitclk_src",
			.parent_names = (const char *[]){"dsi1pll_pll_out_div"},
			.num_parents = 1,
			.flags = CLK_SET_RATE_PARENT,
			.ops = &clk_regmap_div_ops,
		},
	},
};

static struct clk_fixed_factor dsi0pll_post_vco_div = {
	.div = 4,
	.mult = 1,
	.hw.init = &(struct clk_init_data){
		.name = "dsi0pll_post_vco_div",
		.parent_names = (const char *[]){"dsi0pll_pll_out_div"},
		.num_parents = 1,
		.flags = CLK_SET_RATE_PARENT,
		.ops = &clk_fixed_factor_ops,
	},
};

static struct clk_fixed_factor dsi1pll_post_vco_div = {
	.div = 4,
	.mult = 1,
	.hw.init = &(struct clk_init_data){
		.name = "dsi1pll_post_vco_div",
		.parent_names = (const char *[]){"dsi1pll_pll_out_div"},
		.num_parents = 1,
		.flags = CLK_SET_RATE_PARENT,
		.ops = &clk_fixed_factor_ops,
	},
};

static struct clk_fixed_factor dsi0pll_post_vco_div3_5 = {
	.div = 7,
	.mult = 2,
	.hw.init = &(struct clk_init_data){
		.name = "dsi0pll_post_vco_div3_5",
		.parent_names = (const char *[]){"dsi0pll_pll_out_div"},
		.num_parents = 1,
		.flags = (CLK_GET_RATE_NOCACHE | CLK_SET_RATE_PARENT),
		.ops = &clk_fixed_factor_ops,
	},
};

static struct clk_fixed_factor dsi1pll_post_vco_div3_5 = {
	.div = 7,
	.mult = 2,
	.hw.init = &(struct clk_init_data){
		.name = "dsi1pll_post_vco_div3_5",
		.parent_names = (const char *[]){"dsi1pll_pll_out_div"},
		.num_parents = 1,
		.flags = (CLK_GET_RATE_NOCACHE | CLK_SET_RATE_PARENT),
		.ops = &clk_fixed_factor_ops,
	},
};

static struct clk_fixed_factor dsi0pll_byteclk_src = {
	.div = 8,
	.mult = 1,
	.hw.init = &(struct clk_init_data){
		.name = "dsi0pll_byteclk_src",
		.parent_names = (const char *[]){"dsi0pll_bitclk_src"},
		.num_parents = 1,
		.flags = CLK_SET_RATE_PARENT,
		.ops = &clk_fixed_factor_ops,
	},
};

static struct clk_fixed_factor dsi1pll_byteclk_src = {
	.div = 8,
	.mult = 1,
	.hw.init = &(struct clk_init_data){
		.name = "dsi1pll_byteclk_src",
		.parent_names = (const char *[]){"dsi1pll_bitclk_src"},
		.num_parents = 1,
		.flags = CLK_SET_RATE_PARENT,
		.ops = &clk_fixed_factor_ops,
	},
};

static struct clk_fixed_factor dsi0pll_cphy_byteclk_src = {
	.div = 7,
	.mult = 1,
	.hw.init = &(struct clk_init_data){
		.name = "dsi0pll_cphy_byteclk_src",
		.parent_names = (const char *[]){"dsi0pll_bitclk_src"},
		.num_parents = 1,
		.flags = (CLK_GET_RATE_NOCACHE | CLK_SET_RATE_PARENT),
		.ops = &clk_fixed_factor_ops,
	},
};

static struct clk_fixed_factor dsi1pll_cphy_byteclk_src = {
	.div = 7,
	.mult = 1,
	.hw.init = &(struct clk_init_data){
		.name = "dsi1pll_cphy_byteclk_src",
		.parent_names = (const char *[]){"dsi1pll_bitclk_src"},
		.num_parents = 1,
		.flags = (CLK_GET_RATE_NOCACHE | CLK_SET_RATE_PARENT),
		.ops = &clk_fixed_factor_ops,
	},
};

static struct clk_fixed_factor dsi0pll_post_bit_div = {
	.div = 2,
	.mult = 1,
	.hw.init = &(struct clk_init_data){
		.name = "dsi0pll_post_bit_div",
		.parent_names = (const char *[]){"dsi0pll_bitclk_src"},
		.num_parents = 1,
		.ops = &clk_fixed_factor_ops,
	},
};

static struct clk_fixed_factor dsi1pll_post_bit_div = {
	.div = 2,
	.mult = 1,
	.hw.init = &(struct clk_init_data){
		.name = "dsi1pll_post_bit_div",
		.parent_names = (const char *[]){"dsi1pll_bitclk_src"},
		.num_parents = 1,
		.ops = &clk_fixed_factor_ops,
	},
};

static struct clk_regmap_mux dsi0pll_byteclk_mux = {
	.shift = 0,
	.width = 1,
	.clkr = {
		.hw.init = &(struct clk_init_data){
			.name = "dsi0_phy_pll_out_byteclk",
<<<<<<< HEAD
			.parent_names = (const char *[]){"dsi0pll_byteclk_src"},
			.num_parents = 1,
			.flags = CLK_SET_RATE_PARENT,
=======
			.parent_names = (const char *[]){"dsi0pll_byteclk_src",
				"dsi0pll_cphy_byteclk_src"},
			.num_parents = 2,
			.flags = (CLK_GET_RATE_NOCACHE |
				CLK_SET_RATE_PARENT | CLK_SET_RATE_NO_REPARENT),
>>>>>>> a1ef8a6b
			.ops = &clk_regmap_mux_closest_ops,
		},
	},
};

static struct clk_regmap_mux dsi1pll_byteclk_mux = {
	.shift = 0,
	.width = 1,
	.clkr = {
		.hw.init = &(struct clk_init_data){
			.name = "dsi1_phy_pll_out_byteclk",
<<<<<<< HEAD
			.parent_names = (const char *[]){"dsi1pll_byteclk_src"},
			.num_parents = 1,
			.flags = CLK_SET_RATE_PARENT,
=======
			.parent_names = (const char *[]){"dsi1pll_byteclk_src",
				"dsi1pll_cphy_byteclk_src"},
			.num_parents = 2,
			.flags = (CLK_GET_RATE_NOCACHE |
				CLK_SET_RATE_PARENT | CLK_SET_RATE_NO_REPARENT),
>>>>>>> a1ef8a6b
			.ops = &clk_regmap_mux_closest_ops,
		},
	},
};

static struct clk_regmap_mux dsi0pll_pclk_src_mux = {
	.reg = PHY_CMN_CLK_CFG1,
	.shift = 0,
	.width = 2,
	.clkr = {
		.hw.init = &(struct clk_init_data){
			.name = "dsi0pll_pclk_src_mux",
			.parent_names = (const char *[]){"dsi0pll_bitclk_src",
					"dsi0pll_post_bit_div",
					"dsi0pll_pll_out_div",
					"dsi0pll_post_vco_div"},
			.num_parents = 4,
			.ops = &clk_regmap_mux_closest_ops,
		},
	},
};

static struct clk_regmap_mux dsi0pll_cphy_pclk_src_mux = {
	.reg = PHY_CMN_CLK_CFG1,
	.shift = 0,
	.width = 2,
	.clkr = {
		.hw.init = &(struct clk_init_data){
			.name = "dsi0pll_cphy_pclk_src_mux",
			.parent_names =
				(const char *[]){"dsi0pll_post_vco_div3_5"},
			.num_parents = 1,
			.flags = CLK_GET_RATE_NOCACHE,
			.ops = &clk_regmap_mux_closest_ops,
		},
	},
};

static struct clk_regmap_mux dsi1pll_pclk_src_mux = {
	.reg = PHY_CMN_CLK_CFG1,
	.shift = 0,
	.width = 2,
	.clkr = {
		.hw.init = &(struct clk_init_data){
			.name = "dsi1pll_pclk_src_mux",
			.parent_names = (const char *[]){"dsi1pll_bitclk_src",
					"dsi1pll_post_bit_div",
					"dsi1pll_pll_out_div",
					"dsi1pll_post_vco_div"},
			.num_parents = 4,
			.ops = &clk_regmap_mux_closest_ops,
		},
	},
};

static struct clk_regmap_mux dsi1pll_cphy_pclk_src_mux = {
	.reg = PHY_CMN_CLK_CFG1,
	.shift = 0,
	.width = 2,
	.clkr = {
		.hw.init = &(struct clk_init_data){
			.name = "dsi1pll_cphy_pclk_src_mux",
			.parent_names =
				(const char *[]){"dsi1pll_post_vco_div3_5"},
			.num_parents = 1,
			.flags = CLK_GET_RATE_NOCACHE,
			.ops = &clk_regmap_mux_closest_ops,
		},
	},
};

static struct clk_regmap_div dsi0pll_pclk_src = {
	.shift = 0,
	.width = 4,
	.clkr = {
		.hw.init = &(struct clk_init_data){
			.name = "dsi0pll_pclk_src",
			.parent_names = (const char *[]){
					"dsi0pll_pclk_src_mux"},
			.num_parents = 1,
			.flags = CLK_SET_RATE_PARENT,
			.ops = &clk_regmap_div_ops,
		},
	},
};

static struct clk_regmap_div dsi0pll_cphy_pclk_src = {
	.shift = 0,
	.width = 4,
	.clkr = {
		.hw.init = &(struct clk_init_data){
			.name = "dsi0pll_cphy_pclk_src",
			.parent_names = (const char *[]){
					"dsi0pll_cphy_pclk_src_mux"},
			.num_parents = 1,
			.flags = (CLK_GET_RATE_NOCACHE | CLK_SET_RATE_PARENT),
			.ops = &clk_regmap_div_ops,
		},
	},
};

static struct clk_regmap_div dsi1pll_pclk_src = {
	.shift = 0,
	.width = 4,
	.clkr = {
		.hw.init = &(struct clk_init_data){
			.name = "dsi1pll_pclk_src",
			.parent_names = (const char *[]){
					"dsi1pll_pclk_src_mux"},
			.num_parents = 1,
			.flags = CLK_SET_RATE_PARENT,
			.ops = &clk_regmap_div_ops,
		},
	},
};

static struct clk_regmap_div dsi1pll_cphy_pclk_src = {
	.shift = 0,
	.width = 4,
	.clkr = {
		.hw.init = &(struct clk_init_data){
			.name = "dsi1pll_cphy_pclk_src",
			.parent_names = (const char *[]){
					"dsi1pll_cphy_pclk_src_mux"},
			.num_parents = 1,
			.flags = (CLK_GET_RATE_NOCACHE | CLK_SET_RATE_PARENT),
			.ops = &clk_regmap_div_ops,
		},
	},
};

static struct clk_regmap_mux dsi0pll_pclk_mux = {
	.shift = 0,
	.width = 1,
	.clkr = {
		.hw.init = &(struct clk_init_data){
			.name = "dsi0_phy_pll_out_dsiclk",
<<<<<<< HEAD
			.parent_names = (const char *[]){"dsi0pll_pclk_src"},
			.num_parents = 1,
			.flags = CLK_SET_RATE_PARENT,
=======
			.parent_names = (const char *[]){"dsi0pll_pclk_src",
					"dsi0pll_cphy_pclk_src"},
			.num_parents = 2,
			.flags = (CLK_GET_RATE_NOCACHE |
				CLK_SET_RATE_PARENT | CLK_SET_RATE_NO_REPARENT),
>>>>>>> a1ef8a6b
			.ops = &clk_regmap_mux_closest_ops,
		},
	},
};

static struct clk_regmap_mux dsi1pll_pclk_mux = {
	.shift = 0,
	.width = 1,
	.clkr = {
		.hw.init = &(struct clk_init_data){
			.name = "dsi1_phy_pll_out_dsiclk",
<<<<<<< HEAD
			.parent_names = (const char *[]){"dsi1pll_pclk_src"},
			.num_parents = 1,
			.flags = CLK_SET_RATE_PARENT,
=======
			.parent_names = (const char *[]){"dsi1pll_pclk_src",
					"dsi1pll_cphy_pclk_src"},
			.num_parents = 2,
			.flags = (CLK_GET_RATE_NOCACHE |
				CLK_SET_RATE_PARENT | CLK_SET_RATE_NO_REPARENT),
>>>>>>> a1ef8a6b
			.ops = &clk_regmap_mux_closest_ops,
		},
	},
};

static struct clk_hw *mdss_dsi_pllcc_7nm[] = {
	[VCO_CLK_0] = &dsi0pll_vco_clk.hw,
	[PLL_OUT_DIV_0_CLK] = &dsi0pll_pll_out_div.clkr.hw,
	[BITCLK_SRC_0_CLK] = &dsi0pll_bitclk_src.clkr.hw,
	[BYTECLK_SRC_0_CLK] = &dsi0pll_byteclk_src.hw,
	[CPHY_BYTECLK_SRC_0_CLK] = &dsi0pll_cphy_byteclk_src.hw,
	[POST_BIT_DIV_0_CLK] = &dsi0pll_post_bit_div.hw,
	[POST_VCO_DIV_0_CLK] = &dsi0pll_post_vco_div.hw,
	[POST_VCO_DIV3_5_0_CLK] = &dsi0pll_post_vco_div3_5.hw,
	[BYTECLK_MUX_0_CLK] = &dsi0pll_byteclk_mux.clkr.hw,
	[PCLK_SRC_MUX_0_CLK] = &dsi0pll_pclk_src_mux.clkr.hw,
	[PCLK_SRC_0_CLK] = &dsi0pll_pclk_src.clkr.hw,
	[PCLK_MUX_0_CLK] = &dsi0pll_pclk_mux.clkr.hw,
	[CPHY_PCLK_SRC_MUX_0_CLK] = &dsi0pll_cphy_pclk_src_mux.clkr.hw,
	[CPHY_PCLK_SRC_0_CLK] = &dsi0pll_cphy_pclk_src.clkr.hw,
	[VCO_CLK_1] = &dsi1pll_vco_clk.hw,
	[PLL_OUT_DIV_1_CLK] = &dsi1pll_pll_out_div.clkr.hw,
	[BITCLK_SRC_1_CLK] = &dsi1pll_bitclk_src.clkr.hw,
	[BYTECLK_SRC_1_CLK] = &dsi1pll_byteclk_src.hw,
	[CPHY_BYTECLK_SRC_1_CLK] = &dsi1pll_cphy_byteclk_src.hw,
	[POST_BIT_DIV_1_CLK] = &dsi1pll_post_bit_div.hw,
	[POST_VCO_DIV_1_CLK] = &dsi1pll_post_vco_div.hw,
	[POST_VCO_DIV3_5_1_CLK] = &dsi1pll_post_vco_div3_5.hw,
	[BYTECLK_MUX_1_CLK] = &dsi1pll_byteclk_mux.clkr.hw,
	[PCLK_SRC_MUX_1_CLK] = &dsi1pll_pclk_src_mux.clkr.hw,
	[PCLK_SRC_1_CLK] = &dsi1pll_pclk_src.clkr.hw,
	[PCLK_MUX_1_CLK] = &dsi1pll_pclk_mux.clkr.hw,
	[CPHY_PCLK_SRC_MUX_1_CLK] = &dsi1pll_cphy_pclk_src_mux.clkr.hw,
	[CPHY_PCLK_SRC_1_CLK] = &dsi1pll_cphy_pclk_src.clkr.hw,
};

int dsi_pll_clock_register_7nm(struct platform_device *pdev,
				  struct mdss_pll_resources *pll_res)
{
	int rc = 0, ndx, i;
	struct clk *clk;
	struct clk_onecell_data *clk_data;
	int num_clks = ARRAY_SIZE(mdss_dsi_pllcc_7nm);
	struct regmap *rmap;

	if (!pdev || !pdev->dev.of_node ||
		!pll_res || !pll_res->pll_base || !pll_res->phy_base) {
		pr_err("Invalid params\n");
		return -EINVAL;
	}

	ndx = pll_res->index;

	if (ndx >= DSI_PLL_MAX) {
		pr_err("pll index(%d) NOT supported\n", ndx);
		return -EINVAL;
	}

	pll_rsc_db[ndx] = pll_res;
	plls[ndx].rsc = pll_res;
	pll_res->priv = &plls[ndx];
	pll_res->vco_delay = VCO_DELAY_USEC;

	clk_data = devm_kzalloc(&pdev->dev, sizeof(struct clk_onecell_data),
					GFP_KERNEL);
	if (!clk_data)
		return -ENOMEM;

	clk_data->clks = devm_kzalloc(&pdev->dev, (num_clks *
				sizeof(struct clk *)), GFP_KERNEL);
	if (!clk_data->clks) {
		devm_kfree(&pdev->dev, clk_data);
		return -ENOMEM;
	}
	clk_data->clk_num = num_clks;

	/* Establish client data */
	if (ndx == 0) {

		rmap = devm_regmap_init(&pdev->dev, &pll_regmap_bus,
				pll_res, &dsi_pll_7nm_config);
		dsi0pll_pll_out_div.clkr.regmap = rmap;

		rmap = devm_regmap_init(&pdev->dev, &bitclk_src_regmap_bus,
				pll_res, &dsi_pll_7nm_config);
		dsi0pll_bitclk_src.clkr.regmap = rmap;

		rmap = devm_regmap_init(&pdev->dev, &pclk_src_regmap_bus,
				pll_res, &dsi_pll_7nm_config);
		dsi0pll_pclk_src.clkr.regmap = rmap;
		dsi0pll_cphy_pclk_src.clkr.regmap = rmap;

		rmap = devm_regmap_init(&pdev->dev, &mdss_mux_regmap_bus,
				pll_res, &dsi_pll_7nm_config);
		dsi0pll_pclk_mux.clkr.regmap = rmap;

		rmap = devm_regmap_init(&pdev->dev, &pclk_src_mux_regmap_bus,
				pll_res, &dsi_pll_7nm_config);
		dsi0pll_pclk_src_mux.clkr.regmap = rmap;

		rmap = devm_regmap_init(&pdev->dev,
					&cphy_pclk_src_mux_regmap_bus,
					pll_res, &dsi_pll_7nm_config);
		dsi0pll_cphy_pclk_src_mux.clkr.regmap = rmap;

		rmap = devm_regmap_init(&pdev->dev, &mdss_mux_regmap_bus,
				pll_res, &dsi_pll_7nm_config);
		dsi0pll_byteclk_mux.clkr.regmap = rmap;

		dsi0pll_vco_clk.priv = pll_res;
		for (i = VCO_CLK_0; i <= CPHY_PCLK_SRC_0_CLK; i++) {
			clk = devm_clk_register(&pdev->dev,
						mdss_dsi_pllcc_7nm[i]);
			if (IS_ERR(clk)) {
				pr_err("clk registration failed for DSI clock:%d\n",
							pll_res->index);
				rc = -EINVAL;
				goto clk_register_fail;
			}
			clk_data->clks[i] = clk;

		}

		rc = of_clk_add_provider(pdev->dev.of_node,
				of_clk_src_onecell_get, clk_data);


	} else {
		rmap = devm_regmap_init(&pdev->dev, &pll_regmap_bus,
				pll_res, &dsi_pll_7nm_config);
		dsi1pll_pll_out_div.clkr.regmap = rmap;

		rmap = devm_regmap_init(&pdev->dev, &bitclk_src_regmap_bus,
				pll_res, &dsi_pll_7nm_config);
		dsi1pll_bitclk_src.clkr.regmap = rmap;

		rmap = devm_regmap_init(&pdev->dev, &pclk_src_regmap_bus,
				pll_res, &dsi_pll_7nm_config);
		dsi1pll_pclk_src.clkr.regmap = rmap;
		dsi1pll_cphy_pclk_src.clkr.regmap = rmap;

		rmap = devm_regmap_init(&pdev->dev, &mdss_mux_regmap_bus,
				pll_res, &dsi_pll_7nm_config);
		dsi1pll_pclk_mux.clkr.regmap = rmap;

		rmap = devm_regmap_init(&pdev->dev, &pclk_src_mux_regmap_bus,
				pll_res, &dsi_pll_7nm_config);
		dsi1pll_pclk_src_mux.clkr.regmap = rmap;

		rmap = devm_regmap_init(&pdev->dev,
					&cphy_pclk_src_mux_regmap_bus,
					pll_res, &dsi_pll_7nm_config);
		dsi1pll_cphy_pclk_src_mux.clkr.regmap = rmap;

		rmap = devm_regmap_init(&pdev->dev, &mdss_mux_regmap_bus,
				pll_res, &dsi_pll_7nm_config);
		dsi1pll_byteclk_mux.clkr.regmap = rmap;
		dsi1pll_vco_clk.priv = pll_res;

		for (i = VCO_CLK_1; i <= CPHY_PCLK_SRC_1_CLK; i++) {
			clk = devm_clk_register(&pdev->dev,
						mdss_dsi_pllcc_7nm[i]);
			if (IS_ERR(clk)) {
				pr_err("clk registration failed for DSI clock:%d\n",
						pll_res->index);
				rc = -EINVAL;
				goto clk_register_fail;
			}
			clk_data->clks[i] = clk;

		}

		rc = of_clk_add_provider(pdev->dev.of_node,
				of_clk_src_onecell_get, clk_data);
	}
	if (!rc) {
		pr_info("Registered DSI PLL ndx=%d, clocks successfully\n",
				ndx);

		return rc;
	}
clk_register_fail:
	devm_kfree(&pdev->dev, clk_data->clks);
	devm_kfree(&pdev->dev, clk_data);
	return rc;
}<|MERGE_RESOLUTION|>--- conflicted
+++ resolved
@@ -1698,17 +1698,10 @@
 	.clkr = {
 		.hw.init = &(struct clk_init_data){
 			.name = "dsi0_phy_pll_out_byteclk",
-<<<<<<< HEAD
-			.parent_names = (const char *[]){"dsi0pll_byteclk_src"},
-			.num_parents = 1,
-			.flags = CLK_SET_RATE_PARENT,
-=======
 			.parent_names = (const char *[]){"dsi0pll_byteclk_src",
 				"dsi0pll_cphy_byteclk_src"},
 			.num_parents = 2,
-			.flags = (CLK_GET_RATE_NOCACHE |
-				CLK_SET_RATE_PARENT | CLK_SET_RATE_NO_REPARENT),
->>>>>>> a1ef8a6b
+			.flags = (CLK_SET_RATE_PARENT | CLK_SET_RATE_NO_REPARENT),
 			.ops = &clk_regmap_mux_closest_ops,
 		},
 	},
@@ -1720,17 +1713,10 @@
 	.clkr = {
 		.hw.init = &(struct clk_init_data){
 			.name = "dsi1_phy_pll_out_byteclk",
-<<<<<<< HEAD
-			.parent_names = (const char *[]){"dsi1pll_byteclk_src"},
-			.num_parents = 1,
-			.flags = CLK_SET_RATE_PARENT,
-=======
 			.parent_names = (const char *[]){"dsi1pll_byteclk_src",
 				"dsi1pll_cphy_byteclk_src"},
 			.num_parents = 2,
-			.flags = (CLK_GET_RATE_NOCACHE |
-				CLK_SET_RATE_PARENT | CLK_SET_RATE_NO_REPARENT),
->>>>>>> a1ef8a6b
+			.flags = (CLK_SET_RATE_PARENT | CLK_SET_RATE_NO_REPARENT),
 			.ops = &clk_regmap_mux_closest_ops,
 		},
 	},
@@ -1868,17 +1854,10 @@
 	.clkr = {
 		.hw.init = &(struct clk_init_data){
 			.name = "dsi0_phy_pll_out_dsiclk",
-<<<<<<< HEAD
-			.parent_names = (const char *[]){"dsi0pll_pclk_src"},
-			.num_parents = 1,
-			.flags = CLK_SET_RATE_PARENT,
-=======
 			.parent_names = (const char *[]){"dsi0pll_pclk_src",
 					"dsi0pll_cphy_pclk_src"},
 			.num_parents = 2,
-			.flags = (CLK_GET_RATE_NOCACHE |
-				CLK_SET_RATE_PARENT | CLK_SET_RATE_NO_REPARENT),
->>>>>>> a1ef8a6b
+			.flags = (CLK_SET_RATE_PARENT | CLK_SET_RATE_NO_REPARENT),
 			.ops = &clk_regmap_mux_closest_ops,
 		},
 	},
@@ -1890,17 +1869,10 @@
 	.clkr = {
 		.hw.init = &(struct clk_init_data){
 			.name = "dsi1_phy_pll_out_dsiclk",
-<<<<<<< HEAD
-			.parent_names = (const char *[]){"dsi1pll_pclk_src"},
-			.num_parents = 1,
-			.flags = CLK_SET_RATE_PARENT,
-=======
 			.parent_names = (const char *[]){"dsi1pll_pclk_src",
 					"dsi1pll_cphy_pclk_src"},
 			.num_parents = 2,
-			.flags = (CLK_GET_RATE_NOCACHE |
-				CLK_SET_RATE_PARENT | CLK_SET_RATE_NO_REPARENT),
->>>>>>> a1ef8a6b
+			.flags = (CLK_SET_RATE_PARENT | CLK_SET_RATE_NO_REPARENT),
 			.ops = &clk_regmap_mux_closest_ops,
 		},
 	},
