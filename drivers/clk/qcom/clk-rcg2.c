--- conflicted
+++ resolved
@@ -305,13 +305,8 @@
 		hid_div = cfg >> CFG_SRC_DIV_SHIFT;
 		hid_div &= mask;
 	}
-<<<<<<< HEAD
-
-
-=======
-
-
->>>>>>> a1f19153
+
+
 	recalc_rate = clk_rcg2_calc_rate(parent_rate, m, n, mode, hid_div);
 
 	/*
@@ -1477,15 +1472,11 @@
 	}
 
 	f = qcom_find_freq(rcg->freq_tbl, req->rate);
-<<<<<<< HEAD
-	if (!f || (req->rate != f->freq))
-=======
 
 	if (!f)
 		return -EINVAL;
 
 	if (req->rate != f->freq)
->>>>>>> a1f19153
 		req->rate = f->freq;
 
 	/* Indexes of source from the parent map */
