/* Copyright (c) 2002,2007-2020, The Linux Foundation. All rights reserved.
 *
 * This program is free software; you can redistribute it and/or modify
 * it under the terms of the GNU General Public License version 2 and
 * only version 2 as published by the Free Software Foundation.
 *
 * This program is distributed in the hope that it will be useful,
 * but WITHOUT ANY WARRANTY; without even the implied warranty of
 * MERCHANTABILITY or FITNESS FOR A PARTICULAR PURPOSE.  See the
 * GNU General Public License for more details.
 *
 */
#ifndef __KGSL_DEVICE_H
#define __KGSL_DEVICE_H

#include <linux/slab.h>
#include <linux/idr.h>
#include <linux/pm.h>
#include <linux/pm_qos.h>
#include <linux/sched.h>
#include <trace/events/gpu_mem.h>

#include "kgsl.h"
#include "kgsl_mmu.h"
#include "kgsl_pwrctrl.h"
#include "kgsl_log.h"
#include "kgsl_pwrscale.h"
#include "kgsl_snapshot.h"
#include "kgsl_sharedmem.h"
#include "kgsl_drawobj.h"
#include "kgsl_gmu_core.h"

#define KGSL_IOCTL_FUNC(_cmd, _func) \
	[_IOC_NR((_cmd))] = \
		{ .cmd = (_cmd), .func = (_func) }

/*
 * KGSL device state is initialized to INIT when platform_probe		*
 * successfully initialized the device.  Once a device has been opened	*
 * (started) it becomes active.  NAP implies that only low latency	*
 * resources (for now clocks on some platforms) are off.  SLEEP implies	*
 * that the KGSL module believes a device is idle (has been inactive	*
 * past its timer) and all system resources are released.  SUSPEND is	*
 * requested by the kernel and will be enforced upon all open devices.	*
 * RESET indicates that GPU or GMU hang happens. KGSL is handling	*
 * snapshot or recover GPU from hang.					*
 */

#define KGSL_STATE_NONE		0x00000000
#define KGSL_STATE_INIT		0x00000001
#define KGSL_STATE_ACTIVE	0x00000002
#define KGSL_STATE_NAP		0x00000004
#define KGSL_STATE_SUSPEND	0x00000010
#define KGSL_STATE_AWARE	0x00000020
#define KGSL_STATE_SLUMBER	0x00000080
#define KGSL_STATE_RESET	0x00000100

/**
 * enum kgsl_event_results - result codes passed to an event callback when the
 * event is retired or cancelled
 * @KGSL_EVENT_RETIRED: The timestamp associated with the event retired
 * successflly
 * @KGSL_EVENT_CANCELLED: The event was cancelled before the event was fired
 */
enum kgsl_event_results {
	KGSL_EVENT_RETIRED = 1,
	KGSL_EVENT_CANCELLED = 2,
};

#define KGSL_FLAG_WAKE_ON_TOUCH BIT(0)
#define KGSL_FLAG_SPARSE        BIT(1)

/*
 * "list" of event types for ftrace symbolic magic
 */

#define KGSL_EVENT_TYPES \
	{ KGSL_EVENT_RETIRED, "retired" }, \
	{ KGSL_EVENT_CANCELLED, "cancelled" }

#define KGSL_CONTEXT_FLAGS \
	{ KGSL_CONTEXT_NO_GMEM_ALLOC, "NO_GMEM_ALLOC" }, \
	{ KGSL_CONTEXT_PREAMBLE, "PREAMBLE" }, \
	{ KGSL_CONTEXT_TRASH_STATE, "TRASH_STATE" }, \
	{ KGSL_CONTEXT_CTX_SWITCH, "CTX_SWITCH" }, \
	{ KGSL_CONTEXT_PER_CONTEXT_TS, "PER_CONTEXT_TS" }, \
	{ KGSL_CONTEXT_USER_GENERATED_TS, "USER_TS" }, \
	{ KGSL_CONTEXT_NO_FAULT_TOLERANCE, "NO_FT" }, \
	{ KGSL_CONTEXT_INVALIDATE_ON_FAULT, "INVALIDATE_ON_FAULT" }, \
	{ KGSL_CONTEXT_PWR_CONSTRAINT, "PWR" }, \
	{ KGSL_CONTEXT_SAVE_GMEM, "SAVE_GMEM" }, \
	{ KGSL_CONTEXT_IFH_NOP, "IFH_NOP" }, \
	{ KGSL_CONTEXT_SECURE, "SECURE" }, \
	{ KGSL_CONTEXT_NO_SNAPSHOT, "NO_SNAPSHOT" }, \
	{ KGSL_CONTEXT_SPARSE, "SPARSE" }


#define KGSL_CONTEXT_TYPES \
	{ KGSL_CONTEXT_TYPE_ANY, "ANY" }, \
	{ KGSL_CONTEXT_TYPE_GL, "GL" }, \
	{ KGSL_CONTEXT_TYPE_CL, "CL" }, \
	{ KGSL_CONTEXT_TYPE_C2D, "C2D" }, \
	{ KGSL_CONTEXT_TYPE_RS, "RS" }, \
	{ KGSL_CONTEXT_TYPE_VK, "VK" }

#define KGSL_CONTEXT_ID(_context) \
	((_context != NULL) ? (_context)->id : KGSL_MEMSTORE_GLOBAL)

/* Allocate 600K for the snapshot static region*/
#define KGSL_SNAPSHOT_MEMSIZE (600 * 1024)
#define MAX_L3_LEVELS	3

struct kgsl_device;
struct platform_device;
struct kgsl_device_private;
struct kgsl_context;
struct kgsl_power_stats;
struct kgsl_event;
struct kgsl_snapshot;

struct kgsl_functable {
	/* Mandatory functions - these functions must be implemented
	 * by the client device.  The driver will not check for a NULL
	 * pointer before calling the hook.
	 */
	void (*regread)(struct kgsl_device *device,
		unsigned int offsetwords, unsigned int *value);
	void (*regwrite)(struct kgsl_device *device,
		unsigned int offsetwords, unsigned int value);
	int (*idle)(struct kgsl_device *device);
	bool (*isidle)(struct kgsl_device *device);
	int (*suspend_context)(struct kgsl_device *device);
	int (*init)(struct kgsl_device *device);
	int (*start)(struct kgsl_device *device, int priority);
	int (*stop)(struct kgsl_device *device);
	int (*getproperty)(struct kgsl_device *device,
		unsigned int type, void __user *value,
		size_t sizebytes);
	int (*getproperty_compat)(struct kgsl_device *device,
		unsigned int type, void __user *value,
		size_t sizebytes);
	int (*waittimestamp)(struct kgsl_device *device,
		struct kgsl_context *context, unsigned int timestamp,
		unsigned int msecs);
	int (*readtimestamp)(struct kgsl_device *device, void *priv,
		enum kgsl_timestamp_type type, unsigned int *timestamp);
	int (*queue_cmds)(struct kgsl_device_private *dev_priv,
		struct kgsl_context *context, struct kgsl_drawobj *drawobj[],
		uint32_t count, uint32_t *timestamp);
	void (*power_stats)(struct kgsl_device *device,
		struct kgsl_power_stats *stats);
	unsigned int (*gpuid)(struct kgsl_device *device, unsigned int *chipid);
	void (*snapshot)(struct kgsl_device *device,
		struct kgsl_snapshot *snapshot, struct kgsl_context *context);
	irqreturn_t (*irq_handler)(struct kgsl_device *device);
	int (*drain)(struct kgsl_device *device);
	struct kgsl_device_private * (*device_private_create)(void);
	void (*device_private_destroy)(struct kgsl_device_private *dev_priv);
	/*
	 * Optional functions - these functions are not mandatory.  The
	 * driver will check that the function pointer is not NULL before
	 * calling the hook
	 */
	struct kgsl_context *(*drawctxt_create)(struct kgsl_device_private *,
						uint32_t *flags);
	void (*drawctxt_detach)(struct kgsl_context *context);
	void (*drawctxt_destroy)(struct kgsl_context *context);
	void (*drawctxt_dump)(struct kgsl_device *device,
		struct kgsl_context *context);
	long (*ioctl)(struct kgsl_device_private *dev_priv,
		unsigned int cmd, unsigned long arg);
	long (*compat_ioctl)(struct kgsl_device_private *dev_priv,
		unsigned int cmd, unsigned long arg);
	int (*setproperty)(struct kgsl_device_private *dev_priv,
		unsigned int type, void __user *value,
		unsigned int sizebytes);
	int (*setproperty_compat)(struct kgsl_device_private *dev_priv,
		unsigned int type, void __user *value,
		unsigned int sizebytes);
	void (*drawctxt_sched)(struct kgsl_device *device,
		struct kgsl_context *context);
	void (*resume)(struct kgsl_device *device);
	int (*regulator_enable)(struct kgsl_device *);
	bool (*is_hw_collapsible)(struct kgsl_device *);
	void (*regulator_disable)(struct kgsl_device *);
	void (*pwrlevel_change_settings)(struct kgsl_device *device,
		unsigned int prelevel, unsigned int postlevel, bool post);
	void (*regulator_disable_poll)(struct kgsl_device *device);
	void (*clk_set_options)(struct kgsl_device *device,
		const char *name, struct clk *clk, bool on);
	void (*gpu_model)(struct kgsl_device *device, char *str,
		size_t bufsz);
	void (*stop_fault_timer)(struct kgsl_device *device);
	int (*suspend_device)(struct kgsl_device *device,
		pm_message_t pm_state);
	int (*resume_device)(struct kgsl_device *device,
		pm_message_t pm_state);
};

struct kgsl_ioctl {
	unsigned int cmd;
	long (*func)(struct kgsl_device_private *, unsigned int, void *);
};

long kgsl_ioctl_helper(struct file *filep, unsigned int cmd, unsigned long arg,
		const struct kgsl_ioctl *cmds, int len);

/* Flag to mark the memobj_node as a preamble */
#define MEMOBJ_PREAMBLE BIT(0)
/* Flag to mark that the memobj_node should not go to the hadrware */
#define MEMOBJ_SKIP BIT(1)

/**
 * struct kgsl_memobj_node - Memory object descriptor
 * @node: Local list node for the object
 * @id: GPU memory ID for the object
 * offset: Offset within the object
 * @gpuaddr: GPU address for the object
 * @flags: External flags passed by the user
 * @priv: Internal flags set by the driver
 */
struct kgsl_memobj_node {
	struct list_head node;
	unsigned int id;
	uint64_t offset;
	uint64_t gpuaddr;
	uint64_t size;
	unsigned long flags;
	unsigned long priv;
};

/**
 * struct kgsl_sparseobj_node - Sparse object descriptor
 * @node: Local list node for the sparse cmdbatch
 * @virt_id: Virtual ID to bind/unbind
 * @obj:  struct kgsl_sparse_binding_object
 */
struct kgsl_sparseobj_node {
	struct list_head node;
	unsigned int virt_id;
	struct kgsl_sparse_binding_object obj;
};

struct kgsl_device {
	struct device *dev;
	const char *name;
	unsigned int ver_major;
	unsigned int ver_minor;
	uint32_t flags;
	enum kgsl_deviceid id;

	/* Starting physical address for GPU registers */
	unsigned long reg_phys;

	/* Starting Kernel virtual address for GPU registers */
	void __iomem *reg_virt;

	/* Total memory size for all GPU registers */
	unsigned int reg_len;

	/* Kernel virtual address for GPU shader memory */
	void __iomem *shader_mem_virt;

	/* Starting physical address for GPU shader memory */
	unsigned long shader_mem_phys;

	/* GPU shader memory size */
	unsigned int shader_mem_len;
	struct kgsl_memdesc memstore;
	struct kgsl_memdesc scratch;
	const char *iomemname;
	const char *shadermemname;

	struct kgsl_mmu mmu;
	struct gmu_core_device gmu_core;
	struct completion hwaccess_gate;
	struct completion halt_gate;
	const struct kgsl_functable *ftbl;
	struct work_struct idle_check_ws;
	struct timer_list idle_timer;
	struct kgsl_pwrctrl pwrctrl;
	int open_count;

	/* For GPU inline submission */
	uint32_t submit_now;
	spinlock_t submit_lock;
	bool slumber;

	struct mutex mutex;
	uint32_t state;
	uint32_t requested_state;

	atomic_t active_cnt;
	atomic64_t total_mapped;

	wait_queue_head_t wait_queue;
	wait_queue_head_t active_cnt_wq;
	struct platform_device *pdev;
	struct dentry *d_debugfs;
	struct idr context_idr;
	rwlock_t context_lock;

	struct {
		void *ptr;
		size_t size;
	} snapshot_memory;

	struct kgsl_snapshot *snapshot;

	u32 snapshot_faultcount;	/* Total number of faults since boot */
	bool force_panic;		/* Force panic after snapshot dump */
	bool prioritize_unrecoverable;	/* Overwrite with new GMU snapshots */

	/* Use CP Crash dumper to get GPU snapshot*/
	bool snapshot_crashdumper;
	/* Use HOST side register reads to get GPU snapshot*/
	bool snapshot_legacy;

	struct kobject snapshot_kobj;

	struct kobject ppd_kobj;

	/* Logging levels */
	int cmd_log;
	int ctxt_log;
	int drv_log;
	int mem_log;
	int pwr_log;
	struct kgsl_pwrscale pwrscale;

	int reset_counter; /* Track how many GPU core resets have occurred */
	struct workqueue_struct *events_wq;

	struct device *busmondev; /* pseudo dev for GPU BW voting governor */

	/* Number of active contexts seen globally for this device */
	int active_context_count;
	struct kobject *gpu_sysfs_kobj;
	struct clk *l3_clk;
	unsigned int l3_freq[MAX_L3_LEVELS];
	unsigned int num_l3_pwrlevels;
	/* store current L3 vote to determine if we should change our vote */
	unsigned int cur_l3_pwrlevel;
};

#define KGSL_MMU_DEVICE(_mmu) \
	container_of((_mmu), struct kgsl_device, mmu)

#define KGSL_DEVICE_COMMON_INIT(_dev) \
	.hwaccess_gate = COMPLETION_INITIALIZER((_dev).hwaccess_gate),\
	.halt_gate = COMPLETION_INITIALIZER((_dev).halt_gate),\
	.idle_check_ws = __WORK_INITIALIZER((_dev).idle_check_ws,\
			kgsl_idle_check),\
	.context_idr = IDR_INIT,\
	.wait_queue = __WAIT_QUEUE_HEAD_INITIALIZER((_dev).wait_queue),\
	.active_cnt_wq = __WAIT_QUEUE_HEAD_INITIALIZER((_dev).active_cnt_wq),\
	.mutex = __MUTEX_INITIALIZER((_dev).mutex),\
	.state = KGSL_STATE_NONE,\
	.ver_major = DRIVER_VERSION_MAJOR,\
	.ver_minor = DRIVER_VERSION_MINOR


/**
 * enum bits for struct kgsl_context.priv
 * @KGSL_CONTEXT_PRIV_SUBMITTED - The context has submitted commands to gpu.
 * @KGSL_CONTEXT_PRIV_DETACHED  - The context has been destroyed by userspace
 *	and is no longer using the gpu.
 * @KGSL_CONTEXT_PRIV_INVALID - The context has been destroyed by the kernel
 *	because it caused a GPU fault.
 * @KGSL_CONTEXT_PRIV_PAGEFAULT - The context has caused a page fault.
 * @KGSL_CONTEXT_PRIV_DEVICE_SPECIFIC - this value and higher values are
 *	reserved for devices specific use.
 */
enum kgsl_context_priv {
	KGSL_CONTEXT_PRIV_SUBMITTED = 0,
	KGSL_CONTEXT_PRIV_DETACHED,
	KGSL_CONTEXT_PRIV_INVALID,
	KGSL_CONTEXT_PRIV_PAGEFAULT,
	KGSL_CONTEXT_PRIV_DEVICE_SPECIFIC = 16,
};

struct kgsl_process_private;

/**
 * struct kgsl_context - The context fields that are valid for a user defined
 * context
 * @refcount: kref object for reference counting the context
 * @id: integer identifier for the context
 * @priority; The context's priority to submit commands to GPU
 * @tid: task that created this context.
 * @dev_priv: pointer to the owning device instance
 * @proc_priv: pointer to process private, the process that allocated the
 * context
 * @priv: in-kernel context flags, use KGSL_CONTEXT_* values
 * @reset_status: status indication whether a gpu reset occurred and whether
 * this context was responsible for causing it
 * @timeline: sync timeline used to create fences that can be signaled when a
 * sync_pt timestamp expires
 * @events: A kgsl_event_group for this context - contains the list of GPU
 * events
 * @flags: flags from userspace controlling the behavior of this context
 * @pwr_constraint: power constraint from userspace for this context
 * @fault_count: number of times gpu hanged in last _context_throttle_time ms
 * @fault_time: time of the first gpu hang in last _context_throttle_time ms
 * @user_ctxt_record: memory descriptor used by CP to save/restore VPC data
 * across preemption
 * @total_fault_count: number of times gpu faulted in this context
 * @last_faulted_cmd_ts: last faulted command batch timestamp
 */
struct kgsl_context {
	struct kref refcount;
	uint32_t id;
	uint32_t priority;
	pid_t tid;
	struct kgsl_device_private *dev_priv;
	struct kgsl_process_private *proc_priv;
	unsigned long priv;
	struct kgsl_device *device;
	unsigned int reset_status;
	struct kgsl_sync_timeline *ktimeline;
	struct kgsl_event_group events;
	unsigned int flags;
	struct kgsl_pwr_constraint pwr_constraint;
	struct kgsl_pwr_constraint l3_pwr_constraint;
	unsigned int fault_count;
	unsigned long fault_time;
	struct kgsl_mem_entry *user_ctxt_record;
	unsigned int total_fault_count;
	unsigned int last_faulted_cmd_ts;
};

#define _context_comm(_c) \
	(((_c) && (_c)->proc_priv) ? (_c)->proc_priv->comm : "unknown")

/*
 * Print log messages with the context process name/pid:
 * [...] kgsl kgsl-3d0: kgsl-api-test[22182]:
 */

#define pr_context(_d, _c, fmt, args...) \
		dev_err((_d)->dev, "%s[%d]: " fmt, \
		_context_comm((_c)), \
		(_c)->proc_priv->pid, ##args)

/**
 * struct kgsl_process_private -  Private structure for a KGSL process (across
 * all devices)
 * @priv: Internal flags, use KGSL_PROCESS_* values
 * @pid: ID for the task owner of the process
 * @comm: task name of the process
 * @mem_lock: Spinlock to protect the process memory lists
 * @refcount: kref object for reference counting the process
 * @idr: Iterator for assigning IDs to memory allocations
 * @pagetable: Pointer to the pagetable owned by this process
 * @kobj: Pointer to a kobj for the sysfs directory for this process
 * @debug_root: Pointer to the debugfs root for this process
 * @stats: Memory allocation statistics for this process
 * @gpumem_mapped: KGSL memory mapped in the process address space
 * @syncsource_idr: sync sources created by this process
 * @syncsource_lock: Spinlock to protect the syncsource idr
 * @fd_count: Counter for the number of FDs for this process
 * @ctxt_count: Count for the number of contexts for this process
 * @ctxt_count_lock: Spinlock to protect ctxt_count
 */
struct kgsl_process_private {
	unsigned long priv;
	pid_t pid;
	char comm[TASK_COMM_LEN];
	spinlock_t mem_lock;
	struct kref refcount;
	struct idr mem_idr;
	struct kgsl_pagetable *pagetable;
	struct list_head list;
	struct kobject kobj;
	struct dentry *debug_root;
	struct {
		atomic64_t cur;
		atomic64_t max;
	} stats[KGSL_MEM_ENTRY_MAX];
	atomic64_t gpumem_mapped;
	struct idr syncsource_idr;
	spinlock_t syncsource_lock;
	int fd_count;
	atomic_t ctxt_count;
	spinlock_t ctxt_count_lock;
};

/**
 * enum kgsl_process_priv_flags - Private flags for kgsl_process_private
 * @KGSL_PROCESS_INIT: Set if the process structure has been set up
 */
enum kgsl_process_priv_flags {
	KGSL_PROCESS_INIT = 0,
};

struct kgsl_device_private {
	struct kgsl_device *device;
	struct kgsl_process_private *process_priv;
};

/**
 * struct kgsl_snapshot - details for a specific snapshot instance
 * @ib1base: Active IB1 base address at the time of fault
 * @ib2base: Active IB2 base address at the time of fault
 * @ib1size: Number of DWORDS pending in IB1 at the time of fault
 * @ib2size: Number of DWORDS pending in IB2 at the time of fault
 * @ib1dumped: Active IB1 dump status to sansphot binary
 * @ib2dumped: Active IB2 dump status to sansphot binary
 * @start: Pointer to the start of the static snapshot region
 * @size: Size of the current snapshot instance
 * @ptr: Pointer to the next block of memory to write to during snapshotting
 * @remain: Bytes left in the snapshot region
 * @timestamp: Timestamp of the snapshot instance (in seconds since boot)
 * @mempool: Pointer to the memory pool for storing memory objects
 * @mempool_size: Size of the memory pool
 * @obj_list: List of frozen GPU buffers that are waiting to be dumped.
 * @cp_list: List of IB's to be dumped.
 * @work: worker to dump the frozen memory
 * @dump_gate: completion gate signaled by worker when it is finished.
 * @process: the process that caused the hang, if known.
 * @sysfs_read: Count of current reads via sysfs
 * @first_read: True until the snapshot read is started
 * @gmu_fault: Snapshot collected when GMU fault happened
 * @recovered: True if GPU was recovered after previous snapshot
 */
struct kgsl_snapshot {
	uint64_t ib1base;
	uint64_t ib2base;
	unsigned int ib1size;
	unsigned int ib2size;
	bool ib1dumped;
	bool ib2dumped;
	u8 *start;
	size_t size;
	u8 *ptr;
	size_t remain;
	unsigned long timestamp;
	u8 *mempool;
	size_t mempool_size;
	struct list_head obj_list;
	struct list_head cp_list;
	struct work_struct work;
	struct completion dump_gate;
	struct kgsl_process_private *process;
	unsigned int sysfs_read;
	bool first_read;
	bool gmu_fault;
	bool recovered;
};

/**
 * struct kgsl_snapshot_object  - GPU memory in the snapshot
 * @gpuaddr: The GPU address identified during snapshot
 * @size: The buffer size identified during snapshot
 * @offset: offset from start of the allocated kgsl_mem_entry
 * @type: SNAPSHOT_OBJ_TYPE_* identifier.
 * @entry: the reference counted memory entry for this buffer
 * @node: node for kgsl_snapshot.obj_list
 */
struct kgsl_snapshot_object {
	uint64_t gpuaddr;
	uint64_t size;
	uint64_t offset;
	int type;
	struct kgsl_mem_entry *entry;
	struct list_head node;
};

struct kgsl_device *kgsl_get_device(int dev_idx);

static inline void kgsl_process_add_stats(struct kgsl_process_private *priv,
	unsigned int type, uint64_t size)
{
	u64 ret = atomic64_add_return(size, &priv->stats[type].cur);

	if (ret > atomic64_read(&priv->stats[type].max))
		atomic64_set(&priv->stats[type].max, ret);
}

static inline void kgsl_process_sub_stats(struct kgsl_process_private *priv,
	unsigned int type, uint64_t size)
{
	atomic64_sub(size, &priv->stats[type].cur);
}

static inline bool kgsl_is_register_offset(struct kgsl_device *device,
				unsigned int offsetwords)
{
	return ((offsetwords * sizeof(uint32_t)) < device->reg_len);
}

static inline void kgsl_regread(struct kgsl_device *device,
				unsigned int offsetwords,
				unsigned int *value)
{
	if (kgsl_is_register_offset(device, offsetwords))
		device->ftbl->regread(device, offsetwords, value);
	else if (gmu_core_is_register_offset(device, offsetwords))
		gmu_core_regread(device, offsetwords, value);
	else {
		WARN(1, "Out of bounds register read: 0x%x\n", offsetwords);
		*value = 0;
	}
}

static inline void kgsl_regwrite(struct kgsl_device *device,
				 unsigned int offsetwords,
				 unsigned int value)
{
	if (kgsl_is_register_offset(device, offsetwords))
		device->ftbl->regwrite(device, offsetwords, value);
	else if (gmu_core_is_register_offset(device, offsetwords))
		gmu_core_regwrite(device, offsetwords, value);
	else
		WARN(1, "Out of bounds register write: 0x%x\n", offsetwords);
}

static inline void kgsl_regrmw(struct kgsl_device *device,
		unsigned int offsetwords,
		unsigned int mask, unsigned int bits)
{
	unsigned int val = 0;

	kgsl_regread(device, offsetwords, &val);
	val &= ~mask;
	kgsl_regwrite(device, offsetwords, val | bits);
}

static inline int kgsl_idle(struct kgsl_device *device)
{
	return device->ftbl->idle(device);
}

static inline unsigned int kgsl_gpuid(struct kgsl_device *device,
	unsigned int *chipid)
{
	return device->ftbl->gpuid(device, chipid);
}

static inline int kgsl_create_device_sysfs_files(struct device *root,
	const struct device_attribute **list)
{
	int ret = 0, i;

	for (i = 0; list[i] != NULL; i++)
		ret |= device_create_file(root, list[i]);
	return ret;
}

static inline void kgsl_remove_device_sysfs_files(struct device *root,
	const struct device_attribute **list)
{
	int i;

	for (i = 0; list[i] != NULL; i++)
		device_remove_file(root, list[i]);
}

static inline struct kgsl_device *kgsl_device_from_dev(struct device *dev)
{
	int i;

	for (i = 0; i < KGSL_DEVICE_MAX; i++) {
		if (kgsl_driver.devp[i] && kgsl_driver.devp[i]->dev == dev)
			return kgsl_driver.devp[i];
	}

	return NULL;
}

static inline int kgsl_state_is_awake(struct kgsl_device *device)
{
	if (device->state == KGSL_STATE_ACTIVE ||
		device->state == KGSL_STATE_AWARE)
		return true;
	else if (gmu_core_gpmu_isenabled(device) &&
			test_bit(GMU_CLK_ON, &device->gmu_core.flags))
		return true;
	else
		return false;
}

static inline int kgsl_change_flag(struct kgsl_device *device,
		unsigned long flag, unsigned long *val)
{
	int ret;

	mutex_lock(&device->mutex);
	/*
	 * Bring down the GPU, so that we can bring it back up with the correct
	 * power and clock settings
	 */
	ret = kgsl_pwrctrl_change_state(device, KGSL_STATE_SUSPEND);
	if (!ret) {
		change_bit(flag, val);
		kgsl_pwrctrl_change_state(device, KGSL_STATE_SLUMBER);
	}

	mutex_unlock(&device->mutex);
	return ret;
}

int kgsl_readtimestamp(struct kgsl_device *device, void *priv,
		enum kgsl_timestamp_type type, unsigned int *timestamp);

int kgsl_check_timestamp(struct kgsl_device *device,
		struct kgsl_context *context, unsigned int timestamp);

int kgsl_device_platform_probe(struct kgsl_device *device);

void kgsl_device_platform_remove(struct kgsl_device *device);

const char *kgsl_pwrstate_to_str(unsigned int state);

int kgsl_device_snapshot_init(struct kgsl_device *device);
void kgsl_device_snapshot(struct kgsl_device *device,
			struct kgsl_context *context, bool gmu_fault);
void kgsl_device_snapshot_close(struct kgsl_device *device);

void kgsl_events_init(void);
void kgsl_events_exit(void);

void kgsl_context_detach(struct kgsl_context *context);

void kgsl_del_event_group(struct kgsl_event_group *group);

void kgsl_add_event_group(struct kgsl_event_group *group,
		struct kgsl_context *context, const char *name,
		readtimestamp_func readtimestamp, void *priv);

void kgsl_cancel_events_timestamp(struct kgsl_device *device,
		struct kgsl_event_group *group, unsigned int timestamp);
void kgsl_cancel_events(struct kgsl_device *device,
		struct kgsl_event_group *group);
void kgsl_cancel_event(struct kgsl_device *device,
		struct kgsl_event_group *group, unsigned int timestamp,
		kgsl_event_func func, void *priv);
bool kgsl_event_pending(struct kgsl_device *device,
		struct kgsl_event_group *group, unsigned int timestamp,
		kgsl_event_func func, void *priv);
int kgsl_add_event(struct kgsl_device *device, struct kgsl_event_group *group,
		unsigned int timestamp, kgsl_event_func func, void *priv);
void kgsl_process_event_group(struct kgsl_device *device,
	struct kgsl_event_group *group);
void kgsl_flush_event_group(struct kgsl_device *device,
		struct kgsl_event_group *group);
void kgsl_process_event_groups(struct kgsl_device *device);

void kgsl_context_destroy(struct kref *kref);

int kgsl_context_init(struct kgsl_device_private *dev_priv,
		struct kgsl_context *context);

void kgsl_context_dump(struct kgsl_context *context);

int kgsl_memfree_find_entry(pid_t ptname, uint64_t *gpuaddr,
	uint64_t *size, uint64_t *flags, pid_t *pid);

long kgsl_ioctl(struct file *filep, unsigned int cmd, unsigned long arg);

long kgsl_ioctl_copy_in(unsigned int kernel_cmd, unsigned int user_cmd,
		unsigned long arg, unsigned char *ptr);

long kgsl_ioctl_copy_out(unsigned int kernel_cmd, unsigned int user_cmd,
		unsigned long arg, unsigned char *ptr);

void kgsl_sparse_bind(struct kgsl_process_private *private,
		struct kgsl_drawobj_sparse *sparse);

/**
 * kgsl_context_put() - Release context reference count
 * @context: Pointer to the KGSL context to be released
 *
 * Reduce the reference count on a KGSL context and destroy it if it is no
 * longer needed
 */
static inline void
kgsl_context_put(struct kgsl_context *context)
{
	if (context)
		kref_put(&context->refcount, kgsl_context_destroy);
}

/**
 * kgsl_context_detached() - check if a context is detached
 * @context: the context
 *
 * Check if a context has been destroyed by userspace and is only waiting
 * for reference counts to go away. This check is used to weed out
 * contexts that shouldn't use the gpu so NULL is considered detached.
 */
static inline bool kgsl_context_detached(struct kgsl_context *context)
{
	return (context == NULL || test_bit(KGSL_CONTEXT_PRIV_DETACHED,
						&context->priv));
}

/**
 * kgsl_context_invalid() - check if a context is invalid
 * @context: the context
 *
 * Check if a context has been invalidated by the kernel and may no
 * longer use the GPU.
 */
static inline bool kgsl_context_invalid(struct kgsl_context *context)
{
	return (context == NULL || test_bit(KGSL_CONTEXT_PRIV_INVALID,
						&context->priv));
}


/**
 * kgsl_context_get() - get a pointer to a KGSL context
 * @device: Pointer to the KGSL device that owns the context
 * @id: Context ID
 *
 * Find the context associated with the given ID number, increase the reference
 * count on it and return it.  The caller must make sure that this call is
 * paired with a kgsl_context_put.  This function is for internal use because it
 * doesn't validate the ownership of the context with the calling process - use
 * kgsl_context_get_owner for that
 */
static inline struct kgsl_context *kgsl_context_get(struct kgsl_device *device,
		uint32_t id)
{
	int result = 0;
	struct kgsl_context *context = NULL;

	read_lock(&device->context_lock);

	context = idr_find(&device->context_idr, id);

	/* Don't return a context that has been detached */
	if (kgsl_context_detached(context))
		context = NULL;
	else
		result = kref_get_unless_zero(&context->refcount);

	read_unlock(&device->context_lock);

	if (!result)
		return NULL;
	return context;
}

/**
 * _kgsl_context_get() - lightweight function to just increment the ref count
 * @context: Pointer to the KGSL context
 *
 * Get a reference to the specified KGSL context structure. This is a
 * lightweight way to just increase the refcount on a known context rather than
 * walking through kgsl_context_get and searching the iterator
 */
static inline int _kgsl_context_get(struct kgsl_context *context)
{
	int ret = 0;

	if (context)
		ret = kref_get_unless_zero(&context->refcount);

	return ret;
}

/**
 * kgsl_context_get_owner() - get a pointer to a KGSL context in a specific
 * process
 * @dev_priv: Pointer to the process struct
 * @id: Context ID to return
 *
 * Find the context associated with the given ID number, increase the reference
 * count on it and return it.  The caller must make sure that this call is
 * paired with a kgsl_context_put. This function validates that the context id
 * given is owned by the dev_priv instancet that is passed in.  See
 * kgsl_context_get for the internal version that doesn't do the check
 */
static inline struct kgsl_context *kgsl_context_get_owner(
		struct kgsl_device_private *dev_priv, uint32_t id)
{
	struct kgsl_context *context;

	context = kgsl_context_get(dev_priv->device, id);

	/* Verify that the context belongs to current calling fd. */
	if (context != NULL && context->dev_priv != dev_priv) {
		kgsl_context_put(context);
		return NULL;
	}

	return context;
}

/**
 * kgsl_process_private_get() - increment the refcount on a
 * kgsl_process_private struct
 * @process: Pointer to the KGSL process_private
 *
 * Returns 0 if the structure is invalid and a reference count could not be
 * obtained, nonzero otherwise.
 */
static inline int kgsl_process_private_get(struct kgsl_process_private *process)
{
	int ret = 0;

	if (process != NULL)
		ret = kref_get_unless_zero(&process->refcount);
	return ret;
}

void kgsl_process_private_put(struct kgsl_process_private *private);


struct kgsl_process_private *kgsl_process_private_find(pid_t pid);

/**
 * kgsl_property_read_u32() - Read a u32 property from the device tree
 * @device: Pointer to the KGSL device
 * @prop: String name of the property to query
 * @ptr: Pointer to the variable to store the property
 */
static inline int kgsl_property_read_u32(struct kgsl_device *device,
	const char *prop, unsigned int *ptr)
{
	return of_property_read_u32(device->pdev->dev.of_node, prop, ptr);
}

/**
 * kgsl_sysfs_store() - parse a string from a sysfs store function
 * @buf: Incoming string to parse
 * @ptr: Pointer to an unsigned int to store the value
 */
static inline int kgsl_sysfs_store(const char *buf, unsigned int *ptr)
{
	unsigned int val;
	int rc;

	rc = kstrtou32(buf, 0, &val);
	if (rc)
		return rc;

	if (ptr)
		*ptr = val;

	return 0;
}

/*
 * A helper macro to print out "not enough memory functions" - this
 * makes it easy to standardize the messages as well as cut down on
 * the number of strings in the binary
 */
#define SNAPSHOT_ERR_NOMEM(_d, _s) \
	KGSL_DRV_ERR((_d), \
	"snapshot: not enough snapshot memory for section %s\n", (_s))

/**
 * struct kgsl_snapshot_registers - list of registers to snapshot
 * @regs: Pointer to an array of register ranges
 * @count: Number of entries in the array
 */
struct kgsl_snapshot_registers {
	const unsigned int *regs;
	unsigned int count;
};

size_t kgsl_snapshot_dump_registers(struct kgsl_device *device, u8 *buf,
		size_t remain, void *priv);

void kgsl_snapshot_indexed_registers(struct kgsl_device *device,
	struct kgsl_snapshot *snapshot, unsigned int index,
	unsigned int data, unsigned int start, unsigned int count);

int kgsl_snapshot_get_object(struct kgsl_snapshot *snapshot,
	struct kgsl_process_private *process, uint64_t gpuaddr,
	uint64_t size, unsigned int type);

int kgsl_snapshot_have_object(struct kgsl_snapshot *snapshot,
	struct kgsl_process_private *process,
	uint64_t gpuaddr, uint64_t size);

struct adreno_ib_object_list;

int kgsl_snapshot_add_ib_obj_list(struct kgsl_snapshot *snapshot,
	struct adreno_ib_object_list *ib_obj_list);

void kgsl_snapshot_add_section(struct kgsl_device *device, u16 id,
	struct kgsl_snapshot *snapshot,
	size_t (*func)(struct kgsl_device *, u8 *, size_t, void *),
	void *priv);

/**
 * struct kgsl_pwr_limit - limit structure for each client
 * @node: Local list node for the limits list
 * @level: requested power level
 * @device: pointer to the device structure
 */
struct kgsl_pwr_limit {
	struct list_head node;
	unsigned int level;
	struct kgsl_device *device;
};

/**
 * kgsl_trace_gpu_mem_total - Overall gpu memory usage tracking which includes
 * process allocations, imported dmabufs and kgsl globals
 * @device: A KGSL device handle
 * @delta: delta of total mapped memory size
 */
#ifdef CONFIG_TRACE_GPU_MEM
static inline void kgsl_trace_gpu_mem_total(struct kgsl_device *device,
						s64 delta)
{
<<<<<<< HEAD
	u64 total_size = atomic64_add_return(delta, &device->total_mapped);

=======
	u64 total_size;

	if (!device)
		return;

	total_size = atomic64_add_return(delta, &device->total_mapped);
>>>>>>> 66e2d03b
	trace_gpu_mem_total(0, 0, total_size);
}
#else
static inline void kgsl_trace_gpu_mem_total(struct kgsl_device *device,
						s64 delta) {}
#endif

#endif  /* __KGSL_DEVICE_H */<|MERGE_RESOLUTION|>--- conflicted
+++ resolved
@@ -1009,17 +1009,12 @@
 static inline void kgsl_trace_gpu_mem_total(struct kgsl_device *device,
 						s64 delta)
 {
-<<<<<<< HEAD
-	u64 total_size = atomic64_add_return(delta, &device->total_mapped);
-
-=======
 	u64 total_size;
 
 	if (!device)
 		return;
 
 	total_size = atomic64_add_return(delta, &device->total_mapped);
->>>>>>> 66e2d03b
 	trace_gpu_mem_total(0, 0, total_size);
 }
 #else
