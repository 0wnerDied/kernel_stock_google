--- conflicted
+++ resolved
@@ -26,21 +26,8 @@
 
 config QCOM_KGSL_IOMMU
 	bool
-<<<<<<< HEAD
 	default y if QCOM_KGSL && (MSM_IOMMU || ARM_SMMU)
-
-config QCOM_KGSL_USE_SHMEM
-	bool "Enable using shmem for memory allocations"
-	depends on QCOM_KGSL
-	help
-	  Say 'Y' to enable using shmem for memory allocations. If enabled,
-	  there will be no support for the memory pools and higher order pages.
-	  But using shmem will help in making kgsl pages available for
-	  reclaiming.
 
 config CORESIGHT_ADRENO
 	bool
-	default y if QCOM_KGSL=y && CORESIGHT=y
-=======
-	default y if QCOM_KGSL && (MSM_IOMMU || ARM_SMMU)
->>>>>>> 96aaa2a2
+	default y if QCOM_KGSL=y && CORESIGHT=y