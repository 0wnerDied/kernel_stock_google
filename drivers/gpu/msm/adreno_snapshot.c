--- conflicted
+++ resolved
@@ -864,8 +864,6 @@
 
 	snapshot_frozen_objsize = 0;
 
-<<<<<<< HEAD
-=======
 	/*
 	 * We read lots of registers during GPU snapshot. Keep
 	 * high bus vote to reduce AHB latency.
@@ -874,7 +872,6 @@
 		msm_bus_scale_client_update_request(device->pwrctrl.ahbpath_pcl,
 			KGSL_AHB_PATH_HIGH);
 
->>>>>>> 15457316
 	/* Add GPU specific sections - registers mainly, but other stuff too */
 	if (gpudev->snapshot)
 		gpudev->snapshot(adreno_dev, snapshot);
