--- conflicted
+++ resolved
@@ -68,11 +68,7 @@
 	pool->page_count++;
 	spin_unlock(&pool->list_lock);
 	mod_node_page_state(page_pgdat(p), NR_KERNEL_MISC_RECLAIMABLE,
-<<<<<<< HEAD
 				(1 << pool->pool_order));
-=======
-			    (1 << pool->pool_order));
->>>>>>> c9bd1012
 }
 
 /* Returns a page from specified pool */
@@ -90,14 +86,8 @@
 	spin_unlock(&pool->list_lock);
 
 	if (p != NULL)
-<<<<<<< HEAD
 		mod_node_page_state(page_pgdat(p), NR_KERNEL_MISC_RECLAIMABLE,
 				-(1 << pool->pool_order));
-=======
-		mod_node_page_state(page_pgdat(p),
-				    NR_KERNEL_MISC_RECLAIMABLE,
-				    -(1 << pool->pool_order));
->>>>>>> c9bd1012
 
 	return p;
 }
