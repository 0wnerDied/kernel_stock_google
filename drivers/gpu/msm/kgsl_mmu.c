// SPDX-License-Identifier: GPL-2.0-only
/*
<<<<<<< HEAD
 * Copyright (c) 2002,2007-2020, The Linux Foundation. All rights reserved.
=======
 * Copyright (c) 2002,2007-2021, The Linux Foundation. All rights reserved.
>>>>>>> 9fbe6fb0
 */

#include <linux/slab.h>

#include "kgsl_device.h"
#include "kgsl_mmu.h"
#include "kgsl_sharedmem.h"

static void pagetable_remove_sysfs_objects(struct kgsl_pagetable *pagetable);

static void _deferred_destroy(struct work_struct *ws)
{
	struct kgsl_pagetable *pagetable = container_of(ws,
					struct kgsl_pagetable, destroy_ws);

	if (PT_OP_VALID(pagetable, mmu_destroy_pagetable))
		pagetable->pt_ops->mmu_destroy_pagetable(pagetable);

	kfree(pagetable);
}

static void kgsl_destroy_pagetable(struct kref *kref)
{
	struct kgsl_pagetable *pagetable = container_of(kref,
		struct kgsl_pagetable, refcount);

	kgsl_mmu_detach_pagetable(pagetable);

	kgsl_schedule_work(&pagetable->destroy_ws);
}

static inline void kgsl_put_pagetable(struct kgsl_pagetable *pagetable)
{
	if (pagetable)
		kref_put(&pagetable->refcount, kgsl_destroy_pagetable);
}

struct kgsl_pagetable *
kgsl_get_pagetable(unsigned long name)
{
	struct kgsl_pagetable *pt, *ret = NULL;
	unsigned long flags;

	spin_lock_irqsave(&kgsl_driver.ptlock, flags);
	list_for_each_entry(pt, &kgsl_driver.pagetable_list, list) {
		if (name == pt->name && kref_get_unless_zero(&pt->refcount)) {
			ret = pt;
			break;
		}
	}

	spin_unlock_irqrestore(&kgsl_driver.ptlock, flags);
	return ret;
}

static struct kgsl_pagetable *
_get_pt_from_kobj(struct kobject *kobj)
{
	unsigned int ptname;

	if (!kobj)
		return NULL;

	if (kstrtou32(kobj->name, 0, &ptname))
		return NULL;

	return kgsl_get_pagetable(ptname);
}

static ssize_t
sysfs_show_entries(struct kobject *kobj,
		   struct kobj_attribute *attr,
		   char *buf)
{
	struct kgsl_pagetable *pt;
	int ret = 0;

	pt = _get_pt_from_kobj(kobj);

	if (pt) {
		unsigned int val = atomic_read(&pt->stats.entries);

		ret += scnprintf(buf, PAGE_SIZE, "%d\n", val);
	}

	kgsl_put_pagetable(pt);
	return ret;
}

static ssize_t
sysfs_show_mapped(struct kobject *kobj,
		  struct kobj_attribute *attr,
		  char *buf)
{
	struct kgsl_pagetable *pt;
	int ret = 0;

	pt = _get_pt_from_kobj(kobj);

	if (pt) {
		uint64_t val = atomic_long_read(&pt->stats.mapped);

		ret += scnprintf(buf, PAGE_SIZE, "%llu\n", val);
	}

	kgsl_put_pagetable(pt);
	return ret;
}

static ssize_t
sysfs_show_max_mapped(struct kobject *kobj,
		      struct kobj_attribute *attr,
		      char *buf)
{
	struct kgsl_pagetable *pt;
	int ret = 0;

	pt = _get_pt_from_kobj(kobj);

	if (pt) {
		uint64_t val = atomic_long_read(&pt->stats.max_mapped);

		ret += scnprintf(buf, PAGE_SIZE, "%llu\n", val);
	}

	kgsl_put_pagetable(pt);
	return ret;
}

static struct kobj_attribute attr_entries = {
	.attr = { .name = "entries", .mode = 0444 },
	.show = sysfs_show_entries,
	.store = NULL,
};

static struct kobj_attribute attr_mapped = {
	.attr = { .name = "mapped", .mode = 0444 },
	.show = sysfs_show_mapped,
	.store = NULL,
};

static struct kobj_attribute attr_max_mapped = {
	.attr = { .name = "max_mapped", .mode = 0444 },
	.show = sysfs_show_max_mapped,
	.store = NULL,
};

static struct attribute *pagetable_attrs[] = {
	&attr_entries.attr,
	&attr_mapped.attr,
	&attr_max_mapped.attr,
	NULL,
};

static struct attribute_group pagetable_attr_group = {
	.attrs = pagetable_attrs,
};

static void
pagetable_remove_sysfs_objects(struct kgsl_pagetable *pagetable)
{
	if (pagetable->kobj)
		sysfs_remove_group(pagetable->kobj,
				   &pagetable_attr_group);

	kobject_put(pagetable->kobj);
	pagetable->kobj = NULL;
}

static int
pagetable_add_sysfs_objects(struct kgsl_pagetable *pagetable)
{
	char ptname[16];
	int ret = -ENOMEM;

	snprintf(ptname, sizeof(ptname), "%d", pagetable->name);
	pagetable->kobj = kobject_create_and_add(ptname,
						 kgsl_driver.ptkobj);
	if (pagetable->kobj == NULL)
		goto err;

	ret = sysfs_create_group(pagetable->kobj, &pagetable_attr_group);

err:
	if (ret) {
		if (pagetable->kobj)
			kobject_put(pagetable->kobj);

		pagetable->kobj = NULL;
	}

	return ret;
}

#ifdef CONFIG_TRACE_GPU_MEM
static void kgsl_mmu_trace_gpu_mem_pagetable(struct kgsl_pagetable *pagetable)
{
	if (!kgsl_mmu_is_perprocess_pt(pagetable))
		return;

	trace_gpu_mem_total(0, pagetable->name,
			(u64)atomic_long_read(&pagetable->stats.mapped));
}
#else
static void kgsl_mmu_trace_gpu_mem_pagetable(struct kgsl_pagetable *pagetable)
{
}
#endif

void
kgsl_mmu_detach_pagetable(struct kgsl_pagetable *pagetable)
{
	unsigned long flags;

	spin_lock_irqsave(&kgsl_driver.ptlock, flags);

	if (!list_empty(&pagetable->list))
		list_del_init(&pagetable->list);

	spin_unlock_irqrestore(&kgsl_driver.ptlock, flags);

	pagetable_remove_sysfs_objects(pagetable);
}

struct kgsl_pagetable *kgsl_mmu_get_pt_from_ptname(struct kgsl_mmu *mmu,
						int ptname)
{
	struct kgsl_pagetable *pt;

	spin_lock(&kgsl_driver.ptlock);
	list_for_each_entry(pt, &kgsl_driver.pagetable_list, list) {
		if (pt->name == ptname) {
			spin_unlock(&kgsl_driver.ptlock);
			return pt;
		}
	}
	spin_unlock(&kgsl_driver.ptlock);
	return NULL;

}
EXPORT_SYMBOL(kgsl_mmu_get_pt_from_ptname);

unsigned int
kgsl_mmu_log_fault_addr(struct kgsl_mmu *mmu, u64 pt_base,
		uint64_t addr)
{
	struct kgsl_pagetable *pt;
	unsigned int ret = 0;

	if (!MMU_OP_VALID(mmu, mmu_pt_equal))
		return 0;

	spin_lock(&kgsl_driver.ptlock);
	list_for_each_entry(pt, &kgsl_driver.pagetable_list, list) {
		if (mmu->mmu_ops->mmu_pt_equal(mmu, pt, pt_base)) {
			if ((addr & ~(PAGE_SIZE-1)) == pt->fault_addr) {
				ret = 1;
				break;
			}
			pt->fault_addr = (addr & ~(PAGE_SIZE-1));
			ret = 0;
			break;
		}
	}
	spin_unlock(&kgsl_driver.ptlock);

	return ret;
}
EXPORT_SYMBOL(kgsl_mmu_log_fault_addr);

int kgsl_mmu_init(struct kgsl_device *device)
{
	struct kgsl_mmu *mmu = &device->mmu;

	if (MMU_OP_VALID(mmu, mmu_init))
		return mmu->mmu_ops->mmu_init(mmu);

	return 0;
}
EXPORT_SYMBOL(kgsl_mmu_init);

int kgsl_mmu_start(struct kgsl_device *device)
{
	struct kgsl_mmu *mmu = &device->mmu;

	if (MMU_OP_VALID(mmu, mmu_start))
		return mmu->mmu_ops->mmu_start(mmu);

	return 0;
}
EXPORT_SYMBOL(kgsl_mmu_start);

struct kgsl_pagetable *
kgsl_mmu_createpagetableobject(struct kgsl_mmu *mmu, unsigned int name)
{
	int status = 0;
	struct kgsl_pagetable *pagetable = NULL;
	unsigned long flags;

	pagetable = kzalloc(sizeof(struct kgsl_pagetable), GFP_KERNEL);
	if (pagetable == NULL)
		return ERR_PTR(-ENOMEM);

	kref_init(&pagetable->refcount);

	spin_lock_init(&pagetable->lock);
	INIT_WORK(&pagetable->destroy_ws, _deferred_destroy);

	pagetable->mmu = mmu;
	pagetable->name = name;

	atomic_set(&pagetable->stats.entries, 0);
	atomic_long_set(&pagetable->stats.mapped, 0);
	atomic_long_set(&pagetable->stats.max_mapped, 0);

	if (MMU_OP_VALID(mmu, mmu_init_pt)) {
		status = mmu->mmu_ops->mmu_init_pt(mmu, pagetable);
		if (status) {
			kfree(pagetable);
			return ERR_PTR(status);
		}
	}

	spin_lock_irqsave(&kgsl_driver.ptlock, flags);
	list_add(&pagetable->list, &kgsl_driver.pagetable_list);
	spin_unlock_irqrestore(&kgsl_driver.ptlock, flags);

	/* Create the sysfs entries */
	pagetable_add_sysfs_objects(pagetable);

	return pagetable;
}

void kgsl_mmu_putpagetable(struct kgsl_pagetable *pagetable)
{
	kgsl_put_pagetable(pagetable);
}
EXPORT_SYMBOL(kgsl_mmu_putpagetable);

/**
 * kgsl_mmu_find_svm_region() - Find a empty spot in the SVM region
 * @pagetable: KGSL pagetable to search
 * @start: start of search range, must be within kgsl_mmu_svm_range()
 * @end: end of search range, must be within kgsl_mmu_svm_range()
 * @size: Size of the region to find
 * @align: Desired alignment of the address
 */
uint64_t kgsl_mmu_find_svm_region(struct kgsl_pagetable *pagetable,
		uint64_t start, uint64_t end, uint64_t size,
		uint64_t align)
{
	if (PT_OP_VALID(pagetable, find_svm_region))
		return pagetable->pt_ops->find_svm_region(pagetable, start,
			end, size, align);
	return -ENOMEM;
}

/**
 * kgsl_mmu_set_svm_region() - Check if a region is empty and reserve it if so
 * @pagetable: KGSL pagetable to search
 * @gpuaddr: GPU address to check/reserve
 * @size: Size of the region to check/reserve
 */
int kgsl_mmu_set_svm_region(struct kgsl_pagetable *pagetable, uint64_t gpuaddr,
		uint64_t size)
{
	if (PT_OP_VALID(pagetable, set_svm_region))
		return pagetable->pt_ops->set_svm_region(pagetable, gpuaddr,
			size);
	return -ENOMEM;
}

/**
 * kgsl_mmu_get_gpuaddr() - Assign a GPU address to the memdesc
 * @pagetable: GPU pagetable to assign the address in
 * @memdesc: mem descriptor to assign the memory to
 */
int
kgsl_mmu_get_gpuaddr(struct kgsl_pagetable *pagetable,
		struct kgsl_memdesc *memdesc)
{
	if (PT_OP_VALID(pagetable, get_gpuaddr))
		return pagetable->pt_ops->get_gpuaddr(pagetable, memdesc);

	return -ENOMEM;
}
EXPORT_SYMBOL(kgsl_mmu_get_gpuaddr);

int
kgsl_mmu_map(struct kgsl_pagetable *pagetable,
				struct kgsl_memdesc *memdesc)
{
	int size;
	struct kgsl_device *device = KGSL_MMU_DEVICE(pagetable->mmu);

	if (!memdesc->gpuaddr)
		return -EINVAL;
	if (!(memdesc->flags & (KGSL_MEMFLAGS_SPARSE_VIRT |
					KGSL_MEMFLAGS_SPARSE_PHYS))) {
		/* Only global mappings should be mapped multiple times */
		if (!kgsl_memdesc_is_global(memdesc) &&
				(KGSL_MEMDESC_MAPPED & memdesc->priv))
			return -EINVAL;
	}

	size = kgsl_memdesc_footprint(memdesc);

	if (PT_OP_VALID(pagetable, mmu_map)) {
		int ret;

		ret = pagetable->pt_ops->mmu_map(pagetable, memdesc);
		if (ret)
			return ret;

		atomic_inc(&pagetable->stats.entries);
		KGSL_STATS_ADD(size, &pagetable->stats.mapped,
				&pagetable->stats.max_mapped);
		kgsl_mmu_trace_gpu_mem_pagetable(pagetable);

		if (!(kgsl_memdesc_is_global(memdesc)
				&& (KGSL_MEMDESC_MAPPED & memdesc->priv))
				&& !kgsl_memdesc_is_dmabuf(memdesc)) {
			kgsl_trace_gpu_mem_total(device, size);
		}

		/* This is needed for non-sparse mappings */
		memdesc->priv |= KGSL_MEMDESC_MAPPED;
	}

	return 0;
}
EXPORT_SYMBOL(kgsl_mmu_map);

/**
 * kgsl_mmu_put_gpuaddr() - Remove a GPU address from a pagetable
 * @pagetable: Pagetable to release the memory from
 * @memdesc: Memory descriptor containing the GPU address to free
 */
void kgsl_mmu_put_gpuaddr(struct kgsl_memdesc *memdesc)
{
	struct kgsl_pagetable *pagetable = memdesc->pagetable;
	int unmap_fail = 0;

	if (memdesc->size == 0 || memdesc->gpuaddr == 0)
		return;

	if (!kgsl_memdesc_is_global(memdesc) &&
<<<<<<< HEAD
			!kgsl_memdesc_is_reclaimed(memdesc))
=======
		(KGSL_MEMDESC_MAPPED & memdesc->priv))
>>>>>>> 9fbe6fb0
		unmap_fail = kgsl_mmu_unmap(pagetable, memdesc);

	/*
	 * Do not free the gpuaddr/size if unmap fails. Because if we
	 * try to map this range in future, the iommu driver will throw
	 * a BUG_ON() because it feels we are overwriting a mapping.
	 */
	if (PT_OP_VALID(pagetable, put_gpuaddr) && (unmap_fail == 0))
		pagetable->pt_ops->put_gpuaddr(memdesc);

	memdesc->pagetable = NULL;

	/*
	 * If SVM tries to take a GPU address it will lose the race until the
	 * gpuaddr returns to zero so we shouldn't need to worry about taking a
	 * lock here
	 */

	if (!kgsl_memdesc_is_global(memdesc))
		memdesc->gpuaddr = 0;

}
EXPORT_SYMBOL(kgsl_mmu_put_gpuaddr);

/**
 * kgsl_mmu_svm_range() - Return the range for SVM (if applicable)
 * @pagetable: Pagetable to query the range from
 * @lo: Pointer to store the start of the SVM range
 * @hi: Pointer to store the end of the SVM range
 * @memflags: Flags from the buffer we are mapping
 */
int kgsl_mmu_svm_range(struct kgsl_pagetable *pagetable,
		uint64_t *lo, uint64_t *hi, uint64_t memflags)
{
	if (PT_OP_VALID(pagetable, svm_range))
		return pagetable->pt_ops->svm_range(pagetable, lo, hi,
			memflags);

	return -ENODEV;
}
EXPORT_SYMBOL(kgsl_mmu_svm_range);

int
kgsl_mmu_unmap(struct kgsl_pagetable *pagetable,
		struct kgsl_memdesc *memdesc)
{
	int ret = 0;
	struct kgsl_device *device = KGSL_MMU_DEVICE(pagetable->mmu);

	if (memdesc->size == 0)
		return -EINVAL;

	if (!(memdesc->flags & (KGSL_MEMFLAGS_SPARSE_VIRT |
					KGSL_MEMFLAGS_SPARSE_PHYS))) {
		/* Only global mappings should be mapped multiple times */
		if (!(KGSL_MEMDESC_MAPPED & memdesc->priv))
			return -EINVAL;
	}

	if (PT_OP_VALID(pagetable, mmu_unmap)) {
		uint64_t size;

		size = kgsl_memdesc_footprint(memdesc);

		ret = pagetable->pt_ops->mmu_unmap(pagetable, memdesc);

		atomic_dec(&pagetable->stats.entries);
		atomic_long_sub(size, &pagetable->stats.mapped);
		kgsl_mmu_trace_gpu_mem_pagetable(pagetable);

		if (!kgsl_memdesc_is_global(memdesc)) {
			memdesc->priv &= ~KGSL_MEMDESC_MAPPED;
			if (!kgsl_memdesc_is_dmabuf(memdesc))
				kgsl_trace_gpu_mem_total(device, -(size));
		}
	}

	return ret;
}
EXPORT_SYMBOL(kgsl_mmu_unmap);

int kgsl_mmu_map_offset(struct kgsl_pagetable *pagetable,
			uint64_t virtaddr, uint64_t virtoffset,
			struct kgsl_memdesc *memdesc, uint64_t physoffset,
			uint64_t size, uint64_t flags)
{
	struct kgsl_device *device = KGSL_MMU_DEVICE(pagetable->mmu);

	if (PT_OP_VALID(pagetable, mmu_map_offset)) {
		int ret;

		ret = pagetable->pt_ops->mmu_map_offset(pagetable, virtaddr,
				virtoffset, memdesc, physoffset, size, flags);
		if (ret)
			return ret;

		atomic_inc(&pagetable->stats.entries);
		KGSL_STATS_ADD(size, &pagetable->stats.mapped,
				&pagetable->stats.max_mapped);
		kgsl_mmu_trace_gpu_mem_pagetable(pagetable);

		kgsl_trace_gpu_mem_total(device, size);
	}

	return 0;
}
EXPORT_SYMBOL(kgsl_mmu_map_offset);

int kgsl_mmu_unmap_offset(struct kgsl_pagetable *pagetable,
		struct kgsl_memdesc *memdesc, uint64_t addr, uint64_t offset,
		uint64_t size)
{
	struct kgsl_device *device = KGSL_MMU_DEVICE(pagetable->mmu);

	if (PT_OP_VALID(pagetable, mmu_unmap_offset)) {
		int ret;

		ret = pagetable->pt_ops->mmu_unmap_offset(pagetable, memdesc,
				addr, offset, size);
		if (ret)
			return ret;

		atomic_dec(&pagetable->stats.entries);
		atomic_long_sub(size, &pagetable->stats.mapped);
		kgsl_mmu_trace_gpu_mem_pagetable(pagetable);

		kgsl_trace_gpu_mem_total(device, -(size));
	}

	return 0;
}
EXPORT_SYMBOL(kgsl_mmu_unmap_offset);

int kgsl_mmu_sparse_dummy_map(struct kgsl_pagetable *pagetable,
		struct kgsl_memdesc *memdesc, uint64_t offset, uint64_t size)
{
	struct kgsl_device *device = KGSL_MMU_DEVICE(pagetable->mmu);

	if (PT_OP_VALID(pagetable, mmu_sparse_dummy_map)) {
		int ret;

		ret = pagetable->pt_ops->mmu_sparse_dummy_map(pagetable,
				memdesc, offset, size);
		if (ret)
			return ret;

		atomic_dec(&pagetable->stats.entries);
		atomic_long_sub(size, &pagetable->stats.mapped);
		kgsl_mmu_trace_gpu_mem_pagetable(pagetable);

		kgsl_trace_gpu_mem_total(device, -(size));
	}

	return 0;
}
EXPORT_SYMBOL(kgsl_mmu_sparse_dummy_map);

void kgsl_mmu_remove_global(struct kgsl_device *device,
		struct kgsl_memdesc *memdesc)
{
	struct kgsl_mmu *mmu = &device->mmu;

	if (MMU_OP_VALID(mmu, mmu_remove_global))
		mmu->mmu_ops->mmu_remove_global(mmu, memdesc);
}
EXPORT_SYMBOL(kgsl_mmu_remove_global);

void kgsl_mmu_add_global(struct kgsl_device *device,
		struct kgsl_memdesc *memdesc, const char *name)
{
	struct kgsl_mmu *mmu = &device->mmu;

	if (MMU_OP_VALID(mmu, mmu_add_global))
		mmu->mmu_ops->mmu_add_global(mmu, memdesc, name);
}
EXPORT_SYMBOL(kgsl_mmu_add_global);

void kgsl_mmu_close(struct kgsl_device *device)
{
	struct kgsl_mmu *mmu = &(device->mmu);

	if (MMU_OP_VALID(mmu, mmu_close))
		mmu->mmu_ops->mmu_close(mmu);
}
EXPORT_SYMBOL(kgsl_mmu_close);

enum kgsl_mmutype kgsl_mmu_get_mmutype(struct kgsl_device *device)
{
	return device ? device->mmu.type : KGSL_MMU_TYPE_NONE;
}
EXPORT_SYMBOL(kgsl_mmu_get_mmutype);

bool kgsl_mmu_gpuaddr_in_range(struct kgsl_pagetable *pagetable,
		uint64_t gpuaddr)
{
	if (PT_OP_VALID(pagetable, addr_in_range))
		return pagetable->pt_ops->addr_in_range(pagetable, gpuaddr);

	return false;
}
EXPORT_SYMBOL(kgsl_mmu_gpuaddr_in_range);

struct kgsl_memdesc *kgsl_mmu_get_qdss_global_entry(struct kgsl_device *device)
{
	struct kgsl_mmu *mmu = &device->mmu;

	if (MMU_OP_VALID(mmu, mmu_get_qdss_global_entry))
		return mmu->mmu_ops->mmu_get_qdss_global_entry();

	return NULL;
}
EXPORT_SYMBOL(kgsl_mmu_get_qdss_global_entry);

struct kgsl_memdesc *kgsl_mmu_get_qtimer_global_entry(
		struct kgsl_device *device)
{
	struct kgsl_mmu *mmu = &device->mmu;

	if (MMU_OP_VALID(mmu, mmu_get_qtimer_global_entry))
		return mmu->mmu_ops->mmu_get_qtimer_global_entry();

	return NULL;
}
EXPORT_SYMBOL(kgsl_mmu_get_qtimer_global_entry);

/*
 * NOMMU definitions - NOMMU really just means that the MMU is kept in pass
 * through and the GPU directly accesses physical memory. Used in debug mode
 * and when a real MMU isn't up and running yet.
 */

static bool nommu_gpuaddr_in_range(struct kgsl_pagetable *pagetable,
		uint64_t gpuaddr)
{
	return (gpuaddr != 0) ? true : false;
}

static int nommu_get_gpuaddr(struct kgsl_pagetable *pagetable,
		struct kgsl_memdesc *memdesc)
{
	if (WARN_ONCE(memdesc->sgt->nents > 1,
		"Attempt to map non-contiguous memory with NOMMU\n"))
		return -EINVAL;

	memdesc->gpuaddr = (uint64_t) sg_phys(memdesc->sgt->sgl);

	if (memdesc->gpuaddr) {
		memdesc->pagetable = pagetable;
		return 0;
	}

	return -ENOMEM;
}

static struct kgsl_mmu_pt_ops nommu_pt_ops = {
	.get_gpuaddr = nommu_get_gpuaddr,
	.addr_in_range = nommu_gpuaddr_in_range,
};

static void nommu_add_global(struct kgsl_mmu *mmu,
		struct kgsl_memdesc *memdesc, const char *name)
{
	memdesc->gpuaddr = (uint64_t) sg_phys(memdesc->sgt->sgl);
}

static void nommu_remove_global(struct kgsl_mmu *mmu,
		struct kgsl_memdesc *memdesc)
{
	memdesc->gpuaddr = 0;
}

static int nommu_init_pt(struct kgsl_mmu *mmu, struct kgsl_pagetable *pt)
{
	if (pt == NULL)
		return -EINVAL;

	pt->pt_ops = &nommu_pt_ops;
	return 0;
}

static struct kgsl_pagetable *nommu_getpagetable(struct kgsl_mmu *mmu,
		unsigned long name)
{
	struct kgsl_pagetable *pagetable;

	pagetable = kgsl_get_pagetable(KGSL_MMU_GLOBAL_PT);

	if (pagetable == NULL)
		pagetable = kgsl_mmu_createpagetableobject(mmu,
			KGSL_MMU_GLOBAL_PT);

	return pagetable;
}

static int nommu_init(struct kgsl_mmu *mmu)
{
	mmu->features |= KGSL_MMU_GLOBAL_PAGETABLE;
	set_bit(KGSL_MMU_STARTED, &mmu->flags);
	return 0;
}

static int nommu_probe(struct kgsl_device *device)
{
	/* NOMMU always exists */
	return 0;
}

static struct kgsl_mmu_ops kgsl_nommu_ops = {
	.mmu_init = nommu_init,
	.mmu_add_global = nommu_add_global,
	.mmu_remove_global = nommu_remove_global,
	.mmu_init_pt = nommu_init_pt,
	.mmu_getpagetable = nommu_getpagetable,
	.probe = nommu_probe,
};

static struct {
	const char *name;
	unsigned int type;
	struct kgsl_mmu_ops *ops;
} kgsl_mmu_subtypes[] = {
#ifdef CONFIG_QCOM_KGSL_IOMMU
	{ "iommu", KGSL_MMU_TYPE_IOMMU, &kgsl_iommu_ops },
#endif
	{ "nommu", KGSL_MMU_TYPE_NONE, &kgsl_nommu_ops },
};

int kgsl_mmu_probe(struct kgsl_device *device)
{
	struct kgsl_mmu *mmu = &device->mmu;
	int ret, i;

	for (i = 0; i < ARRAY_SIZE(kgsl_mmu_subtypes); i++) {
		ret = kgsl_mmu_subtypes[i].ops->probe(device);

		if (ret == 0) {
			mmu->type = kgsl_mmu_subtypes[i].type;
			mmu->mmu_ops = kgsl_mmu_subtypes[i].ops;

			if (MMU_OP_VALID(mmu, mmu_init))
				return mmu->mmu_ops->mmu_init(mmu);

			return 0;
		}
	}

	dev_err(device->dev, "mmu: couldn't detect any known MMU types\n");
	return -ENODEV;
}
EXPORT_SYMBOL(kgsl_mmu_probe);<|MERGE_RESOLUTION|>--- conflicted
+++ resolved
@@ -1,10 +1,6 @@
 // SPDX-License-Identifier: GPL-2.0-only
 /*
-<<<<<<< HEAD
- * Copyright (c) 2002,2007-2020, The Linux Foundation. All rights reserved.
-=======
  * Copyright (c) 2002,2007-2021, The Linux Foundation. All rights reserved.
->>>>>>> 9fbe6fb0
  */
 
 #include <linux/slab.h>
@@ -452,11 +448,8 @@
 		return;
 
 	if (!kgsl_memdesc_is_global(memdesc) &&
-<<<<<<< HEAD
-			!kgsl_memdesc_is_reclaimed(memdesc))
-=======
+			!kgsl_memdesc_is_reclaimed(memdesc) &&
 		(KGSL_MEMDESC_MAPPED & memdesc->priv))
->>>>>>> 9fbe6fb0
 		unmap_fail = kgsl_mmu_unmap(pagetable, memdesc);
 
 	/*
