// SPDX-License-Identifier: GPL-2.0-only
/*
 * Copyright (c) 2002,2007-2021, The Linux Foundation. All rights reserved.
 */

#include <linux/slab.h>

#include "kgsl_device.h"
#include "kgsl_mmu.h"
#include "kgsl_sharedmem.h"

static void pagetable_remove_sysfs_objects(struct kgsl_pagetable *pagetable);

static void _deferred_destroy(struct work_struct *ws)
{
	struct kgsl_pagetable *pagetable = container_of(ws,
					struct kgsl_pagetable, destroy_ws);

	if (PT_OP_VALID(pagetable, mmu_destroy_pagetable))
		pagetable->pt_ops->mmu_destroy_pagetable(pagetable);

	kfree(pagetable);
}

static void kgsl_destroy_pagetable(struct kref *kref)
{
	struct kgsl_pagetable *pagetable = container_of(kref,
		struct kgsl_pagetable, refcount);

	kgsl_mmu_detach_pagetable(pagetable);

	kgsl_schedule_work(&pagetable->destroy_ws);
}

static inline void kgsl_put_pagetable(struct kgsl_pagetable *pagetable)
{
	if (pagetable)
		kref_put(&pagetable->refcount, kgsl_destroy_pagetable);
}

struct kgsl_pagetable *
kgsl_get_pagetable(unsigned long name)
{
	struct kgsl_pagetable *pt, *ret = NULL;
	unsigned long flags;

	spin_lock_irqsave(&kgsl_driver.ptlock, flags);
	list_for_each_entry(pt, &kgsl_driver.pagetable_list, list) {
		if (name == pt->name && kref_get_unless_zero(&pt->refcount)) {
			ret = pt;
			break;
		}
	}

	spin_unlock_irqrestore(&kgsl_driver.ptlock, flags);
	return ret;
}

static struct kgsl_pagetable *
_get_pt_from_kobj(struct kobject *kobj)
{
	unsigned int ptname;

	if (!kobj)
		return NULL;

	if (kstrtou32(kobj->name, 0, &ptname))
		return NULL;

	return kgsl_get_pagetable(ptname);
}

static ssize_t
sysfs_show_entries(struct kobject *kobj,
		   struct kobj_attribute *attr,
		   char *buf)
{
	struct kgsl_pagetable *pt;
	int ret = 0;

	pt = _get_pt_from_kobj(kobj);

	if (pt) {
		unsigned int val = atomic_read(&pt->stats.entries);

		ret += scnprintf(buf, PAGE_SIZE, "%d\n", val);
	}

	kgsl_put_pagetable(pt);
	return ret;
}

static ssize_t
sysfs_show_mapped(struct kobject *kobj,
		  struct kobj_attribute *attr,
		  char *buf)
{
	struct kgsl_pagetable *pt;
	int ret = 0;

	pt = _get_pt_from_kobj(kobj);

	if (pt) {
		uint64_t val = atomic_long_read(&pt->stats.mapped);

		ret += scnprintf(buf, PAGE_SIZE, "%llu\n", val);
	}

	kgsl_put_pagetable(pt);
	return ret;
}

static ssize_t
sysfs_show_max_mapped(struct kobject *kobj,
		      struct kobj_attribute *attr,
		      char *buf)
{
	struct kgsl_pagetable *pt;
	int ret = 0;

	pt = _get_pt_from_kobj(kobj);

	if (pt) {
		uint64_t val = atomic_long_read(&pt->stats.max_mapped);

		ret += scnprintf(buf, PAGE_SIZE, "%llu\n", val);
	}

	kgsl_put_pagetable(pt);
	return ret;
}

static struct kobj_attribute attr_entries = {
	.attr = { .name = "entries", .mode = 0444 },
	.show = sysfs_show_entries,
	.store = NULL,
};

static struct kobj_attribute attr_mapped = {
	.attr = { .name = "mapped", .mode = 0444 },
	.show = sysfs_show_mapped,
	.store = NULL,
};

static struct kobj_attribute attr_max_mapped = {
	.attr = { .name = "max_mapped", .mode = 0444 },
	.show = sysfs_show_max_mapped,
	.store = NULL,
};

static struct attribute *pagetable_attrs[] = {
	&attr_entries.attr,
	&attr_mapped.attr,
	&attr_max_mapped.attr,
	NULL,
};

static struct attribute_group pagetable_attr_group = {
	.attrs = pagetable_attrs,
};

static void
pagetable_remove_sysfs_objects(struct kgsl_pagetable *pagetable)
{
	if (pagetable->kobj)
		sysfs_remove_group(pagetable->kobj,
				   &pagetable_attr_group);

	kobject_put(pagetable->kobj);
	pagetable->kobj = NULL;
}

static int
pagetable_add_sysfs_objects(struct kgsl_pagetable *pagetable)
{
	char ptname[16];
	int ret = -ENOMEM;

	snprintf(ptname, sizeof(ptname), "%d", pagetable->name);
	pagetable->kobj = kobject_create_and_add(ptname,
						 kgsl_driver.ptkobj);
	if (pagetable->kobj == NULL)
		goto err;

	ret = sysfs_create_group(pagetable->kobj, &pagetable_attr_group);

err:
	if (ret) {
		if (pagetable->kobj)
			kobject_put(pagetable->kobj);

		pagetable->kobj = NULL;
	}

	return ret;
}

#ifdef CONFIG_TRACE_GPU_MEM
static void kgsl_mmu_trace_gpu_mem_pagetable(struct kgsl_pagetable *pagetable)
{
	if (!kgsl_mmu_is_perprocess_pt(pagetable))
		return;

	trace_gpu_mem_total(0, pagetable->name,
			(u64)atomic_long_read(&pagetable->stats.mapped));
}
#else
static void kgsl_mmu_trace_gpu_mem_pagetable(struct kgsl_pagetable *pagetable)
{
}
#endif

void
kgsl_mmu_detach_pagetable(struct kgsl_pagetable *pagetable)
{
	unsigned long flags;

	spin_lock_irqsave(&kgsl_driver.ptlock, flags);

	if (!list_empty(&pagetable->list))
		list_del_init(&pagetable->list);

	spin_unlock_irqrestore(&kgsl_driver.ptlock, flags);

	pagetable_remove_sysfs_objects(pagetable);
}

struct kgsl_pagetable *kgsl_mmu_get_pt_from_ptname(struct kgsl_mmu *mmu,
						int ptname)
{
	struct kgsl_pagetable *pt;

	spin_lock(&kgsl_driver.ptlock);
	list_for_each_entry(pt, &kgsl_driver.pagetable_list, list) {
		if (pt->name == ptname) {
			spin_unlock(&kgsl_driver.ptlock);
			return pt;
		}
	}
	spin_unlock(&kgsl_driver.ptlock);
	return NULL;

}
EXPORT_SYMBOL(kgsl_mmu_get_pt_from_ptname);

unsigned int
kgsl_mmu_log_fault_addr(struct kgsl_mmu *mmu, u64 pt_base,
		uint64_t addr)
{
	struct kgsl_pagetable *pt;
	unsigned int ret = 0;

	if (!MMU_OP_VALID(mmu, mmu_pt_equal))
		return 0;

	spin_lock(&kgsl_driver.ptlock);
	list_for_each_entry(pt, &kgsl_driver.pagetable_list, list) {
		if (mmu->mmu_ops->mmu_pt_equal(mmu, pt, pt_base)) {
			if ((addr & ~(PAGE_SIZE-1)) == pt->fault_addr) {
				ret = 1;
				break;
			}
			pt->fault_addr = (addr & ~(PAGE_SIZE-1));
			ret = 0;
			break;
		}
	}
	spin_unlock(&kgsl_driver.ptlock);

	return ret;
}
EXPORT_SYMBOL(kgsl_mmu_log_fault_addr);

int kgsl_mmu_init(struct kgsl_device *device)
{
	struct kgsl_mmu *mmu = &device->mmu;

	if (MMU_OP_VALID(mmu, mmu_init))
		return mmu->mmu_ops->mmu_init(mmu);

	return 0;
}
EXPORT_SYMBOL(kgsl_mmu_init);

int kgsl_mmu_start(struct kgsl_device *device)
{
	struct kgsl_mmu *mmu = &device->mmu;

	if (MMU_OP_VALID(mmu, mmu_start))
		return mmu->mmu_ops->mmu_start(mmu);

	return 0;
}
EXPORT_SYMBOL(kgsl_mmu_start);

struct kgsl_pagetable *
kgsl_mmu_createpagetableobject(struct kgsl_mmu *mmu, unsigned int name)
{
	int status = 0;
	struct kgsl_pagetable *pagetable = NULL;
	unsigned long flags;

	pagetable = kzalloc(sizeof(struct kgsl_pagetable), GFP_KERNEL);
	if (pagetable == NULL)
		return ERR_PTR(-ENOMEM);

	kref_init(&pagetable->refcount);

	spin_lock_init(&pagetable->lock);
	INIT_WORK(&pagetable->destroy_ws, _deferred_destroy);

	pagetable->mmu = mmu;
	pagetable->name = name;

	atomic_set(&pagetable->stats.entries, 0);
	atomic_long_set(&pagetable->stats.mapped, 0);
	atomic_long_set(&pagetable->stats.max_mapped, 0);

	if (MMU_OP_VALID(mmu, mmu_init_pt)) {
		status = mmu->mmu_ops->mmu_init_pt(mmu, pagetable);
		if (status) {
			kfree(pagetable);
			return ERR_PTR(status);
		}
	}

	spin_lock_irqsave(&kgsl_driver.ptlock, flags);
	list_add(&pagetable->list, &kgsl_driver.pagetable_list);
	spin_unlock_irqrestore(&kgsl_driver.ptlock, flags);

	/* Create the sysfs entries */
	pagetable_add_sysfs_objects(pagetable);

	return pagetable;
}

void kgsl_mmu_putpagetable(struct kgsl_pagetable *pagetable)
{
	kgsl_put_pagetable(pagetable);
}
EXPORT_SYMBOL(kgsl_mmu_putpagetable);

/**
 * kgsl_mmu_find_svm_region() - Find a empty spot in the SVM region
 * @pagetable: KGSL pagetable to search
 * @start: start of search range, must be within kgsl_mmu_svm_range()
 * @end: end of search range, must be within kgsl_mmu_svm_range()
 * @size: Size of the region to find
 * @align: Desired alignment of the address
 */
uint64_t kgsl_mmu_find_svm_region(struct kgsl_pagetable *pagetable,
		uint64_t start, uint64_t end, uint64_t size,
		uint64_t align)
{
	if (PT_OP_VALID(pagetable, find_svm_region))
		return pagetable->pt_ops->find_svm_region(pagetable, start,
			end, size, align);
	return -ENOMEM;
}

/**
 * kgsl_mmu_set_svm_region() - Check if a region is empty and reserve it if so
 * @pagetable: KGSL pagetable to search
 * @gpuaddr: GPU address to check/reserve
 * @size: Size of the region to check/reserve
 */
int kgsl_mmu_set_svm_region(struct kgsl_pagetable *pagetable, uint64_t gpuaddr,
		uint64_t size)
{
	if (PT_OP_VALID(pagetable, set_svm_region))
		return pagetable->pt_ops->set_svm_region(pagetable, gpuaddr,
			size);
	return -ENOMEM;
}

/**
 * kgsl_mmu_get_gpuaddr() - Assign a GPU address to the memdesc
 * @pagetable: GPU pagetable to assign the address in
 * @memdesc: mem descriptor to assign the memory to
 */
int
kgsl_mmu_get_gpuaddr(struct kgsl_pagetable *pagetable,
		struct kgsl_memdesc *memdesc)
{
	if (PT_OP_VALID(pagetable, get_gpuaddr))
		return pagetable->pt_ops->get_gpuaddr(pagetable, memdesc);

	return -ENOMEM;
}
EXPORT_SYMBOL(kgsl_mmu_get_gpuaddr);

int
kgsl_mmu_map(struct kgsl_pagetable *pagetable,
				struct kgsl_memdesc *memdesc)
{
	int size;
	struct kgsl_device *device = KGSL_MMU_DEVICE(pagetable->mmu);

	if (!memdesc->gpuaddr)
		return -EINVAL;
	if (!(memdesc->flags & (KGSL_MEMFLAGS_SPARSE_VIRT |
					KGSL_MEMFLAGS_SPARSE_PHYS))) {
		/* Only global mappings should be mapped multiple times */
		if (!kgsl_memdesc_is_global(memdesc) &&
				(KGSL_MEMDESC_MAPPED & memdesc->priv))
			return -EINVAL;
	}

	size = kgsl_memdesc_footprint(memdesc);

	if (PT_OP_VALID(pagetable, mmu_map)) {
		int ret;

		ret = pagetable->pt_ops->mmu_map(pagetable, memdesc);
		if (ret)
			return ret;

		atomic_inc(&pagetable->stats.entries);
		KGSL_STATS_ADD(size, &pagetable->stats.mapped,
				&pagetable->stats.max_mapped);
		kgsl_mmu_trace_gpu_mem_pagetable(pagetable);

		if (!(kgsl_memdesc_is_global(memdesc)
				&& (KGSL_MEMDESC_MAPPED & memdesc->priv))
				&& !kgsl_memdesc_is_dmabuf(memdesc)) {
			kgsl_trace_gpu_mem_total(device, size);
		}

		/* This is needed for non-sparse mappings */
		memdesc->priv |= KGSL_MEMDESC_MAPPED;
	}

	return 0;
}
EXPORT_SYMBOL(kgsl_mmu_map);

/**
 * kgsl_mmu_put_gpuaddr() - Remove a GPU address from a pagetable
 * @pagetable: Pagetable to release the memory from
 * @memdesc: Memory descriptor containing the GPU address to free
 */
void kgsl_mmu_put_gpuaddr(struct kgsl_memdesc *memdesc)
{
	struct kgsl_pagetable *pagetable = memdesc->pagetable;
	int unmap_fail = 0;

	if (memdesc->size == 0 || memdesc->gpuaddr == 0)
		return;

	if (!kgsl_memdesc_is_global(memdesc) &&
			!kgsl_memdesc_is_reclaimed(memdesc) &&
<<<<<<< HEAD
		(KGSL_MEMDESC_MAPPED & memdesc->priv))
=======
			(KGSL_MEMDESC_MAPPED & memdesc->priv))
>>>>>>> 99987d5a
		unmap_fail = kgsl_mmu_unmap(pagetable, memdesc);

	/*
	 * Do not free the gpuaddr/size if unmap fails. Because if we
	 * try to map this range in future, the iommu driver will throw
	 * a BUG_ON() because it feels we are overwriting a mapping.
	 */
	if (PT_OP_VALID(pagetable, put_gpuaddr) && (unmap_fail == 0))
		pagetable->pt_ops->put_gpuaddr(memdesc);

	memdesc->pagetable = NULL;

	/*
	 * If SVM tries to take a GPU address it will lose the race until the
	 * gpuaddr returns to zero so we shouldn't need to worry about taking a
	 * lock here
	 */

	if (!kgsl_memdesc_is_global(memdesc))
		memdesc->gpuaddr = 0;

}
EXPORT_SYMBOL(kgsl_mmu_put_gpuaddr);

/**
 * kgsl_mmu_svm_range() - Return the range for SVM (if applicable)
 * @pagetable: Pagetable to query the range from
 * @lo: Pointer to store the start of the SVM range
 * @hi: Pointer to store the end of the SVM range
 * @memflags: Flags from the buffer we are mapping
 */
int kgsl_mmu_svm_range(struct kgsl_pagetable *pagetable,
		uint64_t *lo, uint64_t *hi, uint64_t memflags)
{
	if (PT_OP_VALID(pagetable, svm_range))
		return pagetable->pt_ops->svm_range(pagetable, lo, hi,
			memflags);

	return -ENODEV;
}
EXPORT_SYMBOL(kgsl_mmu_svm_range);

int
kgsl_mmu_unmap(struct kgsl_pagetable *pagetable,
		struct kgsl_memdesc *memdesc)
{
	int ret = 0;
	struct kgsl_device *device = KGSL_MMU_DEVICE(pagetable->mmu);

	if (memdesc->size == 0)
		return -EINVAL;

	if (!(memdesc->flags & (KGSL_MEMFLAGS_SPARSE_VIRT |
					KGSL_MEMFLAGS_SPARSE_PHYS))) {
		/* Only global mappings should be mapped multiple times */
		if (!(KGSL_MEMDESC_MAPPED & memdesc->priv))
			return -EINVAL;
	}

	if (PT_OP_VALID(pagetable, mmu_unmap)) {
		uint64_t size;

		size = kgsl_memdesc_footprint(memdesc);

		ret = pagetable->pt_ops->mmu_unmap(pagetable, memdesc);

		atomic_dec(&pagetable->stats.entries);
		atomic_long_sub(size, &pagetable->stats.mapped);
		kgsl_mmu_trace_gpu_mem_pagetable(pagetable);

		if (!kgsl_memdesc_is_global(memdesc)) {
			memdesc->priv &= ~KGSL_MEMDESC_MAPPED;
			if (!kgsl_memdesc_is_dmabuf(memdesc))
				kgsl_trace_gpu_mem_total(device, -(size));
		}
	}

	return ret;
}
EXPORT_SYMBOL(kgsl_mmu_unmap);

int kgsl_mmu_map_offset(struct kgsl_pagetable *pagetable,
			uint64_t virtaddr, uint64_t virtoffset,
			struct kgsl_memdesc *memdesc, uint64_t physoffset,
			uint64_t size, uint64_t flags)
{
	struct kgsl_device *device = KGSL_MMU_DEVICE(pagetable->mmu);

	if (PT_OP_VALID(pagetable, mmu_map_offset)) {
		int ret;

		ret = pagetable->pt_ops->mmu_map_offset(pagetable, virtaddr,
				virtoffset, memdesc, physoffset, size, flags);
		if (ret)
			return ret;

		atomic_inc(&pagetable->stats.entries);
		KGSL_STATS_ADD(size, &pagetable->stats.mapped,
				&pagetable->stats.max_mapped);
		kgsl_mmu_trace_gpu_mem_pagetable(pagetable);

		kgsl_trace_gpu_mem_total(device, size);
	}

	return 0;
}
EXPORT_SYMBOL(kgsl_mmu_map_offset);

int kgsl_mmu_unmap_offset(struct kgsl_pagetable *pagetable,
		struct kgsl_memdesc *memdesc, uint64_t addr, uint64_t offset,
		uint64_t size)
{
	struct kgsl_device *device = KGSL_MMU_DEVICE(pagetable->mmu);

	if (PT_OP_VALID(pagetable, mmu_unmap_offset)) {
		int ret;

		ret = pagetable->pt_ops->mmu_unmap_offset(pagetable, memdesc,
				addr, offset, size);
		if (ret)
			return ret;

		atomic_dec(&pagetable->stats.entries);
		atomic_long_sub(size, &pagetable->stats.mapped);
		kgsl_mmu_trace_gpu_mem_pagetable(pagetable);

		kgsl_trace_gpu_mem_total(device, -(size));
	}

	return 0;
}
EXPORT_SYMBOL(kgsl_mmu_unmap_offset);

int kgsl_mmu_sparse_dummy_map(struct kgsl_pagetable *pagetable,
		struct kgsl_memdesc *memdesc, uint64_t offset, uint64_t size)
{
	struct kgsl_device *device = KGSL_MMU_DEVICE(pagetable->mmu);

	if (PT_OP_VALID(pagetable, mmu_sparse_dummy_map)) {
		int ret;

		ret = pagetable->pt_ops->mmu_sparse_dummy_map(pagetable,
				memdesc, offset, size);
		if (ret)
			return ret;

		atomic_dec(&pagetable->stats.entries);
		atomic_long_sub(size, &pagetable->stats.mapped);
		kgsl_mmu_trace_gpu_mem_pagetable(pagetable);

		kgsl_trace_gpu_mem_total(device, -(size));
	}

	return 0;
}
EXPORT_SYMBOL(kgsl_mmu_sparse_dummy_map);

void kgsl_mmu_remove_global(struct kgsl_device *device,
		struct kgsl_memdesc *memdesc)
{
	struct kgsl_mmu *mmu = &device->mmu;

	if (MMU_OP_VALID(mmu, mmu_remove_global))
		mmu->mmu_ops->mmu_remove_global(mmu, memdesc);
}
EXPORT_SYMBOL(kgsl_mmu_remove_global);

void kgsl_mmu_add_global(struct kgsl_device *device,
		struct kgsl_memdesc *memdesc, const char *name)
{
	struct kgsl_mmu *mmu = &device->mmu;

	if (MMU_OP_VALID(mmu, mmu_add_global))
		mmu->mmu_ops->mmu_add_global(mmu, memdesc, name);
}
EXPORT_SYMBOL(kgsl_mmu_add_global);

void kgsl_mmu_close(struct kgsl_device *device)
{
	struct kgsl_mmu *mmu = &(device->mmu);

	if (MMU_OP_VALID(mmu, mmu_close))
		mmu->mmu_ops->mmu_close(mmu);
}
EXPORT_SYMBOL(kgsl_mmu_close);

enum kgsl_mmutype kgsl_mmu_get_mmutype(struct kgsl_device *device)
{
	return device ? device->mmu.type : KGSL_MMU_TYPE_NONE;
}
EXPORT_SYMBOL(kgsl_mmu_get_mmutype);

bool kgsl_mmu_gpuaddr_in_range(struct kgsl_pagetable *pagetable,
		uint64_t gpuaddr)
{
	if (PT_OP_VALID(pagetable, addr_in_range))
		return pagetable->pt_ops->addr_in_range(pagetable, gpuaddr);

	return false;
}
EXPORT_SYMBOL(kgsl_mmu_gpuaddr_in_range);

struct kgsl_memdesc *kgsl_mmu_get_qdss_global_entry(struct kgsl_device *device)
{
	struct kgsl_mmu *mmu = &device->mmu;

	if (MMU_OP_VALID(mmu, mmu_get_qdss_global_entry))
		return mmu->mmu_ops->mmu_get_qdss_global_entry();

	return NULL;
}
EXPORT_SYMBOL(kgsl_mmu_get_qdss_global_entry);

struct kgsl_memdesc *kgsl_mmu_get_qtimer_global_entry(
		struct kgsl_device *device)
{
	struct kgsl_mmu *mmu = &device->mmu;

	if (MMU_OP_VALID(mmu, mmu_get_qtimer_global_entry))
		return mmu->mmu_ops->mmu_get_qtimer_global_entry();

	return NULL;
}
EXPORT_SYMBOL(kgsl_mmu_get_qtimer_global_entry);

/*
 * NOMMU definitions - NOMMU really just means that the MMU is kept in pass
 * through and the GPU directly accesses physical memory. Used in debug mode
 * and when a real MMU isn't up and running yet.
 */

static bool nommu_gpuaddr_in_range(struct kgsl_pagetable *pagetable,
		uint64_t gpuaddr)
{
	return (gpuaddr != 0) ? true : false;
}

static int nommu_get_gpuaddr(struct kgsl_pagetable *pagetable,
		struct kgsl_memdesc *memdesc)
{
	if (WARN_ONCE(memdesc->sgt->nents > 1,
		"Attempt to map non-contiguous memory with NOMMU\n"))
		return -EINVAL;

	memdesc->gpuaddr = (uint64_t) sg_phys(memdesc->sgt->sgl);

	if (memdesc->gpuaddr) {
		memdesc->pagetable = pagetable;
		return 0;
	}

	return -ENOMEM;
}

static struct kgsl_mmu_pt_ops nommu_pt_ops = {
	.get_gpuaddr = nommu_get_gpuaddr,
	.addr_in_range = nommu_gpuaddr_in_range,
};

static void nommu_add_global(struct kgsl_mmu *mmu,
		struct kgsl_memdesc *memdesc, const char *name)
{
	memdesc->gpuaddr = (uint64_t) sg_phys(memdesc->sgt->sgl);
}

static void nommu_remove_global(struct kgsl_mmu *mmu,
		struct kgsl_memdesc *memdesc)
{
	memdesc->gpuaddr = 0;
}

static int nommu_init_pt(struct kgsl_mmu *mmu, struct kgsl_pagetable *pt)
{
	if (pt == NULL)
		return -EINVAL;

	pt->pt_ops = &nommu_pt_ops;
	return 0;
}

static struct kgsl_pagetable *nommu_getpagetable(struct kgsl_mmu *mmu,
		unsigned long name)
{
	struct kgsl_pagetable *pagetable;

	pagetable = kgsl_get_pagetable(KGSL_MMU_GLOBAL_PT);

	if (pagetable == NULL)
		pagetable = kgsl_mmu_createpagetableobject(mmu,
			KGSL_MMU_GLOBAL_PT);

	return pagetable;
}

static int nommu_init(struct kgsl_mmu *mmu)
{
	mmu->features |= KGSL_MMU_GLOBAL_PAGETABLE;
	set_bit(KGSL_MMU_STARTED, &mmu->flags);
	return 0;
}

static int nommu_probe(struct kgsl_device *device)
{
	/* NOMMU always exists */
	return 0;
}

static struct kgsl_mmu_ops kgsl_nommu_ops = {
	.mmu_init = nommu_init,
	.mmu_add_global = nommu_add_global,
	.mmu_remove_global = nommu_remove_global,
	.mmu_init_pt = nommu_init_pt,
	.mmu_getpagetable = nommu_getpagetable,
	.probe = nommu_probe,
};

static struct {
	const char *name;
	unsigned int type;
	struct kgsl_mmu_ops *ops;
} kgsl_mmu_subtypes[] = {
#ifdef CONFIG_QCOM_KGSL_IOMMU
	{ "iommu", KGSL_MMU_TYPE_IOMMU, &kgsl_iommu_ops },
#endif
	{ "nommu", KGSL_MMU_TYPE_NONE, &kgsl_nommu_ops },
};

int kgsl_mmu_probe(struct kgsl_device *device)
{
	struct kgsl_mmu *mmu = &device->mmu;
	int ret, i;

	for (i = 0; i < ARRAY_SIZE(kgsl_mmu_subtypes); i++) {
		ret = kgsl_mmu_subtypes[i].ops->probe(device);

		if (ret == 0) {
			mmu->type = kgsl_mmu_subtypes[i].type;
			mmu->mmu_ops = kgsl_mmu_subtypes[i].ops;

			if (MMU_OP_VALID(mmu, mmu_init))
				return mmu->mmu_ops->mmu_init(mmu);

			return 0;
		}
	}

	dev_err(device->dev, "mmu: couldn't detect any known MMU types\n");
	return -ENODEV;
}
EXPORT_SYMBOL(kgsl_mmu_probe);<|MERGE_RESOLUTION|>--- conflicted
+++ resolved
@@ -449,11 +449,7 @@
 
 	if (!kgsl_memdesc_is_global(memdesc) &&
 			!kgsl_memdesc_is_reclaimed(memdesc) &&
-<<<<<<< HEAD
-		(KGSL_MEMDESC_MAPPED & memdesc->priv))
-=======
 			(KGSL_MEMDESC_MAPPED & memdesc->priv))
->>>>>>> 99987d5a
 		unmap_fail = kgsl_mmu_unmap(pagetable, memdesc);
 
 	/*
