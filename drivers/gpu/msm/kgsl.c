--- conflicted
+++ resolved
@@ -5007,9 +5007,7 @@
 
 	vma->vm_file = file;
 
-<<<<<<< HEAD
 	entry->memdesc.vma = vma;
-	entry->memdesc.useraddr = vma->vm_start;
 
 	/*
 	 * kgsl gets the entry id or the gpu address through vm_pgoff.
@@ -5020,14 +5018,11 @@
 	 */
 	vma->vm_pgoff = 0;
 
-	trace_kgsl_mem_mmap(entry);
-=======
 	if (atomic_inc_return(&entry->map_count) == 1)
 		atomic_long_add(entry->memdesc.size,
 				&entry->priv->gpumem_mapped);
 
 	trace_kgsl_mem_mmap(entry, vma->vm_start);
->>>>>>> 9fbe6fb0
 	return 0;
 }
 
