--- conflicted
+++ resolved
@@ -529,15 +529,8 @@
 		idr_remove(&entry->priv->mem_idr, entry->id);
 	entry->id = 0;
 
-<<<<<<< HEAD
-	type = kgsl_memdesc_usermem_type(&entry->memdesc);
-
-	if (type != KGSL_MEM_ENTRY_ION)
-		entry->priv->gpumem_mapped -= entry->memdesc.mapsize;
-=======
 	atomic64_sub(atomic64_read(&entry->memdesc.mapsize),
 			&entry->priv->gpumem_mapped);
->>>>>>> 15457316
 
 	spin_unlock(&entry->priv->mem_lock);
 
@@ -888,7 +881,6 @@
 static int kgsl_suspend(struct device *dev)
 {
 	struct kgsl_device *device = dev_get_drvdata(dev);
-<<<<<<< HEAD
 
 	return kgsl_suspend_device(device, PMSG_SUSPEND);
 }
@@ -900,19 +892,6 @@
 	return kgsl_suspend_device(device, PMSG_FREEZE);
 }
 
-=======
-
-	return kgsl_suspend_device(device, PMSG_SUSPEND);
-}
-
-static int kgsl_freeze(struct device *dev)
-{
-	struct kgsl_device *device = dev_get_drvdata(dev);
-
-	return kgsl_suspend_device(device, PMSG_FREEZE);
-}
-
->>>>>>> 15457316
 static int kgsl_poweroff(struct device *dev)
 {
 	struct kgsl_device *device = dev_get_drvdata(dev);
