--- conflicted
+++ resolved
@@ -492,7 +492,6 @@
 		/* We are here because page was reclaimed */
 		spin_unlock(&memdesc->lock);
 
-<<<<<<< HEAD
 		page = shmem_read_mapping_page_gfp(
 			memdesc->shmem_filp->f_mapping, pgoff,
 			kgsl_gfp_mask(0));
@@ -511,15 +510,10 @@
 			atomic_dec(&priv->reclaimed_page_count);
 			get_page(page);
 		}
-=======
-		return 0;
->>>>>>> 9fbe6fb0
 	}
 	spin_unlock(&memdesc->lock);
 
 	vmf->page = page;
-
-	atomic_long_add(PAGE_SIZE, &memdesc->mapsize);
 
 	return 0;
 }
@@ -930,11 +924,8 @@
 		(memdesc->flags & KGSL_MEMALIGN_MASK) >> KGSL_MEMALIGN_SHIFT,
 		ilog2(PAGE_SIZE));
 	kgsl_memdesc_set_align(memdesc, align);
-<<<<<<< HEAD
 	spin_lock_init(&memdesc->lock);
-=======
 	spin_lock_init(&memdesc->gpuaddr_lock);
->>>>>>> 9fbe6fb0
 }
 
 #ifdef CONFIG_QCOM_KGSL_USE_SHMEM
