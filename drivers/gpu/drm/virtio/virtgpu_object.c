--- conflicted
+++ resolved
@@ -23,11 +23,8 @@
  * WITH THE SOFTWARE OR THE USE OR OTHER DEALINGS IN THE SOFTWARE.
  */
 
-<<<<<<< HEAD
-=======
 #include <linux/moduleparam.h>
 
->>>>>>> a1f19153
 #include <drm/ttm/ttm_execbuf_util.h>
 
 #include "virtgpu_drv.h"
@@ -78,31 +75,6 @@
 	}
 }
 
-static int virtio_gpu_resource_id_get(struct virtio_gpu_device *vgdev,
-				       uint32_t *resid)
-{
-	int handle;
-
-	idr_preload(GFP_KERNEL);
-	spin_lock(&vgdev->resource_idr_lock);
-	handle = idr_alloc(&vgdev->resource_idr, NULL, 1, 0, GFP_NOWAIT);
-	spin_unlock(&vgdev->resource_idr_lock);
-	idr_preload_end();
-
-	if (handle < 0)
-		return handle;
-
-	*resid = handle;
-	return 0;
-}
-
-static void virtio_gpu_resource_id_put(struct virtio_gpu_device *vgdev, uint32_t id)
-{
-	spin_lock(&vgdev->resource_idr_lock);
-	idr_remove(&vgdev->resource_idr, id);
-	spin_unlock(&vgdev->resource_idr_lock);
-}
-
 static void virtio_gpu_ttm_bo_destroy(struct ttm_buffer_object *tbo)
 {
 	struct virtio_gpu_object *bo;
@@ -122,11 +94,6 @@
 	kfree(bo);
 }
 
-<<<<<<< HEAD
-static void virtio_gpu_init_ttm_placement(struct virtio_gpu_object *vgbo)
-{
-	u32 c = 1;
-=======
 // define internally for testing purposes
 #define VIRTGPU_BLOB_MEM_CACHE_MASK      0xf000
 #define VIRTGPU_BLOB_MEM_CACHE_CACHED    0x1000
@@ -141,17 +108,11 @@
 	u32 cache_type = (vgbo->blob_mem & VIRTGPU_BLOB_MEM_CACHE_MASK);
 	bool has_guest = (vgbo->blob_mem == VIRTGPU_BLOB_MEM_GUEST ||
 			  vgbo->blob_mem == VIRTGPU_BLOB_MEM_HOST_GUEST);
->>>>>>> a1f19153
 
 	vgbo->placement.placement = &vgbo->placement_code;
 	vgbo->placement.busy_placement = &vgbo->placement_code;
 	vgbo->placement_code.fpfn = 0;
 	vgbo->placement_code.lpfn = 0;
-<<<<<<< HEAD
-	vgbo->placement_code.flags =
-		TTM_PL_MASK_CACHING | TTM_PL_FLAG_TT |
-		TTM_PL_FLAG_NO_EVICT;
-=======
 
 	switch (cache_type) {
 	case VIRTGPU_BLOB_MEM_CACHE_CACHED:
@@ -176,7 +137,6 @@
 			TTM_PL_MASK_CACHING | TTM_PL_FLAG_TT |
 			TTM_PL_FLAG_NO_EVICT;
 	}
->>>>>>> a1f19153
 	vgbo->placement.num_placement = c;
 	vgbo->placement.num_busy_placement = c;
 
@@ -212,15 +172,6 @@
 		return ret;
 	}
 	bo->dumb = params->dumb;
-<<<<<<< HEAD
-
-	if (params->virgl) {
-		virtio_gpu_cmd_resource_create_3d(vgdev, bo, params, fence);
-	} else {
-		virtio_gpu_cmd_create_resource(vgdev, bo, params, fence);
-	}
-
-=======
 	bo->blob = params->blob;
 	bo->blob_mem = params->blob_mem;
 
@@ -230,7 +181,6 @@
 		virtio_gpu_cmd_create_resource(vgdev, bo, params, fence);
 	}
 
->>>>>>> a1f19153
 	virtio_gpu_init_ttm_placement(bo);
 	ret = ttm_bo_init(&vgdev->mman.bdev, &bo->tbo, params->size,
 			  ttm_bo_type_device, &bo->placement, 0,
