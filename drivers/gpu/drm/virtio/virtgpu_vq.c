--- conflicted
+++ resolved
@@ -991,14 +991,9 @@
 	}
 
 	/* gets freed when the ring has consumed it */
-<<<<<<< HEAD
-	ents = kmalloc_array(nents, sizeof(struct virtio_gpu_mem_entry),
-			     GFP_KERNEL);
-=======
-	ents = kvmalloc_array(obj->pages->nents,
+	ents = kvmalloc_array(nents,
 			      sizeof(struct virtio_gpu_mem_entry),
 			      GFP_KERNEL);
->>>>>>> d3725be6
 	if (!ents) {
 		DRM_ERROR("failed to allocate ent list\n");
 		return -ENOMEM;
