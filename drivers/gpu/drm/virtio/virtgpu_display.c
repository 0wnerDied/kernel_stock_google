/*
 * Copyright (C) 2015 Red Hat, Inc.
 * All Rights Reserved.
 *
 * Authors:
 *    Dave Airlie
 *    Alon Levy
 *
 * Permission is hereby granted, free of charge, to any person obtaining a
 * copy of this software and associated documentation files (the "Software"),
 * to deal in the Software without restriction, including without limitation
 * the rights to use, copy, modify, merge, publish, distribute, sublicense,
 * and/or sell copies of the Software, and to permit persons to whom the
 * Software is furnished to do so, subject to the following conditions:
 *
 * The above copyright notice and this permission notice shall be included in
 * all copies or substantial portions of the Software.
 *
 * THE SOFTWARE IS PROVIDED "AS IS", WITHOUT WARRANTY OF ANY KIND, EXPRESS OR
 * IMPLIED, INCLUDING BUT NOT LIMITED TO THE WARRANTIES OF MERCHANTABILITY,
 * FITNESS FOR A PARTICULAR PURPOSE AND NONINFRINGEMENT.  IN NO EVENT SHALL
 * THE COPYRIGHT HOLDER(S) OR AUTHOR(S) BE LIABLE FOR ANY CLAIM, DAMAGES OR
 * OTHER LIABILITY, WHETHER IN AN ACTION OF CONTRACT, TORT OR OTHERWISE,
 * ARISING FROM, OUT OF OR IN CONNECTION WITH THE SOFTWARE OR THE USE OR
 * OTHER DEALINGS IN THE SOFTWARE.
 */

#include "virtgpu_drv.h"
#include <drm/drm_crtc_helper.h>
#include <drm/drm_atomic_helper.h>
#include <drm/drm_gem_framebuffer_helper.h>

#define XRES_MIN    32
#define YRES_MIN    32

#define XRES_DEF  1024
#define YRES_DEF   768

#define XRES_MAX  8192
#define YRES_MAX  8192

static const struct drm_crtc_funcs virtio_gpu_crtc_funcs = {
	.set_config             = drm_atomic_helper_set_config,
	.destroy                = drm_crtc_cleanup,

	.page_flip              = drm_atomic_helper_page_flip,
	.reset                  = drm_atomic_helper_crtc_reset,
	.atomic_duplicate_state = drm_atomic_helper_crtc_duplicate_state,
	.atomic_destroy_state   = drm_atomic_helper_crtc_destroy_state,
};

static int
virtio_gpu_framebuffer_surface_dirty(struct drm_framebuffer *fb,
				     struct drm_file *file_priv,
				     unsigned int flags, unsigned int color,
				     struct drm_clip_rect *clips,
				     unsigned int num_clips)
{
	struct virtio_gpu_framebuffer *virtio_gpu_fb
		= to_virtio_gpu_framebuffer(fb);

	return virtio_gpu_surface_dirty(virtio_gpu_fb, clips, num_clips);
}

static const struct drm_framebuffer_funcs virtio_gpu_fb_funcs = {
	.create_handle = drm_gem_fb_create_handle,
	.destroy = drm_gem_fb_destroy,
	.dirty = virtio_gpu_framebuffer_surface_dirty,
};

int
virtio_gpu_framebuffer_init(struct drm_device *dev,
			    struct virtio_gpu_framebuffer *vgfb,
			    const struct drm_mode_fb_cmd2 *mode_cmd,
			    struct drm_gem_object *obj)
{
	int ret;

	vgfb->base.obj[0] = obj;

	drm_helper_mode_fill_fb_struct(dev, &vgfb->base, mode_cmd);

	ret = drm_framebuffer_init(dev, &vgfb->base, &virtio_gpu_fb_funcs);
	if (ret) {
		vgfb->base.obj[0] = NULL;
		return ret;
	}

	spin_lock_init(&vgfb->dirty_lock);
	vgfb->x1 = vgfb->y1 = INT_MAX;
	vgfb->x2 = vgfb->y2 = 0;
	return 0;
}

static void virtio_gpu_crtc_mode_set_nofb(struct drm_crtc *crtc)
{
	struct drm_device *dev = crtc->dev;
	struct virtio_gpu_device *vgdev = dev->dev_private;
	struct virtio_gpu_output *output = drm_crtc_to_virtio_gpu_output(crtc);

	virtio_gpu_cmd_set_scanout(vgdev, output->index, 0,
				   crtc->mode.hdisplay,
				   crtc->mode.vdisplay, 0, 0);
}

static void virtio_gpu_crtc_atomic_enable(struct drm_crtc *crtc,
					  struct drm_crtc_state *old_state)
{
	struct virtio_gpu_output *output = drm_crtc_to_virtio_gpu_output(crtc);

	output->enabled = true;
}

static void virtio_gpu_crtc_atomic_disable(struct drm_crtc *crtc,
					   struct drm_crtc_state *old_state)
{
	struct drm_device *dev = crtc->dev;
	struct virtio_gpu_device *vgdev = dev->dev_private;
	struct virtio_gpu_output *output = drm_crtc_to_virtio_gpu_output(crtc);

	virtio_gpu_cmd_set_scanout(vgdev, output->index, 0, 0, 0, 0, 0);
	output->enabled = false;
}

static int virtio_gpu_crtc_atomic_check(struct drm_crtc *crtc,
					struct drm_crtc_state *state)
{
	return 0;
}

static void virtio_gpu_crtc_atomic_flush(struct drm_crtc *crtc,
					 struct drm_crtc_state *old_state)
{
	unsigned long flags;

	spin_lock_irqsave(&crtc->dev->event_lock, flags);
	if (crtc->state->event)
		drm_crtc_send_vblank_event(crtc, crtc->state->event);
	crtc->state->event = NULL;
	spin_unlock_irqrestore(&crtc->dev->event_lock, flags);
}

static const struct drm_crtc_helper_funcs virtio_gpu_crtc_helper_funcs = {
	.mode_set_nofb = virtio_gpu_crtc_mode_set_nofb,
	.atomic_check  = virtio_gpu_crtc_atomic_check,
	.atomic_flush  = virtio_gpu_crtc_atomic_flush,
	.atomic_enable = virtio_gpu_crtc_atomic_enable,
	.atomic_disable = virtio_gpu_crtc_atomic_disable,
};

static void virtio_gpu_enc_mode_set(struct drm_encoder *encoder,
				    struct drm_display_mode *mode,
				    struct drm_display_mode *adjusted_mode)
{
}

static void virtio_gpu_enc_enable(struct drm_encoder *encoder)
{
}

static void virtio_gpu_enc_disable(struct drm_encoder *encoder)
{
}

static int virtio_gpu_conn_get_modes(struct drm_connector *connector)
{
	struct virtio_gpu_output *output =
		drm_connector_to_virtio_gpu_output(connector);
	struct drm_display_mode *mode = NULL;
	int count, width, height;

	if (output->edid) {
		count = drm_add_edid_modes(connector, output->edid);
		if (count)
			return count;
	}

	width  = le32_to_cpu(output->info.r.width);
	height = le32_to_cpu(output->info.r.height);
	count = drm_add_modes_noedid(connector, XRES_MAX, YRES_MAX);

	if (width == 0 || height == 0) {
		width = XRES_DEF;
		height = YRES_DEF;
		drm_set_preferred_mode(connector, XRES_DEF, YRES_DEF);
	} else {
		DRM_DEBUG("add mode: %dx%d\n", width, height);
		mode = drm_cvt_mode(connector->dev, width, height, 60,
				    false, false, false);
		mode->type |= DRM_MODE_TYPE_PREFERRED;
		drm_mode_probed_add(connector, mode);
		count++;
	}

	return count;
}

static enum drm_mode_status virtio_gpu_conn_mode_valid(struct drm_connector *connector,
				      struct drm_display_mode *mode)
{
	struct virtio_gpu_output *output =
		drm_connector_to_virtio_gpu_output(connector);
	int width, height;

	width  = le32_to_cpu(output->info.r.width);
	height = le32_to_cpu(output->info.r.height);

	if (!(mode->type & DRM_MODE_TYPE_PREFERRED))
		return MODE_OK;
	if (mode->hdisplay == XRES_DEF && mode->vdisplay == YRES_DEF)
		return MODE_OK;
	if (mode->hdisplay <= width  && mode->hdisplay >= width - 16 &&
	    mode->vdisplay <= height && mode->vdisplay >= height - 16)
		return MODE_OK;

	DRM_DEBUG("del mode: %dx%d\n", mode->hdisplay, mode->vdisplay);
	return MODE_BAD;
}

static const struct drm_encoder_helper_funcs virtio_gpu_enc_helper_funcs = {
	.mode_set   = virtio_gpu_enc_mode_set,
	.enable     = virtio_gpu_enc_enable,
	.disable    = virtio_gpu_enc_disable,
};

static const struct drm_connector_helper_funcs virtio_gpu_conn_helper_funcs = {
	.get_modes    = virtio_gpu_conn_get_modes,
	.mode_valid   = virtio_gpu_conn_mode_valid,
};

static enum drm_connector_status virtio_gpu_conn_detect(
			struct drm_connector *connector,
			bool force)
{
	struct virtio_gpu_output *output =
		drm_connector_to_virtio_gpu_output(connector);

	if (output->info.enabled)
		return connector_status_connected;
	else
		return connector_status_disconnected;
}

static void virtio_gpu_conn_destroy(struct drm_connector *connector)
{
	drm_connector_unregister(connector);
	drm_connector_cleanup(connector);
}

static const struct drm_connector_funcs virtio_gpu_connector_funcs = {
	.detect = virtio_gpu_conn_detect,
	.fill_modes = drm_helper_probe_single_connector_modes,
	.destroy = virtio_gpu_conn_destroy,
	.reset = drm_atomic_helper_connector_reset,
	.atomic_duplicate_state = drm_atomic_helper_connector_duplicate_state,
	.atomic_destroy_state = drm_atomic_helper_connector_destroy_state,
};

static const struct drm_encoder_funcs virtio_gpu_enc_funcs = {
	.destroy = drm_encoder_cleanup,
};

static int vgdev_output_init(struct virtio_gpu_device *vgdev, int index)
{
	struct drm_device *dev = vgdev->ddev;
	struct virtio_gpu_output *output = vgdev->outputs + index;
	struct drm_connector *connector = &output->conn;
	struct drm_encoder *encoder = &output->enc;
	struct drm_crtc *crtc = &output->crtc;
	struct drm_plane *primary, *cursor;

	output->index = index;
	if (index == 0) {
		output->info.enabled = cpu_to_le32(true);
		output->info.r.width = cpu_to_le32(XRES_DEF);
		output->info.r.height = cpu_to_le32(YRES_DEF);
	}

	primary = virtio_gpu_plane_init(vgdev, DRM_PLANE_TYPE_PRIMARY, index);
	if (IS_ERR(primary))
		return PTR_ERR(primary);
	cursor = virtio_gpu_plane_init(vgdev, DRM_PLANE_TYPE_CURSOR, index);
	if (IS_ERR(cursor))
		return PTR_ERR(cursor);
	drm_crtc_init_with_planes(dev, crtc, primary, cursor,
				  &virtio_gpu_crtc_funcs, NULL);
	drm_crtc_helper_add(crtc, &virtio_gpu_crtc_helper_funcs);
	primary->crtc = crtc;
	cursor->crtc = crtc;

	drm_connector_init(dev, connector, &virtio_gpu_connector_funcs,
			   DRM_MODE_CONNECTOR_VIRTUAL);
	drm_connector_helper_add(connector, &virtio_gpu_conn_helper_funcs);
	if (vgdev->has_edid)
		drm_connector_attach_edid_property(connector);

	drm_encoder_init(dev, encoder, &virtio_gpu_enc_funcs,
			 DRM_MODE_ENCODER_VIRTUAL, NULL);
	drm_encoder_helper_add(encoder, &virtio_gpu_enc_helper_funcs);
	encoder->possible_crtcs = 1 << index;

	drm_mode_connector_attach_encoder(connector, encoder);
	drm_connector_register(connector);
	return 0;
}

static struct drm_framebuffer *
virtio_gpu_user_framebuffer_create(struct drm_device *dev,
				   struct drm_file *file_priv,
				   const struct drm_mode_fb_cmd2 *mode_cmd)
{
	struct drm_gem_object *obj = NULL;
	struct virtio_gpu_framebuffer *virtio_gpu_fb;
	int ret;

	/* lookup object associated with res handle */
	obj = drm_gem_object_lookup(file_priv, mode_cmd->handles[0]);
	if (!obj)
		return ERR_PTR(-EINVAL);

	virtio_gpu_fb = kzalloc(sizeof(*virtio_gpu_fb), GFP_KERNEL);
	if (virtio_gpu_fb == NULL)
		return ERR_PTR(-ENOMEM);

	ret = virtio_gpu_framebuffer_init(dev, virtio_gpu_fb, mode_cmd, obj);
	if (ret) {
		kfree(virtio_gpu_fb);
		drm_gem_object_put_unlocked(obj);
		return NULL;
	}

	return &virtio_gpu_fb->base;
}

static void vgdev_atomic_commit_tail(struct drm_atomic_state *state)
{
	struct drm_device *dev = state->dev;

	drm_atomic_helper_commit_modeset_disables(dev, state);
	drm_atomic_helper_commit_modeset_enables(dev, state);
	drm_atomic_helper_commit_planes(dev, state, 0);

	drm_atomic_helper_commit_hw_done(state);

	drm_atomic_helper_wait_for_vblanks(dev, state);
	drm_atomic_helper_cleanup_planes(dev, state);
}

static const struct drm_mode_config_helper_funcs virtio_mode_config_helpers = {
	.atomic_commit_tail = vgdev_atomic_commit_tail,
};

static const struct drm_mode_config_funcs virtio_gpu_mode_funcs = {
	.fb_create = virtio_gpu_user_framebuffer_create,
	.atomic_check = drm_atomic_helper_check,
	.atomic_commit = drm_atomic_helper_commit,
};

void virtio_gpu_modeset_init(struct virtio_gpu_device *vgdev)
{
	int i;

	drm_mode_config_init(vgdev->ddev);
	vgdev->ddev->mode_config.funcs = &virtio_gpu_mode_funcs;
	vgdev->ddev->mode_config.helper_private = &virtio_mode_config_helpers;

	/* modes will be validated against the framebuffer size */
	vgdev->ddev->mode_config.min_width = XRES_MIN;
	vgdev->ddev->mode_config.min_height = YRES_MIN;
	vgdev->ddev->mode_config.max_width = XRES_MAX;
	vgdev->ddev->mode_config.max_height = YRES_MAX;

	for (i = 0 ; i < vgdev->num_scanouts; ++i)
		vgdev_output_init(vgdev, i);

	drm_mode_config_reset(vgdev->ddev);
<<<<<<< HEAD
	return 0;
=======
>>>>>>> a1f19153
}

void virtio_gpu_modeset_fini(struct virtio_gpu_device *vgdev)
{
	int i;

	for (i = 0 ; i < vgdev->num_scanouts; ++i)
		kfree(vgdev->outputs[i].edid);
	virtio_gpu_fbdev_fini(vgdev);
	drm_atomic_helper_shutdown(vgdev->ddev);
	drm_mode_config_cleanup(vgdev->ddev);
}<|MERGE_RESOLUTION|>--- conflicted
+++ resolved
@@ -374,10 +374,6 @@
 		vgdev_output_init(vgdev, i);
 
 	drm_mode_config_reset(vgdev->ddev);
-<<<<<<< HEAD
-	return 0;
-=======
->>>>>>> a1f19153
 }
 
 void virtio_gpu_modeset_fini(struct virtio_gpu_device *vgdev)
