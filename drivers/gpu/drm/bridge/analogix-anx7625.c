/* Copyright (c) 2018-2019, The Linux Foundation. All rights reserved.
 *
 * Copyright(c) 2016, Analogix Semiconductor. All rights reserved.
 *
 * This program is free software; you can redistribute it and/or modify
 * it under the terms of the GNU General Public License version 2 and
 * only version 2 as published by the Free Software Foundation.
 *
 * This program is distributed in the hope that it will be useful,
 * but WITHOUT ANY WARRANTY; without even the implied warranty of
 * MERCHANTABILITY or FITNESS FOR A PARTICULAR PURPOSE.  See the
 * GNU General Public License for more details.
 *
 */

#include <linux/delay.h>
#include <linux/err.h>
#include <linux/interrupt.h>
#include <linux/i2c.h>
#include <linux/kernel.h>
#include <linux/module.h>
#include <linux/of_gpio.h>
#include <linux/of_irq.h>
#include <linux/of_platform.h>
#include <linux/types.h>
#include <linux/gpio/consumer.h>
#include <linux/regulator/consumer.h>
#include <linux/component.h>

#include <drm/drmP.h>
#include <drm/drm_atomic_helper.h>
#include <drm/drm_crtc.h>
#include <drm/drm_crtc_helper.h>
#include <drm/drm_dp_helper.h>
#include <drm/drm_edid.h>

#include "analogix-anx7625.h"
#include <soc/qcom/boot_stats.h>

#define TX_P0			0x70
#define TX_P1			0x7A
#define TX_P2			0x72
#define RX_P0			0x7e
#define RX_P1			0x84
#define RX_P2			0x54
#define TCPC_INTERFACE	0x58

#define ReadReg(addr, offset) ({\
	unsigned int buf;\
	reg_read(anx7625, addr, offset, &buf);\
	buf;\
})

#define Read_Reg(addr, offset, buf) ({\
	reg_read(anx7625, addr, offset, buf);\
})

#define ReadBlockReg(addr, offset, len, dat)\
	reg_read_block(anx7625, addr, offset, dat, len)

#define WriteReg(addr, offset, val) ({\
	reg_write(anx7625, addr, offset, val);\
})

#define WriteBlockReg(addr, offset, len, dat)\
	reg_write_block(anx7625, addr, offset, dat, len)

#define sp_write_reg_or(address, offset, mask) \
{ WriteReg(address, offset, ((unsigned char)ReadReg(address, offset) \
	| (mask))); }
#define sp_write_reg_and(address, offset, mask) \
{ WriteReg(address, offset, ((unsigned char)ReadReg(address, offset) \
	&(mask))); }

#define sp_write_reg_and_or(address, offset, and_mask, or_mask) \
{ WriteReg(address, offset, (((unsigned char)ReadReg(address, offset)) \
	&and_mask) | (or_mask)); }
#define sp_write_reg_or_and(address, offset, or_mask, and_mask) \
{ WriteReg(address, offset, (((unsigned char)ReadReg(address, offset)) \
	| or_mask) & (and_mask)); }

struct anx7625_platform_data {
	struct gpio_desc *gpiod_cdet;
	struct gpio_desc *gpiod_p_on;
	struct gpio_desc *gpiod_reset;

	int cdet_irq;
	int intp_irq;
};

struct MIPI_Video_Format {
	unsigned char timing_id;
	unsigned char MIPI_video_type[32];
	unsigned char MIPI_lane_count;
	unsigned long MIPI_pixel_frequency;  /*Hz*/

	unsigned long  M;
	unsigned long  N;
	unsigned char  post_divider;
	/* bit[7:4]: DIFF_I_RATIO, bit[3:0]: DIFF_K_RATIO; i.e. 0x84:0x1B.
	 * These settings affect ODFC PLL locking range.
	 */
	unsigned char  diff_ratio;

	unsigned char compress_ratio;
	unsigned char video_3D_type;
	unsigned char *pps_reg;
	const struct RegisterValueConfig *custom_reg0;
	const struct RegisterValueConfig *custom_reg1;

	struct TimingInfor {
		unsigned int MIPI_HTOTAL;
		unsigned int MIPI_HActive;
		unsigned int MIPI_VTOTAL;
		unsigned int MIPI_VActive;

		unsigned int MIPI_H_Front_Porch;
		unsigned int MIPI_H_Sync_Width;
		unsigned int MIPI_H_Back_Porch;


		unsigned int MIPI_V_Front_Porch;
		unsigned int MIPI_V_Sync_Width;
		unsigned int MIPI_V_Back_Porch;
	} MIPI_inputl[2];
};

struct anx7625 {
	struct drm_dp_aux aux;
	struct drm_bridge bridge;
	struct i2c_client *client;
	struct edid *edid;
	struct drm_dp_link link;
	struct anx7625_platform_data pdata;
	struct mutex lock;
	int mode_idx;

	u16 chipid;

	bool powered;
	bool enabled;
#ifdef CONFIG_PM_SLEEP
	bool out_of_hibr;
#endif
	int connected;
	bool hpd_status;
	bool skip_enable;
	u8 sys_sta_bak;

	unsigned char last_read_DevAddr;
};

static void Reg_Access_Conflict_Workaround(struct anx7625 *anx7625,
		unsigned char DevAddr)
{
	unsigned char RegAddr;
	int ret = 0;

	if (DevAddr != anx7625->last_read_DevAddr) {
		switch (DevAddr) {
		case  0x54:
		case  0x72:
		default:
			RegAddr = 0x00;
			break;

		case  0x58:
			RegAddr = 0x00;
			break;

		case  0x70:
			RegAddr = 0xD1;
			break;

		case  0x7A:
			RegAddr = 0x60;
			break;

		case  0x7E:
			RegAddr = 0x39;
			break;

		case  0x84:
			RegAddr = 0x7F;
			break;
		}

		anx7625->client->addr = (DevAddr >> 1);
		ret = i2c_smbus_write_byte_data(anx7625->client,
			RegAddr, 0x00);
		if (ret < 0)
			pr_err("failed to write i2c addr=%x:%x...\n",
				DevAddr, RegAddr);
		anx7625->last_read_DevAddr = DevAddr;
	}
}

static int reg_read(struct anx7625 *anx7625,
		int addr, int offset, unsigned int *buf)
{
	int ret;

	Reg_Access_Conflict_Workaround(anx7625, addr);
	anx7625->client->addr = (addr >> 1);
	ret = i2c_smbus_read_byte_data(
		anx7625->client, offset);
	if (ret < 0)
		pr_err("failed to read anx7625 %x:%x\n",
			addr, offset);

	*buf = ret;
	return (ret < 0);
}

static int reg_write(struct anx7625 *anx7625,
		int addr, int offset, unsigned int val)
{
	int ret;

	Reg_Access_Conflict_Workaround(anx7625, addr);
	anx7625->client->addr = (addr >> 1);
	ret = i2c_smbus_write_byte_data(
		anx7625->client, offset, val);
	if (ret < 0)
		pr_err("failed to write anx7625 %x:%x\n",
			addr, offset);
	return 0;
}

static int reg_read_block(struct anx7625 *anx7625,
		int addr, int offset, u8 *buf, int len)
{
	int ret;

	Reg_Access_Conflict_Workaround(anx7625, addr);
	anx7625->client->addr = (addr >> 1);
	ret = i2c_smbus_read_i2c_block_data(
		anx7625->client, offset, len, buf);
	if (ret < 0)
		pr_err("failed to read anx7625 %x:%x\n",
			addr, offset);
	return 0;
}

static int reg_write_block(struct anx7625 *anx7625,
		int addr, int offset, u8 *buf, int len)
{
	int ret;

	Reg_Access_Conflict_Workaround(anx7625, addr);
	anx7625->client->addr = (addr >> 1);
	ret = i2c_smbus_write_i2c_block_data(
		anx7625->client, offset, len, buf);
	if (ret < 0)
		pr_err("failed to write anx7625 %x:%x\n",
			addr, offset);
	return 0;
}

#define mipi_pixel_frequency(id)   \
	mipi_video_timing_table[id].MIPI_pixel_frequency
#define mipi_lane_count(id)   \
	mipi_video_timing_table[id].MIPI_lane_count
#define mipi_m_value(id)   \
	mipi_video_timing_table[id].M
#define mipi_n_value(id)   \
	mipi_video_timing_table[id].N
#define mipi_post_divider(id)   \
	mipi_video_timing_table[id].post_divider
#define mipi_diff_ratio(id)   \
	mipi_video_timing_table[id].diff_ratio
#define mipi_compress_ratio(id)   \
	mipi_video_timing_table[id].compress_ratio

#define mipi_original_htotal(id)   \
	mipi_video_timing_table[id].MIPI_inputl[0].MIPI_HTOTAL
#define mipi_original_hactive(id)   \
	mipi_video_timing_table[id].MIPI_inputl[0].MIPI_HActive
#define mipi_original_vtotal(id)   \
	mipi_video_timing_table[id].MIPI_inputl[0].MIPI_VTOTAL
#define mipi_original_vactive(id)   \
	mipi_video_timing_table[id].MIPI_inputl[0].MIPI_VActive
#define mipi_original_hfp(id)   \
	mipi_video_timing_table[id].MIPI_inputl[0].MIPI_H_Front_Porch
#define mipi_original_hsw(id)  \
	mipi_video_timing_table[id].MIPI_inputl[0].MIPI_H_Sync_Width
#define mipi_original_hbp(id)   \
	mipi_video_timing_table[id].MIPI_inputl[0].MIPI_H_Back_Porch
#define mipi_original_vfp(id)   \
	mipi_video_timing_table[id].MIPI_inputl[0].MIPI_V_Front_Porch
#define mipi_original_vsw(id)   \
	mipi_video_timing_table[id].MIPI_inputl[0].MIPI_V_Sync_Width
#define mipi_original_vbp(id)   \
	mipi_video_timing_table[id].MIPI_inputl[0].MIPI_V_Back_Porch

#define mipi_decompressed_htotal(id)   \
	mipi_video_timing_table[id].MIPI_inputl[1].MIPI_HTOTAL
#define mipi_decompressed_hactive(id)   \
	mipi_video_timing_table[id].MIPI_inputl[1].MIPI_HActive
#define mipi_decompressed_vtotal(id)   \
	mipi_video_timing_table[id].MIPI_inputl[1].MIPI_VTOTAL
#define mipi_decompressed_vactive(id)   \
	mipi_video_timing_table[id].MIPI_inputl[1].MIPI_VActive
#define mipi_decompressed_hfp(id)   \
	mipi_video_timing_table[id].MIPI_inputl[1].MIPI_H_Front_Porch
#define mipi_decompressed_hsw(id)   \
	mipi_video_timing_table[id].MIPI_inputl[1].MIPI_H_Sync_Width
#define mipi_decompressed_hbp(id)  \
	mipi_video_timing_table[id].MIPI_inputl[1].MIPI_H_Back_Porch
#define mipi_decompressed_vfp(id)   \
	mipi_video_timing_table[id].MIPI_inputl[1].MIPI_V_Front_Porch
#define mipi_decompressed_vsw(id)   \
	mipi_video_timing_table[id].MIPI_inputl[1].MIPI_V_Sync_Width
#define mipi_decompressed_vbp(id)   \
	mipi_video_timing_table[id].MIPI_inputl[1].MIPI_V_Back_Porch

#define video_3d(id)   mipi_video_timing_table[id].video_3D_type

static unsigned char PPS_4K[] = { /*VC707 (DPI+DSC)*/
	0x11, 0x00, 0x00, 0x89, 0x10, 0x80, 0x08, 0x70,
	0x0f, 0x00, 0x00, 0x08, 0x07, 0x80, 0x07, 0x80,
	0x02, 0x00, 0x04, 0xc0, 0x00, 0x20, 0x01, 0x1e,
	0x00, 0x1a, 0x00, 0x0c, 0x0d, 0xb7, 0x03, 0x94,
	0x18, 0x00, 0x10, 0xf0, 0x03, 0x0c, 0x20, 0x00,
	0x06, 0x0b, 0x0b, 0x33, 0x0e, 0x1c, 0x2a, 0x38,
	0x46, 0x54, 0x62, 0x69, 0x70, 0x77, 0x79, 0x7b,
	0x7d, 0x7e, 0x01, 0x02, 0x01, 0x00, 0x09, 0x40,
	0x09, 0xbe, 0x19, 0xfc, 0x19, 0xfa, 0x19, 0xf8,
	0x1a, 0x38, 0x1a, 0x78, 0x1a, 0xb6, 0x2a, 0xf6,
	0x2b, 0x34, 0x2b, 0x74, 0x3b, 0x74, 0x6b, 0xf4,
	0x00, 0x00, 0x00, 0x00, 0x00, 0x00, 0x00, 0x00,
	0x00, 0x00, 0x00, 0x00, 0x00, 0x00, 0x00, 0x00,
	0x00, 0x00, 0x00, 0x00, 0x00, 0x00, 0x00, 0x00,
	0x00, 0x00, 0x00, 0x00, 0x00, 0x00, 0x00, 0x00,
	0x00, 0x00, 0x00, 0x00, 0x00, 0x00, 0x00, 0x00
};

static unsigned char PPS_AR[] = {/*1440x2560@70*/
	0x11, 0x00, 0x00, 0x89, 0x30, 0x80, 0x0A, 0x00,
	0x05, 0xA0, 0x00, 0x10, 0x05, 0xa0, 0x05, 0xa0,
	0x02, 0x00, 0x03, 0xd0, 0x00, 0x20, 0x02, 0x33,
	0x00, 0x14, 0x00, 0x0c, 0x06, 0x67, 0x02, 0x63,
	0x18, 0x00, 0x10, 0xf0, 0x03, 0x0c, 0x20, 0x00,
	0x06, 0x0b, 0x0b, 0x33, 0x0e, 0x1c, 0x2a, 0x38,
	0x46, 0x54, 0x62, 0x69, 0x70, 0x77, 0x79, 0x7b,
	0x7d, 0x7e, 0x01, 0x02, 0x01, 0x00, 0x09, 0x40,
	0x09, 0xbe, 0x19, 0xfc, 0x19, 0xfa, 0x19, 0xf8,
	0x1a, 0x38, 0x1a, 0x78, 0x1a, 0xb6, 0x2a, 0xf6,
	0x2b, 0x34, 0x2b, 0x74, 0x3b, 0x74, 0x6b, 0xf4,
	0x00, 0x00, 0x00, 0x00, 0x00, 0x00, 0x00, 0x00,
	0x00, 0x00, 0x00, 0x00, 0x00, 0x00, 0x00, 0x00,
	0x00, 0x00, 0x00, 0x00, 0x00, 0x00, 0x00, 0x00,
	0x00, 0x00, 0x00, 0x00, 0x00, 0x00, 0x00, 0x00,
	0x00, 0x00, 0x00, 0x00, 0x00, 0x00, 0x00, 0x00
};

static unsigned char PPS_Custom[] = {
	0x00, 0x00, 0x00, 0x00, 0x00, 0x00, 0x00, 0x00,
	0x00, 0x00, 0x00, 0x00, 0x00, 0x00, 0x00, 0x00,
	0x00, 0x00, 0x00, 0x00, 0x00, 0x00, 0x00, 0x00,
	0x00, 0x00, 0x00, 0x00, 0x00, 0x00, 0x00, 0x00,
	0x00, 0x00, 0x00, 0x00, 0x00, 0x00, 0x00, 0x00,
	0x00, 0x00, 0x00, 0x00, 0x00, 0x00, 0x00, 0x00,
	0x00, 0x00, 0x00, 0x00, 0x00, 0x00, 0x00, 0x00,
	0x00, 0x00, 0x00, 0x00, 0x00, 0x00, 0x00, 0x00,
	0x00, 0x00, 0x00, 0x00, 0x00, 0x00, 0x00, 0x00,
	0x00, 0x00, 0x00, 0x00, 0x00, 0x00, 0x00, 0x00,
	0x00, 0x00, 0x00, 0x00, 0x00, 0x00, 0x00, 0x00,
	0x00, 0x00, 0x00, 0x00, 0x00, 0x00, 0x00, 0x00,
	0x00, 0x00, 0x00, 0x00, 0x00, 0x00, 0x00, 0x00,
	0x00, 0x00, 0x00, 0x00, 0x00, 0x00, 0x00, 0x00,
	0x00, 0x00, 0x00, 0x00, 0x00, 0x00, 0x00, 0x00,
	0x00, 0x00, 0x00, 0x00, 0x00, 0x00, 0x00, 0x00
};

static const struct RegisterValueConfig Bit_Matrix[] = {
	{TX_P2, AUDIO_CONTROL_REGISTER, 0x80},
	{TX_P2, VIDEO_BIT_MATRIX_12, 0x18},
	{TX_P2, VIDEO_BIT_MATRIX_13, 0x19},
	{TX_P2, VIDEO_BIT_MATRIX_14, 0x1a},
	{TX_P2, VIDEO_BIT_MATRIX_15, 0x1b},
	{TX_P2, VIDEO_BIT_MATRIX_16, 0x1c},
	{TX_P2, VIDEO_BIT_MATRIX_17, 0x1d},
	{TX_P2, VIDEO_BIT_MATRIX_18, 0x1e},
	{TX_P2, VIDEO_BIT_MATRIX_19, 0x1f},
	{TX_P2, VIDEO_BIT_MATRIX_20, 0x20},
	{TX_P2, VIDEO_BIT_MATRIX_21, 0x21},
	{TX_P2, VIDEO_BIT_MATRIX_22, 0x22},
	{TX_P2, VIDEO_BIT_MATRIX_23, 0x23},
	{0x00, 0x00, 0x00}
};

static struct MIPI_Video_Format mipi_video_timing_table[] = {
	/*	lane_count--pixel_clk-----M---N--div- */
	/*	-diff--compr--3d--table--custom0--custom1*/
	/*	original timing */
	/*	total-H active-Vtotal-V active-HFP-HSW-HBP-VFP-VSW-VBP*/
	/*	decompressed timing */
	/*	tota-H active-Vtotal-V active-HFP-HSW-HBP-VFP-VSW-VBP*/
	{
		0, "720x480@60", 3, 27000000, 0xC00000, 0x100000, 0x0B,
			0x3B, 0, VIDEO_3D_NONE, NULL, Bit_Matrix, NULL,
		{ { 858, 720, 525, 480, 16, 60, 62, 10, 6, 29 } }
	},
	{
		1, "1280X720P@60", 3, 74250000, 0xB00000, 0x080000, 0x07,
			0x3A, 0, VIDEO_3D_NONE, NULL, Bit_Matrix, NULL,
		{ { 1650, 1280,  750,  720,	110,	 40,  220, 5, 5, 20 } }
	},
	{
		2, "1920x1080p@30", 3, 74000000, 0x940000, 0x06C000, 0x07,
			0x3B, 0, VIDEO_3D_NONE, NULL, Bit_Matrix, NULL,
		{ { 2200,  1920, 1125, 1080, 88, 44, 148, 4, 5, 36  } }
	},
	{
		3, "1920x1080p@60", 3, 148500000, 0xB00000, 0x080000, 0x03,
			0x37, 0, VIDEO_3D_NONE, NULL,  Bit_Matrix, NULL,
		{ { 2200, 1920, 1125, 1080, 88, 44, 148, 4, 5, 36 } }
	},
	/*MTK 4K24 DPI*/
	{
		4, "3840x2160@24",  3, 297000000, 0xB00000, 0x080000, 0x01,
			0x37, 3, VIDEO_3D_NONE, PPS_4K, Bit_Matrix, NULL,
		{	{ 1650, 1280,  2250, 2160, 242, 30, 98, 8, 10, 72 },
			{ 4950, 3840,  2250, 2160, 726, 90, 294, 8, 10, 72 }
		}
	},
	/*MTK 4K30 DPI*/
	{
		5, "3840x2160@30", 3, 297000000, 0xB00000, 0x080000, 0x01,
			0x37, 3, VIDEO_3D_NONE, PPS_4K, Bit_Matrix, NULL,
		{	{ 1474, 1280, 2250, 2160, 66,  30, 98,  8, 10, 72 },
			{ 4422, 3840, 2250, 2160, 198, 90, 294,  8, 10, 72 }
		}
	},

	{/*DSI*/
		6, "720x480@60", 3, 27000000, 0xC00000, 0x100000, 0x0B,
			0x3B,  0, VIDEO_3D_NONE, NULL, NULL, NULL,
		{ { 858, 720, 525, 480, 16, 60, 62, 10, 6, 29 } }
	},
	{/*DSI*/
		7, "1280X720P@60", 3, 74250000,	0xB00000, 0x080000, 0x07,
			0x3A, 0,  VIDEO_3D_NONE, NULL,   NULL, NULL,
		{ { 1650,	1280, 750, 720, 110, 40, 220, 5, 5, 20 } }
	},
	{/*DSI*/
		8, "1920x1080p@30", 3, 74250000, 0xB00000, 0x080000, 0x07,
			0x3B, 0, VIDEO_3D_NONE, NULL, NULL, NULL,
		{ { 2200, 1920, 1125, 1080, 88, 44, 148, 4, 5, 36 } }
	},
	{/*DSI*/
		9, "1920x1080p@60", 3, 148500000, 0xB00000, 0x080000, 0x03,
			0x37,   0,   VIDEO_3D_NONE, NULL,  NULL, NULL,
		{ { 2200, 1920, 1125, 1080, 88, 44, 148, 4, 5, 36 } }
	},

	/* 3840x2160p24  - MTK X30 -DSI*/
	{/*DSI*/
		10, "3840x2160p24", 3, 268176696, 0xAA808D, 0x089544, 0x01,
			0x37, 3, VIDEO_3D_NONE, PPS_4K, NULL, NULL,
		{	{ 1650, 1280, 2250, 2160, 242, 30, 98, 8, 10, 72 },
			{ 4950, 3840, 2250, 2160, 726, 90, 294, 8, 10, 72 }
		}
	},
	/* 3840x2160p30 3:1 DSC - MTK X30 -DSI*/
	{/*DSI*/
		11, "1280x2160p30", 3, 297000000, 0xA7B3AB, 0x07A120, 0x01,
			0x37, 3, VIDEO_3D_NONE, PPS_4K, NULL, NULL,
		{	{ 1467, 1280, 2250, 2160,  66, 30,  91, 8, 10, 72 },
			{ 4400, 3840, 2250, 2160, 198, 90, 272, 8, 10, 72 }
		}
	},

	{
		12, "1440X2560P@70", 3, 285000000, 0xB00000, 0x080000, 0x01,
			0x37, 3, VIDEO_3D_NONE, PPS_AR, Bit_Matrix, NULL,
		{	{524,   480,  2576, 2560, 24, 10, 12, 6, 8, 2 },
			{1580, 1440, 2576, 2560, 80, 20, 40, 6,  8, 2}
		}
	},
	{
		13, "********@60",	 0,		 0,	   0, 0,    0,
			0,  0, VIDEO_3D_NONE, NULL, NULL, NULL,
		{ { 0,   0,  0,	 0, 0,  0, 0,  0,  0,  0 } }
	},
	{
		14, "********@60",	 0,		 0,	   0, 0,    0,
			0,  0, VIDEO_3D_NONE, NULL, NULL, NULL,
		{ { 0,   0,  0,	 0, 0,  0, 0,  0,  0,  0 } }
	},
	{
		15, "custom@DPI/DSI", 3, 297000000, 0xB00000, 0x080000, 0x01,
			0x37, 3, VIDEO_3D_NONE, PPS_Custom, Bit_Matrix, NULL,
		{	{ 0,   0,  0,	 0, 0,  0, 0,  0,  0,  0 },
			{ 0,   0,  0,	 0, 0,  0, 0,  0,  0,  0 }
		}
	},
};

static inline struct anx7625 *bridge_to_anx7625(struct drm_bridge *bridge)
{
	return container_of(bridge, struct anx7625, bridge);
}

#define write_dpcd_addr(addrh, addrm, addrl) \
	do { \
		unsigned int temp; \
		if (ReadReg(RX_P0, AP_AUX_ADDR_7_0) != (unchar)addrl) \
			WriteReg(RX_P0, AP_AUX_ADDR_7_0, (unchar)addrl); \
		if (ReadReg(RX_P0, AP_AUX_ADDR_15_8) != (unchar)addrm) \
			WriteReg(RX_P0, AP_AUX_ADDR_15_8, (unchar)addrm); \
		Read_Reg(RX_P0, AP_AUX_ADDR_19_16, &temp); \
		if ((unchar)(temp & 0x0F)  != ((unchar)addrh & 0x0F)) \
			WriteReg(RX_P0, AP_AUX_ADDR_19_16, \
				(temp  & 0xF0) | ((unchar)addrh)); \
	} while (0)

static void wait_aux_op_finish(struct anx7625 *anx7625, unchar *err_flag)
{
	unchar cnt;
	uint c;

	*err_flag = 0;
	cnt = 150;
	while (ReadReg(RX_P0, AP_AUX_CTRL_STATUS) & AP_AUX_CTRL_OP_EN) {
		usleep_range(2000, 2100);
		if ((cnt--) == 0) {
			TRACE("aux operate failed!\n");
			*err_flag = 1;
			break;
		}
	}

	Read_Reg(RX_P0, AP_AUX_CTRL_STATUS, &c);
	if (c & 0x0F) {
		TRACE1("wait aux operation status %02x\n", (uint)c);
		*err_flag = 1;
	}
}

unchar sp_tx_aux_dpcdread_bytes(struct anx7625 *anx7625,
		unchar addrh, unchar addrm, unchar addrl,
		unchar cCount, unchar *pBuf)
{
	uint c, i;
	unchar bOK;

	/*command and length*/
	c = ((cCount - 1) << 4) | 0x09;
	WriteReg(RX_P0, AP_AUX_COMMAND, c);
	/*address*/
	write_dpcd_addr(addrh, addrm, addrl);
	/*aux en*/
	sp_write_reg_or(RX_P0, AP_AUX_CTRL_STATUS, AP_AUX_CTRL_OP_EN);
	usleep_range(2000, 2100);
	/* TRACE3("auxch addr = 0x%02x%02x%02x\n", addrh,addrm,addrl);*/
	wait_aux_op_finish(anx7625, &bOK);
	if (bOK == AUX_ERR) {
		TRACE("aux read failed\n");
		return AUX_ERR;
	}

	for (i = 0; i < cCount; i++) {
		Read_Reg(RX_P0, AP_AUX_BUFF_START + i, &c);
		*(pBuf + i) = c;
		/*TRACE2("Buf[%d] = 0x%02x\n", (uint)i, *(pBuf + i));*/
		if (i >= MAX_BUF_CNT)
			break;
	}

	return AUX_OK;
}

unchar sp_tx_aux_dpcdwrite_bytes(struct anx7625 *anx7625,
		unchar addrh, unchar addrm, unchar addrl,
		unchar cCount, unchar *pBuf)
{
	unchar c, i, ret;

	/*command and length*/
	c =  ((cCount - 1) << 4) | 0x08;
	WriteReg(RX_P0, AP_AUX_COMMAND, c);
	/*address*/
	write_dpcd_addr(addrh, addrm, addrl);
	/*data*/
	for (i = 0; i < cCount; i++) {
		c = *pBuf;
		pBuf++;
		WriteReg(RX_P0, AP_AUX_BUFF_START + i, c);

		if (i >= 15)
			break;
	}
	/*aux en*/
	sp_write_reg_or(RX_P0,  AP_AUX_CTRL_STATUS, AP_AUX_CTRL_OP_EN);
	wait_aux_op_finish(anx7625, &ret);
	TRACE("aux write done\n");
	return ret;
}

static unchar sp_tx_aux_wr(struct anx7625 *anx7625, unchar offset)
{
	unchar c;

	WriteReg(RX_P0, AP_AUX_BUFF_START, offset);
	WriteReg(RX_P0, AP_AUX_COMMAND, 0x04);
	sp_write_reg_or(RX_P0, AP_AUX_CTRL_STATUS, AP_AUX_CTRL_OP_EN);
	wait_aux_op_finish(anx7625, &c);

	return c;
}

static unchar sp_tx_aux_rd(struct anx7625 *anx7625, unchar len_cmd)
{
	unchar c;

	WriteReg(RX_P0, AP_AUX_COMMAND, len_cmd);
	sp_write_reg_or(RX_P0, AP_AUX_CTRL_STATUS, AP_AUX_CTRL_OP_EN);
	wait_aux_op_finish(anx7625, &c);

	return c;
}

static ssize_t anx7625_aux_transfer(struct drm_dp_aux *aux,
				    struct drm_dp_aux_msg *msg)
{
	struct anx7625 *anx7625 = container_of(aux, struct anx7625, aux);
	u8 *buffer = msg->buffer;
	int err = 0;

	if (!buffer || !msg->size)
		return 0;

	if ((msg->request & DP_AUX_NATIVE_READ) == DP_AUX_NATIVE_READ) {
		err = sp_tx_aux_dpcdread_bytes(anx7625,
			(msg->address >> 16) & 0xff,
			(msg->address >> 8) & 0xff,
			(msg->address) & 0xff,
			msg->size,
			buffer);
	} else if ((msg->request & DP_AUX_NATIVE_WRITE) ==
			DP_AUX_NATIVE_WRITE) {
		err = sp_tx_aux_dpcdwrite_bytes(anx7625,
			(msg->address >> 16) & 0xff,
			(msg->address >> 8) & 0xff,
			(msg->address) & 0xff,
			msg->size,
			buffer);
	} else if ((msg->request & DP_AUX_I2C_READ) == DP_AUX_I2C_READ) {
		err = sp_tx_aux_rd(anx7625, ((msg->size - 1) << 4) | 0x01);
		if (!err) {
			ReadBlockReg(RX_P0, AP_AUX_BUFF_START,
				msg->size, buffer);
		}
	} else if ((msg->request & ~DP_AUX_I2C_MOT) == DP_AUX_I2C_WRITE) {
		WriteReg(RX_P0, AP_AUX_ADDR_7_0, (msg->address) & 0xff);
		WriteReg(RX_P0, AP_AUX_ADDR_15_8, 0);
		sp_write_reg_and(RX_P0, AP_AUX_ADDR_19_16, 0xf0);
		err = sp_tx_aux_wr(anx7625, buffer[0]);
	}

	msg->reply = DP_AUX_I2C_REPLY_ACK;

	if (err)
		pr_err("anx7625 aux transfer failed %d\n", err);

	return msg->size;
}

static int anx7625_enable_interrupts(struct anx7625 *anx7625)
{
	/* enable all interrupts */
	WriteReg(RX_P0, INTERFACE_INTR_MASK, 0x7f);

	return 0;
}

static int anx7625_disable_interrupts(struct anx7625 *anx7625)
{
	/* disable all interrupts */
	WriteReg(RX_P0, INTERFACE_INTR_MASK, 0xff);

	return 0;
}

static int anx7625_poweroff(struct anx7625 *anx7625)
{
	struct anx7625_platform_data *pdata = &anx7625->pdata;

	if (!anx7625->powered)
		return 0;

	anx7625_disable_interrupts(anx7625);

	gpiod_set_value_cansleep(pdata->gpiod_reset, 0);
	usleep_range(1000, 2000);

	gpiod_set_value_cansleep(pdata->gpiod_p_on, 0);
	usleep_range(1000, 2000);

	anx7625->powered = false;
	return 0;
}

static int anx7625_poweron(struct anx7625 *anx7625)
{
	struct anx7625_platform_data *pdata = &anx7625->pdata;

	if (anx7625->powered)
		return 0;

	gpiod_set_value_cansleep(pdata->gpiod_p_on, 1);
	usleep_range(10000, 11000);

	gpiod_set_value_cansleep(pdata->gpiod_reset, 1);
	usleep_range(10000, 11000);

	/* setup clock */
	WriteReg(RX_P0, XTAL_FRQ_SEL, XTAL_FRQ_27M);

	/*First, reset main ocm*/
	WriteReg(RX_P0, 0x88,  0x40);

	/* disable PD */
	WriteReg(RX_P0, AP_AV_STATUS, AP_DISABLE_PD);

	/*after configuration, start main ocm running.*/
	WriteReg(RX_P0, 0x88,  0x00);

	/* enable interrupt */
	anx7625_enable_interrupts(anx7625);

	anx7625->powered = true;
	return 0;
}

static void DSI_Video_Timing_Configuration(struct anx7625 *anx7625)
{
	int table_id = anx7625->mode_idx;

	/*configure clock*/
	WriteReg(RX_P0, PIXEL_CLOCK_L,
		(mipi_pixel_frequency(table_id) / 1000000) & 0xFF);
	WriteReg(RX_P0, PIXEL_CLOCK_H,
		(mipi_pixel_frequency(table_id) / 1000000) >> 8);
	/*lane count*/
	sp_write_reg_and(RX_P1, MIPI_LANE_CTRL_0, 0xfc);
	sp_write_reg_or(RX_P1, MIPI_LANE_CTRL_0,
		mipi_lane_count(table_id));
	/*Htotal*/
	WriteReg(RX_P2, HORIZONTAL_TOTAL_PIXELS_L,
		mipi_original_htotal(table_id) & 0xFF);
	WriteReg(RX_P2, HORIZONTAL_TOTAL_PIXELS_H,
		mipi_original_htotal(table_id) >> 8);
	/*Hactive*/
	WriteReg(RX_P2, HORIZONTAL_ACTIVE_PIXELS_L,
		mipi_original_hactive(table_id) & 0xFF);
	WriteReg(RX_P2, HORIZONTAL_ACTIVE_PIXELS_H,
		mipi_original_hactive(table_id) >> 8);
	/*HFP*/
	WriteReg(RX_P2, HORIZONTAL_FRONT_PORCH_L,
		mipi_original_hfp(table_id) & 0xFF);
	WriteReg(RX_P2, HORIZONTAL_FRONT_PORCH_H,
		mipi_original_hfp(table_id) >> 8);
	/*HWS*/
	WriteReg(RX_P2, HORIZONTAL_SYNC_WIDTH_L,
		mipi_original_hsw(table_id) & 0xFF);
	WriteReg(RX_P2, HORIZONTAL_SYNC_WIDTH_H,
		mipi_original_hsw(table_id) >> 8);
	/*HBP*/
	WriteReg(RX_P2, HORIZONTAL_BACK_PORCH_L,
		mipi_original_hbp(table_id) & 0xFF);
	WriteReg(RX_P2, HORIZONTAL_BACK_PORCH_H,
		mipi_original_hbp(table_id) >> 8);
	/*Vactive*/
	WriteReg(RX_P2, ACTIVE_LINES_L,
		mipi_original_vactive(table_id) & 0xFF);
	WriteReg(RX_P2, ACTIVE_LINES_H,
		mipi_original_vactive(table_id)  >> 8);
	/*VFP*/
	WriteReg(RX_P2, VERTICAL_FRONT_PORCH,
		mipi_original_vfp(table_id));
	/*VWS*/
	WriteReg(RX_P2, VERTICAL_SYNC_WIDTH,
		mipi_original_vsw(table_id));
	/*VBP*/
	WriteReg(RX_P2, VERTICAL_BACK_PORCH,
		mipi_original_vbp(table_id));
	/*M value*/
	WriteReg(RX_P1, MIPI_PLL_M_NUM_23_16,
		(mipi_m_value(table_id) >> 16) & 0xff);
	WriteReg(RX_P1, MIPI_PLL_M_NUM_15_8,
		(mipi_m_value(table_id) >> 8) & 0xff);
	WriteReg(RX_P1, MIPI_PLL_M_NUM_7_0,
		mipi_m_value(table_id) & 0xff);
	/*N value*/
	WriteReg(RX_P1, MIPI_PLL_N_NUM_23_16,
		(mipi_n_value(table_id) >> 16) & 0xff);
	WriteReg(RX_P1, MIPI_PLL_N_NUM_15_8,
		(mipi_n_value(table_id) >> 8) & 0xff);
	WriteReg(RX_P1, MIPI_PLL_N_NUM_7_0,
		mipi_n_value(table_id) & 0xff);
	/*diff*/
	WriteReg(RX_P1, MIPI_DIGITAL_ADJ_1,
		mipi_diff_ratio(table_id));
}

static void API_ODFC_Configuration(struct anx7625 *anx7625)
{
	int table_id = anx7625->mode_idx;

	/*config input reference clock frequency 27MHz/19.2MHz*/
	sp_write_reg_and(RX_P1, MIPI_DIGITAL_PLL_16,
		~(REF_CLK_27000kHz << MIPI_FREF_D_IND));
	sp_write_reg_or(RX_P1, MIPI_DIGITAL_PLL_16,
		(((XTAL_FRQ >= 26000000UL) && (XTAL_FRQ <= 27000000UL)) ?
		(REF_CLK_27000kHz << MIPI_FREF_D_IND)
		: (REF_CLK_19200kHz << MIPI_FREF_D_IND)));
	/*post divider*/
	sp_write_reg_and(RX_P1, MIPI_DIGITAL_PLL_8, 0x0f);
	sp_write_reg_or(RX_P1, MIPI_DIGITAL_PLL_8,
		mipi_post_divider(table_id) << 4);

	/*add patch for MIS2-125 (5pcs ANX7625 fail ATE MBIST test)*/
	sp_write_reg_and(RX_P1, MIPI_DIGITAL_PLL_7,
	~MIPI_PLL_VCO_TUNE_REG_VAL);

	/*reset ODFC PLL*/
	sp_write_reg_and(RX_P1, MIPI_DIGITAL_PLL_7,
		~MIPI_PLL_RESET_N);
	sp_write_reg_or(RX_P1, MIPI_DIGITAL_PLL_7,
		MIPI_PLL_RESET_N);
	/*force PLL lock*/
	//WriteReg(TX_P0, DP_CONFIG_24, 0x0c);
}

static void DSC_Video_Timing_Configuration(struct anx7625 *anx7625,
		unsigned char table_id)
{
	unchar i;

	/*config uncompressed video format*/
	/*Htotal*/
	WriteReg(TX_P2, HORIZONTAL_TOTAL_PIXELS_L,
		(mipi_original_htotal(table_id) * mipi_compress_ratio(table_id))
		& 0xFF);
	WriteReg(TX_P2, HORIZONTAL_TOTAL_PIXELS_H,
		(mipi_original_htotal(table_id) * mipi_compress_ratio(table_id))
		>> 8);
	/*Hactive*/
	WriteReg(TX_P2, HORIZONTAL_ACTIVE_PIXELS_L,
		(mipi_original_hactive(table_id)
		 * mipi_compress_ratio(table_id)) & 0xFF);
	WriteReg(TX_P2, HORIZONTAL_ACTIVE_PIXELS_H,
		(mipi_original_hactive(table_id)
		 * mipi_compress_ratio(table_id)) >> 8);
	/*HFP*/
	WriteReg(TX_P2, HORIZONTAL_FRONT_PORCH_L,
		(mipi_original_hfp(table_id) * mipi_compress_ratio(table_id))
		& 0xFF);
	WriteReg(TX_P2, HORIZONTAL_FRONT_PORCH_H,
		(mipi_original_hfp(table_id) * mipi_compress_ratio(table_id))
		>> 8);
	/*HWS*/
	WriteReg(TX_P2, HORIZONTAL_SYNC_WIDTH_L,
		(mipi_original_hsw(table_id) * mipi_compress_ratio(table_id))
		& 0xFF);
	WriteReg(TX_P2, HORIZONTAL_SYNC_WIDTH_H,
		(mipi_original_hsw(table_id) * mipi_compress_ratio(table_id))
		>> 8);
	/*HBP*/
	WriteReg(TX_P2, HORIZONTAL_BACK_PORCH_L,
		(mipi_original_hbp(table_id) * mipi_compress_ratio(table_id))
		& 0xFF);
	WriteReg(TX_P2, HORIZONTAL_BACK_PORCH_H,
		(mipi_original_hbp(table_id) * mipi_compress_ratio(table_id))
		>> 8);
	/*Vtotal*/
	WriteReg(TX_P2, TOTAL_LINES_L,
		mipi_original_vtotal(table_id) & 0xFF);
	WriteReg(TX_P2, TOTAL_LINES_H,
		mipi_original_vtotal(table_id) >> 8);
	/*Vactive*/
	WriteReg(TX_P2, ACTIVE_LINES_L,
		mipi_original_vactive(table_id) & 0xFF);
	WriteReg(TX_P2, ACTIVE_LINES_H,
		mipi_original_vactive(table_id) >> 8);
	/*VFP*/
	WriteReg(TX_P2, VERTICAL_FRONT_PORCH,
		mipi_original_vfp(table_id));
	/*VWS*/
	WriteReg(TX_P2, VERTICAL_SYNC_WIDTH,
		mipi_original_vsw(table_id));
	/*VBP*/
	WriteReg(TX_P2, VERTICAL_BACK_PORCH,
		mipi_original_vbp(table_id));

	/*config uncompressed video format to woraround */
	/* downstream compatibility issues*/
	/*Htotal*/
	WriteReg(RX_P0, TOTAL_PIXEL_L_7E,
		mipi_decompressed_htotal(table_id) & 0xFF);
	WriteReg(RX_P0, TOTAL_PIXEL_H_7E,
		mipi_decompressed_htotal(table_id) >> 8);
	/*Hactive*/
	WriteReg(RX_P0, ACTIVE_PIXEL_L_7E,
		mipi_decompressed_hactive(table_id) & 0xFF);
	WriteReg(RX_P0, ACTIVE_PIXEL_H_7E,
		mipi_decompressed_hactive(table_id) >> 8);
	/*HFP*/
	WriteReg(RX_P0, HORIZON_FRONT_PORCH_L_7E,
		mipi_decompressed_hfp(table_id) & 0xFF);
	WriteReg(RX_P0, HORIZON_FRONT_PORCH_H_7E,
		mipi_decompressed_hfp(table_id) >> 8);
	/*HWS*/
	WriteReg(RX_P0, HORIZON_SYNC_WIDTH_L_7E,
		mipi_decompressed_hsw(table_id) & 0xFF);
	WriteReg(RX_P0, HORIZON_SYNC_WIDTH_H_7E,
		mipi_decompressed_hsw(table_id) >> 8);
	/*HBP*/
	WriteReg(RX_P0, HORIZON_BACK_PORCH_L_7E,
		mipi_decompressed_hbp(table_id)  & 0xFF);
	WriteReg(RX_P0, HORIZON_BACK_PORCH_H_7E,
		mipi_decompressed_hbp(table_id)  >> 8);

	/*config DSC decoder internal blank timing for decoder to start*/
	WriteReg(RX_P1, H_BLANK_L, ((mipi_original_htotal(table_id)
		- mipi_original_hactive(table_id))) & 0xFF);
	WriteReg(RX_P1, H_BLANK_H, ((mipi_original_htotal(table_id)
		- mipi_original_hactive(table_id))) >> 8);

	/*compress ratio  RATIO [7:6] 3:div2; 0,1,2:div3*/
	sp_write_reg_and(RX_P0, R_I2C_1, 0x3f);
	sp_write_reg_or(RX_P0, R_I2C_1,
		(5 - mipi_compress_ratio(table_id)) << 6);

	/*PPS table*/
	if (mipi_video_timing_table[table_id].pps_reg != NULL) {
		for (i = 0; i < 0x80; i += 0x10)
			WriteBlockReg(RX_P2, R_PPS_REG_0 + i, 0x10,
				(unsigned char *)mipi_video_timing_table
				[table_id].pps_reg + i);
	}
}

static void API_Custom_Register0_Configuration(struct anx7625 *anx7625,
		unsigned char table_id)
{
	unchar i = 0;
	/*custom specific register*/
	if (mipi_video_timing_table[table_id].custom_reg0 != NULL) {
		while (mipi_video_timing_table[table_id].custom_reg0[i]
			.slave_addr) {
			WriteReg(mipi_video_timing_table[table_id]
				.custom_reg0[i].slave_addr,
				mipi_video_timing_table[table_id]
				.custom_reg0[i].reg,
				mipi_video_timing_table[table_id]
				.custom_reg0[i].val);
			i++;
		}
	}
}

static void API_Custom_Register1_Configuration(struct anx7625 *anx7625,
		unsigned char table_id)
{
	unchar i = 0;
	/*custom specific register*/
	if (mipi_video_timing_table[table_id].custom_reg1 != NULL) {
		while (mipi_video_timing_table[table_id].custom_reg1[i]
				.slave_addr) {
			WriteReg(mipi_video_timing_table[table_id]
				.custom_reg1[i].slave_addr,
				mipi_video_timing_table[table_id]
				.custom_reg1[i].reg,
				mipi_video_timing_table[table_id]
				.custom_reg1[i].val);
			i++;
		}
	}
}

static void  swap_DSI_lane3(struct anx7625 *anx7625)
{
	unsigned char  RegValue;
	/* swap MIPI-DSI data lane 3 P and N */
	RegValue = ReadReg(RX_P1, MIPI_SWAP);
	RegValue |= (1 << MIPI_SWAP_CH3);
	WriteReg(RX_P1, MIPI_SWAP, RegValue);
}

static void API_DSI_Configuration(struct anx7625 *anx7625,
		unsigned char table_id)
{
	unsigned char  RegValue;

	/* swap MIPI-DSI data lane 3 P and N */
	swap_DSI_lane3(anx7625);

	/* DSI clock settings */
	RegValue = (0 << MIPI_HS_PWD_CLK) |
		(0 << MIPI_HS_RT_CLK)  |
		(0 << MIPI_PD_CLK)     |
		(1 << MIPI_CLK_RT_MANUAL_PD_EN) |
		(1 << MIPI_CLK_HS_MANUAL_PD_EN) |
		(0 << MIPI_CLK_DET_DET_BYPASS)  |
		(0 << MIPI_CLK_MISS_CTRL)       |
		(0 << MIPI_PD_LPTX_CH_MANUAL_PD_EN);
	WriteReg(RX_P1, MIPI_PHY_CONTROL_3, RegValue);

	/* Decreased HS prepare timing delay from 160ns to 80ns work with
	 *     a) Dragon board 810 series (Qualcomm Technologies, Inc AP)
	 *     b) Moving DSI source (PG3A pattern generator +
	 *        P332 D-PHY Probe) default D-PHY timing
	 */
	WriteReg(RX_P1, MIPI_TIME_HS_PRPR, 0x10);  /* 5ns/step */

	sp_write_reg_or(RX_P1, MIPI_DIGITAL_PLL_18,
		SELECT_DSI<<MIPI_DPI_SELECT); /* enable DSI mode*/

	DSI_Video_Timing_Configuration(anx7625);

	API_ODFC_Configuration(anx7625);

	/*toggle m, n ready*/
	sp_write_reg_and(RX_P1, MIPI_DIGITAL_PLL_6,
		~(MIPI_M_NUM_READY | MIPI_N_NUM_READY));
	usleep_range(1000, 1100);
	sp_write_reg_or(RX_P1, MIPI_DIGITAL_PLL_6,
		MIPI_M_NUM_READY | MIPI_N_NUM_READY);

	/*configure integer stable register*/
	WriteReg(RX_P1, MIPI_VIDEO_STABLE_CNT, 0x02);
	/*power on MIPI RX*/
	WriteReg(RX_P1, MIPI_LANE_CTRL_10, 0x00);
	WriteReg(RX_P1, MIPI_LANE_CTRL_10, 0x80);
}

static void DSI_Configuration(struct anx7625 *anx7625, unsigned char table_id)
{
	TRACE1("%s Input Index = %02X\n", __func__, table_id);

	API_Custom_Register0_Configuration(anx7625, table_id);
	/*DSC disable*/
	sp_write_reg_and(RX_P0, R_DSC_CTRL_0, ~DSC_EN);
	API_DSI_Configuration(anx7625, table_id);
	API_Custom_Register1_Configuration(anx7625, table_id);

	/*set MIPI RX  EN*/
	sp_write_reg_or(RX_P0, AP_AV_STATUS, AP_MIPI_RX_EN);
	/*clear mute flag*/
	sp_write_reg_and(RX_P0, AP_AV_STATUS, ~AP_MIPI_MUTE);
}

static void DSI_DSC_Configuration(struct anx7625 *anx7625,
		unsigned char table_id)
{
	TRACE1("%s Input Index = %02X\n", __func__, table_id);

	API_Custom_Register0_Configuration(anx7625, table_id);

	DSC_Video_Timing_Configuration(anx7625, table_id);
	/*DSC enable*/
	sp_write_reg_or(RX_P0, R_DSC_CTRL_0, DSC_EN);

	API_DSI_Configuration(anx7625, table_id);
	API_Custom_Register1_Configuration(anx7625, table_id);

	/*set MIPI RX  EN*/
	sp_write_reg_or(RX_P0, AP_AV_STATUS, AP_MIPI_RX_EN);
	/*clear mute flag*/
	sp_write_reg_and(RX_P0, AP_AV_STATUS, ~AP_MIPI_MUTE);
}

static int anx7625_start(struct anx7625 *anx7625)
{
	/*not support HDCP*/
	sp_write_reg_and(RX_P1, 0xee, 0x9f);

	/*try auth flag*/
	sp_write_reg_or(RX_P1, 0xec, 0x10);
	/* interrupt for DRM*/
	sp_write_reg_or(RX_P1, 0xff, 0x01);

	if (!mipi_compress_ratio(anx7625->mode_idx))
		DSI_Configuration(anx7625, anx7625->mode_idx);
	else
		DSI_DSC_Configuration(anx7625, anx7625->mode_idx);

	return 0;
}

static int anx7625_stop(struct anx7625 *anx7625)
{
	/*set mute flag*/
	sp_write_reg_or(RX_P0, AP_AV_STATUS, AP_MIPI_MUTE);

	/*clear mipi RX en*/
	sp_write_reg_and(RX_P0, AP_AV_STATUS, ~AP_MIPI_RX_EN);

	return 0;
}

#define STS_HPD_CHANGE \
(((sys_status&HPD_STATUS) != (anx7625->sys_sta_bak&HPD_STATUS)) ?\
	HPD_STATUS_CHANGE:0)

static void handle_intr_vector(struct anx7625 *anx7625)
{
	unsigned char sys_status;
	u8 intr_vector = ReadReg(RX_P0, INTERFACE_CHANGE_INT);

	WriteReg(RX_P0, INTERFACE_CHANGE_INT,
		intr_vector & (~intr_vector));

	sys_status = ReadReg(RX_P0, SYSTEM_STSTUS);

	if ((~INTR_MASK_SETTING) &
		((intr_vector & HPD_STATUS_CHANGE) | STS_HPD_CHANGE)) {
		if (!(sys_status & HPD_STATUS)) {
			anx7625->hpd_status = 0;
			TRACE1("HPD low\n");
			if (anx7625->enabled)
				anx7625_stop(anx7625);
		} else {
			anx7625->hpd_status = 1;
			TRACE1("HPD high\n");
			if (anx7625->enabled)
				anx7625_start(anx7625);
		}
	}

	anx7625->sys_sta_bak = sys_status;
}

static int anx7625_init_pdata(struct anx7625 *anx7625)
{
	struct anx7625_platform_data *pdata = &anx7625->pdata;
	struct device *dev = &anx7625->client->dev;
	int gpio_state = GPIOD_OUT_LOW;

	if (anx7625->skip_enable)
		gpio_state = GPIOD_OUT_HIGH;

	/* GPIO for HPD */
	pdata->gpiod_cdet = devm_gpiod_get(dev, "cbl_det", GPIOD_IN);
	if (IS_ERR(pdata->gpiod_cdet))
		return PTR_ERR(pdata->gpiod_cdet);

	/* GPIO for chip power enable */
	pdata->gpiod_p_on = devm_gpiod_get(dev, "power_en", gpio_state);
	if (IS_ERR(pdata->gpiod_p_on))
		return PTR_ERR(pdata->gpiod_p_on);

	/* GPIO for chip reset */
	pdata->gpiod_reset = devm_gpiod_get(dev, "reset_n", gpio_state);

	return PTR_ERR_OR_ZERO(pdata->gpiod_reset);
}

static int anx7625_get_mode_idx(const struct drm_display_mode *mode)
{
	struct MIPI_Video_Format *fmt;
	int mode_idx = -1, categoly = 0, i;

	if (mode->htotal >= 3840)
		categoly = 1;

	for (i = 6; i < sizeof(mipi_video_timing_table) /
			sizeof(mipi_video_timing_table[0]); i++) {
		fmt = &mipi_video_timing_table[i];
		if (fmt->MIPI_pixel_frequency == mode->clock * 1000 &&
			fmt->MIPI_inputl[categoly].MIPI_HTOTAL ==
				mode->htotal &&
			fmt->MIPI_inputl[categoly].MIPI_VTOTAL ==
				mode->vtotal &&
			fmt->MIPI_inputl[categoly].MIPI_HActive ==
				mode->hdisplay &&
			fmt->MIPI_inputl[categoly].MIPI_VActive ==
				mode->vdisplay &&
			fmt->MIPI_inputl[categoly].MIPI_H_Front_Porch ==
				mode->hsync_start - mode->hdisplay &&
			fmt->MIPI_inputl[categoly].MIPI_H_Sync_Width ==
				mode->hsync_end - mode->hsync_start &&
			fmt->MIPI_inputl[categoly].MIPI_H_Back_Porch ==
				mode->htotal - mode->hsync_end &&
			fmt->MIPI_inputl[categoly].MIPI_V_Front_Porch ==
				mode->vsync_start - mode->vdisplay &&
			fmt->MIPI_inputl[categoly].MIPI_V_Sync_Width ==
				mode->vsync_end - mode->vsync_start &&
			fmt->MIPI_inputl[categoly].MIPI_V_Back_Porch ==
				mode->vtotal - mode->vsync_end) {
			mode_idx = i;
			break;
		}
	}

	return mode_idx;
}

static int anx7625_bridge_attach(struct drm_bridge *bridge)
{
	struct anx7625 *anx7625 = bridge_to_anx7625(bridge);
	int err;

	if (!bridge->encoder) {
		DRM_ERROR("Parent encoder object not found");
		return -ENODEV;
	}

	/* Register aux channel */
	anx7625->aux.name = "DP-AUX";
	anx7625->aux.dev = &anx7625->client->dev;
	anx7625->aux.transfer = anx7625_aux_transfer;

	err = drm_dp_aux_register(&anx7625->aux);
	if (err < 0) {
		DRM_ERROR("Failed to register aux channel: %d\n", err);
		return err;
	}

	return 0;
}

static enum drm_mode_status
anx7625_bridge_mode_valid(struct drm_bridge *bridge,
			  const struct drm_display_mode *mode)
{
	if (anx7625_get_mode_idx(mode) < 0) {
		pr_err("failed to find valid index\n");
		return MODE_NOMODE;
	}

	return MODE_OK;
}

static void anx7625_bridge_disable(struct drm_bridge *bridge)
{
	struct anx7625 *anx7625 = bridge_to_anx7625(bridge);

	mutex_lock(&anx7625->lock);

	anx7625->enabled = false;

	if (!anx7625->powered)
		goto out;

	anx7625_stop(anx7625);

out:
	mutex_unlock(&anx7625->lock);

	TRACE("anx7625 disabled\n");
}

static void anx7625_bridge_mode_set(struct drm_bridge *bridge,
				    struct drm_display_mode *mode,
				    struct drm_display_mode *adjusted_mode)
{
	struct anx7625 *anx7625 = bridge_to_anx7625(bridge);
	int mode_idx;

	mode_idx = anx7625_get_mode_idx(adjusted_mode);

	mutex_lock(&anx7625->lock);

	if (mode_idx >= 0)
		anx7625->mode_idx = mode_idx;
	else
		DRM_ERROR("Failed to find pre-defined mode for %s\n",
			mode->name);

	mutex_unlock(&anx7625->lock);
}

static void anx7625_bridge_enable(struct drm_bridge *bridge)
{
	struct anx7625 *anx7625 = bridge_to_anx7625(bridge);
	int err;

	mutex_lock(&anx7625->lock);

	anx7625->enabled = true;
#ifdef CONFIG_PM_SLEEP
	if (anx7625->out_of_hibr) {
		anx7625->out_of_hibr = false;
		place_marker("Hiber: Display up");
	}
#endif
	if (!anx7625->powered)
		goto out;

	if (anx7625->skip_enable) {
		anx7625->skip_enable = false;
		goto out;
	}

	if (!anx7625->powered)
		goto out;

	if (anx7625->skip_enable) {
		anx7625->skip_enable = false;
		goto out;
	}

	if (!anx7625->connected)
		DRM_ERROR("cable is not connected\n");

	if (!anx7625->hpd_status)
		DRM_ERROR("hpd is not set\n");

	err = anx7625_start(anx7625);
	if (err)
		DRM_ERROR("Failed to start: %d\n", err);

out:
	mutex_unlock(&anx7625->lock);

	TRACE("anx7625 enabled\n");
}

static const struct drm_bridge_funcs anx7625_bridge_funcs = {
	.attach = anx7625_bridge_attach,
	.mode_valid = anx7625_bridge_mode_valid,
	.disable = anx7625_bridge_disable,
	.mode_set = anx7625_bridge_mode_set,
	.enable = anx7625_bridge_enable,
};

static irqreturn_t anx7625_cdet_threaded_handler(int irq, void *data)
{
	struct anx7625 *anx7625 = data;
	int connected;

	mutex_lock(&anx7625->lock);

	connected = gpiod_get_value_cansleep(anx7625->pdata.gpiod_cdet);

	if (anx7625->connected != connected) {
		anx7625->connected = connected;
		TRACE("cable status %d\n", connected);
	}

	mutex_unlock(&anx7625->lock);

	return IRQ_HANDLED;
}

static irqreturn_t anx7625_intp_threaded_handler(int unused, void *data)
{
	struct anx7625 *anx7625 = data;
	unsigned char c;

	mutex_lock(&anx7625->lock);

	c = ReadReg(TCPC_INTERFACE, INTR_ALERT_1);

	if (c & INTR_SOFTWARE_INT)
		handle_intr_vector(anx7625);

	while (ReadReg(RX_P0,
		INTERFACE_CHANGE_INT) != 0)
		handle_intr_vector(anx7625);

	if (c)
		WriteReg(TCPC_INTERFACE, INTR_ALERT_1, 0xFF);

	mutex_unlock(&anx7625->lock);

	return IRQ_HANDLED;
}

static const u16 anx7625_chipid_list[] = {
	0x7625,
};

static int anx7625_i2c_probe(struct i2c_client *client,
			     const struct i2c_device_id *id)
{
	struct anx7625 *anx7625;
	struct anx7625_platform_data *pdata;
	unsigned int i, idl, idh, version[2];
	bool found = false;
	int err;

	anx7625 = devm_kzalloc(&client->dev, sizeof(*anx7625), GFP_KERNEL);
	if (!anx7625)
		return -ENOMEM;

	pdata = &anx7625->pdata;

	mutex_init(&anx7625->lock);

	anx7625->client = client;
	i2c_set_clientdata(client, anx7625);

	/* Check if Bridge Already Powered On */
	err = Read_Reg(TCPC_INTERFACE, PRODUCT_ID_L, &idl);
	if (err) {
		anx7625->skip_enable = false;
		DRM_ERROR("ANX7625 Bridge Not powered in Bootloader");
	} else {
		/* Match software state */
		anx7625->powered = true;
		anx7625->skip_enable = true;
	}

	err = anx7625_init_pdata(anx7625);
	if (err) {
		DRM_ERROR("Failed to initialize pdata: %d\n", err);
		return err;
	}

	pdata->cdet_irq = gpiod_to_irq(pdata->gpiod_cdet);
	if (pdata->cdet_irq < 0) {
		DRM_ERROR("Failed to get CDET IRQ: %d\n", pdata->cdet_irq);
		return -ENODEV;
	}

	pdata->intp_irq = client->irq;
	if (!pdata->intp_irq) {
		DRM_ERROR("Failed to get INTP IRQ\n");
		return -ENODEV;
	}

	if (!anx7625->skip_enable) {
		/* Power on chip */
		err = anx7625_poweron(anx7625);
		if (err)
			goto err_poweroff;
	}

	/* Look for supported chip ID */
	err = Read_Reg(TCPC_INTERFACE, PRODUCT_ID_L, &idl);
	if (err)
		goto err_poweroff;

	err = Read_Reg(TCPC_INTERFACE, PRODUCT_ID_H, &idh);
	if (err)
		goto err_poweroff;

	err = Read_Reg(RX_P0, OCM_FW_VERSION, &version[0]);
	if (err)
		goto err_poweroff;

	err = Read_Reg(RX_P0, OCM_FW_REVERSION, &version[1]);
	if (err)
		goto err_poweroff;

	anx7625->chipid = (u8)idl | ((u8)idh << 8);

	for (i = 0; i < ARRAY_SIZE(anx7625_chipid_list); i++) {
		if (anx7625->chipid == anx7625_chipid_list[i]) {
			DRM_INFO("Found ANX%x (ver. %x%x) Transmitter\n",
				 anx7625->chipid, version[0], version[1]);
			found = true;
			break;
		}
	}

	if (!found) {
		DRM_ERROR("ANX%x (ver. %x%x) not supported by this driver\n",
			  anx7625->chipid, version[0], version[1]);
		err = -ENODEV;
		goto err_poweroff;
	}

	err = devm_request_threaded_irq(&client->dev, pdata->cdet_irq, NULL,
					anx7625_cdet_threaded_handler,
					IRQF_TRIGGER_RISING
					| IRQF_TRIGGER_RISING
					| IRQF_ONESHOT,
					"anx7625-hpd", anx7625);
	if (err) {
		DRM_ERROR("Failed to request CABLE_DET threaded IRQ: %d\n",
			  err);
		goto err_poweroff;
	}

	err = devm_request_threaded_irq(&client->dev, pdata->intp_irq, NULL,
					anx7625_intp_threaded_handler,
					IRQF_TRIGGER_FALLING | IRQF_ONESHOT,
					"anx7625-intp", anx7625);
	if (err) {
		DRM_ERROR("Failed to request INTP threaded IRQ: %d\n", err);
		goto err_poweroff;
	}

#if IS_ENABLED(CONFIG_OF)
	anx7625->bridge.of_node = client->dev.of_node;
#endif

	anx7625->bridge.funcs = &anx7625_bridge_funcs;

	drm_bridge_add(&anx7625->bridge);

	/* init connected status */
	anx7625->connected =
		gpiod_get_value_cansleep(anx7625->pdata.gpiod_cdet);

	/* init hpd status */
	anx7625->sys_sta_bak = ReadReg(RX_P0, SYSTEM_STSTUS);
	anx7625->hpd_status = (anx7625->sys_sta_bak & HPD_STATUS) ?
		true : false;

	return 0;

err_poweroff:
	anx7625_poweroff(anx7625);
	DRM_ERROR("Failed to load anx7625 driver: %d\n", err);
	return err;
}

static int anx7625_i2c_remove(struct i2c_client *client)
{
	struct anx7625 *anx7625 = i2c_get_clientdata(client);

	anx7625_poweroff(anx7625);

	drm_bridge_remove(&anx7625->bridge);

	kfree(anx7625->edid);

	return 0;
}

static const struct i2c_device_id anx7625_id[] = {
	{ "anx7625", 0 },
	{ /* sentinel */ }
};
MODULE_DEVICE_TABLE(i2c, anx7625_id);

#if IS_ENABLED(CONFIG_OF)
static const struct of_device_id anx7625_id_match_table[] = {
	{ .compatible = "analogix,anx7625", },
	{ /* sentinel */ },
};
MODULE_DEVICE_TABLE(of, anx7625_id_match_table);
#endif

#ifdef CONFIG_PM_SLEEP
static int anx7625_freeze(struct device *dev)
{
	struct i2c_client *client = to_i2c_client(dev);
	struct anx7625 *anx7625 = i2c_get_clientdata(client);

	mutex_lock(&anx7625->lock);

	anx7625_poweroff(anx7625);

	mutex_unlock(&anx7625->lock);

	return 0;
}

static int anx7625_restore(struct device *dev)
{
	struct i2c_client *client = to_i2c_client(dev);
	struct anx7625 *anx7625 = i2c_get_clientdata(client);

	mutex_lock(&anx7625->lock);

	anx7625->last_read_DevAddr = 0;

	anx7625_poweron(anx7625);

	if (anx7625->enabled) {
		/* wait until ocm is initialized */
		usleep_range(10000, 11000);

		anx7625_start(anx7625);
	}
<<<<<<< HEAD
=======
	anx7625->out_of_hibr = true;
>>>>>>> 15457316

	mutex_unlock(&anx7625->lock);

	return 0;
}

static const struct dev_pm_ops anx7625_pm = {
	.freeze = anx7625_freeze,
	.restore = anx7625_restore,
	.thaw = anx7625_restore,
};
#endif

static struct i2c_driver anx7625_driver = {
	.driver = {
		.name = "anx7625",
		.owner = THIS_MODULE,
#ifdef CONFIG_PM_SLEEP
		.pm = &anx7625_pm,
#endif
#ifdef CONFIG_OF
		.of_match_table = anx7625_id_match_table,
#endif
	},
	.probe = anx7625_i2c_probe,
	.remove = anx7625_i2c_remove,
	.id_table = anx7625_id,
};

module_i2c_driver(anx7625_driver);
MODULE_DESCRIPTION("anx7625 driver");
MODULE_LICENSE("GPL v2");<|MERGE_RESOLUTION|>--- conflicted
+++ resolved
@@ -1297,14 +1297,6 @@
 		goto out;
 	}
 
-	if (!anx7625->powered)
-		goto out;
-
-	if (anx7625->skip_enable) {
-		anx7625->skip_enable = false;
-		goto out;
-	}
-
 	if (!anx7625->connected)
 		DRM_ERROR("cable is not connected\n");
 
@@ -1572,10 +1564,7 @@
 
 		anx7625_start(anx7625);
 	}
-<<<<<<< HEAD
-=======
 	anx7625->out_of_hibr = true;
->>>>>>> 15457316
 
 	mutex_unlock(&anx7625->lock);
 
