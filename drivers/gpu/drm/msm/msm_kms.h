/*
 * Copyright (c) 2016-2019, The Linux Foundation. All rights reserved.
 * Copyright (C) 2013 Red Hat
 * Author: Rob Clark <robdclark@gmail.com>
 *
 * This program is free software; you can redistribute it and/or modify it
 * under the terms of the GNU General Public License version 2 as published by
 * the Free Software Foundation.
 *
 * This program is distributed in the hope that it will be useful, but WITHOUT
 * ANY WARRANTY; without even the implied warranty of MERCHANTABILITY or
 * FITNESS FOR A PARTICULAR PURPOSE.  See the GNU General Public License for
 * more details.
 *
 * You should have received a copy of the GNU General Public License along with
 * this program.  If not, see <http://www.gnu.org/licenses/>.
 */

#ifndef __MSM_KMS_H__
#define __MSM_KMS_H__

#include <linux/clk.h>
#include <linux/regulator/consumer.h>

#include "msm_drv.h"

#define MAX_PLANE	4

/**
 * Device Private DRM Mode Flags
 * drm_mode->private_flags
 */
/* Connector has interpreted seamless transition request as dynamic fps */
#define MSM_MODE_FLAG_SEAMLESS_DYNAMIC_FPS	(1<<0)
/* Transition to new mode requires a wait-for-vblank before the modeset */
#define MSM_MODE_FLAG_VBLANK_PRE_MODESET	(1<<1)
/* Request to switch the connector mode */
#define MSM_MODE_FLAG_SEAMLESS_DMS			(1<<2)
/* Request to switch the fps */
#define MSM_MODE_FLAG_SEAMLESS_VRR			(1<<3)
/* Request to switch the bit clk */
#define MSM_MODE_FLAG_SEAMLESS_DYN_CLK			(1<<4)
<<<<<<< HEAD
/* Request to switch the connector mode, fps only */
#define MSM_MODE_FLAG_SEAMLESS_DMS_FPS			(1<<5)
=======
/* Request to switch the panel mode */
#define MSM_MODE_FLAG_SEAMLESS_POMS			(1<<5)
>>>>>>> a1f19153

/* As there are different display controller blocks depending on the
 * snapdragon version, the kms support is split out and the appropriate
 * implementation is loaded at runtime.  The kms module is responsible
 * for constructing the appropriate planes/crtcs/encoders/connectors.
 */
struct msm_kms_funcs {
	/* hw initialization: */
	int (*hw_init)(struct msm_kms *kms);
	int (*postinit)(struct msm_kms *kms);
	/* irq handling: */
	void (*irq_preinstall)(struct msm_kms *kms);
	int (*irq_postinstall)(struct msm_kms *kms);
	void (*irq_uninstall)(struct msm_kms *kms);
	irqreturn_t (*irq)(struct msm_kms *kms);
	int (*enable_vblank)(struct msm_kms *kms, struct drm_crtc *crtc);
	void (*disable_vblank)(struct msm_kms *kms, struct drm_crtc *crtc);
	/* swap global atomic state: */
	void (*swap_state)(struct msm_kms *kms, struct drm_atomic_state *state);
	/* modeset, bracketing atomic_commit(): */
	void (*prepare_fence)(struct msm_kms *kms,
			struct drm_atomic_state *state);
	void (*prepare_commit)(struct msm_kms *kms,
			struct drm_atomic_state *state);
	void (*commit)(struct msm_kms *kms, struct drm_atomic_state *state);
	void (*complete_commit)(struct msm_kms *kms,
			struct drm_atomic_state *state);
	/* functions to wait for atomic commit completed on each CRTC */
	void (*wait_for_crtc_commit_done)(struct msm_kms *kms,
					struct drm_crtc *crtc);
	/* function pointer to wait for pixel transfer to panel to complete*/
	void (*wait_for_tx_complete)(struct msm_kms *kms,
					struct drm_crtc *crtc);
	/* get msm_format w/ optional format modifiers from drm_mode_fb_cmd2 */
	const struct msm_format *(*get_format)(struct msm_kms *kms,
					const uint32_t format,
					const uint64_t modifier);
	/* do format checking on format modified through fb_cmd2 modifiers */
	int (*check_modified_format)(const struct msm_kms *kms,
			const struct msm_format *msm_fmt,
			const struct drm_mode_fb_cmd2 *cmd,
			struct drm_gem_object **bos);
	/* perform complete atomic check of given atomic state */
	int (*atomic_check)(struct msm_kms *kms,
			struct drm_atomic_state *state);
	/* misc: */
	long (*round_pixclk)(struct msm_kms *kms, unsigned long rate,
			struct drm_encoder *encoder);
	int (*set_split_display)(struct msm_kms *kms,
			struct drm_encoder *encoder,
			struct drm_encoder *slave_encoder,
			bool is_cmd_mode);
	void (*postopen)(struct msm_kms *kms, struct drm_file *file);
	void (*preclose)(struct msm_kms *kms, struct drm_file *file);
	void (*postclose)(struct msm_kms *kms, struct drm_file *file);
	void (*lastclose)(struct msm_kms *kms,
			struct drm_modeset_acquire_ctx *ctx);
	int (*register_events)(struct msm_kms *kms,
			struct drm_mode_object *obj, u32 event, bool en);
	void (*set_encoder_mode)(struct msm_kms *kms,
				 struct drm_encoder *encoder,
				 bool cmd_mode);
	/* pm suspend/resume hooks */
	int (*pm_suspend)(struct device *dev);
	int (*pm_resume)(struct device *dev);
	/* cleanup: */
	void (*destroy)(struct msm_kms *kms);
	/* get address space */
	struct msm_gem_address_space *(*get_address_space)(
			struct msm_kms *kms,
			unsigned int domain);
#ifdef CONFIG_DEBUG_FS
	/* debugfs: */
	int (*debugfs_init)(struct msm_kms *kms, struct drm_minor *minor);
#endif
	/* handle continuous splash  */
	int (*cont_splash_config)(struct msm_kms *kms);
	/* check for continuous splash status */
	bool (*check_for_splash)(struct msm_kms *kms);
	/* topology information */
	int (*get_mixer_count)(const struct msm_kms *kms,
			const struct drm_display_mode *mode,
			u32 mode_max_width, u32 *num_lm);
};

struct msm_kms {
	const struct msm_kms_funcs *funcs;

	/* irq number to be passed on to drm_irq_install */
	int irq;

	/* mapper-id used to request GEM buffer mapped for scanout: */
	struct msm_gem_address_space *aspace;
};

/**
 * Subclass of drm_atomic_state, to allow kms backend to have driver
 * private global state.  The kms backend can do whatever it wants
 * with the ->state ptr.  On ->atomic_state_clear() the ->state ptr
 * is kfree'd and set back to NULL.
 */
struct msm_kms_state {
	struct drm_atomic_state base;
	void *state;
};
#define to_kms_state(x) container_of(x, struct msm_kms_state, base)

static inline void msm_kms_init(struct msm_kms *kms,
		const struct msm_kms_funcs *funcs)
{
	kms->funcs = funcs;
}

#ifdef CONFIG_DRM_MSM_MDP4
struct msm_kms *mdp4_kms_init(struct drm_device *dev);
#else
static inline
struct msm_kms *mdp4_kms_init(struct drm_device *dev) { return NULL; };
#endif

#ifdef CONFIG_DRM_MSM_MDP5
int msm_mdss_init(struct drm_device *dev);
void msm_mdss_destroy(struct drm_device *dev);
struct msm_kms *mdp5_kms_init(struct drm_device *dev);
int msm_mdss_enable(struct msm_mdss *mdss);
int msm_mdss_disable(struct msm_mdss *mdss);
#else
static inline int msm_mdss_init(struct drm_device *dev)
{
	return 0;
}
static inline void msm_mdss_destroy(struct drm_device *dev)
{
}
static inline struct msm_kms *mdp5_kms_init(struct drm_device *dev)
{
	return NULL;
}
static inline int msm_mdss_enable(struct msm_mdss *mdss)
{
	return 0;
}
static inline int msm_mdss_disable(struct msm_mdss *mdss)
{
	return 0;
}

#endif
struct msm_kms *sde_kms_init(struct drm_device *dev);


/**
 * Mode Set Utility Functions
 */
static inline bool msm_is_mode_seamless(const struct drm_display_mode *mode)
{
	return (mode->flags & DRM_MODE_FLAG_SEAMLESS);
}

static inline bool msm_is_mode_seamless_dms(const struct drm_display_mode *mode)
{
	return mode ? (mode->private_flags & MSM_MODE_FLAG_SEAMLESS_DMS)
		: false;
}

<<<<<<< HEAD
static inline
bool msm_is_mode_seamless_dms_fps(const struct drm_display_mode *mode)
{
	return mode &&
		(mode->private_flags & MSM_MODE_FLAG_SEAMLESS_DMS_FPS) != 0;
}

=======
>>>>>>> a1f19153
static inline bool msm_is_mode_dynamic_fps(const struct drm_display_mode *mode)
{
	return ((mode->flags & DRM_MODE_FLAG_SEAMLESS) &&
		(mode->private_flags & MSM_MODE_FLAG_SEAMLESS_DYNAMIC_FPS));
}

static inline bool msm_is_mode_seamless_vrr(const struct drm_display_mode *mode)
{
	return mode ? (mode->private_flags & MSM_MODE_FLAG_SEAMLESS_VRR)
		: false;
}

<<<<<<< HEAD
=======
static inline bool msm_is_mode_seamless_poms(
		const struct drm_display_mode *mode)
{
	return mode ? (mode->private_flags & MSM_MODE_FLAG_SEAMLESS_POMS)
		: false;
}

>>>>>>> a1f19153
static inline bool msm_is_mode_seamless_dyn_clk(
					const struct drm_display_mode *mode)
{
	return mode ? (mode->private_flags & MSM_MODE_FLAG_SEAMLESS_DYN_CLK)
		: false;
}

static inline bool msm_needs_vblank_pre_modeset(
		const struct drm_display_mode *mode)
{
	return (mode->private_flags & MSM_MODE_FLAG_VBLANK_PRE_MODESET);
}
#endif /* __MSM_KMS_H__ */<|MERGE_RESOLUTION|>--- conflicted
+++ resolved
@@ -40,13 +40,10 @@
 #define MSM_MODE_FLAG_SEAMLESS_VRR			(1<<3)
 /* Request to switch the bit clk */
 #define MSM_MODE_FLAG_SEAMLESS_DYN_CLK			(1<<4)
-<<<<<<< HEAD
-/* Request to switch the connector mode, fps only */
-#define MSM_MODE_FLAG_SEAMLESS_DMS_FPS			(1<<5)
-=======
 /* Request to switch the panel mode */
 #define MSM_MODE_FLAG_SEAMLESS_POMS			(1<<5)
->>>>>>> a1f19153
+/* Request to switch the connector mode, fps only */
+#define MSM_MODE_FLAG_SEAMLESS_DMS_FPS                  (1<<6)
 
 /* As there are different display controller blocks depending on the
  * snapdragon version, the kms support is split out and the appropriate
@@ -212,7 +209,6 @@
 		: false;
 }
 
-<<<<<<< HEAD
 static inline
 bool msm_is_mode_seamless_dms_fps(const struct drm_display_mode *mode)
 {
@@ -220,8 +216,6 @@
 		(mode->private_flags & MSM_MODE_FLAG_SEAMLESS_DMS_FPS) != 0;
 }
 
-=======
->>>>>>> a1f19153
 static inline bool msm_is_mode_dynamic_fps(const struct drm_display_mode *mode)
 {
 	return ((mode->flags & DRM_MODE_FLAG_SEAMLESS) &&
@@ -234,8 +228,6 @@
 		: false;
 }
 
-<<<<<<< HEAD
-=======
 static inline bool msm_is_mode_seamless_poms(
 		const struct drm_display_mode *mode)
 {
@@ -243,7 +235,6 @@
 		: false;
 }
 
->>>>>>> a1f19153
 static inline bool msm_is_mode_seamless_dyn_clk(
 					const struct drm_display_mode *mode)
 {
