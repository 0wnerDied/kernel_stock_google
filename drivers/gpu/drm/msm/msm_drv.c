--- conflicted
+++ resolved
@@ -1,9 +1,5 @@
 /*
-<<<<<<< HEAD
  * Copyright (c) 2016-2019, 2021 The Linux Foundation. All rights reserved.
-=======
- * Copyright (c) 2016-2020, The Linux Foundation. All rights reserved.
->>>>>>> a1f19153
  * Copyright (C) 2013 Red Hat
  * Author: Rob Clark <robdclark@gmail.com>
  *
@@ -43,10 +39,7 @@
 
 #include <linux/of_address.h>
 #include <linux/kthread.h>
-<<<<<<< HEAD
 #include <linux/workqueue.h>
-=======
->>>>>>> a1f19153
 #include <uapi/linux/sched/types.h>
 #include <drm/drm_of.h>
 #include <soc/qcom/boot_stats.h>
@@ -501,7 +494,6 @@
 	return sde_power_resource_enable(handle, client, enable);
 }
 
-<<<<<<< HEAD
 static ssize_t idle_encoder_mask_store(struct device *device,
 			       struct device_attribute *attr,
 			       const char *buf, size_t count)
@@ -652,8 +644,6 @@
 	spin_lock_init(&idle->lock);
 }
 
-=======
->>>>>>> a1f19153
 static int msm_drm_init(struct device *dev, struct drm_driver *drv)
 {
 	struct platform_device *pdev = to_platform_device(dev);
@@ -714,11 +704,8 @@
 		goto dbg_init_fail;
 	}
 
-<<<<<<< HEAD
 	msm_idle_init(ddev);
 
-=======
->>>>>>> a1f19153
 	/* Bind all our sub-components: */
 	ret = msm_component_bind_all(dev, ddev);
 	if (ret)
@@ -917,20 +904,7 @@
 	if (ret)
 		goto fail;
 
-<<<<<<< HEAD
-	priv->debug_root = debugfs_create_dir("debug",
-					ddev->primary->debugfs_root);
-	if (IS_ERR_OR_NULL(priv->debug_root)) {
-		pr_err("debugfs_root create_dir fail, error %ld\n",
-		       PTR_ERR(priv->debug_root));
-		priv->debug_root = NULL;
-		goto fail;
-	}
-
-	ret = sde_dbg_debugfs_register(priv->debug_root);
-=======
 	ret = sde_dbg_debugfs_register(dev);
->>>>>>> a1f19153
 	if (ret) {
 		dev_err(dev, "failed to reg sde dbg debugfs: %d\n", ret);
 		goto fail;
@@ -1036,7 +1010,6 @@
 
 	if (kms && kms->funcs && kms->funcs->postclose)
 		kms->funcs->postclose(kms, file);
-<<<<<<< HEAD
 
 	mutex_lock(&dev->struct_mutex);
 	if (ctx == priv->lastctx)
@@ -1184,168 +1157,14 @@
 	rc = drm_modeset_lock_all_ctx(dev, &ctx);
 	if (rc)
 		goto fail;
-=======
->>>>>>> a1f19153
 
 	rc = msm_disable_all_modes(dev, &ctx);
 	if (rc)
 		goto fail;
 
-<<<<<<< HEAD
 	if (kms && kms->funcs && kms->funcs->lastclose)
 		kms->funcs->lastclose(kms, &ctx);
 
-=======
-	mutex_lock(&ctx->power_lock);
-	if (ctx->enable_refcnt) {
-		SDE_EVT32(ctx->enable_refcnt);
-		sde_power_resource_enable(&priv->phandle,
-				priv->pclient, false);
-	}
-	mutex_unlock(&ctx->power_lock);
-
-	kfree(ctx);
-}
-
-static int msm_disable_all_modes_commit(
-		struct drm_device *dev,
-		struct drm_atomic_state *state)
-{
-	struct drm_plane *plane;
-	struct drm_crtc *crtc;
-	unsigned int plane_mask;
-	int ret;
-
-	plane_mask = 0;
-	drm_for_each_plane(plane, dev) {
-		struct drm_plane_state *plane_state;
-
-		plane_state = drm_atomic_get_plane_state(state, plane);
-		if (IS_ERR(plane_state)) {
-			ret = PTR_ERR(plane_state);
-			goto fail;
-		}
-
-		plane_state->rotation = 0;
-
-		plane->old_fb = plane->fb;
-		plane_mask |= 1 << drm_plane_index(plane);
-
-		/* disable non-primary: */
-		if (plane->type == DRM_PLANE_TYPE_PRIMARY)
-			continue;
-
-		DRM_DEBUG("disabling plane %d\n", plane->base.id);
-
-		ret = __drm_atomic_helper_disable_plane(plane, plane_state);
-		if (ret != 0)
-			DRM_ERROR("error %d disabling plane %d\n", ret,
-					plane->base.id);
-	}
-
-	drm_for_each_crtc(crtc, dev) {
-		struct drm_mode_set mode_set;
-
-		memset(&mode_set, 0, sizeof(struct drm_mode_set));
-		mode_set.crtc = crtc;
-
-		DRM_DEBUG("disabling crtc %d\n", crtc->base.id);
-
-		ret = __drm_atomic_helper_set_config(&mode_set, state);
-		if (ret != 0)
-			DRM_ERROR("error %d disabling crtc %d\n", ret,
-					crtc->base.id);
-	}
-
-	DRM_DEBUG("committing disables\n");
-	ret = drm_atomic_commit(state);
-
-fail:
-	drm_atomic_clean_old_fb(dev, plane_mask, ret);
-	DRM_DEBUG("disables result %d\n", ret);
-	return ret;
-}
-
-/**
- * msm_clear_all_modes - disables all planes and crtcs via an atomic commit
- *	based on restore_fbdev_mode_atomic in drm_fb_helper.c
- * @dev: device pointer
- * @Return: 0 on success, otherwise -error
- */
-static int msm_disable_all_modes(
-		struct drm_device *dev,
-		struct drm_modeset_acquire_ctx *ctx)
-{
-	struct drm_atomic_state *state;
-	int ret, i;
-
-	state = drm_atomic_state_alloc(dev);
-	if (!state)
-		return -ENOMEM;
-
-	state->acquire_ctx = ctx;
-
-	for (i = 0; i < TEARDOWN_DEADLOCK_RETRY_MAX; i++) {
-		ret = msm_disable_all_modes_commit(dev, state);
-		if (ret != -EDEADLK || ret != -ERESTARTSYS)
-			break;
-		drm_atomic_state_clear(state);
-		drm_modeset_backoff(ctx);
-	}
-
-	drm_atomic_state_put(state);
-
-	return ret;
-}
-
-static void msm_lastclose(struct drm_device *dev)
-{
-	struct msm_drm_private *priv = dev->dev_private;
-	struct msm_kms *kms = priv->kms;
-	struct drm_modeset_acquire_ctx ctx;
-	int i, rc;
-
-	/* check for splash status before triggering cleanup
-	 * if we end up here with splash status ON i.e before first
-	 * commit then ignore the last close call
-	 */
-	if (kms && kms->funcs && kms->funcs->check_for_splash
-		&& kms->funcs->check_for_splash(kms))
-		return;
-
-	/*
-	 * clean up vblank disable immediately as this is the last close.
-	 */
-	for (i = 0; i < dev->num_crtcs; i++) {
-		struct drm_vblank_crtc *vblank = &dev->vblank[i];
-		struct timer_list *disable_timer = &vblank->disable_timer;
-
-		if (del_timer_sync(disable_timer))
-			disable_timer->function(disable_timer->data);
-	}
-
-	/* wait for pending vblank requests to be executed by worker thread */
-	flush_workqueue(priv->wq);
-
-	if (priv->fbdev) {
-		drm_fb_helper_restore_fbdev_mode_unlocked(priv->fbdev);
-		return;
-	}
-
-	drm_modeset_acquire_init(&ctx, 0);
-retry:
-	rc = drm_modeset_lock_all_ctx(dev, &ctx);
-	if (rc)
-		goto fail;
-
-	rc = msm_disable_all_modes(dev, &ctx);
-	if (rc)
-		goto fail;
-
-	if (kms && kms->funcs && kms->funcs->lastclose)
-		kms->funcs->lastclose(kms, &ctx);
-
->>>>>>> a1f19153
 fail:
 	if (rc == -EDEADLK) {
 		drm_modeset_backoff(&ctx);
@@ -2099,7 +1918,6 @@
 
 	if (!dev)
 		return -EINVAL;
-<<<<<<< HEAD
 
 	ddev = dev_get_drvdata(dev);
 	if (!ddev || !ddev->dev_private)
@@ -2108,16 +1926,6 @@
 	priv = ddev->dev_private;
 	kms = priv->kms;
 
-=======
-
-	ddev = dev_get_drvdata(dev);
-	if (!ddev || !ddev->dev_private)
-		return -EINVAL;
-
-	priv = ddev->dev_private;
-	kms = priv->kms;
-
->>>>>>> a1f19153
 	if (kms && kms->funcs && kms->funcs->pm_resume)
 		return kms->funcs->pm_resume(dev);
 
@@ -2488,10 +2296,7 @@
 		.of_match_table = dt_match,
 		.pm     = &msm_pm_ops,
 		.suppress_bind_attrs = true,
-<<<<<<< HEAD
 		.probe_type = PROBE_PREFER_ASYNCHRONOUS,
-=======
->>>>>>> a1f19153
 	},
 };
 
