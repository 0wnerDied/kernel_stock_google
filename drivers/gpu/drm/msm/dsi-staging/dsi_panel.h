--- conflicted
+++ resolved
@@ -50,6 +50,7 @@
 	DSI_BACKLIGHT_PWM = 0,
 	DSI_BACKLIGHT_WLED,
 	DSI_BACKLIGHT_DCS,
+	DSI_BACKLIGHT_EXTERNAL,
 	DSI_BACKLIGHT_UNKNOWN,
 	DSI_BACKLIGHT_MAX,
 };
@@ -159,15 +160,12 @@
 	struct dsi_panel *panel;
 };
 
-<<<<<<< HEAD
-=======
 struct bl_notifier_data {
 	u32 ranges[BL_RANGE_MAX];
 	u32 num_ranges;
 	u32 cur_range;
 };
 
->>>>>>> 7dbae7ad
 struct dsi_backlight_config {
 	enum dsi_backlight_type type;
 	enum bl_update_flag bl_update;
@@ -175,10 +173,7 @@
 	u32 bl_min_level;
 	u32 bl_max_level;
 	u32 brightness_max_level;
-<<<<<<< HEAD
-=======
 	u32 brightness_default_level;
->>>>>>> 7dbae7ad
 	u32 bl_scale;
 	u32 bl_scale_ad;
 	u32 bl_actual;
@@ -187,11 +182,7 @@
 	bool bl_update_pending;
 	bool allow_bl_update;
 
-<<<<<<< HEAD
-
-=======
 	struct bl_notifier_data *bl_notifier;
->>>>>>> 7dbae7ad
 	struct hbm_data *hbm;
 
 	int en_gpio;
