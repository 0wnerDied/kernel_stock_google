--- conflicted
+++ resolved
@@ -219,12 +219,7 @@
 									rc);
 
 	if (c_bridge->display && c_bridge->display->drm_conn)
-<<<<<<< HEAD
-		sde_connector_helper_bridge_pre_enable(
-						c_bridge->display->drm_conn);
-=======
 		sde_connector_helper_bridge_pre_enable(c_bridge->display->drm_conn);
->>>>>>> fbab955f
 }
 
 static void dsi_bridge_enable(struct drm_bridge *bridge)
@@ -252,12 +247,7 @@
 		       c_bridge->id, rc);
 
 	if (c_bridge->display && c_bridge->display->drm_conn)
-<<<<<<< HEAD
-		sde_connector_helper_bridge_post_enable(
-						c_bridge->display->drm_conn);
-=======
 		sde_connector_helper_bridge_post_enable(c_bridge->display->drm_conn);
->>>>>>> fbab955f
 }
 
 static void dsi_bridge_disable(struct drm_bridge *bridge)
