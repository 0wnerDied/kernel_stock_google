--- conflicted
+++ resolved
@@ -1028,18 +1028,10 @@
 	seq_printf(seq, "\tclk rate = %d\n",
 		   display->config.video_timing.clk_rate_hz);
 
-<<<<<<< HEAD
-	for (i = 0; i < display->ctrl_count; i++) {
+	display_for_each_ctrl(i, display) {
 		seq_printf(seq, "\tCTRL_%d:\n\t\tctrl = %s\n\t\tphy = %s\n",
 			   i, display->ctrl[i].ctrl->name,
 			   display->ctrl[i].phy->name);
-=======
-	display_for_each_ctrl(i, display) {
-		len += snprintf(buf + len, (SZ_4K - len),
-				"\tCTRL_%d:\n\t\tctrl = %s\n\t\tphy = %s\n",
-				i, display->ctrl[i].ctrl->name,
-				display->ctrl[i].phy->name);
->>>>>>> f2bf5175
 	}
 
 	seq_printf(seq, "\tPanel = %s\n", display->panel->name);
