/*
 * Copyright (c) 2016-2020, The Linux Foundation. All rights reserved.
 *
 * This program is free software; you can redistribute it and/or modify
 * it under the terms of the GNU General Public License version 2 and
 * only version 2 as published by the Free Software Foundation.
 *
 * This program is distributed in the hope that it will be useful,
 * but WITHOUT ANY WARRANTY; without even the implied warranty of
 * MERCHANTABILITY or FITNESS FOR A PARTICULAR PURPOSE.  See the
 * GNU General Public License for more details.
 *
 */

#define pr_fmt(fmt)	"msm-dsi-display:[%s] " fmt, __func__

#include <linux/list.h>
#include <linux/of.h>
#include <linux/of_gpio.h>
#include <linux/err.h>

#include "msm_drv.h"
#include "sde_connector.h"
#include "msm_mmu.h"
#include "dsi_display.h"
#include "dsi_panel.h"
#include "dsi_ctrl.h"
#include "dsi_ctrl_hw.h"
#include "dsi_drm.h"
#include "dsi_clk.h"
#include "dsi_pwr.h"
#include "sde_dbg.h"
#include "dsi_parser.h"
#include "sde_trace.h"

#define to_dsi_display(x) container_of(x, struct dsi_display, host)
#define INT_BASE_10 10
#define NO_OVERRIDE -1

#define MISR_BUFF_SIZE	256
#define ESD_MODE_STRING_MAX_LEN 256

#define MAX_NAME_SIZE	64

#define DSI_CLOCK_BITRATE_RADIX 10
#define MAX_TE_SOURCE_ID  2

DEFINE_MUTEX(dsi_display_clk_mutex);

static char dsi_display_primary[MAX_CMDLINE_PARAM_LEN];
static char dsi_display_secondary[MAX_CMDLINE_PARAM_LEN];
static struct dsi_display_boot_param boot_displays[MAX_DSI_ACTIVE_DISPLAY] = {
	{.boot_param = dsi_display_primary},
	{.boot_param = dsi_display_secondary},
};

static const struct of_device_id dsi_display_dt_match[] = {
	{.compatible = "qcom,dsi-display"},
	{}
};

static inline bool is_lp_mode(int power_mode)
{
	return power_mode == SDE_MODE_DPMS_LP1 ||
			power_mode == SDE_MODE_DPMS_LP2;
}

static void dsi_display_mask_ctrl_error_interrupts(struct dsi_display *display,
			u32 mask, bool enable)
{
	int i;
	struct dsi_display_ctrl *ctrl;

	if (!display)
		return;

	display_for_each_ctrl(i, display) {
		ctrl = &display->ctrl[i];
		if (!ctrl)
			continue;
		dsi_ctrl_mask_error_status_interrupts(ctrl->ctrl, mask, enable);
	}
}

static int dsi_display_config_clk_gating(struct dsi_display *display,
					bool enable)
{
	int rc = 0, i = 0;
	struct dsi_display_ctrl *mctrl, *ctrl;

	if (!display) {
		pr_err("Invalid params\n");
		return -EINVAL;
	}

	if (display->panel->host_config.force_hs_clk_lane) {
		pr_debug("no dsi clock gating for continuous clock mode\n");
		return 0;
	}

	mctrl = &display->ctrl[display->clk_master_idx];
	if (!mctrl) {
		pr_err("Invalid controller\n");
		return -EINVAL;
	}

	rc = dsi_ctrl_config_clk_gating(mctrl->ctrl, enable, PIXEL_CLK |
							DSI_PHY);
	if (rc) {
		pr_err("[%s] failed to %s clk gating, rc=%d\n",
				display->name, enable ? "enable" : "disable",
				rc);
		return rc;
	}

	display_for_each_ctrl(i, display) {
		ctrl = &display->ctrl[i];
		if (!ctrl->ctrl || (ctrl == mctrl))
			continue;
		/**
		 * In Split DSI usecase we should not enable clock gating on
		 * DSI PHY1 to ensure no display atrifacts are seen.
		 */
		rc = dsi_ctrl_config_clk_gating(ctrl->ctrl, enable, PIXEL_CLK);
		if (rc) {
			pr_err("[%s] failed to %s pixel clk gating, rc=%d\n",
				display->name, enable ? "enable" : "disable",
				rc);
			return rc;
		}
	}

	return 0;
}

static void dsi_display_set_ctrl_esd_check_flag(struct dsi_display *display,
			bool enable)
{
	int i;
	struct dsi_display_ctrl *ctrl;

	if (!display)
		return;

	display_for_each_ctrl(i, display) {
		ctrl = &display->ctrl[i];
		if (!ctrl)
			continue;
		ctrl->ctrl->esd_check_underway = enable;
	}
}

static void dsi_display_ctrl_irq_update(struct dsi_display *display, bool en)
{
	int i;
	struct dsi_display_ctrl *ctrl;

	if (!display)
		return;

	display_for_each_ctrl(i, display) {
		ctrl = &display->ctrl[i];
		if (!ctrl)
			continue;
		dsi_ctrl_irq_update(ctrl->ctrl, en);
	}
}

void dsi_rect_intersect(const struct dsi_rect *r1,
		const struct dsi_rect *r2,
		struct dsi_rect *result)
{
	int l, t, r, b;

	if (!r1 || !r2 || !result)
		return;

	l = max(r1->x, r2->x);
	t = max(r1->y, r2->y);
	r = min((r1->x + r1->w), (r2->x + r2->w));
	b = min((r1->y + r1->h), (r2->y + r2->h));

	if (r <= l || b <= t) {
		memset(result, 0, sizeof(*result));
	} else {
		result->x = l;
		result->y = t;
		result->w = r - l;
		result->h = b - t;
	}
}

static int dsi_display_cmd_engine_enable(struct dsi_display *display)
{
	int rc = 0;
	int i;
	struct dsi_display_ctrl *m_ctrl, *ctrl;

	m_ctrl = &display->ctrl[display->cmd_master_idx];
	mutex_lock(&m_ctrl->ctrl->ctrl_lock);

	if (display->cmd_engine_refcount > 0) {
		display->cmd_engine_refcount++;
		goto done;
	}

	rc = dsi_ctrl_set_cmd_engine_state(m_ctrl->ctrl, DSI_CTRL_ENGINE_ON);
	if (rc) {
		pr_err("[%s] failed to enable cmd engine, rc=%d\n",
		       display->name, rc);
		goto done;
	}

	display_for_each_ctrl(i, display) {
		ctrl = &display->ctrl[i];
		if (!ctrl->ctrl || (ctrl == m_ctrl))
			continue;

		rc = dsi_ctrl_set_cmd_engine_state(ctrl->ctrl,
						   DSI_CTRL_ENGINE_ON);
		if (rc) {
			pr_err("[%s] failed to enable cmd engine, rc=%d\n",
			       display->name, rc);
			goto error_disable_master;
		}
	}

	display->cmd_engine_refcount++;
	goto done;
error_disable_master:
	(void)dsi_ctrl_set_cmd_engine_state(m_ctrl->ctrl, DSI_CTRL_ENGINE_OFF);
done:
	mutex_unlock(&m_ctrl->ctrl->ctrl_lock);
	return rc;
}

static int dsi_display_cmd_engine_disable(struct dsi_display *display)
{
	int rc = 0;
	int i;
	struct dsi_display_ctrl *m_ctrl, *ctrl;

	m_ctrl = &display->ctrl[display->cmd_master_idx];
	mutex_lock(&m_ctrl->ctrl->ctrl_lock);

	if (display->cmd_engine_refcount == 0) {
		pr_err("[%s] Invalid refcount\n", display->name);
		goto done;
	} else if (display->cmd_engine_refcount > 1) {
		display->cmd_engine_refcount--;
		goto done;
	}

	display_for_each_ctrl(i, display) {
		ctrl = &display->ctrl[i];
		if (!ctrl->ctrl || (ctrl == m_ctrl))
			continue;

		rc = dsi_ctrl_set_cmd_engine_state(ctrl->ctrl,
						   DSI_CTRL_ENGINE_OFF);
		if (rc)
			pr_err("[%s] failed to enable cmd engine, rc=%d\n",
			       display->name, rc);
	}

	rc = dsi_ctrl_set_cmd_engine_state(m_ctrl->ctrl, DSI_CTRL_ENGINE_OFF);
	if (rc) {
		pr_err("[%s] failed to enable cmd engine, rc=%d\n",
		       display->name, rc);
		goto error;
	}

error:
	display->cmd_engine_refcount = 0;
done:
	mutex_unlock(&m_ctrl->ctrl->ctrl_lock);
	return rc;
}

static void dsi_display_aspace_cb_locked(void *cb_data, bool is_detach)
{
	struct dsi_display *display;
	struct dsi_display_ctrl *display_ctrl;
	int rc, cnt;

	if (!cb_data) {
		pr_err("aspace cb called with invalid cb_data\n");
		return;
	}
	display = (struct dsi_display *)cb_data;

	/*
	 * acquire panel_lock to make sure no commands are in-progress
	 * while detaching the non-secure context banks
	 */
	dsi_panel_acquire_panel_lock(display->panel);

	if (is_detach) {
		/* invalidate the stored iova */
		display->cmd_buffer_iova = 0;

		/* return the virtual address mapping */
		msm_gem_put_vaddr(display->tx_cmd_buf);
		msm_gem_vunmap(display->tx_cmd_buf, OBJ_LOCK_NORMAL);

	} else {
		rc = msm_gem_get_iova(display->tx_cmd_buf,
				display->aspace, &(display->cmd_buffer_iova));
		if (rc) {
			pr_err("failed to get the iova rc %d\n", rc);
			goto end;
		}

		display->vaddr =
			(void *) msm_gem_get_vaddr(display->tx_cmd_buf);

		if (IS_ERR_OR_NULL(display->vaddr)) {
			pr_err("failed to get va rc %d\n", rc);
			goto end;
		}
	}

	display_for_each_ctrl(cnt, display) {
		display_ctrl = &display->ctrl[cnt];
		display_ctrl->ctrl->cmd_buffer_size = display->cmd_buffer_size;
		display_ctrl->ctrl->cmd_buffer_iova = display->cmd_buffer_iova;
		display_ctrl->ctrl->vaddr = display->vaddr;
		display_ctrl->ctrl->secure_mode = is_detach;
	}

end:
	/* release panel_lock */
	dsi_panel_release_panel_lock(display->panel);
}

static irqreturn_t dsi_display_panel_te_irq_handler(int irq, void *data)
{
	struct dsi_display *display = (struct dsi_display *)data;
	struct dsi_display_te_listener *tl;

	if (unlikely(!display))
		return IRQ_HANDLED;

	SDE_EVT32(SDE_EVTLOG_FUNC_CASE1);

	spin_lock(&display->te_lock);
	list_for_each_entry(tl, &display->te_listeners, head)
		tl->handler(tl);
	spin_unlock(&display->te_lock);

	return IRQ_HANDLED;
}

int dsi_display_add_te_listener(struct dsi_display *display,
				struct dsi_display_te_listener *tl)
{
	unsigned long flags;
	bool needs_enable;

	if (!display || !tl)
		return -ENOENT;

	spin_lock_irqsave(&display->te_lock, flags);
	needs_enable = list_empty(&display->te_listeners);
	list_add(&tl->head, &display->te_listeners);
	spin_unlock_irqrestore(&display->te_lock, flags);

	if (needs_enable)
		enable_irq(gpio_to_irq(display->disp_te_gpio));

	return 0;
}

int dsi_display_remove_te_listener(struct dsi_display *display,
				   struct dsi_display_te_listener *tl)
{
	unsigned long flags;

	if (!display || !tl)
		return -ENOENT;

	spin_lock_irqsave(&display->te_lock, flags);
	list_del(&tl->head);
	if (list_empty(&display->te_listeners))
		disable_irq_nosync(gpio_to_irq(display->disp_te_gpio));
	spin_unlock_irqrestore(&display->te_lock, flags);

	return 0;
}

static void dsi_display_register_te_irq(struct dsi_display *display)
{
	int rc = 0;
	struct platform_device *pdev;
	struct device *dev;
	unsigned int te_irq;

	pdev = display->pdev;
	if (!pdev) {
		pr_err("invalid platform device\n");
		return;
	}

	dev = &pdev->dev;
	if (!dev) {
		pr_err("invalid device\n");
		return;
	}

	if (!gpio_is_valid(display->disp_te_gpio)) {
		rc = -EINVAL;
		goto error;
	}

	te_irq = gpio_to_irq(display->disp_te_gpio);

	spin_lock_init(&display->te_lock);
	INIT_LIST_HEAD(&display->te_listeners);

	/* Avoid deferred spurious irqs with disable_irq() */
	irq_set_status_flags(te_irq, IRQ_DISABLE_UNLAZY);

	rc = devm_request_irq(dev, te_irq, dsi_display_panel_te_irq_handler,
			IRQF_TRIGGER_RISING, "TE_GPIO", display);
	if (rc) {
		pr_err("TE request_irq failed for ESD rc:%d\n", rc);
		irq_clear_status_flags(te_irq, IRQ_DISABLE_UNLAZY);
		goto error;
	}

	disable_irq(te_irq);

	return;

error:
	/* disable the TE based ESD check */
	pr_warn("Unable to register for TE IRQ\n");
	if (display->panel->esd_config.status_mode == ESD_MODE_PANEL_TE)
		display->panel->esd_config.esd_enabled = false;
}

/* Allocate memory for cmd dma tx buffer */
static int dsi_host_alloc_cmd_tx_buffer(struct dsi_display *display)
{
	int rc = 0, cnt = 0;
	struct dsi_display_ctrl *display_ctrl;

	display->tx_cmd_buf = msm_gem_new(display->drm_dev,
			SZ_4K,
			MSM_BO_UNCACHED);

	if ((display->tx_cmd_buf) == NULL) {
		pr_err("Failed to allocate cmd tx buf memory\n");
		rc = -ENOMEM;
		goto error;
	}

	display->cmd_buffer_size = SZ_4K;

	display->aspace = msm_gem_smmu_address_space_get(
			display->drm_dev, MSM_SMMU_DOMAIN_UNSECURE);
	if (!display->aspace) {
		pr_err("failed to get aspace\n");
		rc = -EINVAL;
		goto free_gem;
	}
	/* register to aspace */
	rc = msm_gem_address_space_register_cb(display->aspace,
			dsi_display_aspace_cb_locked, (void *)display);
	if (rc) {
		pr_err("failed to register callback %d", rc);
		goto free_gem;
	}

	rc = msm_gem_get_iova(display->tx_cmd_buf, display->aspace,
				&(display->cmd_buffer_iova));
	if (rc) {
		pr_err("failed to get the iova rc %d\n", rc);
		goto free_aspace_cb;
	}

	display->vaddr =
		(void *) msm_gem_get_vaddr(display->tx_cmd_buf);
	if (IS_ERR_OR_NULL(display->vaddr)) {
		pr_err("failed to get va rc %d\n", rc);
		rc = -EINVAL;
		goto put_iova;
	}

	display_for_each_ctrl(cnt, display) {
		display_ctrl = &display->ctrl[cnt];
		display_ctrl->ctrl->cmd_buffer_size = SZ_4K;
		display_ctrl->ctrl->cmd_buffer_iova =
					display->cmd_buffer_iova;
		display_ctrl->ctrl->vaddr = display->vaddr;
		display_ctrl->ctrl->tx_cmd_buf = display->tx_cmd_buf;
	}

	return rc;

put_iova:
	msm_gem_put_iova(display->tx_cmd_buf, display->aspace);
free_aspace_cb:
	msm_gem_address_space_unregister_cb(display->aspace,
			dsi_display_aspace_cb_locked, display);
free_gem:
	mutex_lock(&display->drm_dev->struct_mutex);
	msm_gem_free_object(display->tx_cmd_buf);
	mutex_unlock(&display->drm_dev->struct_mutex);
error:
	return rc;
}

static bool dsi_display_validate_reg_read(struct dsi_panel *panel)
{
	int i, j = 0;
	int len = 0, *lenp;
	int group = 0, count = 0;
	struct drm_panel_esd_config *config;

	if (!panel)
		return false;

	config = &(panel->esd_config);

	lenp = config->status_valid_params ?: config->status_cmds_rlen;
	count = config->status_cmd.count;

	for (i = 0; i < count; i++)
		len += lenp[i];

	for (i = 0; i < len; i++)
		j += len;

	for (j = 0; j < config->groups; ++j) {
		for (i = 0; i < len; ++i) {
			if (config->return_buf[i] !=
				config->status_value[group + i]) {
				DRM_ERROR("mismatch: 0x%x\n",
					  config->return_buf[i]);
				break;
			}
		}

		if (i == len)
			return true;
		group += len;
	}

	return false;
}

static void dsi_display_parse_te_data(struct dsi_display *display)
{
	struct platform_device *pdev;
	struct device *dev;
	int rc = 0;
	u32 val = 0;

	pdev = display->pdev;
	if (!pdev) {
		pr_err("Inavlid platform device\n");
		return;
	}

	dev = &pdev->dev;
	if (!dev) {
		pr_err("Inavlid platform device\n");
		return;
	}

	display->disp_te_gpio = of_get_named_gpio(dev->of_node,
					"qcom,platform-te-gpio", 0);

	if (display->fw)
		rc = dsi_parser_read_u32(display->parser_node,
			"qcom,panel-te-source", &val);
	else
		rc = of_property_read_u32(dev->of_node,
			"qcom,panel-te-source", &val);

	if (rc || (val  > MAX_TE_SOURCE_ID)) {
		pr_err("invalid vsync source selection\n");
		val = 0;
	}

	display->te_source = val;
}

static int dsi_display_read_status(struct dsi_display_ctrl *ctrl,
		struct dsi_panel *panel)
{
	int i, rc = 0, count = 0, start = 0, *lenp;
	struct drm_panel_esd_config *config;
	struct dsi_cmd_desc *cmds;
	u32 flags = 0;

	if (!panel || !ctrl || !ctrl->ctrl)
		return -EINVAL;

	/*
	 * When DSI controller is not in initialized state, we do not want to
	 * report a false ESD failure and hence we defer until next read
	 * happen.
	 */
	if (!dsi_ctrl_validate_host_state(ctrl->ctrl))
		return 1;

	config = &(panel->esd_config);
	lenp = config->status_valid_params ?: config->status_cmds_rlen;
	count = config->status_cmd.count;
	cmds = config->status_cmd.cmds;
	flags |= (DSI_CTRL_CMD_FETCH_MEMORY | DSI_CTRL_CMD_READ |
		  DSI_CTRL_CMD_CUSTOM_DMA_SCHED);

	for (i = 0; i < count; ++i) {
		memset(config->status_buf, 0x0, SZ_4K);
		if (cmds[i].last_command) {
			cmds[i].msg.flags |= MIPI_DSI_MSG_LASTCOMMAND;
			flags |= DSI_CTRL_CMD_LAST_COMMAND;
		}
		if (config->status_cmd.state == DSI_CMD_SET_STATE_LP)
			cmds[i].msg.flags |= MIPI_DSI_MSG_USE_LPM;
		cmds[i].msg.rx_buf = config->status_buf;
		cmds[i].msg.rx_len = config->status_cmds_rlen[i];
		rc = dsi_ctrl_cmd_transfer(ctrl->ctrl, &cmds[i].msg, flags);
		if (rc <= 0) {
			pr_err("rx cmd transfer failed rc=%d\n", rc);
			return rc;
		}

		memcpy(config->return_buf + start,
			config->status_buf, lenp[i]);
		start += lenp[i];
	}

	return rc;
}

static int dsi_display_validate_status(struct dsi_display_ctrl *ctrl,
		struct dsi_panel *panel)
{
	int rc = 0;

	rc = dsi_display_read_status(ctrl, panel);
	if (rc <= 0) {
		goto exit;
	} else {
		/*
		 * panel status read successfully.
		 * check for validity of the data read back.
		 */
		rc = dsi_display_validate_reg_read(panel);
		if (!rc) {
			rc = -EINVAL;
			goto exit;
		}
	}

exit:
	return rc;
}

static int dsi_display_status_reg_read(struct dsi_display *display)
{
	int rc = 0, i;
	struct dsi_display_ctrl *m_ctrl, *ctrl;

	pr_debug(" ++\n");

	m_ctrl = &display->ctrl[display->cmd_master_idx];

	if (display->tx_cmd_buf == NULL) {
		rc = dsi_host_alloc_cmd_tx_buffer(display);
		if (rc) {
			pr_err("failed to allocate cmd tx buffer memory\n");
			goto done;
		}
	}

	rc = dsi_display_cmd_engine_enable(display);
	if (rc) {
		pr_err("cmd engine enable failed\n");
		return -EPERM;
	}

	rc = dsi_display_validate_status(m_ctrl, display->panel);
	if (rc <= 0) {
		pr_err("[%s] read status failed on master,rc=%d\n",
		       display->name, rc);
		goto exit;
	}

	if (!display->panel->sync_broadcast_en)
		goto exit;

	display_for_each_ctrl(i, display) {
		ctrl = &display->ctrl[i];
		if (ctrl == m_ctrl)
			continue;

		rc = dsi_display_validate_status(ctrl, display->panel);
		if (rc <= 0) {
			pr_err("[%s] read status failed on slave,rc=%d\n",
			       display->name, rc);
			goto exit;
		}
	}
exit:
	dsi_display_cmd_engine_disable(display);
done:
	return rc;
}

static int dsi_display_status_bta_request(struct dsi_display *display)
{
	int rc = 0;

	pr_debug(" ++\n");
	/* TODO: trigger SW BTA and wait for acknowledgment */

	return rc;
}

static void _handle_esd_te(struct dsi_display_te_listener *tl)
{
	struct completion *esd_te_gate = tl->data;

	complete(esd_te_gate);
}

static int dsi_display_status_check_te(struct dsi_display *display)
{
	int rc = 1;
	int const esd_te_timeout = msecs_to_jiffies(3*20);
	DECLARE_COMPLETION(esd_te_gate);
	struct dsi_display_te_listener tl = {
		.handler = _handle_esd_te,
		.data = &esd_te_gate,
	};

	dsi_display_add_te_listener(display, &tl);

	if (!wait_for_completion_timeout(&esd_te_gate, esd_te_timeout)) {
		pr_err("TE check failed\n");
		rc = -EINVAL;
	}

	dsi_display_remove_te_listener(display, &tl);

	return rc;
}

int dsi_display_check_status(struct drm_connector *connector, void *display,
					bool te_check_override)
{
	struct dsi_display *dsi_display = display;
	struct dsi_panel *panel;
	u32 status_mode;
	int rc = 0x1;
	u32 mask;

	if (!dsi_display || !dsi_display->panel)
		return -EINVAL;

	panel = dsi_display->panel;

	dsi_panel_acquire_panel_lock(panel);

	if (!panel->panel_initialized) {
		pr_debug("Panel not initialized\n");
		goto release_panel_lock;
	}

	/* Prevent another ESD check,when ESD recovery is underway */
	if (atomic_read(&panel->esd_recovery_pending))
		goto release_panel_lock;

	status_mode = panel->esd_config.status_mode;

	if (status_mode == ESD_MODE_SW_SIM_SUCCESS)
		goto release_panel_lock;

	if (status_mode == ESD_MODE_SW_SIM_FAILURE) {
		rc = -EINVAL;
		goto release_panel_lock;
	}
	SDE_EVT32(SDE_EVTLOG_FUNC_ENTRY);

	if (te_check_override && gpio_is_valid(dsi_display->disp_te_gpio))
		status_mode = ESD_MODE_PANEL_TE;

	if (status_mode == ESD_MODE_PANEL_TE) {
		rc = dsi_display_status_check_te(dsi_display);
		goto exit;
	}

	dsi_display_clk_ctrl(dsi_display->dsi_clk_handle,
			     DSI_ALL_CLKS, DSI_CLK_ON);

	/* Mask error interrupts before attempting ESD read */
	mask = BIT(DSI_FIFO_OVERFLOW) | BIT(DSI_FIFO_UNDERFLOW);
	dsi_display_set_ctrl_esd_check_flag(dsi_display, true);
	dsi_display_mask_ctrl_error_interrupts(dsi_display, mask, true);

	if (status_mode == ESD_MODE_REG_READ) {
		rc = dsi_display_status_reg_read(dsi_display);
	} else if (status_mode == ESD_MODE_SW_BTA) {
		rc = dsi_display_status_bta_request(dsi_display);
	} else {
		pr_warn("Unsupported ESD check mode: %d\n", status_mode);
		panel->esd_config.esd_enabled = false;
	}

	/* Unmask error interrupts if check passed */
	if (rc > 0) {
		dsi_display_set_ctrl_esd_check_flag(dsi_display, false);
		dsi_display_mask_ctrl_error_interrupts(dsi_display,
						       mask, false);
	}
	dsi_display_clk_ctrl(dsi_display->dsi_clk_handle,
			     DSI_ALL_CLKS, DSI_CLK_OFF);

exit:
	/* Handle Panel failures during display disable sequence */
	if (rc <= 0)
		atomic_set(&panel->esd_recovery_pending, 1);

release_panel_lock:
	dsi_panel_release_panel_lock(panel);
	SDE_EVT32(SDE_EVTLOG_FUNC_EXIT);

	return rc;
}

static int dsi_display_cmd_prepare(const char *cmd_buf, u32 cmd_buf_len,
		struct dsi_cmd_desc *cmd, u8 *payload, u32 payload_len)
{
	int i;

	memset(cmd, 0x00, sizeof(*cmd));
	cmd->msg.type = cmd_buf[0];
	cmd->last_command = (cmd_buf[1] == 1 ? true : false);
	cmd->msg.channel = cmd_buf[2];
	cmd->msg.flags = cmd_buf[3];
	cmd->msg.ctrl = 0;
	cmd->post_wait_ms = cmd->msg.wait_ms = cmd_buf[4];
	cmd->msg.tx_len = ((cmd_buf[5] << 8) | (cmd_buf[6]));

	if (cmd->msg.tx_len > payload_len) {
		pr_err("Incorrect payload length tx_len %zu, payload_len %d\n",
		       cmd->msg.tx_len, payload_len);
		return -EINVAL;
	}

	for (i = 0; i < cmd->msg.tx_len; i++)
		payload[i] = cmd_buf[7 + i];

	cmd->msg.tx_buf = payload;
	return 0;
}

static int dsi_display_ctrl_get_host_init_state(struct dsi_display *dsi_display,
		bool *state)
{
	struct dsi_display_ctrl *ctrl;
	int i, rc = -EINVAL;

	display_for_each_ctrl(i, dsi_display) {
		ctrl = &dsi_display->ctrl[i];
		rc = dsi_ctrl_get_host_engine_init_state(ctrl->ctrl, state);
		if (rc)
			break;
	}
	return rc;
}

int dsi_display_cmd_transfer(struct drm_connector *connector,
		void *display, const char *cmd_buf,
		u32 cmd_buf_len)
{
	struct dsi_display *dsi_display = display;
	struct dsi_cmd_desc cmd;
	u8 cmd_payload[MAX_CMD_PAYLOAD_SIZE];
	int rc = 0;
	bool state = false;

	if (!dsi_display || !cmd_buf) {
		pr_err("[DSI] invalid params\n");
		return -EINVAL;
	}

	pr_debug("[DSI] Display command transfer\n");

	rc = dsi_display_cmd_prepare(cmd_buf, cmd_buf_len,
			&cmd, cmd_payload, MAX_CMD_PAYLOAD_SIZE);
	if (rc) {
		pr_err("[DSI] command prepare failed. rc %d\n", rc);
		return rc;
	}

	mutex_lock(&dsi_display->display_lock);
	rc = dsi_display_ctrl_get_host_init_state(dsi_display, &state);

	/**
	 * Handle scenario where a command transfer is initiated through
	 * sysfs interface when device is in suepnd state.
	 */
	if (!rc && !state) {
		pr_warn_ratelimited("Command xfer attempted while device is in suspend state\n"
				);
		rc = -EPERM;
		goto end;
	}
	if (rc || !state) {
		pr_err("[DSI] Invalid host state %d rc %d\n",
				state, rc);
		rc = -EPERM;
		goto end;
	}

	rc = dsi_display->host.ops->transfer(&dsi_display->host,
			&cmd.msg);
end:
	mutex_unlock(&dsi_display->display_lock);
	return rc;
}

static void _dsi_display_continuous_clk_ctrl(struct dsi_display *display,
					     bool enable)
{
	int i;
	struct dsi_display_ctrl *ctrl;

	if (!display || !display->panel->host_config.force_hs_clk_lane)
		return;

	display_for_each_ctrl(i, display) {
		ctrl = &display->ctrl[i];

		/**
		 * For phy ver 4.0 chipsets, configure DSI controller and
		 * DSI PHY to force clk lane to HS mode always whereas
		 * for other phy ver chipsets, configure DSI controller only.
		 */
		if (ctrl->phy->hw.ops.set_continuous_clk) {
			dsi_ctrl_hs_req_sel(ctrl->ctrl, true);
			dsi_ctrl_set_continuous_clk(ctrl->ctrl, enable);
			dsi_phy_set_continuous_clk(ctrl->phy, enable);
		} else {
			dsi_ctrl_set_continuous_clk(ctrl->ctrl, enable);
		}
	}
}

int dsi_display_soft_reset(void *display)
{
	struct dsi_display *dsi_display;
	struct dsi_display_ctrl *ctrl;
	int rc = 0;
	int i;

	if (!display)
		return -EINVAL;

	dsi_display = display;

	display_for_each_ctrl(i, dsi_display) {
		ctrl = &dsi_display->ctrl[i];
		rc = dsi_ctrl_soft_reset(ctrl->ctrl);
		if (rc) {
			pr_err("[%s] failed to soft reset host_%d, rc=%d\n",
					dsi_display->name, i, rc);
			break;
		}
	}

	return rc;
}

enum dsi_pixel_format dsi_display_get_dst_format(
		struct drm_connector *connector,
		void *display)
{
	enum dsi_pixel_format format = DSI_PIXEL_FORMAT_MAX;
	struct dsi_display *dsi_display = (struct dsi_display *)display;

	if (!dsi_display || !dsi_display->panel) {
		pr_err("Invalid params(s) dsi_display %pK, panel %pK\n",
			dsi_display,
			((dsi_display) ? dsi_display->panel : NULL));
		return format;
	}

	format = dsi_display->panel->host_config.dst_format;
	return format;
}

static void _dsi_display_setup_misr(struct dsi_display *display)
{
	int i;

	display_for_each_ctrl(i, display) {
		dsi_ctrl_setup_misr(display->ctrl[i].ctrl,
				display->misr_enable,
				display->misr_frame_count);
	}
}

/**
 * dsi_display_get_cont_splash_status - Get continuous splash status.
 * @dsi_display:         DSI display handle.
 *
 * Return: boolean to signify whether continuous splash is enabled.
 */
static bool dsi_display_get_cont_splash_status(struct dsi_display *display)
{
	u32 val = 0;
	int i;
	struct dsi_display_ctrl *ctrl;
	struct dsi_ctrl_hw *hw;

	display_for_each_ctrl(i, display) {
		ctrl = &(display->ctrl[i]);
		if (!ctrl || !ctrl->ctrl)
			continue;

		hw = &(ctrl->ctrl->hw);
		val = hw->ops.get_cont_splash_status(hw);
		if (!val)
			return false;
	}
	return true;
}

int dsi_display_set_power(struct drm_connector *connector,
		int power_mode, void *disp)
{
	struct dsi_display *display = disp;
	int rc = 0;

	if (!display || !display->panel) {
		pr_err("invalid display/panel\n");
		return -EINVAL;
	}

	switch (power_mode) {
	case SDE_MODE_DPMS_LP1:
		rc = dsi_panel_set_lp1(display->panel);
		break;
	case SDE_MODE_DPMS_LP2:
		rc = dsi_panel_set_lp2(display->panel);
		break;
	case SDE_MODE_DPMS_ON:
		if (is_lp_mode(display->panel->power_mode))
			rc = dsi_panel_set_nolp(display->panel);
		break;
	case SDE_MODE_DPMS_OFF:
	default:
		return rc;
	}

	pr_debug("Power mode transition from %d to %d %s",
		 display->panel->power_mode, power_mode,
		 rc ? "failed" : "successful");
	if (!rc)
		display->panel->power_mode = power_mode;

	return rc;
}

static int debugfs_dump_info_read(struct seq_file *seq, void *data)
{
	struct dsi_display *display = seq->private;
	struct drm_connector *conn;
	struct drm_display_mode *mode;
	int i;

	if (!display)
		return -ENODEV;

	conn = display->drm_conn;

	seq_printf(seq, "name = %s\n", display->name);
	seq_printf(seq, "\tResolution = %dx%d Fps = %d\n",
			display->config.video_timing.h_active,
			display->config.video_timing.v_active,
			display->config.video_timing.refresh_rate);
	seq_printf(seq, "\tclk rate = %d\n",
		   display->config.video_timing.clk_rate_hz);

	display_for_each_ctrl(i, display) {
		seq_printf(seq, "\tCTRL_%d:\n\t\tctrl = %s\n\t\tphy = %s\n",
			   i, display->ctrl[i].ctrl->name,
			   display->ctrl[i].phy->name);
	}

	seq_printf(seq, "\tPanel = %s\n", display->panel->name);
	seq_printf(seq, "\tClock master = %s\n",
			display->ctrl[display->clk_master_idx].ctrl->name);

	seq_puts(seq, "\tList of modes:\n");
	list_for_each_entry(mode, &conn->modes, head) {
		struct dsi_display_mode_priv_info *priv_info;

		priv_info = (typeof(priv_info)) mode->private;

		seq_printf(seq, "\t\t%dx%d@%d drm_clk:%u dsi_clk:%llu %s\n",
			   mode->htotal, mode->vtotal, mode->vrefresh,
			   mode->clock, priv_info->clk_rate_hz,
			   mode->type & DRM_MODE_TYPE_PREFERRED ? "*" : "");
        }

	return 0;
}

static int debugfs_dump_info_open(struct inode *inode, struct file *f)
{
	return single_open(f, debugfs_dump_info_read, inode->i_private);
}

static ssize_t debugfs_misr_setup(struct file *file,
				  const char __user *user_buf,
				  size_t user_len,
				  loff_t *ppos)
{
	struct dsi_display *display = file->private_data;
	char *buf;
	int rc = 0;
	size_t len;
	u32 enable, frame_count;

	if (!display)
		return -ENODEV;

	if (*ppos)
		return 0;

	buf = kzalloc(MISR_BUFF_SIZE, GFP_KERNEL);
	if (!buf)
		return -ENOMEM;

	/* leave room for termination char */
	len = min_t(size_t, user_len, MISR_BUFF_SIZE - 1);
	if (copy_from_user(buf, user_buf, len)) {
		rc = -EINVAL;
		goto error;
	}

	buf[len] = '\0'; /* terminate the string */

	if (sscanf(buf, "%u %u", &enable, &frame_count) != 2) {
		rc = -EINVAL;
		goto error;
	}

	display->misr_enable = enable;
	display->misr_frame_count = frame_count;

	mutex_lock(&display->display_lock);
	rc = dsi_display_clk_ctrl(display->dsi_clk_handle,
			DSI_CORE_CLK, DSI_CLK_ON);
	if (rc) {
		pr_err("[%s] failed to enable DSI core clocks, rc=%d\n",
		       display->name, rc);
		goto unlock;
	}

	_dsi_display_setup_misr(display);

	rc = dsi_display_clk_ctrl(display->dsi_clk_handle,
			DSI_CORE_CLK, DSI_CLK_OFF);
	if (rc) {
		pr_err("[%s] failed to disable DSI core clocks, rc=%d\n",
		       display->name, rc);
		goto unlock;
	}

	rc = user_len;
unlock:
	mutex_unlock(&display->display_lock);
error:
	kfree(buf);
	return rc;
}

static ssize_t debugfs_misr_read(struct file *file,
				 char __user *user_buf,
				 size_t user_len,
				 loff_t *ppos)
{
	struct dsi_display *display = file->private_data;
	char *buf;
	u32 len = 0;
	int rc = 0;
	struct dsi_ctrl *dsi_ctrl;
	int i;
	u32 misr;
	size_t max_len = min_t(size_t, user_len, MISR_BUFF_SIZE);

	if (!display)
		return -ENODEV;

	if (*ppos)
		return 0;

	buf = kzalloc(max_len, GFP_KERNEL);
	if (ZERO_OR_NULL_PTR(buf))
		return -ENOMEM;

	mutex_lock(&display->display_lock);
	rc = dsi_display_clk_ctrl(display->dsi_clk_handle,
			DSI_CORE_CLK, DSI_CLK_ON);
	if (rc) {
		pr_err("[%s] failed to enable DSI core clocks, rc=%d\n",
		       display->name, rc);
		goto error;
	}

	display_for_each_ctrl(i, display) {
		dsi_ctrl = display->ctrl[i].ctrl;
		misr = dsi_ctrl_collect_misr(display->ctrl[i].ctrl);

		len += snprintf((buf + len), max_len - len,
			"DSI_%d MISR: 0x%x\n", dsi_ctrl->cell_index, misr);

		if (len >= max_len)
			break;
	}

	rc = dsi_display_clk_ctrl(display->dsi_clk_handle,
			DSI_CORE_CLK, DSI_CLK_OFF);
	if (rc) {
		pr_err("[%s] failed to disable DSI core clocks, rc=%d\n",
		       display->name, rc);
		goto error;
	}

	if (copy_to_user(user_buf, buf, max_len)) {
		rc = -EFAULT;
		goto error;
	}

	*ppos += len;

error:
	mutex_unlock(&display->display_lock);
	kfree(buf);
	return len;
}

static ssize_t debugfs_esd_trigger_check(struct file *file,
				  const char __user *user_buf,
				  size_t user_len,
				  loff_t *ppos)
{
	struct dsi_display *display = file->private_data;
	char *buf;
	int rc = 0;
	u32 esd_trigger;

	if (!display)
		return -ENODEV;

	if (*ppos)
		return 0;

	if (user_len > sizeof(u32))
		return -EINVAL;

	if (!user_len || !user_buf)
		return -EINVAL;

	if (!display->panel ||
		atomic_read(&display->panel->esd_recovery_pending))
		return user_len;

	buf = kzalloc(user_len + 1, GFP_KERNEL);
	if (!buf)
		return -ENOMEM;

	if (copy_from_user(buf, user_buf, user_len)) {
		rc = -EINVAL;
		goto error;
	}

	buf[user_len] = '\0'; /* terminate the string */

	if (kstrtouint(buf, 10, &esd_trigger)) {
		rc = -EINVAL;
		goto error;
	}

	if (esd_trigger != 1) {
		rc = -EINVAL;
		goto error;
	}

	display->esd_trigger = esd_trigger;

	if (display->esd_trigger) {
		pr_info("ESD attack triggered by user\n");
		rc = dsi_panel_trigger_esd_attack(display->panel);
		if (rc) {
			pr_err("Failed to trigger ESD attack\n");
			goto error;
		}
	}

	rc = user_len;
error:
	kfree(buf);
	return rc;
}

static ssize_t debugfs_alter_esd_check_mode(struct file *file,
				  const char __user *user_buf,
				  size_t user_len,
				  loff_t *ppos)
{
	struct dsi_display *display = file->private_data;
	struct drm_panel_esd_config *esd_config;
	char *buf;
	int rc = 0;
	size_t len = min_t(size_t, user_len, ESD_MODE_STRING_MAX_LEN);

	if (!display)
		return -ENODEV;

	if (*ppos)
		return 0;

	buf = kzalloc(len + 1, GFP_KERNEL);
	if (ZERO_OR_NULL_PTR(buf))
		return -ENOMEM;

	if (copy_from_user(buf, user_buf, len)) {
		rc = -EINVAL;
		goto error;
	}

	buf[len] = '\0'; /* terminate the string */
	if (!display->panel) {
		rc = -EINVAL;
		goto error;
	}

	esd_config = &display->panel->esd_config;
	if (!esd_config) {
		pr_err("Invalid panel esd config\n");
		rc = -EINVAL;
		goto error;
	}

	if (!esd_config->esd_enabled)
		goto error;

	if (!strcmp(buf, "te_signal_check\n")) {
		pr_info("ESD check is switched to TE mode by user\n");
		esd_config->status_mode = ESD_MODE_PANEL_TE;
	}

	if (!strcmp(buf, "reg_read\n")) {
		pr_info("ESD check is switched to reg read by user\n");
		rc = dsi_panel_parse_esd_reg_read_configs(display->panel);
		if (rc) {
			pr_err("failed to alter esd check mode,rc=%d\n",
						rc);
			rc = user_len;
			goto error;
		}
		esd_config->status_mode = ESD_MODE_REG_READ;
	}

	if (!strcmp(buf, "esd_sw_sim_success\n"))
		esd_config->status_mode = ESD_MODE_SW_SIM_SUCCESS;

	if (!strcmp(buf, "esd_sw_sim_failure\n"))
		esd_config->status_mode = ESD_MODE_SW_SIM_FAILURE;

	rc = len;
error:
	kfree(buf);
	return rc;
}

static ssize_t debugfs_read_esd_check_mode(struct file *file,
				 char __user *user_buf,
				 size_t user_len,
				 loff_t *ppos)
{
	struct dsi_display *display = file->private_data;
	struct drm_panel_esd_config *esd_config;
	char *buf;
	int rc = 0;
	size_t len = min_t(size_t, user_len, ESD_MODE_STRING_MAX_LEN);

	if (!display)
		return -ENODEV;

	if (*ppos)
		return 0;

	if (!display->panel) {
		pr_err("invalid panel data\n");
		return -EINVAL;
	}

	buf = kzalloc(len, GFP_KERNEL);
	if (ZERO_OR_NULL_PTR(buf))
		return -ENOMEM;

	esd_config = &display->panel->esd_config;
	if (!esd_config) {
		pr_err("Invalid panel esd config\n");
		rc = -EINVAL;
		goto error;
	}

	if (!esd_config->esd_enabled) {
		rc = snprintf(buf, len, "ESD feature not enabled");
		goto output_mode;
	}

	switch (esd_config->status_mode) {
	case ESD_MODE_REG_READ:
		rc = snprintf(buf, len, "reg_read");
		break;
	case ESD_MODE_PANEL_TE:
		rc = snprintf(buf, len, "te_signal_check");
		break;
	case ESD_MODE_SW_SIM_FAILURE:
		rc = snprintf(buf, len, "esd_sw_sim_failure");
		break;
	case ESD_MODE_SW_SIM_SUCCESS:
		rc = snprintf(buf, len, "esd_sw_sim_success");
		break;
	default:
		rc = snprintf(buf, len, "invalid");
		break;
	}

output_mode:
	if (!rc) {
		rc = -EINVAL;
		goto error;
	}

	if (copy_to_user(user_buf, buf, len)) {
		rc = -EFAULT;
		goto error;
	}

	*ppos += len;

error:
	kfree(buf);
	return len;
}

static const struct file_operations dump_info_fops = {
	.open =		debugfs_dump_info_open,
	.read =		seq_read,
	.llseek =	seq_lseek,
	.release =	single_release,
};

static const struct file_operations misr_data_fops = {
	.open = simple_open,
	.read = debugfs_misr_read,
	.write = debugfs_misr_setup,
};

static const struct file_operations esd_trigger_fops = {
	.open = simple_open,
	.write = debugfs_esd_trigger_check,
};

static const struct file_operations esd_check_mode_fops = {
	.open = simple_open,
	.write = debugfs_alter_esd_check_mode,
	.read = debugfs_read_esd_check_mode,
};

static int dsi_display_debugfs_init(struct dsi_display *display)
{
	int rc = 0;
	struct dentry *dir, *dump_file, *misr_data;
	char name[MAX_NAME_SIZE];
	int i;

	dir = debugfs_create_dir(display->name, NULL);
	if (IS_ERR_OR_NULL(dir)) {
		rc = PTR_ERR(dir);
		pr_err("[%s] debugfs create dir failed, rc = %d\n",
		       display->name, rc);
		goto error;
	}

	dump_file = debugfs_create_file("dump_info",
					0400,
					dir,
					display,
					&dump_info_fops);
	if (IS_ERR_OR_NULL(dump_file)) {
		rc = PTR_ERR(dump_file);
		pr_err("[%s] debugfs create dump info file failed, rc=%d\n",
		       display->name, rc);
		goto error_remove_dir;
	}

	dump_file = debugfs_create_file("esd_trigger",
					0644,
					dir,
					display,
					&esd_trigger_fops);
	if (IS_ERR_OR_NULL(dump_file)) {
		rc = PTR_ERR(dump_file);
		pr_err("[%s] debugfs for esd trigger file failed, rc=%d\n",
		       display->name, rc);
		goto error_remove_dir;
	}

	dump_file = debugfs_create_file("esd_check_mode",
					0644,
					dir,
					display,
					&esd_check_mode_fops);
	if (IS_ERR_OR_NULL(dump_file)) {
		rc = PTR_ERR(dump_file);
		pr_err("[%s] debugfs for esd check mode failed, rc=%d\n",
		       display->name, rc);
		goto error_remove_dir;
	}

	misr_data = debugfs_create_file("misr_data",
					0600,
					dir,
					display,
					&misr_data_fops);
	if (IS_ERR_OR_NULL(misr_data)) {
		rc = PTR_ERR(misr_data);
		pr_err("[%s] debugfs create misr datafile failed, rc=%d\n",
		       display->name, rc);
		goto error_remove_dir;
	}

	display_for_each_ctrl(i, display) {
		struct msm_dsi_phy *phy = display->ctrl[i].phy;

		if (!phy || !phy->name)
			continue;

		snprintf(name, ARRAY_SIZE(name),
				"%s_allow_phy_power_off", phy->name);
		dump_file = debugfs_create_bool(name, 0600, dir,
				&phy->allow_phy_power_off);
		if (IS_ERR_OR_NULL(dump_file)) {
			rc = PTR_ERR(dump_file);
			pr_err("[%s] debugfs create %s failed, rc=%d\n",
			       display->name, name, rc);
			goto error_remove_dir;
		}

		snprintf(name, ARRAY_SIZE(name),
				"%s_regulator_min_datarate_bps", phy->name);
		dump_file = debugfs_create_u32(name, 0600, dir,
				&phy->regulator_min_datarate_bps);
		if (IS_ERR_OR_NULL(dump_file)) {
			rc = PTR_ERR(dump_file);
			pr_err("[%s] debugfs create %s failed, rc=%d\n",
			       display->name, name, rc);
			goto error_remove_dir;
		}
	}

	if (!debugfs_create_bool("ulps_feature_enable", 0600, dir,
			&display->panel->ulps_feature_enabled)) {
		pr_err("[%s] debugfs create ulps feature enable file failed\n",
		       display->name);
		goto error_remove_dir;
	}

	if (!debugfs_create_bool("ulps_suspend_feature_enable", 0600, dir,
			&display->panel->ulps_suspend_enabled)) {
		pr_err("[%s] debugfs create ulps-suspend feature enable file failed\n",
		       display->name);
		goto error_remove_dir;
	}

	if (!debugfs_create_bool("ulps_status", 0400, dir,
			&display->ulps_enabled)) {
		pr_err("[%s] debugfs create ulps status file failed\n",
		       display->name);
		goto error_remove_dir;
	}

	display->root = dir;
	dsi_parser_dbg_init(display->parser, dir);

	return rc;
error_remove_dir:
	debugfs_remove(dir);
error:
	return rc;
}

static int dsi_display_debugfs_deinit(struct dsi_display *display)
{
	debugfs_remove_recursive(display->root);

	return 0;
}

static void adjust_timing_by_ctrl_count(const struct dsi_display *display,
					struct dsi_display_mode *mode)
{
	struct dsi_host_common_cfg *host = &display->panel->host_config;
	bool is_split_link = host->split_link.split_link_enabled;
	u32 sublinks_count = host->split_link.num_sublinks;

	if (is_split_link && sublinks_count > 1) {
		mode->timing.h_active /= sublinks_count;
		mode->timing.h_front_porch /= sublinks_count;
		mode->timing.h_sync_width /= sublinks_count;
		mode->timing.h_back_porch /= sublinks_count;
		mode->timing.h_skew /= sublinks_count;
		mode->pixel_clk_khz /= sublinks_count;
	} else {
		mode->timing.h_active /= display->ctrl_count;
		mode->timing.h_front_porch /= display->ctrl_count;
		mode->timing.h_sync_width /= display->ctrl_count;
		mode->timing.h_back_porch /= display->ctrl_count;
		mode->timing.h_skew /= display->ctrl_count;
		mode->pixel_clk_khz /= display->ctrl_count;
	}
}

static int dsi_display_is_ulps_req_valid(struct dsi_display *display,
		bool enable)
{
	/* TODO: make checks based on cont. splash */

	pr_debug("checking ulps req validity\n");

	if (atomic_read(&display->panel->esd_recovery_pending)) {
		pr_debug("%s: ESD recovery sequence underway\n", __func__);
		return false;
	}

	if (!dsi_panel_ulps_feature_enabled(display->panel) &&
			!display->panel->ulps_suspend_enabled) {
		pr_debug("%s: ULPS feature is not enabled\n", __func__);
		return false;
	}

	if (!dsi_panel_initialized(display->panel) &&
			!display->panel->ulps_suspend_enabled) {
		pr_debug("%s: panel not yet initialized\n", __func__);
		return false;
	}

	if (enable && display->ulps_enabled) {
		pr_debug("ULPS already enabled\n");
		return false;
	} else if (!enable && !display->ulps_enabled) {
		pr_debug("ULPS already disabled\n");
		return false;
	}

	/*
	 * No need to enter ULPS when transitioning from splash screen to
	 * boot animation since it is expected that the clocks would be turned
	 * right back on.
	 */
	if (enable && display->is_cont_splash_enabled)
		return false;

	return true;
}


/**
 * dsi_display_set_ulps() - set ULPS state for DSI lanes.
 * @dsi_display:         DSI display handle.
 * @enable:           enable/disable ULPS.
 *
 * ULPS can be enabled/disabled after DSI host engine is turned on.
 *
 * Return: error code.
 */
static int dsi_display_set_ulps(struct dsi_display *display, bool enable)
{
	int rc = 0;
	int i = 0;
	struct dsi_display_ctrl *m_ctrl, *ctrl;


	if (!display) {
		pr_err("Invalid params\n");
		return -EINVAL;
	}

	if (!dsi_display_is_ulps_req_valid(display, enable)) {
		pr_debug("%s: skipping ULPS config, enable=%d\n",
			__func__, enable);
		return 0;
	}

	m_ctrl = &display->ctrl[display->cmd_master_idx];
	/*
	 * ULPS entry-exit can be either through the DSI controller or
	 * the DSI PHY depending on hardware variation. For some chipsets,
	 * both controller version and phy version ulps entry-exit ops can
	 * be present. To handle such cases, send ulps request through PHY,
	 * if ulps request is handled in PHY, then no need to send request
	 * through controller.
	 */

	rc = dsi_phy_set_ulps(m_ctrl->phy, &display->config, enable,
			display->clamp_enabled);

	if (rc == DSI_PHY_ULPS_ERROR) {
		pr_err("Ulps PHY state change(%d) failed\n", enable);
		return -EINVAL;
	}

	else if (rc == DSI_PHY_ULPS_HANDLED) {
		display_for_each_ctrl(i, display) {
			ctrl = &display->ctrl[i];
			if (!ctrl->ctrl || (ctrl == m_ctrl))
				continue;

			rc = dsi_phy_set_ulps(ctrl->phy, &display->config,
					enable, display->clamp_enabled);
			if (rc == DSI_PHY_ULPS_ERROR) {
				pr_err("Ulps PHY state change(%d) failed\n",
						enable);
				return -EINVAL;
			}
		}
	}

	else if (rc == DSI_PHY_ULPS_NOT_HANDLED) {
		rc = dsi_ctrl_set_ulps(m_ctrl->ctrl, enable);
		if (rc) {
			pr_err("Ulps controller state change(%d) failed\n",
					enable);
			return rc;
		}
		display_for_each_ctrl(i, display) {
			ctrl = &display->ctrl[i];
			if (!ctrl->ctrl || (ctrl == m_ctrl))
				continue;

			rc = dsi_ctrl_set_ulps(ctrl->ctrl, enable);
			if (rc) {
				pr_err("Ulps controller state change(%d) failed\n",
						enable);
				return rc;
			}
		}
	}

	display->ulps_enabled = enable;
	return 0;
}

/**
 * dsi_display_set_clamp() - set clamp state for DSI IO.
 * @dsi_display:         DSI display handle.
 * @enable:           enable/disable clamping.
 *
 * Return: error code.
 */
static int dsi_display_set_clamp(struct dsi_display *display, bool enable)
{
	int rc = 0;
	int i = 0;
	struct dsi_display_ctrl *m_ctrl, *ctrl;
	bool ulps_enabled = false;


	if (!display) {
		pr_err("Invalid params\n");
		return -EINVAL;
	}

	m_ctrl = &display->ctrl[display->cmd_master_idx];
	ulps_enabled = display->ulps_enabled;

	/*
	 * Clamp control can be either through the DSI controller or
	 * the DSI PHY depending on hardware variation
	 */
	rc = dsi_ctrl_set_clamp_state(m_ctrl->ctrl, enable, ulps_enabled);
	if (rc) {
		pr_err("DSI ctrl clamp state change(%d) failed\n", enable);
		return rc;
	}

	rc = dsi_phy_set_clamp_state(m_ctrl->phy, enable);
	if (rc) {
		pr_err("DSI phy clamp state change(%d) failed\n", enable);
		return rc;
	}

	display_for_each_ctrl(i, display) {
		ctrl = &display->ctrl[i];
		if (!ctrl->ctrl || (ctrl == m_ctrl))
			continue;

		rc = dsi_ctrl_set_clamp_state(ctrl->ctrl, enable, ulps_enabled);
		if (rc) {
			pr_err("DSI Clamp state change(%d) failed\n", enable);
			return rc;
		}

		rc = dsi_phy_set_clamp_state(ctrl->phy, enable);
		if (rc) {
			pr_err("DSI phy clamp state change(%d) failed\n",
				enable);
			return rc;
		}

		pr_debug("Clamps %s for ctrl%d\n",
			enable ? "enabled" : "disabled", i);
	}

	display->clamp_enabled = enable;
	return 0;
}

/**
 * dsi_display_setup_ctrl() - setup DSI controller.
 * @dsi_display:         DSI display handle.
 *
 * Return: error code.
 */
static int dsi_display_ctrl_setup(struct dsi_display *display)
{
	int rc = 0;
	int i = 0;
	struct dsi_display_ctrl *ctrl, *m_ctrl;


	if (!display) {
		pr_err("Invalid params\n");
		return -EINVAL;
	}

	m_ctrl = &display->ctrl[display->cmd_master_idx];
	rc = dsi_ctrl_setup(m_ctrl->ctrl);
	if (rc) {
		pr_err("DSI controller setup failed\n");
		return rc;
	}

	display_for_each_ctrl(i, display) {
		ctrl = &display->ctrl[i];
		if (!ctrl->ctrl || (ctrl == m_ctrl))
			continue;

		rc = dsi_ctrl_setup(ctrl->ctrl);
		if (rc) {
			pr_err("DSI controller setup failed\n");
			return rc;
		}
	}
	return 0;
}

static int dsi_display_phy_enable(struct dsi_display *display);

/**
 * dsi_display_phy_idle_on() - enable DSI PHY while coming out of idle screen.
 * @dsi_display:         DSI display handle.
 * @mmss_clamp:          True if clamp is enabled.
 *
 * Return: error code.
 */
static int dsi_display_phy_idle_on(struct dsi_display *display,
		bool mmss_clamp)
{
	int rc = 0;
	int i = 0;
	struct dsi_display_ctrl *m_ctrl, *ctrl;


	if (!display) {
		pr_err("Invalid params\n");
		return -EINVAL;
	}

	if (mmss_clamp && !display->phy_idle_power_off) {
		dsi_display_phy_enable(display);
		return 0;
	}

	m_ctrl = &display->ctrl[display->cmd_master_idx];
	rc = dsi_phy_idle_ctrl(m_ctrl->phy, true);
	if (rc) {
		pr_err("DSI controller setup failed\n");
		return rc;
	}

	display_for_each_ctrl(i, display) {
		ctrl = &display->ctrl[i];
		if (!ctrl->ctrl || (ctrl == m_ctrl))
			continue;

		rc = dsi_phy_idle_ctrl(ctrl->phy, true);
		if (rc) {
			pr_err("DSI controller setup failed\n");
			return rc;
		}
	}
	display->phy_idle_power_off = false;
	return 0;
}

/**
 * dsi_display_phy_idle_off() - disable DSI PHY while going to idle screen.
 * @dsi_display:         DSI display handle.
 *
 * Return: error code.
 */
static int dsi_display_phy_idle_off(struct dsi_display *display)
{
	int rc = 0;
	int i = 0;
	struct dsi_display_ctrl *m_ctrl, *ctrl;

	if (!display) {
		pr_err("Invalid params\n");
		return -EINVAL;
	}

	display_for_each_ctrl(i, display) {
		struct msm_dsi_phy *phy = display->ctrl[i].phy;

		if (!phy)
			continue;

		if (!phy->allow_phy_power_off) {
			pr_debug("phy doesn't support this feature\n");
			return 0;
		}
	}

	m_ctrl = &display->ctrl[display->cmd_master_idx];

	rc = dsi_phy_idle_ctrl(m_ctrl->phy, false);
	if (rc) {
		pr_err("[%s] failed to enable cmd engine, rc=%d\n",
		       display->name, rc);
		return rc;
	}

	display_for_each_ctrl(i, display) {
		ctrl = &display->ctrl[i];
		if (!ctrl->ctrl || (ctrl == m_ctrl))
			continue;

		rc = dsi_phy_idle_ctrl(ctrl->phy, false);
		if (rc) {
			pr_err("DSI controller setup failed\n");
			return rc;
		}
	}
	display->phy_idle_power_off = true;
	return 0;
}

void dsi_display_enable_event(struct drm_connector *connector,
		struct dsi_display *display,
		uint32_t event_idx, struct dsi_event_cb_info *event_info,
		bool enable)
{
	uint32_t irq_status_idx = DSI_STATUS_INTERRUPT_COUNT;
	int i;

	if (!display) {
		pr_err("invalid display\n");
		return;
	}

	if (event_info)
		event_info->event_idx = event_idx;

	switch (event_idx) {
	case SDE_CONN_EVENT_VID_DONE:
		irq_status_idx = DSI_SINT_VIDEO_MODE_FRAME_DONE;
		break;
	case SDE_CONN_EVENT_CMD_DONE:
		irq_status_idx = DSI_SINT_CMD_FRAME_DONE;
		break;
	case SDE_CONN_EVENT_VID_FIFO_OVERFLOW:
	case SDE_CONN_EVENT_CMD_FIFO_UNDERFLOW:
		if (event_info) {
			display_for_each_ctrl(i, display)
				display->ctrl[i].ctrl->recovery_cb =
							*event_info;
		}
	default:
		/* nothing to do */
		pr_debug("[%s] unhandled event %d\n", display->name, event_idx);
		return;
	}

	if (enable) {
		display_for_each_ctrl(i, display)
			dsi_ctrl_enable_status_interrupt(
					display->ctrl[i].ctrl, irq_status_idx,
					event_info);
	} else {
		display_for_each_ctrl(i, display)
			dsi_ctrl_disable_status_interrupt(
					display->ctrl[i].ctrl, irq_status_idx);
	}
}

/**
 * dsi_config_host_engine_state_for_cont_splash()- update host engine state
 *                                                 during continuous splash.
 * @display: Handle to dsi display
 *
 */
static void dsi_config_host_engine_state_for_cont_splash
					(struct dsi_display *display)
{
	int i;
	struct dsi_display_ctrl *ctrl;
	enum dsi_engine_state host_state = DSI_CTRL_ENGINE_ON;

	/* Sequence does not matter for split dsi usecases */
	display_for_each_ctrl(i, display) {
		ctrl = &display->ctrl[i];
		if (!ctrl->ctrl)
			continue;

		dsi_ctrl_update_host_engine_state_for_cont_splash(ctrl->ctrl,
							host_state);
	}
}

static int dsi_display_ctrl_power_on(struct dsi_display *display)
{
	int rc = 0;
	int i;
	struct dsi_display_ctrl *ctrl;

	/* Sequence does not matter for split dsi usecases */
	display_for_each_ctrl(i, display) {
		ctrl = &display->ctrl[i];
		if (!ctrl->ctrl)
			continue;

		rc = dsi_ctrl_set_power_state(ctrl->ctrl,
					      DSI_CTRL_POWER_VREG_ON);
		if (rc) {
			pr_err("[%s] Failed to set power state, rc=%d\n",
			       ctrl->ctrl->name, rc);
			goto error;
		}
	}

	return rc;
error:
	for (i = i - 1; i >= 0; i--) {
		ctrl = &display->ctrl[i];
		if (!ctrl->ctrl)
			continue;
		(void)dsi_ctrl_set_power_state(ctrl->ctrl,
			DSI_CTRL_POWER_VREG_OFF);
	}
	return rc;
}

static int dsi_display_ctrl_power_off(struct dsi_display *display)
{
	int rc = 0;
	int i;
	struct dsi_display_ctrl *ctrl;

	/* Sequence does not matter for split dsi usecases */
	display_for_each_ctrl(i, display) {
		ctrl = &display->ctrl[i];
		if (!ctrl->ctrl)
			continue;

		rc = dsi_ctrl_set_power_state(ctrl->ctrl,
			DSI_CTRL_POWER_VREG_OFF);
		if (rc) {
			pr_err("[%s] Failed to power off, rc=%d\n",
			       ctrl->ctrl->name, rc);
			goto error;
		}
	}
error:
	return rc;
}

static void dsi_display_parse_cmdline_topology(struct dsi_display *display,
					unsigned int display_type)
{
	char *boot_str = NULL;
	char *str = NULL;
	char *sw_te = NULL;
	unsigned long cmdline_topology = NO_OVERRIDE;
	unsigned long cmdline_timing = NO_OVERRIDE;

	if (display_type >= MAX_DSI_ACTIVE_DISPLAY) {
		pr_err("display_type=%d not supported\n", display_type);
		goto end;
	}

	if (display_type == DSI_PRIMARY)
		boot_str = dsi_display_primary;
	else
		boot_str = dsi_display_secondary;

	sw_te = strnstr(boot_str, ":swte", strlen(boot_str));
	if (sw_te)
		display->sw_te_using_wd = true;

	str = strnstr(boot_str, ":config", strlen(boot_str));
	if (str) {
		if (sscanf(str, ":config%lu", &cmdline_topology) <= 0) {
			pr_err("invalid config index override: %s\n", boot_str);
			goto end;
		}
		pr_debug("parsed command line topology: %d\n",
			 cmdline_topology);
	}

	str = strnstr(boot_str, ":timing", strlen(boot_str));
	if (str) {
		if (sscanf(str, ":timing%lu", &cmdline_timing) <= 0) {
			pr_err("invalid timing index override: %s. resetting both timing and config\n",
				boot_str);
			cmdline_topology = NO_OVERRIDE;
			goto end;
		}
		pr_debug("parsed command line timing: %d\n", cmdline_timing);
	}
end:
	display->cmdline_topology = cmdline_topology;
	display->cmdline_timing = cmdline_timing;
}

/**
 * dsi_display_parse_boot_display_selection()- Parse DSI boot display name
 *
 * Return:	returns error status
 */
static int dsi_display_parse_boot_display_selection(void)
{
	char *pos = NULL;
	char disp_buf[MAX_CMDLINE_PARAM_LEN] = {'\0'};
	int i, j;

	for (i = 0; i < MAX_DSI_ACTIVE_DISPLAY; i++) {
		strlcpy(disp_buf, boot_displays[i].boot_param,
			MAX_CMDLINE_PARAM_LEN);

		pos = strnstr(disp_buf, ":", MAX_CMDLINE_PARAM_LEN);

		/* Use ':' as a delimiter to retrieve the display name */
		if (!pos) {
			pr_debug("display name[%s]is not valid\n", disp_buf);
			continue;
		}

		for (j = 0; (disp_buf + j) < pos; j++)
			boot_displays[i].name[j] = *(disp_buf + j);

		boot_displays[i].name[j] = '\0';

		boot_displays[i].boot_disp_en = true;
	}

	return 0;
}

static int dsi_display_phy_power_on(struct dsi_display *display)
{
	int rc = 0;
	int i;
	struct dsi_display_ctrl *ctrl;

	/* Sequence does not matter for split dsi usecases */
	display_for_each_ctrl(i, display) {
		ctrl = &display->ctrl[i];
		if (!ctrl->ctrl)
			continue;

		rc = dsi_phy_set_power_state(ctrl->phy, true);
		if (rc) {
			pr_err("[%s] Failed to set power state, rc=%d\n",
			       ctrl->phy->name, rc);
			goto error;
		}
	}

	return rc;
error:
	for (i = i - 1; i >= 0; i--) {
		ctrl = &display->ctrl[i];
		if (!ctrl->phy)
			continue;
		(void)dsi_phy_set_power_state(ctrl->phy, false);
	}
	return rc;
}

static int dsi_display_phy_power_off(struct dsi_display *display)
{
	int rc = 0;
	int i;
	struct dsi_display_ctrl *ctrl;

	/* Sequence does not matter for split dsi usecases */
	display_for_each_ctrl(i, display) {
		ctrl = &display->ctrl[i];
		if (!ctrl->phy)
			continue;

		rc = dsi_phy_set_power_state(ctrl->phy, false);
		if (rc) {
			pr_err("[%s] Failed to power off, rc=%d\n",
			       ctrl->ctrl->name, rc);
			goto error;
		}
	}
error:
	return rc;
}

static int dsi_display_set_clk_src(struct dsi_display *display, bool on)
{
	int rc = 0;
	int i;
	struct dsi_display_ctrl *m_ctrl, *ctrl;
	struct dsi_clk_link_set *src;

	/*
	 * For CPHY mode, the parent of mux_clks need to be set
	 * to Cphy_clks to have correct dividers for byte and
	 * pixel clocks.
	 */
	if (display->panel->host_config.phy_type == DSI_PHY_TYPE_CPHY) {
		rc = dsi_clk_update_parent(&display->clock_info.cphy_clks,
			      &display->clock_info.mux_clks);
		if (rc) {
			pr_err("failed update mux parent to CPHY\n");
			return rc;
		}
	}

	/* if XO clk is defined, select XO clk src when DSI is disabled */
	if (on)
		src = &display->clock_info.mux_clks;
	else if (display->clock_info.xo_clks.byte_clk)
		src = &display->clock_info.xo_clks;
	else
		return 0;

	/*
	 * In case of split DSI usecases, the clock for master controller should
	 * be enabled before the other controller. Master controller in the
	 * clock context refers to the controller that sources the clock.
	 */
	m_ctrl = &display->ctrl[display->clk_master_idx];

	rc = dsi_ctrl_set_clock_source(m_ctrl->ctrl, src);
	if (rc) {
		pr_err("[%s] failed to set source clocks for master, rc=%d\n",
			   display->name, rc);
		return rc;
	}

	/* Turn on rest of the controllers */
	display_for_each_ctrl(i, display) {
		ctrl = &display->ctrl[i];
		if (!ctrl->ctrl || (ctrl == m_ctrl))
			continue;

		rc = dsi_ctrl_set_clock_source(ctrl->ctrl, src);
		if (rc) {
			pr_err("[%s] failed to set source clocks, rc=%d\n",
				   display->name, rc);
			return rc;
		}
	}
	return 0;
}

static int dsi_display_phy_reset_config(struct dsi_display *display,
		bool enable)
{
	int rc = 0;
	int i;
	struct dsi_display_ctrl *ctrl;

	display_for_each_ctrl(i, display) {
		ctrl = &display->ctrl[i];
		rc = dsi_ctrl_phy_reset_config(ctrl->ctrl, enable);
		if (rc) {
			pr_err("[%s] failed to %s phy reset, rc=%d\n",
			       display->name, enable ? "mask" : "unmask", rc);
			return rc;
		}
	}
	return 0;
}

static void dsi_display_toggle_resync_fifo(struct dsi_display *display)
{
	struct dsi_display_ctrl *ctrl;
	int i;

	if (!display)
		return;

	display_for_each_ctrl(i, display) {
		ctrl = &display->ctrl[i];
		dsi_phy_toggle_resync_fifo(ctrl->phy);
	}

	/*
	 * After retime buffer synchronization we need to turn of clk_en_sel
	 * bit on each phy.
	 */
	display_for_each_ctrl(i, display) {
		ctrl = &display->ctrl[i];
		dsi_phy_reset_clk_en_sel(ctrl->phy);
	}

}

static int dsi_display_ctrl_update(struct dsi_display *display)
{
	int rc = 0;
	int i;
	struct dsi_display_ctrl *ctrl;

	display_for_each_ctrl(i, display) {
		ctrl = &display->ctrl[i];
		rc = dsi_ctrl_host_timing_update(ctrl->ctrl);
		if (rc) {
			pr_err("[%s] failed to update host_%d, rc=%d\n",
				   display->name, i, rc);
			goto error_host_deinit;
		}
	}

	return 0;
error_host_deinit:
	for (i = i - 1; i >= 0; i--) {
		ctrl = &display->ctrl[i];
		(void)dsi_ctrl_host_deinit(ctrl->ctrl);
	}

	return rc;
}

static int dsi_display_ctrl_init(struct dsi_display *display)
{
	int rc = 0;
	int i;
	struct dsi_display_ctrl *ctrl;

	/* when ULPS suspend feature is enabled, we will keep the lanes in
	 * ULPS during suspend state and clamp DSI phy. Hence while resuming
	 * we will programe DSI controller as part of core clock enable.
	 * After that we should not re-configure DSI controller again here for
	 * usecases where we are resuming from ulps suspend as it might put
	 * the HW in bad state.
	 */
	if (!display->panel->ulps_suspend_enabled || !display->ulps_enabled) {
		display_for_each_ctrl(i, display) {
			ctrl = &display->ctrl[i];
			rc = dsi_ctrl_host_init(ctrl->ctrl,
					display->is_cont_splash_enabled);
			if (rc) {
				pr_err("[%s] failed to init host_%d, rc=%d\n",
				       display->name, i, rc);
				goto error_host_deinit;
			}
		}
	} else {
		display_for_each_ctrl(i, display) {
			ctrl = &display->ctrl[i];
			rc = dsi_ctrl_update_host_state(ctrl->ctrl,
							DSI_CTRL_OP_HOST_INIT,
							true);
			if (rc)
				pr_debug("host init update failed rc=%d\n", rc);
		}
	}

	return rc;
error_host_deinit:
	for (i = i - 1; i >= 0; i--) {
		ctrl = &display->ctrl[i];
		(void)dsi_ctrl_host_deinit(ctrl->ctrl);
	}
	return rc;
}

static int dsi_display_ctrl_deinit(struct dsi_display *display)
{
	int rc = 0;
	int i;
	struct dsi_display_ctrl *ctrl;

	display_for_each_ctrl(i, display) {
		ctrl = &display->ctrl[i];
		rc = dsi_ctrl_host_deinit(ctrl->ctrl);
		if (rc) {
			pr_err("[%s] failed to deinit host_%d, rc=%d\n",
			       display->name, i, rc);
		}
	}

	return rc;
}

static int dsi_display_ctrl_host_enable(struct dsi_display *display)
{
	int rc = 0;
	int i;
	struct dsi_display_ctrl *m_ctrl, *ctrl;

	/* Host engine states are already taken care for
	 * continuous splash case
	 */
	if (display->is_cont_splash_enabled) {
		pr_debug("cont splash enabled, host enable not required\n");
		return 0;
	}

	m_ctrl = &display->ctrl[display->cmd_master_idx];

	rc = dsi_ctrl_set_host_engine_state(m_ctrl->ctrl, DSI_CTRL_ENGINE_ON);
	if (rc) {
		pr_err("[%s] failed to enable host engine, rc=%d\n",
		       display->name, rc);
		goto error;
	}

	display_for_each_ctrl(i, display) {
		ctrl = &display->ctrl[i];
		if (!ctrl->ctrl || (ctrl == m_ctrl))
			continue;

		rc = dsi_ctrl_set_host_engine_state(ctrl->ctrl,
						    DSI_CTRL_ENGINE_ON);
		if (rc) {
			pr_err("[%s] failed to enable sl host engine, rc=%d\n",
			       display->name, rc);
			goto error_disable_master;
		}
	}

	return rc;
error_disable_master:
	(void)dsi_ctrl_set_host_engine_state(m_ctrl->ctrl, DSI_CTRL_ENGINE_OFF);
error:
	return rc;
}

static int dsi_display_ctrl_host_disable(struct dsi_display *display)
{
	int rc = 0;
	int i;
	struct dsi_display_ctrl *m_ctrl, *ctrl;

	m_ctrl = &display->ctrl[display->cmd_master_idx];
	/*
	 * For platforms where ULPS is controlled by DSI controller block,
	 * do not disable dsi controller block if lanes are to be
	 * kept in ULPS during suspend. So just update the SW state
	 * and return early.
	 */
	if (display->panel->ulps_suspend_enabled &&
	    !m_ctrl->phy->hw.ops.ulps_ops.ulps_request) {
		display_for_each_ctrl(i, display) {
			ctrl = &display->ctrl[i];
			rc = dsi_ctrl_update_host_state(ctrl->ctrl,
							DSI_CTRL_OP_HOST_ENGINE,
							false);
			if (rc)
				pr_debug("host state update failed %d\n", rc);
		}
		return rc;
	}

	display_for_each_ctrl(i, display) {
		ctrl = &display->ctrl[i];
		if (!ctrl->ctrl || (ctrl == m_ctrl))
			continue;

		rc = dsi_ctrl_set_host_engine_state(ctrl->ctrl,
						    DSI_CTRL_ENGINE_OFF);
		if (rc)
			pr_err("[%s] failed to disable host engine, rc=%d\n",
			       display->name, rc);
	}

	rc = dsi_ctrl_set_host_engine_state(m_ctrl->ctrl, DSI_CTRL_ENGINE_OFF);
	if (rc) {
		pr_err("[%s] failed to disable host engine, rc=%d\n",
		       display->name, rc);
		goto error;
	}

error:
	return rc;
}

static int dsi_display_vid_engine_enable(struct dsi_display *display)
{
	int rc = 0;
	int i;
	struct dsi_display_ctrl *m_ctrl, *ctrl;

	m_ctrl = &display->ctrl[display->video_master_idx];

	rc = dsi_ctrl_set_vid_engine_state(m_ctrl->ctrl, DSI_CTRL_ENGINE_ON);
	if (rc) {
		pr_err("[%s] failed to enable vid engine, rc=%d\n",
		       display->name, rc);
		goto error;
	}

	display_for_each_ctrl(i, display) {
		ctrl = &display->ctrl[i];
		if (!ctrl->ctrl || (ctrl == m_ctrl))
			continue;

		rc = dsi_ctrl_set_vid_engine_state(ctrl->ctrl,
						   DSI_CTRL_ENGINE_ON);
		if (rc) {
			pr_err("[%s] failed to enable vid engine, rc=%d\n",
			       display->name, rc);
			goto error_disable_master;
		}
	}

	return rc;
error_disable_master:
	(void)dsi_ctrl_set_vid_engine_state(m_ctrl->ctrl, DSI_CTRL_ENGINE_OFF);
error:
	return rc;
}

static int dsi_display_vid_engine_disable(struct dsi_display *display)
{
	int rc = 0;
	int i;
	struct dsi_display_ctrl *m_ctrl, *ctrl;

	m_ctrl = &display->ctrl[display->video_master_idx];

	display_for_each_ctrl(i, display) {
		ctrl = &display->ctrl[i];
		if (!ctrl->ctrl || (ctrl == m_ctrl))
			continue;

		rc = dsi_ctrl_set_vid_engine_state(ctrl->ctrl,
						   DSI_CTRL_ENGINE_OFF);
		if (rc)
			pr_err("[%s] failed to disable vid engine, rc=%d\n",
			       display->name, rc);
	}

	rc = dsi_ctrl_set_vid_engine_state(m_ctrl->ctrl, DSI_CTRL_ENGINE_OFF);
	if (rc)
		pr_err("[%s] failed to disable mvid engine, rc=%d\n",
		       display->name, rc);

	return rc;
}

static int dsi_display_phy_enable(struct dsi_display *display)
{
	int rc = 0;
	int i;
	struct dsi_display_ctrl *m_ctrl, *ctrl;
	enum dsi_phy_pll_source m_src = DSI_PLL_SOURCE_STANDALONE;

	m_ctrl = &display->ctrl[display->clk_master_idx];
	if (display->ctrl_count > 1)
		m_src = DSI_PLL_SOURCE_NATIVE;

	rc = dsi_phy_enable(m_ctrl->phy,
			    &display->config,
			    m_src,
			    true,
			    display->is_cont_splash_enabled);
	if (rc) {
		pr_err("[%s] failed to enable DSI PHY, rc=%d\n",
		       display->name, rc);
		goto error;
	}

	display_for_each_ctrl(i, display) {
		ctrl = &display->ctrl[i];
		if (!ctrl->ctrl || (ctrl == m_ctrl))
			continue;

		rc = dsi_phy_enable(ctrl->phy,
				    &display->config,
				    DSI_PLL_SOURCE_NON_NATIVE,
				    true,
				    display->is_cont_splash_enabled);
		if (rc) {
			pr_err("[%s] failed to enable DSI PHY, rc=%d\n",
			       display->name, rc);
			goto error_disable_master;
		}
	}

	return rc;

error_disable_master:
	(void)dsi_phy_disable(m_ctrl->phy);
error:
	return rc;
}

static int dsi_display_phy_disable(struct dsi_display *display)
{
	int rc = 0;
	int i;
	struct dsi_display_ctrl *m_ctrl, *ctrl;

	m_ctrl = &display->ctrl[display->clk_master_idx];

	display_for_each_ctrl(i, display) {
		ctrl = &display->ctrl[i];
		if (!ctrl->ctrl || (ctrl == m_ctrl))
			continue;

		rc = dsi_phy_disable(ctrl->phy);
		if (rc)
			pr_err("[%s] failed to disable DSI PHY, rc=%d\n",
			       display->name, rc);
	}

	rc = dsi_phy_disable(m_ctrl->phy);
	if (rc)
		pr_err("[%s] failed to disable DSI PHY, rc=%d\n",
		       display->name, rc);

	return rc;
}

static int dsi_display_wake_up(struct dsi_display *display)
{
	return 0;
}

static int dsi_display_broadcast_cmd(struct dsi_display *display,
				     const struct mipi_dsi_msg *msg)
{
	int rc = 0;
	u32 flags, m_flags;
	struct dsi_display_ctrl *ctrl, *m_ctrl;
	int i;

	m_flags = (DSI_CTRL_CMD_BROADCAST | DSI_CTRL_CMD_BROADCAST_MASTER |
		   DSI_CTRL_CMD_DEFER_TRIGGER | DSI_CTRL_CMD_FETCH_MEMORY);
	flags = (DSI_CTRL_CMD_BROADCAST | DSI_CTRL_CMD_DEFER_TRIGGER |
		 DSI_CTRL_CMD_FETCH_MEMORY);

	if ((msg->flags & MIPI_DSI_MSG_LASTCOMMAND)) {
		flags |= DSI_CTRL_CMD_LAST_COMMAND;
		m_flags |= DSI_CTRL_CMD_LAST_COMMAND;
	}
	/*
	 * 1. Setup commands in FIFO
	 * 2. Trigger commands
	 */
	m_ctrl = &display->ctrl[display->cmd_master_idx];
	rc = dsi_ctrl_cmd_transfer(m_ctrl->ctrl, msg, m_flags);
	if (rc) {
		pr_err("[%s] cmd transfer failed on master,rc=%d\n",
		       display->name, rc);
		goto error;
	}

	display_for_each_ctrl(i, display) {
		ctrl = &display->ctrl[i];
		if (ctrl == m_ctrl)
			continue;

		rc = dsi_ctrl_cmd_transfer(ctrl->ctrl, msg, flags);
		if (rc) {
			pr_err("[%s] cmd transfer failed, rc=%d\n",
			       display->name, rc);
			goto error;
		}

		rc = dsi_ctrl_cmd_tx_trigger(ctrl->ctrl, flags);
		if (rc) {
			pr_err("[%s] cmd trigger failed, rc=%d\n",
			       display->name, rc);
			goto error;
		}
	}

	rc = dsi_ctrl_cmd_tx_trigger(m_ctrl->ctrl, m_flags);
	if (rc) {
		pr_err("[%s] cmd trigger failed for master, rc=%d\n",
		       display->name, rc);
		goto error;
	}

error:
	return rc;
}

static int dsi_display_phy_sw_reset(struct dsi_display *display)
{
	int rc = 0;
	int i;
	struct dsi_display_ctrl *m_ctrl, *ctrl;

	/* For continuous splash use case ctrl states are updated
	 * separately and hence we do an early return
	 */
	if (display->is_cont_splash_enabled) {
		pr_debug("cont splash enabled, phy sw reset not required\n");
		return 0;
	}

	m_ctrl = &display->ctrl[display->cmd_master_idx];

	rc = dsi_ctrl_phy_sw_reset(m_ctrl->ctrl);
	if (rc) {
		pr_err("[%s] failed to reset phy, rc=%d\n", display->name, rc);
		goto error;
	}

	display_for_each_ctrl(i, display) {
		ctrl = &display->ctrl[i];
		if (!ctrl->ctrl || (ctrl == m_ctrl))
			continue;

		rc = dsi_ctrl_phy_sw_reset(ctrl->ctrl);
		if (rc) {
			pr_err("[%s] failed to reset phy, rc=%d\n",
			       display->name, rc);
			goto error;
		}
	}

error:
	return rc;
}

static int dsi_host_attach(struct mipi_dsi_host *host,
			   struct mipi_dsi_device *dsi)
{
	return 0;
}

static int dsi_host_detach(struct mipi_dsi_host *host,
			   struct mipi_dsi_device *dsi)
{
	return 0;
}

static ssize_t dsi_host_transfer(struct mipi_dsi_host *host,
				 const struct mipi_dsi_msg *msg)
{
	struct dsi_display *display;
	int rc = 0, ret = 0;

	if (!host || !msg) {
		pr_err("Invalid params\n");
		return 0;
	}

	display = to_dsi_display(host);

	/* Avoid sending DCS commands when ESD recovery is pending */
	if (atomic_read(&display->panel->esd_recovery_pending)) {
		pr_debug("ESD recovery pending\n");
		return 0;
	}

	rc = dsi_display_clk_ctrl(display->dsi_clk_handle,
			DSI_ALL_CLKS, DSI_CLK_ON);
	if (rc) {
		pr_err("[%s] failed to enable all DSI clocks, rc=%d\n",
		       display->name, rc);
		goto error;
	}

	rc = dsi_display_wake_up(display);
	if (rc) {
		pr_err("[%s] failed to wake up display, rc=%d\n",
		       display->name, rc);
		goto error_disable_clks;
	}

	rc = dsi_display_cmd_engine_enable(display);
	if (rc) {
		pr_err("[%s] failed to enable cmd engine, rc=%d\n",
		       display->name, rc);
		goto error_disable_clks;
	}

	if (display->tx_cmd_buf == NULL) {
		rc = dsi_host_alloc_cmd_tx_buffer(display);
		if (rc) {
			pr_err("failed to allocate cmd tx buffer memory\n");
			goto error_disable_cmd_engine;
		}
	}

	if (display->ctrl_count > 1 && !(msg->flags & MIPI_DSI_MSG_UNICAST)) {
		rc = dsi_display_broadcast_cmd(display, msg);
		if (rc) {
			pr_err("[%s] cmd broadcast failed, rc=%d\n",
			       display->name, rc);
			goto error_disable_cmd_engine;
		}
	} else {
		int ctrl_idx = (msg->flags & MIPI_DSI_MSG_UNICAST) ?
				msg->ctrl : 0;
		u32 flags = DSI_CTRL_CMD_FETCH_MEMORY;

		if (msg->rx_buf)
			flags |= DSI_CTRL_CMD_READ;

		rc = dsi_ctrl_cmd_transfer(display->ctrl[ctrl_idx].ctrl, msg,
					   flags);
		if (rc < 0) {
			pr_err("[%s] cmd transfer failed, rc=%d\n",
			       display->name, rc);
			goto error_disable_cmd_engine;
		}
	}

error_disable_cmd_engine:
	ret = dsi_display_cmd_engine_disable(display);
	if (ret) {
		pr_err("[%s]failed to disable DSI cmd engine, rc=%d\n",
				display->name, ret);
	}
error_disable_clks:
	if (dsi_display_clk_ctrl(display->dsi_clk_handle,
				 DSI_ALL_CLKS, DSI_CLK_OFF))
		pr_err("[%s] failed to disable all DSI clocks\n",
		       display->name);
error:
	return rc;
}


static struct mipi_dsi_host_ops dsi_host_ops = {
	.attach = dsi_host_attach,
	.detach = dsi_host_detach,
	.transfer = dsi_host_transfer,
};

static int dsi_display_mipi_host_init(struct dsi_display *display)
{
	int rc = 0;
	struct mipi_dsi_host *host = &display->host;

	host->dev = &display->pdev->dev;
	host->ops = &dsi_host_ops;

	rc = mipi_dsi_host_register(host);
	if (rc) {
		pr_err("[%s] failed to register mipi dsi host, rc=%d\n",
		       display->name, rc);
		goto error;
	}

error:
	return rc;
}
static int dsi_display_mipi_host_deinit(struct dsi_display *display)
{
	int rc = 0;
	struct mipi_dsi_host *host = &display->host;

	mipi_dsi_host_unregister(host);

	host->dev = NULL;
	host->ops = NULL;

	return rc;
}

static int dsi_display_clocks_deinit(struct dsi_display *display)
{
	int rc = 0;
	struct dsi_clk_link_set *src = &display->clock_info.src_clks;
	struct dsi_clk_link_set *mux = &display->clock_info.mux_clks;
	struct dsi_clk_link_set *shadow = &display->clock_info.shadow_clks;

	if (src->byte_clk) {
		devm_clk_put(&display->pdev->dev, src->byte_clk);
		src->byte_clk = NULL;
	}

	if (src->pixel_clk) {
		devm_clk_put(&display->pdev->dev, src->pixel_clk);
		src->pixel_clk = NULL;
	}

	if (mux->byte_clk) {
		devm_clk_put(&display->pdev->dev, mux->byte_clk);
		mux->byte_clk = NULL;
	}

	if (mux->pixel_clk) {
		devm_clk_put(&display->pdev->dev, mux->pixel_clk);
		mux->pixel_clk = NULL;
	}

	if (shadow->byte_clk) {
		devm_clk_put(&display->pdev->dev, shadow->byte_clk);
		shadow->byte_clk = NULL;
	}

	if (shadow->pixel_clk) {
		devm_clk_put(&display->pdev->dev, shadow->pixel_clk);
		shadow->pixel_clk = NULL;
	}

	return rc;
}

static bool dsi_display_check_prefix(const char *clk_prefix,
					const char *clk_name)
{
	return !!strnstr(clk_name, clk_prefix, strlen(clk_name));
}

static int dsi_display_get_clocks_count(struct dsi_display *display)
{
	if (display->fw)
		return dsi_parser_count_strings(display->parser_node,
			"qcom,dsi-select-clocks");
	else
		return of_property_count_strings(display->disp_node,
			"qcom,dsi-select-clocks");
}

static void dsi_display_get_clock_name(struct dsi_display *display,
					int index, const char **clk_name)
{
	if (display->fw)
		dsi_parser_read_string_index(display->parser_node,
			"qcom,dsi-select-clocks", index, clk_name);
	else
		of_property_read_string_index(display->disp_node,
			"qcom,dsi-select-clocks", index, clk_name);
}

static int dsi_display_clocks_init(struct dsi_display *display)
{
	int i, rc = 0, num_clk = 0;
	const char *clk_name;
	const char *src_byte = "src_byte", *src_pixel = "src_pixel";
	const char *mux_byte = "mux_byte", *mux_pixel = "mux_pixel";
	const char *cphy_byte = "cphy_byte", *cphy_pixel = "cphy_pixel";
	const char *shadow_byte = "shadow_byte", *shadow_pixel = "shadow_pixel";
	const char *shadow_cphybyte = "shadow_cphybyte",
				*shadow_cphypixel = "shadow_cphypixel";
	struct clk *dsi_clk;
	struct dsi_clk_link_set *src = &display->clock_info.src_clks;
	struct dsi_clk_link_set *mux = &display->clock_info.mux_clks;
	struct dsi_clk_link_set *cphy = &display->clock_info.cphy_clks;
	struct dsi_clk_link_set *shadow = &display->clock_info.shadow_clks;
	struct dsi_clk_link_set *shadow_cphy =
					&display->clock_info.shadow_cphy_clks;
	struct dsi_clk_link_set *xo = &display->clock_info.xo_clks;
	struct dsi_dyn_clk_caps *dyn_clk_caps = &(display->panel->dyn_clk_caps);

	num_clk = dsi_display_get_clocks_count(display);

	pr_debug("clk count=%d\n", num_clk);

	dsi_clk = devm_clk_get(&display->pdev->dev, "xo_clk");
	if (!IS_ERR_OR_NULL(dsi_clk))
		xo->byte_clk = xo->pixel_clk = dsi_clk;

	for (i = 0; i < num_clk; i++) {
		dsi_display_get_clock_name(display, i, &clk_name);

		pr_debug("clock name:%s\n", clk_name);

		dsi_clk = devm_clk_get(&display->pdev->dev, clk_name);
		if (IS_ERR_OR_NULL(dsi_clk)) {
			rc = PTR_ERR(dsi_clk);

			pr_err("failed to get %s, rc=%d\n", clk_name, rc);

			if (dsi_display_check_prefix(mux_byte, clk_name)) {
				mux->byte_clk = NULL;
				goto error;
			}
			if (dsi_display_check_prefix(mux_pixel, clk_name)) {
				mux->pixel_clk = NULL;
				goto error;
			}

			if (dsi_display_check_prefix(cphy_byte, clk_name)) {
				cphy->byte_clk = NULL;
				goto error;
			}
			if (dsi_display_check_prefix(cphy_pixel, clk_name)) {
				cphy->pixel_clk = NULL;
				goto error;
			}

			if (dyn_clk_caps->dyn_clk_support &&
				(display->panel->panel_mode ==
					 DSI_OP_VIDEO_MODE)) {

				if (dsi_display_check_prefix(src_byte,
							clk_name))
					src->byte_clk = NULL;
				if (dsi_display_check_prefix(src_pixel,
							clk_name))
					src->pixel_clk = NULL;
				if (dsi_display_check_prefix(shadow_byte,
							clk_name))
					shadow->byte_clk = NULL;
				if (dsi_display_check_prefix(shadow_pixel,
							clk_name))
					shadow->pixel_clk = NULL;
				if (dsi_display_check_prefix(shadow_cphybyte,
							clk_name))
					shadow_cphy->byte_clk = NULL;
				if (dsi_display_check_prefix(shadow_cphypixel,
							clk_name))
					shadow_cphy->pixel_clk = NULL;

				dyn_clk_caps->dyn_clk_support = false;
			}
		}

		if (dsi_display_check_prefix(src_byte, clk_name)) {
			src->byte_clk = dsi_clk;
			continue;
		}

		if (dsi_display_check_prefix(src_pixel, clk_name)) {
			src->pixel_clk = dsi_clk;
			continue;
		}

		if (dsi_display_check_prefix(cphy_byte, clk_name)) {
			cphy->byte_clk = dsi_clk;
			continue;
		}

		if (dsi_display_check_prefix(cphy_pixel, clk_name)) {
			cphy->pixel_clk = dsi_clk;
			continue;
		}

		if (dsi_display_check_prefix(mux_byte, clk_name)) {
			mux->byte_clk = dsi_clk;
			continue;
		}

		if (dsi_display_check_prefix(mux_pixel, clk_name)) {
			mux->pixel_clk = dsi_clk;
			continue;
		}

		if (dsi_display_check_prefix(shadow_byte, clk_name)) {
			shadow->byte_clk = dsi_clk;
			continue;
		}

		if (dsi_display_check_prefix(shadow_pixel, clk_name)) {
			shadow->pixel_clk = dsi_clk;
			continue;
		}

		if (dsi_display_check_prefix(shadow_cphybyte, clk_name)) {
			shadow_cphy->byte_clk = dsi_clk;
			continue;
		}

		if (dsi_display_check_prefix(shadow_cphypixel, clk_name)) {
			shadow_cphy->pixel_clk = dsi_clk;
			continue;
		}
	}

	return 0;
error:
	(void)dsi_display_clocks_deinit(display);
	return rc;
}

static int dsi_display_clk_ctrl_cb(void *priv,
	struct dsi_clk_ctrl_info clk_state_info)
{
	int rc = 0;
	struct dsi_display *display = NULL;
	void *clk_handle = NULL;

	if (!priv) {
		pr_err("Invalid params\n");
		return -EINVAL;
	}

	display = priv;

	if (clk_state_info.client == DSI_CLK_REQ_MDP_CLIENT) {
		clk_handle = display->mdp_clk_handle;
	} else if (clk_state_info.client == DSI_CLK_REQ_DSI_CLIENT) {
		clk_handle = display->dsi_clk_handle;
	} else {
		pr_err("invalid clk handle, return error\n");
		return -EINVAL;
	}

	/*
	 * TODO: Wait for CMD_MDP_DONE interrupt if MDP client tries
	 * to turn off DSI clocks.
	 */
	rc = dsi_display_clk_ctrl(clk_handle,
		clk_state_info.clk_type, clk_state_info.clk_state);
	if (rc) {
		pr_err("[%s] failed to %d DSI %d clocks, rc=%d\n",
		       display->name, clk_state_info.clk_state,
		       clk_state_info.clk_type, rc);
		return rc;
	}
	return 0;
}

static void dsi_display_ctrl_isr_configure(struct dsi_display *display, bool en)
{
	int i;
	struct dsi_display_ctrl *ctrl;

	if (!display)
		return;

	display_for_each_ctrl(i, display) {
		ctrl = &display->ctrl[i];
		if (!ctrl)
			continue;
		dsi_ctrl_isr_configure(ctrl->ctrl, en);
	}
}

int dsi_pre_clkoff_cb(void *priv,
			   enum dsi_clk_type clk,
			   enum dsi_lclk_type l_type,
			   enum dsi_clk_state new_state)
{
	int rc = 0, i;
	struct dsi_display *display = priv;
	struct dsi_display_ctrl *ctrl;

	if ((clk & DSI_LINK_CLK) && (new_state == DSI_CLK_OFF) &&
		(l_type & DSI_LINK_LP_CLK)) {
		/*
		 * If continuous clock is enabled then disable it
		 * before entering into ULPS Mode.
		 */
		if (display->panel->host_config.force_hs_clk_lane)
			_dsi_display_continuous_clk_ctrl(display, false);
		/*
		 * If ULPS feature is enabled, enter ULPS first.
		 * However, when blanking the panel, we should enter ULPS
		 * only if ULPS during suspend feature is enabled.
		 */
		if (!dsi_panel_initialized(display->panel)) {
			if (display->panel->ulps_suspend_enabled)
				rc = dsi_display_set_ulps(display, true);
		} else if (dsi_panel_ulps_feature_enabled(display->panel)) {
			rc = dsi_display_set_ulps(display, true);
		}
		if (rc)
			pr_err("%s: failed enable ulps, rc = %d\n",
			       __func__, rc);
	}

	if ((clk & DSI_LINK_CLK) && (new_state == DSI_CLK_OFF) &&
		(l_type & DSI_LINK_HS_CLK)) {
		/*
		 * PHY clock gating should be disabled before the PLL and the
		 * branch clocks are turned off. Otherwise, it is possible that
		 * the clock RCGs may not be turned off correctly resulting
		 * in clock warnings.
		 */
		rc = dsi_display_config_clk_gating(display, false);
		if (rc)
			pr_err("[%s] failed to disable clk gating, rc=%d\n",
					display->name, rc);
	}

	if ((clk & DSI_CORE_CLK) && (new_state == DSI_CLK_OFF)) {
		/*
		 * Enable DSI clamps only if entering idle power collapse or
		 * when ULPS during suspend is enabled..
		 */
		if (dsi_panel_initialized(display->panel) ||
			display->panel->ulps_suspend_enabled) {
			dsi_display_phy_idle_off(display);
			rc = dsi_display_set_clamp(display, true);
			if (rc)
				pr_err("%s: Failed to enable dsi clamps. rc=%d\n",
					__func__, rc);

			rc = dsi_display_phy_reset_config(display, false);
			if (rc)
				pr_err("%s: Failed to reset phy, rc=%d\n",
						__func__, rc);
		} else {
			/* Make sure that controller is not in ULPS state when
			 * the DSI link is not active.
			 */
			rc = dsi_display_set_ulps(display, false);
			if (rc)
				pr_err("%s: failed to disable ulps. rc=%d\n",
					__func__, rc);
		}
		/* dsi will not be able to serve irqs from here on */
		dsi_display_ctrl_irq_update(display, false);

		/* cache the MISR values */
		display_for_each_ctrl(i, display) {
			ctrl = &display->ctrl[i];
			if (!ctrl->ctrl)
				continue;
			dsi_ctrl_cache_misr(ctrl->ctrl);
		}

	}

	return rc;
}

int dsi_post_clkon_cb(void *priv,
			   enum dsi_clk_type clk,
			   enum dsi_lclk_type l_type,
			   enum dsi_clk_state curr_state)
{
	int rc = 0;
	struct dsi_display *display = priv;
	bool mmss_clamp = false;

	if ((clk & DSI_LINK_CLK) && (l_type & DSI_LINK_LP_CLK)) {
		mmss_clamp = display->clamp_enabled;
		/*
		 * controller setup is needed if coming out of idle
		 * power collapse with clamps enabled.
		 */
		if (mmss_clamp)
			dsi_display_ctrl_setup(display);

		/*
		 * Phy setup is needed if coming out of idle
		 * power collapse with clamps enabled.
		 */
		if (display->phy_idle_power_off || mmss_clamp)
			dsi_display_phy_idle_on(display, mmss_clamp);

		if (display->ulps_enabled && mmss_clamp) {
			/*
			 * ULPS Entry Request. This is needed if the lanes were
			 * in ULPS prior to power collapse, since after
			 * power collapse and reset, the DSI controller resets
			 * back to idle state and not ULPS. This ulps entry
			 * request will transition the state of the DSI
			 * controller to ULPS which will match the state of the
			 * DSI phy. This needs to be done prior to disabling
			 * the DSI clamps.
			 *
			 * Also, reset the ulps flag so that ulps_config
			 * function would reconfigure the controller state to
			 * ULPS.
			 */
			display->ulps_enabled = false;
			rc = dsi_display_set_ulps(display, true);
			if (rc) {
				pr_err("%s: Failed to enter ULPS. rc=%d\n",
					__func__, rc);
				goto error;
			}
		}

		rc = dsi_display_phy_reset_config(display, true);
		if (rc) {
			pr_err("%s: Failed to reset phy, rc=%d\n",
						__func__, rc);
			goto error;
		}

		rc = dsi_display_set_clamp(display, false);
		if (rc) {
			pr_err("%s: Failed to disable dsi clamps. rc=%d\n",
				__func__, rc);
			goto error;
		}
	}

	if ((clk & DSI_LINK_CLK) && (l_type & DSI_LINK_HS_CLK)) {
		/*
		 * Toggle the resync FIFO everytime clock changes, except
		 * when cont-splash screen transition is going on.
		 * Toggling resync FIFO during cont splash transition
		 * can lead to blinks on the display.
		 */
		if (!display->is_cont_splash_enabled)
			dsi_display_toggle_resync_fifo(display);

		if (display->ulps_enabled) {
			rc = dsi_display_set_ulps(display, false);
			if (rc) {
				pr_err("%s: failed to disable ulps, rc= %d\n",
				       __func__, rc);
				goto error;
			}
		}

		if (display->panel->host_config.force_hs_clk_lane)
			_dsi_display_continuous_clk_ctrl(display, true);

		rc = dsi_display_config_clk_gating(display, true);
		if (rc) {
			pr_err("[%s] failed to enable clk gating %d\n",
					display->name, rc);
			goto error;
		}
	}

	/* enable dsi to serve irqs */
	if (clk & DSI_CORE_CLK)
		dsi_display_ctrl_irq_update(display, true);

error:
	return rc;
}

int dsi_post_clkoff_cb(void *priv,
			    enum dsi_clk_type clk_type,
			    enum dsi_lclk_type l_type,
			    enum dsi_clk_state curr_state)
{
	int rc = 0;
	struct dsi_display *display = priv;

	if (!display) {
		pr_err("%s: Invalid arg\n", __func__);
		return -EINVAL;
	}

	if ((clk_type & DSI_CORE_CLK) &&
	    (curr_state == DSI_CLK_OFF)) {
		rc = dsi_display_phy_power_off(display);
		if (rc)
			pr_err("[%s] failed to power off PHY, rc=%d\n",
				   display->name, rc);

		rc = dsi_display_ctrl_power_off(display);
		if (rc)
			pr_err("[%s] failed to power DSI vregs, rc=%d\n",
				   display->name, rc);
	}
	return rc;
}

int dsi_pre_clkon_cb(void *priv,
			  enum dsi_clk_type clk_type,
			  enum dsi_lclk_type l_type,
			  enum dsi_clk_state new_state)
{
	int rc = 0;
	struct dsi_display *display = priv;

	if (!display) {
		pr_err("%s: invalid input\n", __func__);
		return -EINVAL;
	}

	if ((clk_type & DSI_CORE_CLK) && (new_state == DSI_CLK_ON)) {
		/*
		 * Enable DSI core power
		 * 1.> PANEL_PM are controlled as part of
		 *     panel_power_ctrl. Needed not be handled here.
		 * 2.> CORE_PM are controlled by dsi clk manager.
		 * 3.> CTRL_PM need to be enabled/disabled
		 *     only during unblank/blank. Their state should
		 *     not be changed during static screen.
		 */

	  pr_debug("updating power states for ctrl and phy\n");
		rc = dsi_display_ctrl_power_on(display);
		if (rc) {
			pr_err("[%s] failed to power on dsi controllers, rc=%d\n",
				   display->name, rc);
			return rc;
		}

		rc = dsi_display_phy_power_on(display);
		if (rc) {
			pr_err("[%s] failed to power on dsi phy, rc = %d\n",
				   display->name, rc);
			return rc;
		}

		pr_debug("%s: Enable DSI core power\n", __func__);
	}

	return rc;
}

static void __set_lane_map_v2(u8 *lane_map_v2,
	enum dsi_phy_data_lanes lane0,
	enum dsi_phy_data_lanes lane1,
	enum dsi_phy_data_lanes lane2,
	enum dsi_phy_data_lanes lane3)
{
	lane_map_v2[DSI_LOGICAL_LANE_0] = lane0;
	lane_map_v2[DSI_LOGICAL_LANE_1] = lane1;
	lane_map_v2[DSI_LOGICAL_LANE_2] = lane2;
	lane_map_v2[DSI_LOGICAL_LANE_3] = lane3;
}

static int dsi_display_parse_lane_map(struct dsi_display *display)
{
	int rc = 0, i = 0;
	const char *data;
	u8 temp[DSI_LANE_MAX - 1];

	if (!display) {
		pr_err("invalid params\n");
		return -EINVAL;
	}

	/* lane-map-v2 supersedes lane-map-v1 setting */
	rc = of_property_read_u8_array(display->pdev->dev.of_node,
		"qcom,lane-map-v2", temp, (DSI_LANE_MAX - 1));
	if (!rc) {
		for (i = DSI_LOGICAL_LANE_0; i < (DSI_LANE_MAX - 1); i++)
			display->lane_map.lane_map_v2[i] = BIT(temp[i]);
		return 0;
	} else if (rc != EINVAL) {
		pr_debug("Incorrect mapping, configure default\n");
		goto set_default;
	}

	/* lane-map older version, for DSI controller version < 2.0 */
	data = of_get_property(display->pdev->dev.of_node,
		"qcom,lane-map", NULL);
	if (!data)
		goto set_default;

	if (!strcmp(data, "lane_map_3012")) {
		display->lane_map.lane_map_v1 = DSI_LANE_MAP_3012;
		__set_lane_map_v2(display->lane_map.lane_map_v2,
			DSI_PHYSICAL_LANE_1,
			DSI_PHYSICAL_LANE_2,
			DSI_PHYSICAL_LANE_3,
			DSI_PHYSICAL_LANE_0);
	} else if (!strcmp(data, "lane_map_2301")) {
		display->lane_map.lane_map_v1 = DSI_LANE_MAP_2301;
		__set_lane_map_v2(display->lane_map.lane_map_v2,
			DSI_PHYSICAL_LANE_2,
			DSI_PHYSICAL_LANE_3,
			DSI_PHYSICAL_LANE_0,
			DSI_PHYSICAL_LANE_1);
	} else if (!strcmp(data, "lane_map_1230")) {
		display->lane_map.lane_map_v1 = DSI_LANE_MAP_1230;
		__set_lane_map_v2(display->lane_map.lane_map_v2,
			DSI_PHYSICAL_LANE_3,
			DSI_PHYSICAL_LANE_0,
			DSI_PHYSICAL_LANE_1,
			DSI_PHYSICAL_LANE_2);
	} else if (!strcmp(data, "lane_map_0321")) {
		display->lane_map.lane_map_v1 = DSI_LANE_MAP_0321;
		__set_lane_map_v2(display->lane_map.lane_map_v2,
			DSI_PHYSICAL_LANE_0,
			DSI_PHYSICAL_LANE_3,
			DSI_PHYSICAL_LANE_2,
			DSI_PHYSICAL_LANE_1);
	} else if (!strcmp(data, "lane_map_1032")) {
		display->lane_map.lane_map_v1 = DSI_LANE_MAP_1032;
		__set_lane_map_v2(display->lane_map.lane_map_v2,
			DSI_PHYSICAL_LANE_1,
			DSI_PHYSICAL_LANE_0,
			DSI_PHYSICAL_LANE_3,
			DSI_PHYSICAL_LANE_2);
	} else if (!strcmp(data, "lane_map_2103")) {
		display->lane_map.lane_map_v1 = DSI_LANE_MAP_2103;
		__set_lane_map_v2(display->lane_map.lane_map_v2,
			DSI_PHYSICAL_LANE_2,
			DSI_PHYSICAL_LANE_1,
			DSI_PHYSICAL_LANE_0,
			DSI_PHYSICAL_LANE_3);
	} else if (!strcmp(data, "lane_map_3210")) {
		display->lane_map.lane_map_v1 = DSI_LANE_MAP_3210;
		__set_lane_map_v2(display->lane_map.lane_map_v2,
			DSI_PHYSICAL_LANE_3,
			DSI_PHYSICAL_LANE_2,
			DSI_PHYSICAL_LANE_1,
			DSI_PHYSICAL_LANE_0);
	} else {
		pr_warn("%s: invalid lane map %s specified. defaulting to lane_map0123\n",
			__func__, data);
		goto set_default;
	}
	return 0;

set_default:
	/* default lane mapping */
	__set_lane_map_v2(display->lane_map.lane_map_v2, DSI_PHYSICAL_LANE_0,
		DSI_PHYSICAL_LANE_1, DSI_PHYSICAL_LANE_2, DSI_PHYSICAL_LANE_3);
	display->lane_map.lane_map_v1 = DSI_LANE_MAP_0123;
	return 0;
}

static int dsi_display_get_phandle_index(
			struct dsi_display *display,
			const char *propname, int count, int index)
{
	struct device_node *disp_node = display->disp_node;
	u32 *val = NULL;
	int rc = 0;

	val = kcalloc(count, sizeof(*val), GFP_KERNEL);
	if (ZERO_OR_NULL_PTR(val)) {
		rc = -ENOMEM;
		goto end;
	}

	if (index >= count)
		goto end;

	if (display->fw)
		rc = dsi_parser_read_u32_array(display->parser_node,
			propname, val, count);
	else
		rc = of_property_read_u32_array(disp_node, propname,
			val, count);
	if (rc)
		goto end;

	rc = val[index];

	pr_debug("%s index=%d\n", propname, rc);
end:
	kfree(val);
	return rc;
}

static int dsi_display_get_phandle_count(struct dsi_display *display,
			const char *propname)
{
	if (display->fw)
		return dsi_parser_count_u32_elems(display->parser_node,
				propname);
	else
		return of_property_count_u32_elems(display->disp_node,
				propname);
}

static int dsi_display_parse_dt(struct dsi_display *display)
{
	int i, rc = 0;
	u32 phy_count = 0;
	struct device_node *of_node = display->pdev->dev.of_node;
	struct device_node *disp_node = display->disp_node;

	display->ctrl_count = dsi_display_get_phandle_count(display,
				"qcom,dsi-ctrl-num");
	phy_count = dsi_display_get_phandle_count(display,
				"qcom,dsi-ctrl-num");

	pr_debug("ctrl count=%d, phy count=%d\n",
			display->ctrl_count, phy_count);

	if (!phy_count || !display->ctrl_count) {
		pr_err("no ctrl/phys found\n");
		rc = -ENODEV;
		goto error;
	}

	if (phy_count != display->ctrl_count) {
		pr_err("different ctrl and phy counts\n");
		rc = -ENODEV;
		goto error;
	}

	display_for_each_ctrl(i, display) {
		struct dsi_display_ctrl *ctrl = &display->ctrl[i];
		int index;

		index = dsi_display_get_phandle_index(display,
				"qcom,dsi-ctrl-num", display->ctrl_count, i);
		ctrl->ctrl_of_node = of_parse_phandle(of_node,
				"qcom,dsi-ctrl", index);
		of_node_put(ctrl->ctrl_of_node);

		index = dsi_display_get_phandle_index(display,
				"qcom,dsi-phy-num", display->ctrl_count, i);
		ctrl->phy_of_node = of_parse_phandle(of_node,
				"qcom,dsi-phy", index);
		of_node_put(ctrl->phy_of_node);
	}

	display->panel_of = of_parse_phandle(disp_node, "qcom,dsi-panel", 0);
	if (!display->panel_of) {
		pr_err("No Panel device present\n");
		rc = -ENODEV;
		goto error;
	}

	/* Parse TE data */
	dsi_display_parse_te_data(display);

	/* Parse all external bridges config, endpoint0 */
	for (i = 0; i < MAX_EXT_BRIDGE_PORT_CONFIG; i++) {
		display->ext_bridge[i].node_of =
			of_graph_get_remote_node(of_node, 0, i);
		if (!display->ext_bridge[i].node_of)
			break;
	}

	pr_debug("success\n");
error:
	return rc;
}

static int dsi_display_res_init(struct dsi_display *display)
{
	int rc = 0;
	int i;
	struct dsi_display_ctrl *ctrl;

	display_for_each_ctrl(i, display) {
		ctrl = &display->ctrl[i];
		ctrl->ctrl = dsi_ctrl_get(ctrl->ctrl_of_node);
		if (IS_ERR_OR_NULL(ctrl->ctrl)) {
			rc = PTR_ERR(ctrl->ctrl);
			pr_err("failed to get dsi controller, rc=%d\n", rc);
			ctrl->ctrl = NULL;
			goto error_ctrl_put;
		}

		ctrl->phy = dsi_phy_get(ctrl->phy_of_node);
		if (IS_ERR_OR_NULL(ctrl->phy)) {
			rc = PTR_ERR(ctrl->phy);
			pr_err("failed to get phy controller, rc=%d\n", rc);
			dsi_ctrl_put(ctrl->ctrl);
			ctrl->phy = NULL;
			goto error_ctrl_put;
		}
	}

	display->panel = dsi_panel_get(&display->pdev->dev,
				display->panel_of,
				display->parser_node,
				display->dsi_type,
				display->cmdline_topology);
	if (IS_ERR_OR_NULL(display->panel)) {
		rc = PTR_ERR(display->panel);
		pr_err("failed to get panel, rc=%d\n", rc);
		display->panel = NULL;
		goto error_ctrl_put;
	}

	display_for_each_ctrl(i, display) {
		struct msm_dsi_phy *phy = display->ctrl[i].phy;

		phy->cfg.force_clk_lane_hs =
			display->panel->host_config.force_hs_clk_lane;
		phy->cfg.phy_type =
			display->panel->host_config.phy_type;
	}

	rc = dsi_display_parse_lane_map(display);
	if (rc) {
		pr_err("Lane map not found, rc=%d\n", rc);
		goto error_ctrl_put;
	}

	rc = dsi_display_clocks_init(display);
	if (rc) {
		pr_err("Failed to parse clock data, rc=%d\n", rc);
		goto error_ctrl_put;
	}

	return 0;
error_ctrl_put:
	for (i = i - 1; i >= 0; i--) {
		ctrl = &display->ctrl[i];
		dsi_ctrl_put(ctrl->ctrl);
		dsi_phy_put(ctrl->phy);
	}
	return rc;
}

static int dsi_display_res_deinit(struct dsi_display *display)
{
	int rc = 0;
	int i;
	struct dsi_display_ctrl *ctrl;

	rc = dsi_display_clocks_deinit(display);
	if (rc)
		pr_err("clocks deinit failed, rc=%d\n", rc);

	display_for_each_ctrl(i, display) {
		ctrl = &display->ctrl[i];
		dsi_phy_put(ctrl->phy);
		dsi_ctrl_put(ctrl->ctrl);
	}

	if (display->panel)
		dsi_panel_put(display->panel);

	return rc;
}

static int dsi_display_validate_mode_set(struct dsi_display *display,
					 struct dsi_display_mode *mode,
					 u32 flags)
{
	int rc = 0;
	int i;
	struct dsi_display_ctrl *ctrl;

	/*
	 * To set a mode:
	 * 1. Controllers should be turned off.
	 * 2. Link clocks should be off.
	 * 3. Phy should be disabled.
	 */

	display_for_each_ctrl(i, display) {
		ctrl = &display->ctrl[i];
		if ((ctrl->power_state > DSI_CTRL_POWER_VREG_ON) ||
		    (ctrl->phy_enabled)) {
			rc = -EINVAL;
			goto error;
		}
	}

error:
	return rc;
}

static bool dsi_display_is_seamless_dfps_possible(
		const struct dsi_display *display,
		const struct dsi_display_mode *tgt,
		const enum dsi_dfps_type dfps_type)
{
	struct dsi_display_mode *cur;

	if (!display || !tgt || !display->panel) {
		pr_err("Invalid params\n");
		return false;
	}

	cur = display->panel->cur_mode;

	if (cur->timing.h_active != tgt->timing.h_active) {
		pr_debug("timing.h_active differs %d %d\n",
				cur->timing.h_active, tgt->timing.h_active);
		return false;
	}

	if (cur->timing.h_back_porch != tgt->timing.h_back_porch) {
		pr_debug("timing.h_back_porch differs %d %d\n",
				cur->timing.h_back_porch,
				tgt->timing.h_back_porch);
		return false;
	}

	if (cur->timing.h_sync_width != tgt->timing.h_sync_width) {
		pr_debug("timing.h_sync_width differs %d %d\n",
				cur->timing.h_sync_width,
				tgt->timing.h_sync_width);
		return false;
	}

	if (cur->timing.h_front_porch != tgt->timing.h_front_porch) {
		pr_debug("timing.h_front_porch differs %d %d\n",
				cur->timing.h_front_porch,
				tgt->timing.h_front_porch);
		if (dfps_type != DSI_DFPS_IMMEDIATE_HFP)
			return false;
	}

	if (cur->timing.h_skew != tgt->timing.h_skew) {
		pr_debug("timing.h_skew differs %d %d\n",
				cur->timing.h_skew,
				tgt->timing.h_skew);
		return false;
	}

	/* skip polarity comparison */

	if (cur->timing.v_active != tgt->timing.v_active) {
		pr_debug("timing.v_active differs %d %d\n",
				cur->timing.v_active,
				tgt->timing.v_active);
		return false;
	}

	if (cur->timing.v_back_porch != tgt->timing.v_back_porch) {
		pr_debug("timing.v_back_porch differs %d %d\n",
				cur->timing.v_back_porch,
				tgt->timing.v_back_porch);
		return false;
	}

	if (cur->timing.v_sync_width != tgt->timing.v_sync_width) {
		pr_debug("timing.v_sync_width differs %d %d\n",
				cur->timing.v_sync_width,
				tgt->timing.v_sync_width);
		return false;
	}

	if (cur->timing.v_front_porch != tgt->timing.v_front_porch) {
		pr_debug("timing.v_front_porch differs %d %d\n",
				cur->timing.v_front_porch,
				tgt->timing.v_front_porch);
		if (dfps_type != DSI_DFPS_IMMEDIATE_VFP)
			return false;
	}

	/* skip polarity comparison */

	if (cur->timing.refresh_rate == tgt->timing.refresh_rate)
		pr_debug("timing.refresh_rate identical %d %d\n",
				cur->timing.refresh_rate,
				tgt->timing.refresh_rate);

	if (cur->pixel_clk_khz != tgt->pixel_clk_khz)
		pr_debug("pixel_clk_khz differs %d %d\n",
				cur->pixel_clk_khz, tgt->pixel_clk_khz);

	if (cur->dsi_mode_flags != tgt->dsi_mode_flags)
		pr_debug("flags differs %d %d\n",
				cur->dsi_mode_flags, tgt->dsi_mode_flags);

	return true;
}

static int dsi_display_update_dsi_bitrate(struct dsi_display *display,
					  u32 bit_clk_rate)
{
	int rc = 0;
	int i;

	pr_debug("%s:bit rate:%d\n", __func__, bit_clk_rate);
	if (!display->panel) {
		pr_err("Invalid params\n");
		return -EINVAL;
	}

	if (bit_clk_rate == 0) {
		pr_err("Invalid bit clock rate\n");
		return -EINVAL;
	}

	display->config.bit_clk_rate_hz = bit_clk_rate;

	display_for_each_ctrl(i, display) {
		struct dsi_display_ctrl *dsi_disp_ctrl = &display->ctrl[i];
		struct dsi_ctrl *ctrl = dsi_disp_ctrl->ctrl;
		u32 num_of_lanes = 0, bpp;
		u64 bit_rate, pclk_rate, bit_rate_per_lane, byte_clk_rate,
						byte_intf_clk_rate;
		u32 bits_per_symbol = 16, num_of_symbols = 7; /* For Cphy */
		struct dsi_host_common_cfg *host_cfg;

		mutex_lock(&ctrl->ctrl_lock);

		host_cfg = &display->panel->host_config;
		if (host_cfg->data_lanes & DSI_DATA_LANE_0)
			num_of_lanes++;
		if (host_cfg->data_lanes & DSI_DATA_LANE_1)
			num_of_lanes++;
		if (host_cfg->data_lanes & DSI_DATA_LANE_2)
			num_of_lanes++;
		if (host_cfg->data_lanes & DSI_DATA_LANE_3)
			num_of_lanes++;

		if (num_of_lanes == 0) {
			pr_err("Invalid lane count\n");
			rc = -EINVAL;
			goto error;
		}

		bpp = dsi_pixel_format_to_bpp(host_cfg->dst_format);

		bit_rate = display->config.bit_clk_rate_hz * num_of_lanes;

		pclk_rate = bit_rate;
		do_div(pclk_rate, bpp);
		if (host_cfg->phy_type == DSI_PHY_TYPE_DPHY) {
			bit_rate_per_lane = bit_rate;
			do_div(bit_rate_per_lane, num_of_lanes);
			byte_clk_rate = bit_rate_per_lane;
			do_div(byte_clk_rate, 8);
			byte_intf_clk_rate = byte_clk_rate;
			do_div(byte_intf_clk_rate, 2);
		} else {
			bit_rate_per_lane = bit_clk_rate;
			pclk_rate *= bits_per_symbol;
			do_div(pclk_rate, num_of_symbols);
			byte_clk_rate = bit_clk_rate;
			do_div(byte_clk_rate, num_of_symbols);
			/* For CPHY, byte_intf_clk is same as byte_clk */
			byte_intf_clk_rate = byte_clk_rate;
		}

		pr_debug("bit_clk_rate = %llu, bit_clk_rate_per_lane = %llu\n",
			 bit_rate, bit_rate_per_lane);
		pr_debug("byte_clk_rate = %llu, byte_intf_clk_rate = %llu\n",
			byte_clk_rate, byte_intf_clk_rate);
		pr_debug("pclk_rate = %llu\n", pclk_rate);

		ctrl->clk_freq.byte_clk_rate = byte_clk_rate;
		ctrl->clk_freq.byte_intf_clk_rate = byte_intf_clk_rate;
		ctrl->clk_freq.pix_clk_rate = pclk_rate;
		rc = dsi_clk_set_link_frequencies(display->dsi_clk_handle,
			ctrl->clk_freq, ctrl->cell_index);
		if (rc) {
			pr_err("Failed to update link frequencies\n");
			goto error;
		}

		ctrl->host_config.bit_clk_rate_hz = bit_clk_rate;
error:
		mutex_unlock(&ctrl->ctrl_lock);

		/* TODO: recover ctrl->clk_freq in case of failure */
		if (rc)
			return rc;
	}

	return 0;
}

static void _dsi_display_calc_pipe_delay(struct dsi_display *display,
				    struct dsi_dyn_clk_delay *delay,
				    struct dsi_display_mode *mode)
{
	u32 esc_clk_rate_hz;
	u32 pclk_to_esc_ratio, byte_to_esc_ratio, hr_bit_to_esc_ratio;
	u32 hsync_period = 0;
	struct dsi_display_ctrl *m_ctrl;
	struct dsi_ctrl *dsi_ctrl;
	struct dsi_phy_cfg *cfg;

	m_ctrl = &display->ctrl[display->clk_master_idx];
	dsi_ctrl = m_ctrl->ctrl;

	cfg = &(m_ctrl->phy->cfg);

	esc_clk_rate_hz = dsi_ctrl->clk_freq.esc_clk_rate * 1000;
	pclk_to_esc_ratio = ((dsi_ctrl->clk_freq.pix_clk_rate * 1000) /
			     esc_clk_rate_hz);
	byte_to_esc_ratio = ((dsi_ctrl->clk_freq.byte_clk_rate * 1000) /
			     esc_clk_rate_hz);
	hr_bit_to_esc_ratio = ((dsi_ctrl->clk_freq.byte_clk_rate * 4 * 1000) /
					esc_clk_rate_hz);

	hsync_period = DSI_H_TOTAL_DSC(&mode->timing);
	delay->pipe_delay = (hsync_period + 1) / pclk_to_esc_ratio;
	if (!display->panel->video_config.eof_bllp_lp11_en)
		delay->pipe_delay += (17 / pclk_to_esc_ratio) +
			((21 + (display->config.common_config.t_clk_pre + 1) +
			  (display->config.common_config.t_clk_post + 1)) /
			 byte_to_esc_ratio) +
			((((cfg->timing.lane_v3[8] >> 1) + 1) +
			((cfg->timing.lane_v3[6] >> 1) + 1) +
			((cfg->timing.lane_v3[3] * 4) +
			 (cfg->timing.lane_v3[5] >> 1) + 1) +
			((cfg->timing.lane_v3[7] >> 1) + 1) +
			((cfg->timing.lane_v3[1] >> 1) + 1) +
			((cfg->timing.lane_v3[4] >> 1) + 1)) /
			 hr_bit_to_esc_ratio);

	delay->pipe_delay2 = 0;
	if (display->panel->host_config.force_hs_clk_lane)
		delay->pipe_delay2 = (6 / byte_to_esc_ratio) +
			((((cfg->timing.lane_v3[1] >> 1) + 1) +
			  ((cfg->timing.lane_v3[4] >> 1) + 1)) /
			 hr_bit_to_esc_ratio);

	/* 130 us pll delay recommended by h/w doc */
	delay->pll_delay = ((130 * esc_clk_rate_hz) / 1000000) * 2;
}

static int _dsi_display_dyn_update_clks(struct dsi_display *display,
					struct link_clk_freq *bkp_freq)
{
	int rc = 0, i;
	struct dsi_display_ctrl *m_ctrl, *ctrl;

	m_ctrl = &display->ctrl[display->clk_master_idx];

	if (display->panel->host_config.phy_type == DSI_PHY_TYPE_CPHY) {
		dsi_clk_prepare_enable(&display->clock_info.cphy_clks);

		rc = dsi_clk_update_parent(
					&display->clock_info.shadow_cphy_clks,
					&display->clock_info.mux_clks);
		if (rc) {
			pr_err("failed update mux parent to shadow\n");
			goto exit;
		}
	} else {
		dsi_clk_prepare_enable(&display->clock_info.src_clks);

		rc = dsi_clk_update_parent(&display->clock_info.shadow_clks,
					&display->clock_info.mux_clks);
		if (rc) {
			pr_err("failed update mux parent to shadow\n");
			goto exit;
		}
	}

	display_for_each_ctrl(i, display) {
		ctrl = &display->ctrl[i];
		if (!ctrl->ctrl)
			continue;
		rc = dsi_clk_set_byte_clk_rate(display->dsi_clk_handle,
				ctrl->ctrl->clk_freq.byte_clk_rate,
				ctrl->ctrl->clk_freq.byte_intf_clk_rate, i);
		if (rc) {
			pr_err("failed to set byte rate for index:%d\n", i);
			goto recover_byte_clk;
		}
		rc = dsi_clk_set_pixel_clk_rate(display->dsi_clk_handle,
				   ctrl->ctrl->clk_freq.pix_clk_rate, i);
		if (rc) {
			pr_err("failed to set pix rate for index:%d\n", i);
			goto recover_pix_clk;
		}
	}

	display_for_each_ctrl(i, display) {
		ctrl = &display->ctrl[i];
		if (ctrl == m_ctrl)
			continue;
		dsi_phy_dynamic_refresh_trigger(ctrl->phy, false);
	}
	dsi_phy_dynamic_refresh_trigger(m_ctrl->phy, true);

	/* wait for dynamic refresh done */
	display_for_each_ctrl(i, display) {
		ctrl = &display->ctrl[i];
		rc = dsi_ctrl_wait4dynamic_refresh_done(ctrl->ctrl);
		if (rc) {
			pr_err("wait4dynamic refresh failed for dsi:%d\n", i);
			goto recover_pix_clk;
		} else {
			pr_info("dynamic refresh done on dsi: %s\n",
				i ? "slave" : "master");
		}
	}

	display_for_each_ctrl(i, display) {
		ctrl = &display->ctrl[i];
		dsi_phy_dynamic_refresh_clear(ctrl->phy);
	}
	if (display->panel->host_config.phy_type == DSI_PHY_TYPE_CPHY) {
		rc = dsi_clk_update_parent(&display->clock_info.cphy_clks,
				&display->clock_info.mux_clks);
		if (rc)
			pr_err("could not switch back to src clks %d\n", rc);

		dsi_clk_disable_unprepare(&display->clock_info.cphy_clks);
	} else {
		rc = dsi_clk_update_parent(&display->clock_info.src_clks,
				&display->clock_info.mux_clks);
		if (rc)
			pr_err("could not switch back to src clks %d\n", rc);

		dsi_clk_disable_unprepare(&display->clock_info.src_clks);
	}

	return rc;

recover_pix_clk:
	display_for_each_ctrl(i, display) {
		ctrl = &display->ctrl[i];
		if (!ctrl->ctrl)
			continue;
		dsi_clk_set_pixel_clk_rate(display->dsi_clk_handle,
					   bkp_freq->pix_clk_rate, i);
	}

recover_byte_clk:
	display_for_each_ctrl(i, display) {
		ctrl = &display->ctrl[i];
		if (!ctrl->ctrl)
			continue;
		dsi_clk_set_byte_clk_rate(display->dsi_clk_handle,
					  bkp_freq->byte_clk_rate,
					  bkp_freq->byte_intf_clk_rate, i);
	}

exit:
	dsi_clk_disable_unprepare(&display->clock_info.src_clks);

	return rc;
}

static int dsi_display_dynamic_clk_switch_vid(struct dsi_display *display,
					  struct dsi_display_mode *mode)
{
	int rc = 0, mask, i;
	struct dsi_display_ctrl *m_ctrl, *ctrl;
	struct dsi_dyn_clk_delay delay;
	struct link_clk_freq bkp_freq;
	bool is_cphy;
	struct dsi_dyn_clk_caps *dyn_clk_caps;

	dsi_panel_acquire_panel_lock(display->panel);

	m_ctrl = &display->ctrl[display->clk_master_idx];
	is_cphy = (display->panel->host_config.phy_type == DSI_PHY_TYPE_CPHY) ?
			true : false;

	dsi_display_clk_ctrl(display->dsi_clk_handle, DSI_ALL_CLKS, DSI_CLK_ON);

	/* mask PLL unlock, FIFO overflow and underflow errors */
	mask = BIT(DSI_PLL_UNLOCK_ERR) | BIT(DSI_FIFO_UNDERFLOW) |
		BIT(DSI_FIFO_OVERFLOW);
	dsi_display_mask_ctrl_error_interrupts(display, mask, true);

	/* update the phy timings based on new mode */
	dyn_clk_caps = &display->panel->dyn_clk_caps;
	if (!dyn_clk_caps->skip_phy_timing_update) {
		display_for_each_ctrl(i, display) {
			ctrl = &display->ctrl[i];
			dsi_phy_update_phy_timings(ctrl->phy, &display->config,
				is_cphy);
		}
	}

	/* back up existing rates to handle failure case */
	bkp_freq.byte_clk_rate = m_ctrl->ctrl->clk_freq.byte_clk_rate;
	bkp_freq.byte_intf_clk_rate = m_ctrl->ctrl->clk_freq.byte_intf_clk_rate;
	bkp_freq.pix_clk_rate = m_ctrl->ctrl->clk_freq.pix_clk_rate;
	bkp_freq.esc_clk_rate = m_ctrl->ctrl->clk_freq.esc_clk_rate;

	rc = dsi_display_update_dsi_bitrate(display, mode->timing.clk_rate_hz);
	if (rc) {
		pr_err("failed set link frequencies %d\n", rc);
		goto exit;
	}

	/* calculate pipe delays */
	_dsi_display_calc_pipe_delay(display, &delay, mode);

	/* configure dynamic refresh ctrl registers */
	display_for_each_ctrl(i, display) {
		ctrl = &display->ctrl[i];
		if (!ctrl->phy)
			continue;
		if (ctrl == m_ctrl)
			dsi_phy_config_dynamic_refresh(ctrl->phy, &delay,
				true, is_cphy);
		else
			dsi_phy_config_dynamic_refresh(ctrl->phy, &delay,
				false, is_cphy);
	}

	rc = _dsi_display_dyn_update_clks(display, &bkp_freq);

exit:
	dsi_display_mask_ctrl_error_interrupts(display, mask, false);

	dsi_display_clk_ctrl(display->dsi_clk_handle, DSI_ALL_CLKS,
			     DSI_CLK_OFF);

	/* store newly calculated phy timings in mode private info */
	dsi_phy_dyn_refresh_cache_phy_timings(m_ctrl->phy,
					      mode->priv_info->phy_timing_val,
					      mode->priv_info->phy_timing_len);

	dsi_panel_release_panel_lock(display->panel);

	return rc;
}

static int dsi_display_dynamic_clk_configure_cmd(struct dsi_display *display,
		int clk_rate)
{
	int rc = 0;

	if (clk_rate <= 0) {
		pr_err("%s: bitrate should be greater than 0\n", __func__);
		return -EINVAL;
	}

	if (clk_rate == display->cached_clk_rate) {
		pr_info("%s: ignore duplicated DSI clk setting\n", __func__);
		return rc;
	}

	display->cached_clk_rate = clk_rate;

	rc = dsi_display_update_dsi_bitrate(display, clk_rate);
	if (!rc) {
		pr_info("%s: bit clk is ready to be configured to '%d'\n",
				__func__, clk_rate);
		atomic_set(&display->clkrate_change_pending, 1);
	} else {
		pr_err("%s: Failed to prepare to configure '%d'. rc = %d\n",
				__func__, clk_rate, rc);
		/* Caching clock failed, so don't go on doing so. */
		atomic_set(&display->clkrate_change_pending, 0);
		display->cached_clk_rate = 0;
	}

	return rc;
}

static int dsi_display_dfps_update(struct dsi_display *display,
				   struct dsi_display_mode *dsi_mode)
{
	struct dsi_mode_info *timing;
	struct dsi_display_ctrl *m_ctrl, *ctrl;
	struct dsi_display_mode *panel_mode;
	struct dsi_dfps_capabilities dfps_caps;
	int rc = 0;
	int i = 0;

	if (!display || !dsi_mode || !display->panel) {
		pr_err("Invalid params\n");
		return -EINVAL;
	}
	timing = &dsi_mode->timing;

	dsi_panel_get_dfps_caps(display->panel, &dfps_caps);
	if (!dfps_caps.dfps_support) {
		pr_err("dfps not supported\n");
		return -ENOTSUPP;
	}

	if (dfps_caps.type == DSI_DFPS_IMMEDIATE_CLK) {
		pr_err("dfps clock method not supported\n");
		return -ENOTSUPP;
	}

	/* For split DSI, update the clock master first */

	pr_debug("configuring seamless dynamic fps\n\n");
	SDE_EVT32(SDE_EVTLOG_FUNC_ENTRY);

	m_ctrl = &display->ctrl[display->clk_master_idx];
	rc = dsi_ctrl_async_timing_update(m_ctrl->ctrl, timing);
	if (rc) {
		pr_err("[%s] failed to dfps update host_%d, rc=%d\n",
				display->name, i, rc);
		goto error;
	}

	/* Update the rest of the controllers */
	display_for_each_ctrl(i, display) {
		ctrl = &display->ctrl[i];
		if (!ctrl->ctrl || (ctrl == m_ctrl))
			continue;

		rc = dsi_ctrl_async_timing_update(ctrl->ctrl, timing);
		if (rc) {
			pr_err("[%s] failed to dfps update host_%d, rc=%d\n",
					display->name, i, rc);
			goto error;
		}
	}

	panel_mode = display->panel->cur_mode;
	memcpy(panel_mode, dsi_mode, sizeof(*panel_mode));
	/*
	 * dsi_mode_flags flags are used to communicate with other drm driver
	 * components, and are transient. They aren't inherently part of the
	 * display panel's mode and shouldn't be saved into the cached currently
	 * active mode.
	 */
	panel_mode->dsi_mode_flags = 0;

error:
	SDE_EVT32(SDE_EVTLOG_FUNC_EXIT);
	return rc;
}

static int dsi_display_dfps_calc_front_porch(
		u32 old_fps,
		u32 new_fps,
		u32 a_total,
		u32 b_total,
		u32 b_fp,
		u32 *b_fp_out)
{
	s32 b_fp_new;
	int add_porches, diff;

	if (!b_fp_out) {
		pr_err("Invalid params");
		return -EINVAL;
	}

	if (!a_total || !new_fps) {
		pr_err("Invalid pixel total or new fps in mode request\n");
		return -EINVAL;
	}

	/*
	 * Keep clock, other porches constant, use new fps, calc front porch
	 * new_vtotal = old_vtotal * (old_fps / new_fps )
	 * new_vfp - old_vfp = new_vtotal - old_vtotal
	 * new_vfp = old_vfp + old_vtotal * ((old_fps - new_fps)/ new_fps)
	 */
	diff = abs(old_fps - new_fps);
	add_porches = mult_frac(b_total, diff, new_fps);

	if (old_fps > new_fps)
		b_fp_new = b_fp + add_porches;
	else
		b_fp_new = b_fp - add_porches;

	pr_debug("fps %u a %u b %u b_fp %u new_fp %d\n",
			new_fps, a_total, b_total, b_fp, b_fp_new);

	if (b_fp_new < 0) {
		pr_err("Invalid new_hfp calcluated%d\n", b_fp_new);
		return -EINVAL;
	}

	/**
	 * TODO: To differentiate from clock method when communicating to the
	 * other components, perhaps we should set clk here to original value
	 */
	*b_fp_out = b_fp_new;

	return 0;
}

/**
 * dsi_display_get_dfps_timing() - Get the new dfps values.
 * @display:         DSI display handle.
 * @adj_mode:        Mode value structure to be changed.
 *                   It contains old timing values and latest fps value.
 *                   New timing values are updated based on new fps.
 * @curr_refresh_rate:  Current fps rate.
 *                      If zero , current fps rate is taken from
 *                      display->panel->cur_mode.
 * Return: error code.
 */
static int dsi_display_get_dfps_timing(struct dsi_display *display,
			struct dsi_display_mode *adj_mode,
				u32 curr_refresh_rate)
{
	struct dsi_dfps_capabilities dfps_caps;
	struct dsi_display_mode per_ctrl_mode;
	struct dsi_mode_info *timing;
	struct dsi_ctrl *m_ctrl;
	u32 overlap_pixels = 0;

	int rc = 0;

	if (!display || !adj_mode) {
		pr_err("Invalid params\n");
		return -EINVAL;
	}
	m_ctrl = display->ctrl[display->clk_master_idx].ctrl;

	dsi_panel_get_dfps_caps(display->panel, &dfps_caps);
	if (!dfps_caps.dfps_support) {
		pr_err("dfps not supported by panel\n");
		return -EINVAL;
	}

	per_ctrl_mode = *adj_mode;
	adjust_timing_by_ctrl_count(display, &per_ctrl_mode);

	if (!curr_refresh_rate) {
		if (!dsi_display_is_seamless_dfps_possible(display,
				&per_ctrl_mode, dfps_caps.type)) {
			pr_err("seamless dynamic fps not supported for mode\n");
			return -EINVAL;
		}
		if (display->panel->cur_mode) {
			curr_refresh_rate =
				display->panel->cur_mode->timing.refresh_rate;
		} else {
			pr_err("cur_mode is not initialized\n");
			return -EINVAL;
		}
	}
	/* TODO: Remove this direct reference to the dsi_ctrl */
	timing = &per_ctrl_mode.timing;
	overlap_pixels = per_ctrl_mode.priv_info->overlap_pixels;

	switch (dfps_caps.type) {
	case DSI_DFPS_IMMEDIATE_VFP:
		rc = dsi_display_dfps_calc_front_porch(
				curr_refresh_rate,
				timing->refresh_rate,
				DSI_H_TOTAL_DSC(timing),
				DSI_V_TOTAL(timing),
				timing->v_front_porch,
				&adj_mode->timing.v_front_porch);
		break;

	case DSI_DFPS_IMMEDIATE_HFP:
		rc = dsi_display_dfps_calc_front_porch(
				curr_refresh_rate,
				timing->refresh_rate,
				DSI_V_TOTAL(timing),
				DSI_H_TOTAL_DSC(timing) + overlap_pixels,
				timing->h_front_porch,
				&adj_mode->timing.h_front_porch);
		if (!rc)
			adj_mode->timing.h_front_porch *= display->ctrl_count;
		break;

	default:
		pr_err("Unsupported DFPS mode %d\n", dfps_caps.type);
		rc = -ENOTSUPP;
	}

	return rc;
}

static bool dsi_display_validate_mode_seamless(struct dsi_display *display,
		struct dsi_display_mode *adj_mode)
{
	int rc = 0;

	if (!display || !adj_mode) {
		pr_err("Invalid params\n");
		return false;
	}

	/* Currently the only seamless transition is dynamic fps */
	rc = dsi_display_get_dfps_timing(display, adj_mode, 0);
	if (rc) {
		pr_debug("Dynamic FPS not supported for seamless\n");
	} else {
		pr_debug("Mode switch is seamless Dynamic FPS\n");
		adj_mode->dsi_mode_flags |= DSI_MODE_FLAG_DFPS |
				DSI_MODE_FLAG_VBLANK_PRE_MODESET;
	}

	return rc;
}

static int dsi_display_set_mode_sub(struct dsi_display *display,
				    struct dsi_display_mode *mode,
				    u32 flags)
{
	int rc = 0, clk_rate = 0;
	int i;
	struct dsi_display_ctrl *ctrl;
	struct dsi_display_mode_priv_info *priv_info;

	priv_info = mode->priv_info;
	if (!priv_info) {
		pr_err("[%s] failed to get private info of the display mode",
			display->name);
		return -EINVAL;
	}

	rc = dsi_panel_get_host_cfg_for_mode(display->panel,
					     mode,
					     &display->config);
	if (rc) {
		pr_err("[%s] failed to get host config for mode, rc=%d\n",
		       display->name, rc);
		goto error;
	}

	memcpy(&display->config.lane_map, &display->lane_map,
	       sizeof(display->lane_map));

	if (mode->dsi_mode_flags &
			(DSI_MODE_FLAG_DFPS | DSI_MODE_FLAG_VRR)) {
		rc = dsi_display_dfps_update(display, mode);
		if (rc) {
			pr_err("[%s]DSI dfps update failed, rc=%d\n",
					display->name, rc);
			goto error;
		}
	} else if (mode->dsi_mode_flags & DSI_MODE_FLAG_DYN_CLK) {
		if (display->panel->panel_mode == DSI_OP_VIDEO_MODE) {
			rc = dsi_display_dynamic_clk_switch_vid(display, mode);
			if (rc)
				pr_err("dynamic clk change failed %d\n", rc);
			/*
			 * skip rest of the opearations since
			 * dsi_display_dynamic_clk_switch_vid() already takes
			 * care of them.
			 */
			return rc;
		} else if (display->panel->panel_mode == DSI_OP_CMD_MODE) {
			clk_rate = mode->timing.clk_rate_hz;
			rc = dsi_display_dynamic_clk_configure_cmd(display,
					clk_rate);
			if (rc) {
				pr_err("Failed to configure dynamic clk\n");
				return rc;
			}
		}
	}

	display_for_each_ctrl(i, display) {
		ctrl = &display->ctrl[i];
		rc = dsi_ctrl_update_host_config(ctrl->ctrl, &display->config,
				mode->dsi_mode_flags, display->dsi_clk_handle);
		if (rc) {
			pr_err("[%s] failed to update ctrl config, rc=%d\n",
			       display->name, rc);
			goto error;
		}
	}

	if ((mode->dsi_mode_flags & DSI_MODE_FLAG_DMS) &&
			(display->panel->panel_mode == DSI_OP_CMD_MODE))
		atomic_set(&display->clkrate_change_pending, 1);


	if (priv_info->phy_timing_len) {
		display_for_each_ctrl(i, display) {
			ctrl = &display->ctrl[i];
			 rc = dsi_phy_set_timing_params(ctrl->phy,
				priv_info->phy_timing_val,
				priv_info->phy_timing_len);
			if (rc)
				pr_err("failed to add DSI PHY timing params");
		}
	}
error:
	return rc;
}

/**
 * _dsi_display_dev_init - initializes the display device
 * Initialization will acquire references to the resources required for the
 * display hardware to function.
 * @display:         Handle to the display
 * Returns:          Zero on success
 */
static int _dsi_display_dev_init(struct dsi_display *display)
{
	int rc = 0;

	if (!display) {
		pr_err("invalid display\n");
		return -EINVAL;
	}

	if (!display->disp_node)
		return 0;

	mutex_lock(&display->display_lock);

	display->display_type = of_get_property(display->disp_node,
					"qcom,display-type", NULL);
	if (!display->display_type)
		display->display_type = "unknown";

	display->parser = dsi_parser_get(&display->pdev->dev);
	if (display->fw && display->parser)
		display->parser_node = dsi_parser_get_head_node(
				display->parser, display->fw->data,
				display->fw->size);

	rc = dsi_display_parse_dt(display);
	if (rc) {
		pr_err("[%s] failed to parse dt, rc=%d\n", display->name, rc);
		goto error;
	}

	rc = dsi_display_res_init(display);
	if (rc) {
		pr_err("[%s] failed to initialize resources, rc=%d\n",
		       display->name, rc);
		goto error;
	}
error:
	mutex_unlock(&display->display_lock);
	return rc;
}

/**
 * _dsi_display_dev_deinit - deinitializes the display device
 * All the resources acquired during device init will be released.
 * @display:        Handle to the display
 * Returns:         Zero on success
 */
static int _dsi_display_dev_deinit(struct dsi_display *display)
{
	int rc = 0;

	if (!display) {
		pr_err("invalid display\n");
		return -EINVAL;
	}

	mutex_lock(&display->display_lock);

	rc = dsi_display_res_deinit(display);
	if (rc)
		pr_err("[%s] failed to deinitialize resource, rc=%d\n",
		       display->name, rc);

	mutex_unlock(&display->display_lock);

	return rc;
}

/**
 * dsi_display_cont_splash_config() - Initialize resources for continuous splash
 * @dsi_display:    Pointer to dsi display
 * Returns:     Zero on success
 */
int dsi_display_cont_splash_config(void *dsi_display)
{
	struct dsi_display *display = dsi_display;
	int rc = 0;

	/* Vote for gdsc required to read register address space */
	if (!display) {
		pr_err("invalid input display param\n");
		return -EINVAL;
	}

	mutex_lock(&display->display_lock);

	/* Vote for gdsc required to read register address space */
	display->cont_splash_client = sde_power_client_create(display->phandle,
						"cont_splash_client");
	rc = sde_power_resource_enable(display->phandle,
			display->cont_splash_client, true);
	if (rc) {
		pr_err("failed to vote gdsc for continuous splash, rc=%d\n",
							rc);
		mutex_unlock(&display->display_lock);
		return -EINVAL;
	}

	/* Verify whether continuous splash is enabled or not */
	display->is_cont_splash_enabled =
		dsi_display_get_cont_splash_status(display);
	if (!display->is_cont_splash_enabled) {
		pr_err("Continuous splash is not enabled\n");
		goto splash_disabled;
	}

	/* Update splash status for clock manager */
	dsi_display_clk_mngr_update_splash_status(display->clk_mngr,
				display->is_cont_splash_enabled);

	/* Set up ctrl isr before enabling core clk */
	dsi_display_ctrl_isr_configure(display, true);

	/* Vote for Core clk and link clk. Votes on ctrl and phy
	 * regulator are inplicit from  pre clk on callback
	 */
	rc = dsi_display_clk_ctrl(display->dsi_clk_handle,
			DSI_ALL_CLKS, DSI_CLK_ON);
	if (rc) {
		pr_err("[%s] failed to enable DSI link clocks, rc=%d\n",
		       display->name, rc);
		goto clk_manager_update;
	}

	/* Vote on panel regulator will be removed during suspend path */
	rc = dsi_pwr_enable_regulator(&display->panel->power_info, true);
	if (rc) {
		pr_err("[%s] failed to enable vregs, rc=%d\n",
				display->panel->name, rc);
		goto clks_disabled;
	}

	dsi_config_host_engine_state_for_cont_splash(display);
	mutex_unlock(&display->display_lock);

	return rc;

clks_disabled:
	rc = dsi_display_clk_ctrl(display->dsi_clk_handle,
			DSI_ALL_CLKS, DSI_CLK_OFF);

clk_manager_update:
	dsi_display_ctrl_isr_configure(display, false);
	/* Update splash status for clock manager */
	dsi_display_clk_mngr_update_splash_status(display->clk_mngr,
				false);

splash_disabled:
	(void)sde_power_resource_enable(display->phandle,
			display->cont_splash_client, false);
	display->is_cont_splash_enabled = false;
	mutex_unlock(&display->display_lock);
	return rc;
}

/**
 * dsi_display_splash_res_cleanup() - cleanup for continuous splash
 * @display:    Pointer to dsi display
 * Returns:     Zero on success
 */
int dsi_display_splash_res_cleanup(struct  dsi_display *display)
{
	int rc = 0;

	if (!display->is_cont_splash_enabled)
		return 0;

	rc = dsi_display_clk_ctrl(display->dsi_clk_handle,
			DSI_ALL_CLKS, DSI_CLK_OFF);
	if (rc)
		pr_err("[%s] failed to disable DSI link clocks, rc=%d\n",
		       display->name, rc);

	rc = sde_power_resource_enable(display->phandle,
			display->cont_splash_client, false);
	if (rc)
		pr_err("failed to remove vote on gdsc for continuous splash, rc=%d\n",
				rc);

	display->is_cont_splash_enabled = false;
	/* Update splash status for clock manager */
	dsi_display_clk_mngr_update_splash_status(display->clk_mngr,
				display->is_cont_splash_enabled);

	return rc;
}

static int dsi_display_link_clk_force_update_ctrl(void *handle)
{
	int rc = 0;

	if (!handle) {
		pr_err("%s: Invalid arg\n", __func__);
		return -EINVAL;
	}

	mutex_lock(&dsi_display_clk_mutex);

	rc = dsi_display_link_clk_force_update(handle);

	mutex_unlock(&dsi_display_clk_mutex);

	return rc;
}

int dsi_display_clk_ctrl(void *handle,
	enum dsi_clk_type clk_type, enum dsi_clk_state clk_state)
{
	int rc = 0;

	if (!handle) {
		pr_err("%s: Invalid arg\n", __func__);
		return -EINVAL;
	}

	mutex_lock(&dsi_display_clk_mutex);
	rc = dsi_clk_req_state(handle, clk_type, clk_state);
	if (rc)
		pr_err("%s: failed set clk state, rc = %d\n", __func__, rc);
	mutex_unlock(&dsi_display_clk_mutex);

	return rc;
}

static int dsi_display_force_update_dsi_clk(struct dsi_display *display)
{
	int rc = 0;

	rc = dsi_display_link_clk_force_update_ctrl(display->dsi_clk_handle);

	if (!rc) {
		pr_info("dsi bit clk has been configured to %d\n",
			display->cached_clk_rate);

		atomic_set(&display->clkrate_change_pending, 0);
	} else {
		pr_err("Failed to configure dsi bit clock '%d'. rc = %d\n",
			display->cached_clk_rate, rc);
	}

	return rc;
}

static ssize_t sysfs_dynamic_dsi_clk_read(struct device *dev,
	struct device_attribute *attr, char *buf)
{
	int rc = 0;
	struct dsi_display *display;
	struct dsi_display_ctrl *m_ctrl;
	struct dsi_ctrl *ctrl;

	display = dev_get_drvdata(dev);
	if (!display) {
		pr_err("Invalid display\n");
		return -EINVAL;
	}

	mutex_lock(&display->display_lock);

	m_ctrl = &display->ctrl[display->cmd_master_idx];
	ctrl = m_ctrl->ctrl;
	if (ctrl)
		display->cached_clk_rate = ctrl->clk_freq.byte_clk_rate
					     * 8;

	rc = snprintf(buf, PAGE_SIZE, "%d\n", display->cached_clk_rate);
	pr_debug("%s: read dsi clk rate %d\n", __func__,
		display->cached_clk_rate);

	mutex_unlock(&display->display_lock);

	return rc;
}

static ssize_t sysfs_dynamic_dsi_clk_write(struct device *dev,
	struct device_attribute *attr, const char *buf, size_t count)
{
	int rc = 0;
	int clk_rate;
	struct dsi_display *display;

	display = dev_get_drvdata(dev);
	if (!display) {
		pr_err("Invalid display\n");
		return -EINVAL;
	}

	rc = kstrtoint(buf, DSI_CLOCK_BITRATE_RADIX, &clk_rate);
	if (rc) {
		pr_err("%s: kstrtoint failed. rc=%d\n", __func__, rc);
		return rc;
	}

	if (display->panel->panel_mode != DSI_OP_CMD_MODE) {
		pr_err("only supported for command mode\n");
		return -ENOTSUPP;
	}

	pr_info("%s: bitrate param value: '%d'\n", __func__, clk_rate);

	mutex_lock(&display->display_lock);
	mutex_lock(&dsi_display_clk_mutex);

	rc = dsi_display_dynamic_clk_configure_cmd(display, clk_rate);
	if (rc)
		pr_err("Failed to configure dynamic clk\n");
	else
		rc = count;

	mutex_unlock(&dsi_display_clk_mutex);
	mutex_unlock(&display->display_lock);

	return rc;

}

static DEVICE_ATTR(dynamic_dsi_clock, 0644,
			sysfs_dynamic_dsi_clk_read,
			sysfs_dynamic_dsi_clk_write);

static struct attribute *dynamic_dsi_clock_fs_attrs[] = {
	&dev_attr_dynamic_dsi_clock.attr,
	NULL,
};
static struct attribute_group dynamic_dsi_clock_fs_attrs_group = {
	.attrs = dynamic_dsi_clock_fs_attrs,
};

static int dsi_display_validate_split_link(struct dsi_display *display)
{
	int i, rc = 0;
	struct dsi_display_ctrl *ctrl;
	struct dsi_host_common_cfg *host = &display->panel->host_config;

	if (!host->split_link.split_link_enabled)
		return 0;

	if (display->panel->panel_mode == DSI_OP_CMD_MODE) {
		pr_err("[%s] split link is not supported in command mode\n",
			display->name);
		rc = -ENOTSUPP;
		goto error;
	}

	display_for_each_ctrl(i, display) {
		ctrl = &display->ctrl[i];
		if (!ctrl->ctrl->split_link_supported) {
			pr_err("[%s] split link is not supported by hw\n",
				display->name);
			rc = -ENOTSUPP;
			goto error;
		}

		set_bit(DSI_PHY_SPLIT_LINK, ctrl->phy->hw.feature_map);
	}

	pr_debug("Split link is enabled\n");
	return 0;

error:
	host->split_link.split_link_enabled = false;
	return rc;
}

static int dsi_display_sysfs_init(struct dsi_display *display)
{
	int rc = 0;
	struct device *dev = &display->pdev->dev;

	if (display->panel->panel_mode == DSI_OP_CMD_MODE)
		rc = sysfs_create_group(&dev->kobj,
			&dynamic_dsi_clock_fs_attrs_group);

	return rc;

}

static int dsi_display_sysfs_deinit(struct dsi_display *display)
{
	struct device *dev = &display->pdev->dev;

	if (display->panel->panel_mode == DSI_OP_CMD_MODE)
		sysfs_remove_group(&dev->kobj,
			&dynamic_dsi_clock_fs_attrs_group);

	return 0;

}

/**
 * dsi_display_bind - bind dsi device with controlling device
 * @dev:        Pointer to base of platform device
 * @master:     Pointer to container of drm device
 * @data:       Pointer to private data
 * Returns:     Zero on success
 */
static int dsi_display_bind(struct device *dev,
		struct device *master,
		void *data)
{
	struct dsi_display_ctrl *display_ctrl;
	struct drm_device *drm;
	struct dsi_display *display;
	struct dsi_clk_info info;
	struct clk_ctrl_cb clk_cb;
	struct msm_drm_private *priv;
	void *handle = NULL;
	struct platform_device *pdev = to_platform_device(dev);
	char *client1 = "dsi_clk_client";
	char *client2 = "mdp_event_client";
	char dsi_client_name[DSI_CLIENT_NAME_SIZE];
	int i, j, rc = 0;

	if (!dev || !pdev || !master) {
		pr_err("invalid param(s), dev %pK, pdev %pK, master %pK\n",
				dev, pdev, master);
		return -EINVAL;
	}

	drm = dev_get_drvdata(master);
	display = platform_get_drvdata(pdev);
	if (!drm || !display) {
		pr_err("invalid param(s), drm %pK, display %pK\n",
				drm, display);
		return -EINVAL;
	}
	priv = drm->dev_private;

	if (!display->disp_node)
		return 0;

	/* defer bind if ext bridge driver is not loaded */
	for (i = 0; i < display->panel->host_config.ext_bridge_num; i++) {
		j = display->panel->host_config.ext_bridge_map[i];
		if (!display->ext_bridge[j].node_of) {
			pr_err("invalid ext bridge node\n");
			return -EINVAL;
		}

		if (!of_drm_find_bridge(display->ext_bridge[j].node_of)) {
			pr_debug("defer for bridge[%d] %s\n", j,
				display->ext_bridge[j].node_of->full_name);
			return -EPROBE_DEFER;
		}
	}

	mutex_lock(&display->display_lock);

	rc = dsi_display_validate_split_link(display);
	if (rc) {
		pr_err("[%s] split link validation failed, rc=%d\n",
						 display->name, rc);
		goto error;
	}

	rc = dsi_display_debugfs_init(display);
	if (rc) {
		pr_err("[%s] debugfs init failed, rc=%d\n", display->name, rc);
		goto error;
	}

	atomic_set(&display->clkrate_change_pending, 0);
	display->cached_clk_rate = 0;

	rc = dsi_display_sysfs_init(display);
	if (rc) {
		pr_err("[%s] sysfs init failed, rc=%d\n", display->name, rc);
		goto error;
	}

	memset(&info, 0x0, sizeof(info));

	display_for_each_ctrl(i, display) {
		display_ctrl = &display->ctrl[i];
		rc = dsi_ctrl_drv_init(display_ctrl->ctrl, display->root);
		if (rc) {
			pr_err("[%s] failed to initialize ctrl[%d], rc=%d\n",
			       display->name, i, rc);
			goto error_ctrl_deinit;
		}
		display_ctrl->ctrl->horiz_index = i;

		rc = dsi_phy_drv_init(display_ctrl->phy);
		if (rc) {
			pr_err("[%s] Failed to initialize phy[%d], rc=%d\n",
				display->name, i, rc);
			(void)dsi_ctrl_drv_deinit(display_ctrl->ctrl);
			goto error_ctrl_deinit;
		}

		memcpy(&info.c_clks[i],
				(&display_ctrl->ctrl->clk_info.core_clks),
				sizeof(struct dsi_core_clk_info));
		memcpy(&info.l_hs_clks[i],
				(&display_ctrl->ctrl->clk_info.hs_link_clks),
				sizeof(struct dsi_link_hs_clk_info));
		memcpy(&info.l_lp_clks[i],
				(&display_ctrl->ctrl->clk_info.lp_link_clks),
				sizeof(struct dsi_link_lp_clk_info));

		info.c_clks[i].phandle = &priv->phandle;
		info.bus_handle[i] =
			display_ctrl->ctrl->axi_bus_info.bus_handle;
		info.ctrl_index[i] = display_ctrl->ctrl->cell_index;
		snprintf(dsi_client_name, DSI_CLIENT_NAME_SIZE,
						"dsi_core_client%u", i);
		info.c_clks[i].dsi_core_client = sde_power_client_create(
				info.c_clks[i].phandle, dsi_client_name);
		if (IS_ERR_OR_NULL(info.c_clks[i].dsi_core_client)) {
			pr_err("[%s] client creation failed for ctrl[%d]",
					dsi_client_name, i);
			goto error_ctrl_deinit;
		}
	}

	display->phandle = &priv->phandle;
	info.pre_clkoff_cb = dsi_pre_clkoff_cb;
	info.pre_clkon_cb = dsi_pre_clkon_cb;
	info.post_clkoff_cb = dsi_post_clkoff_cb;
	info.post_clkon_cb = dsi_post_clkon_cb;
	info.priv_data = display;
	info.master_ndx = display->clk_master_idx;
	info.dsi_ctrl_count = display->ctrl_count;
	snprintf(info.name, MAX_STRING_LEN,
			"DSI_MNGR-%s", display->name);

	display->clk_mngr = dsi_display_clk_mngr_register(&info);
	if (IS_ERR_OR_NULL(display->clk_mngr)) {
		rc = PTR_ERR(display->clk_mngr);
		display->clk_mngr = NULL;
		pr_err("dsi clock registration failed, rc = %d\n", rc);
		goto error_ctrl_deinit;
	}

	handle = dsi_register_clk_handle(display->clk_mngr, client1);
	if (IS_ERR_OR_NULL(handle)) {
		rc = PTR_ERR(handle);
		pr_err("failed to register %s client, rc = %d\n",
		       client1, rc);
		goto error_clk_deinit;
	} else {
		display->dsi_clk_handle = handle;
	}

	handle = dsi_register_clk_handle(display->clk_mngr, client2);
	if (IS_ERR_OR_NULL(handle)) {
		rc = PTR_ERR(handle);
		pr_err("failed to register %s client, rc = %d\n",
		       client2, rc);
		goto error_clk_client_deinit;
	} else {
		display->mdp_clk_handle = handle;
	}

	clk_cb.priv = display;
	clk_cb.dsi_clk_cb = dsi_display_clk_ctrl_cb;

	display_for_each_ctrl(i, display) {
		display_ctrl = &display->ctrl[i];

		rc = dsi_ctrl_clk_cb_register(display_ctrl->ctrl, &clk_cb);
		if (rc) {
			pr_err("[%s] failed to register ctrl clk_cb[%d], rc=%d\n",
			       display->name, i, rc);
			goto error_ctrl_deinit;
		}

		rc = dsi_phy_clk_cb_register(display_ctrl->phy, &clk_cb);
		if (rc) {
			pr_err("[%s] failed to register phy clk_cb[%d], rc=%d\n",
			       display->name, i, rc);
			goto error_ctrl_deinit;
		}
	}

	rc = dsi_display_mipi_host_init(display);
	if (rc) {
		pr_err("[%s] failed to initialize mipi host, rc=%d\n",
		       display->name, rc);
		goto error_ctrl_deinit;
	}

	rc = dsi_panel_drv_init(display->panel, &display->host);
	if (rc) {
		if (rc != -EPROBE_DEFER)
			pr_err("[%s] failed to initialize panel driver, rc=%d\n",
			       display->name, rc);
		goto error_host_deinit;
	}

	dsi_panel_debugfs_init(display->panel, display->root);

	pr_info("Successfully bind display panel '%s'\n", display->name);
	display->drm_dev = drm;

	display_for_each_ctrl(i, display) {
		display_ctrl = &display->ctrl[i];

		if (!display_ctrl->phy || !display_ctrl->ctrl)
			continue;

		rc = dsi_phy_set_clk_freq(display_ctrl->phy,
				&display_ctrl->ctrl->clk_freq);
		if (rc) {
			pr_err("[%s] failed to set phy clk freq, rc=%d\n",
					display->name, rc);
			goto error;
		}
	}

	/* register te irq handler */
	dsi_display_register_te_irq(display);

	goto error;

error_host_deinit:
	(void)dsi_display_mipi_host_deinit(display);
error_clk_client_deinit:
	(void)dsi_deregister_clk_handle(display->dsi_clk_handle);
error_clk_deinit:
	(void)dsi_display_clk_mngr_deregister(display->clk_mngr);
error_ctrl_deinit:
	for (i = i - 1; i >= 0; i--) {
		display_ctrl = &display->ctrl[i];
		(void)dsi_phy_drv_deinit(display_ctrl->phy);
		(void)dsi_ctrl_drv_deinit(display_ctrl->ctrl);
	}
	(void)dsi_display_sysfs_deinit(display);
	(void)dsi_display_debugfs_deinit(display);
error:
	mutex_unlock(&display->display_lock);
	return rc;
}

/**
 * dsi_display_unbind - unbind dsi from controlling device
 * @dev:        Pointer to base of platform device
 * @master:     Pointer to container of drm device
 * @data:       Pointer to private data
 */
static void dsi_display_unbind(struct device *dev,
		struct device *master, void *data)
{
	struct dsi_display_ctrl *display_ctrl;
	struct dsi_display *display;
	struct platform_device *pdev = to_platform_device(dev);
	int i, rc = 0;

	if (!dev || !pdev) {
		pr_err("invalid param(s)\n");
		return;
	}

	display = platform_get_drvdata(pdev);
	if (!display) {
		pr_err("invalid display\n");
		return;
	}

	mutex_lock(&display->display_lock);

	rc = dsi_panel_drv_deinit(display->panel);
	if (rc)
		pr_err("[%s] failed to deinit panel driver, rc=%d\n",
		       display->name, rc);

	rc = dsi_display_mipi_host_deinit(display);
	if (rc)
		pr_err("[%s] failed to deinit mipi hosts, rc=%d\n",
		       display->name,
		       rc);

	display_for_each_ctrl(i, display) {
		display_ctrl = &display->ctrl[i];

		rc = dsi_phy_drv_deinit(display_ctrl->phy);
		if (rc)
			pr_err("[%s] failed to deinit phy%d driver, rc=%d\n",
			       display->name, i, rc);

		rc = dsi_ctrl_drv_deinit(display_ctrl->ctrl);
		if (rc)
			pr_err("[%s] failed to deinit ctrl%d driver, rc=%d\n",
			       display->name, i, rc);
	}

	atomic_set(&display->clkrate_change_pending, 0);
	(void)dsi_display_sysfs_deinit(display);
	(void)dsi_display_debugfs_deinit(display);

	mutex_unlock(&display->display_lock);
}

static const struct component_ops dsi_display_comp_ops = {
	.bind = dsi_display_bind,
	.unbind = dsi_display_unbind,
};

static struct platform_driver dsi_display_driver = {
	.probe = dsi_display_dev_probe,
	.remove = dsi_display_dev_remove,
	.driver = {
		.name = "msm-dsi-display",
		.of_match_table = dsi_display_dt_match,
		.suppress_bind_attrs = true,
	},
};

static int dsi_display_init(struct dsi_display *display)
{
	int rc = 0;
	 struct platform_device *pdev = display->pdev;

	mutex_init(&display->display_lock);

	rc = _dsi_display_dev_init(display);
	if (rc) {
		pr_err("device init failed, rc=%d\n", rc);
		goto end;
	}

	rc = component_add(&pdev->dev, &dsi_display_comp_ops);
	if (rc)
		pr_err("component add failed, rc=%d\n", rc);

	pr_debug("component add success: %s\n", display->name);
end:
	return rc;
}

static void dsi_display_firmware_display(const struct firmware *fw,
				void *context)
{
	struct dsi_display *display = context;

	if (fw) {
		pr_debug("reading data from firmware, size=%zd\n",
			fw->size);

		display->fw = fw;
		display->name = "dsi_firmware_display";
	}

	pr_debug("success\n");
}

int dsi_display_dev_probe(struct platform_device *pdev)
{
	struct dsi_display *display = NULL;
	struct device_node *node = NULL, *disp_node = NULL;
	const char *dsi_type = NULL, *name = NULL;
	const char *disp_list = "qcom,dsi-display-list";
	const char *disp_active = "qcom,dsi-display-active";
	int i, count, rc = 0, index;
	bool firm_req = false;
	struct dsi_display_boot_param *boot_disp;

	if (!pdev || !pdev->dev.of_node) {
		pr_err("pdev not found\n");
		rc = -ENODEV;
		goto end;
	}

	dsi_type = of_get_property(pdev->dev.of_node, "label", NULL);
	if (!dsi_type)
		dsi_type = "primary";

	if (!strcmp(dsi_type, "primary"))
		index = DSI_PRIMARY;
	else
		index = DSI_SECONDARY;

	boot_disp = &boot_displays[index];

	display = devm_kzalloc(&pdev->dev, sizeof(*display), GFP_KERNEL);
	if (!display) {
		rc = -ENOMEM;
		goto end;
	}

	node = pdev->dev.of_node;
	count = of_count_phandle_with_args(node, disp_list,  NULL);

	for (i = 0; i < count; i++) {
		struct device_node *np;

		np = of_parse_phandle(node, disp_list, i);
		name = of_get_property(np, "label", NULL);
		if (!name) {
			pr_err("display name not defined\n");
			continue;
		}

		if (boot_disp->boot_disp_en) {
			if (!strcmp(boot_disp->name, name)) {
				disp_node = np;
				break;
			}
			continue;
		}

		if (of_property_read_bool(np, disp_active)) {
			disp_node = np;

			if (IS_ENABLED(CONFIG_DSI_PARSER))
				firm_req = !request_firmware_nowait(
					THIS_MODULE, 1, "dsi_prop",
					&pdev->dev, GFP_KERNEL, display,
					dsi_display_firmware_display);
			break;
		}

		of_node_put(np);
	}

	boot_disp->node = pdev->dev.of_node;
	boot_disp->disp = display;

	display->disp_node = disp_node;
	display->name = name;
	display->pdev = pdev;
	display->boot_disp = boot_disp;
	display->dsi_type = dsi_type;

	dsi_display_parse_cmdline_topology(display, index);

	platform_set_drvdata(pdev, display);

	rc = dsi_display_init(display);
	if (rc)
		goto end;

	return 0;
end:
	if (display)
		devm_kfree(&pdev->dev, display);

	return rc;
}

int dsi_display_dev_remove(struct platform_device *pdev)
{
	int rc = 0;
	struct dsi_display *display;

	if (!pdev) {
		pr_err("Invalid device\n");
		return -EINVAL;
	}

	display = platform_get_drvdata(pdev);

	/* decrement ref count */
	of_node_put(display->disp_node);

	(void)_dsi_display_dev_deinit(display);

	platform_set_drvdata(pdev, NULL);
	devm_kfree(&pdev->dev, display);
	return rc;
}

int dsi_display_get_num_of_displays(void)
{
	int i, count = 0;

	for (i = 0; i < MAX_DSI_ACTIVE_DISPLAY; i++) {
		struct dsi_display *display = boot_displays[i].disp;

		if (display && display->disp_node)
			count++;
	}

	return count;
}

int dsi_display_get_active_displays(void **display_array, u32 max_display_count)
{
	int index = 0, count = 0;

	if (!display_array || !max_display_count) {
		pr_err("invalid params\n");
		return 0;
	}

	for (index = 0; index < MAX_DSI_ACTIVE_DISPLAY; index++) {
		struct dsi_display *display = boot_displays[index].disp;

		if (display && display->disp_node)
			display_array[count++] = display;
	}

	return count;
}

int dsi_display_drm_bridge_init(struct dsi_display *display,
		struct drm_encoder *enc)
{
	int rc = 0;
	struct dsi_bridge *bridge;
	struct msm_drm_private *priv = NULL;

	if (!display || !display->drm_dev || !enc) {
		pr_err("invalid param(s)\n");
		return -EINVAL;
	}

	mutex_lock(&display->display_lock);
	priv = display->drm_dev->dev_private;

	if (!priv) {
		pr_err("Private data is not present\n");
		rc = -EINVAL;
		goto error;
	}

	if (display->bridge) {
		pr_err("display is already initialize\n");
		goto error;
	}

	bridge = dsi_drm_bridge_init(display, display->drm_dev, enc);
	if (IS_ERR_OR_NULL(bridge)) {
		rc = PTR_ERR(bridge);
		pr_err("[%s] brige init failed, %d\n", display->name, rc);
		goto error;
	}

	display->bridge = bridge;
	priv->bridges[priv->num_bridges++] = &bridge->base;

error:
	mutex_unlock(&display->display_lock);
	return rc;
}

int dsi_display_drm_bridge_deinit(struct dsi_display *display)
{
	int rc = 0;

	if (!display) {
		pr_err("Invalid params\n");
		return -EINVAL;
	}

	mutex_lock(&display->display_lock);

	dsi_drm_bridge_cleanup(display->bridge);
	display->bridge = NULL;

	mutex_unlock(&display->display_lock);
	return rc;
}

/* Hook functions to call external connector, pointer validation is
 * done in dsi_display_drm_ext_bridge_init.
 */
static enum drm_connector_status dsi_display_drm_ext_detect(
		struct drm_connector *connector,
		bool force,
		void *disp)
{
	struct dsi_display *display = disp;

	return display->ext_conn->funcs->detect(display->ext_conn, force);
}

static int dsi_display_drm_ext_get_modes(
		struct drm_connector *connector, void *disp)
{
	struct dsi_display *display = disp;
	struct drm_display_mode *pmode, *pt;
	int count;

	/* if there are modes defined in panel, ignore external modes */
	if (display->panel->num_timing_nodes)
		return dsi_connector_get_modes(connector, disp);

	count = display->ext_conn->helper_private->get_modes(
			display->ext_conn);

	list_for_each_entry_safe(pmode, pt,
			&display->ext_conn->probed_modes, head) {
		list_move_tail(&pmode->head, &connector->probed_modes);
	}

	connector->display_info = display->ext_conn->display_info;

	return count;
}

static enum drm_mode_status dsi_display_drm_ext_mode_valid(
		struct drm_connector *connector,
		struct drm_display_mode *mode,
		void *disp)
{
	struct dsi_display *display = disp;
	enum drm_mode_status status;

	/* always do internal mode_valid check */
	status = dsi_conn_mode_valid(connector, mode, disp);
	if (status != MODE_OK)
		return status;

	return display->ext_conn->helper_private->mode_valid(
			display->ext_conn, mode);
}

static int dsi_display_drm_ext_atomic_check(struct drm_connector *connector,
		void *disp,
		struct drm_connector_state *c_state)
{
	struct dsi_display *display = disp;

	return display->ext_conn->helper_private->atomic_check(
			display->ext_conn, c_state);
}

static int dsi_display_ext_get_info(struct drm_connector *connector,
	struct msm_display_info *info, void *disp)
{
	struct dsi_display *display;
	int i;

	if (!info || !disp) {
		pr_err("invalid params\n");
		return -EINVAL;
	}

	display = disp;
	if (!display->panel) {
		pr_err("invalid display panel\n");
		return -EINVAL;
	}

	mutex_lock(&display->display_lock);

	memset(info, 0, sizeof(struct msm_display_info));

	info->intf_type = DRM_MODE_CONNECTOR_DSI;
	info->num_of_h_tiles = display->ctrl_count;
	for (i = 0; i < info->num_of_h_tiles; i++)
		info->h_tile_instance[i] = display->ctrl[i].ctrl->cell_index;

	info->is_connected = connector->status != connector_status_disconnected;

	if (!strcmp(display->dsi_type, "primary"))
		info->is_primary = true;
	else
		info->is_primary = false;

	info->capabilities |= (MSM_DISPLAY_CAP_VID_MODE |
		MSM_DISPLAY_CAP_EDID | MSM_DISPLAY_CAP_HOT_PLUG);

	mutex_unlock(&display->display_lock);
	return 0;
}

static int dsi_display_ext_get_mode_info(struct drm_connector *connector,
	const struct drm_display_mode *drm_mode,
	struct msm_mode_info *mode_info,
	u32 max_mixer_width, void *display)
{
	struct msm_display_topology *topology;

	if (!drm_mode || !mode_info)
		return -EINVAL;

	memset(mode_info, 0, sizeof(*mode_info));
	mode_info->frame_rate = drm_mode->vrefresh;
	mode_info->vtotal = drm_mode->vtotal;

	topology = &mode_info->topology;
	topology->num_lm = (max_mixer_width <= drm_mode->hdisplay) ? 2 : 1;
	topology->num_enc = 0;
	topology->num_intf = topology->num_lm;

	mode_info->comp_info.comp_type = MSM_DISPLAY_COMPRESSION_NONE;

	return 0;
}

static struct dsi_display_ext_bridge *dsi_display_ext_get_bridge(
		struct drm_bridge *bridge)
{
	struct msm_drm_private *priv;
	struct sde_kms *sde_kms;
	struct dsi_display *display;
	int i, j, k;
	u32 bridge_num;

	if (!bridge || !bridge->encoder) {
		SDE_ERROR("invalid argument\n");
		return NULL;
	}

	priv = bridge->dev->dev_private;
	sde_kms = to_sde_kms(priv->kms);

	for (i = 0; i < sde_kms->dsi_display_count; i++) {
		display = sde_kms->dsi_displays[i];
		bridge_num = display->panel->host_config.ext_bridge_num;
		for (j = 0; j < bridge_num; j++) {
			k = display->panel->host_config.ext_bridge_map[j];
			if (display->ext_bridge[k].bridge == bridge)
				return &display->ext_bridge[k];
		}
	}

	return NULL;
}

static void dsi_display_drm_ext_adjust_timing(
		const struct dsi_display *display,
		struct drm_display_mode *mode)
{
	mode->hdisplay /= display->ctrl_count;
	mode->hsync_start /= display->ctrl_count;
	mode->hsync_end /= display->ctrl_count;
	mode->htotal /= display->ctrl_count;
	mode->hskew /= display->ctrl_count;
	mode->clock /= display->ctrl_count;
}

static enum drm_mode_status dsi_display_drm_ext_bridge_mode_valid(
		struct drm_bridge *bridge,
		const struct drm_display_mode *mode)
{
	struct dsi_display_ext_bridge *ext_bridge;
	struct drm_display_mode tmp;

	ext_bridge = dsi_display_ext_get_bridge(bridge);
	if (!ext_bridge)
		return MODE_ERROR;

	tmp = *mode;
	dsi_display_drm_ext_adjust_timing(ext_bridge->display, &tmp);
	return ext_bridge->orig_funcs->mode_valid(bridge, &tmp);
}

static bool dsi_display_drm_ext_bridge_mode_fixup(
		struct drm_bridge *bridge,
		const struct drm_display_mode *mode,
		struct drm_display_mode *adjusted_mode)
{
	struct dsi_display_ext_bridge *ext_bridge;
	struct drm_display_mode tmp;

	ext_bridge = dsi_display_ext_get_bridge(bridge);
	if (!ext_bridge)
		return false;

	tmp = *mode;
	dsi_display_drm_ext_adjust_timing(ext_bridge->display, &tmp);
	return ext_bridge->orig_funcs->mode_fixup(bridge, &tmp, &tmp);
}

static void dsi_display_drm_ext_bridge_mode_set(
		struct drm_bridge *bridge,
		struct drm_display_mode *mode,
		struct drm_display_mode *adjusted_mode)
{
	struct dsi_display_ext_bridge *ext_bridge;
	struct drm_display_mode tmp;

	ext_bridge = dsi_display_ext_get_bridge(bridge);
	if (!ext_bridge)
		return;

	tmp = *mode;
	dsi_display_drm_ext_adjust_timing(ext_bridge->display, &tmp);
	ext_bridge->orig_funcs->mode_set(bridge, &tmp, &tmp);
}

static int dsi_host_ext_attach(struct mipi_dsi_host *host,
			   struct mipi_dsi_device *dsi)
{
	struct dsi_display *display = to_dsi_display(host);
	struct dsi_panel *panel;

	if (!host || !dsi || !display->panel) {
		pr_err("Invalid param\n");
		return -EINVAL;
	}

	pr_debug("DSI[%s]: channel=%d, lanes=%d, format=%d, mode_flags=%lx\n",
		dsi->name, dsi->channel, dsi->lanes,
		dsi->format, dsi->mode_flags);

	panel = display->panel;
	panel->host_config.data_lanes = 0;
	if (dsi->lanes > 0)
		panel->host_config.data_lanes |= DSI_DATA_LANE_0;
	if (dsi->lanes > 1)
		panel->host_config.data_lanes |= DSI_DATA_LANE_1;
	if (dsi->lanes > 2)
		panel->host_config.data_lanes |= DSI_DATA_LANE_2;
	if (dsi->lanes > 3)
		panel->host_config.data_lanes |= DSI_DATA_LANE_3;

	switch (dsi->format) {
	case MIPI_DSI_FMT_RGB888:
		panel->host_config.dst_format = DSI_PIXEL_FORMAT_RGB888;
		break;
	case MIPI_DSI_FMT_RGB666:
		panel->host_config.dst_format = DSI_PIXEL_FORMAT_RGB666_LOOSE;
		break;
	case MIPI_DSI_FMT_RGB666_PACKED:
		panel->host_config.dst_format = DSI_PIXEL_FORMAT_RGB666;
		break;
	case MIPI_DSI_FMT_RGB565:
	default:
		panel->host_config.dst_format = DSI_PIXEL_FORMAT_RGB565;
		break;
	}

	if (dsi->mode_flags & MIPI_DSI_MODE_VIDEO) {
		panel->panel_mode = DSI_OP_VIDEO_MODE;

		if (dsi->mode_flags & MIPI_DSI_MODE_VIDEO_BURST)
			panel->video_config.traffic_mode =
					DSI_VIDEO_TRAFFIC_BURST_MODE;
		else if (dsi->mode_flags & MIPI_DSI_MODE_VIDEO_SYNC_PULSE)
			panel->video_config.traffic_mode =
					DSI_VIDEO_TRAFFIC_SYNC_PULSES;
		else
			panel->video_config.traffic_mode =
					DSI_VIDEO_TRAFFIC_SYNC_START_EVENTS;

		panel->video_config.hsa_lp11_en =
			dsi->mode_flags & MIPI_DSI_MODE_VIDEO_HSA;
		panel->video_config.hbp_lp11_en =
			dsi->mode_flags & MIPI_DSI_MODE_VIDEO_HBP;
		panel->video_config.hfp_lp11_en =
			dsi->mode_flags & MIPI_DSI_MODE_VIDEO_HFP;
		panel->video_config.pulse_mode_hsa_he =
			dsi->mode_flags & MIPI_DSI_MODE_VIDEO_HSE;
		panel->video_config.bllp_lp11_en =
			dsi->mode_flags & MIPI_DSI_MODE_VIDEO_BLLP;
		panel->video_config.eof_bllp_lp11_en =
			dsi->mode_flags & MIPI_DSI_MODE_VIDEO_EOF_BLLP;
	} else {
		panel->panel_mode = DSI_OP_CMD_MODE;
		pr_err("command mode not supported by ext bridge\n");
		return -ENOTSUPP;
	}

	panel->bl_config.type = DSI_BACKLIGHT_UNKNOWN;

	return 0;
}

static struct mipi_dsi_host_ops dsi_host_ext_ops = {
	.attach = dsi_host_ext_attach,
	.detach = dsi_host_detach,
	.transfer = dsi_host_transfer,
};

int dsi_display_drm_ext_bridge_init(struct dsi_display *display,
		struct drm_encoder *encoder, struct drm_connector *connector)
{
	struct drm_device *drm = encoder->dev;
	struct drm_bridge *bridge = encoder->bridge;
	struct drm_bridge *ext_bridge;
	struct drm_connector *ext_conn;
	struct sde_connector *sde_conn = to_sde_connector(connector);
	struct drm_bridge *prev_bridge = bridge;
	int rc = 0, i;

	for (i = 0; i < display->panel->host_config.ext_bridge_num; i++) {
		int j = display->panel->host_config.ext_bridge_map[i];
		struct dsi_display_ext_bridge *ext_bridge_info =
				&display->ext_bridge[j];

		/* return if ext bridge is already initialized */
		if (ext_bridge_info->bridge)
			return 0;

		ext_bridge = of_drm_find_bridge(ext_bridge_info->node_of);
		if (IS_ERR_OR_NULL(ext_bridge)) {
			rc = PTR_ERR(ext_bridge);
			pr_err("failed to find ext bridge\n");
			goto error;
		}

		/* override functions for mode adjustment */
		if (display->panel->host_config.ext_bridge_num > 1) {
			ext_bridge_info->bridge_funcs = *ext_bridge->funcs;
			if (ext_bridge->funcs->mode_fixup)
				ext_bridge_info->bridge_funcs.mode_fixup =
					dsi_display_drm_ext_bridge_mode_fixup;
			if (ext_bridge->funcs->mode_valid)
				ext_bridge_info->bridge_funcs.mode_valid =
					dsi_display_drm_ext_bridge_mode_valid;
			if (ext_bridge->funcs->mode_set)
				ext_bridge_info->bridge_funcs.mode_set =
					dsi_display_drm_ext_bridge_mode_set;
			ext_bridge_info->orig_funcs = ext_bridge->funcs;
			ext_bridge->funcs = &ext_bridge_info->bridge_funcs;
		}

		rc = drm_bridge_attach(encoder, ext_bridge, prev_bridge);
		if (rc) {
			pr_err("[%s] ext brige attach failed, %d\n",
				display->name, rc);
			goto error;
		}

		ext_bridge_info->display = display;
		ext_bridge_info->bridge = ext_bridge;
		prev_bridge = ext_bridge;

		/* ext bridge will init its own connector during attach,
		 * we need to extract it out of the connector list
		 */
		spin_lock_irq(&drm->mode_config.connector_list_lock);
		ext_conn = list_last_entry(&drm->mode_config.connector_list,
			struct drm_connector, head);
		if (ext_conn && ext_conn != connector &&
			ext_conn->encoder_ids[0] == bridge->encoder->base.id) {
			list_del_init(&ext_conn->head);
			display->ext_conn = ext_conn;
		}
		spin_unlock_irq(&drm->mode_config.connector_list_lock);

		/* if there is no valid external connector created, or in split
		 * mode, default setting is used from panel defined in DT file.
		 */
		if (!display->ext_conn ||
		    !display->ext_conn->funcs ||
		    !display->ext_conn->helper_private ||
		    display->panel->host_config.ext_bridge_num > 1) {
			display->ext_conn = NULL;
			continue;
		}

		/* otherwise, hook up the functions to use external connector */
		if (display->ext_conn->funcs->detect)
			sde_conn->ops.detect = dsi_display_drm_ext_detect;

		if (display->ext_conn->helper_private->get_modes)
			sde_conn->ops.get_modes =
				dsi_display_drm_ext_get_modes;

		if (display->ext_conn->helper_private->mode_valid)
			sde_conn->ops.mode_valid =
				dsi_display_drm_ext_mode_valid;

		if (display->ext_conn->helper_private->atomic_check)
			sde_conn->ops.atomic_check =
				dsi_display_drm_ext_atomic_check;

		sde_conn->ops.get_info =
				dsi_display_ext_get_info;
		sde_conn->ops.get_mode_info =
				dsi_display_ext_get_mode_info;

		/* add support to attach/detach */
		display->host.ops = &dsi_host_ext_ops;
	}

	return 0;
error:
	return rc;
}

int dsi_display_get_info(struct drm_connector *connector,
		struct msm_display_info *info, void *disp)
{
	struct dsi_display *display;
	struct dsi_panel_phy_props phy_props;
	struct dsi_host_common_cfg *host;
	int i, rc;

	if (!info || !disp) {
		pr_err("invalid params\n");
		return -EINVAL;
	}

	display = disp;
	if (!display->panel) {
		pr_err("invalid display panel\n");
		return -EINVAL;
	}

	mutex_lock(&display->display_lock);
	rc = dsi_panel_get_phy_props(display->panel, &phy_props);
	if (rc) {
		pr_err("[%s] failed to get panel phy props, rc=%d\n",
		       display->name, rc);
		goto error;
	}

	memset(info, 0, sizeof(struct msm_display_info));
	info->intf_type = DRM_MODE_CONNECTOR_DSI;
	info->num_of_h_tiles = display->ctrl_count;
	for (i = 0; i < info->num_of_h_tiles; i++)
		info->h_tile_instance[i] = display->ctrl[i].ctrl->cell_index;

	info->is_connected = true;
	info->is_primary = false;

	if (!strcmp(display->dsi_type, "primary"))
		info->is_primary = true;

	info->width_mm = phy_props.panel_width_mm;
	info->height_mm = phy_props.panel_height_mm;
	info->max_width = 1920;
	info->max_height = 1080;
	info->qsync_min_fps =
		display->panel->qsync_min_fps;

	switch (display->panel->panel_mode) {
	case DSI_OP_VIDEO_MODE:
		info->capabilities |= MSM_DISPLAY_CAP_VID_MODE;
		break;
	case DSI_OP_CMD_MODE:
		info->capabilities |= MSM_DISPLAY_CAP_CMD_MODE;
		info->is_te_using_watchdog_timer =
			display->panel->te_using_watchdog_timer |
			display->sw_te_using_wd;
		break;
	default:
		pr_err("unknwown dsi panel mode %d\n",
				display->panel->panel_mode);
		break;
	}

	if (display->panel->esd_config.esd_enabled)
		info->capabilities |= MSM_DISPLAY_ESD_ENABLED;

	info->te_source = display->te_source;

	host = &display->panel->host_config;
	if (host->split_link.split_link_enabled)
		info->capabilities |= MSM_DISPLAY_SPLIT_LINK;

error:
	mutex_unlock(&display->display_lock);
	return rc;
}

static int dsi_display_get_mode_count_no_lock(struct dsi_display *display,
			u32 *count)
{
	struct dsi_dfps_capabilities dfps_caps;
	struct dsi_dyn_clk_caps *dyn_clk_caps;
	int num_dfps_rates, num_bit_clks, rc = 0;

	if (!display || !display->panel) {
		pr_err("invalid display:%d panel:%d\n", display != NULL,
				display ? display->panel != NULL : 0);
		return -EINVAL;
	}

	*count = display->panel->num_timing_nodes;

	rc = dsi_panel_get_dfps_caps(display->panel, &dfps_caps);
	if (rc) {
		pr_err("[%s] failed to get dfps caps from panel\n",
				display->name);
		return rc;
	}

	num_dfps_rates = !dfps_caps.dfps_support ? 1 : dfps_caps.dfps_list_len;

	dyn_clk_caps = &(display->panel->dyn_clk_caps);

	num_bit_clks = !dyn_clk_caps->dyn_clk_support ? 1 :
					dyn_clk_caps->bit_clk_list_len;

	/* Inflate num_of_modes by fps and bit clks in dfps */
	*count = display->panel->num_timing_nodes *
				num_dfps_rates * num_bit_clks;

	return 0;
}

int dsi_display_get_mode_count(struct dsi_display *display,
			u32 *count)
{
	int rc;

	if (!display || !display->panel) {
		pr_err("invalid display:%d panel:%d\n", display != NULL,
				display ? display->panel != NULL : 0);
		return -EINVAL;
	}

	mutex_lock(&display->display_lock);
	rc = dsi_display_get_mode_count_no_lock(display, count);
	mutex_unlock(&display->display_lock);

	return 0;
}

static void _dsi_display_populate_bit_clks(struct dsi_display *display,
					   int start, int end, u32 *mode_idx)
{
	struct dsi_dyn_clk_caps *dyn_clk_caps;
	struct dsi_display_mode *src, *dst;
	struct dsi_host_common_cfg *cfg;
	int i, j, total_modes, bpp, lanes = 0;

	if (!display || !mode_idx)
		return;

	dyn_clk_caps = &(display->panel->dyn_clk_caps);
	if (!dyn_clk_caps->dyn_clk_support)
		return;

	cfg = &(display->panel->host_config);
	bpp = dsi_pixel_format_to_bpp(cfg->dst_format);

	if (cfg->data_lanes & DSI_DATA_LANE_0)
		lanes++;
	if (cfg->data_lanes & DSI_DATA_LANE_1)
		lanes++;
	if (cfg->data_lanes & DSI_DATA_LANE_2)
		lanes++;
	if (cfg->data_lanes & DSI_DATA_LANE_3)
		lanes++;

	dsi_display_get_mode_count_no_lock(display, &total_modes);

	for (i = start; i < end; i++) {
		src = &display->modes[i];
		if (!src)
			return;
		/*
		 * TODO: currently setting the first bit rate in
		 * the list as preferred rate. But ideally should
		 * be based on user or device tree preferrence.
		 */
		src->timing.clk_rate_hz = dyn_clk_caps->bit_clk_list[0];
		src->pixel_clk_khz =
			div_u64(src->timing.clk_rate_hz * lanes, bpp);
		src->pixel_clk_khz /= 1000;
		src->pixel_clk_khz *= display->ctrl_count;
	}

	for (i = 1; i < dyn_clk_caps->bit_clk_list_len; i++) {
		if (*mode_idx >= total_modes)
			return;
		for (j = start; j < end; j++) {
			src = &display->modes[j];
			dst = &display->modes[*mode_idx];

			if (!src || !dst) {
				pr_err("invalid mode index\n");
				return;
			}
			memcpy(dst, src, sizeof(struct dsi_display_mode));
			dst->timing.clk_rate_hz = dyn_clk_caps->bit_clk_list[i];
			dst->pixel_clk_khz =
				div_u64(dst->timing.clk_rate_hz * lanes, bpp);
			dst->pixel_clk_khz /= 1000;
			dst->pixel_clk_khz *= display->ctrl_count;
			(*mode_idx)++;
		}
	}
}

void dsi_display_put_mode(struct dsi_display *display,
	struct dsi_display_mode *mode)
{
	dsi_panel_put_mode(mode);
}

int dsi_display_get_modes(struct dsi_display *display,
			  struct dsi_display_mode **out_modes)
{
	struct dsi_dfps_capabilities dfps_caps;
	struct dsi_host_common_cfg *host = &display->panel->host_config;
	bool is_split_link;
	u32 num_dfps_rates, panel_mode_count, total_mode_count;
	u32 sublinks_count, mode_idx, array_idx = 0;
	struct dsi_dyn_clk_caps *dyn_clk_caps;
	int i, start, end, rc = -EINVAL;
	int preferred_timing;

	if (!display || !out_modes) {
		pr_err("Invalid params\n");
		return -EINVAL;
	}

	mutex_lock(&display->display_lock);
	if (display->modes) {
		pr_debug("return existing mode list\n");
		goto done;
	}

	*out_modes = NULL;

	rc = dsi_display_get_mode_count_no_lock(display, &total_mode_count);
	if (rc)
		goto error;

	display->modes = kcalloc(total_mode_count, sizeof(*display->modes),
			GFP_KERNEL);
	if (!display->modes) {
		rc = -ENOMEM;
		goto error;
	}

	rc = dsi_panel_get_dfps_caps(display->panel, &dfps_caps);
	if (rc) {
		pr_err("[%s] failed to get dfps caps from panel\n",
				display->name);
		goto error;
	}

	dyn_clk_caps = &(display->panel->dyn_clk_caps);

	num_dfps_rates = !dfps_caps.dfps_support ? 1 : dfps_caps.dfps_list_len;

	panel_mode_count = display->panel->num_timing_nodes;

	preferred_timing = display->cmdline_timing;
	/* if there's no preferred timing, use first timing as preferred */
	if (preferred_timing == NO_OVERRIDE)
		preferred_timing = 0;

	for (mode_idx = 0; mode_idx < panel_mode_count; mode_idx++) {
		struct dsi_display_mode panel_mode;
		int topology_override = NO_OVERRIDE;

		memset(&panel_mode, 0, sizeof(panel_mode));

		if (preferred_timing == mode_idx) {
			topology_override = display->cmdline_topology;
			panel_mode.preferred = true;
		}

		rc = dsi_panel_get_mode(display->panel, mode_idx,
						&panel_mode, topology_override);
		if (rc) {
			pr_err("[%s] failed to get mode idx %d from panel\n",
				   display->name, mode_idx);
			goto error;
		}

		is_split_link = host->split_link.split_link_enabled;
		sublinks_count = host->split_link.num_sublinks;
		if (is_split_link && sublinks_count > 1) {
			panel_mode.timing.h_active *= sublinks_count;
			panel_mode.timing.h_front_porch *= sublinks_count;
			panel_mode.timing.h_sync_width *= sublinks_count;
			panel_mode.timing.h_back_porch *= sublinks_count;
			panel_mode.timing.h_skew *= sublinks_count;
			panel_mode.pixel_clk_khz *= sublinks_count;
		} else {
			panel_mode.timing.h_active *= display->ctrl_count;
			panel_mode.timing.h_front_porch *= display->ctrl_count;
			panel_mode.timing.h_sync_width *= display->ctrl_count;
			panel_mode.timing.h_back_porch *= display->ctrl_count;
			panel_mode.timing.h_skew *= display->ctrl_count;
			panel_mode.pixel_clk_khz *= display->ctrl_count;
		}

		/* pixel overlap is not supported for single dsi panels */
		if (display->ctrl_count == 1)
			panel_mode.priv_info->overlap_pixels = 0;

		start = array_idx;

		for (i = 0; i < num_dfps_rates; i++) {
			struct dsi_display_mode *sub_mode =
					&display->modes[array_idx];
			u32 curr_refresh_rate;

			if (!sub_mode) {
				pr_err("invalid mode data\n");
				rc = -EFAULT;
				goto error;
			}

			memcpy(sub_mode, &panel_mode, sizeof(panel_mode));
			array_idx++;

			if (!dfps_caps.dfps_support)
				continue;

			curr_refresh_rate = sub_mode->timing.refresh_rate;
			sub_mode->timing.refresh_rate = dfps_caps.dfps_list[i];

			dsi_display_get_dfps_timing(display, sub_mode,
					curr_refresh_rate);
		}
		end = array_idx;
		/*
		 * if dynamic clk switch is supported then update all the bit
		 * clk rates.
		 */
		_dsi_display_populate_bit_clks(display, start, end, &array_idx);
	}

done:
	*out_modes = display->modes;
	rc = 0;

error:
	if (rc)
		kfree(display->modes);

	mutex_unlock(&display->display_lock);
	return rc;
}

int dsi_display_get_panel_vfp(void *dsi_display,
	int h_active, int v_active)
{
	int i, rc = 0;
	u32 count, refresh_rate = 0;
	struct dsi_dfps_capabilities dfps_caps;
	struct dsi_display *display = (struct dsi_display *)dsi_display;
	struct dsi_host_common_cfg *host;

	if (!display)
		return -EINVAL;

	rc = dsi_display_get_mode_count(display, &count);
	if (rc)
		return rc;

	mutex_lock(&display->display_lock);

	if (display->panel && display->panel->cur_mode)
		refresh_rate = display->panel->cur_mode->timing.refresh_rate;

	dsi_panel_get_dfps_caps(display->panel, &dfps_caps);
	if (dfps_caps.dfps_support)
		refresh_rate = dfps_caps.max_refresh_rate;

	if (!refresh_rate) {
		mutex_unlock(&display->display_lock);
		pr_err("Null Refresh Rate\n");
		return -EINVAL;
	}

	host = &display->panel->host_config;
	if (host->split_link.split_link_enabled)
		h_active *= host->split_link.num_sublinks;
	else
		h_active *= display->ctrl_count;

	for (i = 0; i < count; i++) {
		struct dsi_display_mode *m = &display->modes[i];

		if (m && v_active == m->timing.v_active &&
			h_active == m->timing.h_active &&
			refresh_rate == m->timing.refresh_rate) {
			rc = m->timing.v_front_porch;
			break;
		}
	}
	mutex_unlock(&display->display_lock);

	return rc;
}

void dsi_display_set_idle_hint(void *dsi_display, bool is_idle)
{
	const struct dsi_display *display = dsi_display;

	if (unlikely(!display || !display->panel))
		return;

	if (!dsi_panel_initialized(display->panel) ||
	    is_lp_mode(display->panel->power_mode))
		return;

	if (is_idle)
		dsi_panel_idle(display->panel);
	else
		dsi_panel_wakeup(display->panel);
}

int dsi_display_find_mode(struct dsi_display *display,
		const struct dsi_display_mode *cmp,
		struct dsi_display_mode **out_mode)
{
	u32 count, i;
	int rc;

	if (!display || !out_mode)
		return -EINVAL;

	*out_mode = NULL;

	rc = dsi_display_get_mode_count(display, &count);
	if (rc)
		return rc;

	if (!display->modes) {
		struct dsi_display_mode *m;

		rc = dsi_display_get_modes(display, &m);
		if (rc)
			return rc;
	}

	mutex_lock(&display->display_lock);
	for (i = 0; i < count; i++) {
		struct dsi_display_mode *m = &display->modes[i];

		if (cmp->timing.v_active == m->timing.v_active &&
			cmp->timing.h_active == m->timing.h_active &&
			cmp->timing.refresh_rate == m->timing.refresh_rate &&
			cmp->pixel_clk_khz == m->pixel_clk_khz) {
			*out_mode = m;
			rc = 0;
			break;
		}
	}
	mutex_unlock(&display->display_lock);

	if (!*out_mode) {
		pr_err("[%s] failed to find mode for v_active %u h_active %u fps %u pclk %u\n",
				display->name, cmp->timing.v_active,
				cmp->timing.h_active, cmp->timing.refresh_rate,
				cmp->pixel_clk_khz);
		rc = -ENOENT;
	}

	return rc;
}

/**
 * dsi_display_validate_mode_change() - Validate mode change case.
 * @display:     DSI display handle.
 * @cur_mode:    Current mode.
 * @adj_mode:    Mode to be set.
 *               MSM_MODE_FLAG_SEAMLESS_VRR flag is set if there
 *               is change in fps but vactive and hactive are same.
 *               DSI_MODE_FLAG_DYN_CLK flag is set if there
 *               is change in clk but vactive and hactive are same.
 * Return: error code.
 */
int dsi_display_validate_mode_change(struct dsi_display *display,
			struct dsi_display_mode *cur_mode,
			struct dsi_display_mode *adj_mode)
{
	int rc = 0;
	struct dsi_dfps_capabilities dfps_caps;
	struct dsi_dyn_clk_caps *dyn_clk_caps;

	if (!display || !adj_mode) {
		pr_err("Invalid params\n");
		return -EINVAL;
	}

	if (!display->panel || !display->panel->cur_mode) {
		pr_debug("Current panel mode not set\n");
		return rc;
	}

	mutex_lock(&display->display_lock);

	if ((cur_mode->timing.v_active == adj_mode->timing.v_active) &&
		(cur_mode->timing.h_active == adj_mode->timing.h_active)) {
		/* dfps change use case */
		if (cur_mode->timing.refresh_rate !=
		    adj_mode->timing.refresh_rate) {
			dsi_panel_get_dfps_caps(display->panel, &dfps_caps);
<<<<<<< HEAD
			if (!dfps_caps.dfps_support) {
				pr_debug("switching to %d FPS with mode switch\n",
					adj_mode->timing.refresh_rate);
				adj_mode->dsi_mode_flags |= DSI_MODE_FLAG_DMS_FPS;
=======
			if (dfps_caps.dfps_support) {
				pr_debug("Mode switch is seamless variable refresh\n");
				adj_mode->dsi_mode_flags |= DSI_MODE_FLAG_VRR;
				SDE_EVT32(cur_mode->timing.refresh_rate,
					adj_mode->timing.refresh_rate,
					cur_mode->timing.h_front_porch,
					adj_mode->timing.h_front_porch);
			} else {
				pr_debug(
					"switching to %u FPS with mode switch\n",
					adj_mode->timing.refresh_rate);
				adj_mode->dsi_mode_flags |=
					DSI_MODE_FLAG_DMS_FPS;
>>>>>>> cb867f86
				goto error;
			}
			pr_debug("Mode switch is seamless variable refresh\n");
			adj_mode->dsi_mode_flags |= DSI_MODE_FLAG_VRR;
			SDE_EVT32(cur_mode->timing.refresh_rate,
				  adj_mode->timing.refresh_rate,
				  cur_mode->timing.h_front_porch,
				  adj_mode->timing.h_front_porch);
		}

		/* dynamic clk change use case */
		if (cur_mode->pixel_clk_khz != adj_mode->pixel_clk_khz) {
			dyn_clk_caps = &(display->panel->dyn_clk_caps);
			if (dyn_clk_caps->dyn_clk_support) {
				pr_debug("dynamic clk change detected\n");
				if (adj_mode->dsi_mode_flags
						& DSI_MODE_FLAG_VRR) {
					pr_err("dfps and dyn clk not supported in same commit\n");
					rc = -ENOTSUPP;
					goto error;
				}

				adj_mode->dsi_mode_flags |=
						DSI_MODE_FLAG_DYN_CLK;
				SDE_EVT32(cur_mode->pixel_clk_khz,
						adj_mode->pixel_clk_khz);
			}
		}
	}

error:
	mutex_unlock(&display->display_lock);
	return rc;
}

int dsi_display_validate_mode(struct dsi_display *display,
			      struct dsi_display_mode *mode,
			      u32 flags)
{
	int rc = 0;
	int i;
	struct dsi_display_ctrl *ctrl;
	struct dsi_display_mode adj_mode;

	if (!display || !mode) {
		pr_err("Invalid params\n");
		return -EINVAL;
	}

	mutex_lock(&display->display_lock);

	adj_mode = *mode;
	adjust_timing_by_ctrl_count(display, &adj_mode);

	rc = dsi_panel_validate_mode(display->panel, &adj_mode);
	if (rc) {
		pr_err("[%s] panel mode validation failed, rc=%d\n",
		       display->name, rc);
		goto error;
	}

	display_for_each_ctrl(i, display) {
		ctrl = &display->ctrl[i];
		rc = dsi_ctrl_validate_timing(ctrl->ctrl, &adj_mode.timing);
		if (rc) {
			pr_err("[%s] ctrl mode validation failed, rc=%d\n",
			       display->name, rc);
			goto error;
		}

		rc = dsi_phy_validate_mode(ctrl->phy, &adj_mode.timing);
		if (rc) {
			pr_err("[%s] phy mode validation failed, rc=%d\n",
			       display->name, rc);
			goto error;
		}
	}

	if ((flags & DSI_VALIDATE_FLAG_ALLOW_ADJUST) &&
			(mode->dsi_mode_flags & DSI_MODE_FLAG_SEAMLESS)) {
		rc = dsi_display_validate_mode_seamless(display, mode);
		if (rc) {
			pr_err("[%s] seamless not possible rc=%d\n",
				display->name, rc);
			goto error;
		}
	}

error:
	mutex_unlock(&display->display_lock);
	return rc;
}

int dsi_display_set_mode(struct dsi_display *display,
			 struct dsi_display_mode *mode,
			 u32 flags)
{
	int rc = 0;
	struct dsi_display_mode adj_mode;

	if (!display || !mode || !display->panel) {
		pr_err("Invalid params\n");
		return -EINVAL;
	}

	mutex_lock(&display->display_lock);

	adj_mode = *mode;
	adjust_timing_by_ctrl_count(display, &adj_mode);

	/*For dynamic DSI setting, use specified clock rate */
	if (display->cached_clk_rate > 0)
		adj_mode.priv_info->clk_rate_hz = display->cached_clk_rate;

	rc = dsi_display_validate_mode_set(display, &adj_mode, flags);
	if (rc) {
		pr_err("[%s] mode cannot be set\n", display->name);
		goto error;
	}

	rc = dsi_display_set_mode_sub(display, &adj_mode, flags);
	if (rc) {
		pr_err("[%s] failed to set mode\n", display->name);
		goto error;
	}

	if (!display->panel->cur_mode) {
		display->panel->cur_mode =
			kzalloc(sizeof(struct dsi_display_mode), GFP_KERNEL);
		if (!display->panel->cur_mode) {
			rc = -ENOMEM;
			goto error;
		}
	}

	memcpy(display->panel->cur_mode, &adj_mode, sizeof(adj_mode));
error:
	mutex_unlock(&display->display_lock);
	return rc;
}

int dsi_display_set_tpg_state(struct dsi_display *display, bool enable)
{
	int rc = 0;
	int i;
	struct dsi_display_ctrl *ctrl;

	if (!display) {
		pr_err("Invalid params\n");
		return -EINVAL;
	}

	display_for_each_ctrl(i, display) {
		ctrl = &display->ctrl[i];
		rc = dsi_ctrl_set_tpg_state(ctrl->ctrl, enable);
		if (rc) {
			pr_err("[%s] failed to set tpg state for host_%d\n",
			       display->name, i);
			goto error;
		}
	}

	display->is_tpg_enabled = enable;
error:
	return rc;
}

static int dsi_display_pre_switch(struct dsi_display *display)
{
	int rc = 0;

	rc = dsi_display_clk_ctrl(display->dsi_clk_handle,
			DSI_CORE_CLK, DSI_CLK_ON);
	if (rc) {
		pr_err("[%s] failed to enable DSI core clocks, rc=%d\n",
		       display->name, rc);
		goto error;
	}

	rc = dsi_display_ctrl_update(display);
	if (rc) {
		pr_err("[%s] failed to update DSI controller, rc=%d\n",
			   display->name, rc);
		goto error_ctrl_clk_off;
	}

	rc = dsi_display_set_clk_src(display, true);
	if (rc) {
		pr_err("[%s] failed to set DSI link clock source, rc=%d\n",
			display->name, rc);
		goto error_ctrl_deinit;
	}

	rc = dsi_display_clk_ctrl(display->dsi_clk_handle,
			DSI_LINK_CLK, DSI_CLK_ON);
	if (rc) {
		pr_err("[%s] failed to enable DSI link clocks, rc=%d\n",
			   display->name, rc);
		goto error_ctrl_deinit;
	}

	goto error;

error_ctrl_deinit:
	(void)dsi_display_ctrl_deinit(display);
error_ctrl_clk_off:
	(void)dsi_display_clk_ctrl(display->dsi_clk_handle,
			DSI_CORE_CLK, DSI_CLK_OFF);
error:
	return rc;
}

static bool _dsi_display_validate_host_state(struct dsi_display *display)
{
	int i;
	struct dsi_display_ctrl *ctrl;

	display_for_each_ctrl(i, display) {
		ctrl = &display->ctrl[i];
		if (!ctrl->ctrl)
			continue;
		if (!dsi_ctrl_validate_host_state(ctrl->ctrl))
			return false;
	}

	return true;
}

static void dsi_display_handle_fifo_underflow(struct work_struct *work)
{
	struct dsi_display *display = NULL;

	display = container_of(work, struct dsi_display, fifo_underflow_work);
	if (!display || !display->panel ||
	    atomic_read(&display->panel->esd_recovery_pending)) {
		pr_debug("Invalid recovery use case\n");
		return;
	}

	mutex_lock(&display->display_lock);

	if (!_dsi_display_validate_host_state(display)) {
		mutex_unlock(&display->display_lock);
		return;
	}

	pr_debug("handle DSI FIFO underflow error\n");

	dsi_display_clk_ctrl(display->dsi_clk_handle,
			DSI_ALL_CLKS, DSI_CLK_ON);
	dsi_display_soft_reset(display);
	dsi_display_clk_ctrl(display->dsi_clk_handle,
			DSI_ALL_CLKS, DSI_CLK_OFF);

	mutex_unlock(&display->display_lock);
}

static void dsi_display_handle_fifo_overflow(struct work_struct *work)
{
	struct dsi_display *display = NULL;
	struct dsi_display_ctrl *ctrl;
	int i, rc;
	int mask = BIT(20); /* clock lane */
	int (*cb_func)(void *event_usr_ptr,
		uint32_t event_idx, uint32_t instance_idx,
		uint32_t data0, uint32_t data1,
		uint32_t data2, uint32_t data3);
	void *data;
	u32 version = 0;

	display = container_of(work, struct dsi_display, fifo_overflow_work);
	if (!display || !display->panel ||
	    (display->panel->panel_mode != DSI_OP_VIDEO_MODE) ||
	    atomic_read(&display->panel->esd_recovery_pending)) {
		pr_debug("Invalid recovery use case\n");
		return;
	}

	mutex_lock(&display->display_lock);

	if (!_dsi_display_validate_host_state(display)) {
		mutex_unlock(&display->display_lock);
		return;
	}

	pr_debug("handle DSI FIFO overflow error\n");
	dsi_display_clk_ctrl(display->dsi_clk_handle,
			DSI_ALL_CLKS, DSI_CLK_ON);

	/*
	 * below recovery sequence is not applicable to
	 * hw version 2.0.0, 2.1.0 and 2.2.0, so return early.
	 */
	ctrl = &display->ctrl[display->clk_master_idx];
	version = dsi_ctrl_get_hw_version(ctrl->ctrl);
	if (!version || (version < 0x20020001))
		goto end;

	/* reset ctrl and lanes */
	display_for_each_ctrl(i, display) {
		ctrl = &display->ctrl[i];
		rc = dsi_ctrl_reset(ctrl->ctrl, mask);
		rc = dsi_phy_lane_reset(ctrl->phy);
	}

	/* wait for display line count to be in active area */
	ctrl = &display->ctrl[display->clk_master_idx];
	if (ctrl->ctrl->recovery_cb.event_cb) {
		cb_func = ctrl->ctrl->recovery_cb.event_cb;
		data = ctrl->ctrl->recovery_cb.event_usr_ptr;
		rc = cb_func(data, SDE_CONN_EVENT_VID_FIFO_OVERFLOW,
				display->clk_master_idx, 0, 0, 0, 0);
		if (rc < 0) {
			pr_debug("sde callback failed\n");
			goto end;
		}
	}

	/* Enable Video mode for DSI controller */
	display_for_each_ctrl(i, display) {
		ctrl = &display->ctrl[i];
		dsi_ctrl_vid_engine_en(ctrl->ctrl, true);
	}
	/*
	 * Add sufficient delay to make sure
	 * pixel transmission has started
	 */
	udelay(200);
end:
	dsi_display_clk_ctrl(display->dsi_clk_handle,
			DSI_ALL_CLKS, DSI_CLK_OFF);
	mutex_unlock(&display->display_lock);
}

static void dsi_display_handle_lp_rx_timeout(struct work_struct *work)
{
	struct dsi_display *display = NULL;
	struct dsi_display_ctrl *ctrl;
	int i, rc;
	int mask = (BIT(20) | (0xF << 16)); /* clock lane and 4 data lane */
	int (*cb_func)(void *event_usr_ptr,
		uint32_t event_idx, uint32_t instance_idx,
		uint32_t data0, uint32_t data1,
		uint32_t data2, uint32_t data3);
	void *data;
	u32 version = 0;

	display = container_of(work, struct dsi_display, lp_rx_timeout_work);
	if (!display || !display->panel ||
	    (display->panel->panel_mode != DSI_OP_VIDEO_MODE) ||
	    atomic_read(&display->panel->esd_recovery_pending)) {
		pr_debug("Invalid recovery use case\n");
		return;
	}

	mutex_lock(&display->display_lock);

	if (!_dsi_display_validate_host_state(display)) {
		mutex_unlock(&display->display_lock);
		return;
	}

	pr_debug("handle DSI LP RX Timeout error\n");

	dsi_display_clk_ctrl(display->dsi_clk_handle,
			DSI_ALL_CLKS, DSI_CLK_ON);

	/*
	 * below recovery sequence is not applicable to
	 * hw version 2.0.0, 2.1.0 and 2.2.0, so return early.
	 */
	ctrl = &display->ctrl[display->clk_master_idx];
	version = dsi_ctrl_get_hw_version(ctrl->ctrl);
	if (!version || (version < 0x20020001))
		goto end;

	/* reset ctrl and lanes */
	display_for_each_ctrl(i, display) {
		ctrl = &display->ctrl[i];
		rc = dsi_ctrl_reset(ctrl->ctrl, mask);
		rc = dsi_phy_lane_reset(ctrl->phy);
	}

	ctrl = &display->ctrl[display->clk_master_idx];
	if (ctrl->ctrl->recovery_cb.event_cb) {
		cb_func = ctrl->ctrl->recovery_cb.event_cb;
		data = ctrl->ctrl->recovery_cb.event_usr_ptr;
		rc = cb_func(data, SDE_CONN_EVENT_VID_FIFO_OVERFLOW,
				display->clk_master_idx, 0, 0, 0, 0);
		if (rc < 0) {
			pr_debug("Target is in suspend/shutdown\n");
			goto end;
		}
	}

	/* Enable Video mode for DSI controller */
	display_for_each_ctrl(i, display) {
		ctrl = &display->ctrl[i];
		dsi_ctrl_vid_engine_en(ctrl->ctrl, true);
	}

	/*
	 * Add sufficient delay to make sure
	 * pixel transmission as started
	 */
	udelay(200);

end:
	dsi_display_clk_ctrl(display->dsi_clk_handle,
			DSI_ALL_CLKS, DSI_CLK_OFF);
	mutex_unlock(&display->display_lock);
}

static int dsi_display_cb_error_handler(void *data,
		uint32_t event_idx, uint32_t instance_idx,
		uint32_t data0, uint32_t data1,
		uint32_t data2, uint32_t data3)
{
	struct dsi_display *display =  data;

	if (!display || !(display->err_workq))
		return -EINVAL;

	switch (event_idx) {
	case DSI_FIFO_UNDERFLOW:
		queue_work(display->err_workq, &display->fifo_underflow_work);
		break;
	case DSI_FIFO_OVERFLOW:
		queue_work(display->err_workq, &display->fifo_overflow_work);
		break;
	case DSI_LP_Rx_TIMEOUT:
		queue_work(display->err_workq, &display->lp_rx_timeout_work);
		break;
	default:
		pr_warn("unhandled error interrupt: %d\n", event_idx);
		break;
	}

	return 0;
}

static void dsi_display_register_error_handler(struct dsi_display *display)
{
	int i = 0;
	struct dsi_display_ctrl *ctrl;
	struct dsi_event_cb_info event_info;

	if (!display)
		return;

	display->err_workq = create_singlethread_workqueue("dsi_err_workq");
	if (!display->err_workq) {
		pr_err("failed to create dsi workq!\n");
		return;
	}

	INIT_WORK(&display->fifo_underflow_work,
				dsi_display_handle_fifo_underflow);
	INIT_WORK(&display->fifo_overflow_work,
				dsi_display_handle_fifo_overflow);
	INIT_WORK(&display->lp_rx_timeout_work,
				dsi_display_handle_lp_rx_timeout);

	memset(&event_info, 0, sizeof(event_info));

	event_info.event_cb = dsi_display_cb_error_handler;
	event_info.event_usr_ptr = display;

	display_for_each_ctrl(i, display) {
		ctrl = &display->ctrl[i];
		ctrl->ctrl->irq_info.irq_err_cb = event_info;
	}
}

static void dsi_display_unregister_error_handler(struct dsi_display *display)
{
	int i = 0;
	struct dsi_display_ctrl *ctrl;

	if (!display)
		return;

	display_for_each_ctrl(i, display) {
		ctrl = &display->ctrl[i];
		memset(&ctrl->ctrl->irq_info.irq_err_cb,
		       0, sizeof(struct dsi_event_cb_info));
	}

	if (display->err_workq) {
		destroy_workqueue(display->err_workq);
		display->err_workq = NULL;
	}
}

int dsi_display_prepare(struct dsi_display *display)
{
	int rc = 0;
	struct dsi_display_mode *mode;

	if (!display) {
		pr_err("Invalid params\n");
		return -EINVAL;
	}

	if (!display->panel->cur_mode) {
		pr_err("no valid mode set for the display");
		return -EINVAL;
	}

	SDE_EVT32(SDE_EVTLOG_FUNC_ENTRY);
	mutex_lock(&display->display_lock);

	mode = display->panel->cur_mode;

	dsi_display_set_ctrl_esd_check_flag(display, false);

	/* Set up ctrl isr before enabling core clk */
	dsi_display_ctrl_isr_configure(display, true);

	if (mode->dsi_mode_flags & DSI_MODE_FLAG_DMS) {
		if (display->is_cont_splash_enabled) {
			pr_err("DMS is not supposed to be set on first frame\n");
			rc = -EINVAL;
			goto error;
		}
		/* update dsi ctrl for new mode */
		rc = dsi_display_pre_switch(display);
		if (rc)
			pr_err("[%s] panel pre-prepare-res-switch failed, rc=%d\n",
					display->name, rc);
		goto error;
	}

	if (!display->is_cont_splash_enabled) {
		/*
		 * For continuous splash usecase we skip panel
		 * pre prepare since the regulator vote is already
		 * taken care in splash resource init
		 */
		rc = dsi_panel_pre_prepare(display->panel);
		if (rc) {
			pr_err("[%s] panel pre-prepare failed, rc=%d\n",
					display->name, rc);
			goto error;
		}
	}

	rc = dsi_display_clk_ctrl(display->dsi_clk_handle,
			DSI_CORE_CLK, DSI_CLK_ON);
	if (rc) {
		pr_err("[%s] failed to enable DSI core clocks, rc=%d\n",
		       display->name, rc);
		goto error_panel_post_unprep;
	}

	/*
	 * If ULPS during suspend feature is enabled, then DSI PHY was
	 * left on during suspend. In this case, we do not need to reset/init
	 * PHY. This would have already been done when the CORE clocks are
	 * turned on. However, if cont splash is disabled, the first time DSI
	 * is powered on, phy init needs to be done unconditionally.
	 */
	if (!display->panel->ulps_suspend_enabled || !display->ulps_enabled) {
		rc = dsi_display_phy_sw_reset(display);
		if (rc) {
			pr_err("[%s] failed to reset phy, rc=%d\n",
				display->name, rc);
			goto error_ctrl_clk_off;
		}

		rc = dsi_display_phy_enable(display);
		if (rc) {
			pr_err("[%s] failed to enable DSI PHY, rc=%d\n",
			       display->name, rc);
			goto error_ctrl_clk_off;
		}
	}

	rc = dsi_display_set_clk_src(display, true);
	if (rc) {
		pr_err("[%s] failed to set DSI link clock source, rc=%d\n",
			display->name, rc);
		goto error_phy_disable;
	}

	rc = dsi_display_ctrl_init(display);
	if (rc) {
		pr_err("[%s] failed to setup DSI controller, rc=%d\n",
		       display->name, rc);
		goto error_phy_disable;
	}
	/* Set up DSI ERROR event callback */
	dsi_display_register_error_handler(display);

	rc = dsi_display_ctrl_host_enable(display);
	if (rc) {
		pr_err("[%s] failed to enable DSI host, rc=%d\n",
		       display->name, rc);
		goto error_ctrl_deinit;
	}

	rc = dsi_display_clk_ctrl(display->dsi_clk_handle,
			DSI_LINK_CLK, DSI_CLK_ON);
	if (rc) {
		pr_err("[%s] failed to enable DSI link clocks, rc=%d\n",
		       display->name, rc);
		goto error_host_engine_off;
	}

	if (!display->is_cont_splash_enabled) {
		/*
		 * For continuous splash usecase, skip panel prepare and
		 * ctl reset since the pnael and ctrl is already in active
		 * state and panel on commands are not needed
		 */
		rc = dsi_display_soft_reset(display);
		if (rc) {
			pr_err("[%s] failed soft reset, rc=%d\n",
					display->name, rc);
			goto error_ctrl_link_off;
		}

		rc = dsi_panel_prepare(display->panel);
		if (rc) {
			pr_err("[%s] panel prepare failed, rc=%d\n",
					display->name, rc);
			goto error_ctrl_link_off;
		}
	} else {
		/* Keep the screen brightness for continuous splash. */
		rc = dsi_panel_bl_brightness_handoff(display->panel);
		if (rc) {
			pr_warn("[%s] failed to handoff brightness, rc = %d\n",
					display->panel->name, rc);
			/* Ignore error and use default brightness */
		}
	}
	goto error;

error_ctrl_link_off:
	(void)dsi_display_clk_ctrl(display->dsi_clk_handle,
			DSI_LINK_CLK, DSI_CLK_OFF);
error_host_engine_off:
	(void)dsi_display_ctrl_host_disable(display);
error_ctrl_deinit:
	(void)dsi_display_ctrl_deinit(display);
error_phy_disable:
	(void)dsi_display_phy_disable(display);
error_ctrl_clk_off:
	(void)dsi_display_clk_ctrl(display->dsi_clk_handle,
			DSI_CORE_CLK, DSI_CLK_OFF);
error_panel_post_unprep:
	(void)dsi_panel_post_unprepare(display->panel);
error:
	mutex_unlock(&display->display_lock);
	SDE_EVT32(SDE_EVTLOG_FUNC_EXIT);
	return rc;
}

static int dsi_display_calc_ctrl_roi(const struct dsi_display *display,
		const struct dsi_display_ctrl *ctrl,
		const struct msm_roi_list *req_rois,
		struct dsi_rect *out_roi)
{
	const struct dsi_rect *bounds = &ctrl->ctrl->mode_bounds;
	struct dsi_display_mode *cur_mode;
	struct msm_roi_caps *roi_caps;
	struct dsi_rect req_roi = { 0 };
	int rc = 0;

	cur_mode = display->panel->cur_mode;
	if (!cur_mode)
		return 0;

	roi_caps = &cur_mode->priv_info->roi_caps;
	if (req_rois->num_rects > roi_caps->num_roi) {
		pr_err("request for %d rois greater than max %d\n",
				req_rois->num_rects,
				roi_caps->num_roi);
		rc = -EINVAL;
		goto exit;
	}

	/**
	 * if no rois, user wants to reset back to full resolution
	 * note: h_active is already divided by ctrl_count
	 */
	if (!req_rois->num_rects) {
		*out_roi = *bounds;
		goto exit;
	}

	/* intersect with the bounds */
	req_roi.x = req_rois->roi[0].x1;
	req_roi.y = req_rois->roi[0].y1;
	req_roi.w = req_rois->roi[0].x2 - req_rois->roi[0].x1;
	req_roi.h = req_rois->roi[0].y2 - req_rois->roi[0].y1;
	dsi_rect_intersect(&req_roi, bounds, out_roi);

exit:
	/* adjust the ctrl origin to be top left within the ctrl */
	out_roi->x = out_roi->x - bounds->x;

	pr_debug("ctrl%d:%d: req (%d,%d,%d,%d) bnd (%d,%d,%d,%d) out (%d,%d,%d,%d)\n",
			ctrl->dsi_ctrl_idx, ctrl->ctrl->cell_index,
			req_roi.x, req_roi.y, req_roi.w, req_roi.h,
			bounds->x, bounds->y, bounds->w, bounds->h,
			out_roi->x, out_roi->y, out_roi->w, out_roi->h);

	return rc;
}

static int dsi_display_qsync(struct dsi_display *display, bool enable)
{
	int i;
	int rc = 0;

	if (!display->panel->qsync_min_fps) {
		pr_err("%s:ERROR: qsync set, but no fps\n", __func__);
		return 0;
	}

	mutex_lock(&display->display_lock);

	display_for_each_ctrl(i, display) {

		if (enable) {
			/* send the commands to enable qsync */
			rc = dsi_panel_send_qsync_on_dcs(display->panel, i);
			if (rc) {
				pr_err("fail qsync ON cmds rc:%d\n", rc);
				goto exit;
			}
		} else {
			/* send the commands to enable qsync */
			rc = dsi_panel_send_qsync_off_dcs(display->panel, i);
			if (rc) {
				pr_err("fail qsync OFF cmds rc:%d\n", rc);
				goto exit;
			}
		}

		dsi_ctrl_setup_avr(display->ctrl[i].ctrl, enable);
	}

exit:
	SDE_EVT32(enable, display->panel->qsync_min_fps, rc);
	mutex_unlock(&display->display_lock);
	return rc;
}

static int dsi_display_set_roi(struct dsi_display *display,
		struct msm_roi_list *rois)
{
	struct dsi_display_mode *cur_mode;
	struct msm_roi_caps *roi_caps;
	int rc = 0;
	int i;

	if (!display || !rois || !display->panel)
		return -EINVAL;

	cur_mode = display->panel->cur_mode;
	if (!cur_mode)
		return 0;

	roi_caps = &cur_mode->priv_info->roi_caps;
	if (!roi_caps->enabled)
		return 0;

	display_for_each_ctrl(i, display) {
		struct dsi_display_ctrl *ctrl = &display->ctrl[i];
		struct dsi_rect ctrl_roi;
		bool changed = false;

		rc = dsi_display_calc_ctrl_roi(display, ctrl, rois, &ctrl_roi);
		if (rc) {
			pr_err("dsi_display_calc_ctrl_roi failed rc %d\n", rc);
			return rc;
		}

		rc = dsi_ctrl_set_roi(ctrl->ctrl, &ctrl_roi, &changed);
		if (rc) {
			pr_err("dsi_ctrl_set_roi failed rc %d\n", rc);
			return rc;
		}

		if (!changed)
			continue;

		/* send the new roi to the panel via dcs commands */
		rc = dsi_panel_send_roi_dcs(display->panel, i, &ctrl_roi);
		if (rc) {
			pr_err("dsi_panel_set_roi failed rc %d\n", rc);
			return rc;
		}

		/* re-program the ctrl with the timing based on the new roi */
		rc = dsi_ctrl_setup(ctrl->ctrl);
		if (rc) {
			pr_err("dsi_ctrl_setup failed rc %d\n", rc);
			return rc;
		}
	}

	return rc;
}

int dsi_display_pre_kickoff(struct drm_connector *connector,
		struct dsi_display *display,
		struct msm_display_kickoff_params *params)
{
	int rc = 0;
	int i;

	/* check and setup MISR */
	if (display->misr_enable)
		_dsi_display_setup_misr(display);

	rc = dsi_display_set_roi(display, params->rois);

	/* dynamic DSI clock setting */
	if (atomic_read(&display->clkrate_change_pending)) {
		mutex_lock(&display->display_lock);
		/*
		 * acquire panel_lock to make sure no commands are in progress
		 */
		dsi_panel_acquire_panel_lock(display->panel);

		/*
		 * Wait for DSI command engine not to be busy sending data
		 * from display engine.
		 * If waiting fails, return "rc" instead of below "ret" so as
		 * not to impact DRM commit. The clock updating would be
		 * deferred to the next DRM commit.
		 */
		display_for_each_ctrl(i, display) {
			struct dsi_ctrl *ctrl = display->ctrl[i].ctrl;
			int ret = 0;

			ret = dsi_ctrl_wait_for_cmd_mode_mdp_idle(ctrl);
			if (ret)
				goto wait_failure;
		}

		/*
		 * Don't check the return value so as not to impact DRM commit
		 * when error occurs.
		 */
		(void)dsi_display_force_update_dsi_clk(display);
wait_failure:
		/* release panel_lock */
		dsi_panel_release_panel_lock(display->panel);
		mutex_unlock(&display->display_lock);
	}

	if (display->panel->funcs && display->panel->funcs->pre_kickoff)
		display->panel->funcs->pre_kickoff(display->panel);

	return rc;
}

int dsi_display_config_ctrl_for_cont_splash(struct dsi_display *display)
{
	int rc = 0;

	if (!display || !display->panel) {
		pr_err("Invalid params\n");
		return -EINVAL;
	}

	if (!display->panel->cur_mode) {
		pr_err("no valid mode set for the display");
		return -EINVAL;
	}

	if (!display->is_cont_splash_enabled)
		return 0;

	if (display->config.panel_mode == DSI_OP_VIDEO_MODE) {
		rc = dsi_display_vid_engine_enable(display);
		if (rc) {
			pr_err("[%s]failed to enable DSI video engine, rc=%d\n",
			       display->name, rc);
			goto error_out;
		}
	} else if (display->config.panel_mode == DSI_OP_CMD_MODE) {
		rc = dsi_display_cmd_engine_enable(display);
		if (rc) {
			pr_err("[%s]failed to enable DSI cmd engine, rc=%d\n",
			       display->name, rc);
			goto error_out;
		}
	} else {
		pr_err("[%s] Invalid configuration\n", display->name);
		rc = -EINVAL;
	}

error_out:
	return rc;
}

int dsi_display_pre_commit(void *display,
		struct msm_display_conn_params *params)
{
	bool enable = false;
	int rc = 0;

	if (!display || !params) {
		pr_err("Invalid params\n");
		return -EINVAL;
	}

	if (params->qsync_update) {
		enable = (params->qsync_mode > 0) ? true : false;
		rc = dsi_display_qsync(display, enable);
		if (rc)
			pr_err("%s failed to send qsync commands\n",
				__func__);
		SDE_EVT32(params->qsync_mode, rc);
	}

	return rc;
}

int dsi_display_enable(struct dsi_display *display)
{
	int rc = 0;
	struct dsi_display_mode *mode;

	if (!display || !display->panel) {
		pr_err("Invalid params\n");
		return -EINVAL;
	}

	if (!display->panel->cur_mode) {
		pr_err("no valid mode set for the display");
		return -EINVAL;
	}
	SDE_EVT32(SDE_EVTLOG_FUNC_ENTRY);

	/* Engine states and panel states are populated during splash
	 * resource init and hence we return early
	 */
	if (display->is_cont_splash_enabled) {

		dsi_display_config_ctrl_for_cont_splash(display);

		rc = dsi_display_splash_res_cleanup(display);
		if (rc) {
			pr_err("Continuous splash res cleanup failed, rc=%d\n",
				rc);
			return -EINVAL;
		}

		display->panel->panel_initialized = true;
		pr_debug("cont splash enabled, display enable not required\n");
		return 0;
	}

	mutex_lock(&display->display_lock);

	mode = display->panel->cur_mode;

	if (mode->dsi_mode_flags & DSI_MODE_FLAG_DMS) {
		rc = dsi_panel_post_switch(display->panel);
		if (rc) {
			pr_err("[%s] failed to switch DSI panel mode, rc=%d\n",
				   display->name, rc);
			goto error;
		}
	} else {
		rc = dsi_panel_enable(display->panel);
		if (rc) {
			pr_err("[%s] failed to enable DSI panel, rc=%d\n",
			       display->name, rc);
			goto error;
		}
	}

	/* only update PPS if something other than refresh rate is changing */
	if (mode->priv_info->dsc_enabled &&
	    !(mode->dsi_mode_flags & DSI_MODE_FLAG_DMS_FPS)) {
		mode->priv_info->dsc.pic_width *= display->ctrl_count;
		rc = dsi_panel_update_pps(display->panel);
		if (rc) {
			pr_err("[%s] panel pps cmd update failed, rc=%d\n",
				display->name, rc);
			goto error;
		}
	}

	if (mode->dsi_mode_flags & DSI_MODE_FLAG_DMS) {
		rc = dsi_panel_switch(display->panel);
		if (rc)
			pr_err("[%s] failed to switch DSI panel mode, rc=%d\n",
				   display->name, rc);

		goto error;
	}

	if (display->config.panel_mode == DSI_OP_VIDEO_MODE) {
		rc = dsi_display_vid_engine_enable(display);
		if (rc) {
			pr_err("[%s]failed to enable DSI video engine, rc=%d\n",
			       display->name, rc);
			goto error_disable_panel;
		}
	} else if (display->config.panel_mode == DSI_OP_CMD_MODE) {
		rc = dsi_display_cmd_engine_enable(display);
		if (rc) {
			pr_err("[%s]failed to enable DSI cmd engine, rc=%d\n",
			       display->name, rc);
			goto error_disable_panel;
		}
	} else {
		pr_err("[%s] Invalid configuration\n", display->name);
		rc = -EINVAL;
		goto error_disable_panel;
	}

	goto error;

error_disable_panel:
	(void)dsi_panel_disable(display->panel);
error:
	mutex_unlock(&display->display_lock);
	SDE_EVT32(SDE_EVTLOG_FUNC_EXIT);
	return rc;
}

int dsi_display_post_enable(struct dsi_display *display)
{
	int rc = 0, err;

	if (!display) {
		pr_err("Invalid params\n");
		return -EINVAL;
	}

	mutex_lock(&display->display_lock);

	rc = dsi_panel_post_enable(display->panel);
	if (rc)
		pr_err("[%s] panel post-enable failed, rc=%d\n",
		       display->name, rc);

	/* shouldn't read sn if post_enable fails */
	if (!rc && !display->panel->vendor_info.is_sn) {
		err = dsi_panel_get_sn(display->panel);
		if (err)
			pr_err("[%s] failed to get SN, err=%d\n",
						display->name, err);

		err = dsi_panel_get_vendor_extinfo(display->panel);
		if (err)
			pr_err("[%s] failed to get extinfo, err=%d\n",
			       display->name, err);
	}

	/* remove the clk vote for CMD mode panels */
	if (display->config.panel_mode == DSI_OP_CMD_MODE)
		dsi_display_clk_ctrl(display->dsi_clk_handle,
			DSI_ALL_CLKS, DSI_CLK_OFF);

	mutex_unlock(&display->display_lock);
	return rc;
}

int dsi_display_pre_disable(struct dsi_display *display)
{
	int rc = 0;

	if (!display) {
		pr_err("Invalid params\n");
		return -EINVAL;
	}

	mutex_lock(&display->display_lock);

	/* enable the clk vote for CMD mode panels */
	if (display->config.panel_mode == DSI_OP_CMD_MODE)
		dsi_display_clk_ctrl(display->dsi_clk_handle,
			DSI_ALL_CLKS, DSI_CLK_ON);

	rc = dsi_panel_pre_disable(display->panel);
	if (rc)
		pr_err("[%s] panel pre-disable failed, rc=%d\n",
		       display->name, rc);

	mutex_unlock(&display->display_lock);
	return rc;
}

int dsi_display_disable(struct dsi_display *display)
{
	int rc = 0;

	if (!display) {
		pr_err("Invalid params\n");
		return -EINVAL;
	}

	SDE_EVT32(SDE_EVTLOG_FUNC_ENTRY);
	mutex_lock(&display->display_lock);

	rc = dsi_display_wake_up(display);
	if (rc)
		pr_err("[%s] display wake up failed, rc=%d\n",
		       display->name, rc);

	if (display->config.panel_mode == DSI_OP_VIDEO_MODE) {
		rc = dsi_display_vid_engine_disable(display);
		if (rc)
			pr_err("[%s]failed to disable DSI vid engine, rc=%d\n",
			       display->name, rc);
	} else if (display->config.panel_mode == DSI_OP_CMD_MODE) {
		rc = dsi_display_cmd_engine_disable(display);
		if (rc)
			pr_err("[%s]failed to disable DSI cmd engine, rc=%d\n",
			       display->name, rc);
	} else {
		pr_err("[%s] Invalid configuration\n", display->name);
		rc = -EINVAL;
	}

	rc = dsi_panel_disable(display->panel);
	if (rc)
		pr_err("[%s] failed to disable DSI panel, rc=%d\n",
		       display->name, rc);

	mutex_unlock(&display->display_lock);
	SDE_EVT32(SDE_EVTLOG_FUNC_EXIT);
	return rc;
}

int dsi_display_update_pps(char *pps_cmd, void *disp)
{
	struct dsi_display *display;

	if (pps_cmd == NULL || disp == NULL) {
		pr_err("Invalid parameter\n");
		return -EINVAL;
	}

	display = disp;
	mutex_lock(&display->display_lock);
	memcpy(display->panel->dsc_pps_cmd, pps_cmd, DSI_CMD_PPS_SIZE);
	mutex_unlock(&display->display_lock);

	return 0;
}

int dsi_display_unprepare(struct dsi_display *display)
{
	int rc = 0;

	if (!display) {
		pr_err("Invalid params\n");
		return -EINVAL;
	}

	SDE_EVT32(SDE_EVTLOG_FUNC_ENTRY);
	mutex_lock(&display->display_lock);

	rc = dsi_display_wake_up(display);
	if (rc)
		pr_err("[%s] display wake up failed, rc=%d\n",
		       display->name, rc);

	rc = dsi_panel_unprepare(display->panel);
	if (rc)
		pr_err("[%s] panel unprepare failed, rc=%d\n",
		       display->name, rc);

	rc = dsi_display_ctrl_host_disable(display);
	if (rc)
		pr_err("[%s] failed to disable DSI host, rc=%d\n",
		       display->name, rc);

	rc = dsi_display_clk_ctrl(display->dsi_clk_handle,
			DSI_LINK_CLK, DSI_CLK_OFF);
	if (rc)
		pr_err("[%s] failed to disable Link clocks, rc=%d\n",
		       display->name, rc);

	rc = dsi_display_ctrl_deinit(display);
	if (rc)
		pr_err("[%s] failed to deinit controller, rc=%d\n",
		       display->name, rc);

	if (!display->panel->ulps_suspend_enabled) {
		rc = dsi_display_phy_disable(display);
		if (rc)
			pr_err("[%s] failed to disable DSI PHY, rc=%d\n",
			       display->name, rc);
	}

	rc = dsi_display_clk_ctrl(display->dsi_clk_handle,
			DSI_CORE_CLK, DSI_CLK_OFF);
	if (rc)
		pr_err("[%s] failed to disable DSI clocks, rc=%d\n",
		       display->name, rc);

	/* destrory dsi isr set up */
	dsi_display_ctrl_isr_configure(display, false);

	rc = dsi_panel_post_unprepare(display->panel);
	if (rc)
		pr_err("[%s] panel post-unprepare failed, rc=%d\n",
		       display->name, rc);

	dsi_display_set_clk_src(display, false);

	mutex_unlock(&display->display_lock);

	/* Free up DSI ERROR event callback */
	dsi_display_unregister_error_handler(display);

	SDE_EVT32(SDE_EVTLOG_FUNC_EXIT);
	return rc;
}

static int __init dsi_display_register(void)
{
	dsi_phy_drv_register();
	dsi_ctrl_drv_register();

	dsi_display_parse_boot_display_selection();

	return platform_driver_register(&dsi_display_driver);
}

static void __exit dsi_display_unregister(void)
{
	platform_driver_unregister(&dsi_display_driver);
	dsi_ctrl_drv_unregister();
	dsi_phy_drv_unregister();
}
module_param_string(dsi_display0, dsi_display_primary, MAX_CMDLINE_PARAM_LEN,
								0600);
MODULE_PARM_DESC(dsi_display0,
	"msm_drm.dsi_display0=<display node>:<configX> where <display node> is 'primary dsi display node name' and <configX> where x represents index in the topology list");
module_param_string(dsi_display1, dsi_display_secondary, MAX_CMDLINE_PARAM_LEN,
								0600);
MODULE_PARM_DESC(dsi_display1,
	"msm_drm.dsi_display1=<display node>:<configX> where <display node> is 'secondary dsi display node name' and <configX> where x represents index in the topology list");
module_init(dsi_display_register);
module_exit(dsi_display_unregister);<|MERGE_RESOLUTION|>--- conflicted
+++ resolved
@@ -6428,12 +6428,6 @@
 		if (cur_mode->timing.refresh_rate !=
 		    adj_mode->timing.refresh_rate) {
 			dsi_panel_get_dfps_caps(display->panel, &dfps_caps);
-<<<<<<< HEAD
-			if (!dfps_caps.dfps_support) {
-				pr_debug("switching to %d FPS with mode switch\n",
-					adj_mode->timing.refresh_rate);
-				adj_mode->dsi_mode_flags |= DSI_MODE_FLAG_DMS_FPS;
-=======
 			if (dfps_caps.dfps_support) {
 				pr_debug("Mode switch is seamless variable refresh\n");
 				adj_mode->dsi_mode_flags |= DSI_MODE_FLAG_VRR;
@@ -6447,15 +6441,8 @@
 					adj_mode->timing.refresh_rate);
 				adj_mode->dsi_mode_flags |=
 					DSI_MODE_FLAG_DMS_FPS;
->>>>>>> cb867f86
 				goto error;
 			}
-			pr_debug("Mode switch is seamless variable refresh\n");
-			adj_mode->dsi_mode_flags |= DSI_MODE_FLAG_VRR;
-			SDE_EVT32(cur_mode->timing.refresh_rate,
-				  adj_mode->timing.refresh_rate,
-				  cur_mode->timing.h_front_porch,
-				  adj_mode->timing.h_front_porch);
 		}
 
 		/* dynamic clk change use case */
