/*
 * Copyright (c) 2016-2019, The Linux Foundation. All rights reserved.
 *
 * This program is free software; you can redistribute it and/or modify
 * it under the terms of the GNU General Public License version 2 and
 * only version 2 as published by the Free Software Foundation.
 *
 * This program is distributed in the hope that it will be useful,
 * but WITHOUT ANY WARRANTY; without even the implied warranty of
 * MERCHANTABILITY or FITNESS FOR A PARTICULAR PURPOSE.  See the
 * GNU General Public License for more details.
 *
 */

#define pr_fmt(fmt)	"msm-dsi-display:[%s] " fmt, __func__

#include <linux/list.h>
#include <linux/of.h>
#include <linux/of_gpio.h>
#include <linux/err.h>

#include "msm_drv.h"
#include "sde_connector.h"
#include "msm_mmu.h"
#include "dsi_display.h"
#include "dsi_panel.h"
#include "dsi_ctrl.h"
#include "dsi_ctrl_hw.h"
#include "dsi_drm.h"
#include "dsi_clk.h"
#include "dsi_pwr.h"
#include "sde_dbg.h"
#include "dsi_parser.h"
#include "sde_trace.h"

#define to_dsi_display(x) container_of(x, struct dsi_display, host)
#define INT_BASE_10 10
#define NO_OVERRIDE -1

#define MISR_BUFF_SIZE	256
#define ESD_MODE_STRING_MAX_LEN 256

#define MAX_NAME_SIZE	64

#define DSI_CLOCK_BITRATE_RADIX 10
#define MAX_TE_SOURCE_ID  2

DEFINE_MUTEX(dsi_display_clk_mutex);

static char dsi_display_primary[MAX_CMDLINE_PARAM_LEN];
static char dsi_display_secondary[MAX_CMDLINE_PARAM_LEN];
static struct dsi_display_boot_param boot_displays[MAX_DSI_ACTIVE_DISPLAY] = {
	{.boot_param = dsi_display_primary},
	{.boot_param = dsi_display_secondary},
};

static const struct of_device_id dsi_display_dt_match[] = {
	{.compatible = "qcom,dsi-display"},
	{}
};

static inline bool is_lp_mode(int power_mode)
{
	return power_mode == SDE_MODE_DPMS_LP1 ||
			power_mode == SDE_MODE_DPMS_LP2;
}

static void dsi_display_mask_ctrl_error_interrupts(struct dsi_display *display,
			u32 mask, bool enable)
{
	int i;
	struct dsi_display_ctrl *ctrl;

	if (!display)
		return;

	display_for_each_ctrl(i, display) {
		ctrl = &display->ctrl[i];
		if (!ctrl)
			continue;
		dsi_ctrl_mask_error_status_interrupts(ctrl->ctrl, mask, enable);
	}
}

static int dsi_display_config_clk_gating(struct dsi_display *display,
					bool enable)
{
	int rc = 0, i = 0;
	struct dsi_display_ctrl *mctrl, *ctrl;

	if (!display) {
		pr_err("Invalid params\n");
		return -EINVAL;
	}

	if (display->panel->host_config.force_hs_clk_lane) {
		pr_debug("no dsi clock gating for continuous clock mode\n");
		return 0;
	}

	mctrl = &display->ctrl[display->clk_master_idx];
	if (!mctrl) {
		pr_err("Invalid controller\n");
		return -EINVAL;
	}

	rc = dsi_ctrl_config_clk_gating(mctrl->ctrl, enable, PIXEL_CLK |
							DSI_PHY);
	if (rc) {
		pr_err("[%s] failed to %s clk gating, rc=%d\n",
				display->name, enable ? "enable" : "disable",
				rc);
		return rc;
	}

	display_for_each_ctrl(i, display) {
		ctrl = &display->ctrl[i];
		if (!ctrl->ctrl || (ctrl == mctrl))
			continue;
		/**
		 * In Split DSI usecase we should not enable clock gating on
		 * DSI PHY1 to ensure no display atrifacts are seen.
		 */
		rc = dsi_ctrl_config_clk_gating(ctrl->ctrl, enable, PIXEL_CLK);
		if (rc) {
			pr_err("[%s] failed to %s pixel clk gating, rc=%d\n",
				display->name, enable ? "enable" : "disable",
				rc);
			return rc;
		}
	}

	return 0;
}

static void dsi_display_set_ctrl_esd_check_flag(struct dsi_display *display,
			bool enable)
{
	int i;
	struct dsi_display_ctrl *ctrl;

	if (!display)
		return;

	display_for_each_ctrl(i, display) {
		ctrl = &display->ctrl[i];
		if (!ctrl)
			continue;
		ctrl->ctrl->esd_check_underway = enable;
	}
}

static void dsi_display_ctrl_irq_update(struct dsi_display *display, bool en)
{
	int i;
	struct dsi_display_ctrl *ctrl;

	if (!display)
		return;

	display_for_each_ctrl(i, display) {
		ctrl = &display->ctrl[i];
		if (!ctrl)
			continue;
		dsi_ctrl_irq_update(ctrl->ctrl, en);
	}
}

void dsi_rect_intersect(const struct dsi_rect *r1,
		const struct dsi_rect *r2,
		struct dsi_rect *result)
{
	int l, t, r, b;

	if (!r1 || !r2 || !result)
		return;

	l = max(r1->x, r2->x);
	t = max(r1->y, r2->y);
	r = min((r1->x + r1->w), (r2->x + r2->w));
	b = min((r1->y + r1->h), (r2->y + r2->h));

	if (r <= l || b <= t) {
		memset(result, 0, sizeof(*result));
	} else {
		result->x = l;
		result->y = t;
		result->w = r - l;
		result->h = b - t;
	}
}

static int dsi_display_cmd_engine_enable(struct dsi_display *display)
{
	int rc = 0;
	int i;
	struct dsi_display_ctrl *m_ctrl, *ctrl;

	m_ctrl = &display->ctrl[display->cmd_master_idx];
	mutex_lock(&m_ctrl->ctrl->ctrl_lock);

	if (display->cmd_engine_refcount > 0) {
		display->cmd_engine_refcount++;
		goto done;
	}

	rc = dsi_ctrl_set_cmd_engine_state(m_ctrl->ctrl, DSI_CTRL_ENGINE_ON);
	if (rc) {
		pr_err("[%s] failed to enable cmd engine, rc=%d\n",
		       display->name, rc);
		goto done;
	}

	display_for_each_ctrl(i, display) {
		ctrl = &display->ctrl[i];
		if (!ctrl->ctrl || (ctrl == m_ctrl))
			continue;

		rc = dsi_ctrl_set_cmd_engine_state(ctrl->ctrl,
						   DSI_CTRL_ENGINE_ON);
		if (rc) {
			pr_err("[%s] failed to enable cmd engine, rc=%d\n",
			       display->name, rc);
			goto error_disable_master;
		}
	}

	display->cmd_engine_refcount++;
	goto done;
error_disable_master:
	(void)dsi_ctrl_set_cmd_engine_state(m_ctrl->ctrl, DSI_CTRL_ENGINE_OFF);
done:
	mutex_unlock(&m_ctrl->ctrl->ctrl_lock);
	return rc;
}

static int dsi_display_cmd_engine_disable(struct dsi_display *display)
{
	int rc = 0;
	int i;
	struct dsi_display_ctrl *m_ctrl, *ctrl;

	m_ctrl = &display->ctrl[display->cmd_master_idx];
	mutex_lock(&m_ctrl->ctrl->ctrl_lock);

	if (display->cmd_engine_refcount == 0) {
		pr_err("[%s] Invalid refcount\n", display->name);
		goto done;
	} else if (display->cmd_engine_refcount > 1) {
		display->cmd_engine_refcount--;
		goto done;
	}

	display_for_each_ctrl(i, display) {
		ctrl = &display->ctrl[i];
		if (!ctrl->ctrl || (ctrl == m_ctrl))
			continue;

		rc = dsi_ctrl_set_cmd_engine_state(ctrl->ctrl,
						   DSI_CTRL_ENGINE_OFF);
		if (rc)
			pr_err("[%s] failed to enable cmd engine, rc=%d\n",
			       display->name, rc);
	}

	rc = dsi_ctrl_set_cmd_engine_state(m_ctrl->ctrl, DSI_CTRL_ENGINE_OFF);
	if (rc) {
		pr_err("[%s] failed to enable cmd engine, rc=%d\n",
		       display->name, rc);
		goto error;
	}

error:
	display->cmd_engine_refcount = 0;
done:
	mutex_unlock(&m_ctrl->ctrl->ctrl_lock);
	return rc;
}

static void dsi_display_aspace_cb_locked(void *cb_data, bool is_detach)
{
	struct dsi_display *display;
	struct dsi_display_ctrl *display_ctrl;
	int rc, cnt;

	if (!cb_data) {
		pr_err("aspace cb called with invalid cb_data\n");
		return;
	}
	display = (struct dsi_display *)cb_data;

	/*
	 * acquire panel_lock to make sure no commands are in-progress
	 * while detaching the non-secure context banks
	 */
	dsi_panel_acquire_panel_lock(display->panel);

	if (is_detach) {
		/* invalidate the stored iova */
		display->cmd_buffer_iova = 0;

		/* return the virtual address mapping */
		msm_gem_put_vaddr(display->tx_cmd_buf);
		msm_gem_vunmap(display->tx_cmd_buf, OBJ_LOCK_NORMAL);

	} else {
		rc = msm_gem_get_iova(display->tx_cmd_buf,
				display->aspace, &(display->cmd_buffer_iova));
		if (rc) {
			pr_err("failed to get the iova rc %d\n", rc);
			goto end;
		}

		display->vaddr =
			(void *) msm_gem_get_vaddr(display->tx_cmd_buf);

		if (IS_ERR_OR_NULL(display->vaddr)) {
			pr_err("failed to get va rc %d\n", rc);
			goto end;
		}
	}

	display_for_each_ctrl(cnt, display) {
		display_ctrl = &display->ctrl[cnt];
		display_ctrl->ctrl->cmd_buffer_size = display->cmd_buffer_size;
		display_ctrl->ctrl->cmd_buffer_iova = display->cmd_buffer_iova;
		display_ctrl->ctrl->vaddr = display->vaddr;
		display_ctrl->ctrl->secure_mode = is_detach;
	}

end:
	/* release panel_lock */
	dsi_panel_release_panel_lock(display->panel);
}

static irqreturn_t dsi_display_panel_te_irq_handler(int irq, void *data)
{
	struct dsi_display *display = (struct dsi_display *)data;
	struct dsi_display_te_listener *tl;

	if (unlikely(!display))
		return IRQ_HANDLED;

	SDE_EVT32(SDE_EVTLOG_FUNC_CASE1);

	spin_lock(&display->te_lock);
	list_for_each_entry(tl, &display->te_listeners, head)
		tl->handler(tl);
	spin_unlock(&display->te_lock);

	return IRQ_HANDLED;
}

int dsi_display_add_te_listener(struct dsi_display *display,
				struct dsi_display_te_listener *tl)
{
	unsigned long flags;
	bool needs_enable;

	if (!display || !tl)
		return -ENOENT;

	spin_lock_irqsave(&display->te_lock, flags);
	needs_enable = list_empty(&display->te_listeners);
	list_add(&tl->head, &display->te_listeners);
	spin_unlock_irqrestore(&display->te_lock, flags);

	if (needs_enable)
		enable_irq(gpio_to_irq(display->disp_te_gpio));

	return 0;
}

int dsi_display_remove_te_listener(struct dsi_display *display,
				   struct dsi_display_te_listener *tl)
{
	unsigned long flags;

	if (!display || !tl)
		return -ENOENT;

	spin_lock_irqsave(&display->te_lock, flags);
	list_del(&tl->head);
	if (list_empty(&display->te_listeners))
		disable_irq_nosync(gpio_to_irq(display->disp_te_gpio));
	spin_unlock_irqrestore(&display->te_lock, flags);

	return 0;
}

static void dsi_display_register_te_irq(struct dsi_display *display)
{
	int rc = 0;
	struct platform_device *pdev;
	struct device *dev;
	unsigned int te_irq;

	pdev = display->pdev;
	if (!pdev) {
		pr_err("invalid platform device\n");
		return;
	}

	dev = &pdev->dev;
	if (!dev) {
		pr_err("invalid device\n");
		return;
	}

	if (!gpio_is_valid(display->disp_te_gpio)) {
		rc = -EINVAL;
		goto error;
	}

	te_irq = gpio_to_irq(display->disp_te_gpio);

	spin_lock_init(&display->te_lock);
	INIT_LIST_HEAD(&display->te_listeners);

	/* Avoid deferred spurious irqs with disable_irq() */
	irq_set_status_flags(te_irq, IRQ_DISABLE_UNLAZY);

	rc = devm_request_irq(dev, te_irq, dsi_display_panel_te_irq_handler,
			IRQF_TRIGGER_RISING, "TE_GPIO", display);
	if (rc) {
		pr_err("TE request_irq failed for ESD rc:%d\n", rc);
		irq_clear_status_flags(te_irq, IRQ_DISABLE_UNLAZY);
		goto error;
	}

	disable_irq(te_irq);

	return;

error:
	/* disable the TE based ESD check */
	pr_warn("Unable to register for TE IRQ\n");
	if (display->panel->esd_config.status_mode == ESD_MODE_PANEL_TE)
		display->panel->esd_config.esd_enabled = false;
}

/* Allocate memory for cmd dma tx buffer */
static int dsi_host_alloc_cmd_tx_buffer(struct dsi_display *display)
{
	int rc = 0, cnt = 0;
	struct dsi_display_ctrl *display_ctrl;

	display->tx_cmd_buf = msm_gem_new(display->drm_dev,
			SZ_4K,
			MSM_BO_UNCACHED);

	if ((display->tx_cmd_buf) == NULL) {
		pr_err("Failed to allocate cmd tx buf memory\n");
		rc = -ENOMEM;
		goto error;
	}

	display->cmd_buffer_size = SZ_4K;

	display->aspace = msm_gem_smmu_address_space_get(
			display->drm_dev, MSM_SMMU_DOMAIN_UNSECURE);
	if (!display->aspace) {
		pr_err("failed to get aspace\n");
		rc = -EINVAL;
		goto free_gem;
	}
	/* register to aspace */
	rc = msm_gem_address_space_register_cb(display->aspace,
			dsi_display_aspace_cb_locked, (void *)display);
	if (rc) {
		pr_err("failed to register callback %d", rc);
		goto free_gem;
	}

	rc = msm_gem_get_iova(display->tx_cmd_buf, display->aspace,
				&(display->cmd_buffer_iova));
	if (rc) {
		pr_err("failed to get the iova rc %d\n", rc);
		goto free_aspace_cb;
	}

	display->vaddr =
		(void *) msm_gem_get_vaddr(display->tx_cmd_buf);
	if (IS_ERR_OR_NULL(display->vaddr)) {
		pr_err("failed to get va rc %d\n", rc);
		rc = -EINVAL;
		goto put_iova;
	}

	display_for_each_ctrl(cnt, display) {
		display_ctrl = &display->ctrl[cnt];
		display_ctrl->ctrl->cmd_buffer_size = SZ_4K;
		display_ctrl->ctrl->cmd_buffer_iova =
					display->cmd_buffer_iova;
		display_ctrl->ctrl->vaddr = display->vaddr;
		display_ctrl->ctrl->tx_cmd_buf = display->tx_cmd_buf;
	}

	return rc;

put_iova:
	msm_gem_put_iova(display->tx_cmd_buf, display->aspace);
free_aspace_cb:
	msm_gem_address_space_unregister_cb(display->aspace,
			dsi_display_aspace_cb_locked, display);
free_gem:
	mutex_lock(&display->drm_dev->struct_mutex);
	msm_gem_free_object(display->tx_cmd_buf);
	mutex_unlock(&display->drm_dev->struct_mutex);
error:
	return rc;
}

static bool dsi_display_validate_reg_read(struct dsi_panel *panel)
{
	int i, j = 0;
	int len = 0, *lenp;
	int group = 0, count = 0;
	struct drm_panel_esd_config *config;

	if (!panel)
		return false;

	config = &(panel->esd_config);

	lenp = config->status_valid_params ?: config->status_cmds_rlen;
	count = config->status_cmd.count;

	for (i = 0; i < count; i++)
		len += lenp[i];

	for (i = 0; i < len; i++)
		j += len;

	for (j = 0; j < config->groups; ++j) {
		for (i = 0; i < len; ++i) {
			if (config->return_buf[i] !=
				config->status_value[group + i]) {
				DRM_ERROR("mismatch: 0x%x\n",
					  config->return_buf[i]);
				break;
			}
		}

		if (i == len)
			return true;
		group += len;
	}

	return false;
}

static void dsi_display_parse_te_data(struct dsi_display *display)
{
	struct platform_device *pdev;
	struct device *dev;
	int rc = 0;
	u32 val = 0;

	pdev = display->pdev;
	if (!pdev) {
		pr_err("Inavlid platform device\n");
		return;
	}

	dev = &pdev->dev;
	if (!dev) {
		pr_err("Inavlid platform device\n");
		return;
	}

	display->disp_te_gpio = of_get_named_gpio(dev->of_node,
					"qcom,platform-te-gpio", 0);

	if (display->fw)
		rc = dsi_parser_read_u32(display->parser_node,
			"qcom,panel-te-source", &val);
	else
		rc = of_property_read_u32(dev->of_node,
			"qcom,panel-te-source", &val);

	if (rc || (val  > MAX_TE_SOURCE_ID)) {
		pr_err("invalid vsync source selection\n");
		val = 0;
	}

	display->te_source = val;
}

static int dsi_display_read_status(struct dsi_display_ctrl *ctrl,
		struct dsi_panel *panel)
{
	int i, rc = 0, count = 0, start = 0, *lenp;
	struct drm_panel_esd_config *config;
	struct dsi_cmd_desc *cmds;
	u32 flags = 0;

	if (!panel || !ctrl || !ctrl->ctrl)
		return -EINVAL;

	/*
	 * When DSI controller is not in initialized state, we do not want to
	 * report a false ESD failure and hence we defer until next read
	 * happen.
	 */
	if (!dsi_ctrl_validate_host_state(ctrl->ctrl))
		return 1;

	config = &(panel->esd_config);
	lenp = config->status_valid_params ?: config->status_cmds_rlen;
	count = config->status_cmd.count;
	cmds = config->status_cmd.cmds;
	flags |= (DSI_CTRL_CMD_FETCH_MEMORY | DSI_CTRL_CMD_READ |
		  DSI_CTRL_CMD_CUSTOM_DMA_SCHED);

	for (i = 0; i < count; ++i) {
		memset(config->status_buf, 0x0, SZ_4K);
		if (cmds[i].last_command) {
			cmds[i].msg.flags |= MIPI_DSI_MSG_LASTCOMMAND;
			flags |= DSI_CTRL_CMD_LAST_COMMAND;
		}
		if (config->status_cmd.state == DSI_CMD_SET_STATE_LP)
			cmds[i].msg.flags |= MIPI_DSI_MSG_USE_LPM;
		cmds[i].msg.rx_buf = config->status_buf;
		cmds[i].msg.rx_len = config->status_cmds_rlen[i];
		rc = dsi_ctrl_cmd_transfer(ctrl->ctrl, &cmds[i].msg, flags);
		if (rc <= 0) {
			pr_err("rx cmd transfer failed rc=%d\n", rc);
			return rc;
		}

		memcpy(config->return_buf + start,
			config->status_buf, lenp[i]);
		start += lenp[i];
	}

	return rc;
}

static int dsi_display_validate_status(struct dsi_display_ctrl *ctrl,
		struct dsi_panel *panel)
{
	int rc = 0;

	rc = dsi_display_read_status(ctrl, panel);
	if (rc <= 0) {
		goto exit;
	} else {
		/*
		 * panel status read successfully.
		 * check for validity of the data read back.
		 */
		rc = dsi_display_validate_reg_read(panel);
		if (!rc) {
			rc = -EINVAL;
			goto exit;
		}
	}

exit:
	return rc;
}

static int dsi_display_status_reg_read(struct dsi_display *display)
{
	int rc = 0, i;
	struct dsi_display_ctrl *m_ctrl, *ctrl;

	pr_debug(" ++\n");

	m_ctrl = &display->ctrl[display->cmd_master_idx];

	if (display->tx_cmd_buf == NULL) {
		rc = dsi_host_alloc_cmd_tx_buffer(display);
		if (rc) {
			pr_err("failed to allocate cmd tx buffer memory\n");
			goto done;
		}
	}

	rc = dsi_display_cmd_engine_enable(display);
	if (rc) {
		pr_err("cmd engine enable failed\n");
		return -EPERM;
	}

	rc = dsi_display_validate_status(m_ctrl, display->panel);
	if (rc <= 0) {
		pr_err("[%s] read status failed on master,rc=%d\n",
		       display->name, rc);
		goto exit;
	}

	if (!display->panel->sync_broadcast_en)
		goto exit;

	display_for_each_ctrl(i, display) {
		ctrl = &display->ctrl[i];
		if (ctrl == m_ctrl)
			continue;

		rc = dsi_display_validate_status(ctrl, display->panel);
		if (rc <= 0) {
			pr_err("[%s] read status failed on slave,rc=%d\n",
			       display->name, rc);
			goto exit;
		}
	}
exit:
	dsi_display_cmd_engine_disable(display);
done:
	return rc;
}

static int dsi_display_status_bta_request(struct dsi_display *display)
{
	int rc = 0;

	pr_debug(" ++\n");
	/* TODO: trigger SW BTA and wait for acknowledgment */

	return rc;
}

static void _handle_esd_te(struct dsi_display_te_listener *tl)
{
	struct completion *esd_te_gate = tl->data;

	complete(esd_te_gate);
}

static int dsi_display_status_check_te(struct dsi_display *display)
{
	int rc = 1;
	int const esd_te_timeout = msecs_to_jiffies(3*20);
	DECLARE_COMPLETION(esd_te_gate);
	struct dsi_display_te_listener tl = {
		.handler = _handle_esd_te,
		.data = &esd_te_gate,
	};

	dsi_display_add_te_listener(display, &tl);

	if (!wait_for_completion_timeout(&esd_te_gate, esd_te_timeout)) {
		pr_err("TE check failed\n");
		rc = -EINVAL;
	}

	dsi_display_remove_te_listener(display, &tl);

	return rc;
}

int dsi_display_check_status(struct drm_connector *connector, void *display,
					bool te_check_override)
{
	struct dsi_display *dsi_display = display;
	struct dsi_panel *panel;
	u32 status_mode;
	int rc = 0x1;
	u32 mask;

	if (!dsi_display || !dsi_display->panel)
		return -EINVAL;

	panel = dsi_display->panel;

	dsi_panel_acquire_panel_lock(panel);

	if (!panel->panel_initialized) {
		pr_debug("Panel not initialized\n");
		goto release_panel_lock;
	}

	/* Prevent another ESD check,when ESD recovery is underway */
	if (atomic_read(&panel->esd_recovery_pending))
		goto release_panel_lock;

	status_mode = panel->esd_config.status_mode;

	if (status_mode == ESD_MODE_SW_SIM_SUCCESS)
		goto release_panel_lock;

	if (status_mode == ESD_MODE_SW_SIM_FAILURE) {
		rc = -EINVAL;
		goto release_panel_lock;
	}
	SDE_EVT32(SDE_EVTLOG_FUNC_ENTRY);

	if (te_check_override && gpio_is_valid(dsi_display->disp_te_gpio))
		status_mode = ESD_MODE_PANEL_TE;

	if (status_mode == ESD_MODE_PANEL_TE) {
		rc = dsi_display_status_check_te(dsi_display);
		goto exit;
	}

	dsi_display_clk_ctrl(dsi_display->dsi_clk_handle,
			     DSI_ALL_CLKS, DSI_CLK_ON);

	/* Mask error interrupts before attempting ESD read */
	mask = BIT(DSI_FIFO_OVERFLOW) | BIT(DSI_FIFO_UNDERFLOW);
	dsi_display_set_ctrl_esd_check_flag(dsi_display, true);
	dsi_display_mask_ctrl_error_interrupts(dsi_display, mask, true);

	if (status_mode == ESD_MODE_REG_READ) {
		rc = dsi_display_status_reg_read(dsi_display);
	} else if (status_mode == ESD_MODE_SW_BTA) {
		rc = dsi_display_status_bta_request(dsi_display);
	} else {
		pr_warn("Unsupported ESD check mode: %d\n", status_mode);
		panel->esd_config.esd_enabled = false;
	}

	/* Unmask error interrupts if check passed */
	if (rc > 0) {
		dsi_display_set_ctrl_esd_check_flag(dsi_display, false);
		dsi_display_mask_ctrl_error_interrupts(dsi_display,
						       mask, false);
	}
	dsi_display_clk_ctrl(dsi_display->dsi_clk_handle,
			     DSI_ALL_CLKS, DSI_CLK_OFF);

exit:
	/* Handle Panel failures during display disable sequence */
	if (rc <= 0)
		atomic_set(&panel->esd_recovery_pending, 1);

release_panel_lock:
	dsi_panel_release_panel_lock(panel);
	SDE_EVT32(SDE_EVTLOG_FUNC_EXIT);

	return rc;
}

static int dsi_display_cmd_prepare(const char *cmd_buf, u32 cmd_buf_len,
		struct dsi_cmd_desc *cmd, u8 *payload, u32 payload_len)
{
	int i;

	memset(cmd, 0x00, sizeof(*cmd));
	cmd->msg.type = cmd_buf[0];
	cmd->last_command = (cmd_buf[1] == 1 ? true : false);
	cmd->msg.channel = cmd_buf[2];
	cmd->msg.flags = cmd_buf[3];
	cmd->msg.ctrl = 0;
	cmd->post_wait_ms = cmd->msg.wait_ms = cmd_buf[4];
	cmd->msg.tx_len = ((cmd_buf[5] << 8) | (cmd_buf[6]));

	if (cmd->msg.tx_len > payload_len) {
		pr_err("Incorrect payload length tx_len %zu, payload_len %d\n",
		       cmd->msg.tx_len, payload_len);
		return -EINVAL;
	}

	for (i = 0; i < cmd->msg.tx_len; i++)
		payload[i] = cmd_buf[7 + i];

	cmd->msg.tx_buf = payload;
	return 0;
}

static int dsi_display_ctrl_get_host_init_state(struct dsi_display *dsi_display,
		bool *state)
{
	struct dsi_display_ctrl *ctrl;
	int i, rc = -EINVAL;

	display_for_each_ctrl(i, dsi_display) {
		ctrl = &dsi_display->ctrl[i];
		rc = dsi_ctrl_get_host_engine_init_state(ctrl->ctrl, state);
		if (rc)
			break;
	}
	return rc;
}

int dsi_display_cmd_transfer(struct drm_connector *connector,
		void *display, const char *cmd_buf,
		u32 cmd_buf_len)
{
	struct dsi_display *dsi_display = display;
	struct dsi_cmd_desc cmd;
	u8 cmd_payload[MAX_CMD_PAYLOAD_SIZE];
	int rc = 0;
	bool state = false;

	if (!dsi_display || !cmd_buf) {
		pr_err("[DSI] invalid params\n");
		return -EINVAL;
	}

	pr_debug("[DSI] Display command transfer\n");

	rc = dsi_display_cmd_prepare(cmd_buf, cmd_buf_len,
			&cmd, cmd_payload, MAX_CMD_PAYLOAD_SIZE);
	if (rc) {
		pr_err("[DSI] command prepare failed. rc %d\n", rc);
		return rc;
	}

	mutex_lock(&dsi_display->display_lock);
	rc = dsi_display_ctrl_get_host_init_state(dsi_display, &state);

	/**
	 * Handle scenario where a command transfer is initiated through
	 * sysfs interface when device is in suepnd state.
	 */
	if (!rc && !state) {
		pr_warn_ratelimited("Command xfer attempted while device is in suspend state\n"
				);
		rc = -EPERM;
		goto end;
	}
	if (rc || !state) {
		pr_err("[DSI] Invalid host state %d rc %d\n",
				state, rc);
		rc = -EPERM;
		goto end;
	}

	rc = dsi_display->host.ops->transfer(&dsi_display->host,
			&cmd.msg);
end:
	mutex_unlock(&dsi_display->display_lock);
	return rc;
}

static void _dsi_display_continuous_clk_ctrl(struct dsi_display *display,
					     bool enable)
{
	int i;
	struct dsi_display_ctrl *ctrl;

	if (!display || !display->panel->host_config.force_hs_clk_lane)
		return;

	display_for_each_ctrl(i, display) {
		ctrl = &display->ctrl[i];

		/**
		 * For phy ver 4.0 chipsets, configure DSI controller and
		 * DSI PHY to force clk lane to HS mode always whereas
		 * for other phy ver chipsets, configure DSI controller only.
		 */
		if (ctrl->phy->hw.ops.set_continuous_clk) {
			dsi_ctrl_hs_req_sel(ctrl->ctrl, true);
			dsi_ctrl_set_continuous_clk(ctrl->ctrl, enable);
			dsi_phy_set_continuous_clk(ctrl->phy, enable);
		} else {
			dsi_ctrl_set_continuous_clk(ctrl->ctrl, enable);
		}
	}
}

int dsi_display_soft_reset(void *display)
{
	struct dsi_display *dsi_display;
	struct dsi_display_ctrl *ctrl;
	int rc = 0;
	int i;

	if (!display)
		return -EINVAL;

	dsi_display = display;

	display_for_each_ctrl(i, dsi_display) {
		ctrl = &dsi_display->ctrl[i];
		rc = dsi_ctrl_soft_reset(ctrl->ctrl);
		if (rc) {
			pr_err("[%s] failed to soft reset host_%d, rc=%d\n",
					dsi_display->name, i, rc);
			break;
		}
	}

	return rc;
}

enum dsi_pixel_format dsi_display_get_dst_format(
		struct drm_connector *connector,
		void *display)
{
	enum dsi_pixel_format format = DSI_PIXEL_FORMAT_MAX;
	struct dsi_display *dsi_display = (struct dsi_display *)display;

	if (!dsi_display || !dsi_display->panel) {
		pr_err("Invalid params(s) dsi_display %pK, panel %pK\n",
			dsi_display,
			((dsi_display) ? dsi_display->panel : NULL));
		return format;
	}

	format = dsi_display->panel->host_config.dst_format;
	return format;
}

static void _dsi_display_setup_misr(struct dsi_display *display)
{
	int i;

	display_for_each_ctrl(i, display) {
		dsi_ctrl_setup_misr(display->ctrl[i].ctrl,
				display->misr_enable,
				display->misr_frame_count);
	}
}

/**
 * dsi_display_get_cont_splash_status - Get continuous splash status.
 * @dsi_display:         DSI display handle.
 *
 * Return: boolean to signify whether continuous splash is enabled.
 */
static bool dsi_display_get_cont_splash_status(struct dsi_display *display)
{
	u32 val = 0;
	int i;
	struct dsi_display_ctrl *ctrl;
	struct dsi_ctrl_hw *hw;

	display_for_each_ctrl(i, display) {
		ctrl = &(display->ctrl[i]);
		if (!ctrl || !ctrl->ctrl)
			continue;

		hw = &(ctrl->ctrl->hw);
		val = hw->ops.get_cont_splash_status(hw);
		if (!val)
			return false;
	}
	return true;
}

int dsi_display_set_power(struct drm_connector *connector,
		int power_mode, void *disp)
{
	struct dsi_display *display = disp;
	int rc = 0;

	if (!display || !display->panel) {
		pr_err("invalid display/panel\n");
		return -EINVAL;
	}

	switch (power_mode) {
	case SDE_MODE_DPMS_LP1:
		rc = dsi_panel_set_lp1(display->panel);
		break;
	case SDE_MODE_DPMS_LP2:
		rc = dsi_panel_set_lp2(display->panel);
		break;
	case SDE_MODE_DPMS_ON:
		if (is_lp_mode(display->panel->power_mode))
			rc = dsi_panel_set_nolp(display->panel);
		break;
	case SDE_MODE_DPMS_OFF:
	default:
		return rc;
	}

	pr_debug("Power mode transition from %d to %d %s",
		 display->panel->power_mode, power_mode,
		 rc ? "failed" : "successful");
	if (!rc)
		display->panel->power_mode = power_mode;

	return rc;
}

static int debugfs_dump_info_read(struct seq_file *seq, void *data)
{
	struct dsi_display *display = seq->private;
	struct drm_connector *conn;
	struct drm_display_mode *mode;
	int i;

	if (!display)
		return -ENODEV;

	conn = display->drm_conn;

	seq_printf(seq, "name = %s\n", display->name);
	seq_printf(seq, "\tResolution = %dx%d Fps = %d\n",
			display->config.video_timing.h_active,
			display->config.video_timing.v_active,
			display->config.video_timing.refresh_rate);
	seq_printf(seq, "\tclk rate = %d\n",
		   display->config.video_timing.clk_rate_hz);

	display_for_each_ctrl(i, display) {
		seq_printf(seq, "\tCTRL_%d:\n\t\tctrl = %s\n\t\tphy = %s\n",
			   i, display->ctrl[i].ctrl->name,
			   display->ctrl[i].phy->name);
	}

	seq_printf(seq, "\tPanel = %s\n", display->panel->name);
	seq_printf(seq, "\tClock master = %s\n",
			display->ctrl[display->clk_master_idx].ctrl->name);

	seq_puts(seq, "\tList of modes:\n");
	list_for_each_entry(mode, &conn->modes, head) {
		struct dsi_display_mode_priv_info *priv_info;

		priv_info = (typeof(priv_info)) mode->private;

		seq_printf(seq, "\t\t%dx%d@%d drm_clk:%u dsi_clk:%llu %s\n",
			   mode->htotal, mode->vtotal, mode->vrefresh,
			   mode->clock, priv_info->clk_rate_hz,
			   mode->type & DRM_MODE_TYPE_PREFERRED ? "*" : "");
        }

		seq_puts(seq, "\tList of modes:\n");
		list_for_each_entry(mode, &conn->modes, head) {
			struct dsi_display_mode_priv_info *priv_info;
			priv_info = (typeof(priv_info)) mode->private;
			seq_printf(seq, "\t\t%dx%d@%d drm_clk:%u dsi_clk:%llu %s\n",
				mode->htotal, mode->vtotal, mode->vrefresh,
				mode->clock, priv_info->clk_rate_hz,
				mode->type & DRM_MODE_TYPE_PREFERRED ? "*" : "");
		}

	return 0;
}

static int debugfs_dump_info_open(struct inode *inode, struct file *f)
{
	return single_open(f, debugfs_dump_info_read, inode->i_private);
}

static ssize_t debugfs_misr_setup(struct file *file,
				  const char __user *user_buf,
				  size_t user_len,
				  loff_t *ppos)
{
	struct dsi_display *display = file->private_data;
	char *buf;
	int rc = 0;
	size_t len;
	u32 enable, frame_count;

	if (!display)
		return -ENODEV;

	if (*ppos)
		return 0;

	buf = kzalloc(MISR_BUFF_SIZE, GFP_KERNEL);
	if (!buf)
		return -ENOMEM;

	/* leave room for termination char */
	len = min_t(size_t, user_len, MISR_BUFF_SIZE - 1);
	if (copy_from_user(buf, user_buf, len)) {
		rc = -EINVAL;
		goto error;
	}

	buf[len] = '\0'; /* terminate the string */

	if (sscanf(buf, "%u %u", &enable, &frame_count) != 2) {
		rc = -EINVAL;
		goto error;
	}

	display->misr_enable = enable;
	display->misr_frame_count = frame_count;

	mutex_lock(&display->display_lock);
	rc = dsi_display_clk_ctrl(display->dsi_clk_handle,
			DSI_CORE_CLK, DSI_CLK_ON);
	if (rc) {
		pr_err("[%s] failed to enable DSI core clocks, rc=%d\n",
		       display->name, rc);
		goto unlock;
	}

	_dsi_display_setup_misr(display);

	rc = dsi_display_clk_ctrl(display->dsi_clk_handle,
			DSI_CORE_CLK, DSI_CLK_OFF);
	if (rc) {
		pr_err("[%s] failed to disable DSI core clocks, rc=%d\n",
		       display->name, rc);
		goto unlock;
	}

	rc = user_len;
unlock:
	mutex_unlock(&display->display_lock);
error:
	kfree(buf);
	return rc;
}

static ssize_t debugfs_misr_read(struct file *file,
				 char __user *user_buf,
				 size_t user_len,
				 loff_t *ppos)
{
	struct dsi_display *display = file->private_data;
	char *buf;
	u32 len = 0;
	int rc = 0;
	struct dsi_ctrl *dsi_ctrl;
	int i;
	u32 misr;
	size_t max_len = min_t(size_t, user_len, MISR_BUFF_SIZE);

	if (!display)
		return -ENODEV;

	if (*ppos)
		return 0;

	buf = kzalloc(max_len, GFP_KERNEL);
	if (ZERO_OR_NULL_PTR(buf))
		return -ENOMEM;

	mutex_lock(&display->display_lock);
	rc = dsi_display_clk_ctrl(display->dsi_clk_handle,
			DSI_CORE_CLK, DSI_CLK_ON);
	if (rc) {
		pr_err("[%s] failed to enable DSI core clocks, rc=%d\n",
		       display->name, rc);
		goto error;
	}

	display_for_each_ctrl(i, display) {
		dsi_ctrl = display->ctrl[i].ctrl;
		misr = dsi_ctrl_collect_misr(display->ctrl[i].ctrl);

		len += snprintf((buf + len), max_len - len,
			"DSI_%d MISR: 0x%x\n", dsi_ctrl->cell_index, misr);

		if (len >= max_len)
			break;
	}

	rc = dsi_display_clk_ctrl(display->dsi_clk_handle,
			DSI_CORE_CLK, DSI_CLK_OFF);
	if (rc) {
		pr_err("[%s] failed to disable DSI core clocks, rc=%d\n",
		       display->name, rc);
		goto error;
	}

	if (copy_to_user(user_buf, buf, max_len)) {
		rc = -EFAULT;
		goto error;
	}

	*ppos += len;

error:
	mutex_unlock(&display->display_lock);
	kfree(buf);
	return len;
}

static ssize_t debugfs_esd_trigger_check(struct file *file,
				  const char __user *user_buf,
				  size_t user_len,
				  loff_t *ppos)
{
	struct dsi_display *display = file->private_data;
	char *buf;
	int rc = 0;
	u32 esd_trigger;

	if (!display)
		return -ENODEV;

	if (*ppos)
		return 0;

	if (user_len > sizeof(u32))
		return -EINVAL;

	if (!user_len || !user_buf)
		return -EINVAL;

	if (!display->panel ||
		atomic_read(&display->panel->esd_recovery_pending))
		return user_len;

	buf = kzalloc(user_len + 1, GFP_KERNEL);
	if (!buf)
		return -ENOMEM;

	if (copy_from_user(buf, user_buf, user_len)) {
		rc = -EINVAL;
		goto error;
	}

	buf[user_len] = '\0'; /* terminate the string */

	if (kstrtouint(buf, 10, &esd_trigger)) {
		rc = -EINVAL;
		goto error;
	}

	if (esd_trigger != 1) {
		rc = -EINVAL;
		goto error;
	}

	display->esd_trigger = esd_trigger;

	if (display->esd_trigger) {
		pr_info("ESD attack triggered by user\n");
		rc = dsi_panel_trigger_esd_attack(display->panel);
		if (rc) {
			pr_err("Failed to trigger ESD attack\n");
			goto error;
		}
	}

	rc = user_len;
error:
	kfree(buf);
	return rc;
}

static ssize_t debugfs_alter_esd_check_mode(struct file *file,
				  const char __user *user_buf,
				  size_t user_len,
				  loff_t *ppos)
{
	struct dsi_display *display = file->private_data;
	struct drm_panel_esd_config *esd_config;
	char *buf;
	int rc = 0;
	size_t len = min_t(size_t, user_len, ESD_MODE_STRING_MAX_LEN);

	if (!display)
		return -ENODEV;

	if (*ppos)
		return 0;

	buf = kzalloc(len + 1, GFP_KERNEL);
	if (ZERO_OR_NULL_PTR(buf))
		return -ENOMEM;

	if (copy_from_user(buf, user_buf, len)) {
		rc = -EINVAL;
		goto error;
	}

	buf[len] = '\0'; /* terminate the string */
	if (!display->panel) {
		rc = -EINVAL;
		goto error;
	}

	esd_config = &display->panel->esd_config;
	if (!esd_config) {
		pr_err("Invalid panel esd config\n");
		rc = -EINVAL;
		goto error;
	}

	if (!esd_config->esd_enabled)
		goto error;

	if (!strcmp(buf, "te_signal_check\n")) {
		pr_info("ESD check is switched to TE mode by user\n");
		esd_config->status_mode = ESD_MODE_PANEL_TE;
	}

	if (!strcmp(buf, "reg_read\n")) {
		pr_info("ESD check is switched to reg read by user\n");
		rc = dsi_panel_parse_esd_reg_read_configs(display->panel);
		if (rc) {
			pr_err("failed to alter esd check mode,rc=%d\n",
						rc);
			rc = user_len;
			goto error;
		}
		esd_config->status_mode = ESD_MODE_REG_READ;
	}

	if (!strcmp(buf, "esd_sw_sim_success\n"))
		esd_config->status_mode = ESD_MODE_SW_SIM_SUCCESS;

	if (!strcmp(buf, "esd_sw_sim_failure\n"))
		esd_config->status_mode = ESD_MODE_SW_SIM_FAILURE;

	rc = len;
error:
	kfree(buf);
	return rc;
}

static ssize_t debugfs_read_esd_check_mode(struct file *file,
				 char __user *user_buf,
				 size_t user_len,
				 loff_t *ppos)
{
	struct dsi_display *display = file->private_data;
	struct drm_panel_esd_config *esd_config;
	char *buf;
	int rc = 0;
	size_t len = min_t(size_t, user_len, ESD_MODE_STRING_MAX_LEN);

	if (!display)
		return -ENODEV;

	if (*ppos)
		return 0;

	if (!display->panel) {
		pr_err("invalid panel data\n");
		return -EINVAL;
	}

	buf = kzalloc(len, GFP_KERNEL);
	if (ZERO_OR_NULL_PTR(buf))
		return -ENOMEM;

	esd_config = &display->panel->esd_config;
	if (!esd_config) {
		pr_err("Invalid panel esd config\n");
		rc = -EINVAL;
		goto error;
	}

	if (!esd_config->esd_enabled) {
		rc = snprintf(buf, len, "ESD feature not enabled");
		goto output_mode;
	}

	switch (esd_config->status_mode) {
	case ESD_MODE_REG_READ:
		rc = snprintf(buf, len, "reg_read");
		break;
	case ESD_MODE_PANEL_TE:
		rc = snprintf(buf, len, "te_signal_check");
		break;
	case ESD_MODE_SW_SIM_FAILURE:
		rc = snprintf(buf, len, "esd_sw_sim_failure");
		break;
	case ESD_MODE_SW_SIM_SUCCESS:
		rc = snprintf(buf, len, "esd_sw_sim_success");
		break;
	default:
		rc = snprintf(buf, len, "invalid");
		break;
	}

output_mode:
	if (!rc) {
		rc = -EINVAL;
		goto error;
	}

	if (copy_to_user(user_buf, buf, len)) {
		rc = -EFAULT;
		goto error;
	}

	*ppos += len;

error:
	kfree(buf);
	return len;
}

static const struct file_operations dump_info_fops = {
	.open =		debugfs_dump_info_open,
	.read =		seq_read,
	.llseek =	seq_lseek,
	.release =	single_release,
};

static const struct file_operations misr_data_fops = {
	.open = simple_open,
	.read = debugfs_misr_read,
	.write = debugfs_misr_setup,
};

static const struct file_operations esd_trigger_fops = {
	.open = simple_open,
	.write = debugfs_esd_trigger_check,
};

static const struct file_operations esd_check_mode_fops = {
	.open = simple_open,
	.write = debugfs_alter_esd_check_mode,
	.read = debugfs_read_esd_check_mode,
};

static int dsi_display_debugfs_init(struct dsi_display *display)
{
	int rc = 0;
	struct dentry *dir, *dump_file, *misr_data;
	char name[MAX_NAME_SIZE];
	int i;

	dir = debugfs_create_dir(display->name, NULL);
	if (IS_ERR_OR_NULL(dir)) {
		rc = PTR_ERR(dir);
		pr_err("[%s] debugfs create dir failed, rc = %d\n",
		       display->name, rc);
		goto error;
	}

	dump_file = debugfs_create_file("dump_info",
					0400,
					dir,
					display,
					&dump_info_fops);
	if (IS_ERR_OR_NULL(dump_file)) {
		rc = PTR_ERR(dump_file);
		pr_err("[%s] debugfs create dump info file failed, rc=%d\n",
		       display->name, rc);
		goto error_remove_dir;
	}

	dump_file = debugfs_create_file("esd_trigger",
					0644,
					dir,
					display,
					&esd_trigger_fops);
	if (IS_ERR_OR_NULL(dump_file)) {
		rc = PTR_ERR(dump_file);
		pr_err("[%s] debugfs for esd trigger file failed, rc=%d\n",
		       display->name, rc);
		goto error_remove_dir;
	}

	dump_file = debugfs_create_file("esd_check_mode",
					0644,
					dir,
					display,
					&esd_check_mode_fops);
	if (IS_ERR_OR_NULL(dump_file)) {
		rc = PTR_ERR(dump_file);
		pr_err("[%s] debugfs for esd check mode failed, rc=%d\n",
		       display->name, rc);
		goto error_remove_dir;
	}

	misr_data = debugfs_create_file("misr_data",
					0600,
					dir,
					display,
					&misr_data_fops);
	if (IS_ERR_OR_NULL(misr_data)) {
		rc = PTR_ERR(misr_data);
		pr_err("[%s] debugfs create misr datafile failed, rc=%d\n",
		       display->name, rc);
		goto error_remove_dir;
	}

	display_for_each_ctrl(i, display) {
		struct msm_dsi_phy *phy = display->ctrl[i].phy;

		if (!phy || !phy->name)
			continue;

		snprintf(name, ARRAY_SIZE(name),
				"%s_allow_phy_power_off", phy->name);
		dump_file = debugfs_create_bool(name, 0600, dir,
				&phy->allow_phy_power_off);
		if (IS_ERR_OR_NULL(dump_file)) {
			rc = PTR_ERR(dump_file);
			pr_err("[%s] debugfs create %s failed, rc=%d\n",
			       display->name, name, rc);
			goto error_remove_dir;
		}

		snprintf(name, ARRAY_SIZE(name),
				"%s_regulator_min_datarate_bps", phy->name);
		dump_file = debugfs_create_u32(name, 0600, dir,
				&phy->regulator_min_datarate_bps);
		if (IS_ERR_OR_NULL(dump_file)) {
			rc = PTR_ERR(dump_file);
			pr_err("[%s] debugfs create %s failed, rc=%d\n",
			       display->name, name, rc);
			goto error_remove_dir;
		}
	}

	if (!debugfs_create_bool("ulps_feature_enable", 0600, dir,
			&display->panel->ulps_feature_enabled)) {
		pr_err("[%s] debugfs create ulps feature enable file failed\n",
		       display->name);
		goto error_remove_dir;
	}

	if (!debugfs_create_bool("ulps_suspend_feature_enable", 0600, dir,
			&display->panel->ulps_suspend_enabled)) {
		pr_err("[%s] debugfs create ulps-suspend feature enable file failed\n",
		       display->name);
		goto error_remove_dir;
	}

	if (!debugfs_create_bool("ulps_status", 0400, dir,
			&display->ulps_enabled)) {
		pr_err("[%s] debugfs create ulps status file failed\n",
		       display->name);
		goto error_remove_dir;
	}

	display->root = dir;
	dsi_parser_dbg_init(display->parser, dir);

	return rc;
error_remove_dir:
	debugfs_remove(dir);
error:
	return rc;
}

static int dsi_display_debugfs_deinit(struct dsi_display *display)
{
	debugfs_remove_recursive(display->root);

	return 0;
}

static void adjust_timing_by_ctrl_count(const struct dsi_display *display,
					struct dsi_display_mode *mode)
{
	struct dsi_host_common_cfg *host = &display->panel->host_config;
	bool is_split_link = host->split_link.split_link_enabled;
	u32 sublinks_count = host->split_link.num_sublinks;

	if (is_split_link && sublinks_count > 1) {
		mode->timing.h_active /= sublinks_count;
		mode->timing.h_front_porch /= sublinks_count;
		mode->timing.h_sync_width /= sublinks_count;
		mode->timing.h_back_porch /= sublinks_count;
		mode->timing.h_skew /= sublinks_count;
		mode->pixel_clk_khz /= sublinks_count;
	} else {
		mode->timing.h_active /= display->ctrl_count;
		mode->timing.h_front_porch /= display->ctrl_count;
		mode->timing.h_sync_width /= display->ctrl_count;
		mode->timing.h_back_porch /= display->ctrl_count;
		mode->timing.h_skew /= display->ctrl_count;
		mode->pixel_clk_khz /= display->ctrl_count;
	}
}

static int dsi_display_is_ulps_req_valid(struct dsi_display *display,
		bool enable)
{
	/* TODO: make checks based on cont. splash */

	pr_debug("checking ulps req validity\n");

	if (atomic_read(&display->panel->esd_recovery_pending)) {
		pr_debug("%s: ESD recovery sequence underway\n", __func__);
		return false;
	}

	if (!dsi_panel_ulps_feature_enabled(display->panel) &&
			!display->panel->ulps_suspend_enabled) {
		pr_debug("%s: ULPS feature is not enabled\n", __func__);
		return false;
	}

	if (!dsi_panel_initialized(display->panel) &&
			!display->panel->ulps_suspend_enabled) {
		pr_debug("%s: panel not yet initialized\n", __func__);
		return false;
	}

	if (enable && display->ulps_enabled) {
		pr_debug("ULPS already enabled\n");
		return false;
	} else if (!enable && !display->ulps_enabled) {
		pr_debug("ULPS already disabled\n");
		return false;
	}

	/*
	 * No need to enter ULPS when transitioning from splash screen to
	 * boot animation since it is expected that the clocks would be turned
	 * right back on.
	 */
	if (enable && display->is_cont_splash_enabled)
		return false;

	return true;
}


/**
 * dsi_display_set_ulps() - set ULPS state for DSI lanes.
 * @dsi_display:         DSI display handle.
 * @enable:           enable/disable ULPS.
 *
 * ULPS can be enabled/disabled after DSI host engine is turned on.
 *
 * Return: error code.
 */
static int dsi_display_set_ulps(struct dsi_display *display, bool enable)
{
	int rc = 0;
	int i = 0;
	struct dsi_display_ctrl *m_ctrl, *ctrl;


	if (!display) {
		pr_err("Invalid params\n");
		return -EINVAL;
	}

	if (!dsi_display_is_ulps_req_valid(display, enable)) {
		pr_debug("%s: skipping ULPS config, enable=%d\n",
			__func__, enable);
		return 0;
	}

	m_ctrl = &display->ctrl[display->cmd_master_idx];
	/*
	 * ULPS entry-exit can be either through the DSI controller or
	 * the DSI PHY depending on hardware variation. For some chipsets,
	 * both controller version and phy version ulps entry-exit ops can
	 * be present. To handle such cases, send ulps request through PHY,
	 * if ulps request is handled in PHY, then no need to send request
	 * through controller.
	 */

	rc = dsi_phy_set_ulps(m_ctrl->phy, &display->config, enable,
			display->clamp_enabled);

	if (rc == DSI_PHY_ULPS_ERROR) {
		pr_err("Ulps PHY state change(%d) failed\n", enable);
		return -EINVAL;
	}

	else if (rc == DSI_PHY_ULPS_HANDLED) {
		display_for_each_ctrl(i, display) {
			ctrl = &display->ctrl[i];
			if (!ctrl->ctrl || (ctrl == m_ctrl))
				continue;

			rc = dsi_phy_set_ulps(ctrl->phy, &display->config,
					enable, display->clamp_enabled);
			if (rc == DSI_PHY_ULPS_ERROR) {
				pr_err("Ulps PHY state change(%d) failed\n",
						enable);
				return -EINVAL;
			}
		}
	}

	else if (rc == DSI_PHY_ULPS_NOT_HANDLED) {
		rc = dsi_ctrl_set_ulps(m_ctrl->ctrl, enable);
		if (rc) {
			pr_err("Ulps controller state change(%d) failed\n",
					enable);
			return rc;
		}
		display_for_each_ctrl(i, display) {
			ctrl = &display->ctrl[i];
			if (!ctrl->ctrl || (ctrl == m_ctrl))
				continue;

			rc = dsi_ctrl_set_ulps(ctrl->ctrl, enable);
			if (rc) {
				pr_err("Ulps controller state change(%d) failed\n",
						enable);
				return rc;
			}
		}
	}

	display->ulps_enabled = enable;
	return 0;
}

/**
 * dsi_display_set_clamp() - set clamp state for DSI IO.
 * @dsi_display:         DSI display handle.
 * @enable:           enable/disable clamping.
 *
 * Return: error code.
 */
static int dsi_display_set_clamp(struct dsi_display *display, bool enable)
{
	int rc = 0;
	int i = 0;
	struct dsi_display_ctrl *m_ctrl, *ctrl;
	bool ulps_enabled = false;


	if (!display) {
		pr_err("Invalid params\n");
		return -EINVAL;
	}

	m_ctrl = &display->ctrl[display->cmd_master_idx];
	ulps_enabled = display->ulps_enabled;

	/*
	 * Clamp control can be either through the DSI controller or
	 * the DSI PHY depending on hardware variation
	 */
	rc = dsi_ctrl_set_clamp_state(m_ctrl->ctrl, enable, ulps_enabled);
	if (rc) {
		pr_err("DSI ctrl clamp state change(%d) failed\n", enable);
		return rc;
	}

	rc = dsi_phy_set_clamp_state(m_ctrl->phy, enable);
	if (rc) {
		pr_err("DSI phy clamp state change(%d) failed\n", enable);
		return rc;
	}

	display_for_each_ctrl(i, display) {
		ctrl = &display->ctrl[i];
		if (!ctrl->ctrl || (ctrl == m_ctrl))
			continue;

		rc = dsi_ctrl_set_clamp_state(ctrl->ctrl, enable, ulps_enabled);
		if (rc) {
			pr_err("DSI Clamp state change(%d) failed\n", enable);
			return rc;
		}

		rc = dsi_phy_set_clamp_state(ctrl->phy, enable);
		if (rc) {
			pr_err("DSI phy clamp state change(%d) failed\n",
				enable);
			return rc;
		}

		pr_debug("Clamps %s for ctrl%d\n",
			enable ? "enabled" : "disabled", i);
	}

	display->clamp_enabled = enable;
	return 0;
}

/**
 * dsi_display_setup_ctrl() - setup DSI controller.
 * @dsi_display:         DSI display handle.
 *
 * Return: error code.
 */
static int dsi_display_ctrl_setup(struct dsi_display *display)
{
	int rc = 0;
	int i = 0;
	struct dsi_display_ctrl *ctrl, *m_ctrl;


	if (!display) {
		pr_err("Invalid params\n");
		return -EINVAL;
	}

	m_ctrl = &display->ctrl[display->cmd_master_idx];
	rc = dsi_ctrl_setup(m_ctrl->ctrl);
	if (rc) {
		pr_err("DSI controller setup failed\n");
		return rc;
	}

	display_for_each_ctrl(i, display) {
		ctrl = &display->ctrl[i];
		if (!ctrl->ctrl || (ctrl == m_ctrl))
			continue;

		rc = dsi_ctrl_setup(ctrl->ctrl);
		if (rc) {
			pr_err("DSI controller setup failed\n");
			return rc;
		}
	}
	return 0;
}

static int dsi_display_phy_enable(struct dsi_display *display);

/**
 * dsi_display_phy_idle_on() - enable DSI PHY while coming out of idle screen.
 * @dsi_display:         DSI display handle.
 * @mmss_clamp:          True if clamp is enabled.
 *
 * Return: error code.
 */
static int dsi_display_phy_idle_on(struct dsi_display *display,
		bool mmss_clamp)
{
	int rc = 0;
	int i = 0;
	struct dsi_display_ctrl *m_ctrl, *ctrl;


	if (!display) {
		pr_err("Invalid params\n");
		return -EINVAL;
	}

	if (mmss_clamp && !display->phy_idle_power_off) {
		dsi_display_phy_enable(display);
		return 0;
	}

	m_ctrl = &display->ctrl[display->cmd_master_idx];
	rc = dsi_phy_idle_ctrl(m_ctrl->phy, true);
	if (rc) {
		pr_err("DSI controller setup failed\n");
		return rc;
	}

	display_for_each_ctrl(i, display) {
		ctrl = &display->ctrl[i];
		if (!ctrl->ctrl || (ctrl == m_ctrl))
			continue;

		rc = dsi_phy_idle_ctrl(ctrl->phy, true);
		if (rc) {
			pr_err("DSI controller setup failed\n");
			return rc;
		}
	}
	display->phy_idle_power_off = false;
	return 0;
}

/**
 * dsi_display_phy_idle_off() - disable DSI PHY while going to idle screen.
 * @dsi_display:         DSI display handle.
 *
 * Return: error code.
 */
static int dsi_display_phy_idle_off(struct dsi_display *display)
{
	int rc = 0;
	int i = 0;
	struct dsi_display_ctrl *m_ctrl, *ctrl;

	if (!display) {
		pr_err("Invalid params\n");
		return -EINVAL;
	}

	display_for_each_ctrl(i, display) {
		struct msm_dsi_phy *phy = display->ctrl[i].phy;

		if (!phy)
			continue;

		if (!phy->allow_phy_power_off) {
			pr_debug("phy doesn't support this feature\n");
			return 0;
		}
	}

	m_ctrl = &display->ctrl[display->cmd_master_idx];

	rc = dsi_phy_idle_ctrl(m_ctrl->phy, false);
	if (rc) {
		pr_err("[%s] failed to enable cmd engine, rc=%d\n",
		       display->name, rc);
		return rc;
	}

	display_for_each_ctrl(i, display) {
		ctrl = &display->ctrl[i];
		if (!ctrl->ctrl || (ctrl == m_ctrl))
			continue;

		rc = dsi_phy_idle_ctrl(ctrl->phy, false);
		if (rc) {
			pr_err("DSI controller setup failed\n");
			return rc;
		}
	}
	display->phy_idle_power_off = true;
	return 0;
}

void dsi_display_enable_event(struct drm_connector *connector,
		struct dsi_display *display,
		uint32_t event_idx, struct dsi_event_cb_info *event_info,
		bool enable)
{
	uint32_t irq_status_idx = DSI_STATUS_INTERRUPT_COUNT;
	int i;

	if (!display) {
		pr_err("invalid display\n");
		return;
	}

	if (event_info)
		event_info->event_idx = event_idx;

	switch (event_idx) {
	case SDE_CONN_EVENT_VID_DONE:
		irq_status_idx = DSI_SINT_VIDEO_MODE_FRAME_DONE;
		break;
	case SDE_CONN_EVENT_CMD_DONE:
		irq_status_idx = DSI_SINT_CMD_FRAME_DONE;
		break;
	case SDE_CONN_EVENT_VID_FIFO_OVERFLOW:
	case SDE_CONN_EVENT_CMD_FIFO_UNDERFLOW:
		if (event_info) {
			display_for_each_ctrl(i, display)
				display->ctrl[i].ctrl->recovery_cb =
							*event_info;
		}
	default:
		/* nothing to do */
		pr_debug("[%s] unhandled event %d\n", display->name, event_idx);
		return;
	}

	if (enable) {
		display_for_each_ctrl(i, display)
			dsi_ctrl_enable_status_interrupt(
					display->ctrl[i].ctrl, irq_status_idx,
					event_info);
	} else {
		display_for_each_ctrl(i, display)
			dsi_ctrl_disable_status_interrupt(
					display->ctrl[i].ctrl, irq_status_idx);
	}
}

/**
 * dsi_config_host_engine_state_for_cont_splash()- update host engine state
 *                                                 during continuous splash.
 * @display: Handle to dsi display
 *
 */
static void dsi_config_host_engine_state_for_cont_splash
					(struct dsi_display *display)
{
	int i;
	struct dsi_display_ctrl *ctrl;
	enum dsi_engine_state host_state = DSI_CTRL_ENGINE_ON;

	/* Sequence does not matter for split dsi usecases */
	display_for_each_ctrl(i, display) {
		ctrl = &display->ctrl[i];
		if (!ctrl->ctrl)
			continue;

		dsi_ctrl_update_host_engine_state_for_cont_splash(ctrl->ctrl,
							host_state);
	}
}

static int dsi_display_ctrl_power_on(struct dsi_display *display)
{
	int rc = 0;
	int i;
	struct dsi_display_ctrl *ctrl;

	/* Sequence does not matter for split dsi usecases */
	display_for_each_ctrl(i, display) {
		ctrl = &display->ctrl[i];
		if (!ctrl->ctrl)
			continue;

		rc = dsi_ctrl_set_power_state(ctrl->ctrl,
					      DSI_CTRL_POWER_VREG_ON);
		if (rc) {
			pr_err("[%s] Failed to set power state, rc=%d\n",
			       ctrl->ctrl->name, rc);
			goto error;
		}
	}

	return rc;
error:
	for (i = i - 1; i >= 0; i--) {
		ctrl = &display->ctrl[i];
		if (!ctrl->ctrl)
			continue;
		(void)dsi_ctrl_set_power_state(ctrl->ctrl,
			DSI_CTRL_POWER_VREG_OFF);
	}
	return rc;
}

static int dsi_display_ctrl_power_off(struct dsi_display *display)
{
	int rc = 0;
	int i;
	struct dsi_display_ctrl *ctrl;

	/* Sequence does not matter for split dsi usecases */
	display_for_each_ctrl(i, display) {
		ctrl = &display->ctrl[i];
		if (!ctrl->ctrl)
			continue;

		rc = dsi_ctrl_set_power_state(ctrl->ctrl,
			DSI_CTRL_POWER_VREG_OFF);
		if (rc) {
			pr_err("[%s] Failed to power off, rc=%d\n",
			       ctrl->ctrl->name, rc);
			goto error;
		}
	}
error:
	return rc;
}

static void dsi_display_parse_cmdline_topology(struct dsi_display *display,
					unsigned int display_type)
{
	char *boot_str = NULL;
	char *str = NULL;
	char *sw_te = NULL;
	unsigned long cmdline_topology = NO_OVERRIDE;
	unsigned long cmdline_timing = NO_OVERRIDE;

	if (display_type >= MAX_DSI_ACTIVE_DISPLAY) {
		pr_err("display_type=%d not supported\n", display_type);
		goto end;
	}

	if (display_type == DSI_PRIMARY)
		boot_str = dsi_display_primary;
	else
		boot_str = dsi_display_secondary;

	sw_te = strnstr(boot_str, ":swte", strlen(boot_str));
	if (sw_te)
		display->sw_te_using_wd = true;

	str = strnstr(boot_str, ":config", strlen(boot_str));
	if (str) {
		if (sscanf(str, ":config%lu", &cmdline_topology) <= 0) {
			pr_err("invalid config index override: %s\n", boot_str);
			goto end;
		}
		pr_debug("parsed command line topology: %d\n",
			 cmdline_topology);
	}

	str = strnstr(boot_str, ":timing", strlen(boot_str));
	if (str) {
		if (sscanf(str, ":timing%lu", &cmdline_timing) <= 0) {
			pr_err("invalid timing index override: %s. resetting both timing and config\n",
				boot_str);
			cmdline_topology = NO_OVERRIDE;
			goto end;
		}
		pr_debug("parsed command line timing: %d\n", cmdline_timing);
	}
end:
	display->cmdline_topology = cmdline_topology;
	display->cmdline_timing = cmdline_timing;
}

/**
 * dsi_display_parse_boot_display_selection()- Parse DSI boot display name
 *
 * Return:	returns error status
 */
static int dsi_display_parse_boot_display_selection(void)
{
	char *pos = NULL;
	char disp_buf[MAX_CMDLINE_PARAM_LEN] = {'\0'};
	int i, j;

	for (i = 0; i < MAX_DSI_ACTIVE_DISPLAY; i++) {
		strlcpy(disp_buf, boot_displays[i].boot_param,
			MAX_CMDLINE_PARAM_LEN);

		pos = strnstr(disp_buf, ":", MAX_CMDLINE_PARAM_LEN);

		/* Use ':' as a delimiter to retrieve the display name */
		if (!pos) {
			pr_debug("display name[%s]is not valid\n", disp_buf);
			continue;
		}

		for (j = 0; (disp_buf + j) < pos; j++)
			boot_displays[i].name[j] = *(disp_buf + j);

		boot_displays[i].name[j] = '\0';

		boot_displays[i].boot_disp_en = true;
	}

	return 0;
}

static int dsi_display_phy_power_on(struct dsi_display *display)
{
	int rc = 0;
	int i;
	struct dsi_display_ctrl *ctrl;

	/* Sequence does not matter for split dsi usecases */
	display_for_each_ctrl(i, display) {
		ctrl = &display->ctrl[i];
		if (!ctrl->ctrl)
			continue;

		rc = dsi_phy_set_power_state(ctrl->phy, true);
		if (rc) {
			pr_err("[%s] Failed to set power state, rc=%d\n",
			       ctrl->phy->name, rc);
			goto error;
		}
	}

	return rc;
error:
	for (i = i - 1; i >= 0; i--) {
		ctrl = &display->ctrl[i];
		if (!ctrl->phy)
			continue;
		(void)dsi_phy_set_power_state(ctrl->phy, false);
	}
	return rc;
}

static int dsi_display_phy_power_off(struct dsi_display *display)
{
	int rc = 0;
	int i;
	struct dsi_display_ctrl *ctrl;

	/* Sequence does not matter for split dsi usecases */
	display_for_each_ctrl(i, display) {
		ctrl = &display->ctrl[i];
		if (!ctrl->phy)
			continue;

		rc = dsi_phy_set_power_state(ctrl->phy, false);
		if (rc) {
			pr_err("[%s] Failed to power off, rc=%d\n",
			       ctrl->ctrl->name, rc);
			goto error;
		}
	}
error:
	return rc;
}

static int dsi_display_set_clk_src(struct dsi_display *display, bool on)
{
	int rc = 0;
	int i;
	struct dsi_display_ctrl *m_ctrl, *ctrl;
	struct dsi_clk_link_set *src;

<<<<<<< HEAD
	/*
	 * For CPHY mode, the parent of mux_clks need to be set
	 * to Cphy_clks to have correct dividers for byte and
	 * pixel clocks.
	 */
	if (display->panel->host_config.phy_type == DSI_PHY_TYPE_CPHY) {
		rc = dsi_clk_update_parent(&display->clock_info.cphy_clks,
			      &display->clock_info.mux_clks);
		if (rc) {
			pr_err("failed update mux parent to CPHY\n");
			return rc;
		}
	}

=======
>>>>>>> 08078455
	/* if XO clk is defined, select XO clk src when DSI is disabled */
	if (on)
		src = &display->clock_info.mux_clks;
	else if (display->clock_info.xo_clks.byte_clk)
		src = &display->clock_info.xo_clks;
	else
		return 0;

	/*
	 * In case of split DSI usecases, the clock for master controller should
	 * be enabled before the other controller. Master controller in the
	 * clock context refers to the controller that sources the clock.
	 */
	m_ctrl = &display->ctrl[display->clk_master_idx];

	rc = dsi_ctrl_set_clock_source(m_ctrl->ctrl, src);
	if (rc) {
		pr_err("[%s] failed to set source clocks for master, rc=%d\n",
			   display->name, rc);
		return rc;
	}

	/* Turn on rest of the controllers */
	display_for_each_ctrl(i, display) {
		ctrl = &display->ctrl[i];
		if (!ctrl->ctrl || (ctrl == m_ctrl))
			continue;

		rc = dsi_ctrl_set_clock_source(ctrl->ctrl, src);
		if (rc) {
			pr_err("[%s] failed to set source clocks, rc=%d\n",
				   display->name, rc);
			return rc;
		}
	}
	return 0;
}

static int dsi_display_phy_reset_config(struct dsi_display *display,
		bool enable)
{
	int rc = 0;
	int i;
	struct dsi_display_ctrl *ctrl;

	display_for_each_ctrl(i, display) {
		ctrl = &display->ctrl[i];
		rc = dsi_ctrl_phy_reset_config(ctrl->ctrl, enable);
		if (rc) {
			pr_err("[%s] failed to %s phy reset, rc=%d\n",
			       display->name, enable ? "mask" : "unmask", rc);
			return rc;
		}
	}
	return 0;
}

static void dsi_display_toggle_resync_fifo(struct dsi_display *display)
{
	struct dsi_display_ctrl *ctrl;
	int i;

	if (!display)
		return;

	display_for_each_ctrl(i, display) {
		ctrl = &display->ctrl[i];
		dsi_phy_toggle_resync_fifo(ctrl->phy);
	}

	/*
	 * After retime buffer synchronization we need to turn of clk_en_sel
	 * bit on each phy.
	 */
	display_for_each_ctrl(i, display) {
		ctrl = &display->ctrl[i];
		dsi_phy_reset_clk_en_sel(ctrl->phy);
	}

}

static int dsi_display_ctrl_update(struct dsi_display *display)
{
	int rc = 0;
	int i;
	struct dsi_display_ctrl *ctrl;

	display_for_each_ctrl(i, display) {
		ctrl = &display->ctrl[i];
		rc = dsi_ctrl_host_timing_update(ctrl->ctrl);
		if (rc) {
			pr_err("[%s] failed to update host_%d, rc=%d\n",
				   display->name, i, rc);
			goto error_host_deinit;
		}
	}

	return 0;
error_host_deinit:
	for (i = i - 1; i >= 0; i--) {
		ctrl = &display->ctrl[i];
		(void)dsi_ctrl_host_deinit(ctrl->ctrl);
	}

	return rc;
}

static int dsi_display_ctrl_init(struct dsi_display *display)
{
	int rc = 0;
	int i;
	struct dsi_display_ctrl *ctrl;

	/* when ULPS suspend feature is enabled, we will keep the lanes in
	 * ULPS during suspend state and clamp DSI phy. Hence while resuming
	 * we will programe DSI controller as part of core clock enable.
	 * After that we should not re-configure DSI controller again here for
	 * usecases where we are resuming from ulps suspend as it might put
	 * the HW in bad state.
	 */
	if (!display->panel->ulps_suspend_enabled || !display->ulps_enabled) {
		display_for_each_ctrl(i, display) {
			ctrl = &display->ctrl[i];
			rc = dsi_ctrl_host_init(ctrl->ctrl,
					display->is_cont_splash_enabled);
			if (rc) {
				pr_err("[%s] failed to init host_%d, rc=%d\n",
				       display->name, i, rc);
				goto error_host_deinit;
			}
		}
	} else {
		display_for_each_ctrl(i, display) {
			ctrl = &display->ctrl[i];
			rc = dsi_ctrl_update_host_state(ctrl->ctrl,
							DSI_CTRL_OP_HOST_INIT,
							true);
			if (rc)
				pr_debug("host init update failed rc=%d\n", rc);
		}
	}

	return rc;
error_host_deinit:
	for (i = i - 1; i >= 0; i--) {
		ctrl = &display->ctrl[i];
		(void)dsi_ctrl_host_deinit(ctrl->ctrl);
	}
	return rc;
}

static int dsi_display_ctrl_deinit(struct dsi_display *display)
{
	int rc = 0;
	int i;
	struct dsi_display_ctrl *ctrl;

	display_for_each_ctrl(i, display) {
		ctrl = &display->ctrl[i];
		rc = dsi_ctrl_host_deinit(ctrl->ctrl);
		if (rc) {
			pr_err("[%s] failed to deinit host_%d, rc=%d\n",
			       display->name, i, rc);
		}
	}

	return rc;
}

static int dsi_display_ctrl_host_enable(struct dsi_display *display)
{
	int rc = 0;
	int i;
	struct dsi_display_ctrl *m_ctrl, *ctrl;

	/* Host engine states are already taken care for
	 * continuous splash case
	 */
	if (display->is_cont_splash_enabled) {
		pr_debug("cont splash enabled, host enable not required\n");
		return 0;
	}

	m_ctrl = &display->ctrl[display->cmd_master_idx];

	rc = dsi_ctrl_set_host_engine_state(m_ctrl->ctrl, DSI_CTRL_ENGINE_ON);
	if (rc) {
		pr_err("[%s] failed to enable host engine, rc=%d\n",
		       display->name, rc);
		goto error;
	}

	display_for_each_ctrl(i, display) {
		ctrl = &display->ctrl[i];
		if (!ctrl->ctrl || (ctrl == m_ctrl))
			continue;

		rc = dsi_ctrl_set_host_engine_state(ctrl->ctrl,
						    DSI_CTRL_ENGINE_ON);
		if (rc) {
			pr_err("[%s] failed to enable sl host engine, rc=%d\n",
			       display->name, rc);
			goto error_disable_master;
		}
	}

	return rc;
error_disable_master:
	(void)dsi_ctrl_set_host_engine_state(m_ctrl->ctrl, DSI_CTRL_ENGINE_OFF);
error:
	return rc;
}

static int dsi_display_ctrl_host_disable(struct dsi_display *display)
{
	int rc = 0;
	int i;
	struct dsi_display_ctrl *m_ctrl, *ctrl;

	m_ctrl = &display->ctrl[display->cmd_master_idx];
	/*
	 * For platforms where ULPS is controlled by DSI controller block,
	 * do not disable dsi controller block if lanes are to be
	 * kept in ULPS during suspend. So just update the SW state
	 * and return early.
	 */
	if (display->panel->ulps_suspend_enabled &&
	    !m_ctrl->phy->hw.ops.ulps_ops.ulps_request) {
		display_for_each_ctrl(i, display) {
			ctrl = &display->ctrl[i];
			rc = dsi_ctrl_update_host_state(ctrl->ctrl,
							DSI_CTRL_OP_HOST_ENGINE,
							false);
			if (rc)
				pr_debug("host state update failed %d\n", rc);
		}
		return rc;
	}

	display_for_each_ctrl(i, display) {
		ctrl = &display->ctrl[i];
		if (!ctrl->ctrl || (ctrl == m_ctrl))
			continue;

		rc = dsi_ctrl_set_host_engine_state(ctrl->ctrl,
						    DSI_CTRL_ENGINE_OFF);
		if (rc)
			pr_err("[%s] failed to disable host engine, rc=%d\n",
			       display->name, rc);
	}

	rc = dsi_ctrl_set_host_engine_state(m_ctrl->ctrl, DSI_CTRL_ENGINE_OFF);
	if (rc) {
		pr_err("[%s] failed to disable host engine, rc=%d\n",
		       display->name, rc);
		goto error;
	}

error:
	return rc;
}

static int dsi_display_vid_engine_enable(struct dsi_display *display)
{
	int rc = 0;
	int i;
	struct dsi_display_ctrl *m_ctrl, *ctrl;

	m_ctrl = &display->ctrl[display->video_master_idx];

	rc = dsi_ctrl_set_vid_engine_state(m_ctrl->ctrl, DSI_CTRL_ENGINE_ON);
	if (rc) {
		pr_err("[%s] failed to enable vid engine, rc=%d\n",
		       display->name, rc);
		goto error;
	}

	display_for_each_ctrl(i, display) {
		ctrl = &display->ctrl[i];
		if (!ctrl->ctrl || (ctrl == m_ctrl))
			continue;

		rc = dsi_ctrl_set_vid_engine_state(ctrl->ctrl,
						   DSI_CTRL_ENGINE_ON);
		if (rc) {
			pr_err("[%s] failed to enable vid engine, rc=%d\n",
			       display->name, rc);
			goto error_disable_master;
		}
	}

	return rc;
error_disable_master:
	(void)dsi_ctrl_set_vid_engine_state(m_ctrl->ctrl, DSI_CTRL_ENGINE_OFF);
error:
	return rc;
}

static int dsi_display_vid_engine_disable(struct dsi_display *display)
{
	int rc = 0;
	int i;
	struct dsi_display_ctrl *m_ctrl, *ctrl;

	m_ctrl = &display->ctrl[display->video_master_idx];

	display_for_each_ctrl(i, display) {
		ctrl = &display->ctrl[i];
		if (!ctrl->ctrl || (ctrl == m_ctrl))
			continue;

		rc = dsi_ctrl_set_vid_engine_state(ctrl->ctrl,
						   DSI_CTRL_ENGINE_OFF);
		if (rc)
			pr_err("[%s] failed to disable vid engine, rc=%d\n",
			       display->name, rc);
	}

	rc = dsi_ctrl_set_vid_engine_state(m_ctrl->ctrl, DSI_CTRL_ENGINE_OFF);
	if (rc)
		pr_err("[%s] failed to disable mvid engine, rc=%d\n",
		       display->name, rc);

	return rc;
}

static int dsi_display_phy_enable(struct dsi_display *display)
{
	int rc = 0;
	int i;
	struct dsi_display_ctrl *m_ctrl, *ctrl;
	enum dsi_phy_pll_source m_src = DSI_PLL_SOURCE_STANDALONE;

	m_ctrl = &display->ctrl[display->clk_master_idx];
	if (display->ctrl_count > 1)
		m_src = DSI_PLL_SOURCE_NATIVE;

	rc = dsi_phy_enable(m_ctrl->phy,
			    &display->config,
			    m_src,
			    true,
			    display->is_cont_splash_enabled);
	if (rc) {
		pr_err("[%s] failed to enable DSI PHY, rc=%d\n",
		       display->name, rc);
		goto error;
	}

	display_for_each_ctrl(i, display) {
		ctrl = &display->ctrl[i];
		if (!ctrl->ctrl || (ctrl == m_ctrl))
			continue;

		rc = dsi_phy_enable(ctrl->phy,
				    &display->config,
				    DSI_PLL_SOURCE_NON_NATIVE,
				    true,
				    display->is_cont_splash_enabled);
		if (rc) {
			pr_err("[%s] failed to enable DSI PHY, rc=%d\n",
			       display->name, rc);
			goto error_disable_master;
		}
	}

	return rc;

error_disable_master:
	(void)dsi_phy_disable(m_ctrl->phy);
error:
	return rc;
}

static int dsi_display_phy_disable(struct dsi_display *display)
{
	int rc = 0;
	int i;
	struct dsi_display_ctrl *m_ctrl, *ctrl;

	m_ctrl = &display->ctrl[display->clk_master_idx];

	display_for_each_ctrl(i, display) {
		ctrl = &display->ctrl[i];
		if (!ctrl->ctrl || (ctrl == m_ctrl))
			continue;

		rc = dsi_phy_disable(ctrl->phy);
		if (rc)
			pr_err("[%s] failed to disable DSI PHY, rc=%d\n",
			       display->name, rc);
	}

	rc = dsi_phy_disable(m_ctrl->phy);
	if (rc)
		pr_err("[%s] failed to disable DSI PHY, rc=%d\n",
		       display->name, rc);

	return rc;
}

static int dsi_display_wake_up(struct dsi_display *display)
{
	return 0;
}

static int dsi_display_broadcast_cmd(struct dsi_display *display,
				     const struct mipi_dsi_msg *msg)
{
	int rc = 0;
	u32 flags, m_flags;
	struct dsi_display_ctrl *ctrl, *m_ctrl;
	int i;

	m_flags = (DSI_CTRL_CMD_BROADCAST | DSI_CTRL_CMD_BROADCAST_MASTER |
		   DSI_CTRL_CMD_DEFER_TRIGGER | DSI_CTRL_CMD_FETCH_MEMORY);
	flags = (DSI_CTRL_CMD_BROADCAST | DSI_CTRL_CMD_DEFER_TRIGGER |
		 DSI_CTRL_CMD_FETCH_MEMORY);

	if ((msg->flags & MIPI_DSI_MSG_LASTCOMMAND)) {
		flags |= DSI_CTRL_CMD_LAST_COMMAND;
		m_flags |= DSI_CTRL_CMD_LAST_COMMAND;
	}
	/*
	 * 1. Setup commands in FIFO
	 * 2. Trigger commands
	 */
	m_ctrl = &display->ctrl[display->cmd_master_idx];
	rc = dsi_ctrl_cmd_transfer(m_ctrl->ctrl, msg, m_flags);
	if (rc) {
		pr_err("[%s] cmd transfer failed on master,rc=%d\n",
		       display->name, rc);
		goto error;
	}

	display_for_each_ctrl(i, display) {
		ctrl = &display->ctrl[i];
		if (ctrl == m_ctrl)
			continue;

		rc = dsi_ctrl_cmd_transfer(ctrl->ctrl, msg, flags);
		if (rc) {
			pr_err("[%s] cmd transfer failed, rc=%d\n",
			       display->name, rc);
			goto error;
		}

		rc = dsi_ctrl_cmd_tx_trigger(ctrl->ctrl, flags);
		if (rc) {
			pr_err("[%s] cmd trigger failed, rc=%d\n",
			       display->name, rc);
			goto error;
		}
	}

	rc = dsi_ctrl_cmd_tx_trigger(m_ctrl->ctrl, m_flags);
	if (rc) {
		pr_err("[%s] cmd trigger failed for master, rc=%d\n",
		       display->name, rc);
		goto error;
	}

error:
	return rc;
}

static int dsi_display_phy_sw_reset(struct dsi_display *display)
{
	int rc = 0;
	int i;
	struct dsi_display_ctrl *m_ctrl, *ctrl;

	/* For continuous splash use case ctrl states are updated
	 * separately and hence we do an early return
	 */
	if (display->is_cont_splash_enabled) {
		pr_debug("cont splash enabled, phy sw reset not required\n");
		return 0;
	}

	m_ctrl = &display->ctrl[display->cmd_master_idx];

	rc = dsi_ctrl_phy_sw_reset(m_ctrl->ctrl);
	if (rc) {
		pr_err("[%s] failed to reset phy, rc=%d\n", display->name, rc);
		goto error;
	}

	display_for_each_ctrl(i, display) {
		ctrl = &display->ctrl[i];
		if (!ctrl->ctrl || (ctrl == m_ctrl))
			continue;

		rc = dsi_ctrl_phy_sw_reset(ctrl->ctrl);
		if (rc) {
			pr_err("[%s] failed to reset phy, rc=%d\n",
			       display->name, rc);
			goto error;
		}
	}

error:
	return rc;
}

static int dsi_host_attach(struct mipi_dsi_host *host,
			   struct mipi_dsi_device *dsi)
{
	return 0;
}

static int dsi_host_detach(struct mipi_dsi_host *host,
			   struct mipi_dsi_device *dsi)
{
	return 0;
}

static ssize_t dsi_host_transfer(struct mipi_dsi_host *host,
				 const struct mipi_dsi_msg *msg)
{
	struct dsi_display *display;
	int rc = 0, ret = 0;

	if (!host || !msg) {
		pr_err("Invalid params\n");
		return 0;
	}

	display = to_dsi_display(host);

	/* Avoid sending DCS commands when ESD recovery is pending */
	if (atomic_read(&display->panel->esd_recovery_pending)) {
		pr_debug("ESD recovery pending\n");
		return 0;
	}

	rc = dsi_display_clk_ctrl(display->dsi_clk_handle,
			DSI_ALL_CLKS, DSI_CLK_ON);
	if (rc) {
		pr_err("[%s] failed to enable all DSI clocks, rc=%d\n",
		       display->name, rc);
		goto error;
	}

	rc = dsi_display_wake_up(display);
	if (rc) {
		pr_err("[%s] failed to wake up display, rc=%d\n",
		       display->name, rc);
		goto error_disable_clks;
	}

	rc = dsi_display_cmd_engine_enable(display);
	if (rc) {
		pr_err("[%s] failed to enable cmd engine, rc=%d\n",
		       display->name, rc);
		goto error_disable_clks;
	}

	if (display->tx_cmd_buf == NULL) {
		rc = dsi_host_alloc_cmd_tx_buffer(display);
		if (rc) {
			pr_err("failed to allocate cmd tx buffer memory\n");
			goto error_disable_cmd_engine;
		}
	}

	if (display->ctrl_count > 1 && !(msg->flags & MIPI_DSI_MSG_UNICAST)) {
		rc = dsi_display_broadcast_cmd(display, msg);
		if (rc) {
			pr_err("[%s] cmd broadcast failed, rc=%d\n",
			       display->name, rc);
			goto error_disable_cmd_engine;
		}
	} else {
		int ctrl_idx = (msg->flags & MIPI_DSI_MSG_UNICAST) ?
				msg->ctrl : 0;
		u32 flags = DSI_CTRL_CMD_FETCH_MEMORY;

		if (msg->rx_buf)
			flags |= DSI_CTRL_CMD_READ;

		rc = dsi_ctrl_cmd_transfer(display->ctrl[ctrl_idx].ctrl, msg,
					   flags);
		if (rc < 0) {
			pr_err("[%s] cmd transfer failed, rc=%d\n",
			       display->name, rc);
			goto error_disable_cmd_engine;
		}
	}

error_disable_cmd_engine:
	ret = dsi_display_cmd_engine_disable(display);
	if (ret) {
		pr_err("[%s]failed to disable DSI cmd engine, rc=%d\n",
				display->name, ret);
	}
error_disable_clks:
	if (dsi_display_clk_ctrl(display->dsi_clk_handle,
				 DSI_ALL_CLKS, DSI_CLK_OFF))
		pr_err("[%s] failed to disable all DSI clocks\n",
		       display->name);
error:
	return rc;
}


static struct mipi_dsi_host_ops dsi_host_ops = {
	.attach = dsi_host_attach,
	.detach = dsi_host_detach,
	.transfer = dsi_host_transfer,
};

static int dsi_display_mipi_host_init(struct dsi_display *display)
{
	int rc = 0;
	struct mipi_dsi_host *host = &display->host;

	host->dev = &display->pdev->dev;
	host->ops = &dsi_host_ops;

	rc = mipi_dsi_host_register(host);
	if (rc) {
		pr_err("[%s] failed to register mipi dsi host, rc=%d\n",
		       display->name, rc);
		goto error;
	}

error:
	return rc;
}
static int dsi_display_mipi_host_deinit(struct dsi_display *display)
{
	int rc = 0;
	struct mipi_dsi_host *host = &display->host;

	mipi_dsi_host_unregister(host);

	host->dev = NULL;
	host->ops = NULL;

	return rc;
}

static int dsi_display_clocks_deinit(struct dsi_display *display)
{
	int rc = 0;
	struct dsi_clk_link_set *src = &display->clock_info.src_clks;
	struct dsi_clk_link_set *mux = &display->clock_info.mux_clks;
	struct dsi_clk_link_set *shadow = &display->clock_info.shadow_clks;

	if (src->byte_clk) {
		devm_clk_put(&display->pdev->dev, src->byte_clk);
		src->byte_clk = NULL;
	}

	if (src->pixel_clk) {
		devm_clk_put(&display->pdev->dev, src->pixel_clk);
		src->pixel_clk = NULL;
	}

	if (mux->byte_clk) {
		devm_clk_put(&display->pdev->dev, mux->byte_clk);
		mux->byte_clk = NULL;
	}

	if (mux->pixel_clk) {
		devm_clk_put(&display->pdev->dev, mux->pixel_clk);
		mux->pixel_clk = NULL;
	}

	if (shadow->byte_clk) {
		devm_clk_put(&display->pdev->dev, shadow->byte_clk);
		shadow->byte_clk = NULL;
	}

	if (shadow->pixel_clk) {
		devm_clk_put(&display->pdev->dev, shadow->pixel_clk);
		shadow->pixel_clk = NULL;
	}

	return rc;
}

static bool dsi_display_check_prefix(const char *clk_prefix,
					const char *clk_name)
{
	return !!strnstr(clk_name, clk_prefix, strlen(clk_name));
}

static int dsi_display_get_clocks_count(struct dsi_display *display)
{
	if (display->fw)
		return dsi_parser_count_strings(display->parser_node,
			"qcom,dsi-select-clocks");
	else
		return of_property_count_strings(display->disp_node,
			"qcom,dsi-select-clocks");
}

static void dsi_display_get_clock_name(struct dsi_display *display,
					int index, const char **clk_name)
{
	if (display->fw)
		dsi_parser_read_string_index(display->parser_node,
			"qcom,dsi-select-clocks", index, clk_name);
	else
		of_property_read_string_index(display->disp_node,
			"qcom,dsi-select-clocks", index, clk_name);
}

static int dsi_display_clocks_init(struct dsi_display *display)
{
	int i, rc = 0, num_clk = 0;
	const char *clk_name;
	const char *src_byte = "src_byte", *src_pixel = "src_pixel";
	const char *mux_byte = "mux_byte", *mux_pixel = "mux_pixel";
	const char *cphy_byte = "cphy_byte", *cphy_pixel = "cphy_pixel";
	const char *shadow_byte = "shadow_byte", *shadow_pixel = "shadow_pixel";
	struct clk *dsi_clk;
	struct dsi_clk_link_set *src = &display->clock_info.src_clks;
	struct dsi_clk_link_set *mux = &display->clock_info.mux_clks;
	struct dsi_clk_link_set *cphy = &display->clock_info.cphy_clks;
	struct dsi_clk_link_set *shadow = &display->clock_info.shadow_clks;
	struct dsi_clk_link_set *xo = &display->clock_info.xo_clks;
	struct dsi_dyn_clk_caps *dyn_clk_caps = &(display->panel->dyn_clk_caps);

	num_clk = dsi_display_get_clocks_count(display);

	pr_debug("clk count=%d\n", num_clk);

	dsi_clk = devm_clk_get(&display->pdev->dev, "xo_clk");
	if (!IS_ERR_OR_NULL(dsi_clk))
		xo->byte_clk = xo->pixel_clk = dsi_clk;

	for (i = 0; i < num_clk; i++) {
		dsi_display_get_clock_name(display, i, &clk_name);

		pr_debug("clock name:%s\n", clk_name);

		dsi_clk = devm_clk_get(&display->pdev->dev, clk_name);
		if (IS_ERR_OR_NULL(dsi_clk)) {
			rc = PTR_ERR(dsi_clk);

			pr_err("failed to get %s, rc=%d\n", clk_name, rc);

			if (dsi_display_check_prefix(mux_byte, clk_name)) {
				mux->byte_clk = NULL;
				goto error;
			}
			if (dsi_display_check_prefix(mux_pixel, clk_name)) {
				mux->pixel_clk = NULL;
				goto error;
			}

			if (dsi_display_check_prefix(cphy_byte, clk_name)) {
				cphy->byte_clk = NULL;
				goto error;
			}
			if (dsi_display_check_prefix(cphy_pixel, clk_name)) {
				cphy->pixel_clk = NULL;
				goto error;
			}

			if (dyn_clk_caps->dyn_clk_support &&
				(display->panel->panel_mode ==
					 DSI_OP_VIDEO_MODE)) {

				if (dsi_display_check_prefix(src_byte,
							clk_name))
					src->byte_clk = NULL;
				if (dsi_display_check_prefix(src_pixel,
							clk_name))
					src->pixel_clk = NULL;
				if (dsi_display_check_prefix(shadow_byte,
							clk_name))
					shadow->byte_clk = NULL;
				if (dsi_display_check_prefix(shadow_pixel,
							clk_name))
					shadow->pixel_clk = NULL;

				dyn_clk_caps->dyn_clk_support = false;
			}
		}

		if (dsi_display_check_prefix(src_byte, clk_name)) {
			src->byte_clk = dsi_clk;
			continue;
		}

		if (dsi_display_check_prefix(src_pixel, clk_name)) {
			src->pixel_clk = dsi_clk;
			continue;
		}

		if (dsi_display_check_prefix(cphy_byte, clk_name)) {
			cphy->byte_clk = dsi_clk;
			continue;
		}

		if (dsi_display_check_prefix(cphy_pixel, clk_name)) {
			cphy->pixel_clk = dsi_clk;
			continue;
		}

		if (dsi_display_check_prefix(mux_byte, clk_name)) {
			mux->byte_clk = dsi_clk;
			continue;
		}

		if (dsi_display_check_prefix(mux_pixel, clk_name)) {
			mux->pixel_clk = dsi_clk;
			continue;
		}

		if (dsi_display_check_prefix(shadow_byte, clk_name)) {
			shadow->byte_clk = dsi_clk;
			continue;
		}

		if (dsi_display_check_prefix(shadow_pixel, clk_name)) {
			shadow->pixel_clk = dsi_clk;
			continue;
		}
	}

	return 0;
error:
	(void)dsi_display_clocks_deinit(display);
	return rc;
}

static int dsi_display_clk_ctrl_cb(void *priv,
	struct dsi_clk_ctrl_info clk_state_info)
{
	int rc = 0;
	struct dsi_display *display = NULL;
	void *clk_handle = NULL;

	if (!priv) {
		pr_err("Invalid params\n");
		return -EINVAL;
	}

	display = priv;

	if (clk_state_info.client == DSI_CLK_REQ_MDP_CLIENT) {
		clk_handle = display->mdp_clk_handle;
	} else if (clk_state_info.client == DSI_CLK_REQ_DSI_CLIENT) {
		clk_handle = display->dsi_clk_handle;
	} else {
		pr_err("invalid clk handle, return error\n");
		return -EINVAL;
	}

	/*
	 * TODO: Wait for CMD_MDP_DONE interrupt if MDP client tries
	 * to turn off DSI clocks.
	 */
	rc = dsi_display_clk_ctrl(clk_handle,
		clk_state_info.clk_type, clk_state_info.clk_state);
	if (rc) {
		pr_err("[%s] failed to %d DSI %d clocks, rc=%d\n",
		       display->name, clk_state_info.clk_state,
		       clk_state_info.clk_type, rc);
		return rc;
	}
	return 0;
}

static void dsi_display_ctrl_isr_configure(struct dsi_display *display, bool en)
{
	int i;
	struct dsi_display_ctrl *ctrl;

	if (!display)
		return;

	display_for_each_ctrl(i, display) {
		ctrl = &display->ctrl[i];
		if (!ctrl)
			continue;
		dsi_ctrl_isr_configure(ctrl->ctrl, en);
	}
}

int dsi_pre_clkoff_cb(void *priv,
			   enum dsi_clk_type clk,
			   enum dsi_lclk_type l_type,
			   enum dsi_clk_state new_state)
{
	int rc = 0, i;
	struct dsi_display *display = priv;
	struct dsi_display_ctrl *ctrl;

	if ((clk & DSI_LINK_CLK) && (new_state == DSI_CLK_OFF) &&
		(l_type & DSI_LINK_LP_CLK)) {
		/*
		 * If continuous clock is enabled then disable it
		 * before entering into ULPS Mode.
		 */
		if (display->panel->host_config.force_hs_clk_lane)
			_dsi_display_continuous_clk_ctrl(display, false);
		/*
		 * If ULPS feature is enabled, enter ULPS first.
		 * However, when blanking the panel, we should enter ULPS
		 * only if ULPS during suspend feature is enabled.
		 */
		if (!dsi_panel_initialized(display->panel)) {
			if (display->panel->ulps_suspend_enabled)
				rc = dsi_display_set_ulps(display, true);
		} else if (dsi_panel_ulps_feature_enabled(display->panel)) {
			rc = dsi_display_set_ulps(display, true);
		}
		if (rc)
			pr_err("%s: failed enable ulps, rc = %d\n",
			       __func__, rc);
	}

	if ((clk & DSI_LINK_CLK) && (new_state == DSI_CLK_OFF) &&
		(l_type & DSI_LINK_HS_CLK)) {
		/*
		 * PHY clock gating should be disabled before the PLL and the
		 * branch clocks are turned off. Otherwise, it is possible that
		 * the clock RCGs may not be turned off correctly resulting
		 * in clock warnings.
		 */
		rc = dsi_display_config_clk_gating(display, false);
		if (rc)
			pr_err("[%s] failed to disable clk gating, rc=%d\n",
					display->name, rc);
	}

	if ((clk & DSI_CORE_CLK) && (new_state == DSI_CLK_OFF)) {
		/*
		 * Enable DSI clamps only if entering idle power collapse or
		 * when ULPS during suspend is enabled..
		 */
		if (dsi_panel_initialized(display->panel) ||
			display->panel->ulps_suspend_enabled) {
			dsi_display_phy_idle_off(display);
			rc = dsi_display_set_clamp(display, true);
			if (rc)
				pr_err("%s: Failed to enable dsi clamps. rc=%d\n",
					__func__, rc);

			rc = dsi_display_phy_reset_config(display, false);
			if (rc)
				pr_err("%s: Failed to reset phy, rc=%d\n",
						__func__, rc);
		} else {
			/* Make sure that controller is not in ULPS state when
			 * the DSI link is not active.
			 */
			rc = dsi_display_set_ulps(display, false);
			if (rc)
				pr_err("%s: failed to disable ulps. rc=%d\n",
					__func__, rc);
		}
		/* dsi will not be able to serve irqs from here on */
		dsi_display_ctrl_irq_update(display, false);

		/* cache the MISR values */
		display_for_each_ctrl(i, display) {
			ctrl = &display->ctrl[i];
			if (!ctrl->ctrl)
				continue;
			dsi_ctrl_cache_misr(ctrl->ctrl);
		}

	}

	return rc;
}

int dsi_post_clkon_cb(void *priv,
			   enum dsi_clk_type clk,
			   enum dsi_lclk_type l_type,
			   enum dsi_clk_state curr_state)
{
	int rc = 0;
	struct dsi_display *display = priv;
	bool mmss_clamp = false;

	if ((clk & DSI_LINK_CLK) && (l_type & DSI_LINK_LP_CLK)) {
		mmss_clamp = display->clamp_enabled;
		/*
		 * controller setup is needed if coming out of idle
		 * power collapse with clamps enabled.
		 */
		if (mmss_clamp)
			dsi_display_ctrl_setup(display);

		/*
		 * Phy setup is needed if coming out of idle
		 * power collapse with clamps enabled.
		 */
		if (display->phy_idle_power_off || mmss_clamp)
			dsi_display_phy_idle_on(display, mmss_clamp);

		if (display->ulps_enabled && mmss_clamp) {
			/*
			 * ULPS Entry Request. This is needed if the lanes were
			 * in ULPS prior to power collapse, since after
			 * power collapse and reset, the DSI controller resets
			 * back to idle state and not ULPS. This ulps entry
			 * request will transition the state of the DSI
			 * controller to ULPS which will match the state of the
			 * DSI phy. This needs to be done prior to disabling
			 * the DSI clamps.
			 *
			 * Also, reset the ulps flag so that ulps_config
			 * function would reconfigure the controller state to
			 * ULPS.
			 */
			display->ulps_enabled = false;
			rc = dsi_display_set_ulps(display, true);
			if (rc) {
				pr_err("%s: Failed to enter ULPS. rc=%d\n",
					__func__, rc);
				goto error;
			}
		}

		rc = dsi_display_phy_reset_config(display, true);
		if (rc) {
			pr_err("%s: Failed to reset phy, rc=%d\n",
						__func__, rc);
			goto error;
		}

		rc = dsi_display_set_clamp(display, false);
		if (rc) {
			pr_err("%s: Failed to disable dsi clamps. rc=%d\n",
				__func__, rc);
			goto error;
		}
	}

	if ((clk & DSI_LINK_CLK) && (l_type & DSI_LINK_HS_CLK)) {
		/*
		 * Toggle the resync FIFO everytime clock changes, except
		 * when cont-splash screen transition is going on.
		 * Toggling resync FIFO during cont splash transition
		 * can lead to blinks on the display.
		 */
		if (!display->is_cont_splash_enabled)
			dsi_display_toggle_resync_fifo(display);

		if (display->ulps_enabled) {
			rc = dsi_display_set_ulps(display, false);
			if (rc) {
				pr_err("%s: failed to disable ulps, rc= %d\n",
				       __func__, rc);
				goto error;
			}
		}

		if (display->panel->host_config.force_hs_clk_lane)
			_dsi_display_continuous_clk_ctrl(display, true);

		rc = dsi_display_config_clk_gating(display, true);
		if (rc) {
			pr_err("[%s] failed to enable clk gating %d\n",
					display->name, rc);
			goto error;
		}
	}

	/* enable dsi to serve irqs */
	if (clk & DSI_CORE_CLK)
		dsi_display_ctrl_irq_update(display, true);

error:
	return rc;
}

int dsi_post_clkoff_cb(void *priv,
			    enum dsi_clk_type clk_type,
			    enum dsi_lclk_type l_type,
			    enum dsi_clk_state curr_state)
{
	int rc = 0;
	struct dsi_display *display = priv;

	if (!display) {
		pr_err("%s: Invalid arg\n", __func__);
		return -EINVAL;
	}

	if ((clk_type & DSI_CORE_CLK) &&
	    (curr_state == DSI_CLK_OFF)) {
		rc = dsi_display_phy_power_off(display);
		if (rc)
			pr_err("[%s] failed to power off PHY, rc=%d\n",
				   display->name, rc);

		rc = dsi_display_ctrl_power_off(display);
		if (rc)
			pr_err("[%s] failed to power DSI vregs, rc=%d\n",
				   display->name, rc);
	}
	return rc;
}

int dsi_pre_clkon_cb(void *priv,
			  enum dsi_clk_type clk_type,
			  enum dsi_lclk_type l_type,
			  enum dsi_clk_state new_state)
{
	int rc = 0;
	struct dsi_display *display = priv;

	if (!display) {
		pr_err("%s: invalid input\n", __func__);
		return -EINVAL;
	}

	if ((clk_type & DSI_CORE_CLK) && (new_state == DSI_CLK_ON)) {
		/*
		 * Enable DSI core power
		 * 1.> PANEL_PM are controlled as part of
		 *     panel_power_ctrl. Needed not be handled here.
		 * 2.> CORE_PM are controlled by dsi clk manager.
		 * 3.> CTRL_PM need to be enabled/disabled
		 *     only during unblank/blank. Their state should
		 *     not be changed during static screen.
		 */

	  pr_debug("updating power states for ctrl and phy\n");
		rc = dsi_display_ctrl_power_on(display);
		if (rc) {
			pr_err("[%s] failed to power on dsi controllers, rc=%d\n",
				   display->name, rc);
			return rc;
		}

		rc = dsi_display_phy_power_on(display);
		if (rc) {
			pr_err("[%s] failed to power on dsi phy, rc = %d\n",
				   display->name, rc);
			return rc;
		}

		pr_debug("%s: Enable DSI core power\n", __func__);
	}

	return rc;
}

static void __set_lane_map_v2(u8 *lane_map_v2,
	enum dsi_phy_data_lanes lane0,
	enum dsi_phy_data_lanes lane1,
	enum dsi_phy_data_lanes lane2,
	enum dsi_phy_data_lanes lane3)
{
	lane_map_v2[DSI_LOGICAL_LANE_0] = lane0;
	lane_map_v2[DSI_LOGICAL_LANE_1] = lane1;
	lane_map_v2[DSI_LOGICAL_LANE_2] = lane2;
	lane_map_v2[DSI_LOGICAL_LANE_3] = lane3;
}

static int dsi_display_parse_lane_map(struct dsi_display *display)
{
	int rc = 0, i = 0;
	const char *data;
	u8 temp[DSI_LANE_MAX - 1];

	if (!display) {
		pr_err("invalid params\n");
		return -EINVAL;
	}

	/* lane-map-v2 supersedes lane-map-v1 setting */
	rc = of_property_read_u8_array(display->pdev->dev.of_node,
		"qcom,lane-map-v2", temp, (DSI_LANE_MAX - 1));
	if (!rc) {
		for (i = DSI_LOGICAL_LANE_0; i < (DSI_LANE_MAX - 1); i++)
			display->lane_map.lane_map_v2[i] = BIT(temp[i]);
		return 0;
	} else if (rc != EINVAL) {
		pr_debug("Incorrect mapping, configure default\n");
		goto set_default;
	}

	/* lane-map older version, for DSI controller version < 2.0 */
	data = of_get_property(display->pdev->dev.of_node,
		"qcom,lane-map", NULL);
	if (!data)
		goto set_default;

	if (!strcmp(data, "lane_map_3012")) {
		display->lane_map.lane_map_v1 = DSI_LANE_MAP_3012;
		__set_lane_map_v2(display->lane_map.lane_map_v2,
			DSI_PHYSICAL_LANE_1,
			DSI_PHYSICAL_LANE_2,
			DSI_PHYSICAL_LANE_3,
			DSI_PHYSICAL_LANE_0);
	} else if (!strcmp(data, "lane_map_2301")) {
		display->lane_map.lane_map_v1 = DSI_LANE_MAP_2301;
		__set_lane_map_v2(display->lane_map.lane_map_v2,
			DSI_PHYSICAL_LANE_2,
			DSI_PHYSICAL_LANE_3,
			DSI_PHYSICAL_LANE_0,
			DSI_PHYSICAL_LANE_1);
	} else if (!strcmp(data, "lane_map_1230")) {
		display->lane_map.lane_map_v1 = DSI_LANE_MAP_1230;
		__set_lane_map_v2(display->lane_map.lane_map_v2,
			DSI_PHYSICAL_LANE_3,
			DSI_PHYSICAL_LANE_0,
			DSI_PHYSICAL_LANE_1,
			DSI_PHYSICAL_LANE_2);
	} else if (!strcmp(data, "lane_map_0321")) {
		display->lane_map.lane_map_v1 = DSI_LANE_MAP_0321;
		__set_lane_map_v2(display->lane_map.lane_map_v2,
			DSI_PHYSICAL_LANE_0,
			DSI_PHYSICAL_LANE_3,
			DSI_PHYSICAL_LANE_2,
			DSI_PHYSICAL_LANE_1);
	} else if (!strcmp(data, "lane_map_1032")) {
		display->lane_map.lane_map_v1 = DSI_LANE_MAP_1032;
		__set_lane_map_v2(display->lane_map.lane_map_v2,
			DSI_PHYSICAL_LANE_1,
			DSI_PHYSICAL_LANE_0,
			DSI_PHYSICAL_LANE_3,
			DSI_PHYSICAL_LANE_2);
	} else if (!strcmp(data, "lane_map_2103")) {
		display->lane_map.lane_map_v1 = DSI_LANE_MAP_2103;
		__set_lane_map_v2(display->lane_map.lane_map_v2,
			DSI_PHYSICAL_LANE_2,
			DSI_PHYSICAL_LANE_1,
			DSI_PHYSICAL_LANE_0,
			DSI_PHYSICAL_LANE_3);
	} else if (!strcmp(data, "lane_map_3210")) {
		display->lane_map.lane_map_v1 = DSI_LANE_MAP_3210;
		__set_lane_map_v2(display->lane_map.lane_map_v2,
			DSI_PHYSICAL_LANE_3,
			DSI_PHYSICAL_LANE_2,
			DSI_PHYSICAL_LANE_1,
			DSI_PHYSICAL_LANE_0);
	} else {
		pr_warn("%s: invalid lane map %s specified. defaulting to lane_map0123\n",
			__func__, data);
		goto set_default;
	}
	return 0;

set_default:
	/* default lane mapping */
	__set_lane_map_v2(display->lane_map.lane_map_v2, DSI_PHYSICAL_LANE_0,
		DSI_PHYSICAL_LANE_1, DSI_PHYSICAL_LANE_2, DSI_PHYSICAL_LANE_3);
	display->lane_map.lane_map_v1 = DSI_LANE_MAP_0123;
	return 0;
}

static int dsi_display_get_phandle_index(
			struct dsi_display *display,
			const char *propname, int count, int index)
{
	struct device_node *disp_node = display->disp_node;
	u32 *val = NULL;
	int rc = 0;

	val = kcalloc(count, sizeof(*val), GFP_KERNEL);
	if (ZERO_OR_NULL_PTR(val)) {
		rc = -ENOMEM;
		goto end;
	}

	if (index >= count)
		goto end;

	if (display->fw)
		rc = dsi_parser_read_u32_array(display->parser_node,
			propname, val, count);
	else
		rc = of_property_read_u32_array(disp_node, propname,
			val, count);
	if (rc)
		goto end;

	rc = val[index];

	pr_debug("%s index=%d\n", propname, rc);
end:
	kfree(val);
	return rc;
}

static int dsi_display_get_phandle_count(struct dsi_display *display,
			const char *propname)
{
	if (display->fw)
		return dsi_parser_count_u32_elems(display->parser_node,
				propname);
	else
		return of_property_count_u32_elems(display->disp_node,
				propname);
}

static int dsi_display_parse_dt(struct dsi_display *display)
{
	int i, rc = 0;
	u32 phy_count = 0;
	struct device_node *of_node = display->pdev->dev.of_node;
	struct device_node *disp_node = display->disp_node;

	display->ctrl_count = dsi_display_get_phandle_count(display,
				"qcom,dsi-ctrl-num");
	phy_count = dsi_display_get_phandle_count(display,
				"qcom,dsi-ctrl-num");

	pr_debug("ctrl count=%d, phy count=%d\n",
			display->ctrl_count, phy_count);

	if (!phy_count || !display->ctrl_count) {
		pr_err("no ctrl/phys found\n");
		rc = -ENODEV;
		goto error;
	}

	if (phy_count != display->ctrl_count) {
		pr_err("different ctrl and phy counts\n");
		rc = -ENODEV;
		goto error;
	}

	display_for_each_ctrl(i, display) {
		struct dsi_display_ctrl *ctrl = &display->ctrl[i];
		int index;

		index = dsi_display_get_phandle_index(display,
				"qcom,dsi-ctrl-num", display->ctrl_count, i);
		ctrl->ctrl_of_node = of_parse_phandle(of_node,
				"qcom,dsi-ctrl", index);
		of_node_put(ctrl->ctrl_of_node);

		index = dsi_display_get_phandle_index(display,
				"qcom,dsi-phy-num", display->ctrl_count, i);
		ctrl->phy_of_node = of_parse_phandle(of_node,
				"qcom,dsi-phy", index);
		of_node_put(ctrl->phy_of_node);
	}

	display->panel_of = of_parse_phandle(disp_node, "qcom,dsi-panel", 0);
	if (!display->panel_of) {
		pr_err("No Panel device present\n");
		rc = -ENODEV;
		goto error;
	}

	/* Parse TE data */
	dsi_display_parse_te_data(display);

	/* Parse all external bridges config, endpoint0 */
	for (i = 0; i < MAX_EXT_BRIDGE_PORT_CONFIG; i++) {
		display->ext_bridge[i].node_of =
			of_graph_get_remote_node(of_node, 0, i);
		if (!display->ext_bridge[i].node_of)
			break;
	}

	pr_debug("success\n");
error:
	return rc;
}

static int dsi_display_res_init(struct dsi_display *display)
{
	int rc = 0;
	int i;
	struct dsi_display_ctrl *ctrl;

	display_for_each_ctrl(i, display) {
		ctrl = &display->ctrl[i];
		ctrl->ctrl = dsi_ctrl_get(ctrl->ctrl_of_node);
		if (IS_ERR_OR_NULL(ctrl->ctrl)) {
			rc = PTR_ERR(ctrl->ctrl);
			pr_err("failed to get dsi controller, rc=%d\n", rc);
			ctrl->ctrl = NULL;
			goto error_ctrl_put;
		}

		ctrl->phy = dsi_phy_get(ctrl->phy_of_node);
		if (IS_ERR_OR_NULL(ctrl->phy)) {
			rc = PTR_ERR(ctrl->phy);
			pr_err("failed to get phy controller, rc=%d\n", rc);
			dsi_ctrl_put(ctrl->ctrl);
			ctrl->phy = NULL;
			goto error_ctrl_put;
		}
	}

	display->panel = dsi_panel_get(&display->pdev->dev,
				display->panel_of,
				display->parser_node,
				display->dsi_type,
				display->cmdline_topology);
	if (IS_ERR_OR_NULL(display->panel)) {
		rc = PTR_ERR(display->panel);
		pr_err("failed to get panel, rc=%d\n", rc);
		display->panel = NULL;
		goto error_ctrl_put;
	}

	display_for_each_ctrl(i, display) {
		struct msm_dsi_phy *phy = display->ctrl[i].phy;

		phy->cfg.force_clk_lane_hs =
			display->panel->host_config.force_hs_clk_lane;
		phy->cfg.phy_type =
			display->panel->host_config.phy_type;
	}

	rc = dsi_display_parse_lane_map(display);
	if (rc) {
		pr_err("Lane map not found, rc=%d\n", rc);
		goto error_ctrl_put;
	}

	rc = dsi_display_clocks_init(display);
	if (rc) {
		pr_err("Failed to parse clock data, rc=%d\n", rc);
		goto error_ctrl_put;
	}

	return 0;
error_ctrl_put:
	for (i = i - 1; i >= 0; i--) {
		ctrl = &display->ctrl[i];
		dsi_ctrl_put(ctrl->ctrl);
		dsi_phy_put(ctrl->phy);
	}
	return rc;
}

static int dsi_display_res_deinit(struct dsi_display *display)
{
	int rc = 0;
	int i;
	struct dsi_display_ctrl *ctrl;

	rc = dsi_display_clocks_deinit(display);
	if (rc)
		pr_err("clocks deinit failed, rc=%d\n", rc);

	display_for_each_ctrl(i, display) {
		ctrl = &display->ctrl[i];
		dsi_phy_put(ctrl->phy);
		dsi_ctrl_put(ctrl->ctrl);
	}

	if (display->panel)
		dsi_panel_put(display->panel);

	return rc;
}

static int dsi_display_validate_mode_set(struct dsi_display *display,
					 struct dsi_display_mode *mode,
					 u32 flags)
{
	int rc = 0;
	int i;
	struct dsi_display_ctrl *ctrl;

	/*
	 * To set a mode:
	 * 1. Controllers should be turned off.
	 * 2. Link clocks should be off.
	 * 3. Phy should be disabled.
	 */

	display_for_each_ctrl(i, display) {
		ctrl = &display->ctrl[i];
		if ((ctrl->power_state > DSI_CTRL_POWER_VREG_ON) ||
		    (ctrl->phy_enabled)) {
			rc = -EINVAL;
			goto error;
		}
	}

error:
	return rc;
}

static bool dsi_display_is_seamless_dfps_possible(
		const struct dsi_display *display,
		const struct dsi_display_mode *tgt,
		const enum dsi_dfps_type dfps_type)
{
	struct dsi_display_mode *cur;

	if (!display || !tgt || !display->panel) {
		pr_err("Invalid params\n");
		return false;
	}

	cur = display->panel->cur_mode;

	if (cur->timing.h_active != tgt->timing.h_active) {
		pr_debug("timing.h_active differs %d %d\n",
				cur->timing.h_active, tgt->timing.h_active);
		return false;
	}

	if (cur->timing.h_back_porch != tgt->timing.h_back_porch) {
		pr_debug("timing.h_back_porch differs %d %d\n",
				cur->timing.h_back_porch,
				tgt->timing.h_back_porch);
		return false;
	}

	if (cur->timing.h_sync_width != tgt->timing.h_sync_width) {
		pr_debug("timing.h_sync_width differs %d %d\n",
				cur->timing.h_sync_width,
				tgt->timing.h_sync_width);
		return false;
	}

	if (cur->timing.h_front_porch != tgt->timing.h_front_porch) {
		pr_debug("timing.h_front_porch differs %d %d\n",
				cur->timing.h_front_porch,
				tgt->timing.h_front_porch);
		if (dfps_type != DSI_DFPS_IMMEDIATE_HFP)
			return false;
	}

	if (cur->timing.h_skew != tgt->timing.h_skew) {
		pr_debug("timing.h_skew differs %d %d\n",
				cur->timing.h_skew,
				tgt->timing.h_skew);
		return false;
	}

	/* skip polarity comparison */

	if (cur->timing.v_active != tgt->timing.v_active) {
		pr_debug("timing.v_active differs %d %d\n",
				cur->timing.v_active,
				tgt->timing.v_active);
		return false;
	}

	if (cur->timing.v_back_porch != tgt->timing.v_back_porch) {
		pr_debug("timing.v_back_porch differs %d %d\n",
				cur->timing.v_back_porch,
				tgt->timing.v_back_porch);
		return false;
	}

	if (cur->timing.v_sync_width != tgt->timing.v_sync_width) {
		pr_debug("timing.v_sync_width differs %d %d\n",
				cur->timing.v_sync_width,
				tgt->timing.v_sync_width);
		return false;
	}

	if (cur->timing.v_front_porch != tgt->timing.v_front_porch) {
		pr_debug("timing.v_front_porch differs %d %d\n",
				cur->timing.v_front_porch,
				tgt->timing.v_front_porch);
		if (dfps_type != DSI_DFPS_IMMEDIATE_VFP)
			return false;
	}

	/* skip polarity comparison */

	if (cur->timing.refresh_rate == tgt->timing.refresh_rate)
		pr_debug("timing.refresh_rate identical %d %d\n",
				cur->timing.refresh_rate,
				tgt->timing.refresh_rate);

	if (cur->pixel_clk_khz != tgt->pixel_clk_khz)
		pr_debug("pixel_clk_khz differs %d %d\n",
				cur->pixel_clk_khz, tgt->pixel_clk_khz);

	if (cur->dsi_mode_flags != tgt->dsi_mode_flags)
		pr_debug("flags differs %d %d\n",
				cur->dsi_mode_flags, tgt->dsi_mode_flags);

	return true;
}

static int dsi_display_update_dsi_bitrate(struct dsi_display *display,
					  u32 bit_clk_rate)
{
	int rc = 0;
	int i;

	pr_debug("%s:bit rate:%d\n", __func__, bit_clk_rate);
	if (!display->panel) {
		pr_err("Invalid params\n");
		return -EINVAL;
	}

	if (bit_clk_rate == 0) {
		pr_err("Invalid bit clock rate\n");
		return -EINVAL;
	}

	display->config.bit_clk_rate_hz = bit_clk_rate;

	display_for_each_ctrl(i, display) {
		struct dsi_display_ctrl *dsi_disp_ctrl = &display->ctrl[i];
		struct dsi_ctrl *ctrl = dsi_disp_ctrl->ctrl;
		u32 num_of_lanes = 0, bpp;
		u64 bit_rate, pclk_rate, bit_rate_per_lane, byte_clk_rate,
						byte_intf_clk_rate;
		u32 bits_per_symbol = 16, num_of_symbols = 7; /* For Cphy */
		struct dsi_host_common_cfg *host_cfg;

		mutex_lock(&ctrl->ctrl_lock);

		host_cfg = &display->panel->host_config;
		if (host_cfg->data_lanes & DSI_DATA_LANE_0)
			num_of_lanes++;
		if (host_cfg->data_lanes & DSI_DATA_LANE_1)
			num_of_lanes++;
		if (host_cfg->data_lanes & DSI_DATA_LANE_2)
			num_of_lanes++;
		if (host_cfg->data_lanes & DSI_DATA_LANE_3)
			num_of_lanes++;

		if (num_of_lanes == 0) {
			pr_err("Invalid lane count\n");
			rc = -EINVAL;
			goto error;
		}

		bpp = dsi_pixel_format_to_bpp(host_cfg->dst_format);

		bit_rate = display->config.bit_clk_rate_hz * num_of_lanes;

		pclk_rate = bit_rate;
		do_div(pclk_rate, bpp);
		if (host_cfg->phy_type == DSI_PHY_TYPE_DPHY) {
			bit_rate_per_lane = bit_rate;
			do_div(bit_rate_per_lane, num_of_lanes);
			byte_clk_rate = bit_rate_per_lane;
			do_div(byte_clk_rate, 8);
			byte_intf_clk_rate = byte_clk_rate;
			do_div(byte_intf_clk_rate, 2);
		} else {
			do_div(bit_rate, bits_per_symbol);
			bit_rate *= num_of_symbols;
			bit_rate_per_lane = bit_rate;
			do_div(bit_rate_per_lane, num_of_lanes);
			byte_clk_rate = bit_rate_per_lane;
			do_div(byte_clk_rate, 7);
			/* For CPHY, byte_intf_clk is same as byte_clk */
			byte_intf_clk_rate = byte_clk_rate;
		}

		pr_debug("bit_clk_rate = %llu, bit_clk_rate_per_lane = %llu\n",
			 bit_rate, bit_rate_per_lane);
		pr_debug("byte_clk_rate = %llu, byte_intf_clk_rate = %llu\n",
			byte_clk_rate, byte_intf_clk_rate);
		pr_debug("pclk_rate = %llu\n", pclk_rate);

		ctrl->clk_freq.byte_clk_rate = byte_clk_rate;
		ctrl->clk_freq.byte_intf_clk_rate = byte_intf_clk_rate;
		ctrl->clk_freq.pix_clk_rate = pclk_rate;
		rc = dsi_clk_set_link_frequencies(display->dsi_clk_handle,
			ctrl->clk_freq, ctrl->cell_index);
		if (rc) {
			pr_err("Failed to update link frequencies\n");
			goto error;
		}

		ctrl->host_config.bit_clk_rate_hz = bit_clk_rate;
error:
		mutex_unlock(&ctrl->ctrl_lock);

		/* TODO: recover ctrl->clk_freq in case of failure */
		if (rc)
			return rc;
	}

	return 0;
}

static void _dsi_display_calc_pipe_delay(struct dsi_display *display,
				    struct dsi_dyn_clk_delay *delay,
				    struct dsi_display_mode *mode)
{
	u32 esc_clk_rate_hz;
	u32 pclk_to_esc_ratio, byte_to_esc_ratio, hr_bit_to_esc_ratio;
	u32 hsync_period = 0;
	struct dsi_display_ctrl *m_ctrl;
	struct dsi_ctrl *dsi_ctrl;
	struct dsi_phy_cfg *cfg;

	m_ctrl = &display->ctrl[display->clk_master_idx];
	dsi_ctrl = m_ctrl->ctrl;

	cfg = &(m_ctrl->phy->cfg);

	esc_clk_rate_hz = dsi_ctrl->clk_freq.esc_clk_rate * 1000;
	pclk_to_esc_ratio = ((dsi_ctrl->clk_freq.pix_clk_rate * 1000) /
			     esc_clk_rate_hz);
	byte_to_esc_ratio = ((dsi_ctrl->clk_freq.byte_clk_rate * 1000) /
			     esc_clk_rate_hz);
	hr_bit_to_esc_ratio = ((dsi_ctrl->clk_freq.byte_clk_rate * 4 * 1000) /
					esc_clk_rate_hz);

	hsync_period = DSI_H_TOTAL_DSC(&mode->timing);
	delay->pipe_delay = (hsync_period + 1) / pclk_to_esc_ratio;
	if (!display->panel->video_config.eof_bllp_lp11_en)
		delay->pipe_delay += (17 / pclk_to_esc_ratio) +
			((21 + (display->config.common_config.t_clk_pre + 1) +
			  (display->config.common_config.t_clk_post + 1)) /
			 byte_to_esc_ratio) +
			((((cfg->timing.lane_v3[8] >> 1) + 1) +
			((cfg->timing.lane_v3[6] >> 1) + 1) +
			((cfg->timing.lane_v3[3] * 4) +
			 (cfg->timing.lane_v3[5] >> 1) + 1) +
			((cfg->timing.lane_v3[7] >> 1) + 1) +
			((cfg->timing.lane_v3[1] >> 1) + 1) +
			((cfg->timing.lane_v3[4] >> 1) + 1)) /
			 hr_bit_to_esc_ratio);

	delay->pipe_delay2 = 0;
	if (display->panel->host_config.force_hs_clk_lane)
		delay->pipe_delay2 = (6 / byte_to_esc_ratio) +
			((((cfg->timing.lane_v3[1] >> 1) + 1) +
			  ((cfg->timing.lane_v3[4] >> 1) + 1)) /
			 hr_bit_to_esc_ratio);

	/* 130 us pll delay recommended by h/w doc */
	delay->pll_delay = ((130 * esc_clk_rate_hz) / 1000000) * 2;
}

static int _dsi_display_dyn_update_clks(struct dsi_display *display,
					struct link_clk_freq *bkp_freq)
{
	int rc = 0, i;
	struct dsi_display_ctrl *m_ctrl, *ctrl;

	m_ctrl = &display->ctrl[display->clk_master_idx];

	dsi_clk_prepare_enable(&display->clock_info.src_clks);

	rc = dsi_clk_update_parent(&display->clock_info.shadow_clks,
			      &display->clock_info.mux_clks);
	if (rc) {
		pr_err("failed update mux parent to shadow\n");
		goto exit;
	}

	display_for_each_ctrl(i, display) {
		ctrl = &display->ctrl[i];
		if (!ctrl->ctrl)
			continue;
		rc = dsi_clk_set_byte_clk_rate(display->dsi_clk_handle,
				ctrl->ctrl->clk_freq.byte_clk_rate,
				ctrl->ctrl->clk_freq.byte_intf_clk_rate, i);
		if (rc) {
			pr_err("failed to set byte rate for index:%d\n", i);
			goto recover_byte_clk;
		}
		rc = dsi_clk_set_pixel_clk_rate(display->dsi_clk_handle,
				   ctrl->ctrl->clk_freq.pix_clk_rate, i);
		if (rc) {
			pr_err("failed to set pix rate for index:%d\n", i);
			goto recover_pix_clk;
		}
	}

	display_for_each_ctrl(i, display) {
		ctrl = &display->ctrl[i];
		if (ctrl == m_ctrl)
			continue;
		dsi_phy_dynamic_refresh_trigger(ctrl->phy, false);
	}
	dsi_phy_dynamic_refresh_trigger(m_ctrl->phy, true);

	/* wait for dynamic refresh done */
	display_for_each_ctrl(i, display) {
		ctrl = &display->ctrl[i];
		rc = dsi_ctrl_wait4dynamic_refresh_done(ctrl->ctrl);
		if (rc) {
			pr_err("wait4dynamic refresh failed for dsi:%d\n", i);
			goto recover_pix_clk;
		} else {
			pr_info("dynamic refresh done on dsi: %s\n",
				i ? "slave" : "master");
		}
	}

	display_for_each_ctrl(i, display) {
		ctrl = &display->ctrl[i];
		dsi_phy_dynamic_refresh_clear(ctrl->phy);
	}

	rc = dsi_clk_update_parent(&display->clock_info.src_clks,
			      &display->clock_info.mux_clks);
	if (rc)
		pr_err("could not switch back to src clks %d\n", rc);

	dsi_clk_disable_unprepare(&display->clock_info.src_clks);

	return rc;

recover_pix_clk:
	display_for_each_ctrl(i, display) {
		ctrl = &display->ctrl[i];
		if (!ctrl->ctrl)
			continue;
		dsi_clk_set_pixel_clk_rate(display->dsi_clk_handle,
					   bkp_freq->pix_clk_rate, i);
	}

recover_byte_clk:
	display_for_each_ctrl(i, display) {
		ctrl = &display->ctrl[i];
		if (!ctrl->ctrl)
			continue;
		dsi_clk_set_byte_clk_rate(display->dsi_clk_handle,
					  bkp_freq->byte_clk_rate,
					  bkp_freq->byte_intf_clk_rate, i);
	}

exit:
	dsi_clk_disable_unprepare(&display->clock_info.src_clks);

	return rc;
}

static int dsi_display_dynamic_clk_switch_vid(struct dsi_display *display,
					  struct dsi_display_mode *mode)
{
	int rc = 0, mask, i;
	struct dsi_display_ctrl *m_ctrl, *ctrl;
	struct dsi_dyn_clk_delay delay;
	struct link_clk_freq bkp_freq;

	dsi_panel_acquire_panel_lock(display->panel);

	m_ctrl = &display->ctrl[display->clk_master_idx];

	dsi_display_clk_ctrl(display->dsi_clk_handle, DSI_ALL_CLKS, DSI_CLK_ON);

	/* mask PLL unlock, FIFO overflow and underflow errors */
	mask = BIT(DSI_PLL_UNLOCK_ERR) | BIT(DSI_FIFO_UNDERFLOW) |
		BIT(DSI_FIFO_OVERFLOW);
	dsi_display_mask_ctrl_error_interrupts(display, mask, true);

	/* update the phy timings based on new mode */
	display_for_each_ctrl(i, display) {
		ctrl = &display->ctrl[i];
		dsi_phy_update_phy_timings(ctrl->phy, &display->config);
	}

	/* back up existing rates to handle failure case */
	bkp_freq.byte_clk_rate = m_ctrl->ctrl->clk_freq.byte_clk_rate;
	bkp_freq.byte_intf_clk_rate = m_ctrl->ctrl->clk_freq.byte_intf_clk_rate;
	bkp_freq.pix_clk_rate = m_ctrl->ctrl->clk_freq.pix_clk_rate;
	bkp_freq.esc_clk_rate = m_ctrl->ctrl->clk_freq.esc_clk_rate;

	rc = dsi_display_update_dsi_bitrate(display, mode->timing.clk_rate_hz);
	if (rc) {
		pr_err("failed set link frequencies %d\n", rc);
		goto exit;
	}

	/* calculate pipe delays */
	_dsi_display_calc_pipe_delay(display, &delay, mode);

	/* configure dynamic refresh ctrl registers */
	display_for_each_ctrl(i, display) {
		ctrl = &display->ctrl[i];
		if (!ctrl->phy)
			continue;
		if (ctrl == m_ctrl)
			dsi_phy_config_dynamic_refresh(ctrl->phy, &delay, true);
		else
			dsi_phy_config_dynamic_refresh(ctrl->phy, &delay,
						       false);
	}

	rc = _dsi_display_dyn_update_clks(display, &bkp_freq);

exit:
	dsi_display_mask_ctrl_error_interrupts(display, mask, false);

	dsi_display_clk_ctrl(display->dsi_clk_handle, DSI_ALL_CLKS,
			     DSI_CLK_OFF);

	/* store newly calculated phy timings in mode private info */
	dsi_phy_dyn_refresh_cache_phy_timings(m_ctrl->phy,
					      mode->priv_info->phy_timing_val,
					      mode->priv_info->phy_timing_len);

	dsi_panel_release_panel_lock(display->panel);

	return rc;
}

static int dsi_display_dynamic_clk_configure_cmd(struct dsi_display *display,
		int clk_rate)
{
	int rc = 0;

	if (clk_rate <= 0) {
		pr_err("%s: bitrate should be greater than 0\n", __func__);
		return -EINVAL;
	}

	if (clk_rate == display->cached_clk_rate) {
		pr_info("%s: ignore duplicated DSI clk setting\n", __func__);
		return rc;
	}

	display->cached_clk_rate = clk_rate;

	rc = dsi_display_update_dsi_bitrate(display, clk_rate);
	if (!rc) {
		pr_info("%s: bit clk is ready to be configured to '%d'\n",
				__func__, clk_rate);
		atomic_set(&display->clkrate_change_pending, 1);
	} else {
		pr_err("%s: Failed to prepare to configure '%d'. rc = %d\n",
				__func__, clk_rate, rc);
		/* Caching clock failed, so don't go on doing so. */
		atomic_set(&display->clkrate_change_pending, 0);
		display->cached_clk_rate = 0;
	}

	return rc;
}

static int dsi_display_dfps_update(struct dsi_display *display,
				   struct dsi_display_mode *dsi_mode)
{
	struct dsi_mode_info *timing;
	struct dsi_display_ctrl *m_ctrl, *ctrl;
	struct dsi_display_mode *panel_mode;
	struct dsi_dfps_capabilities dfps_caps;
	int rc = 0;
	int i = 0;

	if (!display || !dsi_mode || !display->panel) {
		pr_err("Invalid params\n");
		return -EINVAL;
	}
	timing = &dsi_mode->timing;

	dsi_panel_get_dfps_caps(display->panel, &dfps_caps);
	if (!dfps_caps.dfps_support) {
		pr_err("dfps not supported\n");
		return -ENOTSUPP;
	}

	if (dfps_caps.type == DSI_DFPS_IMMEDIATE_CLK) {
		pr_err("dfps clock method not supported\n");
		return -ENOTSUPP;
	}

	/* For split DSI, update the clock master first */

	pr_debug("configuring seamless dynamic fps\n\n");
	SDE_EVT32(SDE_EVTLOG_FUNC_ENTRY);

	m_ctrl = &display->ctrl[display->clk_master_idx];
	rc = dsi_ctrl_async_timing_update(m_ctrl->ctrl, timing);
	if (rc) {
		pr_err("[%s] failed to dfps update host_%d, rc=%d\n",
				display->name, i, rc);
		goto error;
	}

	/* Update the rest of the controllers */
	display_for_each_ctrl(i, display) {
		ctrl = &display->ctrl[i];
		if (!ctrl->ctrl || (ctrl == m_ctrl))
			continue;

		rc = dsi_ctrl_async_timing_update(ctrl->ctrl, timing);
		if (rc) {
			pr_err("[%s] failed to dfps update host_%d, rc=%d\n",
					display->name, i, rc);
			goto error;
		}
	}

	panel_mode = display->panel->cur_mode;
	memcpy(panel_mode, dsi_mode, sizeof(*panel_mode));
	/*
	 * dsi_mode_flags flags are used to communicate with other drm driver
	 * components, and are transient. They aren't inherently part of the
	 * display panel's mode and shouldn't be saved into the cached currently
	 * active mode.
	 */
	panel_mode->dsi_mode_flags = 0;

error:
	SDE_EVT32(SDE_EVTLOG_FUNC_EXIT);
	return rc;
}

static int dsi_display_dfps_calc_front_porch(
		u32 old_fps,
		u32 new_fps,
		u32 a_total,
		u32 b_total,
		u32 b_fp,
		u32 *b_fp_out)
{
	s32 b_fp_new;
	int add_porches, diff;

	if (!b_fp_out) {
		pr_err("Invalid params");
		return -EINVAL;
	}

	if (!a_total || !new_fps) {
		pr_err("Invalid pixel total or new fps in mode request\n");
		return -EINVAL;
	}

	/*
	 * Keep clock, other porches constant, use new fps, calc front porch
	 * new_vtotal = old_vtotal * (old_fps / new_fps )
	 * new_vfp - old_vfp = new_vtotal - old_vtotal
	 * new_vfp = old_vfp + old_vtotal * ((old_fps - new_fps)/ new_fps)
	 */
	diff = abs(old_fps - new_fps);
	add_porches = mult_frac(b_total, diff, new_fps);

	if (old_fps > new_fps)
		b_fp_new = b_fp + add_porches;
	else
		b_fp_new = b_fp - add_porches;

	pr_debug("fps %u a %u b %u b_fp %u new_fp %d\n",
			new_fps, a_total, b_total, b_fp, b_fp_new);

	if (b_fp_new < 0) {
		pr_err("Invalid new_hfp calcluated%d\n", b_fp_new);
		return -EINVAL;
	}

	/**
	 * TODO: To differentiate from clock method when communicating to the
	 * other components, perhaps we should set clk here to original value
	 */
	*b_fp_out = b_fp_new;

	return 0;
}

/**
 * dsi_display_get_dfps_timing() - Get the new dfps values.
 * @display:         DSI display handle.
 * @adj_mode:        Mode value structure to be changed.
 *                   It contains old timing values and latest fps value.
 *                   New timing values are updated based on new fps.
 * @curr_refresh_rate:  Current fps rate.
 *                      If zero , current fps rate is taken from
 *                      display->panel->cur_mode.
 * Return: error code.
 */
static int dsi_display_get_dfps_timing(struct dsi_display *display,
			struct dsi_display_mode *adj_mode,
				u32 curr_refresh_rate)
{
	struct dsi_dfps_capabilities dfps_caps;
	struct dsi_display_mode per_ctrl_mode;
	struct dsi_mode_info *timing;
	struct dsi_ctrl *m_ctrl;
	u32 overlap_pixels = 0;

	int rc = 0;

	if (!display || !adj_mode) {
		pr_err("Invalid params\n");
		return -EINVAL;
	}
	m_ctrl = display->ctrl[display->clk_master_idx].ctrl;

	dsi_panel_get_dfps_caps(display->panel, &dfps_caps);
	if (!dfps_caps.dfps_support) {
		pr_err("dfps not supported by panel\n");
		return -EINVAL;
	}

	per_ctrl_mode = *adj_mode;
	adjust_timing_by_ctrl_count(display, &per_ctrl_mode);

	if (!curr_refresh_rate) {
		if (!dsi_display_is_seamless_dfps_possible(display,
				&per_ctrl_mode, dfps_caps.type)) {
			pr_err("seamless dynamic fps not supported for mode\n");
			return -EINVAL;
		}
		if (display->panel->cur_mode) {
			curr_refresh_rate =
				display->panel->cur_mode->timing.refresh_rate;
		} else {
			pr_err("cur_mode is not initialized\n");
			return -EINVAL;
		}
	}
	/* TODO: Remove this direct reference to the dsi_ctrl */
	timing = &per_ctrl_mode.timing;
	overlap_pixels = per_ctrl_mode.priv_info->overlap_pixels;

	switch (dfps_caps.type) {
	case DSI_DFPS_IMMEDIATE_VFP:
		rc = dsi_display_dfps_calc_front_porch(
				curr_refresh_rate,
				timing->refresh_rate,
				DSI_H_TOTAL_DSC(timing),
				DSI_V_TOTAL(timing),
				timing->v_front_porch,
				&adj_mode->timing.v_front_porch);
		break;

	case DSI_DFPS_IMMEDIATE_HFP:
		rc = dsi_display_dfps_calc_front_porch(
				curr_refresh_rate,
				timing->refresh_rate,
				DSI_V_TOTAL(timing),
				DSI_H_TOTAL_DSC(timing) + overlap_pixels,
				timing->h_front_porch,
				&adj_mode->timing.h_front_porch);
		if (!rc)
			adj_mode->timing.h_front_porch *= display->ctrl_count;
		break;

	default:
		pr_err("Unsupported DFPS mode %d\n", dfps_caps.type);
		rc = -ENOTSUPP;
	}

	return rc;
}

static bool dsi_display_validate_mode_seamless(struct dsi_display *display,
		struct dsi_display_mode *adj_mode)
{
	int rc = 0;

	if (!display || !adj_mode) {
		pr_err("Invalid params\n");
		return false;
	}

	/* Currently the only seamless transition is dynamic fps */
	rc = dsi_display_get_dfps_timing(display, adj_mode, 0);
	if (rc) {
		pr_debug("Dynamic FPS not supported for seamless\n");
	} else {
		pr_debug("Mode switch is seamless Dynamic FPS\n");
		adj_mode->dsi_mode_flags |= DSI_MODE_FLAG_DFPS |
				DSI_MODE_FLAG_VBLANK_PRE_MODESET;
	}

	return rc;
}

static int dsi_display_set_mode_sub(struct dsi_display *display,
				    struct dsi_display_mode *mode,
				    u32 flags)
{
	int rc = 0, clk_rate = 0;
	int i;
	struct dsi_display_ctrl *ctrl;
	struct dsi_display_mode_priv_info *priv_info;

	priv_info = mode->priv_info;
	if (!priv_info) {
		pr_err("[%s] failed to get private info of the display mode",
			display->name);
		return -EINVAL;
	}

	rc = dsi_panel_get_host_cfg_for_mode(display->panel,
					     mode,
					     &display->config);
	if (rc) {
		pr_err("[%s] failed to get host config for mode, rc=%d\n",
		       display->name, rc);
		goto error;
	}

	memcpy(&display->config.lane_map, &display->lane_map,
	       sizeof(display->lane_map));

	if (mode->dsi_mode_flags &
			(DSI_MODE_FLAG_DFPS | DSI_MODE_FLAG_VRR)) {
		rc = dsi_display_dfps_update(display, mode);
		if (rc) {
			pr_err("[%s]DSI dfps update failed, rc=%d\n",
					display->name, rc);
			goto error;
		}
	} else if (mode->dsi_mode_flags & DSI_MODE_FLAG_DYN_CLK) {
		if (display->panel->panel_mode == DSI_OP_VIDEO_MODE) {
			rc = dsi_display_dynamic_clk_switch_vid(display, mode);
			if (rc)
				pr_err("dynamic clk change failed %d\n", rc);
			/*
			 * skip rest of the opearations since
			 * dsi_display_dynamic_clk_switch_vid() already takes
			 * care of them.
			 */
			return rc;
		} else if (display->panel->panel_mode == DSI_OP_CMD_MODE) {
			clk_rate = mode->timing.clk_rate_hz;
			rc = dsi_display_dynamic_clk_configure_cmd(display,
					clk_rate);
			if (rc) {
				pr_err("Failed to configure dynamic clk\n");
				return rc;
			}
		}
	}

	display_for_each_ctrl(i, display) {
		ctrl = &display->ctrl[i];
		rc = dsi_ctrl_update_host_config(ctrl->ctrl, &display->config,
				mode->dsi_mode_flags, display->dsi_clk_handle);
		if (rc) {
			pr_err("[%s] failed to update ctrl config, rc=%d\n",
			       display->name, rc);
			goto error;
		}
	}

	if ((mode->dsi_mode_flags & DSI_MODE_FLAG_DMS) &&
			(display->panel->panel_mode == DSI_OP_CMD_MODE))
		atomic_set(&display->clkrate_change_pending, 1);


	if (priv_info->phy_timing_len) {
		display_for_each_ctrl(i, display) {
			ctrl = &display->ctrl[i];
			 rc = dsi_phy_set_timing_params(ctrl->phy,
				priv_info->phy_timing_val,
				priv_info->phy_timing_len);
			if (rc)
				pr_err("failed to add DSI PHY timing params");
		}
	}
error:
	return rc;
}

/**
 * _dsi_display_dev_init - initializes the display device
 * Initialization will acquire references to the resources required for the
 * display hardware to function.
 * @display:         Handle to the display
 * Returns:          Zero on success
 */
static int _dsi_display_dev_init(struct dsi_display *display)
{
	int rc = 0;

	if (!display) {
		pr_err("invalid display\n");
		return -EINVAL;
	}

	if (!display->disp_node)
		return 0;

	mutex_lock(&display->display_lock);

	display->display_type = of_get_property(display->disp_node,
					"qcom,display-type", NULL);
	if (!display->display_type)
		display->display_type = "unknown";

	display->parser = dsi_parser_get(&display->pdev->dev);
	if (display->fw && display->parser)
		display->parser_node = dsi_parser_get_head_node(
				display->parser, display->fw->data,
				display->fw->size);

	rc = dsi_display_parse_dt(display);
	if (rc) {
		pr_err("[%s] failed to parse dt, rc=%d\n", display->name, rc);
		goto error;
	}

	rc = dsi_display_res_init(display);
	if (rc) {
		pr_err("[%s] failed to initialize resources, rc=%d\n",
		       display->name, rc);
		goto error;
	}
error:
	mutex_unlock(&display->display_lock);
	return rc;
}

/**
 * _dsi_display_dev_deinit - deinitializes the display device
 * All the resources acquired during device init will be released.
 * @display:        Handle to the display
 * Returns:         Zero on success
 */
static int _dsi_display_dev_deinit(struct dsi_display *display)
{
	int rc = 0;

	if (!display) {
		pr_err("invalid display\n");
		return -EINVAL;
	}

	mutex_lock(&display->display_lock);

	rc = dsi_display_res_deinit(display);
	if (rc)
		pr_err("[%s] failed to deinitialize resource, rc=%d\n",
		       display->name, rc);

	mutex_unlock(&display->display_lock);

	return rc;
}

/**
 * dsi_display_cont_splash_config() - Initialize resources for continuous splash
 * @dsi_display:    Pointer to dsi display
 * Returns:     Zero on success
 */
int dsi_display_cont_splash_config(void *dsi_display)
{
	struct dsi_display *display = dsi_display;
	int rc = 0;

	/* Vote for gdsc required to read register address space */
	if (!display) {
		pr_err("invalid input display param\n");
		return -EINVAL;
	}

	mutex_lock(&display->display_lock);

	/* Vote for gdsc required to read register address space */
	display->cont_splash_client = sde_power_client_create(display->phandle,
						"cont_splash_client");
	rc = sde_power_resource_enable(display->phandle,
			display->cont_splash_client, true);
	if (rc) {
		pr_err("failed to vote gdsc for continuous splash, rc=%d\n",
							rc);
		mutex_unlock(&display->display_lock);
		return -EINVAL;
	}

	/* Verify whether continuous splash is enabled or not */
	display->is_cont_splash_enabled =
		dsi_display_get_cont_splash_status(display);
	if (!display->is_cont_splash_enabled) {
		pr_err("Continuous splash is not enabled\n");
		goto splash_disabled;
	}

	/* Update splash status for clock manager */
	dsi_display_clk_mngr_update_splash_status(display->clk_mngr,
				display->is_cont_splash_enabled);

	/* Set up ctrl isr before enabling core clk */
	dsi_display_ctrl_isr_configure(display, true);

	/* Vote for Core clk and link clk. Votes on ctrl and phy
	 * regulator are inplicit from  pre clk on callback
	 */
	rc = dsi_display_clk_ctrl(display->dsi_clk_handle,
			DSI_ALL_CLKS, DSI_CLK_ON);
	if (rc) {
		pr_err("[%s] failed to enable DSI link clocks, rc=%d\n",
		       display->name, rc);
		goto clk_manager_update;
	}

	/* Vote on panel regulator will be removed during suspend path */
	rc = dsi_pwr_enable_regulator(&display->panel->power_info, true);
	if (rc) {
		pr_err("[%s] failed to enable vregs, rc=%d\n",
				display->panel->name, rc);
		goto clks_disabled;
	}

	dsi_config_host_engine_state_for_cont_splash(display);
	mutex_unlock(&display->display_lock);

	return rc;

clks_disabled:
	rc = dsi_display_clk_ctrl(display->dsi_clk_handle,
			DSI_ALL_CLKS, DSI_CLK_OFF);

clk_manager_update:
	dsi_display_ctrl_isr_configure(display, false);
	/* Update splash status for clock manager */
	dsi_display_clk_mngr_update_splash_status(display->clk_mngr,
				false);

splash_disabled:
	(void)sde_power_resource_enable(display->phandle,
			display->cont_splash_client, false);
	display->is_cont_splash_enabled = false;
	mutex_unlock(&display->display_lock);
	return rc;
}

/**
 * dsi_display_splash_res_cleanup() - cleanup for continuous splash
 * @display:    Pointer to dsi display
 * Returns:     Zero on success
 */
int dsi_display_splash_res_cleanup(struct  dsi_display *display)
{
	int rc = 0;

	if (!display->is_cont_splash_enabled)
		return 0;

	rc = dsi_display_clk_ctrl(display->dsi_clk_handle,
			DSI_ALL_CLKS, DSI_CLK_OFF);
	if (rc)
		pr_err("[%s] failed to disable DSI link clocks, rc=%d\n",
		       display->name, rc);

	rc = sde_power_resource_enable(display->phandle,
			display->cont_splash_client, false);
	if (rc)
		pr_err("failed to remove vote on gdsc for continuous splash, rc=%d\n",
				rc);

	display->is_cont_splash_enabled = false;
	/* Update splash status for clock manager */
	dsi_display_clk_mngr_update_splash_status(display->clk_mngr,
				display->is_cont_splash_enabled);

	return rc;
}

static int dsi_display_link_clk_force_update_ctrl(void *handle)
{
	int rc = 0;

	if (!handle) {
		pr_err("%s: Invalid arg\n", __func__);
		return -EINVAL;
	}

	mutex_lock(&dsi_display_clk_mutex);

	rc = dsi_display_link_clk_force_update(handle);

	mutex_unlock(&dsi_display_clk_mutex);

	return rc;
}

int dsi_display_clk_ctrl(void *handle,
	enum dsi_clk_type clk_type, enum dsi_clk_state clk_state)
{
	int rc = 0;

	if (!handle) {
		pr_err("%s: Invalid arg\n", __func__);
		return -EINVAL;
	}

	mutex_lock(&dsi_display_clk_mutex);
	rc = dsi_clk_req_state(handle, clk_type, clk_state);
	if (rc)
		pr_err("%s: failed set clk state, rc = %d\n", __func__, rc);
	mutex_unlock(&dsi_display_clk_mutex);

	return rc;
}

static int dsi_display_force_update_dsi_clk(struct dsi_display *display)
{
	int rc = 0;

	rc = dsi_display_link_clk_force_update_ctrl(display->dsi_clk_handle);

	if (!rc) {
		pr_info("dsi bit clk has been configured to %d\n",
			display->cached_clk_rate);

		atomic_set(&display->clkrate_change_pending, 0);
	} else {
		pr_err("Failed to configure dsi bit clock '%d'. rc = %d\n",
			display->cached_clk_rate, rc);
	}

	return rc;
}

static ssize_t sysfs_dynamic_dsi_clk_read(struct device *dev,
	struct device_attribute *attr, char *buf)
{
	int rc = 0;
	struct dsi_display *display;
	struct dsi_display_ctrl *m_ctrl;
	struct dsi_ctrl *ctrl;

	display = dev_get_drvdata(dev);
	if (!display) {
		pr_err("Invalid display\n");
		return -EINVAL;
	}

	mutex_lock(&display->display_lock);

	m_ctrl = &display->ctrl[display->cmd_master_idx];
	ctrl = m_ctrl->ctrl;
	if (ctrl)
		display->cached_clk_rate = ctrl->clk_freq.byte_clk_rate
					     * 8;

	rc = snprintf(buf, PAGE_SIZE, "%d\n", display->cached_clk_rate);
	pr_debug("%s: read dsi clk rate %d\n", __func__,
		display->cached_clk_rate);

	mutex_unlock(&display->display_lock);

	return rc;
}

static ssize_t sysfs_dynamic_dsi_clk_write(struct device *dev,
	struct device_attribute *attr, const char *buf, size_t count)
{
	int rc = 0;
	int clk_rate;
	struct dsi_display *display;

	display = dev_get_drvdata(dev);
	if (!display) {
		pr_err("Invalid display\n");
		return -EINVAL;
	}

	rc = kstrtoint(buf, DSI_CLOCK_BITRATE_RADIX, &clk_rate);
	if (rc) {
		pr_err("%s: kstrtoint failed. rc=%d\n", __func__, rc);
		return rc;
	}

	if (display->panel->panel_mode != DSI_OP_CMD_MODE) {
		pr_err("only supported for command mode\n");
		return -ENOTSUPP;
	}

	pr_info("%s: bitrate param value: '%d'\n", __func__, clk_rate);

	mutex_lock(&display->display_lock);
	mutex_lock(&dsi_display_clk_mutex);

	rc = dsi_display_dynamic_clk_configure_cmd(display, clk_rate);
	if (rc)
		pr_err("Failed to configure dynamic clk\n");
	else
		rc = count;

	mutex_unlock(&dsi_display_clk_mutex);
	mutex_unlock(&display->display_lock);

	return rc;

}

static DEVICE_ATTR(dynamic_dsi_clock, 0644,
			sysfs_dynamic_dsi_clk_read,
			sysfs_dynamic_dsi_clk_write);

static struct attribute *dynamic_dsi_clock_fs_attrs[] = {
	&dev_attr_dynamic_dsi_clock.attr,
	NULL,
};
static struct attribute_group dynamic_dsi_clock_fs_attrs_group = {
	.attrs = dynamic_dsi_clock_fs_attrs,
};

static int dsi_display_validate_split_link(struct dsi_display *display)
{
	int i, rc = 0;
	struct dsi_display_ctrl *ctrl;
	struct dsi_host_common_cfg *host = &display->panel->host_config;

	if (!host->split_link.split_link_enabled)
		return 0;

	if (display->panel->panel_mode == DSI_OP_CMD_MODE) {
		pr_err("[%s] split link is not supported in command mode\n",
			display->name);
		rc = -ENOTSUPP;
		goto error;
	}

	display_for_each_ctrl(i, display) {
		ctrl = &display->ctrl[i];
		if (!ctrl->ctrl->split_link_supported) {
			pr_err("[%s] split link is not supported by hw\n",
				display->name);
			rc = -ENOTSUPP;
			goto error;
		}

		set_bit(DSI_PHY_SPLIT_LINK, ctrl->phy->hw.feature_map);
	}

	pr_debug("Split link is enabled\n");
	return 0;

error:
	host->split_link.split_link_enabled = false;
	return rc;
}

static int dsi_display_sysfs_init(struct dsi_display *display)
{
	int rc = 0;
	struct device *dev = &display->pdev->dev;

	if (display->panel->panel_mode == DSI_OP_CMD_MODE)
		rc = sysfs_create_group(&dev->kobj,
			&dynamic_dsi_clock_fs_attrs_group);

	return rc;

}

static int dsi_display_sysfs_deinit(struct dsi_display *display)
{
	struct device *dev = &display->pdev->dev;

	if (display->panel->panel_mode == DSI_OP_CMD_MODE)
		sysfs_remove_group(&dev->kobj,
			&dynamic_dsi_clock_fs_attrs_group);

	return 0;

}

/**
 * dsi_display_bind - bind dsi device with controlling device
 * @dev:        Pointer to base of platform device
 * @master:     Pointer to container of drm device
 * @data:       Pointer to private data
 * Returns:     Zero on success
 */
static int dsi_display_bind(struct device *dev,
		struct device *master,
		void *data)
{
	struct dsi_display_ctrl *display_ctrl;
	struct drm_device *drm;
	struct dsi_display *display;
	struct dsi_clk_info info;
	struct clk_ctrl_cb clk_cb;
	struct msm_drm_private *priv;
	void *handle = NULL;
	struct platform_device *pdev = to_platform_device(dev);
	char *client1 = "dsi_clk_client";
	char *client2 = "mdp_event_client";
	char dsi_client_name[DSI_CLIENT_NAME_SIZE];
	int i, j, rc = 0;

	if (!dev || !pdev || !master) {
		pr_err("invalid param(s), dev %pK, pdev %pK, master %pK\n",
				dev, pdev, master);
		return -EINVAL;
	}

	drm = dev_get_drvdata(master);
	display = platform_get_drvdata(pdev);
	if (!drm || !display) {
		pr_err("invalid param(s), drm %pK, display %pK\n",
				drm, display);
		return -EINVAL;
	}
	priv = drm->dev_private;

	if (!display->disp_node)
		return 0;

	/* defer bind if ext bridge driver is not loaded */
	for (i = 0; i < display->panel->host_config.ext_bridge_num; i++) {
		j = display->panel->host_config.ext_bridge_map[i];
		if (!display->ext_bridge[j].node_of) {
			pr_err("invalid ext bridge node\n");
			return -EINVAL;
		}

		if (!of_drm_find_bridge(display->ext_bridge[j].node_of)) {
			pr_debug("defer for bridge[%d] %s\n", j,
				display->ext_bridge[j].node_of->full_name);
			return -EPROBE_DEFER;
		}
	}

	mutex_lock(&display->display_lock);

	rc = dsi_display_validate_split_link(display);
	if (rc) {
		pr_err("[%s] split link validation failed, rc=%d\n",
						 display->name, rc);
		goto error;
	}

	rc = dsi_display_debugfs_init(display);
	if (rc) {
		pr_err("[%s] debugfs init failed, rc=%d\n", display->name, rc);
		goto error;
	}

	atomic_set(&display->clkrate_change_pending, 0);
	display->cached_clk_rate = 0;

	rc = dsi_display_sysfs_init(display);
	if (rc) {
		pr_err("[%s] sysfs init failed, rc=%d\n", display->name, rc);
		goto error;
	}

	memset(&info, 0x0, sizeof(info));

	display_for_each_ctrl(i, display) {
		display_ctrl = &display->ctrl[i];
		rc = dsi_ctrl_drv_init(display_ctrl->ctrl, display->root);
		if (rc) {
			pr_err("[%s] failed to initialize ctrl[%d], rc=%d\n",
			       display->name, i, rc);
			goto error_ctrl_deinit;
		}
		display_ctrl->ctrl->horiz_index = i;

		rc = dsi_phy_drv_init(display_ctrl->phy);
		if (rc) {
			pr_err("[%s] Failed to initialize phy[%d], rc=%d\n",
				display->name, i, rc);
			(void)dsi_ctrl_drv_deinit(display_ctrl->ctrl);
			goto error_ctrl_deinit;
		}

		memcpy(&info.c_clks[i],
				(&display_ctrl->ctrl->clk_info.core_clks),
				sizeof(struct dsi_core_clk_info));
		memcpy(&info.l_hs_clks[i],
				(&display_ctrl->ctrl->clk_info.hs_link_clks),
				sizeof(struct dsi_link_hs_clk_info));
		memcpy(&info.l_lp_clks[i],
				(&display_ctrl->ctrl->clk_info.lp_link_clks),
				sizeof(struct dsi_link_lp_clk_info));

		info.c_clks[i].phandle = &priv->phandle;
		info.bus_handle[i] =
			display_ctrl->ctrl->axi_bus_info.bus_handle;
		info.ctrl_index[i] = display_ctrl->ctrl->cell_index;
		snprintf(dsi_client_name, DSI_CLIENT_NAME_SIZE,
						"dsi_core_client%u", i);
		info.c_clks[i].dsi_core_client = sde_power_client_create(
				info.c_clks[i].phandle, dsi_client_name);
		if (IS_ERR_OR_NULL(info.c_clks[i].dsi_core_client)) {
			pr_err("[%s] client creation failed for ctrl[%d]",
					dsi_client_name, i);
			goto error_ctrl_deinit;
		}
	}

	display->phandle = &priv->phandle;
	info.pre_clkoff_cb = dsi_pre_clkoff_cb;
	info.pre_clkon_cb = dsi_pre_clkon_cb;
	info.post_clkoff_cb = dsi_post_clkoff_cb;
	info.post_clkon_cb = dsi_post_clkon_cb;
	info.priv_data = display;
	info.master_ndx = display->clk_master_idx;
	info.dsi_ctrl_count = display->ctrl_count;
	snprintf(info.name, MAX_STRING_LEN,
			"DSI_MNGR-%s", display->name);

	display->clk_mngr = dsi_display_clk_mngr_register(&info);
	if (IS_ERR_OR_NULL(display->clk_mngr)) {
		rc = PTR_ERR(display->clk_mngr);
		display->clk_mngr = NULL;
		pr_err("dsi clock registration failed, rc = %d\n", rc);
		goto error_ctrl_deinit;
	}

	handle = dsi_register_clk_handle(display->clk_mngr, client1);
	if (IS_ERR_OR_NULL(handle)) {
		rc = PTR_ERR(handle);
		pr_err("failed to register %s client, rc = %d\n",
		       client1, rc);
		goto error_clk_deinit;
	} else {
		display->dsi_clk_handle = handle;
	}

	handle = dsi_register_clk_handle(display->clk_mngr, client2);
	if (IS_ERR_OR_NULL(handle)) {
		rc = PTR_ERR(handle);
		pr_err("failed to register %s client, rc = %d\n",
		       client2, rc);
		goto error_clk_client_deinit;
	} else {
		display->mdp_clk_handle = handle;
	}

	clk_cb.priv = display;
	clk_cb.dsi_clk_cb = dsi_display_clk_ctrl_cb;

	display_for_each_ctrl(i, display) {
		display_ctrl = &display->ctrl[i];

		rc = dsi_ctrl_clk_cb_register(display_ctrl->ctrl, &clk_cb);
		if (rc) {
			pr_err("[%s] failed to register ctrl clk_cb[%d], rc=%d\n",
			       display->name, i, rc);
			goto error_ctrl_deinit;
		}

		rc = dsi_phy_clk_cb_register(display_ctrl->phy, &clk_cb);
		if (rc) {
			pr_err("[%s] failed to register phy clk_cb[%d], rc=%d\n",
			       display->name, i, rc);
			goto error_ctrl_deinit;
		}
	}

	rc = dsi_display_mipi_host_init(display);
	if (rc) {
		pr_err("[%s] failed to initialize mipi host, rc=%d\n",
		       display->name, rc);
		goto error_ctrl_deinit;
	}

	rc = dsi_panel_drv_init(display->panel, &display->host);
	if (rc) {
		if (rc != -EPROBE_DEFER)
			pr_err("[%s] failed to initialize panel driver, rc=%d\n",
			       display->name, rc);
		goto error_host_deinit;
	}

	dsi_panel_debugfs_init(display->panel, display->root);

	pr_info("Successfully bind display panel '%s'\n", display->name);
	display->drm_dev = drm;

	display_for_each_ctrl(i, display) {
		display_ctrl = &display->ctrl[i];

		if (!display_ctrl->phy || !display_ctrl->ctrl)
			continue;

		rc = dsi_phy_set_clk_freq(display_ctrl->phy,
				&display_ctrl->ctrl->clk_freq);
		if (rc) {
			pr_err("[%s] failed to set phy clk freq, rc=%d\n",
					display->name, rc);
			goto error;
		}
	}

	/* register te irq handler */
	dsi_display_register_te_irq(display);

	goto error;

error_host_deinit:
	(void)dsi_display_mipi_host_deinit(display);
error_clk_client_deinit:
	(void)dsi_deregister_clk_handle(display->dsi_clk_handle);
error_clk_deinit:
	(void)dsi_display_clk_mngr_deregister(display->clk_mngr);
error_ctrl_deinit:
	for (i = i - 1; i >= 0; i--) {
		display_ctrl = &display->ctrl[i];
		(void)dsi_phy_drv_deinit(display_ctrl->phy);
		(void)dsi_ctrl_drv_deinit(display_ctrl->ctrl);
	}
	(void)dsi_display_sysfs_deinit(display);
	(void)dsi_display_debugfs_deinit(display);
error:
	mutex_unlock(&display->display_lock);
	return rc;
}

/**
 * dsi_display_unbind - unbind dsi from controlling device
 * @dev:        Pointer to base of platform device
 * @master:     Pointer to container of drm device
 * @data:       Pointer to private data
 */
static void dsi_display_unbind(struct device *dev,
		struct device *master, void *data)
{
	struct dsi_display_ctrl *display_ctrl;
	struct dsi_display *display;
	struct platform_device *pdev = to_platform_device(dev);
	int i, rc = 0;

	if (!dev || !pdev) {
		pr_err("invalid param(s)\n");
		return;
	}

	display = platform_get_drvdata(pdev);
	if (!display) {
		pr_err("invalid display\n");
		return;
	}

	mutex_lock(&display->display_lock);

	rc = dsi_panel_drv_deinit(display->panel);
	if (rc)
		pr_err("[%s] failed to deinit panel driver, rc=%d\n",
		       display->name, rc);

	rc = dsi_display_mipi_host_deinit(display);
	if (rc)
		pr_err("[%s] failed to deinit mipi hosts, rc=%d\n",
		       display->name,
		       rc);

	display_for_each_ctrl(i, display) {
		display_ctrl = &display->ctrl[i];

		rc = dsi_phy_drv_deinit(display_ctrl->phy);
		if (rc)
			pr_err("[%s] failed to deinit phy%d driver, rc=%d\n",
			       display->name, i, rc);

		rc = dsi_ctrl_drv_deinit(display_ctrl->ctrl);
		if (rc)
			pr_err("[%s] failed to deinit ctrl%d driver, rc=%d\n",
			       display->name, i, rc);
	}

	atomic_set(&display->clkrate_change_pending, 0);
	(void)dsi_display_sysfs_deinit(display);
	(void)dsi_display_debugfs_deinit(display);

	mutex_unlock(&display->display_lock);
}

static const struct component_ops dsi_display_comp_ops = {
	.bind = dsi_display_bind,
	.unbind = dsi_display_unbind,
};

static struct platform_driver dsi_display_driver = {
	.probe = dsi_display_dev_probe,
	.remove = dsi_display_dev_remove,
	.driver = {
		.name = "msm-dsi-display",
		.of_match_table = dsi_display_dt_match,
		.suppress_bind_attrs = true,
	},
};

static int dsi_display_init(struct dsi_display *display)
{
	int rc = 0;
	 struct platform_device *pdev = display->pdev;

	mutex_init(&display->display_lock);

	rc = _dsi_display_dev_init(display);
	if (rc) {
		pr_err("device init failed, rc=%d\n", rc);
		goto end;
	}

	rc = component_add(&pdev->dev, &dsi_display_comp_ops);
	if (rc)
		pr_err("component add failed, rc=%d\n", rc);

	pr_debug("component add success: %s\n", display->name);
end:
	return rc;
}

static void dsi_display_firmware_display(const struct firmware *fw,
				void *context)
{
	struct dsi_display *display = context;

	if (fw) {
		pr_debug("reading data from firmware, size=%zd\n",
			fw->size);

		display->fw = fw;
		display->name = "dsi_firmware_display";
	}

	if (dsi_display_init(display))
		return;

	pr_debug("success\n");
}

int dsi_display_dev_probe(struct platform_device *pdev)
{
	struct dsi_display *display = NULL;
	struct device_node *node = NULL, *disp_node = NULL;
	const char *dsi_type = NULL, *name = NULL;
	const char *disp_list = "qcom,dsi-display-list";
	const char *disp_active = "qcom,dsi-display-active";
	int i, count, rc = 0, index;
	bool firm_req = false;
	struct dsi_display_boot_param *boot_disp;

	if (!pdev || !pdev->dev.of_node) {
		pr_err("pdev not found\n");
		rc = -ENODEV;
		goto end;
	}

	dsi_type = of_get_property(pdev->dev.of_node, "label", NULL);
	if (!dsi_type)
		dsi_type = "primary";

	if (!strcmp(dsi_type, "primary"))
		index = DSI_PRIMARY;
	else
		index = DSI_SECONDARY;

	boot_disp = &boot_displays[index];

	display = devm_kzalloc(&pdev->dev, sizeof(*display), GFP_KERNEL);
	if (!display) {
		rc = -ENOMEM;
		goto end;
	}

	node = pdev->dev.of_node;
	count = of_count_phandle_with_args(node, disp_list,  NULL);

	for (i = 0; i < count; i++) {
		struct device_node *np;

		np = of_parse_phandle(node, disp_list, i);
		name = of_get_property(np, "label", NULL);
		if (!name) {
			pr_err("display name not defined\n");
			continue;
		}

		if (boot_disp->boot_disp_en) {
			if (!strcmp(boot_disp->name, name)) {
				disp_node = np;
				break;
			}
			continue;
		}

		if (of_property_read_bool(np, disp_active)) {
			disp_node = np;

			if (IS_ENABLED(CONFIG_DSI_PARSER))
				firm_req = !request_firmware_nowait(
					THIS_MODULE, 1, "dsi_prop",
					&pdev->dev, GFP_KERNEL, display,
					dsi_display_firmware_display);
			break;
		}

		of_node_put(np);
	}

	boot_disp->node = pdev->dev.of_node;
	boot_disp->disp = display;

	display->disp_node = disp_node;
	display->name = name;
	display->pdev = pdev;
	display->boot_disp = boot_disp;
	display->dsi_type = dsi_type;

	dsi_display_parse_cmdline_topology(display, index);

	platform_set_drvdata(pdev, display);

	/* initialize display in firmware callback */
	if (!firm_req) {
		rc = dsi_display_init(display);
		if (rc)
			goto end;
	}

	return 0;
end:
	if (display)
		devm_kfree(&pdev->dev, display);

	return rc;
}

int dsi_display_dev_remove(struct platform_device *pdev)
{
	int rc = 0;
	struct dsi_display *display;

	if (!pdev) {
		pr_err("Invalid device\n");
		return -EINVAL;
	}

	display = platform_get_drvdata(pdev);

	/* decrement ref count */
	of_node_put(display->disp_node);

	(void)_dsi_display_dev_deinit(display);

	platform_set_drvdata(pdev, NULL);
	devm_kfree(&pdev->dev, display);
	return rc;
}

int dsi_display_get_num_of_displays(void)
{
	int i, count = 0;

	for (i = 0; i < MAX_DSI_ACTIVE_DISPLAY; i++) {
		struct dsi_display *display = boot_displays[i].disp;

		if (display && display->disp_node)
			count++;
	}

	return count;
}

int dsi_display_get_active_displays(void **display_array, u32 max_display_count)
{
	int index = 0, count = 0;

	if (!display_array || !max_display_count) {
		pr_err("invalid params\n");
		return 0;
	}

	for (index = 0; index < MAX_DSI_ACTIVE_DISPLAY; index++) {
		struct dsi_display *display = boot_displays[index].disp;

		if (display && display->disp_node)
			display_array[count++] = display;
	}

	return count;
}

int dsi_display_drm_bridge_init(struct dsi_display *display,
		struct drm_encoder *enc)
{
	int rc = 0;
	struct dsi_bridge *bridge;
	struct msm_drm_private *priv = NULL;

	if (!display || !display->drm_dev || !enc) {
		pr_err("invalid param(s)\n");
		return -EINVAL;
	}

	mutex_lock(&display->display_lock);
	priv = display->drm_dev->dev_private;

	if (!priv) {
		pr_err("Private data is not present\n");
		rc = -EINVAL;
		goto error;
	}

	if (display->bridge) {
		pr_err("display is already initialize\n");
		goto error;
	}

	bridge = dsi_drm_bridge_init(display, display->drm_dev, enc);
	if (IS_ERR_OR_NULL(bridge)) {
		rc = PTR_ERR(bridge);
		pr_err("[%s] brige init failed, %d\n", display->name, rc);
		goto error;
	}

	display->bridge = bridge;
	priv->bridges[priv->num_bridges++] = &bridge->base;

error:
	mutex_unlock(&display->display_lock);
	return rc;
}

int dsi_display_drm_bridge_deinit(struct dsi_display *display)
{
	int rc = 0;

	if (!display) {
		pr_err("Invalid params\n");
		return -EINVAL;
	}

	mutex_lock(&display->display_lock);

	dsi_drm_bridge_cleanup(display->bridge);
	display->bridge = NULL;

	mutex_unlock(&display->display_lock);
	return rc;
}

/* Hook functions to call external connector, pointer validation is
 * done in dsi_display_drm_ext_bridge_init.
 */
static enum drm_connector_status dsi_display_drm_ext_detect(
		struct drm_connector *connector,
		bool force,
		void *disp)
{
	struct dsi_display *display = disp;

	return display->ext_conn->funcs->detect(display->ext_conn, force);
}

static int dsi_display_drm_ext_get_modes(
		struct drm_connector *connector, void *disp)
{
	struct dsi_display *display = disp;
	struct drm_display_mode *pmode, *pt;
	int count;

	/* if there are modes defined in panel, ignore external modes */
	if (display->panel->num_timing_nodes)
		return dsi_connector_get_modes(connector, disp);

	count = display->ext_conn->helper_private->get_modes(
			display->ext_conn);

	list_for_each_entry_safe(pmode, pt,
			&display->ext_conn->probed_modes, head) {
		list_move_tail(&pmode->head, &connector->probed_modes);
	}

	connector->display_info = display->ext_conn->display_info;

	return count;
}

static enum drm_mode_status dsi_display_drm_ext_mode_valid(
		struct drm_connector *connector,
		struct drm_display_mode *mode,
		void *disp)
{
	struct dsi_display *display = disp;
	enum drm_mode_status status;

	/* always do internal mode_valid check */
	status = dsi_conn_mode_valid(connector, mode, disp);
	if (status != MODE_OK)
		return status;

	return display->ext_conn->helper_private->mode_valid(
			display->ext_conn, mode);
}

static int dsi_display_drm_ext_atomic_check(struct drm_connector *connector,
		void *disp,
		struct drm_connector_state *c_state)
{
	struct dsi_display *display = disp;

	return display->ext_conn->helper_private->atomic_check(
			display->ext_conn, c_state);
}

static int dsi_display_ext_get_info(struct drm_connector *connector,
	struct msm_display_info *info, void *disp)
{
	struct dsi_display *display;
	int i;

	if (!info || !disp) {
		pr_err("invalid params\n");
		return -EINVAL;
	}

	display = disp;
	if (!display->panel) {
		pr_err("invalid display panel\n");
		return -EINVAL;
	}

	mutex_lock(&display->display_lock);

	memset(info, 0, sizeof(struct msm_display_info));

	info->intf_type = DRM_MODE_CONNECTOR_DSI;
	info->num_of_h_tiles = display->ctrl_count;
	for (i = 0; i < info->num_of_h_tiles; i++)
		info->h_tile_instance[i] = display->ctrl[i].ctrl->cell_index;

	info->is_connected = connector->status != connector_status_disconnected;

	if (!strcmp(display->dsi_type, "primary"))
		info->is_primary = true;
	else
		info->is_primary = false;

	info->capabilities |= (MSM_DISPLAY_CAP_VID_MODE |
		MSM_DISPLAY_CAP_EDID | MSM_DISPLAY_CAP_HOT_PLUG);

	mutex_unlock(&display->display_lock);
	return 0;
}

static int dsi_display_ext_get_mode_info(struct drm_connector *connector,
	const struct drm_display_mode *drm_mode,
	struct msm_mode_info *mode_info,
	u32 max_mixer_width, void *display)
{
	struct msm_display_topology *topology;

	if (!drm_mode || !mode_info)
		return -EINVAL;

	memset(mode_info, 0, sizeof(*mode_info));
	mode_info->frame_rate = drm_mode->vrefresh;
	mode_info->vtotal = drm_mode->vtotal;

	topology = &mode_info->topology;
	topology->num_lm = (max_mixer_width <= drm_mode->hdisplay) ? 2 : 1;
	topology->num_enc = 0;
	topology->num_intf = topology->num_lm;

	mode_info->comp_info.comp_type = MSM_DISPLAY_COMPRESSION_NONE;

	return 0;
}

static struct dsi_display_ext_bridge *dsi_display_ext_get_bridge(
		struct drm_bridge *bridge)
{
	struct msm_drm_private *priv;
	struct sde_kms *sde_kms;
	struct dsi_display *display;
	int i, j, k;
	u32 bridge_num;

	if (!bridge || !bridge->encoder) {
		SDE_ERROR("invalid argument\n");
		return NULL;
	}

	priv = bridge->dev->dev_private;
	sde_kms = to_sde_kms(priv->kms);

	for (i = 0; i < sde_kms->dsi_display_count; i++) {
		display = sde_kms->dsi_displays[i];
		bridge_num = display->panel->host_config.ext_bridge_num;
		for (j = 0; j < bridge_num; j++) {
			k = display->panel->host_config.ext_bridge_map[j];
			if (display->ext_bridge[k].bridge == bridge)
				return &display->ext_bridge[k];
		}
	}

	return NULL;
}

static void dsi_display_drm_ext_adjust_timing(
		const struct dsi_display *display,
		struct drm_display_mode *mode)
{
	mode->hdisplay /= display->ctrl_count;
	mode->hsync_start /= display->ctrl_count;
	mode->hsync_end /= display->ctrl_count;
	mode->htotal /= display->ctrl_count;
	mode->hskew /= display->ctrl_count;
	mode->clock /= display->ctrl_count;
}

static enum drm_mode_status dsi_display_drm_ext_bridge_mode_valid(
		struct drm_bridge *bridge,
		const struct drm_display_mode *mode)
{
	struct dsi_display_ext_bridge *ext_bridge;
	struct drm_display_mode tmp;

	ext_bridge = dsi_display_ext_get_bridge(bridge);
	if (!ext_bridge)
		return MODE_ERROR;

	tmp = *mode;
	dsi_display_drm_ext_adjust_timing(ext_bridge->display, &tmp);
	return ext_bridge->orig_funcs->mode_valid(bridge, &tmp);
}

static bool dsi_display_drm_ext_bridge_mode_fixup(
		struct drm_bridge *bridge,
		const struct drm_display_mode *mode,
		struct drm_display_mode *adjusted_mode)
{
	struct dsi_display_ext_bridge *ext_bridge;
	struct drm_display_mode tmp;

	ext_bridge = dsi_display_ext_get_bridge(bridge);
	if (!ext_bridge)
		return false;

	tmp = *mode;
	dsi_display_drm_ext_adjust_timing(ext_bridge->display, &tmp);
	return ext_bridge->orig_funcs->mode_fixup(bridge, &tmp, &tmp);
}

static void dsi_display_drm_ext_bridge_mode_set(
		struct drm_bridge *bridge,
		struct drm_display_mode *mode,
		struct drm_display_mode *adjusted_mode)
{
	struct dsi_display_ext_bridge *ext_bridge;
	struct drm_display_mode tmp;

	ext_bridge = dsi_display_ext_get_bridge(bridge);
	if (!ext_bridge)
		return;

	tmp = *mode;
	dsi_display_drm_ext_adjust_timing(ext_bridge->display, &tmp);
	ext_bridge->orig_funcs->mode_set(bridge, &tmp, &tmp);
}

static int dsi_host_ext_attach(struct mipi_dsi_host *host,
			   struct mipi_dsi_device *dsi)
{
	struct dsi_display *display = to_dsi_display(host);
	struct dsi_panel *panel;

	if (!host || !dsi || !display->panel) {
		pr_err("Invalid param\n");
		return -EINVAL;
	}

	pr_debug("DSI[%s]: channel=%d, lanes=%d, format=%d, mode_flags=%lx\n",
		dsi->name, dsi->channel, dsi->lanes,
		dsi->format, dsi->mode_flags);

	panel = display->panel;
	panel->host_config.data_lanes = 0;
	if (dsi->lanes > 0)
		panel->host_config.data_lanes |= DSI_DATA_LANE_0;
	if (dsi->lanes > 1)
		panel->host_config.data_lanes |= DSI_DATA_LANE_1;
	if (dsi->lanes > 2)
		panel->host_config.data_lanes |= DSI_DATA_LANE_2;
	if (dsi->lanes > 3)
		panel->host_config.data_lanes |= DSI_DATA_LANE_3;

	switch (dsi->format) {
	case MIPI_DSI_FMT_RGB888:
		panel->host_config.dst_format = DSI_PIXEL_FORMAT_RGB888;
		break;
	case MIPI_DSI_FMT_RGB666:
		panel->host_config.dst_format = DSI_PIXEL_FORMAT_RGB666_LOOSE;
		break;
	case MIPI_DSI_FMT_RGB666_PACKED:
		panel->host_config.dst_format = DSI_PIXEL_FORMAT_RGB666;
		break;
	case MIPI_DSI_FMT_RGB565:
	default:
		panel->host_config.dst_format = DSI_PIXEL_FORMAT_RGB565;
		break;
	}

	if (dsi->mode_flags & MIPI_DSI_MODE_VIDEO) {
		panel->panel_mode = DSI_OP_VIDEO_MODE;

		if (dsi->mode_flags & MIPI_DSI_MODE_VIDEO_BURST)
			panel->video_config.traffic_mode =
					DSI_VIDEO_TRAFFIC_BURST_MODE;
		else if (dsi->mode_flags & MIPI_DSI_MODE_VIDEO_SYNC_PULSE)
			panel->video_config.traffic_mode =
					DSI_VIDEO_TRAFFIC_SYNC_PULSES;
		else
			panel->video_config.traffic_mode =
					DSI_VIDEO_TRAFFIC_SYNC_START_EVENTS;

		panel->video_config.hsa_lp11_en =
			dsi->mode_flags & MIPI_DSI_MODE_VIDEO_HSA;
		panel->video_config.hbp_lp11_en =
			dsi->mode_flags & MIPI_DSI_MODE_VIDEO_HBP;
		panel->video_config.hfp_lp11_en =
			dsi->mode_flags & MIPI_DSI_MODE_VIDEO_HFP;
		panel->video_config.pulse_mode_hsa_he =
			dsi->mode_flags & MIPI_DSI_MODE_VIDEO_HSE;
		panel->video_config.bllp_lp11_en =
			dsi->mode_flags & MIPI_DSI_MODE_VIDEO_BLLP;
		panel->video_config.eof_bllp_lp11_en =
			dsi->mode_flags & MIPI_DSI_MODE_VIDEO_EOF_BLLP;
	} else {
		panel->panel_mode = DSI_OP_CMD_MODE;
		pr_err("command mode not supported by ext bridge\n");
		return -ENOTSUPP;
	}

	panel->bl_config.type = DSI_BACKLIGHT_UNKNOWN;

	return 0;
}

static struct mipi_dsi_host_ops dsi_host_ext_ops = {
	.attach = dsi_host_ext_attach,
	.detach = dsi_host_detach,
	.transfer = dsi_host_transfer,
};

int dsi_display_drm_ext_bridge_init(struct dsi_display *display,
		struct drm_encoder *encoder, struct drm_connector *connector)
{
	struct drm_device *drm = encoder->dev;
	struct drm_bridge *bridge = encoder->bridge;
	struct drm_bridge *ext_bridge;
	struct drm_connector *ext_conn;
	struct sde_connector *sde_conn = to_sde_connector(connector);
	struct drm_bridge *prev_bridge = bridge;
	int rc = 0, i;

	for (i = 0; i < display->panel->host_config.ext_bridge_num; i++) {
		int j = display->panel->host_config.ext_bridge_map[i];
		struct dsi_display_ext_bridge *ext_bridge_info =
				&display->ext_bridge[j];

		/* return if ext bridge is already initialized */
		if (ext_bridge_info->bridge)
			return 0;

		ext_bridge = of_drm_find_bridge(ext_bridge_info->node_of);
		if (IS_ERR_OR_NULL(ext_bridge)) {
			rc = PTR_ERR(ext_bridge);
			pr_err("failed to find ext bridge\n");
			goto error;
		}

		/* override functions for mode adjustment */
		if (display->panel->host_config.ext_bridge_num > 1) {
			ext_bridge_info->bridge_funcs = *ext_bridge->funcs;
			if (ext_bridge->funcs->mode_fixup)
				ext_bridge_info->bridge_funcs.mode_fixup =
					dsi_display_drm_ext_bridge_mode_fixup;
			if (ext_bridge->funcs->mode_valid)
				ext_bridge_info->bridge_funcs.mode_valid =
					dsi_display_drm_ext_bridge_mode_valid;
			if (ext_bridge->funcs->mode_set)
				ext_bridge_info->bridge_funcs.mode_set =
					dsi_display_drm_ext_bridge_mode_set;
			ext_bridge_info->orig_funcs = ext_bridge->funcs;
			ext_bridge->funcs = &ext_bridge_info->bridge_funcs;
		}

		rc = drm_bridge_attach(encoder, ext_bridge, prev_bridge);
		if (rc) {
			pr_err("[%s] ext brige attach failed, %d\n",
				display->name, rc);
			goto error;
		}

		ext_bridge_info->display = display;
		ext_bridge_info->bridge = ext_bridge;
		prev_bridge = ext_bridge;

		/* ext bridge will init its own connector during attach,
		 * we need to extract it out of the connector list
		 */
		spin_lock_irq(&drm->mode_config.connector_list_lock);
		ext_conn = list_last_entry(&drm->mode_config.connector_list,
			struct drm_connector, head);
		if (ext_conn && ext_conn != connector &&
			ext_conn->encoder_ids[0] == bridge->encoder->base.id) {
			list_del_init(&ext_conn->head);
			display->ext_conn = ext_conn;
		}
		spin_unlock_irq(&drm->mode_config.connector_list_lock);

		/* if there is no valid external connector created, or in split
		 * mode, default setting is used from panel defined in DT file.
		 */
		if (!display->ext_conn ||
		    !display->ext_conn->funcs ||
		    !display->ext_conn->helper_private ||
		    display->panel->host_config.ext_bridge_num > 1) {
			display->ext_conn = NULL;
			continue;
		}

		/* otherwise, hook up the functions to use external connector */
		if (display->ext_conn->funcs->detect)
			sde_conn->ops.detect = dsi_display_drm_ext_detect;

		if (display->ext_conn->helper_private->get_modes)
			sde_conn->ops.get_modes =
				dsi_display_drm_ext_get_modes;

		if (display->ext_conn->helper_private->mode_valid)
			sde_conn->ops.mode_valid =
				dsi_display_drm_ext_mode_valid;

		if (display->ext_conn->helper_private->atomic_check)
			sde_conn->ops.atomic_check =
				dsi_display_drm_ext_atomic_check;

		sde_conn->ops.get_info =
				dsi_display_ext_get_info;
		sde_conn->ops.get_mode_info =
				dsi_display_ext_get_mode_info;

		/* add support to attach/detach */
		display->host.ops = &dsi_host_ext_ops;
	}

	return 0;
error:
	return rc;
}

int dsi_display_get_info(struct drm_connector *connector,
		struct msm_display_info *info, void *disp)
{
	struct dsi_display *display;
	struct dsi_panel_phy_props phy_props;
	struct dsi_host_common_cfg *host;
	int i, rc;

	if (!info || !disp) {
		pr_err("invalid params\n");
		return -EINVAL;
	}

	display = disp;
	if (!display->panel) {
		pr_err("invalid display panel\n");
		return -EINVAL;
	}

	mutex_lock(&display->display_lock);
	rc = dsi_panel_get_phy_props(display->panel, &phy_props);
	if (rc) {
		pr_err("[%s] failed to get panel phy props, rc=%d\n",
		       display->name, rc);
		goto error;
	}

	memset(info, 0, sizeof(struct msm_display_info));
	info->intf_type = DRM_MODE_CONNECTOR_DSI;
	info->num_of_h_tiles = display->ctrl_count;
	for (i = 0; i < info->num_of_h_tiles; i++)
		info->h_tile_instance[i] = display->ctrl[i].ctrl->cell_index;

	info->is_connected = true;
	info->is_primary = false;

	if (!strcmp(display->dsi_type, "primary"))
		info->is_primary = true;

	info->width_mm = phy_props.panel_width_mm;
	info->height_mm = phy_props.panel_height_mm;
	info->max_width = 1920;
	info->max_height = 1080;
	info->qsync_min_fps =
		display->panel->qsync_min_fps;

	switch (display->panel->panel_mode) {
	case DSI_OP_VIDEO_MODE:
		info->capabilities |= MSM_DISPLAY_CAP_VID_MODE;
		break;
	case DSI_OP_CMD_MODE:
		info->capabilities |= MSM_DISPLAY_CAP_CMD_MODE;
		info->is_te_using_watchdog_timer =
			display->panel->te_using_watchdog_timer |
			display->sw_te_using_wd;
		break;
	default:
		pr_err("unknwown dsi panel mode %d\n",
				display->panel->panel_mode);
		break;
	}

	if (display->panel->esd_config.esd_enabled)
		info->capabilities |= MSM_DISPLAY_ESD_ENABLED;

	info->te_source = display->te_source;

	host = &display->panel->host_config;
	if (host->split_link.split_link_enabled)
		info->capabilities |= MSM_DISPLAY_SPLIT_LINK;

error:
	mutex_unlock(&display->display_lock);
	return rc;
}

static int dsi_display_get_mode_count_no_lock(struct dsi_display *display,
			u32 *count)
{
	struct dsi_dfps_capabilities dfps_caps;
	struct dsi_dyn_clk_caps *dyn_clk_caps;
	int num_dfps_rates, num_bit_clks, rc = 0;

	if (!display || !display->panel) {
		pr_err("invalid display:%d panel:%d\n", display != NULL,
				display ? display->panel != NULL : 0);
		return -EINVAL;
	}

	*count = display->panel->num_timing_nodes;

	rc = dsi_panel_get_dfps_caps(display->panel, &dfps_caps);
	if (rc) {
		pr_err("[%s] failed to get dfps caps from panel\n",
				display->name);
		return rc;
	}

	num_dfps_rates = !dfps_caps.dfps_support ? 1 : dfps_caps.dfps_list_len;

	dyn_clk_caps = &(display->panel->dyn_clk_caps);

	num_bit_clks = !dyn_clk_caps->dyn_clk_support ? 1 :
					dyn_clk_caps->bit_clk_list_len;

	/* Inflate num_of_modes by fps and bit clks in dfps */
	*count = display->panel->num_timing_nodes *
				num_dfps_rates * num_bit_clks;

	return 0;
}

int dsi_display_get_mode_count(struct dsi_display *display,
			u32 *count)
{
	int rc;

	if (!display || !display->panel) {
		pr_err("invalid display:%d panel:%d\n", display != NULL,
				display ? display->panel != NULL : 0);
		return -EINVAL;
	}

	mutex_lock(&display->display_lock);
	rc = dsi_display_get_mode_count_no_lock(display, count);
	mutex_unlock(&display->display_lock);

	return 0;
}

static void _dsi_display_populate_bit_clks(struct dsi_display *display,
					   int start, int end, u32 *mode_idx)
{
	struct dsi_dyn_clk_caps *dyn_clk_caps;
	struct dsi_display_mode *src, *dst;
	struct dsi_host_common_cfg *cfg;
	int i, j, total_modes, bpp, lanes = 0;

	if (!display || !mode_idx)
		return;

	dyn_clk_caps = &(display->panel->dyn_clk_caps);
	if (!dyn_clk_caps->dyn_clk_support)
		return;

	cfg = &(display->panel->host_config);
	bpp = dsi_pixel_format_to_bpp(cfg->dst_format);

	if (cfg->data_lanes & DSI_DATA_LANE_0)
		lanes++;
	if (cfg->data_lanes & DSI_DATA_LANE_1)
		lanes++;
	if (cfg->data_lanes & DSI_DATA_LANE_2)
		lanes++;
	if (cfg->data_lanes & DSI_DATA_LANE_3)
		lanes++;

	dsi_display_get_mode_count_no_lock(display, &total_modes);

	for (i = start; i < end; i++) {
		src = &display->modes[i];
		if (!src)
			return;
		/*
		 * TODO: currently setting the first bit rate in
		 * the list as preferred rate. But ideally should
		 * be based on user or device tree preferrence.
		 */
		src->timing.clk_rate_hz = dyn_clk_caps->bit_clk_list[0];
		src->pixel_clk_khz =
			div_u64(src->timing.clk_rate_hz * lanes, bpp);
		src->pixel_clk_khz /= 1000;
		src->pixel_clk_khz *= display->ctrl_count;
	}

	for (i = 1; i < dyn_clk_caps->bit_clk_list_len; i++) {
		if (*mode_idx >= total_modes)
			return;
		for (j = start; j < end; j++) {
			src = &display->modes[j];
			dst = &display->modes[*mode_idx];

			if (!src || !dst) {
				pr_err("invalid mode index\n");
				return;
			}
			memcpy(dst, src, sizeof(struct dsi_display_mode));
			dst->timing.clk_rate_hz = dyn_clk_caps->bit_clk_list[i];
			dst->pixel_clk_khz =
				div_u64(dst->timing.clk_rate_hz * lanes, bpp);
			dst->pixel_clk_khz /= 1000;
			dst->pixel_clk_khz *= display->ctrl_count;
			(*mode_idx)++;
		}
	}
}

void dsi_display_put_mode(struct dsi_display *display,
	struct dsi_display_mode *mode)
{
	dsi_panel_put_mode(mode);
}

int dsi_display_get_modes(struct dsi_display *display,
			  struct dsi_display_mode **out_modes)
{
	struct dsi_dfps_capabilities dfps_caps;
	struct dsi_host_common_cfg *host = &display->panel->host_config;
	bool is_split_link;
	u32 num_dfps_rates, panel_mode_count, total_mode_count;
	u32 sublinks_count, mode_idx, array_idx = 0;
	struct dsi_dyn_clk_caps *dyn_clk_caps;
	int i, start, end, rc = -EINVAL;
	int preferred_timing;

	if (!display || !out_modes) {
		pr_err("Invalid params\n");
		return -EINVAL;
	}

	mutex_lock(&display->display_lock);
	if (display->modes) {
		pr_debug("return existing mode list\n");
		goto done;
	}

	*out_modes = NULL;

	rc = dsi_display_get_mode_count_no_lock(display, &total_mode_count);
	if (rc)
		goto error;

	display->modes = kcalloc(total_mode_count, sizeof(*display->modes),
			GFP_KERNEL);
	if (!display->modes) {
		rc = -ENOMEM;
		goto error;
	}

	rc = dsi_panel_get_dfps_caps(display->panel, &dfps_caps);
	if (rc) {
		pr_err("[%s] failed to get dfps caps from panel\n",
				display->name);
		goto error;
	}

	dyn_clk_caps = &(display->panel->dyn_clk_caps);

	num_dfps_rates = !dfps_caps.dfps_support ? 1 : dfps_caps.dfps_list_len;

	panel_mode_count = display->panel->num_timing_nodes;

	preferred_timing = display->cmdline_timing;
	/* if there's no preferred timing, use first timing as preferred */
	if (preferred_timing == NO_OVERRIDE)
		preferred_timing = 0;

	for (mode_idx = 0; mode_idx < panel_mode_count; mode_idx++) {
		struct dsi_display_mode panel_mode;
		int topology_override = NO_OVERRIDE;

		memset(&panel_mode, 0, sizeof(panel_mode));

		if (preferred_timing == mode_idx) {
			topology_override = display->cmdline_topology;
			panel_mode.preferred = true;
		}

		rc = dsi_panel_get_mode(display->panel, mode_idx,
						&panel_mode, topology_override);
		if (rc) {
			pr_err("[%s] failed to get mode idx %d from panel\n",
				   display->name, mode_idx);
			goto error;
		}

		is_split_link = host->split_link.split_link_enabled;
		sublinks_count = host->split_link.num_sublinks;
		if (is_split_link && sublinks_count > 1) {
			panel_mode.timing.h_active *= sublinks_count;
			panel_mode.timing.h_front_porch *= sublinks_count;
			panel_mode.timing.h_sync_width *= sublinks_count;
			panel_mode.timing.h_back_porch *= sublinks_count;
			panel_mode.timing.h_skew *= sublinks_count;
			panel_mode.pixel_clk_khz *= sublinks_count;
		} else {
			panel_mode.timing.h_active *= display->ctrl_count;
			panel_mode.timing.h_front_porch *= display->ctrl_count;
			panel_mode.timing.h_sync_width *= display->ctrl_count;
			panel_mode.timing.h_back_porch *= display->ctrl_count;
			panel_mode.timing.h_skew *= display->ctrl_count;
			panel_mode.pixel_clk_khz *= display->ctrl_count;
		}

		/* pixel overlap is not supported for single dsi panels */
		if (display->ctrl_count == 1)
			panel_mode.priv_info->overlap_pixels = 0;

		start = array_idx;

		for (i = 0; i < num_dfps_rates; i++) {
			struct dsi_display_mode *sub_mode =
					&display->modes[array_idx];
			u32 curr_refresh_rate;

			if (!sub_mode) {
				pr_err("invalid mode data\n");
				rc = -EFAULT;
				goto error;
			}

			memcpy(sub_mode, &panel_mode, sizeof(panel_mode));
			array_idx++;

			if (!dfps_caps.dfps_support)
				continue;

			curr_refresh_rate = sub_mode->timing.refresh_rate;
			sub_mode->timing.refresh_rate = dfps_caps.dfps_list[i];

			dsi_display_get_dfps_timing(display, sub_mode,
					curr_refresh_rate);
		}
		end = array_idx;
		/*
		 * if dynamic clk switch is supported then update all the bit
		 * clk rates.
		 */
		_dsi_display_populate_bit_clks(display, start, end, &array_idx);
	}

done:
	*out_modes = display->modes;
	rc = 0;

error:
	if (rc)
		kfree(display->modes);

	mutex_unlock(&display->display_lock);
	return rc;
}

int dsi_display_get_panel_vfp(void *dsi_display,
	int h_active, int v_active)
{
	int i, rc = 0;
	u32 count, refresh_rate = 0;
	struct dsi_dfps_capabilities dfps_caps;
	struct dsi_display *display = (struct dsi_display *)dsi_display;
	struct dsi_host_common_cfg *host;

	if (!display)
		return -EINVAL;

	rc = dsi_display_get_mode_count(display, &count);
	if (rc)
		return rc;

	mutex_lock(&display->display_lock);

	if (display->panel && display->panel->cur_mode)
		refresh_rate = display->panel->cur_mode->timing.refresh_rate;

	dsi_panel_get_dfps_caps(display->panel, &dfps_caps);
	if (dfps_caps.dfps_support)
		refresh_rate = dfps_caps.max_refresh_rate;

	if (!refresh_rate) {
		mutex_unlock(&display->display_lock);
		pr_err("Null Refresh Rate\n");
		return -EINVAL;
	}

	host = &display->panel->host_config;
	if (host->split_link.split_link_enabled)
		h_active *= host->split_link.num_sublinks;
	else
		h_active *= display->ctrl_count;

	for (i = 0; i < count; i++) {
		struct dsi_display_mode *m = &display->modes[i];

		if (m && v_active == m->timing.v_active &&
			h_active == m->timing.h_active &&
			refresh_rate == m->timing.refresh_rate) {
			rc = m->timing.v_front_porch;
			break;
		}
	}
	mutex_unlock(&display->display_lock);

	return rc;
}

void dsi_display_set_idle_hint(void *dsi_display, bool is_idle)
{
	const struct dsi_display *display = dsi_display;

	if (unlikely(!display || !display->panel))
		return;

	if (!dsi_panel_initialized(display->panel) ||
	    is_lp_mode(display->panel->power_mode))
		return;

	if (is_idle)
		dsi_panel_idle(display->panel);
	else
		dsi_panel_wakeup(display->panel);
}

int dsi_display_find_mode(struct dsi_display *display,
		const struct dsi_display_mode *cmp,
		struct dsi_display_mode **out_mode)
{
	u32 count, i;
	int rc;

	if (!display || !out_mode)
		return -EINVAL;

	*out_mode = NULL;

	rc = dsi_display_get_mode_count(display, &count);
	if (rc)
		return rc;

	if (!display->modes) {
		struct dsi_display_mode *m;

		rc = dsi_display_get_modes(display, &m);
		if (rc)
			return rc;
	}

	mutex_lock(&display->display_lock);
	for (i = 0; i < count; i++) {
		struct dsi_display_mode *m = &display->modes[i];

		if (cmp->timing.v_active == m->timing.v_active &&
			cmp->timing.h_active == m->timing.h_active &&
			cmp->timing.refresh_rate == m->timing.refresh_rate &&
			cmp->pixel_clk_khz == m->pixel_clk_khz) {
			*out_mode = m;
			rc = 0;
			break;
		}
	}
	mutex_unlock(&display->display_lock);

	if (!*out_mode) {
		pr_err("[%s] failed to find mode for v_active %u h_active %u fps %u pclk %u\n",
				display->name, cmp->timing.v_active,
				cmp->timing.h_active, cmp->timing.refresh_rate,
				cmp->pixel_clk_khz);
		rc = -ENOENT;
	}

	return rc;
}

/**
 * dsi_display_validate_mode_change() - Validate mode change case.
 * @display:     DSI display handle.
 * @cur_mode:    Current mode.
 * @adj_mode:    Mode to be set.
 *               MSM_MODE_FLAG_SEAMLESS_VRR flag is set if there
 *               is change in fps but vactive and hactive are same.
 *               DSI_MODE_FLAG_DYN_CLK flag is set if there
 *               is change in clk but vactive and hactive are same.
 * Return: error code.
 */
int dsi_display_validate_mode_change(struct dsi_display *display,
			struct dsi_display_mode *cur_mode,
			struct dsi_display_mode *adj_mode)
{
	int rc = 0;
	struct dsi_dfps_capabilities dfps_caps;
	struct dsi_dyn_clk_caps *dyn_clk_caps;

	if (!display || !adj_mode) {
		pr_err("Invalid params\n");
		return -EINVAL;
	}

	if (!display->panel || !display->panel->cur_mode) {
		pr_debug("Current panel mode not set\n");
		return rc;
	}

	mutex_lock(&display->display_lock);

	if ((cur_mode->timing.v_active == adj_mode->timing.v_active) &&
		(cur_mode->timing.h_active == adj_mode->timing.h_active)) {
		/* dfps change use case */
		if (cur_mode->timing.refresh_rate !=
		    adj_mode->timing.refresh_rate) {
			dsi_panel_get_dfps_caps(display->panel, &dfps_caps);
			if (dfps_caps.dfps_support) {
				pr_debug("Mode switch is seamless variable refresh\n");
				adj_mode->dsi_mode_flags |= DSI_MODE_FLAG_VRR;
				SDE_EVT32(cur_mode->timing.refresh_rate,
					adj_mode->timing.refresh_rate,
					cur_mode->timing.h_front_porch,
					adj_mode->timing.h_front_porch);
			}
		}

		/* dynamic clk change use case */
		if (cur_mode->pixel_clk_khz != adj_mode->pixel_clk_khz) {
			dyn_clk_caps = &(display->panel->dyn_clk_caps);
			if (dyn_clk_caps->dyn_clk_support) {
				pr_debug("dynamic clk change detected\n");
				if (adj_mode->dsi_mode_flags
						& DSI_MODE_FLAG_VRR) {
					pr_err("dfps and dyn clk not supported in same commit\n");
					rc = -ENOTSUPP;
					goto error;
				}

				adj_mode->dsi_mode_flags |=
						DSI_MODE_FLAG_DYN_CLK;
				SDE_EVT32(cur_mode->pixel_clk_khz,
						adj_mode->pixel_clk_khz);
			}
		}
	}

error:
	mutex_unlock(&display->display_lock);
	return rc;
}

int dsi_display_validate_mode(struct dsi_display *display,
			      struct dsi_display_mode *mode,
			      u32 flags)
{
	int rc = 0;
	int i;
	struct dsi_display_ctrl *ctrl;
	struct dsi_display_mode adj_mode;

	if (!display || !mode) {
		pr_err("Invalid params\n");
		return -EINVAL;
	}

	mutex_lock(&display->display_lock);

	adj_mode = *mode;
	adjust_timing_by_ctrl_count(display, &adj_mode);

	rc = dsi_panel_validate_mode(display->panel, &adj_mode);
	if (rc) {
		pr_err("[%s] panel mode validation failed, rc=%d\n",
		       display->name, rc);
		goto error;
	}

	display_for_each_ctrl(i, display) {
		ctrl = &display->ctrl[i];
		rc = dsi_ctrl_validate_timing(ctrl->ctrl, &adj_mode.timing);
		if (rc) {
			pr_err("[%s] ctrl mode validation failed, rc=%d\n",
			       display->name, rc);
			goto error;
		}

		rc = dsi_phy_validate_mode(ctrl->phy, &adj_mode.timing);
		if (rc) {
			pr_err("[%s] phy mode validation failed, rc=%d\n",
			       display->name, rc);
			goto error;
		}
	}

	if ((flags & DSI_VALIDATE_FLAG_ALLOW_ADJUST) &&
			(mode->dsi_mode_flags & DSI_MODE_FLAG_SEAMLESS)) {
		rc = dsi_display_validate_mode_seamless(display, mode);
		if (rc) {
			pr_err("[%s] seamless not possible rc=%d\n",
				display->name, rc);
			goto error;
		}
	}

error:
	mutex_unlock(&display->display_lock);
	return rc;
}

int dsi_display_set_mode(struct dsi_display *display,
			 struct dsi_display_mode *mode,
			 u32 flags)
{
	int rc = 0;
	struct dsi_display_mode adj_mode;

	if (!display || !mode || !display->panel) {
		pr_err("Invalid params\n");
		return -EINVAL;
	}

	mutex_lock(&display->display_lock);

	adj_mode = *mode;
	adjust_timing_by_ctrl_count(display, &adj_mode);

	/*For dynamic DSI setting, use specified clock rate */
	if (display->cached_clk_rate > 0)
		adj_mode.priv_info->clk_rate_hz = display->cached_clk_rate;

	rc = dsi_display_validate_mode_set(display, &adj_mode, flags);
	if (rc) {
		pr_err("[%s] mode cannot be set\n", display->name);
		goto error;
	}

	rc = dsi_display_set_mode_sub(display, &adj_mode, flags);
	if (rc) {
		pr_err("[%s] failed to set mode\n", display->name);
		goto error;
	}

	if (!display->panel->cur_mode) {
		display->panel->cur_mode =
			kzalloc(sizeof(struct dsi_display_mode), GFP_KERNEL);
		if (!display->panel->cur_mode) {
			rc = -ENOMEM;
			goto error;
		}
	}

	memcpy(display->panel->cur_mode, &adj_mode, sizeof(adj_mode));
error:
	mutex_unlock(&display->display_lock);
	return rc;
}

int dsi_display_set_tpg_state(struct dsi_display *display, bool enable)
{
	int rc = 0;
	int i;
	struct dsi_display_ctrl *ctrl;

	if (!display) {
		pr_err("Invalid params\n");
		return -EINVAL;
	}

	display_for_each_ctrl(i, display) {
		ctrl = &display->ctrl[i];
		rc = dsi_ctrl_set_tpg_state(ctrl->ctrl, enable);
		if (rc) {
			pr_err("[%s] failed to set tpg state for host_%d\n",
			       display->name, i);
			goto error;
		}
	}

	display->is_tpg_enabled = enable;
error:
	return rc;
}

static int dsi_display_pre_switch(struct dsi_display *display)
{
	int rc = 0;

	rc = dsi_display_clk_ctrl(display->dsi_clk_handle,
			DSI_CORE_CLK, DSI_CLK_ON);
	if (rc) {
		pr_err("[%s] failed to enable DSI core clocks, rc=%d\n",
		       display->name, rc);
		goto error;
	}

	rc = dsi_display_ctrl_update(display);
	if (rc) {
		pr_err("[%s] failed to update DSI controller, rc=%d\n",
			   display->name, rc);
		goto error_ctrl_clk_off;
	}

	rc = dsi_display_set_clk_src(display, true);
	if (rc) {
		pr_err("[%s] failed to set DSI link clock source, rc=%d\n",
			display->name, rc);
		goto error_ctrl_deinit;
	}

	rc = dsi_display_clk_ctrl(display->dsi_clk_handle,
			DSI_LINK_CLK, DSI_CLK_ON);
	if (rc) {
		pr_err("[%s] failed to enable DSI link clocks, rc=%d\n",
			   display->name, rc);
		goto error_ctrl_deinit;
	}

	goto error;

error_ctrl_deinit:
	(void)dsi_display_ctrl_deinit(display);
error_ctrl_clk_off:
	(void)dsi_display_clk_ctrl(display->dsi_clk_handle,
			DSI_CORE_CLK, DSI_CLK_OFF);
error:
	return rc;
}

static bool _dsi_display_validate_host_state(struct dsi_display *display)
{
	int i;
	struct dsi_display_ctrl *ctrl;

	display_for_each_ctrl(i, display) {
		ctrl = &display->ctrl[i];
		if (!ctrl->ctrl)
			continue;
		if (!dsi_ctrl_validate_host_state(ctrl->ctrl))
			return false;
	}

	return true;
}

static void dsi_display_handle_fifo_underflow(struct work_struct *work)
{
	struct dsi_display *display = NULL;

	display = container_of(work, struct dsi_display, fifo_underflow_work);
	if (!display || !display->panel ||
	    atomic_read(&display->panel->esd_recovery_pending)) {
		pr_debug("Invalid recovery use case\n");
		return;
	}

	mutex_lock(&display->display_lock);

	if (!_dsi_display_validate_host_state(display)) {
		mutex_unlock(&display->display_lock);
		return;
	}

	pr_debug("handle DSI FIFO underflow error\n");

	dsi_display_clk_ctrl(display->dsi_clk_handle,
			DSI_ALL_CLKS, DSI_CLK_ON);
	dsi_display_soft_reset(display);
	dsi_display_clk_ctrl(display->dsi_clk_handle,
			DSI_ALL_CLKS, DSI_CLK_OFF);

	mutex_unlock(&display->display_lock);
}

static void dsi_display_handle_fifo_overflow(struct work_struct *work)
{
	struct dsi_display *display = NULL;
	struct dsi_display_ctrl *ctrl;
	int i, rc;
	int mask = BIT(20); /* clock lane */
	int (*cb_func)(void *event_usr_ptr,
		uint32_t event_idx, uint32_t instance_idx,
		uint32_t data0, uint32_t data1,
		uint32_t data2, uint32_t data3);
	void *data;
	u32 version = 0;

	display = container_of(work, struct dsi_display, fifo_overflow_work);
	if (!display || !display->panel ||
	    (display->panel->panel_mode != DSI_OP_VIDEO_MODE) ||
	    atomic_read(&display->panel->esd_recovery_pending)) {
		pr_debug("Invalid recovery use case\n");
		return;
	}

	mutex_lock(&display->display_lock);

	if (!_dsi_display_validate_host_state(display)) {
		mutex_unlock(&display->display_lock);
		return;
	}

	pr_debug("handle DSI FIFO overflow error\n");
	dsi_display_clk_ctrl(display->dsi_clk_handle,
			DSI_ALL_CLKS, DSI_CLK_ON);

	/*
	 * below recovery sequence is not applicable to
	 * hw version 2.0.0, 2.1.0 and 2.2.0, so return early.
	 */
	ctrl = &display->ctrl[display->clk_master_idx];
	version = dsi_ctrl_get_hw_version(ctrl->ctrl);
	if (!version || (version < 0x20020001))
		goto end;

	/* reset ctrl and lanes */
	display_for_each_ctrl(i, display) {
		ctrl = &display->ctrl[i];
		rc = dsi_ctrl_reset(ctrl->ctrl, mask);
		rc = dsi_phy_lane_reset(ctrl->phy);
	}

	/* wait for display line count to be in active area */
	ctrl = &display->ctrl[display->clk_master_idx];
	if (ctrl->ctrl->recovery_cb.event_cb) {
		cb_func = ctrl->ctrl->recovery_cb.event_cb;
		data = ctrl->ctrl->recovery_cb.event_usr_ptr;
		rc = cb_func(data, SDE_CONN_EVENT_VID_FIFO_OVERFLOW,
				display->clk_master_idx, 0, 0, 0, 0);
		if (rc < 0) {
			pr_debug("sde callback failed\n");
			goto end;
		}
	}

	/* Enable Video mode for DSI controller */
	display_for_each_ctrl(i, display) {
		ctrl = &display->ctrl[i];
		dsi_ctrl_vid_engine_en(ctrl->ctrl, true);
	}
	/*
	 * Add sufficient delay to make sure
	 * pixel transmission has started
	 */
	udelay(200);
end:
	dsi_display_clk_ctrl(display->dsi_clk_handle,
			DSI_ALL_CLKS, DSI_CLK_OFF);
	mutex_unlock(&display->display_lock);
}

static void dsi_display_handle_lp_rx_timeout(struct work_struct *work)
{
	struct dsi_display *display = NULL;
	struct dsi_display_ctrl *ctrl;
	int i, rc;
	int mask = (BIT(20) | (0xF << 16)); /* clock lane and 4 data lane */
	int (*cb_func)(void *event_usr_ptr,
		uint32_t event_idx, uint32_t instance_idx,
		uint32_t data0, uint32_t data1,
		uint32_t data2, uint32_t data3);
	void *data;
	u32 version = 0;

	display = container_of(work, struct dsi_display, lp_rx_timeout_work);
	if (!display || !display->panel ||
	    (display->panel->panel_mode != DSI_OP_VIDEO_MODE) ||
	    atomic_read(&display->panel->esd_recovery_pending)) {
		pr_debug("Invalid recovery use case\n");
		return;
	}

	mutex_lock(&display->display_lock);

	if (!_dsi_display_validate_host_state(display)) {
		mutex_unlock(&display->display_lock);
		return;
	}

	pr_debug("handle DSI LP RX Timeout error\n");

	dsi_display_clk_ctrl(display->dsi_clk_handle,
			DSI_ALL_CLKS, DSI_CLK_ON);

	/*
	 * below recovery sequence is not applicable to
	 * hw version 2.0.0, 2.1.0 and 2.2.0, so return early.
	 */
	ctrl = &display->ctrl[display->clk_master_idx];
	version = dsi_ctrl_get_hw_version(ctrl->ctrl);
	if (!version || (version < 0x20020001))
		goto end;

	/* reset ctrl and lanes */
	display_for_each_ctrl(i, display) {
		ctrl = &display->ctrl[i];
		rc = dsi_ctrl_reset(ctrl->ctrl, mask);
		rc = dsi_phy_lane_reset(ctrl->phy);
	}

	ctrl = &display->ctrl[display->clk_master_idx];
	if (ctrl->ctrl->recovery_cb.event_cb) {
		cb_func = ctrl->ctrl->recovery_cb.event_cb;
		data = ctrl->ctrl->recovery_cb.event_usr_ptr;
		rc = cb_func(data, SDE_CONN_EVENT_VID_FIFO_OVERFLOW,
				display->clk_master_idx, 0, 0, 0, 0);
		if (rc < 0) {
			pr_debug("Target is in suspend/shutdown\n");
			goto end;
		}
	}

	/* Enable Video mode for DSI controller */
	display_for_each_ctrl(i, display) {
		ctrl = &display->ctrl[i];
		dsi_ctrl_vid_engine_en(ctrl->ctrl, true);
	}

	/*
	 * Add sufficient delay to make sure
	 * pixel transmission as started
	 */
	udelay(200);

end:
	dsi_display_clk_ctrl(display->dsi_clk_handle,
			DSI_ALL_CLKS, DSI_CLK_OFF);
	mutex_unlock(&display->display_lock);
}

static int dsi_display_cb_error_handler(void *data,
		uint32_t event_idx, uint32_t instance_idx,
		uint32_t data0, uint32_t data1,
		uint32_t data2, uint32_t data3)
{
	struct dsi_display *display =  data;

	if (!display || !(display->err_workq))
		return -EINVAL;

	switch (event_idx) {
	case DSI_FIFO_UNDERFLOW:
		queue_work(display->err_workq, &display->fifo_underflow_work);
		break;
	case DSI_FIFO_OVERFLOW:
		queue_work(display->err_workq, &display->fifo_overflow_work);
		break;
	case DSI_LP_Rx_TIMEOUT:
		queue_work(display->err_workq, &display->lp_rx_timeout_work);
		break;
	default:
		pr_warn("unhandled error interrupt: %d\n", event_idx);
		break;
	}

	return 0;
}

static void dsi_display_register_error_handler(struct dsi_display *display)
{
	int i = 0;
	struct dsi_display_ctrl *ctrl;
	struct dsi_event_cb_info event_info;

	if (!display)
		return;

	display->err_workq = create_singlethread_workqueue("dsi_err_workq");
	if (!display->err_workq) {
		pr_err("failed to create dsi workq!\n");
		return;
	}

	INIT_WORK(&display->fifo_underflow_work,
				dsi_display_handle_fifo_underflow);
	INIT_WORK(&display->fifo_overflow_work,
				dsi_display_handle_fifo_overflow);
	INIT_WORK(&display->lp_rx_timeout_work,
				dsi_display_handle_lp_rx_timeout);

	memset(&event_info, 0, sizeof(event_info));

	event_info.event_cb = dsi_display_cb_error_handler;
	event_info.event_usr_ptr = display;

	display_for_each_ctrl(i, display) {
		ctrl = &display->ctrl[i];
		ctrl->ctrl->irq_info.irq_err_cb = event_info;
	}
}

static void dsi_display_unregister_error_handler(struct dsi_display *display)
{
	int i = 0;
	struct dsi_display_ctrl *ctrl;

	if (!display)
		return;

	display_for_each_ctrl(i, display) {
		ctrl = &display->ctrl[i];
		memset(&ctrl->ctrl->irq_info.irq_err_cb,
		       0, sizeof(struct dsi_event_cb_info));
	}

	if (display->err_workq) {
		destroy_workqueue(display->err_workq);
		display->err_workq = NULL;
	}
}

int dsi_display_prepare(struct dsi_display *display)
{
	int rc = 0;
	struct dsi_display_mode *mode;

	if (!display) {
		pr_err("Invalid params\n");
		return -EINVAL;
	}

	if (!display->panel->cur_mode) {
		pr_err("no valid mode set for the display");
		return -EINVAL;
	}

	SDE_EVT32(SDE_EVTLOG_FUNC_ENTRY);
	mutex_lock(&display->display_lock);

	mode = display->panel->cur_mode;

	dsi_display_set_ctrl_esd_check_flag(display, false);

	/* Set up ctrl isr before enabling core clk */
	dsi_display_ctrl_isr_configure(display, true);

	if (mode->dsi_mode_flags & DSI_MODE_FLAG_DMS) {
		if (display->is_cont_splash_enabled) {
			pr_err("DMS is not supposed to be set on first frame\n");
			rc = -EINVAL;
			goto error;
		}
		/* update dsi ctrl for new mode */
		rc = dsi_display_pre_switch(display);
		if (rc)
			pr_err("[%s] panel pre-prepare-res-switch failed, rc=%d\n",
					display->name, rc);
		goto error;
	}

	if (!display->is_cont_splash_enabled) {
		/*
		 * For continuous splash usecase we skip panel
		 * pre prepare since the regulator vote is already
		 * taken care in splash resource init
		 */
		rc = dsi_panel_pre_prepare(display->panel);
		if (rc) {
			pr_err("[%s] panel pre-prepare failed, rc=%d\n",
					display->name, rc);
			goto error;
		}
	}

	rc = dsi_display_clk_ctrl(display->dsi_clk_handle,
			DSI_CORE_CLK, DSI_CLK_ON);
	if (rc) {
		pr_err("[%s] failed to enable DSI core clocks, rc=%d\n",
		       display->name, rc);
		goto error_panel_post_unprep;
	}

	/*
	 * If ULPS during suspend feature is enabled, then DSI PHY was
	 * left on during suspend. In this case, we do not need to reset/init
	 * PHY. This would have already been done when the CORE clocks are
	 * turned on. However, if cont splash is disabled, the first time DSI
	 * is powered on, phy init needs to be done unconditionally.
	 */
	if (!display->panel->ulps_suspend_enabled || !display->ulps_enabled) {
		rc = dsi_display_phy_sw_reset(display);
		if (rc) {
			pr_err("[%s] failed to reset phy, rc=%d\n",
				display->name, rc);
			goto error_ctrl_clk_off;
		}

		rc = dsi_display_phy_enable(display);
		if (rc) {
			pr_err("[%s] failed to enable DSI PHY, rc=%d\n",
			       display->name, rc);
			goto error_ctrl_clk_off;
		}
	}

	rc = dsi_display_set_clk_src(display, true);
	if (rc) {
		pr_err("[%s] failed to set DSI link clock source, rc=%d\n",
			display->name, rc);
		goto error_phy_disable;
	}

	rc = dsi_display_ctrl_init(display);
	if (rc) {
		pr_err("[%s] failed to setup DSI controller, rc=%d\n",
		       display->name, rc);
		goto error_phy_disable;
	}
	/* Set up DSI ERROR event callback */
	dsi_display_register_error_handler(display);

	rc = dsi_display_ctrl_host_enable(display);
	if (rc) {
		pr_err("[%s] failed to enable DSI host, rc=%d\n",
		       display->name, rc);
		goto error_ctrl_deinit;
	}

	rc = dsi_display_clk_ctrl(display->dsi_clk_handle,
			DSI_LINK_CLK, DSI_CLK_ON);
	if (rc) {
		pr_err("[%s] failed to enable DSI link clocks, rc=%d\n",
		       display->name, rc);
		goto error_host_engine_off;
	}

	if (!display->is_cont_splash_enabled) {
		/*
		 * For continuous splash usecase, skip panel prepare and
		 * ctl reset since the pnael and ctrl is already in active
		 * state and panel on commands are not needed
		 */
		rc = dsi_display_soft_reset(display);
		if (rc) {
			pr_err("[%s] failed soft reset, rc=%d\n",
					display->name, rc);
			goto error_ctrl_link_off;
		}

		rc = dsi_panel_prepare(display->panel);
		if (rc) {
			pr_err("[%s] panel prepare failed, rc=%d\n",
					display->name, rc);
			goto error_ctrl_link_off;
		}
	} else {
		/* Keep the screen brightness for continuous splash. */
		rc = dsi_panel_bl_brightness_handoff(display->panel);
		if (rc) {
			pr_warn("[%s] failed to handoff brightness, rc = %d\n",
					display->panel->name, rc);
			/* Ignore error and use default brightness */
		}
	}
	goto error;

error_ctrl_link_off:
	(void)dsi_display_clk_ctrl(display->dsi_clk_handle,
			DSI_LINK_CLK, DSI_CLK_OFF);
error_host_engine_off:
	(void)dsi_display_ctrl_host_disable(display);
error_ctrl_deinit:
	(void)dsi_display_ctrl_deinit(display);
error_phy_disable:
	(void)dsi_display_phy_disable(display);
error_ctrl_clk_off:
	(void)dsi_display_clk_ctrl(display->dsi_clk_handle,
			DSI_CORE_CLK, DSI_CLK_OFF);
error_panel_post_unprep:
	(void)dsi_panel_post_unprepare(display->panel);
error:
	mutex_unlock(&display->display_lock);
	SDE_EVT32(SDE_EVTLOG_FUNC_EXIT);
	return rc;
}

static int dsi_display_calc_ctrl_roi(const struct dsi_display *display,
		const struct dsi_display_ctrl *ctrl,
		const struct msm_roi_list *req_rois,
		struct dsi_rect *out_roi)
{
	const struct dsi_rect *bounds = &ctrl->ctrl->mode_bounds;
	struct dsi_display_mode *cur_mode;
	struct msm_roi_caps *roi_caps;
	struct dsi_rect req_roi = { 0 };
	int rc = 0;

	cur_mode = display->panel->cur_mode;
	if (!cur_mode)
		return 0;

	roi_caps = &cur_mode->priv_info->roi_caps;
	if (req_rois->num_rects > roi_caps->num_roi) {
		pr_err("request for %d rois greater than max %d\n",
				req_rois->num_rects,
				roi_caps->num_roi);
		rc = -EINVAL;
		goto exit;
	}

	/**
	 * if no rois, user wants to reset back to full resolution
	 * note: h_active is already divided by ctrl_count
	 */
	if (!req_rois->num_rects) {
		*out_roi = *bounds;
		goto exit;
	}

	/* intersect with the bounds */
	req_roi.x = req_rois->roi[0].x1;
	req_roi.y = req_rois->roi[0].y1;
	req_roi.w = req_rois->roi[0].x2 - req_rois->roi[0].x1;
	req_roi.h = req_rois->roi[0].y2 - req_rois->roi[0].y1;
	dsi_rect_intersect(&req_roi, bounds, out_roi);

exit:
	/* adjust the ctrl origin to be top left within the ctrl */
	out_roi->x = out_roi->x - bounds->x;

	pr_debug("ctrl%d:%d: req (%d,%d,%d,%d) bnd (%d,%d,%d,%d) out (%d,%d,%d,%d)\n",
			ctrl->dsi_ctrl_idx, ctrl->ctrl->cell_index,
			req_roi.x, req_roi.y, req_roi.w, req_roi.h,
			bounds->x, bounds->y, bounds->w, bounds->h,
			out_roi->x, out_roi->y, out_roi->w, out_roi->h);

	return rc;
}

static int dsi_display_qsync(struct dsi_display *display, bool enable)
{
	int i;
	int rc = 0;

	if (!display->panel->qsync_min_fps) {
		pr_err("%s:ERROR: qsync set, but no fps\n", __func__);
		return 0;
	}

	mutex_lock(&display->display_lock);

	display_for_each_ctrl(i, display) {

		if (enable) {
			/* send the commands to enable qsync */
			rc = dsi_panel_send_qsync_on_dcs(display->panel, i);
			if (rc) {
				pr_err("fail qsync ON cmds rc:%d\n", rc);
				goto exit;
			}
		} else {
			/* send the commands to enable qsync */
			rc = dsi_panel_send_qsync_off_dcs(display->panel, i);
			if (rc) {
				pr_err("fail qsync OFF cmds rc:%d\n", rc);
				goto exit;
			}
		}

		dsi_ctrl_setup_avr(display->ctrl[i].ctrl, enable);
	}

exit:
	SDE_EVT32(enable, display->panel->qsync_min_fps, rc);
	mutex_unlock(&display->display_lock);
	return rc;
}

static int dsi_display_set_roi(struct dsi_display *display,
		struct msm_roi_list *rois)
{
	struct dsi_display_mode *cur_mode;
	struct msm_roi_caps *roi_caps;
	int rc = 0;
	int i;

	if (!display || !rois || !display->panel)
		return -EINVAL;

	cur_mode = display->panel->cur_mode;
	if (!cur_mode)
		return 0;

	roi_caps = &cur_mode->priv_info->roi_caps;
	if (!roi_caps->enabled)
		return 0;

	display_for_each_ctrl(i, display) {
		struct dsi_display_ctrl *ctrl = &display->ctrl[i];
		struct dsi_rect ctrl_roi;
		bool changed = false;

		rc = dsi_display_calc_ctrl_roi(display, ctrl, rois, &ctrl_roi);
		if (rc) {
			pr_err("dsi_display_calc_ctrl_roi failed rc %d\n", rc);
			return rc;
		}

		rc = dsi_ctrl_set_roi(ctrl->ctrl, &ctrl_roi, &changed);
		if (rc) {
			pr_err("dsi_ctrl_set_roi failed rc %d\n", rc);
			return rc;
		}

		if (!changed)
			continue;

		/* send the new roi to the panel via dcs commands */
		rc = dsi_panel_send_roi_dcs(display->panel, i, &ctrl_roi);
		if (rc) {
			pr_err("dsi_panel_set_roi failed rc %d\n", rc);
			return rc;
		}

		/* re-program the ctrl with the timing based on the new roi */
		rc = dsi_ctrl_setup(ctrl->ctrl);
		if (rc) {
			pr_err("dsi_ctrl_setup failed rc %d\n", rc);
			return rc;
		}
	}

	return rc;
}

int dsi_display_pre_kickoff(struct drm_connector *connector,
		struct dsi_display *display,
		struct msm_display_kickoff_params *params)
{
	int rc = 0;
	int i;

	/* check and setup MISR */
	if (display->misr_enable)
		_dsi_display_setup_misr(display);

	rc = dsi_display_set_roi(display, params->rois);

	/* dynamic DSI clock setting */
	if (atomic_read(&display->clkrate_change_pending)) {
		mutex_lock(&display->display_lock);
		/*
		 * acquire panel_lock to make sure no commands are in progress
		 */
		dsi_panel_acquire_panel_lock(display->panel);

		/*
		 * Wait for DSI command engine not to be busy sending data
		 * from display engine.
		 * If waiting fails, return "rc" instead of below "ret" so as
		 * not to impact DRM commit. The clock updating would be
		 * deferred to the next DRM commit.
		 */
		display_for_each_ctrl(i, display) {
			struct dsi_ctrl *ctrl = display->ctrl[i].ctrl;
			int ret = 0;

			ret = dsi_ctrl_wait_for_cmd_mode_mdp_idle(ctrl);
			if (ret)
				goto wait_failure;
		}

		/*
		 * Don't check the return value so as not to impact DRM commit
		 * when error occurs.
		 */
		(void)dsi_display_force_update_dsi_clk(display);
wait_failure:
		/* release panel_lock */
		dsi_panel_release_panel_lock(display->panel);
		mutex_unlock(&display->display_lock);
	}

	if (display->panel->funcs && display->panel->funcs->pre_kickoff)
		display->panel->funcs->pre_kickoff(display->panel);

	return rc;
}

int dsi_display_config_ctrl_for_cont_splash(struct dsi_display *display)
{
	int rc = 0;

	if (!display || !display->panel) {
		pr_err("Invalid params\n");
		return -EINVAL;
	}

	if (!display->panel->cur_mode) {
		pr_err("no valid mode set for the display");
		return -EINVAL;
	}

	if (!display->is_cont_splash_enabled)
		return 0;

	if (display->config.panel_mode == DSI_OP_VIDEO_MODE) {
		rc = dsi_display_vid_engine_enable(display);
		if (rc) {
			pr_err("[%s]failed to enable DSI video engine, rc=%d\n",
			       display->name, rc);
			goto error_out;
		}
	} else if (display->config.panel_mode == DSI_OP_CMD_MODE) {
		rc = dsi_display_cmd_engine_enable(display);
		if (rc) {
			pr_err("[%s]failed to enable DSI cmd engine, rc=%d\n",
			       display->name, rc);
			goto error_out;
		}
	} else {
		pr_err("[%s] Invalid configuration\n", display->name);
		rc = -EINVAL;
	}

error_out:
	return rc;
}

int dsi_display_pre_commit(void *display,
		struct msm_display_conn_params *params)
{
	bool enable = false;
	int rc = 0;

	if (!display || !params) {
		pr_err("Invalid params\n");
		return -EINVAL;
	}

	if (params->qsync_update) {
		enable = (params->qsync_mode > 0) ? true : false;
		rc = dsi_display_qsync(display, enable);
		if (rc)
			pr_err("%s failed to send qsync commands\n",
				__func__);
		SDE_EVT32(params->qsync_mode, rc);
	}

	return rc;
}

int dsi_display_enable(struct dsi_display *display)
{
	int rc = 0;
	struct dsi_display_mode *mode;

	if (!display || !display->panel) {
		pr_err("Invalid params\n");
		return -EINVAL;
	}

	if (!display->panel->cur_mode) {
		pr_err("no valid mode set for the display");
		return -EINVAL;
	}
	SDE_EVT32(SDE_EVTLOG_FUNC_ENTRY);

	/* Engine states and panel states are populated during splash
	 * resource init and hence we return early
	 */
	if (display->is_cont_splash_enabled) {

		dsi_display_config_ctrl_for_cont_splash(display);

		rc = dsi_display_splash_res_cleanup(display);
		if (rc) {
			pr_err("Continuous splash res cleanup failed, rc=%d\n",
				rc);
			return -EINVAL;
		}

		display->panel->panel_initialized = true;
		pr_debug("cont splash enabled, display enable not required\n");
		return 0;
	}

	mutex_lock(&display->display_lock);

	mode = display->panel->cur_mode;

	if (mode->dsi_mode_flags & DSI_MODE_FLAG_DMS) {
		rc = dsi_panel_post_switch(display->panel);
		if (rc) {
			pr_err("[%s] failed to switch DSI panel mode, rc=%d\n",
				   display->name, rc);
			goto error;
		}
	} else {
		rc = dsi_panel_enable(display->panel);
		if (rc) {
			pr_err("[%s] failed to enable DSI panel, rc=%d\n",
			       display->name, rc);
			goto error;
		}
	}

	/* only update PPS if something other than refresh rate is changing */
	if (mode->priv_info->dsc_enabled &&
	    !(mode->dsi_mode_flags & DSI_MODE_FLAG_DMS_FPS)) {
		mode->priv_info->dsc.pic_width *= display->ctrl_count;
		rc = dsi_panel_update_pps(display->panel);
		if (rc) {
			pr_err("[%s] panel pps cmd update failed, rc=%d\n",
				display->name, rc);
			goto error;
		}
	}

	if (mode->dsi_mode_flags & DSI_MODE_FLAG_DMS) {
		rc = dsi_panel_switch(display->panel);
		if (rc)
			pr_err("[%s] failed to switch DSI panel mode, rc=%d\n",
				   display->name, rc);

		goto error;
	}

	if (display->config.panel_mode == DSI_OP_VIDEO_MODE) {
		rc = dsi_display_vid_engine_enable(display);
		if (rc) {
			pr_err("[%s]failed to enable DSI video engine, rc=%d\n",
			       display->name, rc);
			goto error_disable_panel;
		}
	} else if (display->config.panel_mode == DSI_OP_CMD_MODE) {
		rc = dsi_display_cmd_engine_enable(display);
		if (rc) {
			pr_err("[%s]failed to enable DSI cmd engine, rc=%d\n",
			       display->name, rc);
			goto error_disable_panel;
		}
	} else {
		pr_err("[%s] Invalid configuration\n", display->name);
		rc = -EINVAL;
		goto error_disable_panel;
	}

	goto error;

error_disable_panel:
	(void)dsi_panel_disable(display->panel);
error:
	mutex_unlock(&display->display_lock);
	SDE_EVT32(SDE_EVTLOG_FUNC_EXIT);
	return rc;
}

int dsi_display_post_enable(struct dsi_display *display)
{
	int rc = 0, err;

	if (!display) {
		pr_err("Invalid params\n");
		return -EINVAL;
	}

	mutex_lock(&display->display_lock);

	rc = dsi_panel_post_enable(display->panel);
	if (rc)
		pr_err("[%s] panel post-enable failed, rc=%d\n",
		       display->name, rc);

	/* shouldn't read sn if post_enable fails */
	if (!rc && !display->panel->vendor_info.is_sn) {
		err = dsi_panel_get_sn(display->panel);
		if (err)
			pr_err("[%s] failed to get SN, err=%d\n",
						display->name, err);

		err = dsi_panel_get_vendor_extinfo(display->panel);
		if (err)
			pr_err("[%s] failed to get extinfo, err=%d\n",
			       display->name, err);
	}

	/* remove the clk vote for CMD mode panels */
	if (display->config.panel_mode == DSI_OP_CMD_MODE)
		dsi_display_clk_ctrl(display->dsi_clk_handle,
			DSI_ALL_CLKS, DSI_CLK_OFF);

	mutex_unlock(&display->display_lock);
	return rc;
}

int dsi_display_pre_disable(struct dsi_display *display)
{
	int rc = 0;

	if (!display) {
		pr_err("Invalid params\n");
		return -EINVAL;
	}

	mutex_lock(&display->display_lock);

	/* enable the clk vote for CMD mode panels */
	if (display->config.panel_mode == DSI_OP_CMD_MODE)
		dsi_display_clk_ctrl(display->dsi_clk_handle,
			DSI_ALL_CLKS, DSI_CLK_ON);

	rc = dsi_panel_pre_disable(display->panel);
	if (rc)
		pr_err("[%s] panel pre-disable failed, rc=%d\n",
		       display->name, rc);

	mutex_unlock(&display->display_lock);
	return rc;
}

int dsi_display_disable(struct dsi_display *display)
{
	int rc = 0;

	if (!display) {
		pr_err("Invalid params\n");
		return -EINVAL;
	}

	SDE_EVT32(SDE_EVTLOG_FUNC_ENTRY);
	mutex_lock(&display->display_lock);

	rc = dsi_display_wake_up(display);
	if (rc)
		pr_err("[%s] display wake up failed, rc=%d\n",
		       display->name, rc);

	if (display->config.panel_mode == DSI_OP_VIDEO_MODE) {
		rc = dsi_display_vid_engine_disable(display);
		if (rc)
			pr_err("[%s]failed to disable DSI vid engine, rc=%d\n",
			       display->name, rc);
	} else if (display->config.panel_mode == DSI_OP_CMD_MODE) {
		rc = dsi_display_cmd_engine_disable(display);
		if (rc)
			pr_err("[%s]failed to disable DSI cmd engine, rc=%d\n",
			       display->name, rc);
	} else {
		pr_err("[%s] Invalid configuration\n", display->name);
		rc = -EINVAL;
	}

	rc = dsi_panel_disable(display->panel);
	if (rc)
		pr_err("[%s] failed to disable DSI panel, rc=%d\n",
		       display->name, rc);

	mutex_unlock(&display->display_lock);
	SDE_EVT32(SDE_EVTLOG_FUNC_EXIT);
	return rc;
}

int dsi_display_update_pps(char *pps_cmd, void *disp)
{
	struct dsi_display *display;

	if (pps_cmd == NULL || disp == NULL) {
		pr_err("Invalid parameter\n");
		return -EINVAL;
	}

	display = disp;
	mutex_lock(&display->display_lock);
	memcpy(display->panel->dsc_pps_cmd, pps_cmd, DSI_CMD_PPS_SIZE);
	mutex_unlock(&display->display_lock);

	return 0;
}

int dsi_display_unprepare(struct dsi_display *display)
{
	int rc = 0;

	if (!display) {
		pr_err("Invalid params\n");
		return -EINVAL;
	}

	SDE_EVT32(SDE_EVTLOG_FUNC_ENTRY);
	mutex_lock(&display->display_lock);

	rc = dsi_display_wake_up(display);
	if (rc)
		pr_err("[%s] display wake up failed, rc=%d\n",
		       display->name, rc);

	rc = dsi_panel_unprepare(display->panel);
	if (rc)
		pr_err("[%s] panel unprepare failed, rc=%d\n",
		       display->name, rc);

	rc = dsi_display_ctrl_host_disable(display);
	if (rc)
		pr_err("[%s] failed to disable DSI host, rc=%d\n",
		       display->name, rc);

	rc = dsi_display_clk_ctrl(display->dsi_clk_handle,
			DSI_LINK_CLK, DSI_CLK_OFF);
	if (rc)
		pr_err("[%s] failed to disable Link clocks, rc=%d\n",
		       display->name, rc);

	rc = dsi_display_ctrl_deinit(display);
	if (rc)
		pr_err("[%s] failed to deinit controller, rc=%d\n",
		       display->name, rc);

	if (!display->panel->ulps_suspend_enabled) {
		rc = dsi_display_phy_disable(display);
		if (rc)
			pr_err("[%s] failed to disable DSI PHY, rc=%d\n",
			       display->name, rc);
	}

	rc = dsi_display_clk_ctrl(display->dsi_clk_handle,
			DSI_CORE_CLK, DSI_CLK_OFF);
	if (rc)
		pr_err("[%s] failed to disable DSI clocks, rc=%d\n",
		       display->name, rc);

	/* destrory dsi isr set up */
	dsi_display_ctrl_isr_configure(display, false);

	rc = dsi_panel_post_unprepare(display->panel);
	if (rc)
		pr_err("[%s] panel post-unprepare failed, rc=%d\n",
		       display->name, rc);

	dsi_display_set_clk_src(display, false);

	mutex_unlock(&display->display_lock);

	/* Free up DSI ERROR event callback */
	dsi_display_unregister_error_handler(display);

	SDE_EVT32(SDE_EVTLOG_FUNC_EXIT);
	return rc;
}

static int __init dsi_display_register(void)
{
	dsi_phy_drv_register();
	dsi_ctrl_drv_register();

	dsi_display_parse_boot_display_selection();

	return platform_driver_register(&dsi_display_driver);
}

static void __exit dsi_display_unregister(void)
{
	platform_driver_unregister(&dsi_display_driver);
	dsi_ctrl_drv_unregister();
	dsi_phy_drv_unregister();
}
module_param_string(dsi_display0, dsi_display_primary, MAX_CMDLINE_PARAM_LEN,
								0600);
MODULE_PARM_DESC(dsi_display0,
	"msm_drm.dsi_display0=<display node>:<configX> where <display node> is 'primary dsi display node name' and <configX> where x represents index in the topology list");
module_param_string(dsi_display1, dsi_display_secondary, MAX_CMDLINE_PARAM_LEN,
								0600);
MODULE_PARM_DESC(dsi_display1,
	"msm_drm.dsi_display1=<display node>:<configX> where <display node> is 'secondary dsi display node name' and <configX> where x represents index in the topology list");
module_init(dsi_display_register);
module_exit(dsi_display_unregister);<|MERGE_RESOLUTION|>--- conflicted
+++ resolved
@@ -2254,7 +2254,6 @@
 	struct dsi_display_ctrl *m_ctrl, *ctrl;
 	struct dsi_clk_link_set *src;
 
-<<<<<<< HEAD
 	/*
 	 * For CPHY mode, the parent of mux_clks need to be set
 	 * to Cphy_clks to have correct dividers for byte and
@@ -2269,8 +2268,6 @@
 		}
 	}
 
-=======
->>>>>>> 08078455
 	/* if XO clk is defined, select XO clk src when DSI is disabled */
 	if (on)
 		src = &display->clock_info.mux_clks;
