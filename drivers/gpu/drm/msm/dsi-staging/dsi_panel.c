/*
 * Copyright (c) 2016-2019, The Linux Foundation. All rights reserved.
 *
 * This program is free software; you can redistribute it and/or modify
 * it under the terms of the GNU General Public License version 2 and
 * only version 2 as published by the Free Software Foundation.
 *
 * This program is distributed in the hope that it will be useful,
 * but WITHOUT ANY WARRANTY; without even the implied warranty of
 * MERCHANTABILITY or FITNESS FOR A PARTICULAR PURPOSE.  See the
 * GNU General Public License for more details.
 *
 */

#define pr_fmt(fmt)	"msm-dsi-panel:[%s:%d] " fmt, __func__, __LINE__
#include <linux/debugfs.h>
#include <linux/delay.h>
#include <linux/slab.h>
#include <linux/gpio.h>
#include <linux/of_gpio.h>
#include <linux/pwm.h>
#include <video/mipi_display.h>
#include <video/display_timing.h>

#include "dsi_panel.h"
#include "dsi_ctrl_hw.h"
#include "dsi_parser.h"
#include "sde_trace.h"

/**
 * topology is currently defined by a set of following 3 values:
 * 1. num of layer mixers
 * 2. num of compression encoders
 * 3. num of interfaces
 */
#define TOPOLOGY_SET_LEN 3
#define MAX_TOPOLOGY 5

#define DSI_PANEL_DEFAULT_LABEL  "Default dsi panel"
#define DSI_PANEL_VENDOR_DEFAULT_LABEL "Undefined vendor"

#define DEFAULT_MDP_TRANSFER_TIME 14000
#define HBM_SV_MAX_MS (10 * 60 * 1000) /* 10 min */
#define DEFAULT_PANEL_JITTER_NUMERATOR		2
#define DEFAULT_PANEL_JITTER_DENOMINATOR	1
#define DEFAULT_PANEL_JITTER_ARRAY_SIZE		2
#define MAX_PANEL_JITTER		10
#define DEFAULT_PANEL_PREFILL_LINES	25
#define TICKS_IN_MICRO_SECOND		1000000

enum dsi_dsc_ratio_type {
	DSC_8BPC_8BPP,
	DSC_10BPC_8BPP,
	DSC_12BPC_8BPP,
	DSC_RATIO_TYPE_MAX
};

static u32 dsi_dsc_rc_buf_thresh[] = {0x0e, 0x1c, 0x2a, 0x38, 0x46, 0x54,
		0x62, 0x69, 0x70, 0x77, 0x79, 0x7b, 0x7d, 0x7e};

/*
 * DSC 1.1
 * Rate control - Min QP values for each ratio type in dsi_dsc_ratio_type
 */
static char dsi_dsc_rc_range_min_qp_1_1[][15] = {
	{0, 0, 1, 1, 3, 3, 3, 3, 3, 3, 5, 5, 5, 7, 13},
	{0, 4, 5, 5, 7, 7, 7, 7, 7, 7, 9, 9, 9, 11, 17},
	{0, 4, 9, 9, 11, 11, 11, 11, 11, 11, 13, 13, 13, 15, 21},
	};

/*
 * DSC 1.1 SCR
 * Rate control - Min QP values for each ratio type in dsi_dsc_ratio_type
 */
static char dsi_dsc_rc_range_min_qp_1_1_scr1[][15] = {
	{0, 0, 1, 1, 3, 3, 3, 3, 3, 3, 5, 5, 5, 9, 12},
	{0, 4, 5, 5, 7, 7, 7, 7, 7, 7, 9, 9, 9, 13, 16},
	{0, 4, 9, 9, 11, 11, 11, 11, 11, 11, 13, 13, 13, 17, 20},
	};

/*
 * DSC 1.1
 * Rate control - Max QP values for each ratio type in dsi_dsc_ratio_type
 */
static char dsi_dsc_rc_range_max_qp_1_1[][15] = {
	{4, 4, 5, 6, 7, 7, 7, 8, 9, 10, 11, 12, 13, 13, 15},
	{4, 8, 9, 10, 11, 11, 11, 12, 13, 14, 15, 16, 17, 17, 19},
	{12, 12, 13, 14, 15, 15, 15, 16, 17, 18, 19, 20, 21, 21, 23},
	};

/*
 * DSC 1.1 SCR
 * Rate control - Max QP values for each ratio type in dsi_dsc_ratio_type
 */
static char dsi_dsc_rc_range_max_qp_1_1_scr1[][15] = {
	{4, 4, 5, 6, 7, 7, 7, 8, 9, 10, 10, 11, 11, 12, 13},
	{8, 8, 9, 10, 11, 11, 11, 12, 13, 14, 14, 15, 15, 16, 17},
	{12, 12, 13, 14, 15, 15, 15, 16, 17, 18, 18, 19, 19, 20, 23},
	};

/*
 * DSC 1.1 and DSC 1.1 SCR
 * Rate control - bpg offset values
 */
static char dsi_dsc_rc_range_bpg_offset[] = {2, 0, 0, -2, -4, -6, -8, -8,
		-8, -10, -10, -12, -12, -12, -12};

/*
 * VR utility function.  Forward-declared so that other commands
 * can clear VR mode if necessary.
 */

static int dsi_panel_clear_vr_locked(struct dsi_panel *panel);
static int dsi_panel_update_hbm_locked(struct dsi_panel *panel,
					enum hbm_mode_type hbm_mode);

int dsi_dsc_create_pps_buf_cmd(struct msm_display_dsc_info *dsc, char *buf,
				int pps_id)
{
	char *bp;
	char data;
	int i, bpp;
	char *dbgbp;

	dbgbp = buf;
	bp = buf;
	/* First 7 bytes are cmd header */
	*bp++ = 0x0A;
	*bp++ = 1;
	*bp++ = 0;
	*bp++ = 0;
	*bp++ = 10;
	*bp++ = 0;
	*bp++ = 128;

	*bp++ = (dsc->version & 0xff);		/* pps0 */
	*bp++ = (pps_id & 0xff);		/* pps1 */
	bp++;					/* pps2, reserved */

	data = dsc->line_buf_depth & 0x0f;
	data |= ((dsc->bpc & 0xf) << 4);
	*bp++ = data;				/* pps3 */

	bpp = dsc->bpp;
	bpp <<= 4;				/* 4 fraction bits */
	data = (bpp >> 8);
	data &= 0x03;				/* upper two bits */
	data |= ((dsc->block_pred_enable & 0x1) << 5);
	data |= ((dsc->convert_rgb & 0x1) << 4);
	data |= ((dsc->enable_422 & 0x1) << 3);
	data |= ((dsc->vbr_enable & 0x1) << 2);
	*bp++ = data;				/* pps4 */
	*bp++ = (bpp & 0xff);			/* pps5 */

	*bp++ = ((dsc->pic_height >> 8) & 0xff); /* pps6 */
	*bp++ = (dsc->pic_height & 0x0ff);	/* pps7 */
	*bp++ = ((dsc->pic_width >> 8) & 0xff);	/* pps8 */
	*bp++ = (dsc->pic_width & 0x0ff);	/* pps9 */

	*bp++ = ((dsc->slice_height >> 8) & 0xff);/* pps10 */
	*bp++ = (dsc->slice_height & 0x0ff);	/* pps11 */
	*bp++ = ((dsc->slice_width >> 8) & 0xff); /* pps12 */
	*bp++ = (dsc->slice_width & 0x0ff);	/* pps13 */

	*bp++ = ((dsc->chunk_size >> 8) & 0xff);/* pps14 */
	*bp++ = (dsc->chunk_size & 0x0ff);	/* pps15 */

	*bp++ = (dsc->initial_xmit_delay >> 8) & 0x3; /* pps16, bit 0, 1 */
	*bp++ = (dsc->initial_xmit_delay & 0xff);/* pps17 */

	*bp++ = ((dsc->initial_dec_delay >> 8) & 0xff); /* pps18 */
	*bp++ = (dsc->initial_dec_delay & 0xff);/* pps19 */

	bp++;					/* pps20, reserved */

	*bp++ = (dsc->initial_scale_value & 0x3f); /* pps21 */

	*bp++ = ((dsc->scale_increment_interval >> 8) & 0xff); /* pps22 */
	*bp++ = (dsc->scale_increment_interval & 0xff); /* pps23 */

	*bp++ = ((dsc->scale_decrement_interval >> 8) & 0xf); /* pps24 */
	*bp++ = (dsc->scale_decrement_interval & 0x0ff);/* pps25 */

	bp++;					/* pps26, reserved */

	*bp++ = (dsc->first_line_bpg_offset & 0x1f);/* pps27 */

	*bp++ = ((dsc->nfl_bpg_offset >> 8) & 0xff);/* pps28 */
	*bp++ = (dsc->nfl_bpg_offset & 0x0ff);	/* pps29 */
	*bp++ = ((dsc->slice_bpg_offset >> 8) & 0xff);/* pps30 */
	*bp++ = (dsc->slice_bpg_offset & 0x0ff);/* pps31 */

	*bp++ = ((dsc->initial_offset >> 8) & 0xff);/* pps32 */
	*bp++ = (dsc->initial_offset & 0x0ff);	/* pps33 */

	*bp++ = ((dsc->final_offset >> 8) & 0xff);/* pps34 */
	*bp++ = (dsc->final_offset & 0x0ff);	/* pps35 */

	*bp++ = (dsc->min_qp_flatness & 0x1f);	/* pps36 */
	*bp++ = (dsc->max_qp_flatness & 0x1f);	/* pps37 */

	*bp++ = ((dsc->rc_model_size >> 8) & 0xff);/* pps38 */
	*bp++ = (dsc->rc_model_size & 0x0ff);	/* pps39 */

	*bp++ = (dsc->edge_factor & 0x0f);	/* pps40 */

	*bp++ = (dsc->quant_incr_limit0 & 0x1f);	/* pps41 */
	*bp++ = (dsc->quant_incr_limit1 & 0x1f);	/* pps42 */

	data = ((dsc->tgt_offset_hi & 0xf) << 4);
	data |= (dsc->tgt_offset_lo & 0x0f);
	*bp++ = data;				/* pps43 */

	for (i = 0; i < 14; i++)
		*bp++ = (dsc->buf_thresh[i] & 0xff); /* pps44 - pps57 */

	for (i = 0; i < 15; i++) {		/* pps58 - pps87 */
		data = (dsc->range_min_qp[i] & 0x1f);
		data <<= 3;
		data |= ((dsc->range_max_qp[i] >> 2) & 0x07);
		*bp++ = data;
		data = (dsc->range_max_qp[i] & 0x03);
		data <<= 6;
		data |= (dsc->range_bpg_offset[i] & 0x3f);
		*bp++ = data;
	}

	return 128;
}

static int dsi_panel_vreg_get(struct dsi_panel *panel)
{
	int rc = 0;
	int i;
	struct regulator *vreg = NULL;

	for (i = 0; i < panel->power_info.count; i++) {
		vreg = devm_regulator_get(panel->parent,
					  panel->power_info.vregs[i].vreg_name);
		rc = PTR_RET(vreg);
		if (rc) {
			pr_err("failed to get %s regulator\n",
			       panel->power_info.vregs[i].vreg_name);
			goto error_put;
		}
		panel->power_info.vregs[i].vreg = vreg;
	}

	return rc;
error_put:
	for (i = i - 1; i >= 0; i--) {
		devm_regulator_put(panel->power_info.vregs[i].vreg);
		panel->power_info.vregs[i].vreg = NULL;
	}
	return rc;
}

static int dsi_panel_vreg_put(struct dsi_panel *panel)
{
	int rc = 0;
	int i;

	for (i = panel->power_info.count - 1; i >= 0; i--)
		devm_regulator_put(panel->power_info.vregs[i].vreg);

	return rc;
}

static int dsi_panel_gpio_request(struct dsi_panel *panel)
{
	int rc = 0;
	struct dsi_panel_reset_config *r_config = &panel->reset_config;

	if (gpio_is_valid(r_config->reset_gpio)) {
		rc = gpio_request(r_config->reset_gpio, "reset_gpio");
		if (rc) {
			pr_err("request for reset_gpio failed, rc=%d\n", rc);
			goto error;
		}
	}

	if (gpio_is_valid(r_config->disp_en_gpio)) {
		rc = gpio_request(r_config->disp_en_gpio, "disp_en_gpio");
		if (rc) {
			pr_err("request for disp_en_gpio failed, rc=%d\n", rc);
			goto error_release_reset;
		}
	}

	if (gpio_is_valid(panel->bl_config.en_gpio)) {
		rc = gpio_request(panel->bl_config.en_gpio, "bklt_en_gpio");
		if (rc) {
			pr_err("request for bklt_en_gpio failed, rc=%d\n", rc);
			goto error_release_disp_en;
		}
	}

	if (gpio_is_valid(r_config->lcd_mode_sel_gpio)) {
		rc = gpio_request(r_config->lcd_mode_sel_gpio, "mode_gpio");
		if (rc) {
			pr_err("request for mode_gpio failed, rc=%d\n", rc);
			goto error_release_mode_sel;
		}
	}

	goto error;
error_release_mode_sel:
	if (gpio_is_valid(panel->bl_config.en_gpio))
		gpio_free(panel->bl_config.en_gpio);
error_release_disp_en:
	if (gpio_is_valid(r_config->disp_en_gpio))
		gpio_free(r_config->disp_en_gpio);
error_release_reset:
	if (gpio_is_valid(r_config->reset_gpio))
		gpio_free(r_config->reset_gpio);
error:
	return rc;
}

static int dsi_panel_gpio_release(struct dsi_panel *panel)
{
	int rc = 0;
	struct dsi_panel_reset_config *r_config = &panel->reset_config;

	if (gpio_is_valid(r_config->reset_gpio))
		gpio_free(r_config->reset_gpio);

	if (gpio_is_valid(r_config->disp_en_gpio))
		gpio_free(r_config->disp_en_gpio);

	if (gpio_is_valid(panel->bl_config.en_gpio))
		gpio_free(panel->bl_config.en_gpio);

	if (gpio_is_valid(panel->reset_config.lcd_mode_sel_gpio))
		gpio_free(panel->reset_config.lcd_mode_sel_gpio);

	return rc;
}

int dsi_panel_trigger_esd_attack(struct dsi_panel *panel)
{
	struct dsi_panel_reset_config *r_config;

	if (!panel) {
		pr_err("Invalid panel param\n");
		return -EINVAL;
	}

	r_config = &panel->reset_config;
	if (!r_config) {
		pr_err("Invalid panel reset configuration\n");
		return -EINVAL;
	}

	if (gpio_is_valid(r_config->reset_gpio)) {
		gpio_set_value(r_config->reset_gpio, 0);
		pr_info("GPIO pulled low to simulate ESD\n");
		return 0;
	}
	pr_err("failed to pull down gpio\n");
	return -EINVAL;
}

static int dsi_panel_reset(struct dsi_panel *panel)
{
	int rc = 0;
	struct dsi_panel_reset_config *r_config = &panel->reset_config;
	int i;

	if (gpio_is_valid(panel->reset_config.disp_en_gpio)) {
		rc = gpio_direction_output(panel->reset_config.disp_en_gpio, 1);
		if (rc) {
			pr_err("unable to set dir for disp gpio rc=%d\n", rc);
			goto exit;
		}
	}

	if (r_config->count) {
		rc = gpio_direction_output(r_config->reset_gpio,
			r_config->sequence[0].level);
		if (rc) {
			pr_err("unable to set dir for rst gpio rc=%d\n", rc);
			goto exit;
		}
	}

	for (i = 0; i < r_config->count; i++) {
		gpio_set_value(r_config->reset_gpio,
			       r_config->sequence[i].level);


		if (r_config->sequence[i].sleep_ms)
			usleep_range(r_config->sequence[i].sleep_ms * 1000,
				(r_config->sequence[i].sleep_ms * 1000) + 100);
	}

	if (gpio_is_valid(panel->bl_config.en_gpio)) {
		rc = gpio_direction_output(panel->bl_config.en_gpio, 1);
		if (rc)
			pr_err("unable to set dir for bklt gpio rc=%d\n", rc);
	}

	if (gpio_is_valid(panel->reset_config.lcd_mode_sel_gpio)) {
		bool out = true;

		if ((panel->reset_config.mode_sel_state == MODE_SEL_DUAL_PORT)
				|| (panel->reset_config.mode_sel_state
					== MODE_GPIO_LOW))
			out = false;
		else if ((panel->reset_config.mode_sel_state
				== MODE_SEL_SINGLE_PORT) ||
				(panel->reset_config.mode_sel_state
				 == MODE_GPIO_HIGH))
			out = true;

		rc = gpio_direction_output(
			panel->reset_config.lcd_mode_sel_gpio, out);
		if (rc)
			pr_err("unable to set dir for mode gpio rc=%d\n", rc);
	}
exit:
	return rc;
}

static int dsi_panel_set_pinctrl_state(struct dsi_panel *panel, bool enable)
{
	int rc = 0;
	struct pinctrl_state *state;

	if (panel->host_config.ext_bridge_num)
		return 0;

	if (enable)
		state = panel->pinctrl.active;
	else
		state = panel->pinctrl.suspend;

	rc = pinctrl_select_state(panel->pinctrl.pinctrl, state);
	if (rc)
		pr_err("[%s] failed to set pin state, rc=%d\n", panel->name,
		       rc);

	return rc;
}


static int dsi_panel_power_on(struct dsi_panel *panel)
{
	int rc = 0;

	rc = dsi_panel_set_pinctrl_state(panel, true);
	if (rc) {
		pr_err("[%s] failed to set pinctrl, rc=%d\n", panel->name, rc);
		goto error_disable_vregs;
	}

	rc = dsi_panel_reset(panel);
	if (rc) {
		pr_err("[%s] failed to reset panel, rc=%d\n", panel->name, rc);
		goto error_disable_gpio;
	}

	goto exit;

error_disable_gpio:
	if (gpio_is_valid(panel->reset_config.disp_en_gpio))
		gpio_set_value(panel->reset_config.disp_en_gpio, 0);

	if (gpio_is_valid(panel->bl_config.en_gpio))
		gpio_set_value(panel->bl_config.en_gpio, 0);

	(void)dsi_panel_set_pinctrl_state(panel, false);

error_disable_vregs:
	(void)dsi_pwr_enable_regulator(&panel->power_info, false);

exit:
	return rc;
}

static int dsi_panel_power_off(struct dsi_panel *panel)
{
	int rc = 0;

	if (gpio_is_valid(panel->reset_config.disp_en_gpio))
		gpio_set_value(panel->reset_config.disp_en_gpio, 0);

	if (gpio_is_valid(panel->reset_config.reset_gpio))
		gpio_set_value(panel->reset_config.reset_gpio, 0);

	if (gpio_is_valid(panel->reset_config.lcd_mode_sel_gpio))
		gpio_set_value(panel->reset_config.lcd_mode_sel_gpio, 0);

	rc = dsi_panel_set_pinctrl_state(panel, false);
	if (rc) {
		pr_err("[%s] failed set pinctrl state, rc=%d\n", panel->name,
		       rc);
	}

	rc = dsi_pwr_enable_regulator(&panel->power_info, false);
	if (rc)
		pr_err("[%s] failed to enable vregs, rc=%d\n", panel->name, rc);

	return rc;
}

int dsi_panel_cmd_set_transfer(struct dsi_panel *panel,
			       struct dsi_panel_cmd_set *cmd)
{
	int rc = 0, i = 0;
	ssize_t len;
	struct dsi_cmd_desc *cmds;
	const struct mipi_dsi_host_ops *ops = panel->host->ops;

	cmds = cmd->cmds;

	if (cmd->count == 0) {
		pr_debug("[%s] No commands to be sent\n", panel->name);
		goto error;
	}

	for (i = 0; i < cmd->count; i++) {
		if (cmd->state == DSI_CMD_SET_STATE_LP)
			cmds->msg.flags |= MIPI_DSI_MSG_USE_LPM;

		if (cmds->last_command)
			cmds->msg.flags |= MIPI_DSI_MSG_LASTCOMMAND;

		len = ops->transfer(panel->host, &cmds->msg);
		if (len < 0) {
			rc = len;
			pr_err("failed to set cmds, rc=%d\n", rc);
			goto error;
		}
		if (cmds->post_wait_ms)
			usleep_range(cmds->post_wait_ms*1000,
					((cmds->post_wait_ms*1000)+10));
		cmds++;
	}
error:
	return rc;
}

static int dsi_panel_tx_cmd_set(struct dsi_panel *panel,
				enum dsi_cmd_set_type type)
{
	struct dsi_display_mode *mode;

	if (!panel || !panel->cur_mode)
		return -EINVAL;

	mode = panel->cur_mode;

	return dsi_panel_cmd_set_transfer(panel,
					  &mode->priv_info->cmd_sets[type]);
}

static int dsi_panel_pinctrl_deinit(struct dsi_panel *panel)
{
	int rc = 0;

	if (panel->host_config.ext_bridge_num)
		return 0;

	devm_pinctrl_put(panel->pinctrl.pinctrl);

	return rc;
}

static int dsi_panel_pinctrl_init(struct dsi_panel *panel)
{
	int rc = 0;

	if (panel->host_config.ext_bridge_num)
		return 0;

	/* TODO:  pinctrl is defined in dsi dt node */
	panel->pinctrl.pinctrl = devm_pinctrl_get(panel->parent);
	if (IS_ERR_OR_NULL(panel->pinctrl.pinctrl)) {
		rc = PTR_ERR(panel->pinctrl.pinctrl);
		pr_err("failed to get pinctrl, rc=%d\n", rc);
		goto error;
	}

	panel->pinctrl.active = pinctrl_lookup_state(panel->pinctrl.pinctrl,
						       "panel_active");
	if (IS_ERR_OR_NULL(panel->pinctrl.active)) {
		rc = PTR_ERR(panel->pinctrl.active);
		pr_err("failed to get pinctrl active state, rc=%d\n", rc);
		goto error;
	}

	panel->pinctrl.suspend =
		pinctrl_lookup_state(panel->pinctrl.pinctrl, "panel_suspend");

	if (IS_ERR_OR_NULL(panel->pinctrl.suspend)) {
		rc = PTR_ERR(panel->pinctrl.suspend);
		pr_err("failed to get pinctrl suspend state, rc=%d\n", rc);
		goto error;
	}

error:
	return rc;
}

<<<<<<< HEAD
=======
static int dsi_panel_wled_register(struct dsi_panel *panel,
		struct dsi_backlight_config *bl)
{
	struct backlight_device *bd;

	bd = backlight_device_get_by_type(BACKLIGHT_RAW);
	if (!bd) {
		pr_debug("[%s] backlight device list empty\n", panel->name);
		return -EPROBE_DEFER;
	}

	bl->raw_bd = bd;
	return 0;
}

static int dsi_panel_update_backlight(struct dsi_panel *panel,
	u32 bl_lvl)
{
	int rc = 0;
	struct mipi_dsi_device *dsi;

	if (!panel || (bl_lvl > 0xffff)) {
		pr_err("invalid params\n");
		return -EINVAL;
	}

	dsi = &panel->mipi_device;

	rc = mipi_dsi_dcs_set_display_brightness(dsi, bl_lvl);
	if (rc < 0)
		pr_err("failed to update dcs backlight:%d\n", bl_lvl);

	return rc;
}

static int dsi_panel_update_pwm_backlight(struct dsi_panel *panel,
	u32 bl_lvl)
{
	int rc = 0;
	u32 duty = 0;
	u32 period_ns = 0;
	struct dsi_backlight_config *bl;

	if (!panel) {
		pr_err("Invalid Params\n");
		return -EINVAL;
	}

	bl = &panel->bl_config;
	if (!bl->pwm_bl) {
		pr_err("pwm device not found\n");
		return -EINVAL;
	}

	period_ns = bl->pwm_period_usecs * NSEC_PER_USEC;
	duty = bl_lvl * period_ns;
	duty /= bl->bl_max_level;

	rc = pwm_config(bl->pwm_bl, duty, period_ns);
	if (rc) {
		pr_err("[%s] failed to change pwm config, rc=\n", panel->name,
			rc);
		goto error;
	}

	if (bl_lvl == 0 && bl->pwm_enabled) {
		pwm_disable(bl->pwm_bl);
		bl->pwm_enabled = false;
		return 0;
	}

	if (!bl->pwm_enabled) {
		rc = pwm_enable(bl->pwm_bl);
		if (rc) {
			pr_err("[%s] failed to enable pwm, rc=\n", panel->name,
				rc);
			goto error;
		}

		bl->pwm_enabled = true;
	}

error:
	return rc;
}

int dsi_panel_set_backlight(struct dsi_panel *panel, u32 bl_lvl)
{
	int rc = 0;
	struct dsi_backlight_config *bl = &panel->bl_config;

	if (panel->host_config.ext_bridge_num)
		return 0;

	pr_debug("backlight type:%d lvl:%d\n", bl->type, bl_lvl);
	switch (bl->type) {
	case DSI_BACKLIGHT_WLED:
		rc = backlight_device_set_brightness(bl->raw_bd, bl_lvl);
		break;
	case DSI_BACKLIGHT_DCS:
		rc = dsi_panel_update_backlight(panel, bl_lvl);
		break;
	case DSI_BACKLIGHT_EXTERNAL:
		break;
	case DSI_BACKLIGHT_PWM:
		rc = dsi_panel_update_pwm_backlight(panel, bl_lvl);
		break;
	default:
		pr_err("Backlight type(%d) not supported\n", bl->type);
		rc = -ENOTSUPP;
	}

	return rc;
}

static u32 dsi_panel_get_brightness(struct dsi_backlight_config *bl)
{
	u32 cur_bl_level;
	struct backlight_device *bd = bl->raw_bd;

	/* default the brightness level to 50% */
	cur_bl_level = bl->bl_max_level >> 1;

	switch (bl->type) {
	case DSI_BACKLIGHT_WLED:
		/* Try to query the backlight level from the backlight device */
		if (bd->ops && bd->ops->get_brightness)
			cur_bl_level = bd->ops->get_brightness(bd);
		break;
	case DSI_BACKLIGHT_DCS:
	case DSI_BACKLIGHT_EXTERNAL:
	case DSI_BACKLIGHT_PWM:
	default:
		/*
		 * Ideally, we should read the backlight level from the
		 * panel. For now, just set it default value.
		 */
		break;
	}

	pr_debug("cur_bl_level=%d\n", cur_bl_level);
	return cur_bl_level;
}

void dsi_panel_bl_handoff(struct dsi_panel *panel)
{
	struct dsi_backlight_config *bl = &panel->bl_config;

	bl->bl_level = dsi_panel_get_brightness(bl);
}

static int dsi_panel_pwm_register(struct dsi_panel *panel)
{
	int rc = 0;
	struct dsi_backlight_config *bl = &panel->bl_config;

	bl->pwm_bl = devm_of_pwm_get(panel->parent, panel->panel_of_node, NULL);
	if (IS_ERR_OR_NULL(bl->pwm_bl)) {
		rc = PTR_ERR(bl->pwm_bl);
		pr_err("[%s] failed to request pwm, rc=%d\n", panel->name,
			rc);
		return rc;
	}

	return 0;
}

static int dsi_panel_bl_register(struct dsi_panel *panel)
{
	int rc = 0;
	struct dsi_backlight_config *bl = &panel->bl_config;

	if (panel->host_config.ext_bridge_num)
		return 0;

	switch (bl->type) {
	case DSI_BACKLIGHT_WLED:
		rc = dsi_panel_wled_register(panel, bl);
		break;
	case DSI_BACKLIGHT_DCS:
		break;
	case DSI_BACKLIGHT_EXTERNAL:
		break;
	case DSI_BACKLIGHT_PWM:
		rc = dsi_panel_pwm_register(panel);
		break;
	default:
		pr_err("Backlight type(%d) not supported\n", bl->type);
		rc = -ENOTSUPP;
		goto error;
	}

error:
	return rc;
}

static void dsi_panel_pwm_unregister(struct dsi_panel *panel)
{
	struct dsi_backlight_config *bl = &panel->bl_config;

	devm_pwm_put(panel->parent, bl->pwm_bl);
}

static int dsi_panel_bl_unregister(struct dsi_panel *panel)
{
	int rc = 0;
	struct dsi_backlight_config *bl = &panel->bl_config;

	if (panel->host_config.ext_bridge_num)
		return 0;

	switch (bl->type) {
	case DSI_BACKLIGHT_WLED:
		break;
	case DSI_BACKLIGHT_DCS:
		break;
	case DSI_BACKLIGHT_EXTERNAL:
		break;
	case DSI_BACKLIGHT_PWM:
		dsi_panel_pwm_unregister(panel);
		break;
	default:
		pr_err("Backlight type(%d) not supported\n", bl->type);
		rc = -ENOTSUPP;
		goto error;
	}

error:
	return rc;
}

>>>>>>> a1ef8a6b
static int dsi_panel_parse_timing(struct dsi_mode_info *mode,
				  struct dsi_parser_utils *utils)
{
	int rc = 0;
	u64 tmp64 = 0;
	u32 val = 0;
	struct dsi_display_mode *display_mode;
	struct dsi_display_mode_priv_info *priv_info;

	display_mode = container_of(mode, struct dsi_display_mode, timing);

	priv_info = display_mode->priv_info;

	rc = utils->read_u64(utils->data,
			"qcom,mdss-dsi-panel-clockrate", &tmp64);
	if (rc == -EOVERFLOW) {
		tmp64 = 0;
		rc = utils->read_u32(utils->data,
			"qcom,mdss-dsi-panel-clockrate", (u32 *)&tmp64);
	}

	mode->clk_rate_hz = !rc ? tmp64 : 0;
	display_mode->priv_info->clk_rate_hz = mode->clk_rate_hz;

	rc = utils->read_u32(utils->data, "qcom,mdss-mdp-transfer-time-us",
			&mode->mdp_transfer_time_us);
	if (rc) {
		pr_debug("fallback to default mdp-transfer-time-us\n");
		mode->mdp_transfer_time_us = DEFAULT_MDP_TRANSFER_TIME;
	}
	display_mode->priv_info->mdp_transfer_time_us =
					mode->mdp_transfer_time_us;

	rc = utils->read_u32(utils->data, "qcom,mdss-dsi-overlap-pixels",
				  &val);
	priv_info->overlap_pixels = rc ? 0 : val;

	rc = utils->read_u32(utils->data,
				"qcom,mdss-dsi-panel-framerate",
				&mode->refresh_rate);
	if (rc) {
		pr_err("failed to read qcom,mdss-dsi-panel-framerate, rc=%d\n",
		       rc);
		goto error;
	}

	rc = utils->read_u32(utils->data, "qcom,mdss-dsi-panel-width",
				  &mode->h_active);
	if (rc) {
		pr_err("failed to read qcom,mdss-dsi-panel-width, rc=%d\n", rc);
		goto error;
	}

	rc = utils->read_u32(utils->data,
				"qcom,mdss-dsi-h-front-porch",
				  &mode->h_front_porch);
	if (rc) {
		pr_err("failed to read qcom,mdss-dsi-h-front-porch, rc=%d\n",
		       rc);
		goto error;
	}

	rc = utils->read_u32(utils->data,
				"qcom,mdss-dsi-h-back-porch",
				  &mode->h_back_porch);
	if (rc) {
		pr_err("failed to read qcom,mdss-dsi-h-back-porch, rc=%d\n",
		       rc);
		goto error;
	}

	rc = utils->read_u32(utils->data,
				"qcom,mdss-dsi-h-pulse-width",
				  &mode->h_sync_width);
	if (rc) {
		pr_err("failed to read qcom,mdss-dsi-h-pulse-width, rc=%d\n",
		       rc);
		goto error;
	}

	rc = utils->read_u32(utils->data, "qcom,mdss-dsi-h-sync-skew",
				  &mode->h_skew);
	if (rc)
		pr_err("qcom,mdss-dsi-h-sync-skew is not defined, rc=%d\n", rc);

	pr_debug("panel horz active:%d front_portch:%d back_porch:%d sync_skew:%d\n",
		mode->h_active, mode->h_front_porch, mode->h_back_porch,
		mode->h_sync_width);

	rc = utils->read_u32(utils->data, "qcom,mdss-dsi-panel-height",
				  &mode->v_active);
	if (rc) {
		pr_err("failed to read qcom,mdss-dsi-panel-height, rc=%d\n",
		       rc);
		goto error;
	}

	rc = utils->read_u32(utils->data, "qcom,mdss-dsi-v-back-porch",
				  &mode->v_back_porch);
	if (rc) {
		pr_err("failed to read qcom,mdss-dsi-v-back-porch, rc=%d\n",
		       rc);
		goto error;
	}

	rc = utils->read_u32(utils->data, "qcom,mdss-dsi-v-front-porch",
				  &mode->v_front_porch);
	if (rc) {
		pr_err("failed to read qcom,mdss-dsi-v-back-porch, rc=%d\n",
		       rc);
		goto error;
	}

	rc = utils->read_u32(utils->data, "qcom,mdss-dsi-v-pulse-width",
				  &mode->v_sync_width);
	if (rc) {
		pr_err("failed to read qcom,mdss-dsi-v-pulse-width, rc=%d\n",
		       rc);
		goto error;
	}
	pr_debug("panel vert active:%d front_portch:%d back_porch:%d pulse_width:%d\n",
		mode->v_active, mode->v_front_porch, mode->v_back_porch,
		mode->v_sync_width);

error:
	return rc;
}

static int dsi_panel_parse_pixel_format(struct dsi_host_common_cfg *host,
					struct dsi_parser_utils *utils,
					const char *name)
{
	int rc = 0;
	u32 bpp = 0;
	enum dsi_pixel_format fmt;
	const char *packing;

	rc = utils->read_u32(utils->data, "qcom,mdss-dsi-bpp", &bpp);
	if (rc) {
		pr_err("[%s] failed to read qcom,mdss-dsi-bpp, rc=%d\n",
		       name, rc);
		return rc;
	}

	switch (bpp) {
	case 3:
		fmt = DSI_PIXEL_FORMAT_RGB111;
		break;
	case 8:
		fmt = DSI_PIXEL_FORMAT_RGB332;
		break;
	case 12:
		fmt = DSI_PIXEL_FORMAT_RGB444;
		break;
	case 16:
		fmt = DSI_PIXEL_FORMAT_RGB565;
		break;
	case 18:
		fmt = DSI_PIXEL_FORMAT_RGB666;
		break;
	case 24:
	default:
		fmt = DSI_PIXEL_FORMAT_RGB888;
		break;
	}

	if (fmt == DSI_PIXEL_FORMAT_RGB666) {
		packing = utils->get_property(utils->data,
					  "qcom,mdss-dsi-pixel-packing",
					  NULL);
		if (packing && !strcmp(packing, "loose"))
			fmt = DSI_PIXEL_FORMAT_RGB666_LOOSE;
	}

	host->dst_format = fmt;
	return rc;
}

static int dsi_panel_parse_lane_states(struct dsi_host_common_cfg *host,
				       struct dsi_parser_utils *utils,
				       const char *name)
{
	int rc = 0;
	bool lane_enabled;

	lane_enabled = utils->read_bool(utils->data,
					    "qcom,mdss-dsi-lane-0-state");
	host->data_lanes |= (lane_enabled ? DSI_DATA_LANE_0 : 0);

	lane_enabled = utils->read_bool(utils->data,
					     "qcom,mdss-dsi-lane-1-state");
	host->data_lanes |= (lane_enabled ? DSI_DATA_LANE_1 : 0);

	lane_enabled = utils->read_bool(utils->data,
					    "qcom,mdss-dsi-lane-2-state");
	host->data_lanes |= (lane_enabled ? DSI_DATA_LANE_2 : 0);

	lane_enabled = utils->read_bool(utils->data,
					     "qcom,mdss-dsi-lane-3-state");
	host->data_lanes |= (lane_enabled ? DSI_DATA_LANE_3 : 0);

	if (host->data_lanes == 0) {
		pr_err("[%s] No data lanes are enabled, rc=%d\n", name, rc);
		rc = -EINVAL;
	}

	return rc;
}

static int dsi_panel_parse_color_swap(struct dsi_host_common_cfg *host,
				      struct dsi_parser_utils *utils,
				      const char *name)
{
	int rc = 0;
	const char *swap_mode;

	swap_mode = utils->get_property(utils->data,
			"qcom,mdss-dsi-color-order", NULL);
	if (swap_mode) {
		if (!strcmp(swap_mode, "rgb_swap_rgb")) {
			host->swap_mode = DSI_COLOR_SWAP_RGB;
		} else if (!strcmp(swap_mode, "rgb_swap_rbg")) {
			host->swap_mode = DSI_COLOR_SWAP_RBG;
		} else if (!strcmp(swap_mode, "rgb_swap_brg")) {
			host->swap_mode = DSI_COLOR_SWAP_BRG;
		} else if (!strcmp(swap_mode, "rgb_swap_grb")) {
			host->swap_mode = DSI_COLOR_SWAP_GRB;
		} else if (!strcmp(swap_mode, "rgb_swap_gbr")) {
			host->swap_mode = DSI_COLOR_SWAP_GBR;
		} else {
			pr_err("[%s] Unrecognized color order-%s\n",
			       name, swap_mode);
			rc = -EINVAL;
		}
	} else {
		pr_debug("[%s] Falling back to default color order\n", name);
		host->swap_mode = DSI_COLOR_SWAP_RGB;
	}

	/* bit swap on color channel is not defined in dt */
	host->bit_swap_red = false;
	host->bit_swap_green = false;
	host->bit_swap_blue = false;
	return rc;
}

static int dsi_panel_parse_triggers(struct dsi_host_common_cfg *host,
				    struct dsi_parser_utils *utils,
				    const char *name)
{
	const char *trig;
	int rc = 0;

	trig = utils->get_property(utils->data,
			"qcom,mdss-dsi-mdp-trigger", NULL);
	if (trig) {
		if (!strcmp(trig, "none")) {
			host->mdp_cmd_trigger = DSI_TRIGGER_NONE;
		} else if (!strcmp(trig, "trigger_te")) {
			host->mdp_cmd_trigger = DSI_TRIGGER_TE;
		} else if (!strcmp(trig, "trigger_sw")) {
			host->mdp_cmd_trigger = DSI_TRIGGER_SW;
		} else if (!strcmp(trig, "trigger_sw_te")) {
			host->mdp_cmd_trigger = DSI_TRIGGER_SW_TE;
		} else {
			pr_err("[%s] Unrecognized mdp trigger type (%s)\n",
			       name, trig);
			rc = -EINVAL;
		}

	} else {
		pr_debug("[%s] Falling back to default MDP trigger\n",
			 name);
		host->mdp_cmd_trigger = DSI_TRIGGER_SW;
	}

	trig = utils->get_property(utils->data,
			"qcom,mdss-dsi-dma-trigger", NULL);
	if (trig) {
		if (!strcmp(trig, "none")) {
			host->dma_cmd_trigger = DSI_TRIGGER_NONE;
		} else if (!strcmp(trig, "trigger_te")) {
			host->dma_cmd_trigger = DSI_TRIGGER_TE;
		} else if (!strcmp(trig, "trigger_sw")) {
			host->dma_cmd_trigger = DSI_TRIGGER_SW;
		} else if (!strcmp(trig, "trigger_sw_seof")) {
			host->dma_cmd_trigger = DSI_TRIGGER_SW_SEOF;
		} else if (!strcmp(trig, "trigger_sw_te")) {
			host->dma_cmd_trigger = DSI_TRIGGER_SW_TE;
		} else {
			pr_err("[%s] Unrecognized mdp trigger type (%s)\n",
			       name, trig);
			rc = -EINVAL;
		}

	} else {
		pr_debug("[%s] Falling back to default MDP trigger\n", name);
		host->dma_cmd_trigger = DSI_TRIGGER_SW;
	}

	rc = utils->read_u32(utils->data, "qcom,mdss-dsi-te-pin-select",
			&host->te_mode);
	if (rc) {
		pr_warn("[%s] fallback to default te-pin-select\n", name);
		host->te_mode = 1;
		rc = 0;
	}

	return rc;
}

static int dsi_panel_parse_ext_bridge_config(struct dsi_host_common_cfg *host,
					    struct dsi_parser_utils *utils,
					    const char *name)
{
	u32 len = 0, i = 0;
	int rc = 0;

	host->ext_bridge_num = 0;

	len = utils->count_u32_elems(utils->data, "qcom,mdss-dsi-ext-bridge");

	if (len > MAX_DSI_CTRLS_PER_DISPLAY) {
		pr_debug("[%s] Invalid ext bridge count set\n", name);
		return -EINVAL;
	}

	if (len == 0) {
		pr_debug("[%s] It's a DSI panel, not bridge\n", name);
		return rc;
	}

	rc = utils->read_u32_array(utils->data, "qcom,mdss-dsi-ext-bridge",
			host->ext_bridge_map,
			len);

	if (rc) {
		pr_debug("[%s] Did not get ext bridge set\n", name);
		return rc;
	}

	for (i = 0; i < len; i++) {
		if (host->ext_bridge_map[i] >= MAX_EXT_BRIDGE_PORT_CONFIG) {
			pr_debug("[%s] Invalid bridge port value %d\n",
				name, host->ext_bridge_map[i]);
			return -EINVAL;
		}
	}

	host->ext_bridge_num = len;

	pr_debug("[%s] ext bridge count is %d\n", name, host->ext_bridge_num);

	return rc;
}

static int dsi_panel_parse_misc_host_config(struct dsi_host_common_cfg *host,
					    struct dsi_parser_utils *utils,
					    const char *name)
{
	u32 val = 0;
	int rc = 0;
	bool panel_cphy_mode = false;

	rc = utils->read_u32(utils->data, "qcom,mdss-dsi-t-clk-post", &val);
	if (!rc) {
		host->t_clk_post = val;
		pr_debug("[%s] t_clk_post = %d\n", name, val);
	}

	val = 0;
	rc = utils->read_u32(utils->data, "qcom,mdss-dsi-t-clk-pre", &val);
	if (!rc) {
		host->t_clk_pre = val;
		pr_debug("[%s] t_clk_pre = %d\n", name, val);
	}

	host->ignore_rx_eot = utils->read_bool(utils->data,
						"qcom,mdss-dsi-rx-eot-ignore");

	host->append_tx_eot = utils->read_bool(utils->data,
						"qcom,mdss-dsi-tx-eot-append");

	host->force_hs_clk_lane = utils->read_bool(utils->data,
					"qcom,mdss-dsi-force-clock-lane-hs");
	panel_cphy_mode = utils->read_bool(utils->data,
					"qcom,panel-cphy-mode");
	host->phy_type = panel_cphy_mode ? DSI_PHY_TYPE_CPHY
						: DSI_PHY_TYPE_DPHY;

	return 0;
}

static int dsi_panel_create_sn_buf(struct dsi_panel *panel)
{
	struct dsi_panel_vendor_info *const vendor_info = &panel->vendor_info;
	struct dsi_panel_sn_location *const location = &vendor_info->location;
	ssize_t rc = 0;
	u32 sn_str_size;
	u8 *tmp_sn_buf;

	if (!panel)
		return -EINVAL;

	if  (!location->addr || !location->sn_length) {
		pr_err("[%s] invalid location\n", __func__);
		return -EINVAL;
	}

	// prepare buffer for bin2hex()
	// e.g. buf[0] = 0x01 -> sn[0] = '0' and sn[1] = '1'
	sn_str_size = location->sn_length * 2;
	tmp_sn_buf = kmalloc(sn_str_size + 1, GFP_KERNEL);
	if (!tmp_sn_buf)
		return -ENOMEM;

	mutex_lock(&panel->panel_lock);
	if (!vendor_info->sn) {
		vendor_info->is_sn = false;
		vendor_info->sn = tmp_sn_buf;
	} else
		kfree(tmp_sn_buf);

	mutex_unlock(&panel->panel_lock);
	return rc;
}

static int dsi_panel_release_sn_buf(struct dsi_panel *panel)
{
	struct dsi_panel_vendor_info *const vendor_info = &panel->vendor_info;
	ssize_t rc = 0;

	if (!panel)
		return -EINVAL;

	mutex_lock(&panel->panel_lock);
	kfree(vendor_info->sn);
	vendor_info->sn = NULL;
	vendor_info->is_sn = false;
	mutex_unlock(&panel->panel_lock);
	return rc;
}

int dsi_panel_get_sn(struct dsi_panel *panel)
{
	struct dsi_panel_vendor_info *const vendor_info = &panel->vendor_info;
	struct dsi_panel_sn_location *const location = &vendor_info->location;
	ssize_t rc = 0;
	u32 read_size, read_back_size, sn_str_size;
	u8 *buf;

	if (!panel || !panel->panel_initialized) {
		pr_err("panel is not ready\n");
		return -EINVAL;
	}

	read_size = location->start_byte + location->sn_length;
	buf = kmalloc(read_size, GFP_KERNEL);
	if (!buf)
		return -ENOMEM;

	mutex_lock(&panel->panel_lock);

	if (!panel->vendor_info.sn) {
		rc = -EINVAL;
		goto out_mutex;
	}

	read_back_size = mipi_dsi_dcs_read(&panel->mipi_device, location->addr,
					   buf, read_size);
	if (read_back_size == read_size) {
		bin2hex(vendor_info->sn, &buf[location->start_byte],
			location->sn_length);
		// e.g. buf[0] = 0x01 -> sn[0] = '0' and sn[1] = '1'
		sn_str_size = location->sn_length * 2;
		vendor_info->sn[sn_str_size] = '\0';
		vendor_info->is_sn = true;
	} else {
		rc = -EINVAL;
		pr_err("failed to read: addr=0x%X, read_back_size=%d, read_size=%d\n",
		      location->addr, read_back_size, read_size);
	}

	kfree(buf);
out_mutex:
	mutex_unlock(&panel->panel_lock);
	return rc;
}

static int dsi_panel_parse_sn_location(struct dsi_panel *panel,
				       struct device_node *of_node)
{
	struct dsi_panel_vendor_info *const vendor_info = &panel->vendor_info;
	int rc = 0, len = 0;
	u32 array[3] = {0};

	if (!panel)
		return -EINVAL;

	len = of_property_count_u32_elems(of_node,
			"google,mdss-dsi-panel-sn-location");
	if (len != 3) {
		pr_err("[%s] invalid format\n", __func__);
		rc = -EINVAL;
		goto error;
	}

	rc = of_property_read_u32_array(of_node,
			"google,mdss-dsi-panel-sn-location", array, len);
	if (rc || !array[0] || !array[2]) {
		pr_err("[%s] invalid format\n", __func__);
		rc = -EINVAL;
		goto error;
	}

	vendor_info->location.addr = array[0];
	vendor_info->location.start_byte = array[1];
	vendor_info->location.sn_length = array[2];

	pr_debug("addr=0x%x, start=%d, length=%d",
		vendor_info->location.addr, vendor_info->location.start_byte,
		vendor_info->location.sn_length);
error:
	return rc;
}

int dsi_panel_get_vendor_extinfo(struct dsi_panel *panel)
{
	struct dsi_panel_vendor_info *const vendor_info = &panel->vendor_info;
	char buffer[128];
	size_t bytes = 0;
	u32 read_addr, read_start, read_len, dsi_read_len;
	int i, rc = 0;

	mutex_lock(&panel->panel_lock);

	/* Transmit the commands as specified. */
	for (i = 0; i < vendor_info->extinfo_loc_length; i += 3) {
		read_addr  = vendor_info->extinfo_loc[i];
		read_start = vendor_info->extinfo_loc[i + 1];
		read_len   = vendor_info->extinfo_loc[i + 2];

		/* Compute size of entire DSI read, starting from byte zero. */
		dsi_read_len = read_start + read_len;

		if (dsi_read_len > sizeof(buffer)) {
			pr_err("Read is too large for buffer.\n");
			rc = -EINVAL;
			goto error;
		} else if (read_len > vendor_info->extinfo_length - bytes) {
			pr_err("Ran out of space reading extinfo data.\n");
			rc = -EINVAL;
			goto error;
		}

		rc = mipi_dsi_dcs_read(&panel->mipi_device,
				       read_addr,
				       buffer,
				       dsi_read_len);
		if (rc < 0) {
			pr_err("mipi_dsi_dcs_read failed with rc=%d.\n", rc);
			goto error;
		}

		/* Copy only the the specified portion of the DSI read, which is
		 * read_len bytes starting at read_start.
		 */
		memcpy(&vendor_info->extinfo[bytes], &buffer[read_start],
		       read_len);
		bytes += read_len;
	}

	vendor_info->extinfo_read = bytes;
	rc = 0;

error:

	if (rc < 0) {
		pr_err("Failed to read vendor extinfo. Freeing extinfo memory.\n");

		vendor_info->extinfo_loc_length = 0;
		vendor_info->extinfo_length = 0;
		vendor_info->extinfo_read = 0;

		kfree(vendor_info->extinfo_loc);
		vendor_info->extinfo_loc = NULL;

		kfree(vendor_info->extinfo);
		vendor_info->extinfo = NULL;
	}

	mutex_unlock(&panel->panel_lock);
	return rc;
}

static int dsi_panel_release_vendor_extinfo(struct dsi_panel *panel)
{
	struct dsi_panel_vendor_info *const vendor_info = &panel->vendor_info;

	mutex_lock(&panel->panel_lock);

	vendor_info->extinfo_loc_length = 0;
	vendor_info->extinfo_length = 0;
	vendor_info->extinfo_read = 0;

	kfree(vendor_info->extinfo_loc);
	vendor_info->extinfo_loc = NULL;

	kfree(vendor_info->extinfo);
	vendor_info->extinfo = NULL;

	mutex_unlock(&panel->panel_lock);
	return 0;
}

static int dsi_panel_parse_vendor_extinfo_location(struct dsi_panel *panel,
						   struct device_node *of_node)
{
	u32 extinfo_location[24];
	int size_bytes, loc_length;
	int extinfo_length = 0;
	int i, rc = 0;

	if (!of_property_read_bool(
			of_node, "google,mdss-dsi-panel-vendor-extinfo-loc")) {
		pr_info("Could not find optional vendor extinfo.\n");
		rc = 0;
		goto error;
	}

	if (IS_ERR(of_get_property(of_node,
				   "google,mdss-dsi-panel-vendor-extinfo-loc",
				   &size_bytes))) {
		pr_err("Failed to read google,mdss-dsi-panel-vendor-extinfo-loc.\n");
		goto error;
	}
	loc_length = size_bytes / 4;

	if (size_bytes > sizeof(extinfo_location)) {
		pr_err("Length (%d) is larger than allocated (%d).\n",
		       size_bytes, sizeof(extinfo_location));
		rc = -EINVAL;
		goto error;
	} else if (size_bytes % 4 != 0 || loc_length % 3 != 0) {
		pr_err("Size (%d) is not 32-bit aligned and/or the length (%d) is not divisible by 3.\n",
		       size_bytes, loc_length);
		rc = -EINVAL;
		goto error;
	}

	rc = of_property_read_u32_array(
			of_node, "google,mdss-dsi-panel-vendor-extinfo-loc",
			extinfo_location, loc_length);
	if (rc) {
		pr_err("Error (%d) reading extinfo location.\n", rc);
		goto error;
	}

	/* Compute expected length of extinfo */
	for (i = 0; i < loc_length; i += 3) {
		/* Each register read consists of three u32 values specifying
		 * the register address, start byte of the target range, and the
		 * length of the target range. Length is the 3rd u32.
		 */
		extinfo_length += extinfo_location[i + 2];
	}

	panel->vendor_info.extinfo_loc = kzalloc(size_bytes, GFP_KERNEL);
	panel->vendor_info.extinfo = kzalloc(extinfo_length, GFP_KERNEL);
	if (!panel->vendor_info.extinfo_loc || !panel->vendor_info.extinfo) {
		pr_err("Failed to allocate extinfo buffer memory.\n");

		kfree(panel->vendor_info.extinfo_loc);
		panel->vendor_info.extinfo_loc = NULL;

		kfree(panel->vendor_info.extinfo);
		panel->vendor_info.extinfo = NULL;

		rc = -ENOMEM;
		goto error;
	}
	memcpy(panel->vendor_info.extinfo_loc, extinfo_location, size_bytes);
	panel->vendor_info.extinfo_loc_length = loc_length;
	panel->vendor_info.extinfo_length = extinfo_length;
	rc = 0;

error:
	return rc;
}

/*
 * Copy the display panel extended info to a buffer provided by the caller.
 *
 * panel  - pointer to a drm_panel
 * buffer - destination for extinfo data
 * len    - size of destination buffer
 *
 * If there is no extinfo to read, returns 0
 * If provided buffer is NULL, returns the size of the extinfo in bytes
 * If len is less than the extinfo length, returns -ENOSPC
 * If there is extinfo pending read, returns -EBUSY
 * Otherwise, copies extinfo to buffer and returns the number of bytes copied
 */
int dsi_panel_read_vendor_extinfo(struct drm_panel *panel, char *buffer,
				  size_t len)
{
	struct dsi_panel *p = container_of(panel, struct dsi_panel, drm_panel);
	struct dsi_panel_vendor_info *const vendor_info = &p->vendor_info;

	if (!panel)
		return -EINVAL;

	/* Return zero if there is no extinfo to read */
	if (vendor_info->extinfo_loc_length == 0)
		return 0;

	/* If buffer is null, this is a request for the length of extinfo */
	if (!buffer)
		return vendor_info->extinfo_length;

	/* Verify adequate buffer space */
	if (len < vendor_info->extinfo_length)
		return -ENOSPC;

	/* Return -EBUSY if there is extinfo to read, but read is pending */
	if (vendor_info->extinfo_read == 0)
		return -EBUSY;

	memcpy(buffer, vendor_info->extinfo, vendor_info->extinfo_length);
	return vendor_info->extinfo_length;
}
EXPORT_SYMBOL(dsi_panel_read_vendor_extinfo);

static int dsi_panel_parse_vendor_info(struct dsi_panel *panel,
				       struct device_node *of_node)
{
	int rc = 0;
	struct dsi_panel_vendor_info *const vendor_info = &panel->vendor_info;

	if (!panel)
		return -EINVAL;

	vendor_info->name = of_get_property(of_node,
				"google,mdss-dsi-panel-vendor", NULL);

	if (!vendor_info->name) {
		vendor_info->name = DSI_PANEL_VENDOR_DEFAULT_LABEL;
		rc = -EINVAL;
		goto error;
	}
	rc = dsi_panel_parse_sn_location(panel, of_node);
	if (rc) {
		pr_err("[%s] failed to parse the parameter for SN, rc=%d\n",
			panel->name, rc);
	}
	rc = dsi_panel_parse_vendor_extinfo_location(panel, of_node);
	if (rc) {
		pr_err("[%s] failed to parse the extended panel info, rc=%d\n",
			panel->name, rc);
	}
error:
	return rc;
}

static void dsi_panel_parse_split_link_config(struct dsi_host_common_cfg *host,
					struct dsi_parser_utils *utils,
					const char *name)
{
	int rc = 0;
	u32 val = 0;
	bool supported = false;
	struct dsi_split_link_config *split_link = &host->split_link;

	supported = utils->read_bool(utils->data, "qcom,split-link-enabled");

	if (!supported) {
		pr_debug("[%s] Split link is not supported\n", name);
		split_link->split_link_enabled = false;
		return;
	}

	rc = utils->read_u32(utils->data, "qcom,sublinks-count", &val);
	if (rc || val < 1) {
		pr_debug("[%s] Using default sublinks count\n", name);
		split_link->num_sublinks = 2;
	} else {
		split_link->num_sublinks = val;
	}

	rc = utils->read_u32(utils->data, "qcom,lanes-per-sublink", &val);
	if (rc || val < 1) {
		pr_debug("[%s] Using default lanes per sublink\n", name);
		split_link->lanes_per_sublink = 2;
	} else {
		split_link->lanes_per_sublink = val;
	}

	pr_debug("[%s] Split link is supported %d-%d\n", name,
		split_link->num_sublinks, split_link->lanes_per_sublink);
	split_link->split_link_enabled = true;
}

static int dsi_panel_parse_host_config(struct dsi_panel *panel)
{
	int rc = 0;
	struct dsi_parser_utils *utils = &panel->utils;

	rc = dsi_panel_parse_pixel_format(&panel->host_config, utils,
					  panel->name);
	if (rc) {
		pr_err("[%s] failed to get pixel format, rc=%d\n",
		panel->name, rc);
		goto error;
	}

	rc = dsi_panel_parse_lane_states(&panel->host_config, utils,
					 panel->name);
	if (rc) {
		pr_err("[%s] failed to parse lane states, rc=%d\n",
		       panel->name, rc);
		goto error;
	}

	rc = dsi_panel_parse_color_swap(&panel->host_config, utils,
					panel->name);
	if (rc) {
		pr_err("[%s] failed to parse color swap config, rc=%d\n",
		       panel->name, rc);
		goto error;
	}

	rc = dsi_panel_parse_triggers(&panel->host_config, utils,
				      panel->name);
	if (rc) {
		pr_err("[%s] failed to parse triggers, rc=%d\n",
		       panel->name, rc);
		goto error;
	}

	rc = dsi_panel_parse_misc_host_config(&panel->host_config, utils,
					      panel->name);
	if (rc) {
		pr_err("[%s] failed to parse misc host config, rc=%d\n",
		       panel->name, rc);
		goto error;
	}

	dsi_panel_parse_ext_bridge_config(&panel->host_config, utils,
					      panel->name);
	if (rc) {
		pr_err("[%s] failed to parse ext bridge config, rc=%d\n",
		       panel->name, rc);
	}

	dsi_panel_parse_split_link_config(&panel->host_config, utils,
						panel->name);

error:
	return rc;
}

static int dsi_panel_parse_qsync_caps(struct dsi_panel *panel,
				     struct device_node *of_node)
{
	int rc = 0;
	u32 val = 0;

	rc = of_property_read_u32(of_node,
				  "qcom,mdss-dsi-qsync-min-refresh-rate",
				  &val);
	if (rc)
		pr_err("[%s] qsync min fps not defined rc:%d\n",
			panel->name, rc);

	panel->qsync_min_fps = val;

	return rc;
}

static int dsi_panel_parse_dyn_clk_caps(struct dsi_panel *panel)
{
	int rc = 0;
	bool supported = false;
	struct dsi_dyn_clk_caps *dyn_clk_caps = &panel->dyn_clk_caps;
	struct dsi_parser_utils *utils = &panel->utils;
	const char *name = panel->name;

	supported = utils->read_bool(utils->data, "qcom,dsi-dyn-clk-enable");

	if (!supported) {
		dyn_clk_caps->dyn_clk_support = false;
		return rc;
	}

	dyn_clk_caps->bit_clk_list_len = utils->count_u32_elems(utils->data,
			"qcom,dsi-dyn-clk-list");

	if (dyn_clk_caps->bit_clk_list_len < 1) {
		pr_err("[%s] failed to get supported bit clk list\n", name);
		return -EINVAL;
	}

	dyn_clk_caps->bit_clk_list = kcalloc(dyn_clk_caps->bit_clk_list_len,
			sizeof(u32), GFP_KERNEL);
	if (!dyn_clk_caps->bit_clk_list)
		return -ENOMEM;

	rc = utils->read_u32_array(utils->data, "qcom,dsi-dyn-clk-list",
			dyn_clk_caps->bit_clk_list,
			dyn_clk_caps->bit_clk_list_len);

	if (rc) {
		pr_err("[%s] failed to parse supported bit clk list\n", name);
		return -EINVAL;
	}

	dyn_clk_caps->dyn_clk_support = true;

	return 0;
}

static int dsi_panel_parse_dfps_caps(struct dsi_panel *panel)
{
	int rc = 0;
	bool supported = false;
	struct dsi_dfps_capabilities *dfps_caps = &panel->dfps_caps;
	struct dsi_parser_utils *utils = &panel->utils;
	const char *name = panel->name;
	const char *type;
	u32 i;

	supported = utils->read_bool(utils->data,
			"qcom,mdss-dsi-pan-enable-dynamic-fps");

	if (!supported) {
		pr_debug("[%s] DFPS is not supported\n", name);
		dfps_caps->dfps_support = false;
		return rc;
	}

	type = utils->get_property(utils->data,
			"qcom,mdss-dsi-pan-fps-update", NULL);
	if (!type) {
		pr_err("[%s] dfps type not defined\n", name);
		rc = -EINVAL;
		goto error;
	} else if (!strcmp(type, "dfps_suspend_resume_mode")) {
		dfps_caps->type = DSI_DFPS_SUSPEND_RESUME;
	} else if (!strcmp(type, "dfps_immediate_clk_mode")) {
		dfps_caps->type = DSI_DFPS_IMMEDIATE_CLK;
	} else if (!strcmp(type, "dfps_immediate_porch_mode_hfp")) {
		dfps_caps->type = DSI_DFPS_IMMEDIATE_HFP;
	} else if (!strcmp(type, "dfps_immediate_porch_mode_vfp")) {
		dfps_caps->type = DSI_DFPS_IMMEDIATE_VFP;
	} else {
		pr_err("[%s] dfps type is not recognized\n", name);
		rc = -EINVAL;
		goto error;
	}

	dfps_caps->dfps_list_len = utils->count_u32_elems(utils->data,
				  "qcom,dsi-supported-dfps-list");
	if (dfps_caps->dfps_list_len < 1) {
		pr_err("[%s] dfps refresh list not present\n", name);
		rc = -EINVAL;
		goto error;
	}

	dfps_caps->dfps_list = kcalloc(dfps_caps->dfps_list_len, sizeof(u32),
			GFP_KERNEL);
	if (!dfps_caps->dfps_list) {
		rc = -ENOMEM;
		goto error;
	}

	rc = utils->read_u32_array(utils->data,
			"qcom,dsi-supported-dfps-list",
			dfps_caps->dfps_list,
			dfps_caps->dfps_list_len);
	if (rc) {
		pr_err("[%s] dfps refresh rate list parse failed\n", name);
		rc = -EINVAL;
		goto error;
	}
	dfps_caps->dfps_support = true;

	/* calculate max and min fps */
	dfps_caps->max_refresh_rate = dfps_caps->dfps_list[0];
	dfps_caps->min_refresh_rate = dfps_caps->dfps_list[0];

	for (i = 1; i < dfps_caps->dfps_list_len; i++) {
		if (dfps_caps->dfps_list[i] < dfps_caps->min_refresh_rate)
			dfps_caps->min_refresh_rate = dfps_caps->dfps_list[i];
		else if (dfps_caps->dfps_list[i] > dfps_caps->max_refresh_rate)
			dfps_caps->max_refresh_rate = dfps_caps->dfps_list[i];
	}

error:
	return rc;
}

static int dsi_panel_parse_video_host_config(struct dsi_video_engine_cfg *cfg,
					     struct dsi_parser_utils *utils,
					     const char *name)
{
	int rc = 0;
	const char *traffic_mode;
	u32 vc_id = 0;
	u32 val = 0;
	u32 line_no = 0;

	rc = utils->read_u32(utils->data, "qcom,mdss-dsi-h-sync-pulse", &val);
	if (rc) {
		pr_debug("[%s] fallback to default h-sync-pulse\n", name);
		cfg->pulse_mode_hsa_he = false;
	} else if (val == 1) {
		cfg->pulse_mode_hsa_he = true;
	} else if (val == 0) {
		cfg->pulse_mode_hsa_he = false;
	} else {
		pr_err("[%s] Unrecognized value for mdss-dsi-h-sync-pulse\n",
		       name);
		rc = -EINVAL;
		goto error;
	}

	cfg->hfp_lp11_en = utils->read_bool(utils->data,
						"qcom,mdss-dsi-hfp-power-mode");

	cfg->hbp_lp11_en = utils->read_bool(utils->data,
						"qcom,mdss-dsi-hbp-power-mode");

	cfg->hsa_lp11_en = utils->read_bool(utils->data,
						"qcom,mdss-dsi-hsa-power-mode");

	cfg->last_line_interleave_en = utils->read_bool(utils->data,
					"qcom,mdss-dsi-last-line-interleave");

	cfg->eof_bllp_lp11_en = utils->read_bool(utils->data,
					"qcom,mdss-dsi-bllp-eof-power-mode");

	cfg->bllp_lp11_en = utils->read_bool(utils->data,
					"qcom,mdss-dsi-bllp-power-mode");

	traffic_mode = utils->get_property(utils->data,
				       "qcom,mdss-dsi-traffic-mode",
				       NULL);
	if (!traffic_mode) {
		pr_debug("[%s] Falling back to default traffic mode\n", name);
		cfg->traffic_mode = DSI_VIDEO_TRAFFIC_SYNC_PULSES;
	} else if (!strcmp(traffic_mode, "non_burst_sync_pulse")) {
		cfg->traffic_mode = DSI_VIDEO_TRAFFIC_SYNC_PULSES;
	} else if (!strcmp(traffic_mode, "non_burst_sync_event")) {
		cfg->traffic_mode = DSI_VIDEO_TRAFFIC_SYNC_START_EVENTS;
	} else if (!strcmp(traffic_mode, "burst_mode")) {
		cfg->traffic_mode = DSI_VIDEO_TRAFFIC_BURST_MODE;
	} else {
		pr_err("[%s] Unrecognized traffic mode-%s\n", name,
		       traffic_mode);
		rc = -EINVAL;
		goto error;
	}

	rc = utils->read_u32(utils->data, "qcom,mdss-dsi-virtual-channel-id",
				  &vc_id);
	if (rc) {
		pr_debug("[%s] Fallback to default vc id\n", name);
		cfg->vc_id = 0;
	} else {
		cfg->vc_id = vc_id;
	}

	rc = utils->read_u32(utils->data, "qcom,mdss-dsi-dma-schedule-line",
				  &line_no);
	if (rc) {
		pr_debug("[%s] set default dma scheduling line no\n", name);
		cfg->dma_sched_line = 0x1;
		/* do not fail since we have default value */
		rc = 0;
	} else {
		cfg->dma_sched_line = line_no;
	}

error:
	return rc;
}

static int dsi_panel_parse_cmd_host_config(struct dsi_cmd_engine_cfg *cfg,
					   struct dsi_parser_utils *utils,
					   const char *name)
{
	u32 val = 0;
	int rc = 0;

	rc = utils->read_u32(utils->data, "qcom,mdss-dsi-wr-mem-start", &val);
	if (rc) {
		pr_debug("[%s] Fallback to default wr-mem-start\n", name);
		cfg->wr_mem_start = 0x2C;
	} else {
		cfg->wr_mem_start = val;
	}

	val = 0;
	rc = utils->read_u32(utils->data, "qcom,mdss-dsi-wr-mem-continue",
				  &val);
	if (rc) {
		pr_debug("[%s] Fallback to default wr-mem-continue\n", name);
		cfg->wr_mem_continue = 0x3C;
	} else {
		cfg->wr_mem_continue = val;
	}

	/* TODO:  fix following */
	cfg->max_cmd_packets_interleave = 0;

	val = 0;
	rc = utils->read_u32(utils->data, "qcom,mdss-dsi-te-dcs-command",
				  &val);
	if (rc) {
		pr_debug("[%s] fallback to default te-dcs-cmd\n", name);
		cfg->insert_dcs_command = true;
	} else if (val == 1) {
		cfg->insert_dcs_command = true;
	} else if (val == 0) {
		cfg->insert_dcs_command = false;
	} else {
		pr_err("[%s] Unrecognized value for mdss-dsi-te-dcs-command\n",
		       name);
		rc = -EINVAL;
		goto error;
	}

error:
	return rc;
}

static int dsi_panel_parse_panel_mode(struct dsi_panel *panel)
{
	int rc = 0;
	struct dsi_parser_utils *utils = &panel->utils;
	enum dsi_op_mode panel_mode;
	const char *mode;

	mode = utils->get_property(utils->data,
			"qcom,mdss-dsi-panel-type", NULL);
	if (!mode) {
		pr_debug("[%s] Fallback to default panel mode\n", panel->name);
		panel_mode = DSI_OP_VIDEO_MODE;
	} else if (!strcmp(mode, "dsi_video_mode")) {
		panel_mode = DSI_OP_VIDEO_MODE;
	} else if (!strcmp(mode, "dsi_cmd_mode")) {
		panel_mode = DSI_OP_CMD_MODE;
	} else {
		pr_err("[%s] Unrecognized panel type-%s\n", panel->name, mode);
		rc = -EINVAL;
		goto error;
	}

	if (panel_mode == DSI_OP_VIDEO_MODE) {
		rc = dsi_panel_parse_video_host_config(&panel->video_config,
						       utils,
						       panel->name);
		if (rc) {
			pr_err("[%s] Failed to parse video host cfg, rc=%d\n",
			       panel->name, rc);
			goto error;
		}
	}

	if (panel_mode == DSI_OP_CMD_MODE) {
		rc = dsi_panel_parse_cmd_host_config(&panel->cmd_config,
						     utils,
						     panel->name);
		if (rc) {
			pr_err("[%s] Failed to parse cmd host config, rc=%d\n",
			       panel->name, rc);
			goto error;
		}
	}

	panel->panel_mode = panel_mode;
error:
	return rc;
}

static int dsi_panel_parse_phy_props(struct dsi_panel *panel)
{
	int rc = 0;
	u32 val = 0;
	const char *str;
	struct dsi_panel_phy_props *props = &panel->phy_props;
	struct dsi_parser_utils *utils = &panel->utils;
	const char *name = panel->name;

	rc = utils->read_u32(utils->data,
		  "qcom,mdss-pan-physical-width-dimension", &val);
	if (rc) {
		pr_debug("[%s] Physical panel width is not defined\n", name);
		props->panel_width_mm = 0;
		rc = 0;
	} else {
		props->panel_width_mm = val;
	}

	rc = utils->read_u32(utils->data,
				  "qcom,mdss-pan-physical-height-dimension",
				  &val);
	if (rc) {
		pr_debug("[%s] Physical panel height is not defined\n", name);
		props->panel_height_mm = 0;
		rc = 0;
	} else {
		props->panel_height_mm = val;
	}

	str = utils->get_property(utils->data,
			"qcom,mdss-dsi-panel-orientation", NULL);
	if (!str) {
		props->rotation = DSI_PANEL_ROTATE_NONE;
	} else if (!strcmp(str, "180")) {
		props->rotation = DSI_PANEL_ROTATE_HV_FLIP;
	} else if (!strcmp(str, "hflip")) {
		props->rotation = DSI_PANEL_ROTATE_H_FLIP;
	} else if (!strcmp(str, "vflip")) {
		props->rotation = DSI_PANEL_ROTATE_V_FLIP;
	} else {
		pr_err("[%s] Unrecognized panel rotation-%s\n", name, str);
		rc = -EINVAL;
		goto error;
	}
error:
	return rc;
}
const char *cmd_set_prop_map[DSI_CMD_SET_MAX] = {
	"qcom,mdss-dsi-pre-on-command",
	"qcom,mdss-dsi-on-command",
	"qcom,mdss-dsi-post-panel-on-command",
	"qcom,mdss-dsi-pre-off-command",
	"qcom,mdss-dsi-off-command",
	"qcom,mdss-dsi-post-off-command",
	"qcom,mdss-dsi-pre-res-switch",
	"qcom,mdss-dsi-res-switch",
	"qcom,mdss-dsi-post-res-switch",
	"qcom,cmd-to-video-mode-switch-commands",
	"qcom,cmd-to-video-mode-post-switch-commands",
	"qcom,video-to-cmd-mode-switch-commands",
	"qcom,video-to-cmd-mode-post-switch-commands",
	"qcom,mdss-dsi-panel-status-command",
	"qcom,mdss-dsi-lp1-command",
	"qcom,mdss-dsi-lp2-command",
	"qcom,mdss-dsi-nolp-command",
	"qcom,mdss-dsi-post-nolp-command",
	"qcom,mdss-dsi-vr-command",
	"qcom,mdss-dsi-novr-command",
	"PPS not parsed from DTSI, generated dynamically",
	"ROI not parsed from DTSI, generated dynamically",
	"qcom,mdss-dsi-timing-switch-command",
	"qcom,mdss-dsi-post-mode-switch-on-command",
	"qcom,mdss-dsi-qsync-on-commands",
	"qcom,mdss-dsi-qsync-off-commands",
};

const char *cmd_set_state_map[DSI_CMD_SET_MAX] = {
	"qcom,mdss-dsi-pre-on-command-state",
	"qcom,mdss-dsi-on-command-state",
	"qcom,mdss-dsi-post-on-command-state",
	"qcom,mdss-dsi-pre-off-command-state",
	"qcom,mdss-dsi-off-command-state",
	"qcom,mdss-dsi-post-off-command-state",
	"qcom,mdss-dsi-pre-res-switch-state",
	"qcom,mdss-dsi-res-switch-state",
	"qcom,mdss-dsi-post-res-switch-state",
	"qcom,cmd-to-video-mode-switch-commands-state",
	"qcom,cmd-to-video-mode-post-switch-commands-state",
	"qcom,video-to-cmd-mode-switch-commands-state",
	"qcom,video-to-cmd-mode-post-switch-commands-state",
	"qcom,mdss-dsi-panel-status-command-state",
	"qcom,mdss-dsi-lp1-command-state",
	"qcom,mdss-dsi-lp2-command-state",
	"qcom,mdss-dsi-nolp-command-state",
	"qcom,mdss-dsi-post-nolp-command-state",
	"qcom,mdss-dsi-vr-command-state",
	"qcom,mdss-dsi-novr-command-state",
	"PPS not parsed from DTSI, generated dynamically",
	"ROI not parsed from DTSI, generated dynamically",
	"qcom,mdss-dsi-timing-switch-command-state",
	"qcom,mdss-dsi-post-mode-switch-on-command-state",
	"qcom,mdss-dsi-qsync-on-commands-state",
	"qcom,mdss-dsi-qsync-off-commands-state",
};

static int dsi_panel_get_cmd_pkt_count(const char *data, u32 length, u32 *cnt)
{
	const u32 cmd_set_min_size = 7;
	u32 count = 0;
	u32 packet_length;
	u32 tmp;

	while (length >= cmd_set_min_size) {
		packet_length = cmd_set_min_size;
		tmp = ((data[5] << 8) | (data[6]));
		packet_length += tmp;
		if (packet_length > length) {
			pr_err("format error\n");
			return -EINVAL;
		}
		length -= packet_length;
		data += packet_length;
		count++;
	};

	*cnt = count;
	return 0;
}

static int dsi_panel_create_cmd_packets(const char *data,
					u32 length,
					u32 count,
					struct dsi_cmd_desc *cmd)
{
	int rc = 0;
	int i, j;
	u8 *payload;

	for (i = 0; i < count; i++) {
		u32 size;

		cmd[i].msg.type = data[0];
		cmd[i].last_command = (data[1] == 1 ? true : false);
		cmd[i].msg.channel = data[2];
		cmd[i].msg.flags |= (data[3] == 1 ? MIPI_DSI_MSG_REQ_ACK : 0);
		cmd[i].msg.ctrl = 0;
		cmd[i].post_wait_ms = cmd[i].msg.wait_ms = data[4];
		cmd[i].msg.tx_len = ((data[5] << 8) | (data[6]));

		size = cmd[i].msg.tx_len * sizeof(u8);

		payload = kzalloc(size, GFP_KERNEL);
		if (!payload) {
			rc = -ENOMEM;
			goto error_free_payloads;
		}

		for (j = 0; j < cmd[i].msg.tx_len; j++)
			payload[j] = data[7 + j];

		cmd[i].msg.tx_buf = payload;
		data += (7 + cmd[i].msg.tx_len);
	}

	return rc;
error_free_payloads:
	for (i = i - 1; i >= 0; i--) {
		kfree(cmd[i].msg.tx_buf);
		cmd[i].msg.tx_buf = NULL;
	}

	return rc;
}


static void dsi_panel_destroy_cmds_packets_buf(struct dsi_panel_cmd_set *set)
{
	u32 i = 0;
	struct dsi_cmd_desc *cmd;

	for (i = 0; i < set->count; i++) {
		cmd = &set->cmds[i];
		kfree(cmd->msg.tx_buf);
		cmd->msg.tx_buf = NULL;
	}
}

void dsi_panel_destroy_cmd_packets(struct dsi_panel_cmd_set *set)
{

	dsi_panel_destroy_cmds_packets_buf(set);
	kfree(set->cmds);
}

static int dsi_panel_alloc_cmd_packets(struct dsi_panel_cmd_set *cmd,
					u32 packet_count)
{
	u32 size;

	size = packet_count * sizeof(*cmd->cmds);
	cmd->cmds = kzalloc(size, GFP_KERNEL);
	if (!cmd->cmds)
		return -ENOMEM;

	cmd->count = packet_count;
	return 0;
}

static int dsi_panel_parse_cmd_sets_sub(struct dsi_panel_cmd_set *cmd,
					const char *data,
					size_t length)
{
	int rc = 0;
	u32 packet_count = 0;

	rc = dsi_panel_get_cmd_pkt_count(data, length, &packet_count);
	if (rc) {
		pr_err("commands failed, rc=%d\n", rc);
		goto error;
	}
	pr_debug("packet-count=%d, %d\n", packet_count, length);

	rc = dsi_panel_alloc_cmd_packets(cmd, packet_count);
	if (rc) {
		pr_err("failed to allocate cmd packets, rc=%d\n", rc);
		goto error;
	}

	rc = dsi_panel_create_cmd_packets(data, length, packet_count,
					  cmd->cmds);
	if (rc) {
		pr_err("failed to create cmd packets, rc=%d\n", rc);
		goto error_free_mem;
	}

	return rc;
error_free_mem:
	kfree(cmd->cmds);
	cmd->cmds = NULL;
error:
	return rc;
}

int dsi_panel_parse_dt_cmd_set(struct device_node *of_node,
			       const char *cmd_str,
			       const char *cmd_state_str,
			       struct dsi_panel_cmd_set *cmd)
{
	const char *data;
	const char *state;
	enum dsi_cmd_set_state st;
	u32 length = 0;
	int rc;

	data = of_get_property(of_node, cmd_str, &length);
	if (!data) {
		pr_debug("%s commands not defined\n", cmd_str);
		return -ENOTSUPP;
	}

	pr_debug("name=%s, length=%d\n", cmd_str, length);

	print_hex_dump_debug("", DUMP_PREFIX_NONE,
		8, 1, data, length, false);

	state = of_get_property(of_node, cmd_state_str, NULL);
	if (!state || !strcmp(state, "dsi_lp_mode")) {
		st = DSI_CMD_SET_STATE_LP;
	} else if (!strcmp(state, "dsi_hs_mode")) {
		st = DSI_CMD_SET_STATE_HS;
	} else {
		pr_err("[%s] command state unrecognized-%s\n",
		       cmd_state_str, state);
		return -ENOTSUPP;
	}

	rc = dsi_panel_parse_cmd_sets_sub(cmd, data, length);
	if (rc)
		return rc;

	cmd->state = st;

	return 0;
}

static int dsi_panel_parse_cmd_sets_dt(struct dsi_panel_cmd_set *cmd,
				       enum dsi_cmd_set_type type,
				       struct dsi_parser_utils *utils)
{
	return dsi_panel_parse_dt_cmd_set(utils->data, cmd_set_prop_map[type],
					  cmd_set_state_map[type], cmd);
}

static int dsi_panel_parse_cmd_sets(
		struct dsi_display_mode_priv_info *priv_info,
		struct dsi_parser_utils *utils)
{
	int rc = 0;
	struct dsi_panel_cmd_set *set;
	u32 i;

	if (!priv_info) {
		pr_err("invalid mode priv info\n");
		return -EINVAL;
	}

	for (i = DSI_CMD_SET_PRE_ON; i < DSI_CMD_SET_MAX; i++) {
		set = &priv_info->cmd_sets[i];
		set->type = i;
		set->count = 0;

		if (i == DSI_CMD_SET_PPS) {
			rc = dsi_panel_alloc_cmd_packets(set, 1);
			if (rc)
				pr_err("failed to allocate cmd set %d, rc = %d\n",
					i, rc);
			set->state = DSI_CMD_SET_STATE_LP;
		} else {
			rc = dsi_panel_parse_cmd_sets_dt(set, i, utils);
			if (rc)
				pr_debug("failed to parse set %d\n", i);
		}
	}

	rc = 0;
	return rc;
}

static int dsi_panel_parse_reset_sequence(struct dsi_panel *panel)
{
	int rc = 0;
	int i;
	u32 length = 0;
	u32 count = 0;
	u32 size = 0;
	u32 *arr_32 = NULL;
	const u32 *arr;
	struct dsi_parser_utils *utils = &panel->utils;
	struct dsi_reset_seq *seq;

	if (panel->host_config.ext_bridge_num)
		return 0;

	arr = utils->get_property(utils->data,
			"qcom,mdss-dsi-reset-sequence", &length);
	if (!arr) {
		pr_err("[%s] dsi-reset-sequence not found\n", panel->name);
		rc = -EINVAL;
		goto error;
	}
	if (length & 0x1) {
		pr_err("[%s] syntax error for dsi-reset-sequence\n",
		       panel->name);
		rc = -EINVAL;
		goto error;
	}

	pr_err("RESET SEQ LENGTH = %d\n", length);
	length = length / sizeof(u32);

	size = length * sizeof(u32);

	arr_32 = kzalloc(size, GFP_KERNEL);
	if (!arr_32) {
		rc = -ENOMEM;
		goto error;
	}

	rc = utils->read_u32_array(utils->data, "qcom,mdss-dsi-reset-sequence",
					arr_32, length);
	if (rc) {
		pr_err("[%s] cannot read qcom,mdss-dsi-reset-sequence\n",
		       panel->name);
		goto error_free_arr_32;
	}

	count = length / 2;
	size = count * sizeof(*seq);
	seq = kzalloc(size, GFP_KERNEL);
	if (!seq) {
		rc = -ENOMEM;
		goto error_free_arr_32;
	}

	panel->reset_config.sequence = seq;
	panel->reset_config.count = count;

	for (i = 0; i < length; i += 2) {
		seq->level = arr_32[i];
		seq->sleep_ms = arr_32[i + 1];
		seq++;
	}


error_free_arr_32:
	kfree(arr_32);
error:
	return rc;
}

static int dsi_panel_parse_misc_features(struct dsi_panel *panel)
{
	struct dsi_parser_utils *utils = &panel->utils;
	u32 val;

	panel->ulps_feature_enabled =
		utils->read_bool(utils->data, "qcom,ulps-enabled");

	pr_info("%s: ulps feature %s\n", __func__,
		(panel->ulps_feature_enabled ? "enabled" : "disabled"));

	panel->ulps_suspend_enabled =
		utils->read_bool(utils->data, "qcom,suspend-ulps-enabled");

	pr_info("%s: ulps during suspend feature %s", __func__,
		(panel->ulps_suspend_enabled ? "enabled" : "disabled"));

	panel->te_using_watchdog_timer = utils->read_bool(utils->data,
					"qcom,mdss-dsi-te-using-wd");

	panel->sync_broadcast_en = utils->read_bool(utils->data,
			"qcom,cmd-sync-wait-broadcast");

	panel->lp11_init = utils->read_bool(utils->data,
			"qcom,mdss-dsi-lp11-init");
	if (!utils->read_u32(utils->data,
				  "qcom,mdss-dsi-init-delay-us",
				  &val)) {
		pr_debug("Panel init delay specified: %d\n", val);
		panel->init_delay_us = val;
	} else {
		panel->init_delay_us = 0;
	}

	return 0;
}

static int dsi_panel_parse_jitter_config(
				struct dsi_display_mode *mode,
				struct dsi_parser_utils *utils)
{
	int rc;
	struct dsi_display_mode_priv_info *priv_info;
	u32 jitter[DEFAULT_PANEL_JITTER_ARRAY_SIZE] = {0, 0};
	u64 jitter_val = 0;

	priv_info = mode->priv_info;

	rc = utils->read_u32_array(utils->data, "qcom,mdss-dsi-panel-jitter",
				jitter, DEFAULT_PANEL_JITTER_ARRAY_SIZE);
	if (rc) {
		pr_debug("panel jitter not defined rc=%d\n", rc);
	} else {
		jitter_val = jitter[0];
		jitter_val = div_u64(jitter_val, jitter[1]);
	}

	if (rc || !jitter_val || (jitter_val > MAX_PANEL_JITTER)) {
		priv_info->panel_jitter_numer = DEFAULT_PANEL_JITTER_NUMERATOR;
		priv_info->panel_jitter_denom =
					DEFAULT_PANEL_JITTER_DENOMINATOR;
	} else {
		priv_info->panel_jitter_numer = jitter[0];
		priv_info->panel_jitter_denom = jitter[1];
	}

	rc = utils->read_u32(utils->data, "qcom,mdss-dsi-panel-prefill-lines",
				  &priv_info->panel_prefill_lines);
	if (rc) {
		pr_debug("panel prefill lines are not defined rc=%d\n", rc);
		priv_info->panel_prefill_lines = mode->timing.v_back_porch +
			mode->timing.v_sync_width + mode->timing.v_front_porch;
	} else if (priv_info->panel_prefill_lines >=
					DSI_V_TOTAL(&mode->timing)) {
		pr_debug("invalid prefill lines config=%d setting to:%d\n",
		priv_info->panel_prefill_lines, DEFAULT_PANEL_PREFILL_LINES);

		priv_info->panel_prefill_lines = DEFAULT_PANEL_PREFILL_LINES;
	}

	return 0;
}

static int dsi_panel_parse_power_cfg(struct dsi_panel *panel)
{
	int rc = 0;
	char *supply_name;

	if (panel->host_config.ext_bridge_num)
		return 0;

	if (!strcmp(panel->type, "primary"))
		supply_name = "qcom,panel-supply-entries";
	else
		supply_name = "qcom,panel-sec-supply-entries";

	rc = dsi_pwr_of_get_vreg_data(&panel->utils,
			&panel->power_info, supply_name);
	if (rc) {
		pr_err("[%s] failed to parse vregs\n", panel->name);
		goto error;
	}

error:
	return rc;
}

static int dsi_panel_parse_gpios(struct dsi_panel *panel)
{
	int rc = 0;
	const char *data;
	struct dsi_parser_utils *utils = &panel->utils;
	char *reset_gpio_name, *mode_set_gpio_name;

	if (!strcmp(panel->type, "primary")) {
		reset_gpio_name = "qcom,platform-reset-gpio";
		mode_set_gpio_name = "qcom,panel-mode-gpio";
	} else {
		reset_gpio_name = "qcom,platform-sec-reset-gpio";
		mode_set_gpio_name = "qcom,panel-sec-mode-gpio";
	}

	panel->reset_config.reset_gpio = utils->get_named_gpio(utils->data,
					      reset_gpio_name, 0);
	if (!gpio_is_valid(panel->reset_config.reset_gpio) &&
		!panel->host_config.ext_bridge_num) {
		rc = panel->reset_config.reset_gpio;
		pr_err("[%s] failed get reset gpio, rc=%d\n", panel->name, rc);
		goto error;
	}

	panel->reset_config.disp_en_gpio = utils->get_named_gpio(utils->data,
						"qcom,5v-boost-gpio",
						0);
	if (!gpio_is_valid(panel->reset_config.disp_en_gpio)) {
		pr_debug("[%s] 5v-boot-gpio is not set, rc=%d\n",
			 panel->name, rc);
		panel->reset_config.disp_en_gpio =
				utils->get_named_gpio(utils->data,
					"qcom,platform-en-gpio", 0);
		if (!gpio_is_valid(panel->reset_config.disp_en_gpio)) {
			pr_debug("[%s] platform-en-gpio is not set, rc=%d\n",
				 panel->name, rc);
		}
	}

	panel->reset_config.lcd_mode_sel_gpio = utils->get_named_gpio(
		utils->data, mode_set_gpio_name, 0);
	if (!gpio_is_valid(panel->reset_config.lcd_mode_sel_gpio))
		pr_debug("%s:%d mode gpio not specified\n", __func__, __LINE__);

	pr_debug("mode gpio=%d\n", panel->reset_config.lcd_mode_sel_gpio);

	data = utils->get_property(utils->data,
		"qcom,mdss-dsi-mode-sel-gpio-state", NULL);
	if (data) {
		if (!strcmp(data, "single_port"))
			panel->reset_config.mode_sel_state =
				MODE_SEL_SINGLE_PORT;
		else if (!strcmp(data, "dual_port"))
			panel->reset_config.mode_sel_state =
				MODE_SEL_DUAL_PORT;
		else if (!strcmp(data, "high"))
			panel->reset_config.mode_sel_state =
				MODE_GPIO_HIGH;
		else if (!strcmp(data, "low"))
			panel->reset_config.mode_sel_state =
				MODE_GPIO_LOW;
	} else {
		/* Set default mode as SPLIT mode */
		panel->reset_config.mode_sel_state = MODE_SEL_DUAL_PORT;
	}

	/* TODO:  release memory */
	rc = dsi_panel_parse_reset_sequence(panel);
	if (rc) {
		pr_err("[%s] failed to parse reset sequence, rc=%d\n",
		       panel->name, rc);
		goto error;
	}

error:
	return rc;
}

void dsi_dsc_pclk_param_calc(struct msm_display_dsc_info *dsc, int intf_width)
{
	int slice_per_pkt, slice_per_intf;
	int bytes_in_slice, total_bytes_per_intf;

	if (!dsc || !dsc->slice_width || !dsc->slice_per_pkt ||
	    (intf_width < dsc->slice_width)) {
		pr_err("invalid input, intf_width=%d slice_width=%d\n",
			intf_width, dsc ? dsc->slice_width : -1);
		return;
	}

	slice_per_pkt = dsc->slice_per_pkt;
	slice_per_intf = DIV_ROUND_UP(intf_width, dsc->slice_width);

	/*
	 * If slice_per_pkt is greater than slice_per_intf then default to 1.
	 * This can happen during partial update.
	 */
	if (slice_per_pkt > slice_per_intf)
		slice_per_pkt = 1;

	bytes_in_slice = DIV_ROUND_UP(dsc->slice_width * dsc->bpp, 8);
	total_bytes_per_intf = bytes_in_slice * slice_per_intf;

	dsc->eol_byte_num = total_bytes_per_intf % 3;
	dsc->pclk_per_line =  DIV_ROUND_UP(total_bytes_per_intf, 3);
	dsc->bytes_in_slice = bytes_in_slice;
	dsc->bytes_per_pkt = bytes_in_slice * slice_per_pkt;
	dsc->pkt_per_line = slice_per_intf / slice_per_pkt;
}


int dsi_dsc_populate_static_param(struct msm_display_dsc_info *dsc)
{
	int bpp, bpc;
	int mux_words_size;
	int groups_per_line, groups_total;
	int min_rate_buffer_size;
	int hrd_delay;
	int pre_num_extra_mux_bits, num_extra_mux_bits;
	int slice_bits;
	int data;
	int final_value, final_scale;
	int ratio_index, mod_offset;

	dsc->rc_model_size = 8192;

	if (dsc->version == 0x11 && dsc->scr_rev == 0x1)
		dsc->first_line_bpg_offset = 15;
	else
		dsc->first_line_bpg_offset = 12;

	dsc->edge_factor = 6;
	dsc->tgt_offset_hi = 3;
	dsc->tgt_offset_lo = 3;
	dsc->enable_422 = 0;
	dsc->convert_rgb = 1;
	dsc->vbr_enable = 0;

	dsc->buf_thresh = dsi_dsc_rc_buf_thresh;

	bpp = dsc->bpp;
	bpc = dsc->bpc;

	if (bpc == 12)
		ratio_index = DSC_12BPC_8BPP;
	else if (bpc == 10)
		ratio_index = DSC_10BPC_8BPP;
	else
		ratio_index = DSC_8BPC_8BPP;

	if (dsc->version == 0x11 && dsc->scr_rev == 0x1) {
		dsc->range_min_qp =
			dsi_dsc_rc_range_min_qp_1_1_scr1[ratio_index];
		dsc->range_max_qp =
			dsi_dsc_rc_range_max_qp_1_1_scr1[ratio_index];
	} else {
		dsc->range_min_qp = dsi_dsc_rc_range_min_qp_1_1[ratio_index];
		dsc->range_max_qp = dsi_dsc_rc_range_max_qp_1_1[ratio_index];
	}
	dsc->range_bpg_offset = dsi_dsc_rc_range_bpg_offset;

	if (bpp <= 10)
		dsc->initial_offset = 6144;
	else
		dsc->initial_offset = 2048;	/* bpp = 12 */

	if (bpc == 12)
		mux_words_size = 64;
	else
		mux_words_size = 48;		/* bpc == 8/10 */

	dsc->line_buf_depth = bpc + 1;

	if (bpc == 8) {
		dsc->input_10_bits = 0;
		dsc->min_qp_flatness = 3;
		dsc->max_qp_flatness = 12;
		dsc->quant_incr_limit0 = 11;
		dsc->quant_incr_limit1 = 11;
	} else if (bpc == 10) { /* 10bpc */
		dsc->input_10_bits = 1;
		dsc->min_qp_flatness = 7;
		dsc->max_qp_flatness = 16;
		dsc->quant_incr_limit0 = 15;
		dsc->quant_incr_limit1 = 15;
	} else { /* 12 bpc */
		dsc->input_10_bits = 0;
		dsc->min_qp_flatness = 11;
		dsc->max_qp_flatness = 20;
		dsc->quant_incr_limit0 = 19;
		dsc->quant_incr_limit1 = 19;
	}

	mod_offset = dsc->slice_width % 3;
	switch (mod_offset) {
	case 0:
		dsc->slice_last_group_size = 2;
		break;
	case 1:
		dsc->slice_last_group_size = 0;
		break;
	case 2:
		dsc->slice_last_group_size = 1;
		break;
	default:
		break;
	}

	dsc->det_thresh_flatness = 2 << (bpc - 8);

	dsc->initial_xmit_delay = dsc->rc_model_size / (2 * bpp);

	groups_per_line = DIV_ROUND_UP(dsc->slice_width, 3);

	dsc->chunk_size = dsc->slice_width * bpp / 8;
	if ((dsc->slice_width * bpp) % 8)
		dsc->chunk_size++;

	/* rbs-min */
	min_rate_buffer_size =  dsc->rc_model_size - dsc->initial_offset +
			dsc->initial_xmit_delay * bpp +
			groups_per_line * dsc->first_line_bpg_offset;

	hrd_delay = DIV_ROUND_UP(min_rate_buffer_size, bpp);

	dsc->initial_dec_delay = hrd_delay - dsc->initial_xmit_delay;

	dsc->initial_scale_value = 8 * dsc->rc_model_size /
			(dsc->rc_model_size - dsc->initial_offset);

	slice_bits = 8 * dsc->chunk_size * dsc->slice_height;

	groups_total = groups_per_line * dsc->slice_height;

	data = dsc->first_line_bpg_offset * 2048;

	dsc->nfl_bpg_offset = DIV_ROUND_UP(data, (dsc->slice_height - 1));

	pre_num_extra_mux_bits = 3 * (mux_words_size + (4 * bpc + 4) - 2);

	num_extra_mux_bits = pre_num_extra_mux_bits - (mux_words_size -
		((slice_bits - pre_num_extra_mux_bits) % mux_words_size));

	data = 2048 * (dsc->rc_model_size - dsc->initial_offset
		+ num_extra_mux_bits);
	dsc->slice_bpg_offset = DIV_ROUND_UP(data, groups_total);

	data = dsc->initial_xmit_delay * bpp;
	final_value =  dsc->rc_model_size - data + num_extra_mux_bits;

	final_scale = 8 * dsc->rc_model_size /
		(dsc->rc_model_size - final_value);

	dsc->final_offset = final_value;

	data = (final_scale - 9) * (dsc->nfl_bpg_offset +
		dsc->slice_bpg_offset);
	dsc->scale_increment_interval = (2048 * dsc->final_offset) / data;

	dsc->scale_decrement_interval = groups_per_line /
		(dsc->initial_scale_value - 8);

	return 0;
}


static int dsi_panel_parse_phy_timing(struct dsi_display_mode *mode,
		struct dsi_parser_utils *utils, enum dsi_op_mode panel_mode)
{
	const char *data;
	u32 len, i;
	int rc = 0;
	struct dsi_display_mode_priv_info *priv_info;
	u64 h_period, v_period;
	u32 refresh_rate = TICKS_IN_MICRO_SECOND;
	struct dsi_mode_info *timing = NULL;

	if (!mode || !mode->priv_info)
		return -EINVAL;

	priv_info = mode->priv_info;

	data = utils->get_property(utils->data,
			"qcom,mdss-dsi-panel-phy-timings", &len);
	if (!data) {
		pr_debug("Unable to read Phy timing settings");
	} else {
		priv_info->phy_timing_val =
			kzalloc((sizeof(u32) * len), GFP_KERNEL);
		if (!priv_info->phy_timing_val)
			return -EINVAL;

		for (i = 0; i < len; i++)
			priv_info->phy_timing_val[i] = data[i];

		priv_info->phy_timing_len = len;
	};

	timing = &mode->timing;

	if (panel_mode == DSI_OP_CMD_MODE) {
		h_period = DSI_H_ACTIVE_DSC(timing);
		v_period = timing->v_active;
		do_div(refresh_rate, priv_info->mdp_transfer_time_us);
	} else {
		h_period = DSI_H_TOTAL_DSC(timing);
		v_period = DSI_V_TOTAL(timing);
		refresh_rate = timing->refresh_rate;
	}

	mode->pixel_clk_khz = (h_period * v_period * refresh_rate) / 1000;

	return rc;
}

static int dsi_panel_parse_dsc_params(struct dsi_display_mode *mode,
				struct dsi_parser_utils *utils)
{
	u32 data;
	int rc = -EINVAL;
	int intf_width;
	const char *compression;
	struct dsi_display_mode_priv_info *priv_info;

	if (!mode || !mode->priv_info)
		return -EINVAL;

	priv_info = mode->priv_info;

	priv_info->dsc_enabled = false;
	compression = utils->get_property(utils->data,
			"qcom,compression-mode", NULL);
	if (compression && !strcmp(compression, "dsc"))
		priv_info->dsc_enabled = true;

	if (!priv_info->dsc_enabled) {
		pr_debug("dsc compression is not enabled for the mode");
		return 0;
	}

	rc = utils->read_u32(utils->data, "qcom,mdss-dsc-version", &data);
	if (rc) {
		priv_info->dsc.version = 0x11;
		rc = 0;
	} else {
		priv_info->dsc.version = data & 0xff;
		/* only support DSC 1.1 rev */
		if (priv_info->dsc.version != 0x11) {
			pr_err("%s: DSC version:%d not supported\n", __func__,
					priv_info->dsc.version);
			rc = -EINVAL;
			goto error;
		}
	}

	rc = utils->read_u32(utils->data, "qcom,mdss-dsc-scr-version", &data);
	if (rc) {
		priv_info->dsc.scr_rev = 0x0;
		rc = 0;
	} else {
		priv_info->dsc.scr_rev = data & 0xff;
		/* only one scr rev supported */
		if (priv_info->dsc.scr_rev > 0x1) {
			pr_err("%s: DSC scr version:%d not supported\n",
					__func__, priv_info->dsc.scr_rev);
			rc = -EINVAL;
			goto error;
		}
	}

	rc = utils->read_u32(utils->data, "qcom,mdss-dsc-slice-height", &data);
	if (rc) {
		pr_err("failed to parse qcom,mdss-dsc-slice-height\n");
		goto error;
	}
	priv_info->dsc.slice_height = data;

	rc = utils->read_u32(utils->data, "qcom,mdss-dsc-slice-width", &data);
	if (rc) {
		pr_err("failed to parse qcom,mdss-dsc-slice-width\n");
		goto error;
	}
	priv_info->dsc.slice_width = data;

	intf_width = mode->timing.h_active;
	if (intf_width % priv_info->dsc.slice_width) {
		pr_err("invalid slice width for the intf width:%d slice width:%d\n",
			intf_width, priv_info->dsc.slice_width);
		rc = -EINVAL;
		goto error;
	}

	priv_info->dsc.pic_width = mode->timing.h_active;
	priv_info->dsc.pic_height = mode->timing.v_active;

	rc = utils->read_u32(utils->data, "qcom,mdss-dsc-slice-per-pkt", &data);
	if (rc) {
		pr_err("failed to parse qcom,mdss-dsc-slice-per-pkt\n");
		goto error;
	} else if (!data || (data > 2)) {
		pr_err("invalid dsc slice-per-pkt:%d\n", data);
		goto error;
	}
	priv_info->dsc.slice_per_pkt = data;

	rc = utils->read_u32(utils->data, "qcom,mdss-dsc-bit-per-component",
		&data);
	if (rc) {
		pr_err("failed to parse qcom,mdss-dsc-bit-per-component\n");
		goto error;
	}
	priv_info->dsc.bpc = data;

	rc = utils->read_u32(utils->data, "qcom,mdss-dsc-bit-per-pixel",
			&data);
	if (rc) {
		pr_err("failed to parse qcom,mdss-dsc-bit-per-pixel\n");
		goto error;
	}
	priv_info->dsc.bpp = data;

	priv_info->dsc.block_pred_enable = utils->read_bool(utils->data,
		"qcom,mdss-dsc-block-prediction-enable");

	priv_info->dsc.full_frame_slices = DIV_ROUND_UP(intf_width,
		priv_info->dsc.slice_width);

	dsi_dsc_populate_static_param(&priv_info->dsc);
	dsi_dsc_pclk_param_calc(&priv_info->dsc, intf_width);

	mode->timing.dsc_enabled = true;
	mode->timing.dsc = &priv_info->dsc;

error:
	return rc;
}

static int dsi_panel_parse_hdr_config(struct dsi_panel *panel)
{
	int rc = 0;
	struct drm_panel_hdr_properties *hdr_prop;
	struct dsi_parser_utils *utils = &panel->utils;

	hdr_prop = &panel->hdr_props;
	hdr_prop->hdr_enabled = utils->read_bool(utils->data,
		"qcom,mdss-dsi-panel-hdr-enabled");

	if (hdr_prop->hdr_enabled) {
		rc = utils->read_u32_array(utils->data,
				"qcom,mdss-dsi-panel-hdr-color-primaries",
				hdr_prop->display_primaries,
				DISPLAY_PRIMARIES_MAX);
		if (rc) {
			pr_err("%s:%d, Unable to read color primaries,rc:%u",
					__func__, __LINE__, rc);
			hdr_prop->hdr_enabled = false;
			return rc;
		}

		rc = utils->read_u32(utils->data,
			"qcom,mdss-dsi-panel-peak-brightness",
			&(hdr_prop->peak_brightness));
		if (rc) {
			pr_err("%s:%d, Unable to read hdr brightness, rc:%u",
				__func__, __LINE__, rc);
			hdr_prop->hdr_enabled = false;
			return rc;
		}

		rc = utils->read_u32(utils->data,
			"qcom,mdss-dsi-panel-blackness-level",
			&(hdr_prop->blackness_level));
		if (rc) {
			pr_err("%s:%d, Unable to read hdr brightness, rc:%u",
				__func__, __LINE__, rc);
			hdr_prop->hdr_enabled = false;
			return rc;
		}
	}
	return 0;
}

static int dsi_panel_parse_topology(
		struct dsi_display_mode_priv_info *priv_info,
		struct dsi_parser_utils *utils,
		int topology_override)
{
	struct msm_display_topology *topology;
	u32 top_count, top_sel, *array = NULL;
	int i, len = 0;
	int rc = -EINVAL;

	len = utils->count_u32_elems(utils->data, "qcom,display-topology");
	if (len <= 0 || len % TOPOLOGY_SET_LEN ||
			len > (TOPOLOGY_SET_LEN * MAX_TOPOLOGY)) {
		pr_err("invalid topology list for the panel, rc = %d\n", rc);
		return rc;
	}

	top_count = len / TOPOLOGY_SET_LEN;

	array = kcalloc(len, sizeof(u32), GFP_KERNEL);
	if (!array)
		return -ENOMEM;

	rc = utils->read_u32_array(utils->data,
			"qcom,display-topology", array, len);
	if (rc) {
		pr_err("unable to read the display topologies, rc = %d\n", rc);
		goto read_fail;
	}

	topology = kcalloc(top_count, sizeof(*topology), GFP_KERNEL);
	if (!topology) {
		rc = -ENOMEM;
		goto read_fail;
	}

	for (i = 0; i < top_count; i++) {
		struct msm_display_topology *top = &topology[i];

		top->num_lm = array[i * TOPOLOGY_SET_LEN];
		top->num_enc = array[i * TOPOLOGY_SET_LEN + 1];
		top->num_intf = array[i * TOPOLOGY_SET_LEN + 2];
	};

	if (topology_override >= 0 && topology_override < top_count) {
		pr_info("override topology: cfg:%d lm:%d comp_enc:%d intf:%d\n",
			topology_override,
			topology[topology_override].num_lm,
			topology[topology_override].num_enc,
			topology[topology_override].num_intf);
		top_sel = topology_override;
		goto parse_done;
	}

	rc = utils->read_u32(utils->data,
			"qcom,default-topology-index", &top_sel);
	if (rc) {
		pr_err("no default topology selected, rc = %d\n", rc);
		goto parse_fail;
	}

	if (top_sel >= top_count) {
		rc = -EINVAL;
		pr_err("default topology is specified is not valid, rc = %d\n",
			rc);
		goto parse_fail;
	}

	pr_info("default topology: lm: %d comp_enc:%d intf: %d\n",
		topology[top_sel].num_lm,
		topology[top_sel].num_enc,
		topology[top_sel].num_intf);

parse_done:
	memcpy(&priv_info->topology, &topology[top_sel],
		sizeof(struct msm_display_topology));
parse_fail:
	kfree(topology);
read_fail:
	kfree(array);

	return rc;
}

static int dsi_panel_parse_roi_alignment(struct dsi_parser_utils *utils,
					 struct msm_roi_alignment *align)
{
	int len = 0, rc = 0;
	u32 value[6];
	struct property *data;

	if (!align)
		return -EINVAL;

	memset(align, 0, sizeof(*align));

	data = utils->find_property(utils->data,
			"qcom,panel-roi-alignment", &len);
	len /= sizeof(u32);
	if (!data) {
		pr_err("panel roi alignment not found\n");
		rc = -EINVAL;
	} else if (len != 6) {
		pr_err("incorrect roi alignment len %d\n", len);
		rc = -EINVAL;
	} else {
		rc = utils->read_u32_array(utils->data,
				"qcom,panel-roi-alignment", value, len);
		if (rc)
			pr_debug("error reading panel roi alignment values\n");
		else {
			align->xstart_pix_align = value[0];
			align->ystart_pix_align = value[1];
			align->width_pix_align = value[2];
			align->height_pix_align = value[3];
			align->min_width = value[4];
			align->min_height = value[5];
		}

		pr_info("roi alignment: [%d, %d, %d, %d, %d, %d]\n",
			align->xstart_pix_align,
			align->width_pix_align,
			align->ystart_pix_align,
			align->height_pix_align,
			align->min_width,
			align->min_height);
	}

	return rc;
}

static int dsi_panel_parse_partial_update_caps(struct dsi_display_mode *mode,
				struct dsi_parser_utils *utils)
{
	struct msm_roi_caps *roi_caps = NULL;
	const char *data;
	int rc = 0;

	if (!mode || !mode->priv_info) {
		pr_err("invalid arguments\n");
		return -EINVAL;
	}

	roi_caps = &mode->priv_info->roi_caps;

	memset(roi_caps, 0, sizeof(*roi_caps));

	data = utils->get_property(utils->data,
		"qcom,partial-update-enabled", NULL);
	if (data) {
		if (!strcmp(data, "dual_roi"))
			roi_caps->num_roi = 2;
		else if (!strcmp(data, "single_roi"))
			roi_caps->num_roi = 1;
		else {
			pr_info(
			"invalid value for qcom,partial-update-enabled: %s\n",
			data);
			return 0;
		}
	} else {
		pr_info("partial update disabled as the property is not set\n");
		return 0;
	}

	roi_caps->merge_rois = utils->read_bool(utils->data,
			"qcom,partial-update-roi-merge");

	roi_caps->enabled = roi_caps->num_roi > 0;

	pr_info("partial update num_rois=%d enabled=%d\n", roi_caps->num_roi,
			roi_caps->enabled);

	if (roi_caps->enabled)
		rc = dsi_panel_parse_roi_alignment(utils,
				&roi_caps->align);

	if (rc)
		memset(roi_caps, 0, sizeof(*roi_caps));

	return rc;
}

static int dsi_panel_parse_dms_info(struct dsi_panel *panel)
{
	int dms_enabled;
	const char *data;
	struct dsi_parser_utils *utils = &panel->utils;

	panel->dms_mode = DSI_DMS_MODE_DISABLED;
	dms_enabled = utils->read_bool(utils->data,
		"qcom,dynamic-mode-switch-enabled");
	if (!dms_enabled)
		return 0;

	data = utils->get_property(utils->data,
			"qcom,dynamic-mode-switch-type", NULL);
	if (data && !strcmp(data, "dynamic-resolution-switch-immediate")) {
		panel->dms_mode = DSI_DMS_MODE_RES_SWITCH_IMMEDIATE;
	} else {
		pr_err("[%s] unsupported dynamic switch mode: %s\n",
							panel->name, data);
		return -EINVAL;
	}

	return 0;
};

/*
 * The length of all the valid values to be checked should not be greater
 * than the length of returned data from read command.
 */
static bool
dsi_panel_parse_esd_check_valid_params(struct dsi_panel *panel, u32 count)
{
	int i;
	struct drm_panel_esd_config *config = &panel->esd_config;

	for (i = 0; i < count; ++i) {
		if (config->status_valid_params[i] >
				config->status_cmds_rlen[i]) {
			pr_debug("ignore valid params\n");
			return false;
		}
	}

	return true;
}

static bool dsi_panel_parse_esd_status_len(struct dsi_parser_utils *utils,
	char *prop_key, u32 **target, u32 cmd_cnt)
{
	int tmp;

	if (!utils->find_property(utils->data, prop_key, &tmp))
		return false;

	tmp /= sizeof(u32);
	if (tmp != cmd_cnt) {
		pr_err("request property(%d) do not match cmd count(%d)\n",
				tmp, cmd_cnt);
		return false;
	}

	*target = kcalloc(tmp, sizeof(u32), GFP_KERNEL);
	if (IS_ERR_OR_NULL(*target)) {
		pr_err("Error allocating memory for property\n");
		return false;
	}

	if (utils->read_u32_array(utils->data, prop_key, *target, tmp)) {
		pr_err("cannot get values from dts\n");
		kfree(*target);
		*target = NULL;
		return false;
	}

	return true;
}

static void dsi_panel_esd_config_deinit(struct drm_panel_esd_config *esd_config)
{
	kfree(esd_config->status_buf);
	kfree(esd_config->return_buf);
	kfree(esd_config->status_value);
	kfree(esd_config->status_valid_params);
	kfree(esd_config->status_cmds_rlen);
	kfree(esd_config->status_cmd.cmds);
}

int dsi_panel_parse_esd_reg_read_configs(struct dsi_panel *panel)
{
	struct drm_panel_esd_config *esd_config;
	int rc = 0;
	u32 tmp;
	u32 i, status_len, *lenp;
	struct property *data;
	struct dsi_parser_utils *utils = &panel->utils;

	if (!panel) {
		pr_err("Invalid Params\n");
		return -EINVAL;
	}

	esd_config = &panel->esd_config;
	if (!esd_config)
		return -EINVAL;

	dsi_panel_parse_cmd_sets_dt(&esd_config->status_cmd,
				DSI_CMD_SET_PANEL_STATUS, utils);
	if (!esd_config->status_cmd.count) {
		pr_err("panel status command parsing failed\n");
		rc = -EINVAL;
		goto error;
	}

	if (!dsi_panel_parse_esd_status_len(utils,
		"qcom,mdss-dsi-panel-status-read-length",
			&panel->esd_config.status_cmds_rlen,
				esd_config->status_cmd.count)) {
		pr_err("Invalid status read length\n");
		rc = -EINVAL;
		goto error1;
	}

	if (dsi_panel_parse_esd_status_len(utils,
		"qcom,mdss-dsi-panel-status-valid-params",
			&panel->esd_config.status_valid_params,
				esd_config->status_cmd.count)) {
		if (!dsi_panel_parse_esd_check_valid_params(panel,
					esd_config->status_cmd.count)) {
			rc = -EINVAL;
			goto error2;
		}
	}

	status_len = 0;
	lenp = esd_config->status_valid_params ?: esd_config->status_cmds_rlen;
	for (i = 0; i < esd_config->status_cmd.count; ++i)
		status_len += lenp[i];

	if (!status_len) {
		rc = -EINVAL;
		goto error2;
	}

	/*
	 * Some panel may need multiple read commands to properly
	 * check panel status. Do a sanity check for proper status
	 * value which will be compared with the value read by dsi
	 * controller during ESD check. Also check if multiple read
	 * commands are there then, there should be corresponding
	 * status check values for each read command.
	 */
	data = utils->find_property(utils->data,
			"qcom,mdss-dsi-panel-status-value", &tmp);
	tmp /= sizeof(u32);
	if (!IS_ERR_OR_NULL(data) && tmp != 0 && (tmp % status_len) == 0) {
		esd_config->groups = tmp / status_len;
	} else {
		pr_err("error parse panel-status-value\n");
		rc = -EINVAL;
		goto error2;
	}

	esd_config->status_value =
		kzalloc(sizeof(u32) * status_len * esd_config->groups,
			GFP_KERNEL);
	if (!esd_config->status_value) {
		rc = -ENOMEM;
		goto error2;
	}

	esd_config->return_buf = kcalloc(status_len * esd_config->groups,
			sizeof(unsigned char), GFP_KERNEL);
	if (!esd_config->return_buf) {
		rc = -ENOMEM;
		goto error3;
	}

	esd_config->status_buf = kzalloc(SZ_4K, GFP_KERNEL);
	if (!esd_config->status_buf) {
		rc = -ENOMEM;
		goto error4;
	}

	rc = utils->read_u32_array(utils->data,
		"qcom,mdss-dsi-panel-status-value",
		esd_config->status_value, esd_config->groups * status_len);
	if (rc) {
		pr_debug("error reading panel status values\n");
		memset(esd_config->status_value, 0,
				esd_config->groups * status_len);
	}

	return 0;

error4:
	kfree(esd_config->return_buf);
error3:
	kfree(esd_config->status_value);
error2:
	kfree(esd_config->status_valid_params);
	kfree(esd_config->status_cmds_rlen);
error1:
	kfree(esd_config->status_cmd.cmds);
error:
	return rc;
}

static int dsi_panel_parse_esd_config(struct dsi_panel *panel)
{
	int rc = 0;
	const char *string;
	struct drm_panel_esd_config *esd_config;
	struct dsi_parser_utils *utils = &panel->utils;
	u8 *esd_mode = NULL;

	esd_config = &panel->esd_config;
	esd_config->status_mode = ESD_MODE_MAX;
	esd_config->esd_enabled = utils->read_bool(utils->data,
		"qcom,esd-check-enabled");

	if (!esd_config->esd_enabled)
		return 0;

	rc = utils->read_string(utils->data,
			"qcom,mdss-dsi-panel-status-check-mode", &string);
	if (!rc) {
		if (!strcmp(string, "bta_check")) {
			esd_config->status_mode = ESD_MODE_SW_BTA;
		} else if (!strcmp(string, "reg_read")) {
			esd_config->status_mode = ESD_MODE_REG_READ;
		} else if (!strcmp(string, "te_signal_check")) {
			if (panel->panel_mode == DSI_OP_CMD_MODE) {
				esd_config->status_mode = ESD_MODE_PANEL_TE;
			} else {
				pr_err("TE-ESD not valid for video mode\n");
				rc = -EINVAL;
				goto error;
			}
		} else {
			pr_err("No valid panel-status-check-mode string\n");
			rc = -EINVAL;
			goto error;
		}
	} else {
		pr_debug("status check method not defined!\n");
		rc = -EINVAL;
		goto error;
	}

	if (panel->esd_config.status_mode == ESD_MODE_REG_READ) {
		rc = dsi_panel_parse_esd_reg_read_configs(panel);
		if (rc) {
			pr_err("failed to parse esd reg read mode params, rc=%d\n",
						rc);
			goto error;
		}
		esd_mode = "register_read";
	} else if (panel->esd_config.status_mode == ESD_MODE_SW_BTA) {
		esd_mode = "bta_trigger";
	} else if (panel->esd_config.status_mode ==  ESD_MODE_PANEL_TE) {
		esd_mode = "te_check";
	}

	pr_info("ESD enabled with mode: %s\n", esd_mode);

	return 0;

error:
	panel->esd_config.esd_enabled = false;
	return rc;
}

static void dsi_panel_update_util(struct dsi_panel *panel,
				  struct device_node *parser_node)
{
	struct dsi_parser_utils *utils = &panel->utils;

	if (parser_node) {
		*utils = *dsi_parser_get_parser_utils();
		utils->data = parser_node;

		pr_debug("switching to parser APIs\n");

		goto end;
	}

	*utils = *dsi_parser_get_of_utils();
	utils->data = panel->panel_of_node;
end:
	utils->node = panel->panel_of_node;
}

static int drm_panel_get_timings(struct drm_panel *panel,
				 unsigned int num_timings,
				 struct display_timing *timings)
{
	struct dsi_panel *p = container_of(panel, struct dsi_panel, drm_panel);
	unsigned int i;
	int rc = 0;

	if (p->num_timing_nodes < num_timings)
		num_timings = p->num_timing_nodes;

	if (timings)
		for (i = 0; i < num_timings; i++) {
			struct display_timing *t = &timings[i];
			struct dsi_display_mode m;
			rc = dsi_panel_get_mode(p, i, &m, -1);
			if (rc)
				break;

			t->pixelclock.typ = m.pixel_clk_khz;
			t->hactive.typ = m.timing.h_active;
			t->hfront_porch.typ = m.timing.h_front_porch;
			t->hback_porch.typ = m.timing.h_back_porch;
			t->hsync_len.typ = m.timing.h_sync_width;
			t->vactive.typ = m.timing.v_active;
			t->vfront_porch.typ = m.timing.v_front_porch;
			t->vback_porch.typ = m.timing.v_back_porch;
			t->vsync_len.typ = m.timing.v_sync_width;
			t->flags = m.timing.h_sync_polarity ?
				   DISPLAY_FLAGS_HSYNC_HIGH :
				   DISPLAY_FLAGS_HSYNC_LOW |
				   m.timing.v_sync_polarity ?
				   DISPLAY_FLAGS_VSYNC_HIGH :
				   DISPLAY_FLAGS_VSYNC_LOW;

			t->pixelclock.max = t->pixelclock.typ;
			t->hactive.max = t->hactive.typ;
			t->hfront_porch.max = t->hfront_porch.typ;
			t->hback_porch.max = t->hback_porch.typ;
			t->hsync_len.max = t->hsync_len.typ;
			t->vactive.max = t->vactive.typ;
			t->vfront_porch.max = t->vfront_porch.typ;
			t->vback_porch.max = t->vback_porch.typ;
			t->vsync_len.max = t->vsync_len.typ;

			t->pixelclock.min = t->pixelclock.typ;
			t->hactive.min = t->hactive.typ;
			t->hfront_porch.min = t->hfront_porch.typ;
			t->hback_porch.min = t->hback_porch.typ;
			t->hsync_len.min = t->hsync_len.typ;
			t->vactive.min = t->vactive.typ;
			t->vfront_porch.min = t->vfront_porch.typ;
			t->vback_porch.min = t->vback_porch.typ;
			t->vsync_len.min = t->vsync_len.typ;
		}

	return rc ?: p->num_timing_nodes;
}

static const struct drm_panel_funcs drm_panel_funcs = {
	.get_timings = drm_panel_get_timings,
};

static void dsi_panel_hbmsv_hanghandler_work(struct work_struct *work)
{
	struct dsi_panel *panel =
		    container_of(work, struct dsi_panel, hanghandler_work.work);

	pr_warn("hbmsv hang handler\n");
	panel->hbm_sv_enabled = false;
	dsi_panel_update_hbm(panel, HBM_MODE_OFF);
}

struct dsi_panel *dsi_panel_get(struct device *parent,
				struct device_node *of_node,
				struct device_node *parser_node,
				const char *type,
				int topology_override)
{
	struct dsi_panel *panel;
	struct dsi_parser_utils *utils;
	const char *panel_physical_type;
	int rc = 0;

	panel = kzalloc(sizeof(*panel), GFP_KERNEL);
	if (!panel)
		return ERR_PTR(-ENOMEM);

	panel->panel_of_node = of_node;
	panel->parent = parent;
	panel->type = type;

	dsi_panel_update_util(panel, parser_node);
	utils = &panel->utils;

	panel->name = utils->get_property(utils->data,
				"qcom,mdss-dsi-panel-name", NULL);
	if (!panel->name)
		panel->name = DSI_PANEL_DEFAULT_LABEL;

	/*
	 * Set panel type to LCD as default.
	 */
	panel->panel_type = DSI_DISPLAY_PANEL_TYPE_LCD;
	panel_physical_type  = utils->get_property(utils->data,
				"qcom,mdss-dsi-panel-physical-type", NULL);
	if (panel_physical_type && !strcmp(panel_physical_type, "oled"))
		panel->panel_type = DSI_DISPLAY_PANEL_TYPE_OLED;

	rc = dsi_panel_parse_host_config(panel);
	if (rc) {
		pr_err("failed to parse host configuration, rc=%d\n", rc);
		goto error;
	}
	rc = dsi_panel_parse_vendor_info(panel, of_node);
	if (rc)
		pr_err("failed to parse vendor information, rc=%d\n", rc);

	rc = dsi_panel_parse_panel_mode(panel);
	if (rc) {
		pr_err("failed to parse panel mode configuration, rc=%d\n", rc);
		goto error;
	}

	rc = dsi_panel_parse_dfps_caps(panel);
	if (rc)
		pr_err("failed to parse dfps configuration, rc=%d\n", rc);

	rc = dsi_panel_parse_qsync_caps(panel, of_node);
	if (rc)
		pr_err("failed to parse qsync features, rc=%d\n", rc);

	/* allow qsync support only if DFPS is with VFP approach */
	if ((panel->dfps_caps.dfps_support) &&
	    !(panel->dfps_caps.type == DSI_DFPS_IMMEDIATE_VFP))
		panel->qsync_min_fps = 0;

	rc = dsi_panel_parse_dyn_clk_caps(panel);
	if (rc)
		pr_err("failed to parse dynamic clk config, rc=%d\n", rc);

	rc = dsi_panel_parse_phy_props(panel);
	if (rc) {
		pr_err("failed to parse panel physical dimension, rc=%d\n", rc);
		goto error;
	}

	rc = dsi_panel_parse_gpios(panel);
	if (rc) {
		pr_err("failed to parse panel gpios, rc=%d\n", rc);
		goto error;
	}

	rc = dsi_panel_parse_power_cfg(panel);
	if (rc)
		pr_err("failed to parse power config, rc=%d\n", rc);

	rc = dsi_panel_bl_parse_config(parent, &panel->bl_config);
	if (rc)
		pr_err("failed to parse backlight config, rc=%d\n", rc);
<<<<<<< HEAD
=======
		if (rc == -EPROBE_DEFER)
			goto error;
	}
>>>>>>> a1ef8a6b

	rc = dsi_panel_parse_misc_features(panel);
	if (rc)
		pr_err("failed to parse misc features, rc=%d\n", rc);

	rc = dsi_panel_parse_hdr_config(panel);
	if (rc)
		pr_err("failed to parse hdr config, rc=%d\n", rc);

	rc = dsi_panel_get_mode_count(panel);
	if (rc) {
		pr_err("failed to get mode count, rc=%d\n", rc);
		goto error;
	}

	rc = dsi_panel_parse_dms_info(panel);
	if (rc)
		pr_debug("failed to get dms info, rc=%d\n", rc);

	rc = dsi_panel_parse_esd_config(panel);
	if (rc)
		pr_debug("failed to parse esd config, rc=%d\n", rc);

	panel->power_mode = SDE_MODE_DPMS_OFF;
	drm_panel_init(&panel->drm_panel);
	panel->drm_panel.dev = &panel->mipi_device.dev;
	panel->mipi_device.dev.of_node = of_node;
	panel->drm_panel.funcs = &drm_panel_funcs;

	rc = drm_panel_add(&panel->drm_panel);
	if (rc)
		goto error;

	mutex_init(&panel->panel_lock);

	rc = dsi_panel_create_sn_buf(panel);
	if (rc)
		pr_err("failed to create buffer for SN, rc=%d\n", rc);

	panel->hbm_sv_enabled = true;
	INIT_DELAYED_WORK(&panel->hanghandler_work,
			dsi_panel_hbmsv_hanghandler_work);

	return panel;
error:
	kfree(panel);
	return ERR_PTR(rc);
}

void dsi_panel_put(struct dsi_panel *panel)
{
	cancel_delayed_work_sync(&panel->hanghandler_work);

	dsi_panel_release_sn_buf(panel);

	dsi_panel_release_vendor_extinfo(panel);

	drm_panel_remove(&panel->drm_panel);

	/* free resources allocated for ESD check */
	dsi_panel_esd_config_deinit(&panel->esd_config);

	kfree(panel);
}

static ssize_t parse_byte_buf(u8 *out, size_t len, char *src)
{
	const char *skip = "\n ";
	size_t i = 0;
	int rc = 0;
	char *s;

	while (src && !rc && i < len) {
		s = strsep(&src, skip);
		if (*s != '\0') {
			rc = kstrtou8(s, 16, out + i);
			i++;
		}
	}

	return rc ? : i;
}

ssize_t dsi_panel_debugfs_write_reg(struct file *file,
				    const char __user *user_buf,
				    size_t count, loff_t *ppos)
{
	struct seq_file *seq = file->private_data;
	struct dsi_panel *panel = seq->private;
	char *buf;
	char *payload;
	size_t len;
	int rc = 0;

	if (!panel || !panel->panel_initialized)
		return -EPERM;

	/* calculate length for worst case (1 digit per byte + whitespace) */
	len = (count + 1) / 2;

	buf = kmalloc(count + 1, GFP_KERNEL);
	if (!buf)
		return -ENOMEM;

	payload = kmalloc(len, GFP_KERNEL);
	if (!payload) {
		kfree(buf);
		return -ENOMEM;
	}

	if (copy_from_user(buf, user_buf, count)) {
		rc = -EFAULT;
		goto done;
	}

	buf[count] = 0; /* terminate end of string */

	rc = parse_byte_buf(payload, len, buf);
	if (rc <= 0) {
		rc = -EINVAL;
		goto done;
	}
	len = rc;

	pr_debug("writing cmd=%x len=%zu\n", payload[0], len);

	mutex_lock(&panel->panel_lock);
	rc = mipi_dsi_dcs_write_buffer(&panel->mipi_device, payload, len);
	mutex_unlock(&panel->panel_lock);

done:
	kfree(buf);
	kfree(payload);

	return rc ? : count;
}

int dsi_panel_debugfs_read_reg(struct seq_file *seq, void *data)
{
	struct dsi_panel *panel = seq->private;
	char *buf;
	ssize_t rc;
	size_t len;
	u8 cmd;

	if (!panel || !panel->panel_initialized)
		return -EPERM;

	len = panel->debug.reg_read_len;
	cmd = panel->debug.reg_read_cmd;

	if (len == 0)
		return -EINVAL;

	buf = kmalloc(max(PAGE_SIZE, len), GFP_KERNEL);
	if (!buf)
		return -ENOMEM;

	mutex_lock(&panel->panel_lock);
	rc = mipi_dsi_dcs_read(&panel->mipi_device, cmd, buf, len);
	mutex_unlock(&panel->panel_lock);

	if (rc > 0) {
		int i;

		pr_debug("got %zd bytes back, first: 0x%x\n", rc, buf[0]);
		for (i = 0; i < rc; i++) {
			if ((i % 8) > 0)
				seq_puts(seq, " ");
			else if (i)
				seq_puts(seq, "\n");
			seq_printf(seq, "%02X", buf[i]);
		}
		seq_puts(seq, "\n");
		rc = 0;
	} else if (rc == 0) {
		pr_debug("no response back\n");
	}
	kfree(buf);

	return rc;
}

static int dsi_panel_debugfs_open_reg(struct inode *inode, struct file *f)
{
	return single_open(f, dsi_panel_debugfs_read_reg, inode->i_private);
}

static const struct file_operations panel_reg_fops = {
	.owner =	THIS_MODULE,
	.open =		dsi_panel_debugfs_open_reg,
	.write =	dsi_panel_debugfs_write_reg,
	.read =		seq_read,
	.llseek =	seq_lseek,
	.release =	single_release,
};

struct debugfs_cmdset_entry {
	struct dsi_panel *panel;
	enum dsi_cmd_set_type type;
};

struct {
	const char *label;
	enum dsi_cmd_set_type type;
} cmdset_list[] = {
	{ "pre_on",		DSI_CMD_SET_PRE_ON },
	{ "on",			DSI_CMD_SET_ON },
	{ "post_on",		DSI_CMD_SET_POST_ON },
	{ "pre_off",		DSI_CMD_SET_PRE_OFF },
	{ "off",		DSI_CMD_SET_OFF },
	{ "post_off",		DSI_CMD_SET_POST_OFF },
	{ "panel_status",	DSI_CMD_SET_PANEL_STATUS },
	{ "pps",		DSI_CMD_SET_PPS },
	{ "lp1",		DSI_CMD_SET_LP1 },
	{ "lp2",		DSI_CMD_SET_LP2 },
	{ "no_lp",		DSI_CMD_SET_NOLP },
	{ "post_nolp",		DSI_CMD_SET_POST_NOLP },
	{ "vr",			DSI_CMD_SET_VR },
	{ "novr",		DSI_CMD_SET_NOVR },
	{ "switch",		DSI_CMD_SET_TIMING_SWITCH },
	{ "post_switch",	DSI_CMD_SET_POST_TIMING_SWITCH },
};

static inline ssize_t parse_cmdset(struct dsi_panel_cmd_set *set, char *buf,
				   size_t count)
{
	char *tmp;
	size_t len;
	ssize_t rc;

	/* calculate length for worst case (1 digit per byte + whitespace) */
	len = (count + 1) / 2;
	tmp = kmalloc(len, GFP_KERNEL);
	if (!tmp)
		return -ENOMEM;

	rc = parse_byte_buf(tmp, len, buf);
	if (rc <= 0) {
		rc = -EINVAL;
		goto done;
	}

	rc = dsi_panel_parse_cmd_sets_sub(set, tmp, rc);
done:
	kfree(tmp);

	return rc;
}

ssize_t dsi_panel_debugfs_write_cmdset(struct file *file,
				       const char __user *user_buf,
				       size_t count, loff_t *ppos)
{
	struct seq_file *seq = file->private_data;
	struct debugfs_cmdset_entry *entry = seq->private;
	struct dsi_panel *panel = entry->panel;
	struct dsi_panel_cmd_set tmp_set;
	struct dsi_panel_cmd_set *set;
	char *buf;
	int rc = 0;

	mutex_lock(&panel->panel_lock);
	if (!panel->cur_mode || !panel->cur_mode->priv_info) {
		pr_err("Invalid mode for panel [%s]\n", panel->name);
		mutex_unlock(&panel->panel_lock);
		return -EINVAL;
	}

	set = &panel->cur_mode->priv_info->cmd_sets[entry->type];
	tmp_set = *set;

	buf = kmalloc(count + 1, GFP_KERNEL);
	if (!buf) {
		rc = -ENOMEM;
		goto done;
	}

	if (copy_from_user(buf, user_buf, count)) {
		rc = -EFAULT;
		goto done;
	}
	buf[count] = '\0';

	rc = parse_cmdset(&tmp_set, buf, count);
	if (rc)
		goto done;

	dsi_panel_destroy_cmd_packets(set);
	*set = tmp_set;

done:
	kfree(buf);
	mutex_unlock(&panel->panel_lock);

	return rc ? : count;
}

int dsi_panel_debugfs_read_cmdset(struct seq_file *seq, void *data)
{
	struct debugfs_cmdset_entry *entry = seq->private;
	struct dsi_panel *panel = entry->panel;
	struct dsi_panel_cmd_set *set;
	int i, j;

	mutex_lock(&panel->panel_lock);
	if (!panel->cur_mode || !panel->cur_mode->priv_info) {
		pr_err("Invalid mode for panel [%s]\n", panel->name);
		mutex_unlock(&panel->panel_lock);
		return -EINVAL;
	}
	set = &panel->cur_mode->priv_info->cmd_sets[entry->type];

	for (i = 0; i < set->count; i++) {
		struct dsi_cmd_desc *cmd = set->cmds + i;
		const char *txbuf = cmd->msg.tx_buf;

		seq_printf(seq, "%02X %02X %02X %02X %02X %02zX %02zX",
			   cmd->msg.type, cmd->last_command, cmd->msg.channel,
			   cmd->msg.flags & MIPI_DSI_MSG_REQ_ACK ? 1 : 0,
			   cmd->post_wait_ms,
			   cmd->msg.tx_len >> 8, cmd->msg.tx_len & 0xff);

		for (j = 0; j < cmd->msg.tx_len; j++)
			seq_printf(seq, " %02X", txbuf[j]);
		seq_puts(seq, "\n");
	}
	mutex_unlock(&panel->panel_lock);

	return 0;
}

static int dsi_panel_debugfs_open_cmdset(struct inode *inode, struct file *f)
{
	return single_open(f, dsi_panel_debugfs_read_cmdset, inode->i_private);
}

static const struct file_operations panel_cmdset_fops = {
	.owner =	THIS_MODULE,
	.open =		dsi_panel_debugfs_open_cmdset,
	.write =	dsi_panel_debugfs_write_cmdset,
	.read =		seq_read,
	.llseek =	seq_lseek,
	.release =	single_release,
};

static void dsi_panel_debugfs_create_cmdsets(struct dentry *parent,
					     struct dsi_panel *panel)
{
	struct device *dev = panel->parent;
	struct debugfs_cmdset_entry *entry;
	const size_t cmds_size = ARRAY_SIZE(cmdset_list);
	struct dentry *r;
	int i;

	r = debugfs_create_dir("cmd_sets", parent);
	if (IS_ERR(r))
		return;

	entry = devm_kzalloc(dev, cmds_size * sizeof(*entry), GFP_KERNEL);
	if (!entry)
		return;

	for (i = 0; i < cmds_size; i++, entry++) {
		const char *name = cmdset_list[i].label;

		entry->type = cmdset_list[i].type;
		entry->panel = panel;

		debugfs_create_file(name, 0600, r, entry, &panel_cmdset_fops);
	}
}

void dsi_panel_debugfs_init(struct dsi_panel *panel, struct dentry *dir)
{
	struct dentry *r;
	struct dsi_panel_debug *pdbg = &panel->debug;

	r = debugfs_create_dir("panel_reg", dir);
	if (IS_ERR(r))
		return;

	/* default read of 2 bytes */
	pdbg->reg_read_len = 2;

	debugfs_create_u8("addr", 0600, r, &pdbg->reg_read_cmd);
	debugfs_create_size_t("len", 0600, r, &pdbg->reg_read_len);
	debugfs_create_file("payload", 0600, r, panel, &panel_reg_fops);

	dsi_panel_debugfs_create_cmdsets(dir, panel);
}

int dsi_panel_drv_init(struct dsi_panel *panel,
		       struct mipi_dsi_host *host)
{
	int rc = 0;
	struct mipi_dsi_device *dev;

	if (!panel || !host) {
		pr_err("invalid params\n");
		return -EINVAL;
	}

	mutex_lock(&panel->panel_lock);

	dev = &panel->mipi_device;

	dev->host = host;
	/*
	 * We dont have device structure since panel is not a device node.
	 * When using drm panel framework, the device is probed when the host is
	 * create.
	 */
	dev->channel = 0;
	dev->lanes = 4;

	panel->host = host;
	rc = dsi_panel_vreg_get(panel);
	if (rc) {
		pr_err("[%s] failed to get panel regulators, rc=%d\n",
		       panel->name, rc);
		goto exit;
	}

	rc = dsi_panel_pinctrl_init(panel);
	if (rc) {
		pr_err("[%s] failed to init pinctrl, rc=%d\n", panel->name, rc);
		goto error_vreg_put;
	}

	rc = dsi_panel_gpio_request(panel);
	if (rc) {
		pr_err("[%s] failed to request gpios, rc=%d\n", panel->name,
		       rc);
		goto error_pinctrl_deinit;
	}

	rc = dsi_panel_bl_register(panel);
	if (rc) {
		if (rc != -EPROBE_DEFER)
			pr_err("[%s] failed to register backlight, rc=%d\n",
			       panel->name, rc);
		goto error_gpio_release;
	}

	rc = dsi_panel_switch_init(panel);

	goto exit;

error_gpio_release:
	(void)dsi_panel_gpio_release(panel);
error_pinctrl_deinit:
	(void)dsi_panel_pinctrl_deinit(panel);
error_vreg_put:
	(void)dsi_panel_vreg_put(panel);
exit:
	mutex_unlock(&panel->panel_lock);
	return rc;
}

int dsi_panel_drv_deinit(struct dsi_panel *panel)
{
	int rc = 0;

	if (!panel) {
		pr_err("invalid params\n");
		return -EINVAL;
	}

	dsi_panel_switch_destroy(panel);

	mutex_lock(&panel->panel_lock);

	rc = dsi_panel_bl_unregister(panel);
	if (rc)
		pr_err("[%s] failed to unregister backlight, rc=%d\n",
		       panel->name, rc);

	rc = dsi_panel_gpio_release(panel);
	if (rc)
		pr_err("[%s] failed to release gpios, rc=%d\n", panel->name,
		       rc);

	rc = dsi_panel_pinctrl_deinit(panel);
	if (rc)
		pr_err("[%s] failed to deinit gpios, rc=%d\n", panel->name,
		       rc);

	rc = dsi_panel_vreg_put(panel);
	if (rc)
		pr_err("[%s] failed to put regs, rc=%d\n", panel->name, rc);

	panel->host = NULL;
	memset(&panel->mipi_device, 0x0, sizeof(panel->mipi_device));

	mutex_unlock(&panel->panel_lock);
	return rc;
}

int dsi_panel_validate_mode(struct dsi_panel *panel,
			    struct dsi_display_mode *mode)
{
	return 0;
}

int dsi_panel_get_mode_count(struct dsi_panel *panel)
{
	const u32 SINGLE_MODE_SUPPORT = 1;
	struct dsi_parser_utils *utils;
	struct device_node *timings_np;
	int count, rc = 0;

	if (!panel) {
		pr_err("invalid params\n");
		return -EINVAL;
	}

	utils = &panel->utils;

	panel->num_timing_nodes = 0;

	timings_np = utils->get_child_by_name(utils->data,
			"qcom,mdss-dsi-display-timings");
	if (!timings_np && !panel->host_config.ext_bridge_num) {
		pr_err("no display timing nodes defined\n");
		rc = -EINVAL;
		goto error;
	}

	count = utils->get_child_count(timings_np);
	if ((!count && !panel->host_config.ext_bridge_num) ||
		count > DSI_MODE_MAX) {
		pr_err("invalid count of timing nodes: %d\n", count);
		rc = -EINVAL;
		goto error;
	}

	/* No multiresolution support is available for video mode panels */
	if (panel->panel_mode != DSI_OP_CMD_MODE &&
		!panel->host_config.ext_bridge_num)
		count = SINGLE_MODE_SUPPORT;

	panel->num_timing_nodes = count;

error:
	return rc;
}

int dsi_panel_get_phy_props(struct dsi_panel *panel,
			    struct dsi_panel_phy_props *phy_props)
{
	int rc = 0;

	if (!panel || !phy_props) {
		pr_err("invalid params\n");
		return -EINVAL;
	}

	memcpy(phy_props, &panel->phy_props, sizeof(*phy_props));
	return rc;
}

int dsi_panel_get_dfps_caps(struct dsi_panel *panel,
			    struct dsi_dfps_capabilities *dfps_caps)
{
	int rc = 0;

	if (!panel || !dfps_caps) {
		pr_err("invalid params\n");
		return -EINVAL;
	}

	memcpy(dfps_caps, &panel->dfps_caps, sizeof(*dfps_caps));
	return rc;
}

void dsi_panel_put_mode(struct dsi_display_mode *mode)
{
	int i;

	if (!mode->priv_info)
		return;

	dsi_panel_switch_put_mode(mode);

	for (i = 0; i < DSI_CMD_SET_MAX; i++)
		dsi_panel_destroy_cmd_packets(&mode->priv_info->cmd_sets[i]);

	kfree(mode->priv_info->phy_timing_val);
	kfree(mode->priv_info);
	mode->priv_info = NULL;
}

int dsi_panel_get_mode(struct dsi_panel *panel,
			u32 index, struct dsi_display_mode *mode,
			int topology_override)
{
	struct device_node *timings_np, *child_np;
	struct dsi_parser_utils *utils;
	struct dsi_display_mode_priv_info *prv_info;
	u32 child_idx = 0;
	int rc = 0, num_timings;
	void *utils_data = NULL;

	if (!panel || !mode) {
		pr_err("invalid params\n");
		return -EINVAL;
	}

	mutex_lock(&panel->panel_lock);
	utils = &panel->utils;

	mode->priv_info = kzalloc(sizeof(*mode->priv_info), GFP_KERNEL);
	if (!mode->priv_info) {
		rc = -ENOMEM;
		goto done;
	}

	prv_info = mode->priv_info;

	timings_np = utils->get_child_by_name(utils->data,
		"qcom,mdss-dsi-display-timings");
	if (!timings_np) {
		pr_err("no display timing nodes defined\n");
		rc = -EINVAL;
		goto parse_fail;
	}

	num_timings = utils->get_child_count(timings_np);
	if (!num_timings || num_timings > DSI_MODE_MAX) {
		pr_err("invalid count of timing nodes: %d\n", num_timings);
		rc = -EINVAL;
		goto parse_fail;
	}

	utils_data = utils->data;

	dsi_for_each_child_node(timings_np, child_np) {
		if (index != child_idx++)
			continue;

		utils->data = child_np;

		rc = dsi_panel_parse_timing(&mode->timing, utils);
		if (rc) {
			pr_err("failed to parse panel timing, rc=%d\n", rc);
			goto parse_fail;
		}

		if (panel->panel_mode == DSI_OP_VIDEO_MODE)
			mode->priv_info->mdp_transfer_time_us = 0;

		rc = dsi_panel_parse_dsc_params(mode, utils);
		if (rc) {
			pr_err("failed to parse dsc params, rc=%d\n", rc);
			goto parse_fail;
		}

		rc = dsi_panel_parse_topology(prv_info, utils,
				topology_override);
		if (rc) {
			pr_err("failed to parse panel topology, rc=%d\n", rc);
			goto parse_fail;
		}

		rc = dsi_panel_parse_cmd_sets(prv_info, utils);
		if (rc) {
			pr_err("failed to parse command sets, rc=%d\n", rc);
			goto parse_fail;
		}

		rc = dsi_panel_parse_jitter_config(mode, utils);
		if (rc)
			pr_err(
			"failed to parse panel jitter config, rc=%d\n", rc);

		rc = dsi_panel_parse_phy_timing(mode, utils, panel->panel_mode);
		if (rc) {
			pr_err(
			"failed to parse panel phy timings, rc=%d\n", rc);
			goto parse_fail;
		}

		rc = dsi_panel_parse_partial_update_caps(mode, utils);
		if (rc)
			pr_err("failed to partial update caps, rc=%d\n", rc);

		/*
		 * No support for pixel overlap in DSC enabled or Partial
		 * update enabled cases.
		 */
		if (prv_info->dsc_enabled || prv_info->roi_caps.enabled)
			prv_info->overlap_pixels = 0;
	}
	goto done;

parse_fail:
	kfree(mode->priv_info);
	mode->priv_info = NULL;
done:
	utils->data = utils_data;
	mutex_unlock(&panel->panel_lock);
	return rc;
}

int dsi_panel_get_host_cfg_for_mode(struct dsi_panel *panel,
				    struct dsi_display_mode *mode,
				    struct dsi_host_config *config)
{
	int rc = 0;
	struct dsi_dyn_clk_caps *dyn_clk_caps = &panel->dyn_clk_caps;

	if (!panel || !mode || !config) {
		pr_err("invalid params\n");
		return -EINVAL;
	}

	mutex_lock(&panel->panel_lock);

	config->panel_mode = panel->panel_mode;
	memcpy(&config->common_config, &panel->host_config,
	       sizeof(config->common_config));

	if (panel->panel_mode == DSI_OP_VIDEO_MODE) {
		memcpy(&config->u.video_engine, &panel->video_config,
		       sizeof(config->u.video_engine));
	} else {
		memcpy(&config->u.cmd_engine, &panel->cmd_config,
		       sizeof(config->u.cmd_engine));
	}

	memcpy(&config->video_timing, &mode->timing,
	       sizeof(config->video_timing));
	config->video_timing.mdp_transfer_time_us =
			mode->priv_info->mdp_transfer_time_us;
	config->video_timing.dsc_enabled = mode->priv_info->dsc_enabled;
	config->video_timing.dsc = &mode->priv_info->dsc;
	config->video_timing.overlap_pixels = mode->priv_info->overlap_pixels;

	if (dyn_clk_caps->dyn_clk_support)
		config->bit_clk_rate_hz_override = mode->timing.clk_rate_hz;
	else
		config->bit_clk_rate_hz_override = mode->priv_info->clk_rate_hz;

	config->esc_clk_rate_hz = 19200000;
	mutex_unlock(&panel->panel_lock);
	return rc;
}

int dsi_panel_pre_prepare(struct dsi_panel *panel)
{
	int rc = 0;

	if (!panel) {
		pr_err("invalid params\n");
		return -EINVAL;
	}

	mutex_lock(&panel->panel_lock);

	rc = dsi_pwr_enable_regulator(&panel->power_info, true);
	if (rc) {
		pr_err("[%s] failed to enable vregs, rc=%d\n", panel->name, rc);
		goto error;
	}

	/* If LP11_INIT is set, panel will be powered up during prepare() */
	if (panel->lp11_init)
		goto error;

	rc = dsi_panel_power_on(panel);
	if (rc) {
		pr_err("[%s] panel power on failed, rc=%d\n", panel->name, rc);
		goto error;
	}

error:
	mutex_unlock(&panel->panel_lock);
	return rc;
}

int dsi_panel_update_pps(struct dsi_panel *panel)
{
	int rc = 0;
	struct dsi_panel_cmd_set *set = NULL;
	struct dsi_display_mode_priv_info *priv_info = NULL;

	if (!panel || !panel->cur_mode) {
		pr_err("invalid params\n");
		return -EINVAL;
	}

	mutex_lock(&panel->panel_lock);

	priv_info = panel->cur_mode->priv_info;

	set = &priv_info->cmd_sets[DSI_CMD_SET_PPS];

	dsi_dsc_create_pps_buf_cmd(&priv_info->dsc, panel->dsc_pps_cmd, 0);
	rc = dsi_panel_create_cmd_packets(panel->dsc_pps_cmd,
					  DSI_CMD_PPS_SIZE, 1, set->cmds);
	if (rc) {
		pr_err("failed to create cmd packets, rc=%d\n", rc);
		goto error;
	}

	rc = dsi_panel_tx_cmd_set(panel, DSI_CMD_SET_PPS);
	if (rc)
		pr_err("[%s] failed to send DSI_CMD_SET_PPS cmds, rc=%d\n",
			panel->name, rc);

	dsi_panel_destroy_cmds_packets_buf(set);
error:
	mutex_unlock(&panel->panel_lock);
	return rc;
}

int dsi_panel_set_lp1(struct dsi_panel *panel)
{
	int rc = 0;

	if (!panel) {
		pr_err("invalid params\n");
		return -EINVAL;
	}

	if (panel->funcs && panel->funcs->pre_lp1)
		panel->funcs->pre_lp1(panel);

	dsi_backlight_early_dpms(&panel->bl_config, SDE_MODE_DPMS_LP1);

	mutex_lock(&panel->panel_lock);

	if (!panel->panel_initialized)
		goto exit;

	if (panel->vr_mode) {
		rc = dsi_panel_clear_vr_locked(panel);
		if (rc) {
			pr_err("[%s] couldn't disable VR mode for LP1 transition\n",
				panel->name);
			mutex_unlock(&panel->panel_lock);
			return rc;
		}
	}

	rc = dsi_panel_update_hbm_locked(panel, HBM_MODE_OFF);
	if (rc) {
		pr_err("[%s] couldn't disable HBM mode for LP1 transition\n",
			panel->name);
		mutex_unlock(&panel->panel_lock);
		return rc;
	}
	dsi_backlight_hbm_dimming_stop(&panel->bl_config);

	rc = dsi_panel_tx_cmd_set(panel, DSI_CMD_SET_LP1);
	if (rc)
		pr_err("[%s] failed to send DSI_CMD_SET_LP1 cmd, rc=%d\n",
		       panel->name, rc);
exit:
	mutex_unlock(&panel->panel_lock);

	if (!rc)
		rc = dsi_backlight_late_dpms(&panel->bl_config,
					       SDE_MODE_DPMS_LP1);

	return rc;
}

int dsi_panel_set_lp2(struct dsi_panel *panel)
{
	int rc = 0;

	if (!panel) {
		pr_err("invalid params\n");
		return -EINVAL;
	}

	dsi_backlight_early_dpms(&panel->bl_config, SDE_MODE_DPMS_LP2);

	mutex_lock(&panel->panel_lock);

	if (!panel->panel_initialized)
		goto exit;

	if (panel->vr_mode) {
		rc = dsi_panel_clear_vr_locked(panel);
		if (rc) {
			pr_err("[%s] couldn't disable VR mode for LP2 transition\n",
				panel->name);
			mutex_unlock(&panel->panel_lock);
			return rc;
		}
	}

	rc = dsi_panel_update_hbm_locked(panel, HBM_MODE_OFF);
	if (rc) {
		pr_err("[%s] couldn't disable HBM mode for LP2 transition\n",
			panel->name);
		mutex_unlock(&panel->panel_lock);
		return rc;
	}
	dsi_backlight_hbm_dimming_stop(&panel->bl_config);

	rc = dsi_panel_tx_cmd_set(panel, DSI_CMD_SET_LP2);
	if (rc)
		pr_err("[%s] failed to send DSI_CMD_SET_LP2 cmd, rc=%d\n",
		       panel->name, rc);
exit:
	mutex_unlock(&panel->panel_lock);

	if (!rc)
		rc = dsi_backlight_late_dpms(&panel->bl_config,
					       SDE_MODE_DPMS_LP2);

	return rc;
}

int dsi_panel_set_nolp(struct dsi_panel *panel)
{
	int rc = 0;

	if (!panel) {
		pr_err("invalid params\n");
		return -EINVAL;
	}

	dsi_backlight_early_dpms(&panel->bl_config, SDE_MODE_DPMS_ON);

	mutex_lock(&panel->panel_lock);
	if (!panel->panel_initialized)
		goto exit;

	if (!panel->funcs || !panel->funcs->send_nolp)
		goto exit;

	rc = panel->funcs->send_nolp(panel);
	if (rc == -EOPNOTSUPP)
		rc = dsi_panel_tx_cmd_set(panel, DSI_CMD_SET_NOLP);

	if (rc)
		pr_err("[%s] failed to send DSI_CMD_SET_NOLP cmd, rc=%d\n",
		       panel->name, rc);
exit:
	mutex_unlock(&panel->panel_lock);

	if (!rc)
		rc = dsi_backlight_late_dpms(&panel->bl_config,
					       SDE_MODE_DPMS_ON);
	return rc;
}

static int dsi_panel_set_vr_locked(struct dsi_panel *panel)
{
	int rc = 0;

	if (dsi_backlight_get_dpms(&panel->bl_config) != SDE_MODE_DPMS_ON) {
		pr_err("[%s] DSI_CMD_SET_VR wasn't allowed\n", panel->name);
		return -EINVAL;
	}

	rc = dsi_panel_update_hbm_locked(panel, HBM_MODE_OFF);
	if (rc) {
		pr_err("[%s] couldn't disable HBM mode before VR entry, aborting VR entry\n",
			panel->name);
		return -EINVAL;
	}
	dsi_backlight_hbm_dimming_stop(&panel->bl_config);

	rc = dsi_panel_tx_cmd_set(panel, DSI_CMD_SET_VR);

	if (rc)
		pr_err("[%s] failed to send DSI_CMD_SET_VR cmd, rc=%d\n",
			panel->name, rc);
	else
		panel->vr_mode = true;

	return rc;
}

static int dsi_panel_clear_vr_locked(struct dsi_panel *panel)
{
	int rc = 0;

	if (!panel->vr_mode) {
		pr_err("[%s] tried to exit, but not in VR mode\n", panel->name);
		return -EINVAL;
	}

	rc = dsi_panel_tx_cmd_set(panel, DSI_CMD_SET_NOVR);

	if (rc)
		pr_err("[%s] failed to send DSI_CMD_SET_NOVR cmd, rc=%d\n",
		       panel->name, rc);
	else
		panel->vr_mode = false;

	return rc;
}

int dsi_panel_set_vr(struct dsi_panel *panel)
{
	int rc = 0;

	if (!panel) {
		pr_err("invalid params\n");
		return -EINVAL;
	}

	mutex_lock(&panel->panel_lock);
	rc = dsi_panel_set_vr_locked(panel);
	mutex_unlock(&panel->panel_lock);

	return rc;
}

int dsi_panel_clear_vr(struct dsi_panel *panel)
{
	int rc = 0;

	if (!panel) {
		pr_err("invalid params\n");
		return -EINVAL;
	}

	mutex_lock(&panel->panel_lock);
	rc = dsi_panel_clear_vr_locked(panel);
	mutex_unlock(&panel->panel_lock);

	return rc;
}

int dsi_panel_update_vr_mode(struct dsi_panel *panel, bool enable)
{
	if (enable)
		return dsi_panel_set_vr(panel);
	else
		return dsi_panel_clear_vr(panel);
}

bool dsi_panel_get_vr_mode(struct dsi_panel *panel)
{
	bool vr_mode;

	if (!panel) {
		pr_err("invalid params\n");
		return false;
	}

	return vr_mode = panel->vr_mode;
}

static int dsi_panel_update_hbm_locked(struct dsi_panel *panel,
					enum hbm_mode_type hbm_mode)
{
	struct dsi_backlight_config *bl = &panel->bl_config;
	struct hbm_data *hbm = bl->hbm;

	if (!hbm)
		return 0;

	if (hbm_mode < 0 || hbm_mode >= HBM_MODE_MAX)
		return -EINVAL;
	if (hbm_mode == panel->hbm_mode)
		return 0;

	if (hbm_mode == HBM_MODE_SV && !panel->hbm_sv_enabled) {
		pr_warn("hbmsv is disabled\n");
		return -EINVAL;
	}

	if ((dsi_backlight_get_dpms(bl) != SDE_MODE_DPMS_ON) ||
		panel->vr_mode) {
		pr_err("[%s] Backlight in incompatible state, HBM changes not allowed\n",
			panel->name);
		return -EINVAL;
	}

	if (hbm_mode == HBM_MODE_SV)
		mod_delayed_work(system_wq, &panel->hanghandler_work,
				      msecs_to_jiffies(HBM_SV_MAX_MS));
	else
		cancel_delayed_work(&panel->hanghandler_work);

	panel->hbm_pending_irc_on =
		(panel->hbm_mode == HBM_MODE_SV && hbm_mode == HBM_MODE_OFF);

	hbm->cur_range = HBM_RANGE_MAX;

	if (hbm_mode == HBM_MODE_SV) {
		int rc = panel->funcs->update_irc(panel, false);

		if (rc != 0 && rc != -EOPNOTSUPP)
			pr_err("[%s] failed to disable IRC, rc=%d\n",
			       panel->name, rc);
	} else if (hbm_mode == HBM_MODE_ON && panel->hbm_mode == HBM_MODE_SV) {
		int rc = panel->funcs->update_irc(panel, true);

		if (rc != 0 && rc != -EOPNOTSUPP)
			pr_err("[%s] failed to enable IRC, rc=%d\n",
			       panel->name, rc);
	}

	panel->hbm_mode = hbm_mode;

	/* When HBM exit is requested, send HBM exit commands
	 * immediately to avoid conflict with subsequent backlight ops.
	 */
	if (hbm_mode == HBM_MODE_OFF) {
		int rc;

		dsi_backlight_hbm_dimming_start(bl,
			hbm->exit_num_dimming_frames,
			&hbm->exit_dimming_stop_cmd);

		rc = panel->funcs->update_hbm(panel);
		if (rc == -EOPNOTSUPP)
			rc = dsi_panel_cmd_set_transfer(panel, &hbm->exit_cmd);
		if (rc)
			pr_err("[%s] failed to send HBM exit cmd, rc=%d\n",
				panel->name, rc);
	}

	return 0;
}

int dsi_panel_update_hbm(struct dsi_panel *panel, enum hbm_mode_type hbm_mode)
{
	int rc = 0;

	if (!panel)
		return -EINVAL;

	if (!panel->bl_config.hbm)
		return 0;

	mutex_lock(&panel->panel_lock);
	rc = dsi_panel_update_hbm_locked(panel, hbm_mode);
	mutex_unlock(&panel->panel_lock);
	if (rc)
		return rc;

	return backlight_update_status(panel->bl_config.bl_device);
}

enum hbm_mode_type dsi_panel_get_hbm(struct dsi_panel *panel)
{
	if (!panel) {
		pr_err("invalid params\n");
		return false;
	}

	return panel->hbm_mode;
}

int dsi_panel_prepare(struct dsi_panel *panel)
{
	int rc = 0;

	if (!panel) {
		pr_err("invalid params\n");
		return -EINVAL;
	}

	dsi_backlight_early_dpms(&panel->bl_config, SDE_MODE_DPMS_ON);

	mutex_lock(&panel->panel_lock);

	if (panel->init_delay_us)
		usleep_range(panel->init_delay_us, panel->init_delay_us);

	if (panel->lp11_init) {
		rc = dsi_panel_power_on(panel);
		if (rc) {
			pr_err("[%s] panel power on failed, rc=%d\n",
			       panel->name, rc);
			goto error;
		}
	}

	rc = dsi_panel_tx_cmd_set(panel, DSI_CMD_SET_PRE_ON);
	if (rc) {
		pr_err("[%s] failed to send DSI_CMD_SET_PRE_ON cmds, rc=%d\n",
		       panel->name, rc);
		goto error;
	}

error:
	mutex_unlock(&panel->panel_lock);
	return rc;
}

static int dsi_panel_roi_prepare_dcs_cmds(struct dsi_panel_cmd_set *set,
		struct dsi_rect *roi, int ctrl_idx, int unicast)
{
	static const int ROI_CMD_LEN = 5;

	int rc = 0;

	/* DTYPE_DCS_LWRITE */
	static char *caset, *paset;

	set->cmds = NULL;

	caset = kzalloc(ROI_CMD_LEN, GFP_KERNEL);
	if (!caset) {
		rc = -ENOMEM;
		goto exit;
	}
	caset[0] = 0x2a;
	caset[1] = (roi->x & 0xFF00) >> 8;
	caset[2] = roi->x & 0xFF;
	caset[3] = ((roi->x - 1 + roi->w) & 0xFF00) >> 8;
	caset[4] = (roi->x - 1 + roi->w) & 0xFF;

	paset = kzalloc(ROI_CMD_LEN, GFP_KERNEL);
	if (!paset) {
		rc = -ENOMEM;
		goto error_free_mem;
	}
	paset[0] = 0x2b;
	paset[1] = (roi->y & 0xFF00) >> 8;
	paset[2] = roi->y & 0xFF;
	paset[3] = ((roi->y - 1 + roi->h) & 0xFF00) >> 8;
	paset[4] = (roi->y - 1 + roi->h) & 0xFF;

	set->type = DSI_CMD_SET_ROI;
	set->state = DSI_CMD_SET_STATE_LP;
	set->count = 2; /* send caset + paset together */
	set->cmds = kcalloc(set->count, sizeof(*set->cmds), GFP_KERNEL);
	if (!set->cmds) {
		rc = -ENOMEM;
		goto error_free_mem;
	}
	set->cmds[0].msg.channel = 0;
	set->cmds[0].msg.type = MIPI_DSI_DCS_LONG_WRITE;
	set->cmds[0].msg.flags = unicast ? MIPI_DSI_MSG_UNICAST : 0;
	set->cmds[0].msg.ctrl = unicast ? ctrl_idx : 0;
	set->cmds[0].msg.tx_len = ROI_CMD_LEN;
	set->cmds[0].msg.tx_buf = caset;
	set->cmds[0].msg.rx_len = 0;
	set->cmds[0].msg.rx_buf = 0;
	set->cmds[0].msg.wait_ms = 0;
	set->cmds[0].last_command = 0;
	set->cmds[0].post_wait_ms = 0;

	set->cmds[1].msg.channel = 0;
	set->cmds[1].msg.type = MIPI_DSI_DCS_LONG_WRITE;
	set->cmds[1].msg.flags = unicast ? MIPI_DSI_MSG_UNICAST : 0;
	set->cmds[1].msg.ctrl = unicast ? ctrl_idx : 0;
	set->cmds[1].msg.tx_len = ROI_CMD_LEN;
	set->cmds[1].msg.tx_buf = paset;
	set->cmds[1].msg.rx_len = 0;
	set->cmds[1].msg.rx_buf = 0;
	set->cmds[1].msg.wait_ms = 0;
	set->cmds[1].last_command = 1;
	set->cmds[1].post_wait_ms = 0;

	goto exit;

error_free_mem:
	kfree(caset);
	kfree(paset);
	kfree(set->cmds);

exit:
	return rc;
}

int dsi_panel_send_qsync_on_dcs(struct dsi_panel *panel,
		int ctrl_idx)
{
	int rc = 0;

	if (!panel) {
		pr_err("invalid params\n");
		return -EINVAL;
	}

	mutex_lock(&panel->panel_lock);

	pr_debug("ctrl:%d qsync on\n", ctrl_idx);
	rc = dsi_panel_tx_cmd_set(panel, DSI_CMD_SET_QSYNC_ON);
	if (rc)
		pr_err("[%s] failed to send DSI_CMD_SET_QSYNC_ON cmds rc=%d\n",
		       panel->name, rc);

	mutex_unlock(&panel->panel_lock);
	return rc;
}

int dsi_panel_send_qsync_off_dcs(struct dsi_panel *panel,
		int ctrl_idx)
{
	int rc = 0;

	if (!panel) {
		pr_err("invalid params\n");
		return -EINVAL;
	}

	mutex_lock(&panel->panel_lock);

	pr_debug("ctrl:%d qsync off\n", ctrl_idx);
	rc = dsi_panel_tx_cmd_set(panel, DSI_CMD_SET_QSYNC_OFF);
	if (rc)
		pr_err("[%s] failed to send DSI_CMD_SET_QSYNC_OFF cmds rc=%d\n",
		       panel->name, rc);

	mutex_unlock(&panel->panel_lock);
	return rc;
}

int dsi_panel_send_roi_dcs(struct dsi_panel *panel, int ctrl_idx,
		struct dsi_rect *roi)
{
	int rc = 0;
	struct dsi_panel_cmd_set *set;
	struct dsi_display_mode_priv_info *priv_info;

	if (!panel || !panel->cur_mode) {
		pr_err("Invalid params\n");
		return -EINVAL;
	}

	priv_info = panel->cur_mode->priv_info;
	set = &priv_info->cmd_sets[DSI_CMD_SET_ROI];

	rc = dsi_panel_roi_prepare_dcs_cmds(set, roi, ctrl_idx, true);
	if (rc) {
		pr_err("[%s] failed to prepare DSI_CMD_SET_ROI cmds, rc=%d\n",
				panel->name, rc);
		return rc;
	}
	pr_debug("[%s] send roi x %d y %d w %d h %d\n", panel->name,
			roi->x, roi->y, roi->w, roi->h);

	mutex_lock(&panel->panel_lock);

	rc = dsi_panel_tx_cmd_set(panel, DSI_CMD_SET_ROI);
	if (rc)
		pr_err("[%s] failed to send DSI_CMD_SET_ROI cmds, rc=%d\n",
				panel->name, rc);

	mutex_unlock(&panel->panel_lock);

	dsi_panel_destroy_cmd_packets(set);

	return rc;
}

int dsi_panel_switch(struct dsi_panel *panel)
{
	int rc = 0;

	if (!panel) {
		pr_err("Invalid params\n");
		return -EINVAL;
	}

	if (panel->funcs && panel->funcs->mode_switch) {
		rc = panel->funcs->mode_switch(panel);
		return rc;
	}

	mutex_lock(&panel->panel_lock);

	rc = dsi_panel_tx_cmd_set(panel, DSI_CMD_SET_TIMING_SWITCH);
	if (rc)
		pr_err("[%s] failed to send DSI_CMD_SET_TIMING_SWITCH cmds, rc=%d\n",
		       panel->name, rc);

	mutex_unlock(&panel->panel_lock);
	return rc;
}

int dsi_panel_post_switch(struct dsi_panel *panel)
{
	int rc = 0;

	if (!panel) {
		pr_err("Invalid params\n");
		return -EINVAL;
	}

	mutex_lock(&panel->panel_lock);

	rc = dsi_panel_tx_cmd_set(panel, DSI_CMD_SET_POST_TIMING_SWITCH);
	if (rc)
		pr_err("[%s] failed to send DSI_CMD_SET_POST_TIMING_SWITCH cmds, rc=%d\n",
		       panel->name, rc);

	mutex_unlock(&panel->panel_lock);
	return rc;
}

int dsi_panel_enable(struct dsi_panel *panel)
{
	int rc = 0;

	if (!panel) {
		pr_err("Invalid params\n");
		return -EINVAL;
	}

	mutex_lock(&panel->panel_lock);

	rc = dsi_panel_tx_cmd_set(panel, DSI_CMD_SET_ON);
	if (rc)
		pr_err("[%s] failed to send DSI_CMD_SET_ON cmds, rc=%d\n",
		       panel->name, rc);
	else
		panel->panel_initialized = true;
	mutex_unlock(&panel->panel_lock);

	if (!rc)
		rc = dsi_backlight_late_dpms(&panel->bl_config,
					       SDE_MODE_DPMS_ON);

	return rc;
}

int dsi_panel_post_enable(struct dsi_panel *panel)
{
	int rc = 0;

	if (!panel) {
		pr_err("invalid params\n");
		return -EINVAL;
	}

	if (panel->funcs && panel->funcs->post_enable)
		return panel->funcs->post_enable(panel);

	mutex_lock(&panel->panel_lock);

	rc = dsi_panel_tx_cmd_set(panel, DSI_CMD_SET_POST_ON);
	if (rc) {
		pr_err("[%s] failed to send DSI_CMD_SET_POST_ON cmds, rc=%d\n",
		       panel->name, rc);
		goto error;
	}
error:
	mutex_unlock(&panel->panel_lock);
	return rc;
}

int dsi_panel_pre_disable(struct dsi_panel *panel)
{
	int rc = 0;

	if (!panel) {
		pr_err("invalid params\n");
		return -EINVAL;
	}

	dsi_backlight_early_dpms(&panel->bl_config, SDE_MODE_DPMS_OFF);

	mutex_lock(&panel->panel_lock);

	rc = dsi_panel_tx_cmd_set(panel, DSI_CMD_SET_PRE_OFF);
	if (rc) {
		pr_err("[%s] failed to send DSI_CMD_SET_PRE_OFF cmds, rc=%d\n",
		       panel->name, rc);
		goto error;
	}

error:
	mutex_unlock(&panel->panel_lock);

	if (!rc && panel->funcs && panel->funcs->pre_disable)
		rc = panel->funcs->pre_disable(panel);

	return rc;
}

int dsi_panel_disable(struct dsi_panel *panel)
{
	int rc = 0;

	if (!panel) {
		pr_err("invalid params\n");
		return -EINVAL;
	}

	mutex_lock(&panel->panel_lock);

	if (panel->vr_mode) {
		rc = dsi_panel_clear_vr_locked(panel);
		if (rc) {
			pr_warn("[%s] couldn't disable VR mode to unprepare display\n",
				panel->name);
		}
	}

	rc = dsi_panel_update_hbm_locked(panel, HBM_MODE_OFF);
	if (rc)
		pr_warn("[%s] couldn't disable HBM mode to unprepare display\n",
			panel->name);
	dsi_backlight_hbm_dimming_stop(&panel->bl_config);

	/* Avoid sending panel off commands when ESD recovery is underway */
	if (!atomic_read(&panel->esd_recovery_pending)) {
		rc = dsi_panel_tx_cmd_set(panel, DSI_CMD_SET_OFF);
		if (rc) {
			/*
			 * Sending panel off commands may fail when  DSI
			 * controller is in a bad state. These failures can be
			 * ignored since controller will go for full reset on
			 * subsequent display enable anyway.
			 */
			pr_warn_ratelimited("[%s] failed to send DSI_CMD_SET_OFF cmds, rc=%d\n",
					panel->name, rc);
			rc = 0;
		}
	}
	panel->panel_initialized = false;

	mutex_unlock(&panel->panel_lock);
	return rc;
}

int dsi_panel_unprepare(struct dsi_panel *panel)
{
	int rc = 0;

	if (!panel) {
		pr_err("invalid params\n");
		return -EINVAL;
	}

	mutex_lock(&panel->panel_lock);

	rc = dsi_panel_tx_cmd_set(panel, DSI_CMD_SET_POST_OFF);
	if (rc) {
		pr_err("[%s] failed to send DSI_CMD_SET_POST_OFF cmds, rc=%d\n",
		       panel->name, rc);
		goto error;
	}

error:
	mutex_unlock(&panel->panel_lock);

	if (!rc)
		rc = dsi_backlight_late_dpms(&panel->bl_config,
					       SDE_MODE_DPMS_OFF);

	if (panel->bl_config.bl_update == BL_UPDATE_DELAY_UNTIL_FIRST_FRAME)
		panel->bl_config.allow_bl_update = false;

	return rc;
}

int dsi_panel_post_unprepare(struct dsi_panel *panel)
{
	int rc = 0;

	if (!panel) {
		pr_err("invalid params\n");
		return -EINVAL;
	}

	mutex_lock(&panel->panel_lock);

	rc = dsi_panel_power_off(panel);
	if (rc) {
		pr_err("[%s] panel power_Off failed, rc=%d\n",
		       panel->name, rc);
		goto error;
	}
error:
	mutex_unlock(&panel->panel_lock);
	return rc;
}

int dsi_panel_idle(struct dsi_panel *panel)
{
	if (unlikely(!panel))
		return -EINVAL;

	if (panel->funcs && panel->funcs->idle)
		return panel->funcs->idle(panel);

	return 0;
}

int dsi_panel_wakeup(struct dsi_panel *panel)
{
	if (unlikely(!panel))
		return -EINVAL;

	if (panel->funcs && panel->funcs->wakeup)
		return panel->funcs->wakeup(panel);

	return 0;
}<|MERGE_RESOLUTION|>--- conflicted
+++ resolved
@@ -603,240 +603,6 @@
 	return rc;
 }
 
-<<<<<<< HEAD
-=======
-static int dsi_panel_wled_register(struct dsi_panel *panel,
-		struct dsi_backlight_config *bl)
-{
-	struct backlight_device *bd;
-
-	bd = backlight_device_get_by_type(BACKLIGHT_RAW);
-	if (!bd) {
-		pr_debug("[%s] backlight device list empty\n", panel->name);
-		return -EPROBE_DEFER;
-	}
-
-	bl->raw_bd = bd;
-	return 0;
-}
-
-static int dsi_panel_update_backlight(struct dsi_panel *panel,
-	u32 bl_lvl)
-{
-	int rc = 0;
-	struct mipi_dsi_device *dsi;
-
-	if (!panel || (bl_lvl > 0xffff)) {
-		pr_err("invalid params\n");
-		return -EINVAL;
-	}
-
-	dsi = &panel->mipi_device;
-
-	rc = mipi_dsi_dcs_set_display_brightness(dsi, bl_lvl);
-	if (rc < 0)
-		pr_err("failed to update dcs backlight:%d\n", bl_lvl);
-
-	return rc;
-}
-
-static int dsi_panel_update_pwm_backlight(struct dsi_panel *panel,
-	u32 bl_lvl)
-{
-	int rc = 0;
-	u32 duty = 0;
-	u32 period_ns = 0;
-	struct dsi_backlight_config *bl;
-
-	if (!panel) {
-		pr_err("Invalid Params\n");
-		return -EINVAL;
-	}
-
-	bl = &panel->bl_config;
-	if (!bl->pwm_bl) {
-		pr_err("pwm device not found\n");
-		return -EINVAL;
-	}
-
-	period_ns = bl->pwm_period_usecs * NSEC_PER_USEC;
-	duty = bl_lvl * period_ns;
-	duty /= bl->bl_max_level;
-
-	rc = pwm_config(bl->pwm_bl, duty, period_ns);
-	if (rc) {
-		pr_err("[%s] failed to change pwm config, rc=\n", panel->name,
-			rc);
-		goto error;
-	}
-
-	if (bl_lvl == 0 && bl->pwm_enabled) {
-		pwm_disable(bl->pwm_bl);
-		bl->pwm_enabled = false;
-		return 0;
-	}
-
-	if (!bl->pwm_enabled) {
-		rc = pwm_enable(bl->pwm_bl);
-		if (rc) {
-			pr_err("[%s] failed to enable pwm, rc=\n", panel->name,
-				rc);
-			goto error;
-		}
-
-		bl->pwm_enabled = true;
-	}
-
-error:
-	return rc;
-}
-
-int dsi_panel_set_backlight(struct dsi_panel *panel, u32 bl_lvl)
-{
-	int rc = 0;
-	struct dsi_backlight_config *bl = &panel->bl_config;
-
-	if (panel->host_config.ext_bridge_num)
-		return 0;
-
-	pr_debug("backlight type:%d lvl:%d\n", bl->type, bl_lvl);
-	switch (bl->type) {
-	case DSI_BACKLIGHT_WLED:
-		rc = backlight_device_set_brightness(bl->raw_bd, bl_lvl);
-		break;
-	case DSI_BACKLIGHT_DCS:
-		rc = dsi_panel_update_backlight(panel, bl_lvl);
-		break;
-	case DSI_BACKLIGHT_EXTERNAL:
-		break;
-	case DSI_BACKLIGHT_PWM:
-		rc = dsi_panel_update_pwm_backlight(panel, bl_lvl);
-		break;
-	default:
-		pr_err("Backlight type(%d) not supported\n", bl->type);
-		rc = -ENOTSUPP;
-	}
-
-	return rc;
-}
-
-static u32 dsi_panel_get_brightness(struct dsi_backlight_config *bl)
-{
-	u32 cur_bl_level;
-	struct backlight_device *bd = bl->raw_bd;
-
-	/* default the brightness level to 50% */
-	cur_bl_level = bl->bl_max_level >> 1;
-
-	switch (bl->type) {
-	case DSI_BACKLIGHT_WLED:
-		/* Try to query the backlight level from the backlight device */
-		if (bd->ops && bd->ops->get_brightness)
-			cur_bl_level = bd->ops->get_brightness(bd);
-		break;
-	case DSI_BACKLIGHT_DCS:
-	case DSI_BACKLIGHT_EXTERNAL:
-	case DSI_BACKLIGHT_PWM:
-	default:
-		/*
-		 * Ideally, we should read the backlight level from the
-		 * panel. For now, just set it default value.
-		 */
-		break;
-	}
-
-	pr_debug("cur_bl_level=%d\n", cur_bl_level);
-	return cur_bl_level;
-}
-
-void dsi_panel_bl_handoff(struct dsi_panel *panel)
-{
-	struct dsi_backlight_config *bl = &panel->bl_config;
-
-	bl->bl_level = dsi_panel_get_brightness(bl);
-}
-
-static int dsi_panel_pwm_register(struct dsi_panel *panel)
-{
-	int rc = 0;
-	struct dsi_backlight_config *bl = &panel->bl_config;
-
-	bl->pwm_bl = devm_of_pwm_get(panel->parent, panel->panel_of_node, NULL);
-	if (IS_ERR_OR_NULL(bl->pwm_bl)) {
-		rc = PTR_ERR(bl->pwm_bl);
-		pr_err("[%s] failed to request pwm, rc=%d\n", panel->name,
-			rc);
-		return rc;
-	}
-
-	return 0;
-}
-
-static int dsi_panel_bl_register(struct dsi_panel *panel)
-{
-	int rc = 0;
-	struct dsi_backlight_config *bl = &panel->bl_config;
-
-	if (panel->host_config.ext_bridge_num)
-		return 0;
-
-	switch (bl->type) {
-	case DSI_BACKLIGHT_WLED:
-		rc = dsi_panel_wled_register(panel, bl);
-		break;
-	case DSI_BACKLIGHT_DCS:
-		break;
-	case DSI_BACKLIGHT_EXTERNAL:
-		break;
-	case DSI_BACKLIGHT_PWM:
-		rc = dsi_panel_pwm_register(panel);
-		break;
-	default:
-		pr_err("Backlight type(%d) not supported\n", bl->type);
-		rc = -ENOTSUPP;
-		goto error;
-	}
-
-error:
-	return rc;
-}
-
-static void dsi_panel_pwm_unregister(struct dsi_panel *panel)
-{
-	struct dsi_backlight_config *bl = &panel->bl_config;
-
-	devm_pwm_put(panel->parent, bl->pwm_bl);
-}
-
-static int dsi_panel_bl_unregister(struct dsi_panel *panel)
-{
-	int rc = 0;
-	struct dsi_backlight_config *bl = &panel->bl_config;
-
-	if (panel->host_config.ext_bridge_num)
-		return 0;
-
-	switch (bl->type) {
-	case DSI_BACKLIGHT_WLED:
-		break;
-	case DSI_BACKLIGHT_DCS:
-		break;
-	case DSI_BACKLIGHT_EXTERNAL:
-		break;
-	case DSI_BACKLIGHT_PWM:
-		dsi_panel_pwm_unregister(panel);
-		break;
-	default:
-		pr_err("Backlight type(%d) not supported\n", bl->type);
-		rc = -ENOTSUPP;
-		goto error;
-	}
-
-error:
-	return rc;
-}
-
->>>>>>> a1ef8a6b
 static int dsi_panel_parse_timing(struct dsi_mode_info *mode,
 				  struct dsi_parser_utils *utils)
 {
@@ -3647,12 +3413,6 @@
 	rc = dsi_panel_bl_parse_config(parent, &panel->bl_config);
 	if (rc)
 		pr_err("failed to parse backlight config, rc=%d\n", rc);
-<<<<<<< HEAD
-=======
-		if (rc == -EPROBE_DEFER)
-			goto error;
-	}
->>>>>>> a1ef8a6b
 
 	rc = dsi_panel_parse_misc_features(panel);
 	if (rc)
