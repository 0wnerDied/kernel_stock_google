/*
 * Copyright (c) 2016-2019, The Linux Foundation. All rights reserved.
 *
 * This program is free software; you can redistribute it and/or modify
 * it under the terms of the GNU General Public License version 2 and
 * only version 2 as published by the Free Software Foundation.
 *
 * This program is distributed in the hope that it will be useful,
 * but WITHOUT ANY WARRANTY; without even the implied warranty of
 * MERCHANTABILITY or FITNESS FOR A PARTICULAR PURPOSE.  See the
 * GNU General Public License for more details.
 *
 */

#define pr_fmt(fmt)	"msm-dsi-panel:[%s:%d] " fmt, __func__, __LINE__
#include <linux/debugfs.h>
#include <linux/delay.h>
#include <linux/slab.h>
#include <linux/gpio.h>
#include <linux/of_gpio.h>
#include <video/mipi_display.h>
#include <video/display_timing.h>

#include "dsi_panel.h"
#include "dsi_ctrl_hw.h"
#include "dsi_parser.h"
#include "sde_trace.h"

/**
 * topology is currently defined by a set of following 3 values:
 * 1. num of layer mixers
 * 2. num of compression encoders
 * 3. num of interfaces
 */
#define TOPOLOGY_SET_LEN 3
#define MAX_TOPOLOGY 5

#define DSI_PANEL_DEFAULT_LABEL  "Default dsi panel"
#define DSI_PANEL_VENDOR_DEFAULT_LABEL "Undefined vendor"

#define DEFAULT_MDP_TRANSFER_TIME 14000

#define DEFAULT_PANEL_JITTER_NUMERATOR		2
#define DEFAULT_PANEL_JITTER_DENOMINATOR	1
#define DEFAULT_PANEL_JITTER_ARRAY_SIZE		2
#define MAX_PANEL_JITTER		10
#define DEFAULT_PANEL_PREFILL_LINES	25
#define TICKS_IN_MICRO_SECOND		1000000

enum dsi_dsc_ratio_type {
	DSC_8BPC_8BPP,
	DSC_10BPC_8BPP,
	DSC_12BPC_8BPP,
	DSC_RATIO_TYPE_MAX
};

static u32 dsi_dsc_rc_buf_thresh[] = {0x0e, 0x1c, 0x2a, 0x38, 0x46, 0x54,
		0x62, 0x69, 0x70, 0x77, 0x79, 0x7b, 0x7d, 0x7e};

/*
 * DSC 1.1
 * Rate control - Min QP values for each ratio type in dsi_dsc_ratio_type
 */
static char dsi_dsc_rc_range_min_qp_1_1[][15] = {
	{0, 0, 1, 1, 3, 3, 3, 3, 3, 3, 5, 5, 5, 7, 13},
	{0, 4, 5, 5, 7, 7, 7, 7, 7, 7, 9, 9, 9, 11, 17},
	{0, 4, 9, 9, 11, 11, 11, 11, 11, 11, 13, 13, 13, 15, 21},
	};

/*
 * DSC 1.1 SCR
 * Rate control - Min QP values for each ratio type in dsi_dsc_ratio_type
 */
static char dsi_dsc_rc_range_min_qp_1_1_scr1[][15] = {
	{0, 0, 1, 1, 3, 3, 3, 3, 3, 3, 5, 5, 5, 9, 12},
	{0, 4, 5, 5, 7, 7, 7, 7, 7, 7, 9, 9, 9, 13, 16},
	{0, 4, 9, 9, 11, 11, 11, 11, 11, 11, 13, 13, 13, 17, 20},
	};

/*
 * DSC 1.1
 * Rate control - Max QP values for each ratio type in dsi_dsc_ratio_type
 */
static char dsi_dsc_rc_range_max_qp_1_1[][15] = {
	{4, 4, 5, 6, 7, 7, 7, 8, 9, 10, 11, 12, 13, 13, 15},
	{4, 8, 9, 10, 11, 11, 11, 12, 13, 14, 15, 16, 17, 17, 19},
	{12, 12, 13, 14, 15, 15, 15, 16, 17, 18, 19, 20, 21, 21, 23},
	};

/*
 * DSC 1.1 SCR
 * Rate control - Max QP values for each ratio type in dsi_dsc_ratio_type
 */
static char dsi_dsc_rc_range_max_qp_1_1_scr1[][15] = {
	{4, 4, 5, 6, 7, 7, 7, 8, 9, 10, 10, 11, 11, 12, 13},
	{8, 8, 9, 10, 11, 11, 11, 12, 13, 14, 14, 15, 15, 16, 17},
	{12, 12, 13, 14, 15, 15, 15, 16, 17, 18, 18, 19, 19, 20, 23},
	};

/*
 * DSC 1.1 and DSC 1.1 SCR
 * Rate control - bpg offset values
 */
static char dsi_dsc_rc_range_bpg_offset[] = {2, 0, 0, -2, -4, -6, -8, -8,
		-8, -10, -10, -12, -12, -12, -12};

/*
 * VR utility function.  Forward-declared so that other commands
 * can clear VR mode if necessary.
 */

static int dsi_panel_clear_vr_locked(struct dsi_panel *panel);
static int dsi_panel_update_hbm_locked(struct dsi_panel *panel, bool enable);

int dsi_dsc_create_pps_buf_cmd(struct msm_display_dsc_info *dsc, char *buf,
				int pps_id)
{
	char *bp;
	char data;
	int i, bpp;
	char *dbgbp;

	dbgbp = buf;
	bp = buf;
	/* First 7 bytes are cmd header */
	*bp++ = 0x0A;
	*bp++ = 1;
	*bp++ = 0;
	*bp++ = 0;
	*bp++ = 10;
	*bp++ = 0;
	*bp++ = 128;

	*bp++ = (dsc->version & 0xff);		/* pps0 */
	*bp++ = (pps_id & 0xff);		/* pps1 */
	bp++;					/* pps2, reserved */

	data = dsc->line_buf_depth & 0x0f;
	data |= ((dsc->bpc & 0xf) << 4);
	*bp++ = data;				/* pps3 */

	bpp = dsc->bpp;
	bpp <<= 4;				/* 4 fraction bits */
	data = (bpp >> 8);
	data &= 0x03;				/* upper two bits */
	data |= ((dsc->block_pred_enable & 0x1) << 5);
	data |= ((dsc->convert_rgb & 0x1) << 4);
	data |= ((dsc->enable_422 & 0x1) << 3);
	data |= ((dsc->vbr_enable & 0x1) << 2);
	*bp++ = data;				/* pps4 */
	*bp++ = (bpp & 0xff);			/* pps5 */

	*bp++ = ((dsc->pic_height >> 8) & 0xff); /* pps6 */
	*bp++ = (dsc->pic_height & 0x0ff);	/* pps7 */
	*bp++ = ((dsc->pic_width >> 8) & 0xff);	/* pps8 */
	*bp++ = (dsc->pic_width & 0x0ff);	/* pps9 */

	*bp++ = ((dsc->slice_height >> 8) & 0xff);/* pps10 */
	*bp++ = (dsc->slice_height & 0x0ff);	/* pps11 */
	*bp++ = ((dsc->slice_width >> 8) & 0xff); /* pps12 */
	*bp++ = (dsc->slice_width & 0x0ff);	/* pps13 */

	*bp++ = ((dsc->chunk_size >> 8) & 0xff);/* pps14 */
	*bp++ = (dsc->chunk_size & 0x0ff);	/* pps15 */

	*bp++ = (dsc->initial_xmit_delay >> 8) & 0x3; /* pps16, bit 0, 1 */
	*bp++ = (dsc->initial_xmit_delay & 0xff);/* pps17 */

	*bp++ = ((dsc->initial_dec_delay >> 8) & 0xff); /* pps18 */
	*bp++ = (dsc->initial_dec_delay & 0xff);/* pps19 */

	bp++;					/* pps20, reserved */

	*bp++ = (dsc->initial_scale_value & 0x3f); /* pps21 */

	*bp++ = ((dsc->scale_increment_interval >> 8) & 0xff); /* pps22 */
	*bp++ = (dsc->scale_increment_interval & 0xff); /* pps23 */

	*bp++ = ((dsc->scale_decrement_interval >> 8) & 0xf); /* pps24 */
	*bp++ = (dsc->scale_decrement_interval & 0x0ff);/* pps25 */

	bp++;					/* pps26, reserved */

	*bp++ = (dsc->first_line_bpg_offset & 0x1f);/* pps27 */

	*bp++ = ((dsc->nfl_bpg_offset >> 8) & 0xff);/* pps28 */
	*bp++ = (dsc->nfl_bpg_offset & 0x0ff);	/* pps29 */
	*bp++ = ((dsc->slice_bpg_offset >> 8) & 0xff);/* pps30 */
	*bp++ = (dsc->slice_bpg_offset & 0x0ff);/* pps31 */

	*bp++ = ((dsc->initial_offset >> 8) & 0xff);/* pps32 */
	*bp++ = (dsc->initial_offset & 0x0ff);	/* pps33 */

	*bp++ = ((dsc->final_offset >> 8) & 0xff);/* pps34 */
	*bp++ = (dsc->final_offset & 0x0ff);	/* pps35 */

	*bp++ = (dsc->min_qp_flatness & 0x1f);	/* pps36 */
	*bp++ = (dsc->max_qp_flatness & 0x1f);	/* pps37 */

	*bp++ = ((dsc->rc_model_size >> 8) & 0xff);/* pps38 */
	*bp++ = (dsc->rc_model_size & 0x0ff);	/* pps39 */

	*bp++ = (dsc->edge_factor & 0x0f);	/* pps40 */

	*bp++ = (dsc->quant_incr_limit0 & 0x1f);	/* pps41 */
	*bp++ = (dsc->quant_incr_limit1 & 0x1f);	/* pps42 */

	data = ((dsc->tgt_offset_hi & 0xf) << 4);
	data |= (dsc->tgt_offset_lo & 0x0f);
	*bp++ = data;				/* pps43 */

	for (i = 0; i < 14; i++)
		*bp++ = (dsc->buf_thresh[i] & 0xff); /* pps44 - pps57 */

	for (i = 0; i < 15; i++) {		/* pps58 - pps87 */
		data = (dsc->range_min_qp[i] & 0x1f);
		data <<= 3;
		data |= ((dsc->range_max_qp[i] >> 2) & 0x07);
		*bp++ = data;
		data = (dsc->range_max_qp[i] & 0x03);
		data <<= 6;
		data |= (dsc->range_bpg_offset[i] & 0x3f);
		*bp++ = data;
	}

	return 128;
}

static int dsi_panel_vreg_get(struct dsi_panel *panel)
{
	int rc = 0;
	int i;
	struct regulator *vreg = NULL;

	for (i = 0; i < panel->power_info.count; i++) {
		vreg = devm_regulator_get(panel->parent,
					  panel->power_info.vregs[i].vreg_name);
		rc = PTR_RET(vreg);
		if (rc) {
			pr_err("failed to get %s regulator\n",
			       panel->power_info.vregs[i].vreg_name);
			goto error_put;
		}
		panel->power_info.vregs[i].vreg = vreg;
	}

	return rc;
error_put:
	for (i = i - 1; i >= 0; i--) {
		devm_regulator_put(panel->power_info.vregs[i].vreg);
		panel->power_info.vregs[i].vreg = NULL;
	}
	return rc;
}

static int dsi_panel_vreg_put(struct dsi_panel *panel)
{
	int rc = 0;
	int i;

	for (i = panel->power_info.count - 1; i >= 0; i--)
		devm_regulator_put(panel->power_info.vregs[i].vreg);

	return rc;
}

static int dsi_panel_gpio_request(struct dsi_panel *panel)
{
	int rc = 0;
	struct dsi_panel_reset_config *r_config = &panel->reset_config;

	if (gpio_is_valid(r_config->reset_gpio)) {
		rc = gpio_request(r_config->reset_gpio, "reset_gpio");
		if (rc) {
			pr_err("request for reset_gpio failed, rc=%d\n", rc);
			goto error;
		}
	}

	if (gpio_is_valid(r_config->disp_en_gpio)) {
		rc = gpio_request(r_config->disp_en_gpio, "disp_en_gpio");
		if (rc) {
			pr_err("request for disp_en_gpio failed, rc=%d\n", rc);
			goto error_release_reset;
		}
	}

	if (gpio_is_valid(panel->bl_config.en_gpio)) {
		rc = gpio_request(panel->bl_config.en_gpio, "bklt_en_gpio");
		if (rc) {
			pr_err("request for bklt_en_gpio failed, rc=%d\n", rc);
			goto error_release_disp_en;
		}
	}

	if (gpio_is_valid(r_config->lcd_mode_sel_gpio)) {
		rc = gpio_request(r_config->lcd_mode_sel_gpio, "mode_gpio");
		if (rc) {
			pr_err("request for mode_gpio failed, rc=%d\n", rc);
			goto error_release_mode_sel;
		}
	}

	goto error;
error_release_mode_sel:
	if (gpio_is_valid(panel->bl_config.en_gpio))
		gpio_free(panel->bl_config.en_gpio);
error_release_disp_en:
	if (gpio_is_valid(r_config->disp_en_gpio))
		gpio_free(r_config->disp_en_gpio);
error_release_reset:
	if (gpio_is_valid(r_config->reset_gpio))
		gpio_free(r_config->reset_gpio);
error:
	return rc;
}

static int dsi_panel_gpio_release(struct dsi_panel *panel)
{
	int rc = 0;
	struct dsi_panel_reset_config *r_config = &panel->reset_config;

	if (gpio_is_valid(r_config->reset_gpio))
		gpio_free(r_config->reset_gpio);

	if (gpio_is_valid(r_config->disp_en_gpio))
		gpio_free(r_config->disp_en_gpio);

	if (gpio_is_valid(panel->bl_config.en_gpio))
		gpio_free(panel->bl_config.en_gpio);

	if (gpio_is_valid(panel->reset_config.lcd_mode_sel_gpio))
		gpio_free(panel->reset_config.lcd_mode_sel_gpio);

	return rc;
}

int dsi_panel_trigger_esd_attack(struct dsi_panel *panel)
{
	struct dsi_panel_reset_config *r_config;

	if (!panel) {
		pr_err("Invalid panel param\n");
		return -EINVAL;
	}

	r_config = &panel->reset_config;
	if (!r_config) {
		pr_err("Invalid panel reset configuration\n");
		return -EINVAL;
	}

	if (gpio_is_valid(r_config->reset_gpio)) {
		gpio_set_value(r_config->reset_gpio, 0);
		pr_info("GPIO pulled low to simulate ESD\n");
		return 0;
	}
	pr_err("failed to pull down gpio\n");
	return -EINVAL;
}

static int dsi_panel_reset(struct dsi_panel *panel)
{
	int rc = 0;
	struct dsi_panel_reset_config *r_config = &panel->reset_config;
	int i;

	if (gpio_is_valid(panel->reset_config.disp_en_gpio)) {
		rc = gpio_direction_output(panel->reset_config.disp_en_gpio, 1);
		if (rc) {
			pr_err("unable to set dir for disp gpio rc=%d\n", rc);
			goto exit;
		}
	}

	if (r_config->count) {
		rc = gpio_direction_output(r_config->reset_gpio,
			r_config->sequence[0].level);
		if (rc) {
			pr_err("unable to set dir for rst gpio rc=%d\n", rc);
			goto exit;
		}
	}

	for (i = 0; i < r_config->count; i++) {
		gpio_set_value(r_config->reset_gpio,
			       r_config->sequence[i].level);


		if (r_config->sequence[i].sleep_ms)
			usleep_range(r_config->sequence[i].sleep_ms * 1000,
				(r_config->sequence[i].sleep_ms * 1000) + 100);
	}

	if (gpio_is_valid(panel->bl_config.en_gpio)) {
		rc = gpio_direction_output(panel->bl_config.en_gpio, 1);
		if (rc)
			pr_err("unable to set dir for bklt gpio rc=%d\n", rc);
	}

	if (gpio_is_valid(panel->reset_config.lcd_mode_sel_gpio)) {
		bool out = true;

		if ((panel->reset_config.mode_sel_state == MODE_SEL_DUAL_PORT)
				|| (panel->reset_config.mode_sel_state
					== MODE_GPIO_LOW))
			out = false;
		else if ((panel->reset_config.mode_sel_state
				== MODE_SEL_SINGLE_PORT) ||
				(panel->reset_config.mode_sel_state
				 == MODE_GPIO_HIGH))
			out = true;

		rc = gpio_direction_output(
			panel->reset_config.lcd_mode_sel_gpio, out);
		if (rc)
			pr_err("unable to set dir for mode gpio rc=%d\n", rc);
	}
exit:
	return rc;
}

static int dsi_panel_set_pinctrl_state(struct dsi_panel *panel, bool enable)
{
	int rc = 0;
	struct pinctrl_state *state;

	if (panel->host_config.ext_bridge_num)
		return 0;

	if (enable)
		state = panel->pinctrl.active;
	else
		state = panel->pinctrl.suspend;

	rc = pinctrl_select_state(panel->pinctrl.pinctrl, state);
	if (rc)
		pr_err("[%s] failed to set pin state, rc=%d\n", panel->name,
		       rc);

	return rc;
}


static int dsi_panel_power_on(struct dsi_panel *panel)
{
	int rc = 0;

	rc = dsi_panel_set_pinctrl_state(panel, true);
	if (rc) {
		pr_err("[%s] failed to set pinctrl, rc=%d\n", panel->name, rc);
		goto error_disable_vregs;
	}

	rc = dsi_panel_reset(panel);
	if (rc) {
		pr_err("[%s] failed to reset panel, rc=%d\n", panel->name, rc);
		goto error_disable_gpio;
	}

	goto exit;

error_disable_gpio:
	if (gpio_is_valid(panel->reset_config.disp_en_gpio))
		gpio_set_value(panel->reset_config.disp_en_gpio, 0);

	if (gpio_is_valid(panel->bl_config.en_gpio))
		gpio_set_value(panel->bl_config.en_gpio, 0);

	(void)dsi_panel_set_pinctrl_state(panel, false);

error_disable_vregs:
	(void)dsi_pwr_enable_regulator(&panel->power_info, false);

exit:
	return rc;
}

static int dsi_panel_power_off(struct dsi_panel *panel)
{
	int rc = 0;

	if (gpio_is_valid(panel->reset_config.disp_en_gpio))
		gpio_set_value(panel->reset_config.disp_en_gpio, 0);

	if (gpio_is_valid(panel->reset_config.reset_gpio))
		gpio_set_value(panel->reset_config.reset_gpio, 0);

	if (gpio_is_valid(panel->reset_config.lcd_mode_sel_gpio))
		gpio_set_value(panel->reset_config.lcd_mode_sel_gpio, 0);

	rc = dsi_panel_set_pinctrl_state(panel, false);
	if (rc) {
		pr_err("[%s] failed set pinctrl state, rc=%d\n", panel->name,
		       rc);
	}

	rc = dsi_pwr_enable_regulator(&panel->power_info, false);
	if (rc)
		pr_err("[%s] failed to enable vregs, rc=%d\n", panel->name, rc);

	return rc;
}

int dsi_panel_cmd_set_transfer(struct dsi_panel *panel,
			       struct dsi_panel_cmd_set *cmd)
{
	int rc = 0, i = 0;
	ssize_t len;
	struct dsi_cmd_desc *cmds;
	const struct mipi_dsi_host_ops *ops = panel->host->ops;

	cmds = cmd->cmds;

	if (cmd->count == 0) {
		pr_debug("[%s] No commands to be sent\n", panel->name);
		goto error;
	}

	for (i = 0; i < cmd->count; i++) {
		if (cmd->state == DSI_CMD_SET_STATE_LP)
			cmds->msg.flags |= MIPI_DSI_MSG_USE_LPM;

		if (cmds->last_command)
			cmds->msg.flags |= MIPI_DSI_MSG_LASTCOMMAND;

		len = ops->transfer(panel->host, &cmds->msg);
		if (len < 0) {
			rc = len;
			pr_err("failed to set cmds, rc=%d\n", rc);
			goto error;
		}
		if (cmds->post_wait_ms)
			usleep_range(cmds->post_wait_ms*1000,
					((cmds->post_wait_ms*1000)+10));
		cmds++;
	}
error:
	return rc;
}

static int dsi_panel_tx_cmd_set(struct dsi_panel *panel,
				enum dsi_cmd_set_type type)
{
	struct dsi_display_mode *mode;

	if (!panel || !panel->cur_mode)
		return -EINVAL;

	mode = panel->cur_mode;

	return dsi_panel_cmd_set_transfer(panel,
					  &mode->priv_info->cmd_sets[type]);
}

static int dsi_panel_pinctrl_deinit(struct dsi_panel *panel)
{
	int rc = 0;

	if (panel->host_config.ext_bridge_num)
		return 0;

	devm_pinctrl_put(panel->pinctrl.pinctrl);

	return rc;
}

static int dsi_panel_pinctrl_init(struct dsi_panel *panel)
{
	int rc = 0;

	if (panel->host_config.ext_bridge_num)
		return 0;

	/* TODO:  pinctrl is defined in dsi dt node */
	panel->pinctrl.pinctrl = devm_pinctrl_get(panel->parent);
	if (IS_ERR_OR_NULL(panel->pinctrl.pinctrl)) {
		rc = PTR_ERR(panel->pinctrl.pinctrl);
		pr_err("failed to get pinctrl, rc=%d\n", rc);
		goto error;
	}

	panel->pinctrl.active = pinctrl_lookup_state(panel->pinctrl.pinctrl,
						       "panel_active");
	if (IS_ERR_OR_NULL(panel->pinctrl.active)) {
		rc = PTR_ERR(panel->pinctrl.active);
		pr_err("failed to get pinctrl active state, rc=%d\n", rc);
		goto error;
	}

	panel->pinctrl.suspend =
		pinctrl_lookup_state(panel->pinctrl.pinctrl, "panel_suspend");

	if (IS_ERR_OR_NULL(panel->pinctrl.suspend)) {
		rc = PTR_ERR(panel->pinctrl.suspend);
		pr_err("failed to get pinctrl suspend state, rc=%d\n", rc);
		goto error;
	}

error:
	return rc;
}

static int dsi_panel_parse_timing(struct dsi_mode_info *mode,
				  struct dsi_parser_utils *utils)
{
	int rc = 0;
	u64 tmp64 = 0;
	u32 val = 0;
	struct dsi_display_mode *display_mode;
	struct dsi_display_mode_priv_info *priv_info;

	display_mode = container_of(mode, struct dsi_display_mode, timing);

	priv_info = display_mode->priv_info;

	rc = utils->read_u64(utils->data,
			"qcom,mdss-dsi-panel-clockrate", &tmp64);
	if (rc == -EOVERFLOW) {
		tmp64 = 0;
		rc = utils->read_u32(utils->data,
			"qcom,mdss-dsi-panel-clockrate", (u32 *)&tmp64);
	}

	mode->clk_rate_hz = !rc ? tmp64 : 0;
	display_mode->priv_info->clk_rate_hz = mode->clk_rate_hz;

	rc = utils->read_u32(utils->data, "qcom,mdss-mdp-transfer-time-us",
			&mode->mdp_transfer_time_us);
	if (rc) {
		pr_debug("fallback to default mdp-transfer-time-us\n");
		mode->mdp_transfer_time_us = DEFAULT_MDP_TRANSFER_TIME;
	}
	display_mode->priv_info->mdp_transfer_time_us =
					mode->mdp_transfer_time_us;

	rc = utils->read_u32(utils->data, "qcom,mdss-dsi-overlap-pixels",
				  &val);
	priv_info->overlap_pixels = rc ? 0 : val;

	rc = utils->read_u32(utils->data,
				"qcom,mdss-dsi-panel-framerate",
				&mode->refresh_rate);
	if (rc) {
		pr_err("failed to read qcom,mdss-dsi-panel-framerate, rc=%d\n",
		       rc);
		goto error;
	}

	rc = utils->read_u32(utils->data, "qcom,mdss-dsi-panel-width",
				  &mode->h_active);
	if (rc) {
		pr_err("failed to read qcom,mdss-dsi-panel-width, rc=%d\n", rc);
		goto error;
	}

	rc = utils->read_u32(utils->data,
				"qcom,mdss-dsi-h-front-porch",
				  &mode->h_front_porch);
	if (rc) {
		pr_err("failed to read qcom,mdss-dsi-h-front-porch, rc=%d\n",
		       rc);
		goto error;
	}

	rc = utils->read_u32(utils->data,
				"qcom,mdss-dsi-h-back-porch",
				  &mode->h_back_porch);
	if (rc) {
		pr_err("failed to read qcom,mdss-dsi-h-back-porch, rc=%d\n",
		       rc);
		goto error;
	}

	rc = utils->read_u32(utils->data,
				"qcom,mdss-dsi-h-pulse-width",
				  &mode->h_sync_width);
	if (rc) {
		pr_err("failed to read qcom,mdss-dsi-h-pulse-width, rc=%d\n",
		       rc);
		goto error;
	}

	rc = utils->read_u32(utils->data, "qcom,mdss-dsi-h-sync-skew",
				  &mode->h_skew);
	if (rc)
		pr_err("qcom,mdss-dsi-h-sync-skew is not defined, rc=%d\n", rc);

	pr_debug("panel horz active:%d front_portch:%d back_porch:%d sync_skew:%d\n",
		mode->h_active, mode->h_front_porch, mode->h_back_porch,
		mode->h_sync_width);

	rc = utils->read_u32(utils->data, "qcom,mdss-dsi-panel-height",
				  &mode->v_active);
	if (rc) {
		pr_err("failed to read qcom,mdss-dsi-panel-height, rc=%d\n",
		       rc);
		goto error;
	}

	rc = utils->read_u32(utils->data, "qcom,mdss-dsi-v-back-porch",
				  &mode->v_back_porch);
	if (rc) {
		pr_err("failed to read qcom,mdss-dsi-v-back-porch, rc=%d\n",
		       rc);
		goto error;
	}

	rc = utils->read_u32(utils->data, "qcom,mdss-dsi-v-front-porch",
				  &mode->v_front_porch);
	if (rc) {
		pr_err("failed to read qcom,mdss-dsi-v-back-porch, rc=%d\n",
		       rc);
		goto error;
	}

	rc = utils->read_u32(utils->data, "qcom,mdss-dsi-v-pulse-width",
				  &mode->v_sync_width);
	if (rc) {
		pr_err("failed to read qcom,mdss-dsi-v-pulse-width, rc=%d\n",
		       rc);
		goto error;
	}
	pr_debug("panel vert active:%d front_portch:%d back_porch:%d pulse_width:%d\n",
		mode->v_active, mode->v_front_porch, mode->v_back_porch,
		mode->v_sync_width);

error:
	return rc;
}

static int dsi_panel_parse_pixel_format(struct dsi_host_common_cfg *host,
					struct dsi_parser_utils *utils,
					const char *name)
{
	int rc = 0;
	u32 bpp = 0;
	enum dsi_pixel_format fmt;
	const char *packing;

	rc = utils->read_u32(utils->data, "qcom,mdss-dsi-bpp", &bpp);
	if (rc) {
		pr_err("[%s] failed to read qcom,mdss-dsi-bpp, rc=%d\n",
		       name, rc);
		return rc;
	}

	switch (bpp) {
	case 3:
		fmt = DSI_PIXEL_FORMAT_RGB111;
		break;
	case 8:
		fmt = DSI_PIXEL_FORMAT_RGB332;
		break;
	case 12:
		fmt = DSI_PIXEL_FORMAT_RGB444;
		break;
	case 16:
		fmt = DSI_PIXEL_FORMAT_RGB565;
		break;
	case 18:
		fmt = DSI_PIXEL_FORMAT_RGB666;
		break;
	case 24:
	default:
		fmt = DSI_PIXEL_FORMAT_RGB888;
		break;
	}

	if (fmt == DSI_PIXEL_FORMAT_RGB666) {
		packing = utils->get_property(utils->data,
					  "qcom,mdss-dsi-pixel-packing",
					  NULL);
		if (packing && !strcmp(packing, "loose"))
			fmt = DSI_PIXEL_FORMAT_RGB666_LOOSE;
	}

	host->dst_format = fmt;
	return rc;
}

static int dsi_panel_parse_lane_states(struct dsi_host_common_cfg *host,
				       struct dsi_parser_utils *utils,
				       const char *name)
{
	int rc = 0;
	bool lane_enabled;

	lane_enabled = utils->read_bool(utils->data,
					    "qcom,mdss-dsi-lane-0-state");
	host->data_lanes |= (lane_enabled ? DSI_DATA_LANE_0 : 0);

	lane_enabled = utils->read_bool(utils->data,
					     "qcom,mdss-dsi-lane-1-state");
	host->data_lanes |= (lane_enabled ? DSI_DATA_LANE_1 : 0);

	lane_enabled = utils->read_bool(utils->data,
					    "qcom,mdss-dsi-lane-2-state");
	host->data_lanes |= (lane_enabled ? DSI_DATA_LANE_2 : 0);

	lane_enabled = utils->read_bool(utils->data,
					     "qcom,mdss-dsi-lane-3-state");
	host->data_lanes |= (lane_enabled ? DSI_DATA_LANE_3 : 0);

	if (host->data_lanes == 0) {
		pr_err("[%s] No data lanes are enabled, rc=%d\n", name, rc);
		rc = -EINVAL;
	}

	return rc;
}

static int dsi_panel_parse_color_swap(struct dsi_host_common_cfg *host,
				      struct dsi_parser_utils *utils,
				      const char *name)
{
	int rc = 0;
	const char *swap_mode;

	swap_mode = utils->get_property(utils->data,
			"qcom,mdss-dsi-color-order", NULL);
	if (swap_mode) {
		if (!strcmp(swap_mode, "rgb_swap_rgb")) {
			host->swap_mode = DSI_COLOR_SWAP_RGB;
		} else if (!strcmp(swap_mode, "rgb_swap_rbg")) {
			host->swap_mode = DSI_COLOR_SWAP_RBG;
		} else if (!strcmp(swap_mode, "rgb_swap_brg")) {
			host->swap_mode = DSI_COLOR_SWAP_BRG;
		} else if (!strcmp(swap_mode, "rgb_swap_grb")) {
			host->swap_mode = DSI_COLOR_SWAP_GRB;
		} else if (!strcmp(swap_mode, "rgb_swap_gbr")) {
			host->swap_mode = DSI_COLOR_SWAP_GBR;
		} else {
			pr_err("[%s] Unrecognized color order-%s\n",
			       name, swap_mode);
			rc = -EINVAL;
		}
	} else {
		pr_debug("[%s] Falling back to default color order\n", name);
		host->swap_mode = DSI_COLOR_SWAP_RGB;
	}

	/* bit swap on color channel is not defined in dt */
	host->bit_swap_red = false;
	host->bit_swap_green = false;
	host->bit_swap_blue = false;
	return rc;
}

static int dsi_panel_parse_triggers(struct dsi_host_common_cfg *host,
				    struct dsi_parser_utils *utils,
				    const char *name)
{
	const char *trig;
	int rc = 0;

	trig = utils->get_property(utils->data,
			"qcom,mdss-dsi-mdp-trigger", NULL);
	if (trig) {
		if (!strcmp(trig, "none")) {
			host->mdp_cmd_trigger = DSI_TRIGGER_NONE;
		} else if (!strcmp(trig, "trigger_te")) {
			host->mdp_cmd_trigger = DSI_TRIGGER_TE;
		} else if (!strcmp(trig, "trigger_sw")) {
			host->mdp_cmd_trigger = DSI_TRIGGER_SW;
		} else if (!strcmp(trig, "trigger_sw_te")) {
			host->mdp_cmd_trigger = DSI_TRIGGER_SW_TE;
		} else {
			pr_err("[%s] Unrecognized mdp trigger type (%s)\n",
			       name, trig);
			rc = -EINVAL;
		}

	} else {
		pr_debug("[%s] Falling back to default MDP trigger\n",
			 name);
		host->mdp_cmd_trigger = DSI_TRIGGER_SW;
	}

	trig = utils->get_property(utils->data,
			"qcom,mdss-dsi-dma-trigger", NULL);
	if (trig) {
		if (!strcmp(trig, "none")) {
			host->dma_cmd_trigger = DSI_TRIGGER_NONE;
		} else if (!strcmp(trig, "trigger_te")) {
			host->dma_cmd_trigger = DSI_TRIGGER_TE;
		} else if (!strcmp(trig, "trigger_sw")) {
			host->dma_cmd_trigger = DSI_TRIGGER_SW;
		} else if (!strcmp(trig, "trigger_sw_seof")) {
			host->dma_cmd_trigger = DSI_TRIGGER_SW_SEOF;
		} else if (!strcmp(trig, "trigger_sw_te")) {
			host->dma_cmd_trigger = DSI_TRIGGER_SW_TE;
		} else {
			pr_err("[%s] Unrecognized mdp trigger type (%s)\n",
			       name, trig);
			rc = -EINVAL;
		}

	} else {
		pr_debug("[%s] Falling back to default MDP trigger\n", name);
		host->dma_cmd_trigger = DSI_TRIGGER_SW;
	}

	rc = utils->read_u32(utils->data, "qcom,mdss-dsi-te-pin-select",
			&host->te_mode);
	if (rc) {
		pr_warn("[%s] fallback to default te-pin-select\n", name);
		host->te_mode = 1;
		rc = 0;
	}

	return rc;
}

static int dsi_panel_parse_ext_bridge_config(struct dsi_host_common_cfg *host,
					    struct dsi_parser_utils *utils,
					    const char *name)
{
	u32 len = 0, i = 0;
	int rc = 0;

	host->ext_bridge_num = 0;

	len = utils->count_u32_elems(utils->data, "qcom,mdss-dsi-ext-bridge");

	if (len > MAX_DSI_CTRLS_PER_DISPLAY) {
		pr_debug("[%s] Invalid ext bridge count set\n", name);
		return -EINVAL;
	}

	if (len == 0) {
		pr_debug("[%s] It's a DSI panel, not bridge\n", name);
		return rc;
	}

	rc = utils->read_u32_array(utils->data, "qcom,mdss-dsi-ext-bridge",
			host->ext_bridge_map,
			len);

	if (rc) {
		pr_debug("[%s] Did not get ext bridge set\n", name);
		return rc;
	}

	for (i = 0; i < len; i++) {
		if (host->ext_bridge_map[i] >= MAX_EXT_BRIDGE_PORT_CONFIG) {
			pr_debug("[%s] Invalid bridge port value %d\n",
				name, host->ext_bridge_map[i]);
			return -EINVAL;
		}
	}

	host->ext_bridge_num = len;

	pr_debug("[%s] ext bridge count is %d\n", name, host->ext_bridge_num);

	return rc;
}

static int dsi_panel_parse_misc_host_config(struct dsi_host_common_cfg *host,
					    struct dsi_parser_utils *utils,
					    const char *name)
{
	u32 val = 0;
	int rc = 0;

	rc = utils->read_u32(utils->data, "qcom,mdss-dsi-t-clk-post", &val);
	if (!rc) {
		host->t_clk_post = val;
		pr_debug("[%s] t_clk_post = %d\n", name, val);
	}

	val = 0;
	rc = utils->read_u32(utils->data, "qcom,mdss-dsi-t-clk-pre", &val);
	if (!rc) {
		host->t_clk_pre = val;
		pr_debug("[%s] t_clk_pre = %d\n", name, val);
	}

	host->ignore_rx_eot = utils->read_bool(utils->data,
						"qcom,mdss-dsi-rx-eot-ignore");

	host->append_tx_eot = utils->read_bool(utils->data,
						"qcom,mdss-dsi-tx-eot-append");

	host->force_hs_clk_lane = utils->read_bool(utils->data,
					"qcom,mdss-dsi-force-clock-lane-hs");
	return 0;
}

static int dsi_panel_create_sn_buf(struct dsi_panel *panel)
{
	struct dsi_panel_vendor_info *const vendor_info = &panel->vendor_info;
	struct dsi_panel_sn_location *const location = &vendor_info->location;
	ssize_t rc = 0;
	u32 sn_str_size;
	u8 *tmp_sn_buf;

	if (!panel)
		return -EINVAL;

	if  (!location->addr || !location->sn_length) {
		pr_err("[%s] invalid location\n", __func__);
		return -EINVAL;
	}

	// prepare buffer for bin2hex()
	// e.g. buf[0] = 0x01 -> sn[0] = '0' and sn[1] = '1'
	sn_str_size = location->sn_length * 2;
	tmp_sn_buf = kmalloc(sn_str_size + 1, GFP_KERNEL);
	if (!tmp_sn_buf)
		return -ENOMEM;

	mutex_lock(&panel->panel_lock);
	if (!vendor_info->sn) {
		vendor_info->is_sn = false;
		vendor_info->sn = tmp_sn_buf;
	} else
		kfree(tmp_sn_buf);

	mutex_unlock(&panel->panel_lock);
	return rc;
}

static int dsi_panel_release_sn_buf(struct dsi_panel *panel)
{
	struct dsi_panel_vendor_info *const vendor_info = &panel->vendor_info;
	ssize_t rc = 0;

	if (!panel)
		return -EINVAL;

	mutex_lock(&panel->panel_lock);
	kfree(vendor_info->sn);
	vendor_info->sn = NULL;
	vendor_info->is_sn = false;
	mutex_unlock(&panel->panel_lock);
	return rc;
}

int dsi_panel_get_sn(struct dsi_panel *panel)
{
	struct dsi_panel_vendor_info *const vendor_info = &panel->vendor_info;
	struct dsi_panel_sn_location *const location = &vendor_info->location;
	ssize_t rc = 0;
	u32 read_size, read_back_size, sn_str_size;
	u8 *buf;

	if (!panel || !panel->panel_initialized) {
		pr_err("panel is not ready\n");
		return -EINVAL;
	}

	read_size = location->start_byte + location->sn_length;
	buf = kmalloc(read_size, GFP_KERNEL);
	if (!buf)
		return -ENOMEM;

	mutex_lock(&panel->panel_lock);

	if (!panel->vendor_info.sn) {
		rc = -EINVAL;
		goto out_mutex;
	}

	read_back_size = mipi_dsi_dcs_read(&panel->mipi_device, location->addr,
					   buf, read_size);
	if (read_back_size == read_size) {
		bin2hex(vendor_info->sn, &buf[location->start_byte],
			location->sn_length);
		// e.g. buf[0] = 0x01 -> sn[0] = '0' and sn[1] = '1'
		sn_str_size = location->sn_length * 2;
		vendor_info->sn[sn_str_size] = '\0';
		vendor_info->is_sn = true;
	} else {
		rc = -EINVAL;
		pr_err("failed to read: addr=0x%X, read_back_size=%d, read_size=%d\n",
		      location->addr, read_back_size, read_size);
	}

	kfree(buf);
out_mutex:
	mutex_unlock(&panel->panel_lock);
	return rc;
}

static int dsi_panel_parse_sn_location(struct dsi_panel *panel,
				       struct device_node *of_node)
{
	struct dsi_panel_vendor_info *const vendor_info = &panel->vendor_info;
	int rc = 0, len = 0;
	u32 array[3] = {0};

	if (!panel)
		return -EINVAL;

	len = of_property_count_u32_elems(of_node,
			"google,mdss-dsi-panel-sn-location");
	if (len != 3) {
		pr_err("[%s] invalid format\n", __func__);
		rc = -EINVAL;
		goto error;
	}

	rc = of_property_read_u32_array(of_node,
			"google,mdss-dsi-panel-sn-location", array, len);
	if (rc || !array[0] || !array[2]) {
		pr_err("[%s] invalid format\n", __func__);
		rc = -EINVAL;
		goto error;
	}

	vendor_info->location.addr = array[0];
	vendor_info->location.start_byte = array[1];
	vendor_info->location.sn_length = array[2];

	pr_debug("addr=0x%x, start=%d, length=%d",
		vendor_info->location.addr, vendor_info->location.start_byte,
		vendor_info->location.sn_length);
error:
	return rc;
}

int dsi_panel_get_vendor_extinfo(struct dsi_panel *panel)
{
	struct dsi_panel_vendor_info *const vendor_info = &panel->vendor_info;
	char buffer[128];
	size_t bytes = 0;
	u32 read_addr, read_start, read_len, dsi_read_len;
	int i, rc = 0;

	mutex_lock(&panel->panel_lock);

	/* Transmit the commands as specified. */
	for (i = 0; i < vendor_info->extinfo_loc_length; i += 3) {
		read_addr  = vendor_info->extinfo_loc[i];
		read_start = vendor_info->extinfo_loc[i + 1];
		read_len   = vendor_info->extinfo_loc[i + 2];

		/* Compute size of entire DSI read, starting from byte zero. */
		dsi_read_len = read_start + read_len;

		if (dsi_read_len > sizeof(buffer)) {
			pr_err("Read is too large for buffer.\n");
			rc = -EINVAL;
			goto error;
		} else if (read_len > vendor_info->extinfo_length - bytes) {
			pr_err("Ran out of space reading extinfo data.\n");
			rc = -EINVAL;
			goto error;
		}

		rc = mipi_dsi_dcs_read(&panel->mipi_device,
				       read_addr,
				       buffer,
				       dsi_read_len);
		if (rc < 0) {
			pr_err("mipi_dsi_dcs_read failed with rc=%d.\n", rc);
			goto error;
		}

		/* Copy only the the specified portion of the DSI read, which is
		 * read_len bytes starting at read_start.
		 */
		memcpy(&vendor_info->extinfo[bytes], &buffer[read_start],
		       read_len);
		bytes += read_len;
	}

	vendor_info->extinfo_read = bytes;
	rc = 0;

error:

	if (rc < 0) {
		pr_err("Failed to read vendor extinfo. Freeing extinfo memory.\n");

		vendor_info->extinfo_loc_length = 0;
		vendor_info->extinfo_length = 0;
		vendor_info->extinfo_read = 0;

		kfree(vendor_info->extinfo_loc);
		vendor_info->extinfo_loc = NULL;

		kfree(vendor_info->extinfo);
		vendor_info->extinfo = NULL;
	}

	mutex_unlock(&panel->panel_lock);
	return rc;
}

static int dsi_panel_release_vendor_extinfo(struct dsi_panel *panel)
{
	struct dsi_panel_vendor_info *const vendor_info = &panel->vendor_info;

	mutex_lock(&panel->panel_lock);

	vendor_info->extinfo_loc_length = 0;
	vendor_info->extinfo_length = 0;
	vendor_info->extinfo_read = 0;

	kfree(vendor_info->extinfo_loc);
	vendor_info->extinfo_loc = NULL;

	kfree(vendor_info->extinfo);
	vendor_info->extinfo = NULL;

	mutex_unlock(&panel->panel_lock);
	return 0;
}

static int dsi_panel_parse_vendor_extinfo_location(struct dsi_panel *panel,
						   struct device_node *of_node)
{
	u32 extinfo_location[24];
	int size_bytes, loc_length;
	int extinfo_length = 0;
	int i, rc = 0;

	if (!of_property_read_bool(
			of_node, "google,mdss-dsi-panel-vendor-extinfo-loc")) {
		pr_info("Could not find optional vendor extinfo.\n");
		rc = 0;
		goto error;
	}

	if (IS_ERR(of_get_property(of_node,
				   "google,mdss-dsi-panel-vendor-extinfo-loc",
				   &size_bytes))) {
		pr_err("Failed to read google,mdss-dsi-panel-vendor-extinfo-loc.\n");
		goto error;
	}
	loc_length = size_bytes / 4;

	if (size_bytes > sizeof(extinfo_location)) {
		pr_err("Length (%d) is larger than allocated (%d).\n",
		       size_bytes, sizeof(extinfo_location));
		rc = -EINVAL;
		goto error;
	} else if (size_bytes % 4 != 0 || loc_length % 3 != 0) {
		pr_err("Size (%d) is not 32-bit aligned and/or the length (%d) is not divisible by 3.\n",
		       size_bytes, loc_length);
		rc = -EINVAL;
		goto error;
	}

	rc = of_property_read_u32_array(
			of_node, "google,mdss-dsi-panel-vendor-extinfo-loc",
			extinfo_location, loc_length);
	if (rc) {
		pr_err("Error (%d) reading extinfo location.\n", rc);
		goto error;
	}

	/* Compute expected length of extinfo */
	for (i = 0; i < loc_length; i += 3) {
		/* Each register read consists of three u32 values specifying
		 * the register address, start byte of the target range, and the
		 * length of the target range. Length is the 3rd u32.
		 */
		extinfo_length += extinfo_location[i + 2];
	}

	panel->vendor_info.extinfo_loc = kzalloc(size_bytes, GFP_KERNEL);
	panel->vendor_info.extinfo = kzalloc(extinfo_length, GFP_KERNEL);
	if (!panel->vendor_info.extinfo_loc || !panel->vendor_info.extinfo) {
		pr_err("Failed to allocate extinfo buffer memory.\n");

		kfree(panel->vendor_info.extinfo_loc);
		panel->vendor_info.extinfo_loc = NULL;

		kfree(panel->vendor_info.extinfo);
		panel->vendor_info.extinfo = NULL;

		rc = -ENOMEM;
		goto error;
	}
	memcpy(panel->vendor_info.extinfo_loc, extinfo_location, size_bytes);
	panel->vendor_info.extinfo_loc_length = loc_length;
	panel->vendor_info.extinfo_length = extinfo_length;
	rc = 0;

error:
	return rc;
}

/*
 * Copy the display panel extended info to a buffer provided by the caller.
 *
 * panel  - pointer to a drm_panel
 * buffer - destination for extinfo data
 * len    - size of destination buffer
 *
 * If there is no extinfo to read, returns 0
 * If provided buffer is NULL, returns the size of the extinfo in bytes
 * If len is less than the extinfo length, returns -ENOSPC
 * If there is extinfo pending read, returns -EBUSY
 * Otherwise, copies extinfo to buffer and returns the number of bytes copied
 */
int dsi_panel_read_vendor_extinfo(struct drm_panel *panel, char *buffer,
				  size_t len)
{
	struct dsi_panel *p = container_of(panel, struct dsi_panel, drm_panel);
	struct dsi_panel_vendor_info *const vendor_info = &p->vendor_info;

	if (!panel)
		return -EINVAL;

	/* Return zero if there is no extinfo to read */
	if (vendor_info->extinfo_loc_length == 0)
		return 0;

	/* If buffer is null, this is a request for the length of extinfo */
	if (!buffer)
		return vendor_info->extinfo_length;

	/* Verify adequate buffer space */
	if (len < vendor_info->extinfo_length)
		return -ENOSPC;

	/* Return -EBUSY if there is extinfo to read, but read is pending */
	if (vendor_info->extinfo_read == 0)
		return -EBUSY;

	memcpy(buffer, vendor_info->extinfo, vendor_info->extinfo_length);
	return vendor_info->extinfo_length;
}
EXPORT_SYMBOL(dsi_panel_read_vendor_extinfo);

static int dsi_panel_parse_vendor_info(struct dsi_panel *panel,
				       struct device_node *of_node)
{
	int rc = 0;
	struct dsi_panel_vendor_info *const vendor_info = &panel->vendor_info;

	if (!panel)
		return -EINVAL;

	vendor_info->name = of_get_property(of_node,
				"google,mdss-dsi-panel-vendor", NULL);

	if (!vendor_info->name) {
		vendor_info->name = DSI_PANEL_VENDOR_DEFAULT_LABEL;
		rc = -EINVAL;
		goto error;
	}
	rc = dsi_panel_parse_sn_location(panel, of_node);
	if (rc) {
		pr_err("[%s] failed to parse the parameter for SN, rc=%d\n",
			panel->name, rc);
	}
	rc = dsi_panel_parse_vendor_extinfo_location(panel, of_node);
	if (rc) {
		pr_err("[%s] failed to parse the extended panel info, rc=%d\n",
			panel->name, rc);
	}
error:
	return rc;
}

static void dsi_panel_parse_split_link_config(struct dsi_host_common_cfg *host,
					struct dsi_parser_utils *utils,
					const char *name)
{
	int rc = 0;
	u32 val = 0;
	bool supported = false;
	struct dsi_split_link_config *split_link = &host->split_link;

	supported = utils->read_bool(utils->data, "qcom,split-link-enabled");

	if (!supported) {
		pr_debug("[%s] Split link is not supported\n", name);
		split_link->split_link_enabled = false;
		return;
	}

	rc = utils->read_u32(utils->data, "qcom,sublinks-count", &val);
	if (rc || val < 1) {
		pr_debug("[%s] Using default sublinks count\n", name);
		split_link->num_sublinks = 2;
	} else {
		split_link->num_sublinks = val;
	}

	rc = utils->read_u32(utils->data, "qcom,lanes-per-sublink", &val);
	if (rc || val < 1) {
		pr_debug("[%s] Using default lanes per sublink\n", name);
		split_link->lanes_per_sublink = 2;
	} else {
		split_link->lanes_per_sublink = val;
	}

	pr_debug("[%s] Split link is supported %d-%d\n", name,
		split_link->num_sublinks, split_link->lanes_per_sublink);
	split_link->split_link_enabled = true;
}

static int dsi_panel_parse_host_config(struct dsi_panel *panel)
{
	int rc = 0;
	struct dsi_parser_utils *utils = &panel->utils;

	rc = dsi_panel_parse_pixel_format(&panel->host_config, utils,
					  panel->name);
	if (rc) {
		pr_err("[%s] failed to get pixel format, rc=%d\n",
		panel->name, rc);
		goto error;
	}

	rc = dsi_panel_parse_lane_states(&panel->host_config, utils,
					 panel->name);
	if (rc) {
		pr_err("[%s] failed to parse lane states, rc=%d\n",
		       panel->name, rc);
		goto error;
	}

	rc = dsi_panel_parse_color_swap(&panel->host_config, utils,
					panel->name);
	if (rc) {
		pr_err("[%s] failed to parse color swap config, rc=%d\n",
		       panel->name, rc);
		goto error;
	}

	rc = dsi_panel_parse_triggers(&panel->host_config, utils,
				      panel->name);
	if (rc) {
		pr_err("[%s] failed to parse triggers, rc=%d\n",
		       panel->name, rc);
		goto error;
	}

	rc = dsi_panel_parse_misc_host_config(&panel->host_config, utils,
					      panel->name);
	if (rc) {
		pr_err("[%s] failed to parse misc host config, rc=%d\n",
		       panel->name, rc);
		goto error;
	}

	dsi_panel_parse_ext_bridge_config(&panel->host_config, utils,
					      panel->name);
	if (rc) {
		pr_err("[%s] failed to parse ext bridge config, rc=%d\n",
		       panel->name, rc);
	}

	dsi_panel_parse_split_link_config(&panel->host_config, utils,
						panel->name);

error:
	return rc;
}

static int dsi_panel_parse_qsync_caps(struct dsi_panel *panel,
				     struct device_node *of_node)
{
	int rc = 0;
	u32 val = 0;

	rc = of_property_read_u32(of_node,
				  "qcom,mdss-dsi-qsync-min-refresh-rate",
				  &val);
	if (rc)
		pr_err("[%s] qsync min fps not defined rc:%d\n",
			panel->name, rc);

	panel->qsync_min_fps = val;

	return rc;
}

static int dsi_panel_parse_dyn_clk_caps(struct dsi_panel *panel)
{
	int rc = 0;
	bool supported = false;
	struct dsi_dyn_clk_caps *dyn_clk_caps = &panel->dyn_clk_caps;
	struct dsi_parser_utils *utils = &panel->utils;
	const char *name = panel->name;

	supported = utils->read_bool(utils->data, "qcom,dsi-dyn-clk-enable");

	if (!supported) {
		dyn_clk_caps->dyn_clk_support = false;
		return rc;
	}

	dyn_clk_caps->bit_clk_list_len = utils->count_u32_elems(utils->data,
			"qcom,dsi-dyn-clk-list");

	if (dyn_clk_caps->bit_clk_list_len < 1) {
		pr_err("[%s] failed to get supported bit clk list\n", name);
		return -EINVAL;
	}

	dyn_clk_caps->bit_clk_list = kcalloc(dyn_clk_caps->bit_clk_list_len,
			sizeof(u32), GFP_KERNEL);
	if (!dyn_clk_caps->bit_clk_list)
		return -ENOMEM;

	rc = utils->read_u32_array(utils->data, "qcom,dsi-dyn-clk-list",
			dyn_clk_caps->bit_clk_list,
			dyn_clk_caps->bit_clk_list_len);

	if (rc) {
		pr_err("[%s] failed to parse supported bit clk list\n", name);
		return -EINVAL;
	}

	dyn_clk_caps->dyn_clk_support = true;

	return 0;
}

static int dsi_panel_parse_dfps_caps(struct dsi_panel *panel)
{
	int rc = 0;
	bool supported = false;
	struct dsi_dfps_capabilities *dfps_caps = &panel->dfps_caps;
	struct dsi_parser_utils *utils = &panel->utils;
	const char *name = panel->name;
	const char *type;
	u32 i;

	supported = utils->read_bool(utils->data,
			"qcom,mdss-dsi-pan-enable-dynamic-fps");

	if (!supported) {
		pr_debug("[%s] DFPS is not supported\n", name);
		dfps_caps->dfps_support = false;
		return rc;
	}

	type = utils->get_property(utils->data,
			"qcom,mdss-dsi-pan-fps-update", NULL);
	if (!type) {
		pr_err("[%s] dfps type not defined\n", name);
		rc = -EINVAL;
		goto error;
	} else if (!strcmp(type, "dfps_suspend_resume_mode")) {
		dfps_caps->type = DSI_DFPS_SUSPEND_RESUME;
	} else if (!strcmp(type, "dfps_immediate_clk_mode")) {
		dfps_caps->type = DSI_DFPS_IMMEDIATE_CLK;
	} else if (!strcmp(type, "dfps_immediate_porch_mode_hfp")) {
		dfps_caps->type = DSI_DFPS_IMMEDIATE_HFP;
	} else if (!strcmp(type, "dfps_immediate_porch_mode_vfp")) {
		dfps_caps->type = DSI_DFPS_IMMEDIATE_VFP;
	} else {
		pr_err("[%s] dfps type is not recognized\n", name);
		rc = -EINVAL;
		goto error;
	}

	dfps_caps->dfps_list_len = utils->count_u32_elems(utils->data,
				  "qcom,dsi-supported-dfps-list");
	if (dfps_caps->dfps_list_len < 1) {
		pr_err("[%s] dfps refresh list not present\n", name);
		rc = -EINVAL;
		goto error;
	}

	dfps_caps->dfps_list = kcalloc(dfps_caps->dfps_list_len, sizeof(u32),
			GFP_KERNEL);
	if (!dfps_caps->dfps_list) {
		rc = -ENOMEM;
		goto error;
	}

	rc = utils->read_u32_array(utils->data,
			"qcom,dsi-supported-dfps-list",
			dfps_caps->dfps_list,
			dfps_caps->dfps_list_len);
	if (rc) {
		pr_err("[%s] dfps refresh rate list parse failed\n", name);
		rc = -EINVAL;
		goto error;
	}
	dfps_caps->dfps_support = true;

	/* calculate max and min fps */
	dfps_caps->max_refresh_rate = dfps_caps->dfps_list[0];
	dfps_caps->min_refresh_rate = dfps_caps->dfps_list[0];

	for (i = 1; i < dfps_caps->dfps_list_len; i++) {
		if (dfps_caps->dfps_list[i] < dfps_caps->min_refresh_rate)
			dfps_caps->min_refresh_rate = dfps_caps->dfps_list[i];
		else if (dfps_caps->dfps_list[i] > dfps_caps->max_refresh_rate)
			dfps_caps->max_refresh_rate = dfps_caps->dfps_list[i];
	}

error:
	return rc;
}

static int dsi_panel_parse_video_host_config(struct dsi_video_engine_cfg *cfg,
					     struct dsi_parser_utils *utils,
					     const char *name)
{
	int rc = 0;
	const char *traffic_mode;
	u32 vc_id = 0;
	u32 val = 0;
	u32 line_no = 0;

	rc = utils->read_u32(utils->data, "qcom,mdss-dsi-h-sync-pulse", &val);
	if (rc) {
		pr_debug("[%s] fallback to default h-sync-pulse\n", name);
		cfg->pulse_mode_hsa_he = false;
	} else if (val == 1) {
		cfg->pulse_mode_hsa_he = true;
	} else if (val == 0) {
		cfg->pulse_mode_hsa_he = false;
	} else {
		pr_err("[%s] Unrecognized value for mdss-dsi-h-sync-pulse\n",
		       name);
		rc = -EINVAL;
		goto error;
	}

	cfg->hfp_lp11_en = utils->read_bool(utils->data,
						"qcom,mdss-dsi-hfp-power-mode");

	cfg->hbp_lp11_en = utils->read_bool(utils->data,
						"qcom,mdss-dsi-hbp-power-mode");

	cfg->hsa_lp11_en = utils->read_bool(utils->data,
						"qcom,mdss-dsi-hsa-power-mode");

	cfg->last_line_interleave_en = utils->read_bool(utils->data,
					"qcom,mdss-dsi-last-line-interleave");

	cfg->eof_bllp_lp11_en = utils->read_bool(utils->data,
					"qcom,mdss-dsi-bllp-eof-power-mode");

	cfg->bllp_lp11_en = utils->read_bool(utils->data,
					"qcom,mdss-dsi-bllp-power-mode");

	traffic_mode = utils->get_property(utils->data,
				       "qcom,mdss-dsi-traffic-mode",
				       NULL);
	if (!traffic_mode) {
		pr_debug("[%s] Falling back to default traffic mode\n", name);
		cfg->traffic_mode = DSI_VIDEO_TRAFFIC_SYNC_PULSES;
	} else if (!strcmp(traffic_mode, "non_burst_sync_pulse")) {
		cfg->traffic_mode = DSI_VIDEO_TRAFFIC_SYNC_PULSES;
	} else if (!strcmp(traffic_mode, "non_burst_sync_event")) {
		cfg->traffic_mode = DSI_VIDEO_TRAFFIC_SYNC_START_EVENTS;
	} else if (!strcmp(traffic_mode, "burst_mode")) {
		cfg->traffic_mode = DSI_VIDEO_TRAFFIC_BURST_MODE;
	} else {
		pr_err("[%s] Unrecognized traffic mode-%s\n", name,
		       traffic_mode);
		rc = -EINVAL;
		goto error;
	}

	rc = utils->read_u32(utils->data, "qcom,mdss-dsi-virtual-channel-id",
				  &vc_id);
	if (rc) {
		pr_debug("[%s] Fallback to default vc id\n", name);
		cfg->vc_id = 0;
	} else {
		cfg->vc_id = vc_id;
	}

	rc = utils->read_u32(utils->data, "qcom,mdss-dsi-dma-schedule-line",
				  &line_no);
	if (rc) {
		pr_debug("[%s] set default dma scheduling line no\n", name);
		cfg->dma_sched_line = 0x1;
		/* do not fail since we have default value */
		rc = 0;
	} else {
		cfg->dma_sched_line = line_no;
	}

error:
	return rc;
}

static int dsi_panel_parse_cmd_host_config(struct dsi_cmd_engine_cfg *cfg,
					   struct dsi_parser_utils *utils,
					   const char *name)
{
	u32 val = 0;
	int rc = 0;

	rc = utils->read_u32(utils->data, "qcom,mdss-dsi-wr-mem-start", &val);
	if (rc) {
		pr_debug("[%s] Fallback to default wr-mem-start\n", name);
		cfg->wr_mem_start = 0x2C;
	} else {
		cfg->wr_mem_start = val;
	}

	val = 0;
	rc = utils->read_u32(utils->data, "qcom,mdss-dsi-wr-mem-continue",
				  &val);
	if (rc) {
		pr_debug("[%s] Fallback to default wr-mem-continue\n", name);
		cfg->wr_mem_continue = 0x3C;
	} else {
		cfg->wr_mem_continue = val;
	}

	/* TODO:  fix following */
	cfg->max_cmd_packets_interleave = 0;

	val = 0;
	rc = utils->read_u32(utils->data, "qcom,mdss-dsi-te-dcs-command",
				  &val);
	if (rc) {
		pr_debug("[%s] fallback to default te-dcs-cmd\n", name);
		cfg->insert_dcs_command = true;
	} else if (val == 1) {
		cfg->insert_dcs_command = true;
	} else if (val == 0) {
		cfg->insert_dcs_command = false;
	} else {
		pr_err("[%s] Unrecognized value for mdss-dsi-te-dcs-command\n",
		       name);
		rc = -EINVAL;
		goto error;
	}

error:
	return rc;
}

static int dsi_panel_parse_panel_mode(struct dsi_panel *panel)
{
	int rc = 0;
	struct dsi_parser_utils *utils = &panel->utils;
	enum dsi_op_mode panel_mode;
	const char *mode;

	mode = utils->get_property(utils->data,
			"qcom,mdss-dsi-panel-type", NULL);
	if (!mode) {
		pr_debug("[%s] Fallback to default panel mode\n", panel->name);
		panel_mode = DSI_OP_VIDEO_MODE;
	} else if (!strcmp(mode, "dsi_video_mode")) {
		panel_mode = DSI_OP_VIDEO_MODE;
	} else if (!strcmp(mode, "dsi_cmd_mode")) {
		panel_mode = DSI_OP_CMD_MODE;
	} else {
		pr_err("[%s] Unrecognized panel type-%s\n", panel->name, mode);
		rc = -EINVAL;
		goto error;
	}

	if (panel_mode == DSI_OP_VIDEO_MODE) {
		rc = dsi_panel_parse_video_host_config(&panel->video_config,
						       utils,
						       panel->name);
		if (rc) {
			pr_err("[%s] Failed to parse video host cfg, rc=%d\n",
			       panel->name, rc);
			goto error;
		}
	}

	if (panel_mode == DSI_OP_CMD_MODE) {
		rc = dsi_panel_parse_cmd_host_config(&panel->cmd_config,
						     utils,
						     panel->name);
		if (rc) {
			pr_err("[%s] Failed to parse cmd host config, rc=%d\n",
			       panel->name, rc);
			goto error;
		}
	}

	panel->panel_mode = panel_mode;
error:
	return rc;
}

static int dsi_panel_parse_phy_props(struct dsi_panel *panel)
{
	int rc = 0;
	u32 val = 0;
	const char *str;
	struct dsi_panel_phy_props *props = &panel->phy_props;
	struct dsi_parser_utils *utils = &panel->utils;
	const char *name = panel->name;

	rc = utils->read_u32(utils->data,
		  "qcom,mdss-pan-physical-width-dimension", &val);
	if (rc) {
		pr_debug("[%s] Physical panel width is not defined\n", name);
		props->panel_width_mm = 0;
		rc = 0;
	} else {
		props->panel_width_mm = val;
	}

	rc = utils->read_u32(utils->data,
				  "qcom,mdss-pan-physical-height-dimension",
				  &val);
	if (rc) {
		pr_debug("[%s] Physical panel height is not defined\n", name);
		props->panel_height_mm = 0;
		rc = 0;
	} else {
		props->panel_height_mm = val;
	}

	str = utils->get_property(utils->data,
			"qcom,mdss-dsi-panel-orientation", NULL);
	if (!str) {
		props->rotation = DSI_PANEL_ROTATE_NONE;
	} else if (!strcmp(str, "180")) {
		props->rotation = DSI_PANEL_ROTATE_HV_FLIP;
	} else if (!strcmp(str, "hflip")) {
		props->rotation = DSI_PANEL_ROTATE_H_FLIP;
	} else if (!strcmp(str, "vflip")) {
		props->rotation = DSI_PANEL_ROTATE_V_FLIP;
	} else {
		pr_err("[%s] Unrecognized panel rotation-%s\n", name, str);
		rc = -EINVAL;
		goto error;
	}
error:
	return rc;
}
const char *cmd_set_prop_map[DSI_CMD_SET_MAX] = {
	"qcom,mdss-dsi-pre-on-command",
	"qcom,mdss-dsi-on-command",
	"qcom,mdss-dsi-post-panel-on-command",
	"qcom,mdss-dsi-pre-off-command",
	"qcom,mdss-dsi-off-command",
	"qcom,mdss-dsi-post-off-command",
	"qcom,mdss-dsi-pre-res-switch",
	"qcom,mdss-dsi-res-switch",
	"qcom,mdss-dsi-post-res-switch",
	"qcom,cmd-to-video-mode-switch-commands",
	"qcom,cmd-to-video-mode-post-switch-commands",
	"qcom,video-to-cmd-mode-switch-commands",
	"qcom,video-to-cmd-mode-post-switch-commands",
	"qcom,mdss-dsi-panel-status-command",
	"qcom,mdss-dsi-lp1-command",
	"qcom,mdss-dsi-lp2-command",
	"qcom,mdss-dsi-nolp-command",
	"qcom,mdss-dsi-post-nolp-command",
	"qcom,mdss-dsi-vr-command",
	"qcom,mdss-dsi-novr-command",
	"PPS not parsed from DTSI, generated dynamically",
	"ROI not parsed from DTSI, generated dynamically",
	"qcom,mdss-dsi-timing-switch-command",
	"qcom,mdss-dsi-post-mode-switch-on-command",
	"qcom,mdss-dsi-qsync-on-commands",
	"qcom,mdss-dsi-qsync-off-commands",
};

const char *cmd_set_state_map[DSI_CMD_SET_MAX] = {
	"qcom,mdss-dsi-pre-on-command-state",
	"qcom,mdss-dsi-on-command-state",
	"qcom,mdss-dsi-post-on-command-state",
	"qcom,mdss-dsi-pre-off-command-state",
	"qcom,mdss-dsi-off-command-state",
	"qcom,mdss-dsi-post-off-command-state",
	"qcom,mdss-dsi-pre-res-switch-state",
	"qcom,mdss-dsi-res-switch-state",
	"qcom,mdss-dsi-post-res-switch-state",
	"qcom,cmd-to-video-mode-switch-commands-state",
	"qcom,cmd-to-video-mode-post-switch-commands-state",
	"qcom,video-to-cmd-mode-switch-commands-state",
	"qcom,video-to-cmd-mode-post-switch-commands-state",
	"qcom,mdss-dsi-panel-status-command-state",
	"qcom,mdss-dsi-lp1-command-state",
	"qcom,mdss-dsi-lp2-command-state",
	"qcom,mdss-dsi-nolp-command-state",
	"qcom,mdss-dsi-post-nolp-command-state",
	"qcom,mdss-dsi-vr-command-state",
	"qcom,mdss-dsi-novr-command-state",
	"PPS not parsed from DTSI, generated dynamically",
	"ROI not parsed from DTSI, generated dynamically",
	"qcom,mdss-dsi-timing-switch-command-state",
	"qcom,mdss-dsi-post-mode-switch-on-command-state",
	"qcom,mdss-dsi-qsync-on-commands-state",
	"qcom,mdss-dsi-qsync-off-commands-state",
};

static int dsi_panel_get_cmd_pkt_count(const char *data, u32 length, u32 *cnt)
{
	const u32 cmd_set_min_size = 7;
	u32 count = 0;
	u32 packet_length;
	u32 tmp;

	while (length >= cmd_set_min_size) {
		packet_length = cmd_set_min_size;
		tmp = ((data[5] << 8) | (data[6]));
		packet_length += tmp;
		if (packet_length > length) {
			pr_err("format error\n");
			return -EINVAL;
		}
		length -= packet_length;
		data += packet_length;
		count++;
	};

	*cnt = count;
	return 0;
}

static int dsi_panel_create_cmd_packets(const char *data,
					u32 length,
					u32 count,
					struct dsi_cmd_desc *cmd)
{
	int rc = 0;
	int i, j;
	u8 *payload;

	for (i = 0; i < count; i++) {
		u32 size;

		cmd[i].msg.type = data[0];
		cmd[i].last_command = (data[1] == 1 ? true : false);
		cmd[i].msg.channel = data[2];
		cmd[i].msg.flags |= (data[3] == 1 ? MIPI_DSI_MSG_REQ_ACK : 0);
		cmd[i].msg.ctrl = 0;
		cmd[i].post_wait_ms = cmd[i].msg.wait_ms = data[4];
		cmd[i].msg.tx_len = ((data[5] << 8) | (data[6]));

		size = cmd[i].msg.tx_len * sizeof(u8);

		payload = kzalloc(size, GFP_KERNEL);
		if (!payload) {
			rc = -ENOMEM;
			goto error_free_payloads;
		}

		for (j = 0; j < cmd[i].msg.tx_len; j++)
			payload[j] = data[7 + j];

		cmd[i].msg.tx_buf = payload;
		data += (7 + cmd[i].msg.tx_len);
	}

	return rc;
error_free_payloads:
	for (i = i - 1; i >= 0; i--) {
		kfree(cmd[i].msg.tx_buf);
		cmd[i].msg.tx_buf = NULL;
	}

	return rc;
}


static void dsi_panel_destroy_cmds_packets_buf(struct dsi_panel_cmd_set *set)
{
	u32 i = 0;
	struct dsi_cmd_desc *cmd;

	for (i = 0; i < set->count; i++) {
		cmd = &set->cmds[i];
		kfree(cmd->msg.tx_buf);
		cmd->msg.tx_buf = NULL;
	}
}

void dsi_panel_destroy_cmd_packets(struct dsi_panel_cmd_set *set)
{

	dsi_panel_destroy_cmds_packets_buf(set);
	kfree(set->cmds);
}

static int dsi_panel_alloc_cmd_packets(struct dsi_panel_cmd_set *cmd,
					u32 packet_count)
{
	u32 size;

	size = packet_count * sizeof(*cmd->cmds);
	cmd->cmds = kzalloc(size, GFP_KERNEL);
	if (!cmd->cmds)
		return -ENOMEM;

	cmd->count = packet_count;
	return 0;
}

static int dsi_panel_parse_cmd_sets_sub(struct dsi_panel_cmd_set *cmd,
					const char *data,
					size_t length)
{
	int rc = 0;
	u32 packet_count = 0;

	rc = dsi_panel_get_cmd_pkt_count(data, length, &packet_count);
	if (rc) {
		pr_err("commands failed, rc=%d\n", rc);
		goto error;
	}
	pr_debug("packet-count=%d, %d\n", packet_count, length);

	rc = dsi_panel_alloc_cmd_packets(cmd, packet_count);
	if (rc) {
		pr_err("failed to allocate cmd packets, rc=%d\n", rc);
		goto error;
	}

	rc = dsi_panel_create_cmd_packets(data, length, packet_count,
					  cmd->cmds);
	if (rc) {
		pr_err("failed to create cmd packets, rc=%d\n", rc);
		goto error_free_mem;
	}

	return rc;
error_free_mem:
	kfree(cmd->cmds);
	cmd->cmds = NULL;
error:
	return rc;
}

<<<<<<< HEAD
static int dsi_panel_parse_cmd_sets_dt(struct dsi_panel_cmd_set *cmd,
				       enum dsi_cmd_set_type type,
				       struct dsi_parser_utils *utils)
=======
int dsi_panel_parse_dt_cmd_set(struct device_node *of_node,
			       const char *cmd_str,
			       const char *cmd_state_str,
			       struct dsi_panel_cmd_set *cmd)
>>>>>>> fbab955f
{
	const char *data;
	const char *state;
	enum dsi_cmd_set_state st;
	u32 length = 0;
	int rc;

<<<<<<< HEAD
	pr_debug("type=%d, name=%s, length=%d\n", type,
		cmd_set_prop_map[type], length);

	data = utils->get_property(utils->data, cmd_set_prop_map[type],
				   &length);
	if (!data) {
		pr_debug("%s commands not defined\n", cmd_set_prop_map[type]);
		return -ENOTSUPP;
	}

	pr_debug("type=%d, name=%s, length=%d\n", type,
		 cmd_set_prop_map[type], length);
=======
	data = of_get_property(of_node, cmd_str, &length);
	if (!data) {
		pr_debug("%s commands not defined\n", cmd_str);
		return -ENOTSUPP;
	}

	pr_debug("name=%s, length=%d\n", cmd_str, length);
>>>>>>> fbab955f

	print_hex_dump_debug("", DUMP_PREFIX_NONE,
		8, 1, data, length, false);

<<<<<<< HEAD
	state = utils->get_property(utils->data, cmd_set_state_map[type], NULL);
=======
	state = of_get_property(of_node, cmd_state_str, NULL);
>>>>>>> fbab955f
	if (!state || !strcmp(state, "dsi_lp_mode")) {
		st = DSI_CMD_SET_STATE_LP;
	} else if (!strcmp(state, "dsi_hs_mode")) {
		st = DSI_CMD_SET_STATE_HS;
	} else {
		pr_err("[%s] command state unrecognized-%s\n",
<<<<<<< HEAD
		       cmd_set_state_map[type], state);
=======
		       cmd_state_str, state);
>>>>>>> fbab955f
		return -ENOTSUPP;
	}

	rc = dsi_panel_parse_cmd_sets_sub(cmd, data, length);
	if (rc)
		return rc;

	cmd->state = st;

	return 0;
<<<<<<< HEAD
=======
}

static int dsi_panel_parse_cmd_sets_dt(struct dsi_panel_cmd_set *cmd,
				       enum dsi_cmd_set_type type,
				       struct dsi_parser_utils *utils)
{
	return dsi_panel_parse_dt_cmd_set(utils->data, cmd_set_prop_map[type],
					  cmd_set_state_map[type], cmd);
>>>>>>> fbab955f
}

static int dsi_panel_parse_cmd_sets(
		struct dsi_display_mode_priv_info *priv_info,
		struct dsi_parser_utils *utils)
{
	int rc = 0;
	struct dsi_panel_cmd_set *set;
	u32 i;

	if (!priv_info) {
		pr_err("invalid mode priv info\n");
		return -EINVAL;
	}

	for (i = DSI_CMD_SET_PRE_ON; i < DSI_CMD_SET_MAX; i++) {
		set = &priv_info->cmd_sets[i];
		set->type = i;
		set->count = 0;

		if (i == DSI_CMD_SET_PPS) {
			rc = dsi_panel_alloc_cmd_packets(set, 1);
			if (rc)
				pr_err("failed to allocate cmd set %d, rc = %d\n",
					i, rc);
			set->state = DSI_CMD_SET_STATE_LP;
		} else {
			rc = dsi_panel_parse_cmd_sets_dt(set, i, utils);
			if (rc)
				pr_debug("failed to parse set %d\n", i);
		}
	}

	rc = 0;
	return rc;
}

static int dsi_panel_parse_reset_sequence(struct dsi_panel *panel)
{
	int rc = 0;
	int i;
	u32 length = 0;
	u32 count = 0;
	u32 size = 0;
	u32 *arr_32 = NULL;
	const u32 *arr;
	struct dsi_parser_utils *utils = &panel->utils;
	struct dsi_reset_seq *seq;

	if (panel->host_config.ext_bridge_num)
		return 0;

	arr = utils->get_property(utils->data,
			"qcom,mdss-dsi-reset-sequence", &length);
	if (!arr) {
		pr_err("[%s] dsi-reset-sequence not found\n", panel->name);
		rc = -EINVAL;
		goto error;
	}
	if (length & 0x1) {
		pr_err("[%s] syntax error for dsi-reset-sequence\n",
		       panel->name);
		rc = -EINVAL;
		goto error;
	}

	pr_err("RESET SEQ LENGTH = %d\n", length);
	length = length / sizeof(u32);

	size = length * sizeof(u32);

	arr_32 = kzalloc(size, GFP_KERNEL);
	if (!arr_32) {
		rc = -ENOMEM;
		goto error;
	}

	rc = utils->read_u32_array(utils->data, "qcom,mdss-dsi-reset-sequence",
					arr_32, length);
	if (rc) {
		pr_err("[%s] cannot read qcom,mdss-dsi-reset-sequence\n",
		       panel->name);
		goto error_free_arr_32;
	}

	count = length / 2;
	size = count * sizeof(*seq);
	seq = kzalloc(size, GFP_KERNEL);
	if (!seq) {
		rc = -ENOMEM;
		goto error_free_arr_32;
	}

	panel->reset_config.sequence = seq;
	panel->reset_config.count = count;

	for (i = 0; i < length; i += 2) {
		seq->level = arr_32[i];
		seq->sleep_ms = arr_32[i + 1];
		seq++;
	}


error_free_arr_32:
	kfree(arr_32);
error:
	return rc;
}

static int dsi_panel_parse_misc_features(struct dsi_panel *panel)
{
	struct dsi_parser_utils *utils = &panel->utils;
	u32 val;

	panel->ulps_feature_enabled =
		utils->read_bool(utils->data, "qcom,ulps-enabled");

	pr_info("%s: ulps feature %s\n", __func__,
		(panel->ulps_feature_enabled ? "enabled" : "disabled"));

	panel->ulps_suspend_enabled =
		utils->read_bool(utils->data, "qcom,suspend-ulps-enabled");

	pr_info("%s: ulps during suspend feature %s", __func__,
		(panel->ulps_suspend_enabled ? "enabled" : "disabled"));

	panel->te_using_watchdog_timer = utils->read_bool(utils->data,
					"qcom,mdss-dsi-te-using-wd");

	panel->sync_broadcast_en = utils->read_bool(utils->data,
			"qcom,cmd-sync-wait-broadcast");

	panel->lp11_init = utils->read_bool(utils->data,
			"qcom,mdss-dsi-lp11-init");
	if (!utils->read_u32(utils->data,
				  "qcom,mdss-dsi-init-delay-us",
				  &val)) {
		pr_debug("Panel init delay specified: %d\n", val);
		panel->init_delay_us = val;
	} else {
		panel->init_delay_us = 0;
	}

	return 0;
}

static int dsi_panel_parse_jitter_config(
				struct dsi_display_mode *mode,
				struct dsi_parser_utils *utils)
{
	int rc;
	struct dsi_display_mode_priv_info *priv_info;
	u32 jitter[DEFAULT_PANEL_JITTER_ARRAY_SIZE] = {0, 0};
	u64 jitter_val = 0;

	priv_info = mode->priv_info;

	rc = utils->read_u32_array(utils->data, "qcom,mdss-dsi-panel-jitter",
				jitter, DEFAULT_PANEL_JITTER_ARRAY_SIZE);
	if (rc) {
		pr_debug("panel jitter not defined rc=%d\n", rc);
	} else {
		jitter_val = jitter[0];
		jitter_val = div_u64(jitter_val, jitter[1]);
	}

	if (rc || !jitter_val || (jitter_val > MAX_PANEL_JITTER)) {
		priv_info->panel_jitter_numer = DEFAULT_PANEL_JITTER_NUMERATOR;
		priv_info->panel_jitter_denom =
					DEFAULT_PANEL_JITTER_DENOMINATOR;
	} else {
		priv_info->panel_jitter_numer = jitter[0];
		priv_info->panel_jitter_denom = jitter[1];
	}

	rc = utils->read_u32(utils->data, "qcom,mdss-dsi-panel-prefill-lines",
				  &priv_info->panel_prefill_lines);
	if (rc) {
		pr_debug("panel prefill lines are not defined rc=%d\n", rc);
		priv_info->panel_prefill_lines = mode->timing.v_back_porch +
			mode->timing.v_sync_width + mode->timing.v_front_porch;
	} else if (priv_info->panel_prefill_lines >=
					DSI_V_TOTAL(&mode->timing)) {
		pr_debug("invalid prefill lines config=%d setting to:%d\n",
		priv_info->panel_prefill_lines, DEFAULT_PANEL_PREFILL_LINES);

		priv_info->panel_prefill_lines = DEFAULT_PANEL_PREFILL_LINES;
	}

	return 0;
}

static int dsi_panel_parse_power_cfg(struct dsi_panel *panel)
{
	int rc = 0;
	char *supply_name;

	if (panel->host_config.ext_bridge_num)
		return 0;

	if (!strcmp(panel->type, "primary"))
		supply_name = "qcom,panel-supply-entries";
	else
		supply_name = "qcom,panel-sec-supply-entries";

	rc = dsi_pwr_of_get_vreg_data(&panel->utils,
			&panel->power_info, supply_name);
	if (rc) {
		pr_err("[%s] failed to parse vregs\n", panel->name);
		goto error;
	}

error:
	return rc;
}

static int dsi_panel_parse_gpios(struct dsi_panel *panel)
{
	int rc = 0;
	const char *data;
	struct dsi_parser_utils *utils = &panel->utils;
	char *reset_gpio_name, *mode_set_gpio_name;

	if (!strcmp(panel->type, "primary")) {
		reset_gpio_name = "qcom,platform-reset-gpio";
		mode_set_gpio_name = "qcom,panel-mode-gpio";
	} else {
		reset_gpio_name = "qcom,platform-sec-reset-gpio";
		mode_set_gpio_name = "qcom,panel-sec-mode-gpio";
	}

	panel->reset_config.reset_gpio = utils->get_named_gpio(utils->data,
					      reset_gpio_name, 0);
	if (!gpio_is_valid(panel->reset_config.reset_gpio) &&
		!panel->host_config.ext_bridge_num) {
		rc = panel->reset_config.reset_gpio;
		pr_err("[%s] failed get reset gpio, rc=%d\n", panel->name, rc);
		goto error;
	}

	panel->reset_config.disp_en_gpio = utils->get_named_gpio(utils->data,
						"qcom,5v-boost-gpio",
						0);
	if (!gpio_is_valid(panel->reset_config.disp_en_gpio)) {
		pr_debug("[%s] 5v-boot-gpio is not set, rc=%d\n",
			 panel->name, rc);
		panel->reset_config.disp_en_gpio =
				utils->get_named_gpio(utils->data,
					"qcom,platform-en-gpio", 0);
		if (!gpio_is_valid(panel->reset_config.disp_en_gpio)) {
			pr_debug("[%s] platform-en-gpio is not set, rc=%d\n",
				 panel->name, rc);
		}
	}

	panel->reset_config.lcd_mode_sel_gpio = utils->get_named_gpio(
		utils->data, mode_set_gpio_name, 0);
	if (!gpio_is_valid(panel->reset_config.lcd_mode_sel_gpio))
		pr_debug("%s:%d mode gpio not specified\n", __func__, __LINE__);

	pr_debug("mode gpio=%d\n", panel->reset_config.lcd_mode_sel_gpio);

	data = utils->get_property(utils->data,
		"qcom,mdss-dsi-mode-sel-gpio-state", NULL);
	if (data) {
		if (!strcmp(data, "single_port"))
			panel->reset_config.mode_sel_state =
				MODE_SEL_SINGLE_PORT;
		else if (!strcmp(data, "dual_port"))
			panel->reset_config.mode_sel_state =
				MODE_SEL_DUAL_PORT;
		else if (!strcmp(data, "high"))
			panel->reset_config.mode_sel_state =
				MODE_GPIO_HIGH;
		else if (!strcmp(data, "low"))
			panel->reset_config.mode_sel_state =
				MODE_GPIO_LOW;
	} else {
		/* Set default mode as SPLIT mode */
		panel->reset_config.mode_sel_state = MODE_SEL_DUAL_PORT;
	}

	/* TODO:  release memory */
	rc = dsi_panel_parse_reset_sequence(panel);
	if (rc) {
		pr_err("[%s] failed to parse reset sequence, rc=%d\n",
		       panel->name, rc);
		goto error;
	}

error:
	return rc;
}

void dsi_dsc_pclk_param_calc(struct msm_display_dsc_info *dsc, int intf_width)
{
	int slice_per_pkt, slice_per_intf;
	int bytes_in_slice, total_bytes_per_intf;

	if (!dsc || !dsc->slice_width || !dsc->slice_per_pkt ||
	    (intf_width < dsc->slice_width)) {
		pr_err("invalid input, intf_width=%d slice_width=%d\n",
			intf_width, dsc ? dsc->slice_width : -1);
		return;
	}

	slice_per_pkt = dsc->slice_per_pkt;
	slice_per_intf = DIV_ROUND_UP(intf_width, dsc->slice_width);

	/*
	 * If slice_per_pkt is greater than slice_per_intf then default to 1.
	 * This can happen during partial update.
	 */
	if (slice_per_pkt > slice_per_intf)
		slice_per_pkt = 1;

	bytes_in_slice = DIV_ROUND_UP(dsc->slice_width * dsc->bpp, 8);
	total_bytes_per_intf = bytes_in_slice * slice_per_intf;

	dsc->eol_byte_num = total_bytes_per_intf % 3;
	dsc->pclk_per_line =  DIV_ROUND_UP(total_bytes_per_intf, 3);
	dsc->bytes_in_slice = bytes_in_slice;
	dsc->bytes_per_pkt = bytes_in_slice * slice_per_pkt;
	dsc->pkt_per_line = slice_per_intf / slice_per_pkt;
}


int dsi_dsc_populate_static_param(struct msm_display_dsc_info *dsc)
{
	int bpp, bpc;
	int mux_words_size;
	int groups_per_line, groups_total;
	int min_rate_buffer_size;
	int hrd_delay;
	int pre_num_extra_mux_bits, num_extra_mux_bits;
	int slice_bits;
	int data;
	int final_value, final_scale;
	int ratio_index, mod_offset;

	dsc->rc_model_size = 8192;

	if (dsc->version == 0x11 && dsc->scr_rev == 0x1)
		dsc->first_line_bpg_offset = 15;
	else
		dsc->first_line_bpg_offset = 12;

	dsc->edge_factor = 6;
	dsc->tgt_offset_hi = 3;
	dsc->tgt_offset_lo = 3;
	dsc->enable_422 = 0;
	dsc->convert_rgb = 1;
	dsc->vbr_enable = 0;

	dsc->buf_thresh = dsi_dsc_rc_buf_thresh;

	bpp = dsc->bpp;
	bpc = dsc->bpc;

	if (bpc == 12)
		ratio_index = DSC_12BPC_8BPP;
	else if (bpc == 10)
		ratio_index = DSC_10BPC_8BPP;
	else
		ratio_index = DSC_8BPC_8BPP;

	if (dsc->version == 0x11 && dsc->scr_rev == 0x1) {
		dsc->range_min_qp =
			dsi_dsc_rc_range_min_qp_1_1_scr1[ratio_index];
		dsc->range_max_qp =
			dsi_dsc_rc_range_max_qp_1_1_scr1[ratio_index];
	} else {
		dsc->range_min_qp = dsi_dsc_rc_range_min_qp_1_1[ratio_index];
		dsc->range_max_qp = dsi_dsc_rc_range_max_qp_1_1[ratio_index];
	}
	dsc->range_bpg_offset = dsi_dsc_rc_range_bpg_offset;

	if (bpp <= 10)
		dsc->initial_offset = 6144;
	else
		dsc->initial_offset = 2048;	/* bpp = 12 */

	if (bpc == 12)
		mux_words_size = 64;
	else
		mux_words_size = 48;		/* bpc == 8/10 */

	dsc->line_buf_depth = bpc + 1;

	if (bpc == 8) {
		dsc->input_10_bits = 0;
		dsc->min_qp_flatness = 3;
		dsc->max_qp_flatness = 12;
		dsc->quant_incr_limit0 = 11;
		dsc->quant_incr_limit1 = 11;
	} else if (bpc == 10) { /* 10bpc */
		dsc->input_10_bits = 1;
		dsc->min_qp_flatness = 7;
		dsc->max_qp_flatness = 16;
		dsc->quant_incr_limit0 = 15;
		dsc->quant_incr_limit1 = 15;
	} else { /* 12 bpc */
		dsc->input_10_bits = 0;
		dsc->min_qp_flatness = 11;
		dsc->max_qp_flatness = 20;
		dsc->quant_incr_limit0 = 19;
		dsc->quant_incr_limit1 = 19;
	}

	mod_offset = dsc->slice_width % 3;
	switch (mod_offset) {
	case 0:
		dsc->slice_last_group_size = 2;
		break;
	case 1:
		dsc->slice_last_group_size = 0;
		break;
	case 2:
		dsc->slice_last_group_size = 1;
		break;
	default:
		break;
	}

	dsc->det_thresh_flatness = 2 << (bpc - 8);

	dsc->initial_xmit_delay = dsc->rc_model_size / (2 * bpp);

	groups_per_line = DIV_ROUND_UP(dsc->slice_width, 3);

	dsc->chunk_size = dsc->slice_width * bpp / 8;
	if ((dsc->slice_width * bpp) % 8)
		dsc->chunk_size++;

	/* rbs-min */
	min_rate_buffer_size =  dsc->rc_model_size - dsc->initial_offset +
			dsc->initial_xmit_delay * bpp +
			groups_per_line * dsc->first_line_bpg_offset;

	hrd_delay = DIV_ROUND_UP(min_rate_buffer_size, bpp);

	dsc->initial_dec_delay = hrd_delay - dsc->initial_xmit_delay;

	dsc->initial_scale_value = 8 * dsc->rc_model_size /
			(dsc->rc_model_size - dsc->initial_offset);

	slice_bits = 8 * dsc->chunk_size * dsc->slice_height;

	groups_total = groups_per_line * dsc->slice_height;

	data = dsc->first_line_bpg_offset * 2048;

	dsc->nfl_bpg_offset = DIV_ROUND_UP(data, (dsc->slice_height - 1));

	pre_num_extra_mux_bits = 3 * (mux_words_size + (4 * bpc + 4) - 2);

	num_extra_mux_bits = pre_num_extra_mux_bits - (mux_words_size -
		((slice_bits - pre_num_extra_mux_bits) % mux_words_size));

	data = 2048 * (dsc->rc_model_size - dsc->initial_offset
		+ num_extra_mux_bits);
	dsc->slice_bpg_offset = DIV_ROUND_UP(data, groups_total);

	data = dsc->initial_xmit_delay * bpp;
	final_value =  dsc->rc_model_size - data + num_extra_mux_bits;

	final_scale = 8 * dsc->rc_model_size /
		(dsc->rc_model_size - final_value);

	dsc->final_offset = final_value;

	data = (final_scale - 9) * (dsc->nfl_bpg_offset +
		dsc->slice_bpg_offset);
	dsc->scale_increment_interval = (2048 * dsc->final_offset) / data;

	dsc->scale_decrement_interval = groups_per_line /
		(dsc->initial_scale_value - 8);

	return 0;
}


static int dsi_panel_parse_phy_timing(struct dsi_display_mode *mode,
		struct dsi_parser_utils *utils, enum dsi_op_mode panel_mode)
{
	const char *data;
	u32 len, i;
	int rc = 0;
	struct dsi_display_mode_priv_info *priv_info;
	u64 h_period, v_period;
	u32 refresh_rate = TICKS_IN_MICRO_SECOND;
	struct dsi_mode_info *timing = NULL;

	if (!mode || !mode->priv_info)
		return -EINVAL;

	priv_info = mode->priv_info;

	data = utils->get_property(utils->data,
			"qcom,mdss-dsi-panel-phy-timings", &len);
	if (!data) {
		pr_debug("Unable to read Phy timing settings");
	} else {
		priv_info->phy_timing_val =
			kzalloc((sizeof(u32) * len), GFP_KERNEL);
		if (!priv_info->phy_timing_val)
			return -EINVAL;

		for (i = 0; i < len; i++)
			priv_info->phy_timing_val[i] = data[i];

		priv_info->phy_timing_len = len;
	};

	timing = &mode->timing;

	if (panel_mode == DSI_OP_CMD_MODE) {
		h_period = DSI_H_ACTIVE_DSC(timing);
		v_period = timing->v_active;
		do_div(refresh_rate, priv_info->mdp_transfer_time_us);
	} else {
		h_period = DSI_H_TOTAL_DSC(timing);
		v_period = DSI_V_TOTAL(timing);
		refresh_rate = timing->refresh_rate;
	}

	mode->pixel_clk_khz = (h_period * v_period * refresh_rate) / 1000;

	return rc;
}

static int dsi_panel_parse_dsc_params(struct dsi_display_mode *mode,
				struct dsi_parser_utils *utils)
{
	u32 data;
	int rc = -EINVAL;
	int intf_width;
	const char *compression;
	struct dsi_display_mode_priv_info *priv_info;

	if (!mode || !mode->priv_info)
		return -EINVAL;

	priv_info = mode->priv_info;

	priv_info->dsc_enabled = false;
	compression = utils->get_property(utils->data,
			"qcom,compression-mode", NULL);
	if (compression && !strcmp(compression, "dsc"))
		priv_info->dsc_enabled = true;

	if (!priv_info->dsc_enabled) {
		pr_debug("dsc compression is not enabled for the mode");
		return 0;
	}

	rc = utils->read_u32(utils->data, "qcom,mdss-dsc-version", &data);
	if (rc) {
		priv_info->dsc.version = 0x11;
		rc = 0;
	} else {
		priv_info->dsc.version = data & 0xff;
		/* only support DSC 1.1 rev */
		if (priv_info->dsc.version != 0x11) {
			pr_err("%s: DSC version:%d not supported\n", __func__,
					priv_info->dsc.version);
			rc = -EINVAL;
			goto error;
		}
	}

	rc = utils->read_u32(utils->data, "qcom,mdss-dsc-scr-version", &data);
	if (rc) {
		priv_info->dsc.scr_rev = 0x0;
		rc = 0;
	} else {
		priv_info->dsc.scr_rev = data & 0xff;
		/* only one scr rev supported */
		if (priv_info->dsc.scr_rev > 0x1) {
			pr_err("%s: DSC scr version:%d not supported\n",
					__func__, priv_info->dsc.scr_rev);
			rc = -EINVAL;
			goto error;
		}
	}

	rc = utils->read_u32(utils->data, "qcom,mdss-dsc-slice-height", &data);
	if (rc) {
		pr_err("failed to parse qcom,mdss-dsc-slice-height\n");
		goto error;
	}
	priv_info->dsc.slice_height = data;

	rc = utils->read_u32(utils->data, "qcom,mdss-dsc-slice-width", &data);
	if (rc) {
		pr_err("failed to parse qcom,mdss-dsc-slice-width\n");
		goto error;
	}
	priv_info->dsc.slice_width = data;

	intf_width = mode->timing.h_active;
	if (intf_width % priv_info->dsc.slice_width) {
		pr_err("invalid slice width for the intf width:%d slice width:%d\n",
			intf_width, priv_info->dsc.slice_width);
		rc = -EINVAL;
		goto error;
	}

	priv_info->dsc.pic_width = mode->timing.h_active;
	priv_info->dsc.pic_height = mode->timing.v_active;

	rc = utils->read_u32(utils->data, "qcom,mdss-dsc-slice-per-pkt", &data);
	if (rc) {
		pr_err("failed to parse qcom,mdss-dsc-slice-per-pkt\n");
		goto error;
	} else if (!data || (data > 2)) {
		pr_err("invalid dsc slice-per-pkt:%d\n", data);
		goto error;
	}
	priv_info->dsc.slice_per_pkt = data;

	rc = utils->read_u32(utils->data, "qcom,mdss-dsc-bit-per-component",
		&data);
	if (rc) {
		pr_err("failed to parse qcom,mdss-dsc-bit-per-component\n");
		goto error;
	}
	priv_info->dsc.bpc = data;

	rc = utils->read_u32(utils->data, "qcom,mdss-dsc-bit-per-pixel",
			&data);
	if (rc) {
		pr_err("failed to parse qcom,mdss-dsc-bit-per-pixel\n");
		goto error;
	}
	priv_info->dsc.bpp = data;

	priv_info->dsc.block_pred_enable = utils->read_bool(utils->data,
		"qcom,mdss-dsc-block-prediction-enable");

	priv_info->dsc.full_frame_slices = DIV_ROUND_UP(intf_width,
		priv_info->dsc.slice_width);

	dsi_dsc_populate_static_param(&priv_info->dsc);
	dsi_dsc_pclk_param_calc(&priv_info->dsc, intf_width);

	mode->timing.dsc_enabled = true;
	mode->timing.dsc = &priv_info->dsc;

error:
	return rc;
}

static int dsi_panel_parse_hdr_config(struct dsi_panel *panel)
{
	int rc = 0;
	struct drm_panel_hdr_properties *hdr_prop;
	struct dsi_parser_utils *utils = &panel->utils;

	hdr_prop = &panel->hdr_props;
	hdr_prop->hdr_enabled = utils->read_bool(utils->data,
		"qcom,mdss-dsi-panel-hdr-enabled");

	if (hdr_prop->hdr_enabled) {
		rc = utils->read_u32_array(utils->data,
				"qcom,mdss-dsi-panel-hdr-color-primaries",
				hdr_prop->display_primaries,
				DISPLAY_PRIMARIES_MAX);
		if (rc) {
			pr_err("%s:%d, Unable to read color primaries,rc:%u",
					__func__, __LINE__, rc);
			hdr_prop->hdr_enabled = false;
			return rc;
		}

		rc = utils->read_u32(utils->data,
			"qcom,mdss-dsi-panel-peak-brightness",
			&(hdr_prop->peak_brightness));
		if (rc) {
			pr_err("%s:%d, Unable to read hdr brightness, rc:%u",
				__func__, __LINE__, rc);
			hdr_prop->hdr_enabled = false;
			return rc;
		}

		rc = utils->read_u32(utils->data,
			"qcom,mdss-dsi-panel-blackness-level",
			&(hdr_prop->blackness_level));
		if (rc) {
			pr_err("%s:%d, Unable to read hdr brightness, rc:%u",
				__func__, __LINE__, rc);
			hdr_prop->hdr_enabled = false;
			return rc;
		}
	}
	return 0;
}

static int dsi_panel_parse_topology(
		struct dsi_display_mode_priv_info *priv_info,
		struct dsi_parser_utils *utils,
		int topology_override)
{
	struct msm_display_topology *topology;
	u32 top_count, top_sel, *array = NULL;
	int i, len = 0;
	int rc = -EINVAL;

	len = utils->count_u32_elems(utils->data, "qcom,display-topology");
	if (len <= 0 || len % TOPOLOGY_SET_LEN ||
			len > (TOPOLOGY_SET_LEN * MAX_TOPOLOGY)) {
		pr_err("invalid topology list for the panel, rc = %d\n", rc);
		return rc;
	}

	top_count = len / TOPOLOGY_SET_LEN;

	array = kcalloc(len, sizeof(u32), GFP_KERNEL);
	if (!array)
		return -ENOMEM;

	rc = utils->read_u32_array(utils->data,
			"qcom,display-topology", array, len);
	if (rc) {
		pr_err("unable to read the display topologies, rc = %d\n", rc);
		goto read_fail;
	}

	topology = kcalloc(top_count, sizeof(*topology), GFP_KERNEL);
	if (!topology) {
		rc = -ENOMEM;
		goto read_fail;
	}

	for (i = 0; i < top_count; i++) {
		struct msm_display_topology *top = &topology[i];

		top->num_lm = array[i * TOPOLOGY_SET_LEN];
		top->num_enc = array[i * TOPOLOGY_SET_LEN + 1];
		top->num_intf = array[i * TOPOLOGY_SET_LEN + 2];
	};

	if (topology_override >= 0 && topology_override < top_count) {
		pr_info("override topology: cfg:%d lm:%d comp_enc:%d intf:%d\n",
			topology_override,
			topology[topology_override].num_lm,
			topology[topology_override].num_enc,
			topology[topology_override].num_intf);
		top_sel = topology_override;
		goto parse_done;
	}

	rc = utils->read_u32(utils->data,
			"qcom,default-topology-index", &top_sel);
	if (rc) {
		pr_err("no default topology selected, rc = %d\n", rc);
		goto parse_fail;
	}

	if (top_sel >= top_count) {
		rc = -EINVAL;
		pr_err("default topology is specified is not valid, rc = %d\n",
			rc);
		goto parse_fail;
	}

	pr_info("default topology: lm: %d comp_enc:%d intf: %d\n",
		topology[top_sel].num_lm,
		topology[top_sel].num_enc,
		topology[top_sel].num_intf);

parse_done:
	memcpy(&priv_info->topology, &topology[top_sel],
		sizeof(struct msm_display_topology));
parse_fail:
	kfree(topology);
read_fail:
	kfree(array);

	return rc;
}

static int dsi_panel_parse_roi_alignment(struct dsi_parser_utils *utils,
					 struct msm_roi_alignment *align)
{
	int len = 0, rc = 0;
	u32 value[6];
	struct property *data;

	if (!align)
		return -EINVAL;

	memset(align, 0, sizeof(*align));

	data = utils->find_property(utils->data,
			"qcom,panel-roi-alignment", &len);
	len /= sizeof(u32);
	if (!data) {
		pr_err("panel roi alignment not found\n");
		rc = -EINVAL;
	} else if (len != 6) {
		pr_err("incorrect roi alignment len %d\n", len);
		rc = -EINVAL;
	} else {
		rc = utils->read_u32_array(utils->data,
				"qcom,panel-roi-alignment", value, len);
		if (rc)
			pr_debug("error reading panel roi alignment values\n");
		else {
			align->xstart_pix_align = value[0];
			align->ystart_pix_align = value[1];
			align->width_pix_align = value[2];
			align->height_pix_align = value[3];
			align->min_width = value[4];
			align->min_height = value[5];
		}

		pr_info("roi alignment: [%d, %d, %d, %d, %d, %d]\n",
			align->xstart_pix_align,
			align->width_pix_align,
			align->ystart_pix_align,
			align->height_pix_align,
			align->min_width,
			align->min_height);
	}

	return rc;
}

static int dsi_panel_parse_partial_update_caps(struct dsi_display_mode *mode,
				struct dsi_parser_utils *utils)
{
	struct msm_roi_caps *roi_caps = NULL;
	const char *data;
	int rc = 0;

	if (!mode || !mode->priv_info) {
		pr_err("invalid arguments\n");
		return -EINVAL;
	}

	roi_caps = &mode->priv_info->roi_caps;

	memset(roi_caps, 0, sizeof(*roi_caps));

	data = utils->get_property(utils->data,
		"qcom,partial-update-enabled", NULL);
	if (data) {
		if (!strcmp(data, "dual_roi"))
			roi_caps->num_roi = 2;
		else if (!strcmp(data, "single_roi"))
			roi_caps->num_roi = 1;
		else {
			pr_info(
			"invalid value for qcom,partial-update-enabled: %s\n",
			data);
			return 0;
		}
	} else {
		pr_info("partial update disabled as the property is not set\n");
		return 0;
	}

	roi_caps->merge_rois = utils->read_bool(utils->data,
			"qcom,partial-update-roi-merge");

	roi_caps->enabled = roi_caps->num_roi > 0;

	pr_info("partial update num_rois=%d enabled=%d\n", roi_caps->num_roi,
			roi_caps->enabled);

	if (roi_caps->enabled)
		rc = dsi_panel_parse_roi_alignment(utils,
				&roi_caps->align);

	if (rc)
		memset(roi_caps, 0, sizeof(*roi_caps));

	return rc;
}

static int dsi_panel_parse_dms_info(struct dsi_panel *panel)
{
	int dms_enabled;
	const char *data;
	struct dsi_parser_utils *utils = &panel->utils;

	panel->dms_mode = DSI_DMS_MODE_DISABLED;
	dms_enabled = utils->read_bool(utils->data,
		"qcom,dynamic-mode-switch-enabled");
	if (!dms_enabled)
		return 0;

	data = utils->get_property(utils->data,
			"qcom,dynamic-mode-switch-type", NULL);
	if (data && !strcmp(data, "dynamic-resolution-switch-immediate")) {
		panel->dms_mode = DSI_DMS_MODE_RES_SWITCH_IMMEDIATE;
	} else {
		pr_err("[%s] unsupported dynamic switch mode: %s\n",
							panel->name, data);
		return -EINVAL;
	}

	return 0;
};

/*
 * The length of all the valid values to be checked should not be greater
 * than the length of returned data from read command.
 */
static bool
dsi_panel_parse_esd_check_valid_params(struct dsi_panel *panel, u32 count)
{
	int i;
	struct drm_panel_esd_config *config = &panel->esd_config;

	for (i = 0; i < count; ++i) {
		if (config->status_valid_params[i] >
				config->status_cmds_rlen[i]) {
			pr_debug("ignore valid params\n");
			return false;
		}
	}

	return true;
}

static bool dsi_panel_parse_esd_status_len(struct dsi_parser_utils *utils,
	char *prop_key, u32 **target, u32 cmd_cnt)
{
	int tmp;

	if (!utils->find_property(utils->data, prop_key, &tmp))
		return false;

	tmp /= sizeof(u32);
	if (tmp != cmd_cnt) {
		pr_err("request property(%d) do not match cmd count(%d)\n",
				tmp, cmd_cnt);
		return false;
	}

	*target = kcalloc(tmp, sizeof(u32), GFP_KERNEL);
	if (IS_ERR_OR_NULL(*target)) {
		pr_err("Error allocating memory for property\n");
		return false;
	}

	if (utils->read_u32_array(utils->data, prop_key, *target, tmp)) {
		pr_err("cannot get values from dts\n");
		kfree(*target);
		*target = NULL;
		return false;
	}

	return true;
}

static void dsi_panel_esd_config_deinit(struct drm_panel_esd_config *esd_config)
{
	kfree(esd_config->status_buf);
	kfree(esd_config->return_buf);
	kfree(esd_config->status_value);
	kfree(esd_config->status_valid_params);
	kfree(esd_config->status_cmds_rlen);
	kfree(esd_config->status_cmd.cmds);
}

int dsi_panel_parse_esd_reg_read_configs(struct dsi_panel *panel)
{
	struct drm_panel_esd_config *esd_config;
	int rc = 0;
	u32 tmp;
	u32 i, status_len, *lenp;
	struct property *data;
	struct dsi_parser_utils *utils = &panel->utils;

	if (!panel) {
		pr_err("Invalid Params\n");
		return -EINVAL;
	}

	esd_config = &panel->esd_config;
	if (!esd_config)
		return -EINVAL;

	dsi_panel_parse_cmd_sets_dt(&esd_config->status_cmd,
				DSI_CMD_SET_PANEL_STATUS, utils);
	if (!esd_config->status_cmd.count) {
		pr_err("panel status command parsing failed\n");
		rc = -EINVAL;
		goto error;
	}

	if (!dsi_panel_parse_esd_status_len(utils,
		"qcom,mdss-dsi-panel-status-read-length",
			&panel->esd_config.status_cmds_rlen,
				esd_config->status_cmd.count)) {
		pr_err("Invalid status read length\n");
		rc = -EINVAL;
		goto error1;
	}

	if (dsi_panel_parse_esd_status_len(utils,
		"qcom,mdss-dsi-panel-status-valid-params",
			&panel->esd_config.status_valid_params,
				esd_config->status_cmd.count)) {
		if (!dsi_panel_parse_esd_check_valid_params(panel,
					esd_config->status_cmd.count)) {
			rc = -EINVAL;
			goto error2;
		}
	}

	status_len = 0;
	lenp = esd_config->status_valid_params ?: esd_config->status_cmds_rlen;
	for (i = 0; i < esd_config->status_cmd.count; ++i)
		status_len += lenp[i];

	if (!status_len) {
		rc = -EINVAL;
		goto error2;
	}

	/*
	 * Some panel may need multiple read commands to properly
	 * check panel status. Do a sanity check for proper status
	 * value which will be compared with the value read by dsi
	 * controller during ESD check. Also check if multiple read
	 * commands are there then, there should be corresponding
	 * status check values for each read command.
	 */
	data = utils->find_property(utils->data,
			"qcom,mdss-dsi-panel-status-value", &tmp);
	tmp /= sizeof(u32);
	if (!IS_ERR_OR_NULL(data) && tmp != 0 && (tmp % status_len) == 0) {
		esd_config->groups = tmp / status_len;
	} else {
		pr_err("error parse panel-status-value\n");
		rc = -EINVAL;
		goto error2;
	}

	esd_config->status_value =
		kzalloc(sizeof(u32) * status_len * esd_config->groups,
			GFP_KERNEL);
	if (!esd_config->status_value) {
		rc = -ENOMEM;
		goto error2;
	}

	esd_config->return_buf = kcalloc(status_len * esd_config->groups,
			sizeof(unsigned char), GFP_KERNEL);
	if (!esd_config->return_buf) {
		rc = -ENOMEM;
		goto error3;
	}

	esd_config->status_buf = kzalloc(SZ_4K, GFP_KERNEL);
	if (!esd_config->status_buf) {
		rc = -ENOMEM;
		goto error4;
	}

	rc = utils->read_u32_array(utils->data,
		"qcom,mdss-dsi-panel-status-value",
		esd_config->status_value, esd_config->groups * status_len);
	if (rc) {
		pr_debug("error reading panel status values\n");
		memset(esd_config->status_value, 0,
				esd_config->groups * status_len);
	}

	return 0;

error4:
	kfree(esd_config->return_buf);
error3:
	kfree(esd_config->status_value);
error2:
	kfree(esd_config->status_valid_params);
	kfree(esd_config->status_cmds_rlen);
error1:
	kfree(esd_config->status_cmd.cmds);
error:
	return rc;
}

static int dsi_panel_parse_esd_config(struct dsi_panel *panel)
{
	int rc = 0;
	const char *string;
	struct drm_panel_esd_config *esd_config;
	struct dsi_parser_utils *utils = &panel->utils;
	u8 *esd_mode = NULL;

	esd_config = &panel->esd_config;
	esd_config->status_mode = ESD_MODE_MAX;
	esd_config->esd_enabled = utils->read_bool(utils->data,
		"qcom,esd-check-enabled");

	if (!esd_config->esd_enabled)
		return 0;

	rc = utils->read_string(utils->data,
			"qcom,mdss-dsi-panel-status-check-mode", &string);
	if (!rc) {
		if (!strcmp(string, "bta_check")) {
			esd_config->status_mode = ESD_MODE_SW_BTA;
		} else if (!strcmp(string, "reg_read")) {
			esd_config->status_mode = ESD_MODE_REG_READ;
		} else if (!strcmp(string, "te_signal_check")) {
			if (panel->panel_mode == DSI_OP_CMD_MODE) {
				esd_config->status_mode = ESD_MODE_PANEL_TE;
			} else {
				pr_err("TE-ESD not valid for video mode\n");
				rc = -EINVAL;
				goto error;
			}
		} else {
			pr_err("No valid panel-status-check-mode string\n");
			rc = -EINVAL;
			goto error;
		}
	} else {
		pr_debug("status check method not defined!\n");
		rc = -EINVAL;
		goto error;
	}

	if (panel->esd_config.status_mode == ESD_MODE_REG_READ) {
		rc = dsi_panel_parse_esd_reg_read_configs(panel);
		if (rc) {
			pr_err("failed to parse esd reg read mode params, rc=%d\n",
						rc);
			goto error;
		}
		esd_mode = "register_read";
	} else if (panel->esd_config.status_mode == ESD_MODE_SW_BTA) {
		esd_mode = "bta_trigger";
	} else if (panel->esd_config.status_mode ==  ESD_MODE_PANEL_TE) {
		esd_mode = "te_check";
	}

	pr_info("ESD enabled with mode: %s\n", esd_mode);

	return 0;

error:
	panel->esd_config.esd_enabled = false;
	return rc;
}

static void dsi_panel_update_util(struct dsi_panel *panel,
				  struct device_node *parser_node)
{
	struct dsi_parser_utils *utils = &panel->utils;

	if (parser_node) {
		*utils = *dsi_parser_get_parser_utils();
		utils->data = parser_node;

		pr_debug("switching to parser APIs\n");

		goto end;
	}

	*utils = *dsi_parser_get_of_utils();
	utils->data = panel->panel_of_node;
end:
	utils->node = panel->panel_of_node;
}

static int drm_panel_get_timings(struct drm_panel *panel,
				 unsigned int num_timings,
				 struct display_timing *timings)
{
	struct dsi_panel *p = container_of(panel, struct dsi_panel, drm_panel);
	unsigned int i;
	int rc = 0;

	if (p->num_timing_nodes < num_timings)
		num_timings = p->num_timing_nodes;

	if (timings)
		for (i = 0; i < num_timings; i++) {
			struct display_timing *t = &timings[i];
			struct dsi_display_mode m;
			rc = dsi_panel_get_mode(p, i, &m, -1);
			if (rc)
				break;

			t->pixelclock.typ = m.pixel_clk_khz;
			t->hactive.typ = m.timing.h_active;
			t->hfront_porch.typ = m.timing.h_front_porch;
			t->hback_porch.typ = m.timing.h_back_porch;
			t->hsync_len.typ = m.timing.h_sync_width;
			t->vactive.typ = m.timing.v_active;
			t->vfront_porch.typ = m.timing.v_front_porch;
			t->vback_porch.typ = m.timing.v_back_porch;
			t->vsync_len.typ = m.timing.v_sync_width;
			t->flags = m.timing.h_sync_polarity ?
				   DISPLAY_FLAGS_HSYNC_HIGH :
				   DISPLAY_FLAGS_HSYNC_LOW |
				   m.timing.v_sync_polarity ?
				   DISPLAY_FLAGS_VSYNC_HIGH :
				   DISPLAY_FLAGS_VSYNC_LOW;

			t->pixelclock.max = t->pixelclock.typ;
			t->hactive.max = t->hactive.typ;
			t->hfront_porch.max = t->hfront_porch.typ;
			t->hback_porch.max = t->hback_porch.typ;
			t->hsync_len.max = t->hsync_len.typ;
			t->vactive.max = t->vactive.typ;
			t->vfront_porch.max = t->vfront_porch.typ;
			t->vback_porch.max = t->vback_porch.typ;
			t->vsync_len.max = t->vsync_len.typ;

			t->pixelclock.min = t->pixelclock.typ;
			t->hactive.min = t->hactive.typ;
			t->hfront_porch.min = t->hfront_porch.typ;
			t->hback_porch.min = t->hback_porch.typ;
			t->hsync_len.min = t->hsync_len.typ;
			t->vactive.min = t->vactive.typ;
			t->vfront_porch.min = t->vfront_porch.typ;
			t->vback_porch.min = t->vback_porch.typ;
			t->vsync_len.min = t->vsync_len.typ;
		}

	return rc ?: p->num_timing_nodes;
}

static const struct drm_panel_funcs drm_panel_funcs = {
	.get_timings = drm_panel_get_timings,
};

struct dsi_panel *dsi_panel_get(struct device *parent,
				struct device_node *of_node,
				struct device_node *parser_node,
				const char *type,
				int topology_override)
{
	struct dsi_panel *panel;
	struct dsi_parser_utils *utils;
	const char *panel_physical_type;
	int rc = 0;

	panel = kzalloc(sizeof(*panel), GFP_KERNEL);
	if (!panel)
		return ERR_PTR(-ENOMEM);

	panel->panel_of_node = of_node;
	panel->parent = parent;
	panel->type = type;

	dsi_panel_update_util(panel, parser_node);
	utils = &panel->utils;

	panel->name = utils->get_property(utils->data,
				"qcom,mdss-dsi-panel-name", NULL);
	if (!panel->name)
		panel->name = DSI_PANEL_DEFAULT_LABEL;

	/*
	 * Set panel type to LCD as default.
	 */
	panel->panel_type = DSI_DISPLAY_PANEL_TYPE_LCD;
	panel_physical_type  = utils->get_property(utils->data,
				"qcom,mdss-dsi-panel-physical-type", NULL);
	if (panel_physical_type && !strcmp(panel_physical_type, "oled"))
		panel->panel_type = DSI_DISPLAY_PANEL_TYPE_OLED;

	rc = dsi_panel_parse_host_config(panel);
	if (rc) {
		pr_err("failed to parse host configuration, rc=%d\n", rc);
		goto error;
	}
	rc = dsi_panel_parse_vendor_info(panel, of_node);
	if (rc)
		pr_err("failed to parse vendor information, rc=%d\n", rc);

	rc = dsi_panel_parse_panel_mode(panel);
	if (rc) {
		pr_err("failed to parse panel mode configuration, rc=%d\n", rc);
		goto error;
	}

	rc = dsi_panel_parse_dfps_caps(panel);
	if (rc)
		pr_err("failed to parse dfps configuration, rc=%d\n", rc);

	if (!(panel->dfps_caps.dfps_support)) {
		/* qsync and dfps are mutually exclusive features */
		rc = dsi_panel_parse_qsync_caps(panel, of_node);
		if (rc)
			pr_err("failed to parse qsync features, rc=%d\n", rc);
	}

	rc = dsi_panel_parse_dyn_clk_caps(panel);
	if (rc)
		pr_err("failed to parse dynamic clk config, rc=%d\n", rc);

	rc = dsi_panel_parse_phy_props(panel);
	if (rc) {
		pr_err("failed to parse panel physical dimension, rc=%d\n", rc);
		goto error;
	}

	rc = dsi_panel_parse_gpios(panel);
	if (rc) {
		pr_err("failed to parse panel gpios, rc=%d\n", rc);
		goto error;
	}

	rc = dsi_panel_parse_power_cfg(panel);
	if (rc)
		pr_err("failed to parse power config, rc=%d\n", rc);

	rc = dsi_panel_bl_parse_config(parent, &panel->bl_config);
	if (rc)
		pr_err("failed to parse backlight config, rc=%d\n", rc);

	rc = dsi_panel_parse_misc_features(panel);
	if (rc)
		pr_err("failed to parse misc features, rc=%d\n", rc);

	rc = dsi_panel_parse_hdr_config(panel);
	if (rc)
		pr_err("failed to parse hdr config, rc=%d\n", rc);

	rc = dsi_panel_get_mode_count(panel);
	if (rc) {
		pr_err("failed to get mode count, rc=%d\n", rc);
		goto error;
	}

	rc = dsi_panel_parse_dms_info(panel);
	if (rc)
		pr_debug("failed to get dms info, rc=%d\n", rc);

	rc = dsi_panel_parse_esd_config(panel);
	if (rc)
		pr_debug("failed to parse esd config, rc=%d\n", rc);

	panel->power_mode = SDE_MODE_DPMS_OFF;
	drm_panel_init(&panel->drm_panel);
	panel->drm_panel.dev = &panel->mipi_device.dev;
	panel->mipi_device.dev.of_node = of_node;
	panel->drm_panel.funcs = &drm_panel_funcs;

	rc = drm_panel_add(&panel->drm_panel);
	if (rc)
		goto error;

	mutex_init(&panel->panel_lock);

	rc = dsi_panel_create_sn_buf(panel);
	if (rc)
		pr_err("failed to create buffer for SN, rc=%d\n", rc);

	return panel;
error:
	kfree(panel);
	return ERR_PTR(rc);
}

void dsi_panel_put(struct dsi_panel *panel)
{
	dsi_panel_release_sn_buf(panel);

	dsi_panel_release_vendor_extinfo(panel);

	drm_panel_remove(&panel->drm_panel);

	/* free resources allocated for ESD check */
	dsi_panel_esd_config_deinit(&panel->esd_config);

	kfree(panel);
}

static ssize_t parse_byte_buf(u8 *out, size_t len, char *src)
{
	const char *skip = "\n ";
	size_t i = 0;
	int rc = 0;
	char *s;

	while (src && !rc && i < len) {
		s = strsep(&src, skip);
		if (*s != '\0') {
			rc = kstrtou8(s, 16, out + i);
			i++;
		}
	}

	return rc ? : i;
}

ssize_t dsi_panel_debugfs_write_reg(struct file *file,
				    const char __user *user_buf,
				    size_t count, loff_t *ppos)
{
	struct seq_file *seq = file->private_data;
	struct dsi_panel *panel = seq->private;
	char *buf;
	char *payload;
	size_t len;
	int rc = 0;

	if (!panel || !panel->panel_initialized)
		return -EPERM;

	/* calculate length for worst case (1 digit per byte + whitespace) */
	len = (count + 1) / 2;

	buf = kmalloc(count + 1, GFP_KERNEL);
	if (!buf)
		return -ENOMEM;

	payload = kmalloc(len, GFP_KERNEL);
	if (!payload) {
		kfree(buf);
		return -ENOMEM;
	}

	if (copy_from_user(buf, user_buf, count)) {
		rc = -EFAULT;
		goto done;
	}

	buf[count] = 0; /* terminate end of string */

	rc = parse_byte_buf(payload, len, buf);
	if (rc <= 0) {
		rc = -EINVAL;
		goto done;
	}
	len = rc;

	pr_debug("writing cmd=%x len=%zu\n", payload[0], len);

	mutex_lock(&panel->panel_lock);
	rc = mipi_dsi_dcs_write_buffer(&panel->mipi_device, payload, len);
	mutex_unlock(&panel->panel_lock);

done:
	kfree(buf);
	kfree(payload);

	return rc ? : count;
}

int dsi_panel_debugfs_read_reg(struct seq_file *seq, void *data)
{
	struct dsi_panel *panel = seq->private;
	char *buf;
	ssize_t rc;
	size_t len;
	u8 cmd;

	if (!panel || !panel->panel_initialized)
		return -EPERM;

	len = panel->debug.reg_read_len;
	cmd = panel->debug.reg_read_cmd;

	if (len == 0)
		return -EINVAL;

	buf = kmalloc(max(PAGE_SIZE, len), GFP_KERNEL);
	if (!buf)
		return -ENOMEM;

	mutex_lock(&panel->panel_lock);
	rc = mipi_dsi_dcs_read(&panel->mipi_device, cmd, buf, len);
	mutex_unlock(&panel->panel_lock);

	if (rc > 0) {
		int i;

		pr_debug("got %zd bytes back, first: 0x%x\n", rc, buf[0]);
		for (i = 0; i < rc; i++) {
			if ((i % 8) > 0)
				seq_puts(seq, " ");
			else if (i)
				seq_puts(seq, "\n");
			seq_printf(seq, "%02X", buf[i]);
		}
		seq_puts(seq, "\n");
		rc = 0;
	} else if (rc == 0) {
		pr_debug("no response back\n");
	}
	kfree(buf);

	return rc;
}

static int dsi_panel_debugfs_open_reg(struct inode *inode, struct file *f)
{
	return single_open(f, dsi_panel_debugfs_read_reg, inode->i_private);
}

static const struct file_operations panel_reg_fops = {
	.owner =	THIS_MODULE,
	.open =		dsi_panel_debugfs_open_reg,
	.write =	dsi_panel_debugfs_write_reg,
	.read =		seq_read,
	.llseek =	seq_lseek,
	.release =	single_release,
};

struct debugfs_cmdset_entry {
	struct dsi_panel *panel;
	enum dsi_cmd_set_type type;
};

struct {
	const char *label;
	enum dsi_cmd_set_type type;
} cmdset_list[] = {
	{ "pre_on",		DSI_CMD_SET_PRE_ON },
	{ "on",			DSI_CMD_SET_ON },
	{ "post_on",		DSI_CMD_SET_POST_ON },
	{ "pre_off",		DSI_CMD_SET_PRE_OFF },
	{ "off",		DSI_CMD_SET_OFF },
	{ "post_off",		DSI_CMD_SET_POST_OFF },
	{ "panel_status",	DSI_CMD_SET_PANEL_STATUS },
	{ "pps",		DSI_CMD_SET_PPS },
	{ "lp1",		DSI_CMD_SET_LP1 },
	{ "lp2",		DSI_CMD_SET_LP2 },
	{ "no_lp",		DSI_CMD_SET_NOLP },
	{ "post_nolp",		DSI_CMD_SET_POST_NOLP },
	{ "vr",			DSI_CMD_SET_VR },
	{ "novr",		DSI_CMD_SET_NOVR },
	{ "switch",		DSI_CMD_SET_TIMING_SWITCH },
	{ "post_switch",	DSI_CMD_SET_POST_TIMING_SWITCH },
};

static inline ssize_t parse_cmdset(struct dsi_panel_cmd_set *set, char *buf,
				   size_t count)
{
	char *tmp;
	size_t len;
	ssize_t rc;

	/* calculate length for worst case (1 digit per byte + whitespace) */
	len = (count + 1) / 2;
	tmp = kmalloc(len, GFP_KERNEL);
	if (!tmp)
		return -ENOMEM;

	rc = parse_byte_buf(tmp, len, buf);
	if (rc <= 0) {
		rc = -EINVAL;
		goto done;
	}

	rc = dsi_panel_parse_cmd_sets_sub(set, tmp, rc);
done:
	kfree(tmp);

	return rc;
}

ssize_t dsi_panel_debugfs_write_cmdset(struct file *file,
				       const char __user *user_buf,
				       size_t count, loff_t *ppos)
{
	struct seq_file *seq = file->private_data;
	struct debugfs_cmdset_entry *entry = seq->private;
	struct dsi_panel *panel = entry->panel;
	struct dsi_panel_cmd_set tmp_set;
	struct dsi_panel_cmd_set *set;
	char *buf;
	int rc = 0;

	mutex_lock(&panel->panel_lock);
	if (!panel->cur_mode || !panel->cur_mode->priv_info) {
		pr_err("Invalid mode for panel [%s]\n", panel->name);
		mutex_unlock(&panel->panel_lock);
		return -EINVAL;
	}

	set = &panel->cur_mode->priv_info->cmd_sets[entry->type];
	tmp_set = *set;

	buf = kmalloc(count + 1, GFP_KERNEL);
	if (!buf) {
		rc = -ENOMEM;
		goto done;
	}

	if (copy_from_user(buf, user_buf, count)) {
		rc = -EFAULT;
		goto done;
	}
	buf[count] = '\0';

	rc = parse_cmdset(&tmp_set, buf, count);
	if (rc)
		goto done;

	dsi_panel_destroy_cmd_packets(set);
	*set = tmp_set;

done:
	kfree(buf);
	mutex_unlock(&panel->panel_lock);

	return rc ? : count;
}

int dsi_panel_debugfs_read_cmdset(struct seq_file *seq, void *data)
{
	struct debugfs_cmdset_entry *entry = seq->private;
	struct dsi_panel *panel = entry->panel;
	struct dsi_panel_cmd_set *set;
	int i, j;

	mutex_lock(&panel->panel_lock);
	if (!panel->cur_mode || !panel->cur_mode->priv_info) {
		pr_err("Invalid mode for panel [%s]\n", panel->name);
		mutex_unlock(&panel->panel_lock);
		return -EINVAL;
	}
	set = &panel->cur_mode->priv_info->cmd_sets[entry->type];

	for (i = 0; i < set->count; i++) {
		struct dsi_cmd_desc *cmd = set->cmds + i;
		const char *txbuf = cmd->msg.tx_buf;

<<<<<<< HEAD
	rc = dsi_panel_bl_parse_config(&panel->bl_config);
	if (rc) {
		pr_err("failed to parse backlight config, rc=%d\n", rc);
		if (rc == -EPROBE_DEFER)
			goto error;
=======
		seq_printf(seq, "%02X %02X %02X %02X %02X %02zX %02zX",
			   cmd->msg.type, cmd->last_command, cmd->msg.channel,
			   cmd->msg.flags & MIPI_DSI_MSG_REQ_ACK ? 1 : 0,
			   cmd->post_wait_ms,
			   cmd->msg.tx_len >> 8, cmd->msg.tx_len & 0xff);

		for (j = 0; j < cmd->msg.tx_len; j++)
			seq_printf(seq, " %02X", txbuf[j]);
		seq_puts(seq, "\n");
>>>>>>> fbab955f
	}
	mutex_unlock(&panel->panel_lock);

<<<<<<< HEAD
	rc = dsi_panel_parse_misc_features(panel);
	if (rc)
		pr_err("failed to parse misc features, rc=%d\n", rc);
=======
	return 0;
}

static int dsi_panel_debugfs_open_cmdset(struct inode *inode, struct file *f)
{
	return single_open(f, dsi_panel_debugfs_read_cmdset, inode->i_private);
}
>>>>>>> fbab955f

static const struct file_operations panel_cmdset_fops = {
	.owner =	THIS_MODULE,
	.open =		dsi_panel_debugfs_open_cmdset,
	.write =	dsi_panel_debugfs_write_cmdset,
	.read =		seq_read,
	.llseek =	seq_lseek,
	.release =	single_release,
};

static void dsi_panel_debugfs_create_cmdsets(struct dentry *parent,
					     struct dsi_panel *panel)
{
	struct device *dev = panel->parent;
	struct debugfs_cmdset_entry *entry;
	const size_t cmds_size = ARRAY_SIZE(cmdset_list);
	struct dentry *r;
	int i;

	r = debugfs_create_dir("cmd_sets", parent);
	if (IS_ERR(r))
		return;

	entry = devm_kzalloc(dev, cmds_size * sizeof(*entry), GFP_KERNEL);
	if (!entry)
		return;

	for (i = 0; i < cmds_size; i++, entry++) {
		const char *name = cmdset_list[i].label;

		entry->type = cmdset_list[i].type;
		entry->panel = panel;

		debugfs_create_file(name, 0600, r, entry, &panel_cmdset_fops);
	}
}

void dsi_panel_debugfs_init(struct dsi_panel *panel, struct dentry *dir)
{
	struct dentry *r;
	struct dsi_panel_debug *pdbg = &panel->debug;

	r = debugfs_create_dir("panel_reg", dir);
	if (IS_ERR(r))
		return;

	/* default read of 2 bytes */
	pdbg->reg_read_len = 2;

	debugfs_create_u8("addr", 0600, r, &pdbg->reg_read_cmd);
	debugfs_create_size_t("len", 0600, r, &pdbg->reg_read_len);
	debugfs_create_file("payload", 0600, r, panel, &panel_reg_fops);

	dsi_panel_debugfs_create_cmdsets(dir, panel);
}

static ssize_t parse_byte_buf(u8 *out, size_t len, char *src)
{
	const char *skip = "\n ";
	size_t i = 0;
	int rc = 0;
	char *s;
	while (src && !rc && i < len) {
		s = strsep(&src, skip);
		if (*s != '\0') {
			rc = kstrtou8(s, 16, out + i);
			i++;
		}
	}
	return rc ? : i;
}

ssize_t dsi_panel_debugfs_write_reg(struct file *file,
				    const char __user *user_buf,
				    size_t count, loff_t *ppos)
{
	struct seq_file *seq = file->private_data;
	struct dsi_panel *panel = seq->private;
	char *buf;
	char *payload;
	size_t len;
	int rc = 0;

	if (!panel || !panel->panel_initialized)
		return -EPERM;

	/* calculate length for worst case (1 digit per byte + whitespace) */
	len = (count + 1) / 2;
	buf = kmalloc(count + 1, GFP_KERNEL);
	if (!buf)
		return -ENOMEM;
	payload = kmalloc(len, GFP_KERNEL);
	if (!payload) {
		kfree(buf);
		return -ENOMEM;
	}
	if (copy_from_user(buf, user_buf, count)) {
		rc = -EFAULT;
		goto done;
	}
	buf[count] = 0; /* terminate end of string */
	rc = parse_byte_buf(payload, len, buf);
	if (rc <= 0) {
		rc = -EINVAL;
		goto done;
	}
	len = rc;
	pr_debug("writing cmd=%x len=%zu\n", payload[0], len);
	mutex_lock(&panel->panel_lock);
	rc = mipi_dsi_dcs_write_buffer(&panel->mipi_device, payload, len);
	mutex_unlock(&panel->panel_lock);
done:
	kfree(buf);
	kfree(payload);
	return rc ? : count;
}

int dsi_panel_debugfs_read_reg(struct seq_file *seq, void *data)
{
	struct dsi_panel *panel = seq->private;
	char *buf;
	ssize_t rc;
	size_t len;
	u8 cmd;

	if (!panel || !panel->panel_initialized)
		return -EPERM;

	len = panel->debug.reg_read_len;
	cmd = panel->debug.reg_read_cmd;
	if (len == 0)
		return -EINVAL;
	buf = kmalloc(max(PAGE_SIZE, len), GFP_KERNEL);
	if (!buf)
		return -ENOMEM;
	mutex_lock(&panel->panel_lock);
	rc = mipi_dsi_dcs_read(&panel->mipi_device, cmd, buf, len);
	mutex_unlock(&panel->panel_lock);
	if (rc > 0) {
		int i;
		pr_debug("got %zd bytes back, first: 0x%x\n", rc, buf[0]);
		for (i = 0; i < rc; i++) {
			if ((i % 8) > 0)
				seq_puts(seq, " ");
			else if (i)
				seq_puts(seq, "\n");
			seq_printf(seq, "%02X", buf[i]);
		}
		seq_puts(seq, "\n");
		rc = 0;
	} else if (rc == 0) {
		pr_debug("no response back\n");
	}
	kfree(buf);
	return rc;
}

static int dsi_panel_debugfs_open_reg(struct inode *inode, struct file *f)
{
	return single_open(f, dsi_panel_debugfs_read_reg, inode->i_private);
}

static const struct file_operations panel_reg_fops = {
	.owner =	THIS_MODULE,
	.open =		dsi_panel_debugfs_open_reg,
	.write =	dsi_panel_debugfs_write_reg,
	.read =		seq_read,
	.llseek =	seq_lseek,
	.release =	single_release,
};

struct debugfs_cmdset_entry {
	struct dsi_panel *panel;
	enum dsi_cmd_set_type type;
};

struct {
	const char *label;
	enum dsi_cmd_set_type type;
} cmdset_list[] = {
	{ "pre_on",		DSI_CMD_SET_PRE_ON },
	{ "on",			DSI_CMD_SET_ON },
	{ "post_on",		DSI_CMD_SET_POST_ON },
	{ "pre_off",		DSI_CMD_SET_PRE_OFF },
	{ "off",		DSI_CMD_SET_OFF },
	{ "post_off",		DSI_CMD_SET_POST_OFF },
	{ "panel_status",	DSI_CMD_SET_PANEL_STATUS },
	{ "pps",		DSI_CMD_SET_PPS },
	{ "lp1",		DSI_CMD_SET_LP1 },
	{ "lp2",		DSI_CMD_SET_LP2 },
	{ "no_lp",		DSI_CMD_SET_NOLP },
};

static inline ssize_t parse_cmdset(struct dsi_panel_cmd_set *set, char *buf,
				   size_t count)
{
	char *tmp;
	size_t len;
	ssize_t rc;

	/* calculate length for worst case (1 digit per byte + whitespace) */
	len = (count + 1) / 2;
	tmp = kmalloc(len, GFP_KERNEL);
	if (!tmp)
		return -ENOMEM;

	rc = parse_byte_buf(tmp, len, buf);
	if (rc <= 0) {
		rc = -EINVAL;
		goto done;
	}

	rc = dsi_panel_parse_cmd_sets_sub(set, tmp, rc);
done:
	kfree(tmp);

	return rc;
}

ssize_t dsi_panel_debugfs_write_cmdset(struct file *file,
				       const char __user *user_buf,
				       size_t count, loff_t *ppos)
{
	struct seq_file *seq = file->private_data;
	struct debugfs_cmdset_entry *entry = seq->private;
	struct dsi_panel *panel = entry->panel;
	struct dsi_panel_cmd_set tmp_set;
	struct dsi_panel_cmd_set *set;
	char *buf;
	int rc = 0;

	mutex_lock(&panel->panel_lock);
	if (!panel->cur_mode || !panel->cur_mode->priv_info) {
		pr_err("Invalid mode for panel [%s]\n", panel->name);
		mutex_unlock(&panel->panel_lock);
		return -EINVAL;
	}

	set = &panel->cur_mode->priv_info->cmd_sets[entry->type];
	tmp_set = *set;

	buf = kmalloc(count + 1, GFP_KERNEL);
	if (!buf) {
		rc = -ENOMEM;
		goto done;
	}

	if (copy_from_user(buf, user_buf, count)) {
		rc = -EFAULT;
		goto done;
	}
	buf[count] = '\0';

	rc = parse_cmdset(&tmp_set, buf, count);
	if (rc)
		goto done;

	dsi_panel_destroy_cmd_packets(set);
	*set = tmp_set;

done:
	kfree(buf);
	mutex_unlock(&panel->panel_lock);

	return rc ? : count;
}

int dsi_panel_debugfs_read_cmdset(struct seq_file *seq, void *data)
{
	struct debugfs_cmdset_entry *entry = seq->private;
	struct dsi_panel *panel = entry->panel;
	struct dsi_panel_cmd_set *set;
	int i, j;

	mutex_lock(&panel->panel_lock);
	if (!panel->cur_mode || !panel->cur_mode->priv_info) {
		pr_err("Invalid mode for panel [%s]\n", panel->name);
		mutex_unlock(&panel->panel_lock);
		return -EINVAL;
	}
	set = &panel->cur_mode->priv_info->cmd_sets[entry->type];

	for (i = 0; i < set->count; i++) {
		struct dsi_cmd_desc *cmd = set->cmds + i;
		const char *txbuf = cmd->msg.tx_buf;

		seq_printf(seq, "%02X %02X %02X %02X %02X %02zX %02zX",
			   cmd->msg.type, cmd->last_command, cmd->msg.channel,
			   cmd->msg.flags & MIPI_DSI_MSG_REQ_ACK ? 1 : 0,
			   cmd->post_wait_ms,
			   cmd->msg.tx_len >> 8, cmd->msg.tx_len & 0xff);

		for (j = 0; j < cmd->msg.tx_len; j++)
			seq_printf(seq, " %02X", txbuf[j]);
		seq_puts(seq, "\n");
	}
	mutex_unlock(&panel->panel_lock);

	return 0;
}

static int dsi_panel_debugfs_open_cmdset(struct inode *inode, struct file *f)
{
	return single_open(f, dsi_panel_debugfs_read_cmdset, inode->i_private);
}

static const struct file_operations panel_cmdset_fops = {
	.owner =	THIS_MODULE,
	.open =		dsi_panel_debugfs_open_cmdset,
	.write =	dsi_panel_debugfs_write_cmdset,
	.read =		seq_read,
	.llseek =	seq_lseek,
	.release =	single_release,
};

static void dsi_panel_debugfs_create_cmdsets(struct dentry *parent,
					     struct dsi_panel *panel)
{
	struct device *dev = panel->parent;
	struct debugfs_cmdset_entry *entry;
	const size_t cmds_size = ARRAY_SIZE(cmdset_list);
	struct dentry *r;
	int i;

	r = debugfs_create_dir("cmd_sets", parent);
	if (IS_ERR(r))
		return;

	entry = devm_kzalloc(dev, cmds_size * sizeof(*entry), GFP_KERNEL);
	if (!entry)
		return;

	for (i = 0; i < cmds_size; i++, entry++) {
		const char *name = cmdset_list[i].label;

		entry->type = cmdset_list[i].type;
		entry->panel = panel;

		debugfs_create_file(name, 0600, r, entry, &panel_cmdset_fops);
	}
}

void dsi_panel_debugfs_init(struct dsi_panel *panel, struct dentry *dir)
{
	struct dentry *r;
	struct dsi_panel_debug *pdbg = &panel->debug;
	r = debugfs_create_dir("panel_reg", dir);
	if (IS_ERR(r))
		return;

	/* default read of 2 bytes */
	pdbg->reg_read_len = 2;
	debugfs_create_u8("addr", 0600, r, &pdbg->reg_read_cmd);
	debugfs_create_size_t("len", 0600, r, &pdbg->reg_read_len);
	debugfs_create_file("payload", 0600, r, panel, &panel_reg_fops);

	dsi_panel_debugfs_create_cmdsets(dir, panel);
}

int dsi_panel_drv_init(struct dsi_panel *panel,
		       struct mipi_dsi_host *host)
{
	int rc = 0;
	struct mipi_dsi_device *dev;

	if (!panel || !host) {
		pr_err("invalid params\n");
		return -EINVAL;
	}

	mutex_lock(&panel->panel_lock);

	dev = &panel->mipi_device;

	dev->host = host;
	/*
	 * We dont have device structure since panel is not a device node.
	 * When using drm panel framework, the device is probed when the host is
	 * create.
	 */
	dev->channel = 0;
	dev->lanes = 4;

	panel->host = host;
	rc = dsi_panel_vreg_get(panel);
	if (rc) {
		pr_err("[%s] failed to get panel regulators, rc=%d\n",
		       panel->name, rc);
		goto exit;
	}

	rc = dsi_panel_pinctrl_init(panel);
	if (rc) {
		pr_err("[%s] failed to init pinctrl, rc=%d\n", panel->name, rc);
		goto error_vreg_put;
	}

	rc = dsi_panel_gpio_request(panel);
	if (rc) {
		pr_err("[%s] failed to request gpios, rc=%d\n", panel->name,
		       rc);
		goto error_pinctrl_deinit;
	}

	rc = dsi_panel_bl_register(panel);
	if (rc) {
		if (rc != -EPROBE_DEFER)
			pr_err("[%s] failed to register backlight, rc=%d\n",
			       panel->name, rc);
		goto error_gpio_release;
	}

	rc = dsi_panel_switch_init(panel);

	goto exit;

error_gpio_release:
	(void)dsi_panel_gpio_release(panel);
error_pinctrl_deinit:
	(void)dsi_panel_pinctrl_deinit(panel);
error_vreg_put:
	(void)dsi_panel_vreg_put(panel);
exit:
	mutex_unlock(&panel->panel_lock);
	return rc;
}

int dsi_panel_drv_deinit(struct dsi_panel *panel)
{
	int rc = 0;

	if (!panel) {
		pr_err("invalid params\n");
		return -EINVAL;
	}

	dsi_panel_switch_destroy(panel);

	mutex_lock(&panel->panel_lock);

	rc = dsi_panel_bl_unregister(panel);
	if (rc)
		pr_err("[%s] failed to unregister backlight, rc=%d\n",
		       panel->name, rc);

	rc = dsi_panel_gpio_release(panel);
	if (rc)
		pr_err("[%s] failed to release gpios, rc=%d\n", panel->name,
		       rc);

	rc = dsi_panel_pinctrl_deinit(panel);
	if (rc)
		pr_err("[%s] failed to deinit gpios, rc=%d\n", panel->name,
		       rc);

	rc = dsi_panel_vreg_put(panel);
	if (rc)
		pr_err("[%s] failed to put regs, rc=%d\n", panel->name, rc);

	panel->host = NULL;
	memset(&panel->mipi_device, 0x0, sizeof(panel->mipi_device));

	mutex_unlock(&panel->panel_lock);
	return rc;
}

int dsi_panel_validate_mode(struct dsi_panel *panel,
			    struct dsi_display_mode *mode)
{
	return 0;
}

int dsi_panel_get_mode_count(struct dsi_panel *panel)
{
	const u32 SINGLE_MODE_SUPPORT = 1;
	struct dsi_parser_utils *utils;
	struct device_node *timings_np;
	int count, rc = 0;

	if (!panel) {
		pr_err("invalid params\n");
		return -EINVAL;
	}

	utils = &panel->utils;

	panel->num_timing_nodes = 0;

	timings_np = utils->get_child_by_name(utils->data,
			"qcom,mdss-dsi-display-timings");
	if (!timings_np && !panel->host_config.ext_bridge_num) {
		pr_err("no display timing nodes defined\n");
		rc = -EINVAL;
		goto error;
	}

	count = utils->get_child_count(timings_np);
	if ((!count && !panel->host_config.ext_bridge_num) ||
		count > DSI_MODE_MAX) {
		pr_err("invalid count of timing nodes: %d\n", count);
		rc = -EINVAL;
		goto error;
	}

	/* No multiresolution support is available for video mode panels */
	if (panel->panel_mode != DSI_OP_CMD_MODE &&
		!panel->host_config.ext_bridge_num)
		count = SINGLE_MODE_SUPPORT;

	panel->num_timing_nodes = count;

error:
	return rc;
}

int dsi_panel_get_phy_props(struct dsi_panel *panel,
			    struct dsi_panel_phy_props *phy_props)
{
	int rc = 0;

	if (!panel || !phy_props) {
		pr_err("invalid params\n");
		return -EINVAL;
	}

	memcpy(phy_props, &panel->phy_props, sizeof(*phy_props));
	return rc;
}

int dsi_panel_get_dfps_caps(struct dsi_panel *panel,
			    struct dsi_dfps_capabilities *dfps_caps)
{
	int rc = 0;

	if (!panel || !dfps_caps) {
		pr_err("invalid params\n");
		return -EINVAL;
	}

	memcpy(dfps_caps, &panel->dfps_caps, sizeof(*dfps_caps));
	return rc;
}

void dsi_panel_put_mode(struct dsi_display_mode *mode)
{
	int i;

	if (!mode->priv_info)
		return;

	dsi_panel_switch_put_mode(mode);

	for (i = 0; i < DSI_CMD_SET_MAX; i++)
		dsi_panel_destroy_cmd_packets(&mode->priv_info->cmd_sets[i]);

	kfree(mode->priv_info->phy_timing_val);
	kfree(mode->priv_info);
	mode->priv_info = NULL;
}

int dsi_panel_get_mode(struct dsi_panel *panel,
			u32 index, struct dsi_display_mode *mode,
			int topology_override)
{
	struct device_node *timings_np, *child_np;
	struct dsi_parser_utils *utils;
	struct dsi_display_mode_priv_info *prv_info;
	u32 child_idx = 0;
	int rc = 0, num_timings;
	void *utils_data = NULL;

	if (!panel || !mode) {
		pr_err("invalid params\n");
		return -EINVAL;
	}

	mutex_lock(&panel->panel_lock);
	utils = &panel->utils;

	mode->priv_info = kzalloc(sizeof(*mode->priv_info), GFP_KERNEL);
	if (!mode->priv_info) {
		rc = -ENOMEM;
		goto done;
	}

	prv_info = mode->priv_info;

	timings_np = utils->get_child_by_name(utils->data,
		"qcom,mdss-dsi-display-timings");
	if (!timings_np) {
		pr_err("no display timing nodes defined\n");
		rc = -EINVAL;
		goto parse_fail;
	}

	num_timings = utils->get_child_count(timings_np);
	if (!num_timings || num_timings > DSI_MODE_MAX) {
		pr_err("invalid count of timing nodes: %d\n", num_timings);
		rc = -EINVAL;
		goto parse_fail;
	}

	utils_data = utils->data;

	dsi_for_each_child_node(timings_np, child_np) {
		if (index != child_idx++)
			continue;

		utils->data = child_np;

		rc = dsi_panel_parse_timing(&mode->timing, utils);
		if (rc) {
			pr_err("failed to parse panel timing, rc=%d\n", rc);
			goto parse_fail;
		}

		if (panel->panel_mode == DSI_OP_VIDEO_MODE)
			mode->priv_info->mdp_transfer_time_us = 0;

		rc = dsi_panel_parse_dsc_params(mode, utils);
		if (rc) {
			pr_err("failed to parse dsc params, rc=%d\n", rc);
			goto parse_fail;
		}

		rc = dsi_panel_parse_topology(prv_info, utils,
				topology_override);
		if (rc) {
			pr_err("failed to parse panel topology, rc=%d\n", rc);
			goto parse_fail;
		}

		rc = dsi_panel_parse_cmd_sets(prv_info, utils);
		if (rc) {
			pr_err("failed to parse command sets, rc=%d\n", rc);
			goto parse_fail;
		}

		rc = dsi_panel_parse_jitter_config(mode, utils);
		if (rc)
			pr_err(
			"failed to parse panel jitter config, rc=%d\n", rc);

		rc = dsi_panel_parse_phy_timing(mode, utils, panel->panel_mode);
		if (rc) {
			pr_err(
			"failed to parse panel phy timings, rc=%d\n", rc);
			goto parse_fail;
		}

		rc = dsi_panel_parse_partial_update_caps(mode, utils);
		if (rc)
			pr_err("failed to partial update caps, rc=%d\n", rc);

		/*
		 * No support for pixel overlap in DSC enabled or Partial
		 * update enabled cases.
		 */
		if (prv_info->dsc_enabled || prv_info->roi_caps.enabled)
			prv_info->overlap_pixels = 0;
	}
	goto done;

parse_fail:
	kfree(mode->priv_info);
	mode->priv_info = NULL;
done:
	utils->data = utils_data;
	mutex_unlock(&panel->panel_lock);
	return rc;
}

int dsi_panel_get_host_cfg_for_mode(struct dsi_panel *panel,
				    struct dsi_display_mode *mode,
				    struct dsi_host_config *config)
{
	int rc = 0;
	struct dsi_dyn_clk_caps *dyn_clk_caps = &panel->dyn_clk_caps;

	if (!panel || !mode || !config) {
		pr_err("invalid params\n");
		return -EINVAL;
	}

	mutex_lock(&panel->panel_lock);

	config->panel_mode = panel->panel_mode;
	memcpy(&config->common_config, &panel->host_config,
	       sizeof(config->common_config));

	if (panel->panel_mode == DSI_OP_VIDEO_MODE) {
		memcpy(&config->u.video_engine, &panel->video_config,
		       sizeof(config->u.video_engine));
	} else {
		memcpy(&config->u.cmd_engine, &panel->cmd_config,
		       sizeof(config->u.cmd_engine));
	}

	memcpy(&config->video_timing, &mode->timing,
	       sizeof(config->video_timing));
	config->video_timing.mdp_transfer_time_us =
			mode->priv_info->mdp_transfer_time_us;
	config->video_timing.dsc_enabled = mode->priv_info->dsc_enabled;
	config->video_timing.dsc = &mode->priv_info->dsc;
	config->video_timing.overlap_pixels = mode->priv_info->overlap_pixels;

	if (dyn_clk_caps->dyn_clk_support)
		config->bit_clk_rate_hz_override = mode->timing.clk_rate_hz;
	else
		config->bit_clk_rate_hz_override = mode->priv_info->clk_rate_hz;

	config->esc_clk_rate_hz = 19200000;
	mutex_unlock(&panel->panel_lock);
	return rc;
}

int dsi_panel_pre_prepare(struct dsi_panel *panel)
{
	int rc = 0;

	if (!panel) {
		pr_err("invalid params\n");
		return -EINVAL;
	}

	mutex_lock(&panel->panel_lock);

	rc = dsi_pwr_enable_regulator(&panel->power_info, true);
	if (rc) {
		pr_err("[%s] failed to enable vregs, rc=%d\n", panel->name, rc);
		goto error;
	}

	/* If LP11_INIT is set, panel will be powered up during prepare() */
	if (panel->lp11_init)
		goto error;

	rc = dsi_panel_power_on(panel);
	if (rc) {
		pr_err("[%s] panel power on failed, rc=%d\n", panel->name, rc);
		goto error;
	}

error:
	mutex_unlock(&panel->panel_lock);
	return rc;
}

int dsi_panel_update_pps(struct dsi_panel *panel)
{
	int rc = 0;
	struct dsi_panel_cmd_set *set = NULL;
	struct dsi_display_mode_priv_info *priv_info = NULL;

	if (!panel || !panel->cur_mode) {
		pr_err("invalid params\n");
		return -EINVAL;
	}

	mutex_lock(&panel->panel_lock);

	priv_info = panel->cur_mode->priv_info;

	set = &priv_info->cmd_sets[DSI_CMD_SET_PPS];

	dsi_dsc_create_pps_buf_cmd(&priv_info->dsc, panel->dsc_pps_cmd, 0);
	rc = dsi_panel_create_cmd_packets(panel->dsc_pps_cmd,
					  DSI_CMD_PPS_SIZE, 1, set->cmds);
	if (rc) {
		pr_err("failed to create cmd packets, rc=%d\n", rc);
		goto error;
	}

	rc = dsi_panel_tx_cmd_set(panel, DSI_CMD_SET_PPS);
	if (rc)
		pr_err("[%s] failed to send DSI_CMD_SET_PPS cmds, rc=%d\n",
			panel->name, rc);

	dsi_panel_destroy_cmds_packets_buf(set);
error:
	mutex_unlock(&panel->panel_lock);
	return rc;
}

int dsi_panel_set_lp1(struct dsi_panel *panel)
{
	int rc = 0;

	if (!panel) {
		pr_err("invalid params\n");
		return -EINVAL;
	}

	if (panel->funcs && panel->funcs->pre_lp1)
		panel->funcs->pre_lp1(panel);

	dsi_backlight_early_dpms(&panel->bl_config, SDE_MODE_DPMS_LP1);

	mutex_lock(&panel->panel_lock);

	if (!panel->panel_initialized)
		goto exit;

	if (panel->vr_mode) {
		rc = dsi_panel_clear_vr_locked(panel);
		if (rc) {
			pr_err("[%s] couldn't disable VR mode for LP1 transition\n",
				panel->name);
			mutex_unlock(&panel->panel_lock);
			return rc;
		}
	}

	rc = dsi_panel_update_hbm_locked(panel, false);
	if (rc) {
		pr_err("[%s] couldn't disable HBM mode for LP1 transition\n",
			panel->name);
		mutex_unlock(&panel->panel_lock);
		return rc;
	}
	dsi_backlight_hbm_dimming_stop(&panel->bl_config);

	rc = dsi_panel_tx_cmd_set(panel, DSI_CMD_SET_LP1);
	if (rc)
		pr_err("[%s] failed to send DSI_CMD_SET_LP1 cmd, rc=%d\n",
		       panel->name, rc);
exit:
	mutex_unlock(&panel->panel_lock);

	if (!rc)
<<<<<<< HEAD
		rc = dsi_backlight_update_dpms(&panel->bl_config,
=======
		rc = dsi_backlight_late_dpms(&panel->bl_config,
>>>>>>> fbab955f
					       SDE_MODE_DPMS_LP1);

	return rc;
}

int dsi_panel_set_lp2(struct dsi_panel *panel)
{
	int rc = 0;

	if (!panel) {
		pr_err("invalid params\n");
		return -EINVAL;
	}

	dsi_backlight_early_dpms(&panel->bl_config, SDE_MODE_DPMS_LP2);

	mutex_lock(&panel->panel_lock);

	if (!panel->panel_initialized)
		goto exit;

	if (panel->vr_mode) {
		rc = dsi_panel_clear_vr_locked(panel);
		if (rc) {
			pr_err("[%s] couldn't disable VR mode for LP2 transition\n",
				panel->name);
			mutex_unlock(&panel->panel_lock);
			return rc;
		}
	}

	rc = dsi_panel_update_hbm_locked(panel, false);
	if (rc) {
		pr_err("[%s] couldn't disable HBM mode for LP2 transition\n",
			panel->name);
		mutex_unlock(&panel->panel_lock);
		return rc;
	}
	dsi_backlight_hbm_dimming_stop(&panel->bl_config);

	rc = dsi_panel_tx_cmd_set(panel, DSI_CMD_SET_LP2);
	if (rc)
		pr_err("[%s] failed to send DSI_CMD_SET_LP2 cmd, rc=%d\n",
		       panel->name, rc);
exit:
	mutex_unlock(&panel->panel_lock);

	if (!rc)
<<<<<<< HEAD
		rc = dsi_backlight_update_dpms(&panel->bl_config,
=======
		rc = dsi_backlight_late_dpms(&panel->bl_config,
>>>>>>> fbab955f
					       SDE_MODE_DPMS_LP2);

	return rc;
}

int dsi_panel_set_nolp(struct dsi_panel *panel)
{
	int rc = 0;

	if (!panel) {
		pr_err("invalid params\n");
		return -EINVAL;
	}

	dsi_backlight_early_dpms(&panel->bl_config, SDE_MODE_DPMS_ON);

	mutex_lock(&panel->panel_lock);
	if (!panel->panel_initialized)
		goto exit;

	if (!panel->funcs || !panel->funcs->send_nolp)
		goto exit;

	rc = panel->funcs->send_nolp(panel);
	if (rc == -EOPNOTSUPP)
		rc = dsi_panel_tx_cmd_set(panel, DSI_CMD_SET_NOLP);

	if (rc)
		pr_err("[%s] failed to send DSI_CMD_SET_NOLP cmd, rc=%d\n",
		       panel->name, rc);
exit:
	mutex_unlock(&panel->panel_lock);

	if (!rc)
<<<<<<< HEAD
		rc = dsi_backlight_update_dpms(&panel->bl_config,
					       SDE_MODE_DPMS_ON);
=======
		rc = dsi_backlight_late_dpms(&panel->bl_config,
					       SDE_MODE_DPMS_ON);
	return rc;
}

static int dsi_panel_set_vr_locked(struct dsi_panel *panel)
{
	int rc = 0;

	if (dsi_backlight_get_dpms(&panel->bl_config) != SDE_MODE_DPMS_ON) {
		pr_err("[%s] DSI_CMD_SET_VR wasn't allowed\n", panel->name);
		return -EINVAL;
	}

	rc = dsi_panel_update_hbm_locked(panel, false);
	if (rc) {
		pr_err("[%s] couldn't disable HBM mode before VR entry, aborting VR entry\n",
			panel->name);
		return -EINVAL;
	}
	dsi_backlight_hbm_dimming_stop(&panel->bl_config);

	rc = dsi_panel_tx_cmd_set(panel, DSI_CMD_SET_VR);

	if (rc)
		pr_err("[%s] failed to send DSI_CMD_SET_VR cmd, rc=%d\n",
			panel->name, rc);
	else
		panel->vr_mode = true;

	return rc;
}

static int dsi_panel_clear_vr_locked(struct dsi_panel *panel)
{
	int rc = 0;

	if (!panel->vr_mode) {
		pr_err("[%s] tried to exit, but not in VR mode\n", panel->name);
		return -EINVAL;
	}

	rc = dsi_panel_tx_cmd_set(panel, DSI_CMD_SET_NOVR);

	if (rc)
		pr_err("[%s] failed to send DSI_CMD_SET_NOVR cmd, rc=%d\n",
		       panel->name, rc);
	else
		panel->vr_mode = false;

	return rc;
}

int dsi_panel_set_vr(struct dsi_panel *panel)
{
	int rc = 0;

	if (!panel) {
		pr_err("invalid params\n");
		return -EINVAL;
	}

	mutex_lock(&panel->panel_lock);
	rc = dsi_panel_set_vr_locked(panel);
	mutex_unlock(&panel->panel_lock);

	return rc;
}

int dsi_panel_clear_vr(struct dsi_panel *panel)
{
	int rc = 0;

	if (!panel) {
		pr_err("invalid params\n");
		return -EINVAL;
	}

	mutex_lock(&panel->panel_lock);
	rc = dsi_panel_clear_vr_locked(panel);
	mutex_unlock(&panel->panel_lock);

>>>>>>> fbab955f
	return rc;
}

int dsi_panel_update_vr_mode(struct dsi_panel *panel, bool enable)
{
	if (enable)
		return dsi_panel_set_vr(panel);
	else
		return dsi_panel_clear_vr(panel);
}

bool dsi_panel_get_vr_mode(struct dsi_panel *panel)
{
	bool vr_mode;

	if (!panel) {
		pr_err("invalid params\n");
		return false;
	}

	return vr_mode = panel->vr_mode;
}

static int dsi_panel_update_hbm_locked(struct dsi_panel *panel, bool enable)
{
	struct dsi_backlight_config *bl = &panel->bl_config;
	struct hbm_data *hbm = bl->hbm;

	if (!hbm || (panel->hbm_mode == enable))
		return 0;

	if ((dsi_backlight_get_dpms(bl) != SDE_MODE_DPMS_ON) ||
		panel->vr_mode) {
		pr_err("[%s] Backlight in incompatible state, HBM changes not allowed\n",
			panel->name);
		return -EINVAL;
	}

	panel->hbm_mode = enable;
	hbm->cur_range = HBM_RANGE_MAX;

	/* When HBM exit is requested, send HBM exit commands
	 * immediately to avoid conflict with subsequent backlight ops.
	 */
	if (!enable) {
		int rc;

		dsi_backlight_hbm_dimming_start(bl,
			hbm->exit_num_dimming_frames,
			&hbm->exit_dimming_stop_cmd);

		rc = panel->funcs->update_hbm(panel);
		if (rc == -EOPNOTSUPP)
			rc = dsi_panel_cmd_set_transfer(panel, &hbm->exit_cmd);
		if (rc)
			pr_err("[%s] failed to send HBM exit cmd, rc=%d\n",
				panel->name, rc);
	}

	return 0;
}

int dsi_panel_update_hbm(struct dsi_panel *panel, bool enable)
{
	int rc = 0;

	if (!panel)
		return -EINVAL;

	if (!panel->bl_config.hbm)
		return 0;

	mutex_lock(&panel->panel_lock);
	rc = dsi_panel_update_hbm_locked(panel, enable);
	mutex_unlock(&panel->panel_lock);
	if (rc)
		return rc;

	return backlight_update_status(panel->bl_config.bl_device);
}

bool dsi_panel_get_hbm(struct dsi_panel *panel)
{
	if (!panel) {
		pr_err("invalid params\n");
		return false;
	}

	return panel->hbm_mode;
}

int dsi_panel_prepare(struct dsi_panel *panel)
{
	int rc = 0;

	if (!panel) {
		pr_err("invalid params\n");
		return -EINVAL;
	}

	dsi_backlight_early_dpms(&panel->bl_config, SDE_MODE_DPMS_ON);

	mutex_lock(&panel->panel_lock);

	if (panel->init_delay_us)
		usleep_range(panel->init_delay_us, panel->init_delay_us);

	if (panel->lp11_init) {
		rc = dsi_panel_power_on(panel);
		if (rc) {
			pr_err("[%s] panel power on failed, rc=%d\n",
			       panel->name, rc);
			goto error;
		}
	}

	rc = dsi_panel_tx_cmd_set(panel, DSI_CMD_SET_PRE_ON);
	if (rc) {
		pr_err("[%s] failed to send DSI_CMD_SET_PRE_ON cmds, rc=%d\n",
		       panel->name, rc);
		goto error;
	}

error:
	mutex_unlock(&panel->panel_lock);
	return rc;
}

static int dsi_panel_roi_prepare_dcs_cmds(struct dsi_panel_cmd_set *set,
		struct dsi_rect *roi, int ctrl_idx, int unicast)
{
	static const int ROI_CMD_LEN = 5;

	int rc = 0;

	/* DTYPE_DCS_LWRITE */
	static char *caset, *paset;

	set->cmds = NULL;

	caset = kzalloc(ROI_CMD_LEN, GFP_KERNEL);
	if (!caset) {
		rc = -ENOMEM;
		goto exit;
	}
	caset[0] = 0x2a;
	caset[1] = (roi->x & 0xFF00) >> 8;
	caset[2] = roi->x & 0xFF;
	caset[3] = ((roi->x - 1 + roi->w) & 0xFF00) >> 8;
	caset[4] = (roi->x - 1 + roi->w) & 0xFF;

	paset = kzalloc(ROI_CMD_LEN, GFP_KERNEL);
	if (!paset) {
		rc = -ENOMEM;
		goto error_free_mem;
	}
	paset[0] = 0x2b;
	paset[1] = (roi->y & 0xFF00) >> 8;
	paset[2] = roi->y & 0xFF;
	paset[3] = ((roi->y - 1 + roi->h) & 0xFF00) >> 8;
	paset[4] = (roi->y - 1 + roi->h) & 0xFF;

	set->type = DSI_CMD_SET_ROI;
	set->state = DSI_CMD_SET_STATE_LP;
	set->count = 2; /* send caset + paset together */
	set->cmds = kcalloc(set->count, sizeof(*set->cmds), GFP_KERNEL);
	if (!set->cmds) {
		rc = -ENOMEM;
		goto error_free_mem;
	}
	set->cmds[0].msg.channel = 0;
	set->cmds[0].msg.type = MIPI_DSI_DCS_LONG_WRITE;
	set->cmds[0].msg.flags = unicast ? MIPI_DSI_MSG_UNICAST : 0;
	set->cmds[0].msg.ctrl = unicast ? ctrl_idx : 0;
	set->cmds[0].msg.tx_len = ROI_CMD_LEN;
	set->cmds[0].msg.tx_buf = caset;
	set->cmds[0].msg.rx_len = 0;
	set->cmds[0].msg.rx_buf = 0;
	set->cmds[0].msg.wait_ms = 0;
	set->cmds[0].last_command = 0;
	set->cmds[0].post_wait_ms = 0;

	set->cmds[1].msg.channel = 0;
	set->cmds[1].msg.type = MIPI_DSI_DCS_LONG_WRITE;
	set->cmds[1].msg.flags = unicast ? MIPI_DSI_MSG_UNICAST : 0;
	set->cmds[1].msg.ctrl = unicast ? ctrl_idx : 0;
	set->cmds[1].msg.tx_len = ROI_CMD_LEN;
	set->cmds[1].msg.tx_buf = paset;
	set->cmds[1].msg.rx_len = 0;
	set->cmds[1].msg.rx_buf = 0;
	set->cmds[1].msg.wait_ms = 0;
	set->cmds[1].last_command = 1;
	set->cmds[1].post_wait_ms = 0;

	goto exit;

error_free_mem:
	kfree(caset);
	kfree(paset);
	kfree(set->cmds);

exit:
	return rc;
}

int dsi_panel_send_qsync_on_dcs(struct dsi_panel *panel,
		int ctrl_idx)
{
	int rc = 0;

	if (!panel) {
		pr_err("invalid params\n");
		return -EINVAL;
	}

	mutex_lock(&panel->panel_lock);

	pr_debug("ctrl:%d qsync on\n", ctrl_idx);
	rc = dsi_panel_tx_cmd_set(panel, DSI_CMD_SET_QSYNC_ON);
	if (rc)
		pr_err("[%s] failed to send DSI_CMD_SET_QSYNC_ON cmds rc=%d\n",
		       panel->name, rc);

	mutex_unlock(&panel->panel_lock);
	return rc;
}

int dsi_panel_send_qsync_off_dcs(struct dsi_panel *panel,
		int ctrl_idx)
{
	int rc = 0;

	if (!panel) {
		pr_err("invalid params\n");
		return -EINVAL;
	}

	mutex_lock(&panel->panel_lock);

	pr_debug("ctrl:%d qsync off\n", ctrl_idx);
	rc = dsi_panel_tx_cmd_set(panel, DSI_CMD_SET_QSYNC_OFF);
	if (rc)
		pr_err("[%s] failed to send DSI_CMD_SET_QSYNC_OFF cmds rc=%d\n",
		       panel->name, rc);

	mutex_unlock(&panel->panel_lock);
	return rc;
}

int dsi_panel_send_roi_dcs(struct dsi_panel *panel, int ctrl_idx,
		struct dsi_rect *roi)
{
	int rc = 0;
	struct dsi_panel_cmd_set *set;
	struct dsi_display_mode_priv_info *priv_info;

	if (!panel || !panel->cur_mode) {
		pr_err("Invalid params\n");
		return -EINVAL;
	}

	priv_info = panel->cur_mode->priv_info;
	set = &priv_info->cmd_sets[DSI_CMD_SET_ROI];

	rc = dsi_panel_roi_prepare_dcs_cmds(set, roi, ctrl_idx, true);
	if (rc) {
		pr_err("[%s] failed to prepare DSI_CMD_SET_ROI cmds, rc=%d\n",
				panel->name, rc);
		return rc;
	}
	pr_debug("[%s] send roi x %d y %d w %d h %d\n", panel->name,
			roi->x, roi->y, roi->w, roi->h);

	mutex_lock(&panel->panel_lock);

	rc = dsi_panel_tx_cmd_set(panel, DSI_CMD_SET_ROI);
	if (rc)
		pr_err("[%s] failed to send DSI_CMD_SET_ROI cmds, rc=%d\n",
				panel->name, rc);

	mutex_unlock(&panel->panel_lock);

	dsi_panel_destroy_cmd_packets(set);

	return rc;
}

int dsi_panel_switch(struct dsi_panel *panel)
{
	int rc = 0;

	if (!panel) {
		pr_err("Invalid params\n");
		return -EINVAL;
	}

	if (panel->funcs && panel->funcs->mode_switch) {
		rc = panel->funcs->mode_switch(panel);
		return rc;
	}

	mutex_lock(&panel->panel_lock);

	rc = dsi_panel_tx_cmd_set(panel, DSI_CMD_SET_TIMING_SWITCH);
	if (rc)
		pr_err("[%s] failed to send DSI_CMD_SET_TIMING_SWITCH cmds, rc=%d\n",
		       panel->name, rc);

	mutex_unlock(&panel->panel_lock);
	return rc;
}

int dsi_panel_post_switch(struct dsi_panel *panel)
{
	int rc = 0;

	if (!panel) {
		pr_err("Invalid params\n");
		return -EINVAL;
	}

	mutex_lock(&panel->panel_lock);

	rc = dsi_panel_tx_cmd_set(panel, DSI_CMD_SET_POST_TIMING_SWITCH);
	if (rc)
		pr_err("[%s] failed to send DSI_CMD_SET_POST_TIMING_SWITCH cmds, rc=%d\n",
		       panel->name, rc);

	mutex_unlock(&panel->panel_lock);
	return rc;
}

int dsi_panel_enable(struct dsi_panel *panel)
{
	int rc = 0;

	if (!panel) {
		pr_err("Invalid params\n");
		return -EINVAL;
	}

	mutex_lock(&panel->panel_lock);

	rc = dsi_panel_tx_cmd_set(panel, DSI_CMD_SET_ON);
	if (rc)
		pr_err("[%s] failed to send DSI_CMD_SET_ON cmds, rc=%d\n",
		       panel->name, rc);
	else
		panel->panel_initialized = true;
	mutex_unlock(&panel->panel_lock);

	if (!rc)
<<<<<<< HEAD
		rc = dsi_backlight_update_dpms(&panel->bl_config,
					       SDE_MODE_DPMS_ON);
=======
		rc = dsi_backlight_late_dpms(&panel->bl_config,
					       SDE_MODE_DPMS_ON);

>>>>>>> fbab955f
	return rc;
}

int dsi_panel_post_enable(struct dsi_panel *panel)
{
	int rc = 0;

	if (!panel) {
		pr_err("invalid params\n");
		return -EINVAL;
	}

	if (panel->funcs && panel->funcs->post_enable)
		return panel->funcs->post_enable(panel);

	mutex_lock(&panel->panel_lock);

	rc = dsi_panel_tx_cmd_set(panel, DSI_CMD_SET_POST_ON);
	if (rc) {
		pr_err("[%s] failed to send DSI_CMD_SET_POST_ON cmds, rc=%d\n",
		       panel->name, rc);
		goto error;
	}
error:
	mutex_unlock(&panel->panel_lock);
	return rc;
}

int dsi_panel_pre_disable(struct dsi_panel *panel)
{
	int rc = 0;

	if (!panel) {
		pr_err("invalid params\n");
		return -EINVAL;
	}

	dsi_backlight_early_dpms(&panel->bl_config, SDE_MODE_DPMS_OFF);

	mutex_lock(&panel->panel_lock);

	rc = dsi_panel_tx_cmd_set(panel, DSI_CMD_SET_PRE_OFF);
	if (rc)
		pr_err("[%s] failed to send DSI_CMD_SET_PRE_OFF cmds, rc=%d\n",
		       panel->name, rc);

	mutex_unlock(&panel->panel_lock);

<<<<<<< HEAD
	if (!rc)
		rc = dsi_backlight_update_dpms(&panel->bl_config,
					       SDE_MODE_DPMS_OFF);
=======
	if (!rc && panel->funcs && panel->funcs->pre_disable)
		rc = panel->funcs->pre_disable(panel);
>>>>>>> fbab955f

	return rc;
}

int dsi_panel_disable(struct dsi_panel *panel)
{
	int rc = 0;

	if (!panel) {
		pr_err("invalid params\n");
		return -EINVAL;
	}

	mutex_lock(&panel->panel_lock);

	if (panel->vr_mode) {
		rc = dsi_panel_clear_vr_locked(panel);
		if (rc) {
			pr_warn("[%s] couldn't disable VR mode to unprepare display\n",
				panel->name);
		}
	}

	rc = dsi_panel_update_hbm_locked(panel, false);
	if (rc)
		pr_warn("[%s] couldn't disable HBM mode to unprepare display\n",
			panel->name);
	dsi_backlight_hbm_dimming_stop(&panel->bl_config);

	/* Avoid sending panel off commands when ESD recovery is underway */
	if (!atomic_read(&panel->esd_recovery_pending)) {
		rc = dsi_panel_tx_cmd_set(panel, DSI_CMD_SET_OFF);
		if (rc) {
			/*
			 * Sending panel off commands may fail when  DSI
			 * controller is in a bad state. These failures can be
			 * ignored since controller will go for full reset on
			 * subsequent display enable anyway.
			 */
			pr_warn_ratelimited("[%s] failed to send DSI_CMD_SET_OFF cmds, rc=%d\n",
					panel->name, rc);
			rc = 0;
		}
	}
	panel->panel_initialized = false;

	mutex_unlock(&panel->panel_lock);
	return rc;
}

int dsi_panel_unprepare(struct dsi_panel *panel)
{
	int rc = 0;

	if (!panel) {
		pr_err("invalid params\n");
		return -EINVAL;
	}

	mutex_lock(&panel->panel_lock);

	rc = dsi_panel_tx_cmd_set(panel, DSI_CMD_SET_POST_OFF);
	if (rc) {
		pr_err("[%s] failed to send DSI_CMD_SET_POST_OFF cmds, rc=%d\n",
		       panel->name, rc);
		goto error;
	}

error:
	mutex_unlock(&panel->panel_lock);

<<<<<<< HEAD
=======
	if (!rc)
		rc = dsi_backlight_late_dpms(&panel->bl_config,
					       SDE_MODE_DPMS_OFF);

>>>>>>> fbab955f
	if (panel->bl_config.bl_update == BL_UPDATE_DELAY_UNTIL_FIRST_FRAME)
		panel->bl_config.allow_bl_update = false;

	return rc;
}

int dsi_panel_post_unprepare(struct dsi_panel *panel)
{
	int rc = 0;

	if (!panel) {
		pr_err("invalid params\n");
		return -EINVAL;
	}

	mutex_lock(&panel->panel_lock);

	rc = dsi_panel_power_off(panel);
	if (rc) {
		pr_err("[%s] panel power_Off failed, rc=%d\n",
		       panel->name, rc);
		goto error;
	}
error:
	mutex_unlock(&panel->panel_lock);
	return rc;
}

int dsi_panel_idle(struct dsi_panel *panel)
{
	if (unlikely(!panel))
		return -EINVAL;

	if (panel->funcs && panel->funcs->idle)
		return panel->funcs->idle(panel);

	return 0;
}

int dsi_panel_wakeup(struct dsi_panel *panel)
{
	if (unlikely(!panel))
		return -EINVAL;

	if (panel->funcs && panel->funcs->wakeup)
		return panel->funcs->wakeup(panel);

	return 0;
}<|MERGE_RESOLUTION|>--- conflicted
+++ resolved
@@ -2024,16 +2024,10 @@
 	return rc;
 }
 
-<<<<<<< HEAD
-static int dsi_panel_parse_cmd_sets_dt(struct dsi_panel_cmd_set *cmd,
-				       enum dsi_cmd_set_type type,
-				       struct dsi_parser_utils *utils)
-=======
 int dsi_panel_parse_dt_cmd_set(struct device_node *of_node,
 			       const char *cmd_str,
 			       const char *cmd_state_str,
 			       struct dsi_panel_cmd_set *cmd)
->>>>>>> fbab955f
 {
 	const char *data;
 	const char *state;
@@ -2041,20 +2035,6 @@
 	u32 length = 0;
 	int rc;
 
-<<<<<<< HEAD
-	pr_debug("type=%d, name=%s, length=%d\n", type,
-		cmd_set_prop_map[type], length);
-
-	data = utils->get_property(utils->data, cmd_set_prop_map[type],
-				   &length);
-	if (!data) {
-		pr_debug("%s commands not defined\n", cmd_set_prop_map[type]);
-		return -ENOTSUPP;
-	}
-
-	pr_debug("type=%d, name=%s, length=%d\n", type,
-		 cmd_set_prop_map[type], length);
-=======
 	data = of_get_property(of_node, cmd_str, &length);
 	if (!data) {
 		pr_debug("%s commands not defined\n", cmd_str);
@@ -2062,27 +2042,18 @@
 	}
 
 	pr_debug("name=%s, length=%d\n", cmd_str, length);
->>>>>>> fbab955f
 
 	print_hex_dump_debug("", DUMP_PREFIX_NONE,
 		8, 1, data, length, false);
 
-<<<<<<< HEAD
-	state = utils->get_property(utils->data, cmd_set_state_map[type], NULL);
-=======
 	state = of_get_property(of_node, cmd_state_str, NULL);
->>>>>>> fbab955f
 	if (!state || !strcmp(state, "dsi_lp_mode")) {
 		st = DSI_CMD_SET_STATE_LP;
 	} else if (!strcmp(state, "dsi_hs_mode")) {
 		st = DSI_CMD_SET_STATE_HS;
 	} else {
 		pr_err("[%s] command state unrecognized-%s\n",
-<<<<<<< HEAD
-		       cmd_set_state_map[type], state);
-=======
 		       cmd_state_str, state);
->>>>>>> fbab955f
 		return -ENOTSUPP;
 	}
 
@@ -2093,8 +2064,6 @@
 	cmd->state = st;
 
 	return 0;
-<<<<<<< HEAD
-=======
 }
 
 static int dsi_panel_parse_cmd_sets_dt(struct dsi_panel_cmd_set *cmd,
@@ -2103,7 +2072,6 @@
 {
 	return dsi_panel_parse_dt_cmd_set(utils->data, cmd_set_prop_map[type],
 					  cmd_set_state_map[type], cmd);
->>>>>>> fbab955f
 }
 
 static int dsi_panel_parse_cmd_sets(
@@ -3736,13 +3704,6 @@
 		struct dsi_cmd_desc *cmd = set->cmds + i;
 		const char *txbuf = cmd->msg.tx_buf;
 
-<<<<<<< HEAD
-	rc = dsi_panel_bl_parse_config(&panel->bl_config);
-	if (rc) {
-		pr_err("failed to parse backlight config, rc=%d\n", rc);
-		if (rc == -EPROBE_DEFER)
-			goto error;
-=======
 		seq_printf(seq, "%02X %02X %02X %02X %02X %02zX %02zX",
 			   cmd->msg.type, cmd->last_command, cmd->msg.channel,
 			   cmd->msg.flags & MIPI_DSI_MSG_REQ_ACK ? 1 : 0,
@@ -3752,15 +3713,9 @@
 		for (j = 0; j < cmd->msg.tx_len; j++)
 			seq_printf(seq, " %02X", txbuf[j]);
 		seq_puts(seq, "\n");
->>>>>>> fbab955f
 	}
 	mutex_unlock(&panel->panel_lock);
 
-<<<<<<< HEAD
-	rc = dsi_panel_parse_misc_features(panel);
-	if (rc)
-		pr_err("failed to parse misc features, rc=%d\n", rc);
-=======
 	return 0;
 }
 
@@ -3768,7 +3723,6 @@
 {
 	return single_open(f, dsi_panel_debugfs_read_cmdset, inode->i_private);
 }
->>>>>>> fbab955f
 
 static const struct file_operations panel_cmdset_fops = {
 	.owner =	THIS_MODULE,
@@ -3810,311 +3764,6 @@
 {
 	struct dentry *r;
 	struct dsi_panel_debug *pdbg = &panel->debug;
-
-	r = debugfs_create_dir("panel_reg", dir);
-	if (IS_ERR(r))
-		return;
-
-	/* default read of 2 bytes */
-	pdbg->reg_read_len = 2;
-
-	debugfs_create_u8("addr", 0600, r, &pdbg->reg_read_cmd);
-	debugfs_create_size_t("len", 0600, r, &pdbg->reg_read_len);
-	debugfs_create_file("payload", 0600, r, panel, &panel_reg_fops);
-
-	dsi_panel_debugfs_create_cmdsets(dir, panel);
-}
-
-static ssize_t parse_byte_buf(u8 *out, size_t len, char *src)
-{
-	const char *skip = "\n ";
-	size_t i = 0;
-	int rc = 0;
-	char *s;
-	while (src && !rc && i < len) {
-		s = strsep(&src, skip);
-		if (*s != '\0') {
-			rc = kstrtou8(s, 16, out + i);
-			i++;
-		}
-	}
-	return rc ? : i;
-}
-
-ssize_t dsi_panel_debugfs_write_reg(struct file *file,
-				    const char __user *user_buf,
-				    size_t count, loff_t *ppos)
-{
-	struct seq_file *seq = file->private_data;
-	struct dsi_panel *panel = seq->private;
-	char *buf;
-	char *payload;
-	size_t len;
-	int rc = 0;
-
-	if (!panel || !panel->panel_initialized)
-		return -EPERM;
-
-	/* calculate length for worst case (1 digit per byte + whitespace) */
-	len = (count + 1) / 2;
-	buf = kmalloc(count + 1, GFP_KERNEL);
-	if (!buf)
-		return -ENOMEM;
-	payload = kmalloc(len, GFP_KERNEL);
-	if (!payload) {
-		kfree(buf);
-		return -ENOMEM;
-	}
-	if (copy_from_user(buf, user_buf, count)) {
-		rc = -EFAULT;
-		goto done;
-	}
-	buf[count] = 0; /* terminate end of string */
-	rc = parse_byte_buf(payload, len, buf);
-	if (rc <= 0) {
-		rc = -EINVAL;
-		goto done;
-	}
-	len = rc;
-	pr_debug("writing cmd=%x len=%zu\n", payload[0], len);
-	mutex_lock(&panel->panel_lock);
-	rc = mipi_dsi_dcs_write_buffer(&panel->mipi_device, payload, len);
-	mutex_unlock(&panel->panel_lock);
-done:
-	kfree(buf);
-	kfree(payload);
-	return rc ? : count;
-}
-
-int dsi_panel_debugfs_read_reg(struct seq_file *seq, void *data)
-{
-	struct dsi_panel *panel = seq->private;
-	char *buf;
-	ssize_t rc;
-	size_t len;
-	u8 cmd;
-
-	if (!panel || !panel->panel_initialized)
-		return -EPERM;
-
-	len = panel->debug.reg_read_len;
-	cmd = panel->debug.reg_read_cmd;
-	if (len == 0)
-		return -EINVAL;
-	buf = kmalloc(max(PAGE_SIZE, len), GFP_KERNEL);
-	if (!buf)
-		return -ENOMEM;
-	mutex_lock(&panel->panel_lock);
-	rc = mipi_dsi_dcs_read(&panel->mipi_device, cmd, buf, len);
-	mutex_unlock(&panel->panel_lock);
-	if (rc > 0) {
-		int i;
-		pr_debug("got %zd bytes back, first: 0x%x\n", rc, buf[0]);
-		for (i = 0; i < rc; i++) {
-			if ((i % 8) > 0)
-				seq_puts(seq, " ");
-			else if (i)
-				seq_puts(seq, "\n");
-			seq_printf(seq, "%02X", buf[i]);
-		}
-		seq_puts(seq, "\n");
-		rc = 0;
-	} else if (rc == 0) {
-		pr_debug("no response back\n");
-	}
-	kfree(buf);
-	return rc;
-}
-
-static int dsi_panel_debugfs_open_reg(struct inode *inode, struct file *f)
-{
-	return single_open(f, dsi_panel_debugfs_read_reg, inode->i_private);
-}
-
-static const struct file_operations panel_reg_fops = {
-	.owner =	THIS_MODULE,
-	.open =		dsi_panel_debugfs_open_reg,
-	.write =	dsi_panel_debugfs_write_reg,
-	.read =		seq_read,
-	.llseek =	seq_lseek,
-	.release =	single_release,
-};
-
-struct debugfs_cmdset_entry {
-	struct dsi_panel *panel;
-	enum dsi_cmd_set_type type;
-};
-
-struct {
-	const char *label;
-	enum dsi_cmd_set_type type;
-} cmdset_list[] = {
-	{ "pre_on",		DSI_CMD_SET_PRE_ON },
-	{ "on",			DSI_CMD_SET_ON },
-	{ "post_on",		DSI_CMD_SET_POST_ON },
-	{ "pre_off",		DSI_CMD_SET_PRE_OFF },
-	{ "off",		DSI_CMD_SET_OFF },
-	{ "post_off",		DSI_CMD_SET_POST_OFF },
-	{ "panel_status",	DSI_CMD_SET_PANEL_STATUS },
-	{ "pps",		DSI_CMD_SET_PPS },
-	{ "lp1",		DSI_CMD_SET_LP1 },
-	{ "lp2",		DSI_CMD_SET_LP2 },
-	{ "no_lp",		DSI_CMD_SET_NOLP },
-};
-
-static inline ssize_t parse_cmdset(struct dsi_panel_cmd_set *set, char *buf,
-				   size_t count)
-{
-	char *tmp;
-	size_t len;
-	ssize_t rc;
-
-	/* calculate length for worst case (1 digit per byte + whitespace) */
-	len = (count + 1) / 2;
-	tmp = kmalloc(len, GFP_KERNEL);
-	if (!tmp)
-		return -ENOMEM;
-
-	rc = parse_byte_buf(tmp, len, buf);
-	if (rc <= 0) {
-		rc = -EINVAL;
-		goto done;
-	}
-
-	rc = dsi_panel_parse_cmd_sets_sub(set, tmp, rc);
-done:
-	kfree(tmp);
-
-	return rc;
-}
-
-ssize_t dsi_panel_debugfs_write_cmdset(struct file *file,
-				       const char __user *user_buf,
-				       size_t count, loff_t *ppos)
-{
-	struct seq_file *seq = file->private_data;
-	struct debugfs_cmdset_entry *entry = seq->private;
-	struct dsi_panel *panel = entry->panel;
-	struct dsi_panel_cmd_set tmp_set;
-	struct dsi_panel_cmd_set *set;
-	char *buf;
-	int rc = 0;
-
-	mutex_lock(&panel->panel_lock);
-	if (!panel->cur_mode || !panel->cur_mode->priv_info) {
-		pr_err("Invalid mode for panel [%s]\n", panel->name);
-		mutex_unlock(&panel->panel_lock);
-		return -EINVAL;
-	}
-
-	set = &panel->cur_mode->priv_info->cmd_sets[entry->type];
-	tmp_set = *set;
-
-	buf = kmalloc(count + 1, GFP_KERNEL);
-	if (!buf) {
-		rc = -ENOMEM;
-		goto done;
-	}
-
-	if (copy_from_user(buf, user_buf, count)) {
-		rc = -EFAULT;
-		goto done;
-	}
-	buf[count] = '\0';
-
-	rc = parse_cmdset(&tmp_set, buf, count);
-	if (rc)
-		goto done;
-
-	dsi_panel_destroy_cmd_packets(set);
-	*set = tmp_set;
-
-done:
-	kfree(buf);
-	mutex_unlock(&panel->panel_lock);
-
-	return rc ? : count;
-}
-
-int dsi_panel_debugfs_read_cmdset(struct seq_file *seq, void *data)
-{
-	struct debugfs_cmdset_entry *entry = seq->private;
-	struct dsi_panel *panel = entry->panel;
-	struct dsi_panel_cmd_set *set;
-	int i, j;
-
-	mutex_lock(&panel->panel_lock);
-	if (!panel->cur_mode || !panel->cur_mode->priv_info) {
-		pr_err("Invalid mode for panel [%s]\n", panel->name);
-		mutex_unlock(&panel->panel_lock);
-		return -EINVAL;
-	}
-	set = &panel->cur_mode->priv_info->cmd_sets[entry->type];
-
-	for (i = 0; i < set->count; i++) {
-		struct dsi_cmd_desc *cmd = set->cmds + i;
-		const char *txbuf = cmd->msg.tx_buf;
-
-		seq_printf(seq, "%02X %02X %02X %02X %02X %02zX %02zX",
-			   cmd->msg.type, cmd->last_command, cmd->msg.channel,
-			   cmd->msg.flags & MIPI_DSI_MSG_REQ_ACK ? 1 : 0,
-			   cmd->post_wait_ms,
-			   cmd->msg.tx_len >> 8, cmd->msg.tx_len & 0xff);
-
-		for (j = 0; j < cmd->msg.tx_len; j++)
-			seq_printf(seq, " %02X", txbuf[j]);
-		seq_puts(seq, "\n");
-	}
-	mutex_unlock(&panel->panel_lock);
-
-	return 0;
-}
-
-static int dsi_panel_debugfs_open_cmdset(struct inode *inode, struct file *f)
-{
-	return single_open(f, dsi_panel_debugfs_read_cmdset, inode->i_private);
-}
-
-static const struct file_operations panel_cmdset_fops = {
-	.owner =	THIS_MODULE,
-	.open =		dsi_panel_debugfs_open_cmdset,
-	.write =	dsi_panel_debugfs_write_cmdset,
-	.read =		seq_read,
-	.llseek =	seq_lseek,
-	.release =	single_release,
-};
-
-static void dsi_panel_debugfs_create_cmdsets(struct dentry *parent,
-					     struct dsi_panel *panel)
-{
-	struct device *dev = panel->parent;
-	struct debugfs_cmdset_entry *entry;
-	const size_t cmds_size = ARRAY_SIZE(cmdset_list);
-	struct dentry *r;
-	int i;
-
-	r = debugfs_create_dir("cmd_sets", parent);
-	if (IS_ERR(r))
-		return;
-
-	entry = devm_kzalloc(dev, cmds_size * sizeof(*entry), GFP_KERNEL);
-	if (!entry)
-		return;
-
-	for (i = 0; i < cmds_size; i++, entry++) {
-		const char *name = cmdset_list[i].label;
-
-		entry->type = cmdset_list[i].type;
-		entry->panel = panel;
-
-		debugfs_create_file(name, 0600, r, entry, &panel_cmdset_fops);
-	}
-}
-
-void dsi_panel_debugfs_init(struct dsi_panel *panel, struct dentry *dir)
-{
-	struct dentry *r;
-	struct dsi_panel_debug *pdbg = &panel->debug;
 	r = debugfs_create_dir("panel_reg", dir);
 	if (IS_ERR(r))
 		return;
@@ -4599,11 +4248,7 @@
 	mutex_unlock(&panel->panel_lock);
 
 	if (!rc)
-<<<<<<< HEAD
-		rc = dsi_backlight_update_dpms(&panel->bl_config,
-=======
 		rc = dsi_backlight_late_dpms(&panel->bl_config,
->>>>>>> fbab955f
 					       SDE_MODE_DPMS_LP1);
 
 	return rc;
@@ -4652,11 +4297,7 @@
 	mutex_unlock(&panel->panel_lock);
 
 	if (!rc)
-<<<<<<< HEAD
-		rc = dsi_backlight_update_dpms(&panel->bl_config,
-=======
 		rc = dsi_backlight_late_dpms(&panel->bl_config,
->>>>>>> fbab955f
 					       SDE_MODE_DPMS_LP2);
 
 	return rc;
@@ -4691,10 +4332,6 @@
 	mutex_unlock(&panel->panel_lock);
 
 	if (!rc)
-<<<<<<< HEAD
-		rc = dsi_backlight_update_dpms(&panel->bl_config,
-					       SDE_MODE_DPMS_ON);
-=======
 		rc = dsi_backlight_late_dpms(&panel->bl_config,
 					       SDE_MODE_DPMS_ON);
 	return rc;
@@ -4777,7 +4414,6 @@
 	rc = dsi_panel_clear_vr_locked(panel);
 	mutex_unlock(&panel->panel_lock);
 
->>>>>>> fbab955f
 	return rc;
 }
 
@@ -5130,14 +4766,9 @@
 	mutex_unlock(&panel->panel_lock);
 
 	if (!rc)
-<<<<<<< HEAD
-		rc = dsi_backlight_update_dpms(&panel->bl_config,
-					       SDE_MODE_DPMS_ON);
-=======
 		rc = dsi_backlight_late_dpms(&panel->bl_config,
 					       SDE_MODE_DPMS_ON);
 
->>>>>>> fbab955f
 	return rc;
 }
 
@@ -5180,20 +4811,17 @@
 	mutex_lock(&panel->panel_lock);
 
 	rc = dsi_panel_tx_cmd_set(panel, DSI_CMD_SET_PRE_OFF);
-	if (rc)
+	if (rc) {
 		pr_err("[%s] failed to send DSI_CMD_SET_PRE_OFF cmds, rc=%d\n",
 		       panel->name, rc);
-
+		goto error;
+	}
+
+error:
 	mutex_unlock(&panel->panel_lock);
 
-<<<<<<< HEAD
-	if (!rc)
-		rc = dsi_backlight_update_dpms(&panel->bl_config,
-					       SDE_MODE_DPMS_OFF);
-=======
 	if (!rc && panel->funcs && panel->funcs->pre_disable)
 		rc = panel->funcs->pre_disable(panel);
->>>>>>> fbab955f
 
 	return rc;
 }
@@ -5265,13 +4893,10 @@
 error:
 	mutex_unlock(&panel->panel_lock);
 
-<<<<<<< HEAD
-=======
 	if (!rc)
 		rc = dsi_backlight_late_dpms(&panel->bl_config,
 					       SDE_MODE_DPMS_OFF);
 
->>>>>>> fbab955f
 	if (panel->bl_config.bl_update == BL_UPDATE_DELAY_UNTIL_FIRST_FRAME)
 		panel->bl_config.allow_bl_update = false;
 
