/* Copyright (c) 2015-2019, The Linux Foundation. All rights reserved.
 *
 * This program is free software; you can redistribute it and/or modify
 * it under the terms of the GNU General Public License version 2 and
 * only version 2 as published by the Free Software Foundation.
 *
 * This program is distributed in the hope that it will be useful,
 * but WITHOUT ANY WARRANTY; without even the implied warranty of
 * MERCHANTABILITY or FITNESS FOR A PARTICULAR PURPOSE.  See the
 * GNU General Public License for more details.
 */

#include "sde_hwio.h"
#include "sde_hw_catalog.h"
#include "sde_hw_top.h"
#include "sde_dbg.h"
#include "sde_kms.h"

#define SSPP_SPARE                        0x28
#define UBWC_DEC_HW_VERSION               0x058
#define UBWC_STATIC                       0x144

#define FLD_SPLIT_DISPLAY_CMD             BIT(1)
#define FLD_SMART_PANEL_FREE_RUN          BIT(2)
#define FLD_INTF_1_SW_TRG_MUX             BIT(4)
#define FLD_INTF_2_SW_TRG_MUX             BIT(8)
#define FLD_TE_LINE_INTER_WATERLEVEL_MASK 0xFFFF

#define DANGER_STATUS                     0x360
#define SAFE_STATUS                       0x364

#define TE_LINE_INTERVAL                  0x3F4

#define TRAFFIC_SHAPER_EN                 BIT(31)
#define TRAFFIC_SHAPER_RD_CLIENT(num)     (0x030 + (num * 4))
#define TRAFFIC_SHAPER_WR_CLIENT(num)     (0x060 + (num * 4))
#define TRAFFIC_SHAPER_FIXPOINT_FACTOR    4

#define MDP_WD_TIMER_0_CTL                0x380
#define MDP_WD_TIMER_0_CTL2               0x384
#define MDP_WD_TIMER_0_LOAD_VALUE         0x388
#define MDP_WD_TIMER_1_CTL                0x390
#define MDP_WD_TIMER_1_CTL2               0x394
#define MDP_WD_TIMER_1_LOAD_VALUE         0x398
#define MDP_WD_TIMER_2_CTL                0x420
#define MDP_WD_TIMER_2_CTL2               0x424
#define MDP_WD_TIMER_2_LOAD_VALUE         0x428
#define MDP_WD_TIMER_3_CTL                0x430
#define MDP_WD_TIMER_3_CTL2               0x434
#define MDP_WD_TIMER_3_LOAD_VALUE         0x438
#define MDP_WD_TIMER_4_CTL                0x440
#define MDP_WD_TIMER_4_CTL2               0x444
#define MDP_WD_TIMER_4_LOAD_VALUE         0x448

#define MDP_TICK_COUNT                    16
#define XO_CLK_RATE                       19200
#define MS_TICKS_IN_SEC                   1000

#define CALCULATE_WD_LOAD_VALUE(fps) \
	((uint32_t)((MS_TICKS_IN_SEC * XO_CLK_RATE)/(MDP_TICK_COUNT * fps)))

#define DCE_SEL                           0x450

#define ROT_SID_RD			  0x20
#define ROT_SID_WR			  0x24
#define ROT_SID_ID_VAL			  0x1c

static void sde_hw_setup_split_pipe(struct sde_hw_mdp *mdp,
		struct split_pipe_cfg *cfg)
{
	struct sde_hw_blk_reg_map *c;
	u32 upper_pipe = 0;
	u32 lower_pipe = 0;

	if (!mdp || !cfg)
		return;

	c = &mdp->hw;

	if (cfg->en) {
		if (cfg->mode == INTF_MODE_CMD) {
			lower_pipe = FLD_SPLIT_DISPLAY_CMD;
			/* interface controlling sw trigger */
			if (cfg->intf == INTF_2)
				lower_pipe |= FLD_INTF_1_SW_TRG_MUX;
			else
				lower_pipe |= FLD_INTF_2_SW_TRG_MUX;

			/* free run */
			if (cfg->pp_split_slave != INTF_MAX)
				lower_pipe = FLD_SMART_PANEL_FREE_RUN;

			upper_pipe = lower_pipe;

			/* smart panel align mode */
			lower_pipe |= BIT(mdp->caps->smart_panel_align_mode);
		} else {
			if (cfg->intf == INTF_2) {
				lower_pipe = FLD_INTF_1_SW_TRG_MUX;
				upper_pipe = FLD_INTF_2_SW_TRG_MUX;
			} else {
				lower_pipe = FLD_INTF_2_SW_TRG_MUX;
				upper_pipe = FLD_INTF_1_SW_TRG_MUX;
			}
		}
	}

	SDE_REG_WRITE(c, SSPP_SPARE, cfg->split_flush_en ? 0x1 : 0x0);
	SDE_REG_WRITE(c, SPLIT_DISPLAY_LOWER_PIPE_CTRL, lower_pipe);
	SDE_REG_WRITE(c, SPLIT_DISPLAY_UPPER_PIPE_CTRL, upper_pipe);
	SDE_REG_WRITE(c, SPLIT_DISPLAY_EN, cfg->en & 0x1);
}

static u32 sde_hw_get_split_flush(struct sde_hw_mdp *mdp)
{
	struct sde_hw_blk_reg_map *c;

	if (!mdp)
		return 0;

	c = &mdp->hw;

	return (SDE_REG_READ(c, SSPP_SPARE) & 0x1);
}

static void sde_hw_setup_pp_split(struct sde_hw_mdp *mdp,
		struct split_pipe_cfg *cfg)
{
	u32 ppb_config = 0x0;
	u32 ppb_control = 0x0;

	if (!mdp || !cfg)
		return;

	if (cfg->split_link_en) {
		ppb_config |= BIT(16); /* split enable */
		ppb_control = BIT(5); /* horz split*/
	} else if (cfg->en && cfg->pp_split_slave != INTF_MAX) {
		ppb_config |= (cfg->pp_split_slave - INTF_0 + 1) << 20;
		ppb_config |= BIT(16); /* split enable */
		/* overlap pixel width */
		ppb_config |= ((cfg->overlap_pixel_width & 0x1F) << 24);
		ppb_control = BIT(5); /* horz split*/
	}

	if (cfg->pp_split_index && !cfg->split_link_en) {
		SDE_REG_WRITE(&mdp->hw, PPB0_CONFIG, 0x0);
		SDE_REG_WRITE(&mdp->hw, PPB0_CNTL, 0x0);
		SDE_REG_WRITE(&mdp->hw, PPB1_CONFIG, ppb_config);
		SDE_REG_WRITE(&mdp->hw, PPB1_CNTL, ppb_control);
	} else {
		SDE_REG_WRITE(&mdp->hw, PPB0_CONFIG, ppb_config);
		SDE_REG_WRITE(&mdp->hw, PPB0_CNTL, ppb_control);
		SDE_REG_WRITE(&mdp->hw, PPB1_CONFIG, 0x0);
		SDE_REG_WRITE(&mdp->hw, PPB1_CNTL, 0x0);
	}
}

static bool sde_hw_setup_clk_force_ctrl(struct sde_hw_mdp *mdp,
		enum sde_clk_ctrl_type clk_ctrl, bool enable)
{
	struct sde_hw_blk_reg_map *c;
	u32 reg_off, bit_off;
	u32 reg_val, new_val;
	bool clk_forced_on;

	if (!mdp)
		return false;

	c = &mdp->hw;

	if (clk_ctrl <= SDE_CLK_CTRL_NONE || clk_ctrl >= SDE_CLK_CTRL_MAX)
		return false;

	reg_off = mdp->caps->clk_ctrls[clk_ctrl].reg_off;
	bit_off = mdp->caps->clk_ctrls[clk_ctrl].bit_off;

	reg_val = SDE_REG_READ(c, reg_off);

	if (enable)
		new_val = reg_val | BIT(bit_off);
	else
		new_val = reg_val & ~BIT(bit_off);

	SDE_REG_WRITE(c, reg_off, new_val);
	wmb(); /* ensure write finished before progressing */

	clk_forced_on = !(reg_val & BIT(bit_off));

	return clk_forced_on;
}


static void sde_hw_get_danger_status(struct sde_hw_mdp *mdp,
		struct sde_danger_safe_status *status)
{
	struct sde_hw_blk_reg_map *c;
	u32 value;

	if (!mdp || !status)
		return;

	c = &mdp->hw;

	value = SDE_REG_READ(c, DANGER_STATUS);
	status->mdp = (value >> 0) & 0x3;
	status->sspp[SSPP_VIG0] = (value >> 4) & 0x3;
	status->sspp[SSPP_VIG1] = (value >> 6) & 0x3;
	status->sspp[SSPP_VIG2] = (value >> 8) & 0x3;
	status->sspp[SSPP_VIG3] = (value >> 10) & 0x3;
	status->sspp[SSPP_RGB0] = (value >> 12) & 0x3;
	status->sspp[SSPP_RGB1] = (value >> 14) & 0x3;
	status->sspp[SSPP_RGB2] = (value >> 16) & 0x3;
	status->sspp[SSPP_RGB3] = (value >> 18) & 0x3;
	status->sspp[SSPP_DMA0] = (value >> 20) & 0x3;
	status->sspp[SSPP_DMA1] = (value >> 22) & 0x3;
	status->sspp[SSPP_DMA2] = (value >> 28) & 0x3;
	status->sspp[SSPP_DMA3] = (value >> 30) & 0x3;
	status->sspp[SSPP_CURSOR0] = (value >> 24) & 0x3;
	status->sspp[SSPP_CURSOR1] = (value >> 26) & 0x3;
	status->wb[WB_0] = 0;
	status->wb[WB_1] = 0;
	status->wb[WB_2] = (value >> 2) & 0x3;
	status->wb[WB_3] = 0;
}

static void _update_vsync_source(struct sde_hw_mdp *mdp,
		struct sde_vsync_source_cfg *cfg)
{
	struct sde_hw_blk_reg_map *c;
	u32 reg, wd_load_value, wd_ctl, wd_ctl2;

	if (!mdp || !cfg)
		return;

	c = &mdp->hw;

	if (cfg->vsync_source >= SDE_VSYNC_SOURCE_WD_TIMER_4 &&
			cfg->vsync_source <= SDE_VSYNC_SOURCE_WD_TIMER_0) {
		switch (cfg->vsync_source) {
		case SDE_VSYNC_SOURCE_WD_TIMER_4:
			wd_load_value = MDP_WD_TIMER_4_LOAD_VALUE;
			wd_ctl = MDP_WD_TIMER_4_CTL;
			wd_ctl2 = MDP_WD_TIMER_4_CTL2;
			break;
		case SDE_VSYNC_SOURCE_WD_TIMER_3:
			wd_load_value = MDP_WD_TIMER_3_LOAD_VALUE;
			wd_ctl = MDP_WD_TIMER_3_CTL;
			wd_ctl2 = MDP_WD_TIMER_3_CTL2;
			break;
		case SDE_VSYNC_SOURCE_WD_TIMER_2:
			wd_load_value = MDP_WD_TIMER_2_LOAD_VALUE;
			wd_ctl = MDP_WD_TIMER_2_CTL;
			wd_ctl2 = MDP_WD_TIMER_2_CTL2;
			break;
		case SDE_VSYNC_SOURCE_WD_TIMER_1:
			wd_load_value = MDP_WD_TIMER_1_LOAD_VALUE;
			wd_ctl = MDP_WD_TIMER_1_CTL;
			wd_ctl2 = MDP_WD_TIMER_1_CTL2;
			break;
		case SDE_VSYNC_SOURCE_WD_TIMER_0:
		default:
			wd_load_value = MDP_WD_TIMER_0_LOAD_VALUE;
			wd_ctl = MDP_WD_TIMER_0_CTL;
			wd_ctl2 = MDP_WD_TIMER_0_CTL2;
			break;
		}

		if (cfg->is_dummy) {
			SDE_REG_WRITE(c, wd_ctl2, 0x0);
		} else {
			SDE_REG_WRITE(c, wd_load_value,
				CALCULATE_WD_LOAD_VALUE(cfg->frame_rate));

			SDE_REG_WRITE(c, wd_ctl, BIT(0)); /* clear timer */
			reg = SDE_REG_READ(c, wd_ctl2);
			reg |= BIT(8);		/* enable heartbeat timer */
			reg |= BIT(0);		/* enable WD timer */
			SDE_REG_WRITE(c, wd_ctl2, reg);
		}

		/* make sure that timers are enabled/disabled for vsync state */
		wmb();
	}
}

static void sde_hw_setup_vsync_source(struct sde_hw_mdp *mdp,
		struct sde_vsync_source_cfg *cfg)
{
	struct sde_hw_blk_reg_map *c;
	u32 reg, i;
	static const u32 pp_offset[PINGPONG_MAX] = {0xC, 0x8, 0x4, 0x13, 0x18};

	if (!mdp || !cfg || (cfg->pp_count > ARRAY_SIZE(cfg->ppnumber)))
		return;

	c = &mdp->hw;
	reg = SDE_REG_READ(c, MDP_VSYNC_SEL);
	for (i = 0; i < cfg->pp_count; i++) {
		int pp_idx = cfg->ppnumber[i] - PINGPONG_0;

		if (pp_idx >= ARRAY_SIZE(pp_offset))
			continue;

		reg &= ~(0xf << pp_offset[pp_idx]);
		reg |= (cfg->vsync_source & 0xf) << pp_offset[pp_idx];
	}
	SDE_REG_WRITE(c, MDP_VSYNC_SEL, reg);

	_update_vsync_source(mdp, cfg);
}

static void sde_hw_setup_vsync_source_v1(struct sde_hw_mdp *mdp,
		struct sde_vsync_source_cfg *cfg)
{
	_update_vsync_source(mdp, cfg);
}


static void sde_hw_get_safe_status(struct sde_hw_mdp *mdp,
		struct sde_danger_safe_status *status)
{
	struct sde_hw_blk_reg_map *c;
	u32 value;

	if (!mdp || !status)
		return;

	c = &mdp->hw;

	value = SDE_REG_READ(c, SAFE_STATUS);
	status->mdp = (value >> 0) & 0x1;
	status->sspp[SSPP_VIG0] = (value >> 4) & 0x1;
	status->sspp[SSPP_VIG1] = (value >> 6) & 0x1;
	status->sspp[SSPP_VIG2] = (value >> 8) & 0x1;
	status->sspp[SSPP_VIG3] = (value >> 10) & 0x1;
	status->sspp[SSPP_RGB0] = (value >> 12) & 0x1;
	status->sspp[SSPP_RGB1] = (value >> 14) & 0x1;
	status->sspp[SSPP_RGB2] = (value >> 16) & 0x1;
	status->sspp[SSPP_RGB3] = (value >> 18) & 0x1;
	status->sspp[SSPP_DMA0] = (value >> 20) & 0x1;
	status->sspp[SSPP_DMA1] = (value >> 22) & 0x1;
	status->sspp[SSPP_DMA2] = (value >> 28) & 0x1;
	status->sspp[SSPP_DMA3] = (value >> 30) & 0x1;
	status->sspp[SSPP_CURSOR0] = (value >> 24) & 0x1;
	status->sspp[SSPP_CURSOR1] = (value >> 26) & 0x1;
	status->wb[WB_0] = 0;
	status->wb[WB_1] = 0;
	status->wb[WB_2] = (value >> 2) & 0x1;
	status->wb[WB_3] = 0;
}

static void sde_hw_setup_dce(struct sde_hw_mdp *mdp, u32 dce_sel)
{
	struct sde_hw_blk_reg_map *c;

	if (!mdp)
		return;

	c = &mdp->hw;

	SDE_REG_WRITE(c, DCE_SEL, dce_sel);
}

void sde_hw_reset_ubwc(struct sde_hw_mdp *mdp, struct sde_mdss_cfg *m)
{
	struct sde_hw_blk_reg_map c;
	u32 ubwc_version;

	if (!mdp || !m)
		return;

	/* force blk offset to zero to access beginning of register region */
	c = mdp->hw;
	c.blk_off = 0x0;
	ubwc_version = SDE_REG_READ(&c, UBWC_DEC_HW_VERSION);

	if (IS_UBWC_20_SUPPORTED(ubwc_version)) {
		SDE_REG_WRITE(&c, UBWC_STATIC, m->mdp[0].ubwc_static);
	} else if (IS_UBWC_30_SUPPORTED(ubwc_version)) {
		u32 reg = m->mdp[0].ubwc_static |
			(m->mdp[0].ubwc_swizzle & 0x1) |
			((m->mdp[0].highest_bank_bit & 0x3) << 4) |
			((m->macrotile_mode & 0x1) << 12);

		if (IS_UBWC_30_SUPPORTED(m->ubwc_version))
			reg |= BIT(10);
		if (IS_UBWC_10_SUPPORTED(m->ubwc_version))
			reg |= BIT(8);

		SDE_REG_WRITE(&c, UBWC_STATIC, reg);
	} else {
		SDE_ERROR("Unsupported UBWC version 0x%08x\n", ubwc_version);
	}
}

static void sde_hw_intf_dp_select(struct sde_hw_mdp *mdp,
		struct sde_mdss_cfg *m)
{
	struct sde_hw_blk_reg_map *c;

	if (!mdp)
		return;

	c = &mdp->hw;

	SDE_REG_WRITE(c, DP_PHY_INTF_SEL, 0x41);
}

static void sde_hw_intf_audio_select(struct sde_hw_mdp *mdp)
{
	struct sde_hw_blk_reg_map *c;

	if (!mdp)
		return;

	c = &mdp->hw;

	SDE_REG_WRITE(c, HDMI_DP_CORE_SELECT, 0x1);
}

static void sde_hw_mdp_events(struct sde_hw_mdp *mdp, bool enable)
{
	struct sde_hw_blk_reg_map *c;

	if (!mdp)
		return;

	c = &mdp->hw;

	SDE_REG_WRITE(c, HW_EVENTS_CTL, enable);
}

<<<<<<< HEAD
=======
struct sde_hw_sid *sde_hw_sid_init(void __iomem *addr,
	u32 sid_len, const struct sde_mdss_cfg *m)
{
	struct sde_hw_sid *c;

	if (!addr) {
		SDE_DEBUG("Invalid addr\n");
		return NULL;
	}

	c = kzalloc(sizeof(*c), GFP_KERNEL);
	if (!c)
		return ERR_PTR(-ENOMEM);

	c->hw.base_off = addr;
	c->hw.blk_off = 0;
	c->hw.length = sid_len;
	c->hw.hwversion = m->hwversion;
	c->hw.log_mask = SDE_DBG_MASK_SID;

	return c;
}

void sde_hw_sid_rotator_set(struct sde_hw_sid *sid)
{
	SDE_REG_WRITE(&sid->hw, ROT_SID_RD, ROT_SID_ID_VAL);
	SDE_REG_WRITE(&sid->hw, ROT_SID_WR, ROT_SID_ID_VAL);
}

>>>>>>> 15457316
static void sde_hw_program_cwb_ppb_ctrl(struct sde_hw_mdp *mdp,
		bool dual, bool dspp_out)
{
	u32 value = dspp_out ? 0x4 : 0x0;

	SDE_REG_WRITE(&mdp->hw, PPB2_CNTL, value);
	if (dual) {
		value |= 0x1;
		SDE_REG_WRITE(&mdp->hw, PPB3_CNTL, value);
	}
}

static void _setup_mdp_ops(struct sde_hw_mdp_ops *ops,
		unsigned long cap)
{
	ops->setup_split_pipe = sde_hw_setup_split_pipe;
	ops->setup_pp_split = sde_hw_setup_pp_split;
	ops->setup_clk_force_ctrl = sde_hw_setup_clk_force_ctrl;
	ops->get_danger_status = sde_hw_get_danger_status;
	ops->setup_vsync_source = sde_hw_setup_vsync_source;
	ops->set_cwb_ppb_cntl = sde_hw_program_cwb_ppb_ctrl;
	ops->get_safe_status = sde_hw_get_safe_status;
	ops->get_split_flush_status = sde_hw_get_split_flush;
	ops->setup_dce = sde_hw_setup_dce;
	ops->reset_ubwc = sde_hw_reset_ubwc;
	ops->intf_dp_select = sde_hw_intf_dp_select;
	ops->intf_audio_select = sde_hw_intf_audio_select;
	ops->set_mdp_hw_events = sde_hw_mdp_events;
	if (cap & BIT(SDE_MDP_VSYNC_SEL))
		ops->setup_vsync_source = sde_hw_setup_vsync_source;
	else
		ops->setup_vsync_source = sde_hw_setup_vsync_source_v1;

}

static const struct sde_mdp_cfg *_top_offset(enum sde_mdp mdp,
		const struct sde_mdss_cfg *m,
		void __iomem *addr,
		struct sde_hw_blk_reg_map *b)
{
	int i;

	if (!m || !addr || !b)
		return ERR_PTR(-EINVAL);

	for (i = 0; i < m->mdp_count; i++) {
		if (mdp == m->mdp[i].id) {
			b->base_off = addr;
			b->blk_off = m->mdp[i].base;
			b->length = m->mdp[i].len;
			b->hwversion = m->hwversion;
			b->log_mask = SDE_DBG_MASK_TOP;
			return &m->mdp[i];
		}
	}

	return ERR_PTR(-EINVAL);
}

static struct sde_hw_blk_ops sde_hw_ops = {
	.start = NULL,
	.stop = NULL,
};

struct sde_hw_mdp *sde_hw_mdptop_init(enum sde_mdp idx,
		void __iomem *addr,
		const struct sde_mdss_cfg *m)
{
	struct sde_hw_mdp *mdp;
	const struct sde_mdp_cfg *cfg;
	int rc;

	if (!addr || !m)
		return ERR_PTR(-EINVAL);

	mdp = kzalloc(sizeof(*mdp), GFP_KERNEL);
	if (!mdp)
		return ERR_PTR(-ENOMEM);

	cfg = _top_offset(idx, m, addr, &mdp->hw);
	if (IS_ERR_OR_NULL(cfg)) {
		kfree(mdp);
		return ERR_PTR(-EINVAL);
	}

	/*
	 * Assign ops
	 */
	mdp->idx = idx;
	mdp->caps = cfg;
	_setup_mdp_ops(&mdp->ops, mdp->caps->features);

	rc = sde_hw_blk_init(&mdp->base, SDE_HW_BLK_TOP, idx, &sde_hw_ops);
	if (rc) {
		SDE_ERROR("failed to init hw blk %d\n", rc);
		goto blk_init_error;
	}

	sde_dbg_reg_register_dump_range(SDE_DBG_NAME, cfg->name,
			mdp->hw.blk_off, mdp->hw.blk_off + mdp->hw.length,
			mdp->hw.xin_id);
	sde_dbg_set_sde_top_offset(mdp->hw.blk_off);

	return mdp;

blk_init_error:
	kzfree(mdp);

	return ERR_PTR(rc);
}

void sde_hw_mdp_destroy(struct sde_hw_mdp *mdp)
{
	if (mdp)
		sde_hw_blk_destroy(&mdp->base);
	kfree(mdp);
}
<|MERGE_RESOLUTION|>--- conflicted
+++ resolved
@@ -431,8 +431,6 @@
 	SDE_REG_WRITE(c, HW_EVENTS_CTL, enable);
 }
 
-<<<<<<< HEAD
-=======
 struct sde_hw_sid *sde_hw_sid_init(void __iomem *addr,
 	u32 sid_len, const struct sde_mdss_cfg *m)
 {
@@ -462,7 +460,6 @@
 	SDE_REG_WRITE(&sid->hw, ROT_SID_WR, ROT_SID_ID_VAL);
 }
 
->>>>>>> 15457316
 static void sde_hw_program_cwb_ppb_ctrl(struct sde_hw_mdp *mdp,
 		bool dual, bool dspp_out)
 {
