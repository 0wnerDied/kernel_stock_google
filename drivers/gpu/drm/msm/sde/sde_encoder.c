--- conflicted
+++ resolved
@@ -1977,7 +1977,6 @@
 	 * secondary command mode panel.
 	 * Clone mode encoder can request CLK STATE only.
 	 */
-<<<<<<< HEAD
 	if (sde_enc->force_vid_rsc) {
 		force_vid_rsc = true;
 	} else if (crtc->state && crtc->state->mode_changed &&
@@ -1992,44 +1991,16 @@
 	if (!enable)
 		rsc_state = SDE_RSC_IDLE_STATE;
 	else if (sde_encoder_in_clone_mode(drm_enc))
-=======
-	if (sde_enc->cur_master)
-		qsync_mode = sde_connector_get_qsync_mode(
-				sde_enc->cur_master->connector);
-
-	if (IS_SDE_MAJOR_SAME(sde_kms->core_rev, SDE_HW_VER_620)) {
-		if (sde_encoder_in_clone_mode(drm_enc) ||
-			!disp_info->is_primary || (disp_info->is_primary &&
-				qsync_mode))
-			rsc_state = enable ? SDE_RSC_CLK_STATE :
-					SDE_RSC_IDLE_STATE;
-		else if (disp_info->capabilities & MSM_DISPLAY_CAP_CMD_MODE)
-			rsc_state = enable ? SDE_RSC_CMD_STATE :
-					SDE_RSC_IDLE_STATE;
-		else if (disp_info->capabilities & MSM_DISPLAY_CAP_VID_MODE)
-			rsc_state = enable ? SDE_RSC_VID_STATE :
-					SDE_RSC_IDLE_STATE;
-	} else {
-		if (sde_encoder_in_clone_mode(drm_enc))
-			rsc_state = enable ? SDE_RSC_CLK_STATE :
-					SDE_RSC_IDLE_STATE;
-		else
-			rsc_state = enable ? (((disp_info->capabilities &
-				MSM_DISPLAY_CAP_CMD_MODE) &&
-				disp_info->is_primary && !qsync_mode) ?
-				SDE_RSC_CMD_STATE : SDE_RSC_VID_STATE) :
-				SDE_RSC_IDLE_STATE;
-	}
-
-	if (IS_SDE_MAJOR_SAME(sde_kms->core_rev, SDE_HW_VER_620) &&
-			(rsc_state == SDE_RSC_VID_STATE))
->>>>>>> 3f527a98
 		rsc_state = SDE_RSC_CLK_STATE;
 	else if ((disp_info->capabilities & MSM_DISPLAY_CAP_CMD_MODE) &&
 		 disp_info->is_primary && !force_vid_rsc)
 		rsc_state = SDE_RSC_CMD_STATE;
 	else
 		rsc_state = SDE_RSC_VID_STATE;
+
+        if (IS_SDE_MAJOR_SAME(sde_kms->core_rev, SDE_HW_VER_620) &&
+                        (rsc_state == SDE_RSC_VID_STATE))
+                rsc_state = SDE_RSC_CLK_STATE;
 
 	SDE_EVT32(rsc_state, force_vid_rsc);
 
