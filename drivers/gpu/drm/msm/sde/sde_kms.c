--- conflicted
+++ resolved
@@ -2953,10 +2953,6 @@
 	mode_clock_hz = drm_fixp_mul(temp, mdp_fudge_factor);
 
 	if (mode_clock_hz > max_mdp_clock_hz ||
-<<<<<<< HEAD
-			mode->hdisplay > max_mixer_width)
-		*num_lm = 2;
-=======
 			mode->hdisplay > max_mixer_width) {
 		*num_lm = 2;
 		if ((mode_clock_hz >> 1) > max_mdp_clock_hz) {
@@ -2966,7 +2962,6 @@
 			return -EINVAL;
 		}
 	}
->>>>>>> 3f527a98
 
 	SDE_DEBUG("[%s] h=%d, v=%d, fps%d, max_mdp_pclk_hz=%llu, num_lm=%d\n",
 			mode->name, mode->htotal, mode->vtotal, mode->vrefresh,
