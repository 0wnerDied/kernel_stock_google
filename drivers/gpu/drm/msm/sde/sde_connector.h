/* Copyright (c) 2016-2019, The Linux Foundation. All rights reserved.
 *
 * This program is free software; you can redistribute it and/or modify
 * it under the terms of the GNU General Public License version 2 and
 * only version 2 as published by the Free Software Foundation.
 *
 * This program is distributed in the hope that it will be useful,
 * but WITHOUT ANY WARRANTY; without even the implied warranty of
 * MERCHANTABILITY or FITNESS FOR A PARTICULAR PURPOSE.  See the
 * GNU General Public License for more details.
 */

#ifndef _SDE_CONNECTOR_H_
#define _SDE_CONNECTOR_H_

#include <uapi/drm/msm_drm_pp.h>
#include <drm/drmP.h>
#include <drm/drm_atomic.h>
#include <drm/drm_panel.h>

#include "msm_drv.h"
#include "msm_prop.h"
#include "sde_kms.h"
#include "sde_fence.h"

#define SDE_CONNECTOR_NAME_SIZE	16

struct sde_connector;
struct sde_connector_state;

/**
 * struct sde_connector_ops - callback functions for generic sde connector
 * Individual callbacks documented below.
 */
struct sde_connector_ops {
	/**
	 * post_init - perform additional initialization steps
	 * @connector: Pointer to drm connector structure
	 * @display: Pointer to private display handle
	 * Returns: Zero on success
	 */
	int (*post_init)(struct drm_connector *connector,
			void *display);

	/**
	 * set_info_blob - initialize given info blob
	 * @connector: Pointer to drm connector structure
	 * @info: Pointer to sde connector info structure
	 * @display: Pointer to private display handle
	 * @mode_info: Pointer to mode info structure
	 * Returns: Zero on success
	 */
	int (*set_info_blob)(struct drm_connector *connector,
			void *info,
			void *display,
			struct msm_mode_info *mode_info);

	/**
	 * detect - determine if connector is connected
	 * @connector: Pointer to drm connector structure
	 * @force: Force detect setting from drm framework
	 * @display: Pointer to private display handle
	 * Returns: Connector 'is connected' status
	 */
	enum drm_connector_status (*detect)(struct drm_connector *connector,
			bool force,
			void *display);

	/**
	 * get_modes - add drm modes via drm_mode_probed_add()
	 * @connector: Pointer to drm connector structure
	 * @display: Pointer to private display handle
	 * Returns: Number of modes added
	 */
	int (*get_modes)(struct drm_connector *connector,
			void *display);

	/**
	 * update_pps - update pps command for the display panel
	 * @connector: Pointer to drm connector structure
	 * @pps_cmd: Pointer to pps command
	 * @display: Pointer to private display handle
	 * Returns: Zero on success
	 */
	int (*update_pps)(struct drm_connector *connector,
			char *pps_cmd, void *display);

	/**
	 * mode_valid - determine if specified mode is valid
	 * @connector: Pointer to drm connector structure
	 * @mode: Pointer to drm mode structure
	 * @display: Pointer to private display handle
	 * Returns: Validity status for specified mode
	 */
	enum drm_mode_status (*mode_valid)(struct drm_connector *connector,
			struct drm_display_mode *mode,
			void *display);

	/**
	 * set_property - set property value
	 * @connector: Pointer to drm connector structure
	 * @state: Pointer to drm connector state structure
	 * @property_index: DRM property index
	 * @value: Incoming property value
	 * @display: Pointer to private display structure
	 * Returns: Zero on success
	 */
	int (*set_property)(struct drm_connector *connector,
			struct drm_connector_state *state,
			int property_index,
			uint64_t value,
			void *display);

	/**
	 * get_property - get property value
	 * @connector: Pointer to drm connector structure
	 * @state: Pointer to drm connector state structure
	 * @property_index: DRM property index
	 * @value: Pointer to variable for accepting property value
	 * @display: Pointer to private display structure
	 * Returns: Zero on success
	 */
	int (*get_property)(struct drm_connector *connector,
			struct drm_connector_state *state,
			int property_index,
			uint64_t *value,
			void *display);

	/**
	 * get_info - get display information
	 * @connector: Pointer to drm connector structure
	 * @info: Pointer to msm display info structure
	 * @display: Pointer to private display structure
	 * Returns: Zero on success
	 */
	int (*get_info)(struct drm_connector *connector,
			struct msm_display_info *info, void *display);

	/**
	 * get_mode_info - retrieve mode information
	 * @connector: Pointer to drm connector structure
	 * @drm_mode: Display mode set for the display
	 * @mode_info: Out parameter. information of the display mode
	 * @max_mixer_width: max width supported by HW layer mixer
	 * @display: Pointer to private display structure
	 * Returns: Zero on success
	 */
	int (*get_mode_info)(struct drm_connector *connector,
			const struct drm_display_mode *drm_mode,
			struct msm_mode_info *mode_info,
			u32 max_mixer_width, void *display);

	/**
	 * enable_event - notify display of event registration/unregistration
	 * @connector: Pointer to drm connector structure
	 * @event_idx: SDE connector event index
	 * @enable: Whether the event is being enabled/disabled
	 * @display: Pointer to private display structure
	 */
	void (*enable_event)(struct drm_connector *connector,
			uint32_t event_idx, bool enable, void *display);

	/**
	 * soft_reset - perform a soft reset on the connector
	 * @display: Pointer to private display structure
	 * Return: Zero on success, -ERROR otherwise
	 */
	int (*soft_reset)(void *display);

	/**
	 * pre_kickoff - trigger display to program kickoff-time features
	 * @connector: Pointer to drm connector structure
	 * @display: Pointer to private display structure
	 * @params: Parameter bundle of connector-stored information for
	 *	kickoff-time programming into the display
	 * Returns: Zero on success
	 */
	int (*pre_kickoff)(struct drm_connector *connector,
			void *display,
			struct msm_display_kickoff_params *params);

	/**
	 * clk_ctrl - perform clk enable/disable on the connector
	 * @handle: Pointer to clk handle
	 * @type: Type of clks
	 * @enable: State of clks
	 */
	int (*clk_ctrl)(void *handle, u32 type, u32 state);

	/**
	 * set_power - update dpms setting
	 * @connector: Pointer to drm connector structure
	 * @power_mode: One of the following,
	 *              SDE_MODE_DPMS_ON
	 *              SDE_MODE_DPMS_LP1
	 *              SDE_MODE_DPMS_LP2
	 *              SDE_MODE_DPMS_OFF
	 * @display: Pointer to private display structure
	 * Returns: Zero on success
	 */
	int (*set_power)(struct drm_connector *connector,
			int power_mode, void *display);

	/**
	 * get_dst_format - get dst_format from display
	 * @connector: Pointer to drm connector structure
	 * @display: Pointer to private display handle
	 * Returns: dst_format of display
	 */
	enum dsi_pixel_format (*get_dst_format)(struct drm_connector *connector,
			void *display);

	/**
	 * post_kickoff - display to program post kickoff-time features
	 * @connector: Pointer to drm connector structure
	 * Returns: Zero on success
	 */
	int (*post_kickoff)(struct drm_connector *connector);

	/**
	 * post_open - calls connector to process post open functionalities
	 * @display: Pointer to private display structure
	 */
	void (*post_open)(struct drm_connector *connector, void *display);

	/**
	 * check_status - check status of connected display panel
	 * @connector: Pointer to drm connector structure
	 * @display: Pointer to private display handle
	 * @te_check_override: Whether check TE from panel or default check
	 * Returns: positive value for success, negetive or zero for failure
	 */
	int (*check_status)(struct drm_connector *connector, void *display,
					bool te_check_override);

	/**
	 * cmd_transfer - Transfer command to the connected display panel
	 * @connector: Pointer to drm connector structure
	 * @display: Pointer to private display handle
	 * @cmd_buf: Command buffer
	 * @cmd_buf_len: Command buffer length in bytes
	 * Returns: Zero for success, negetive for failure
	 */
	int (*cmd_transfer)(struct drm_connector *connector,
			void *display, const char *cmd_buf,
			u32 cmd_buf_len);

	/**
	 * config_hdr - configure HDR
	 * @connector: Pointer to drm connector structure
	 * @display: Pointer to private display handle
	 * @c_state: Pointer to connector state
	 * Returns: Zero on success, negative error code for failures
	 */
	int (*config_hdr)(struct drm_connector *connector, void *display,
		struct sde_connector_state *c_state);

	/**
	 * atomic_best_encoder - atomic best encoder selection for connector
	 * @connector: Pointer to drm connector structure
	 * @display: Pointer to private display handle
	 * @c_state: Pointer to connector state
	 * Returns: valid drm_encoder for success
	 */
	struct drm_encoder *(*atomic_best_encoder)(
			struct drm_connector *connector,
			void *display,
			struct drm_connector_state *c_state);

	/**
	 * atomic_check - atomic check handling for connector
	 * @connector: Pointer to drm connector structure
	 * @display: Pointer to private display handle
	 * @c_state: Pointer to connector state
	 * Returns: valid drm_encoder for success
	 */
	int (*atomic_check)(struct drm_connector *connector,
			void *display,
			struct drm_connector_state *c_state);

	/**
	 * pre_destroy - handle pre destroy operations for the connector
	 * @connector: Pointer to drm connector structure
	 * @display: Pointer to private display handle
	 * Returns: Zero on success, negative error code for failures
	 */
	void (*pre_destroy)(struct drm_connector *connector, void *display);

	/**
	 * cont_splash_config - initialize splash resources
	 * @display: Pointer to private display handle
	 * Returns: zero for success, negetive for failure
	 */
	int (*cont_splash_config)(void *display);

	/**
	 * get_panel_vfp - returns original panel vfp
	 * @display: Pointer to private display handle
	 * @h_active: width
	 * @v_active: height
	 * Returns: v_front_porch on success error-code on failure
	 */
	int (*get_panel_vfp)(void *display, int h_active, int v_active);

	/**
	 * set_idle_hint - gives hint to display whether display is idle
	 * @display: Pointer to private display handle
	 * @is_idle: true if display is idle, false otherwise
	 */
	void (*set_idle_hint)(void *display, bool is_idle);
};

/**
 * enum sde_connector_events - list of recognized connector events
 */
enum sde_connector_events {
	SDE_CONN_EVENT_VID_DONE, /* video mode frame done */
	SDE_CONN_EVENT_CMD_DONE, /* command mode frame done */
	SDE_CONN_EVENT_VID_FIFO_OVERFLOW, /* dsi fifo overflow error */
	SDE_CONN_EVENT_CMD_FIFO_UNDERFLOW, /* dsi fifo underflow error */
	SDE_CONN_EVENT_COUNT,
};

/**
 * struct sde_connector_evt - local event registration entry structure
 * @cb_func: Pointer to desired callback function
 * @usr: User pointer to pass to callback on event trigger
 * Returns: Zero success, negetive for failure
 */
struct sde_connector_evt {
	int (*cb_func)(uint32_t event_idx,
			uint32_t instance_idx, void *usr,
			uint32_t data0, uint32_t data1,
			uint32_t data2, uint32_t data3);
	void *usr;
};

/**
 * struct sde_connector - local sde connector structure
 * @base: Base drm connector structure
 * @connector_type: Set to one of DRM_MODE_CONNECTOR_ types
 * @encoder: Pointer to preferred drm encoder
 * @panel: Pointer to drm panel, if present
 * @display: Pointer to private display data structure
 * @drv_panel: Pointer to interface driver's panel module, if present
 * @mst_port: Pointer to mst port, if present
 * @mmu_secure: MMU id for secure buffers
 * @mmu_unsecure: MMU id for unsecure buffers
 * @name: ASCII name of connector
 * @lock: Mutex lock object for this structure
 * @retire_fence: Retire fence context reference
 * @ops: Local callback function pointer table
 * @dpms_mode: DPMS property setting from user space
 * @lp_mode: LP property setting from user space
 * @last_panel_power_mode: Last consolidated dpms/lp mode setting
 * @property_info: Private structure for generic property handling
 * @property_data: Array of private data for generic property handling
 * @blob_caps: Pointer to blob structure for 'capabilities' property
 * @blob_hdr: Pointer to blob structure for 'hdr_properties' property
 * @blob_ext_hdr: Pointer to blob structure for 'ext_hdr_properties' property
 * @blob_dither: Pointer to blob structure for default dither config
 * @blob_mode_info: Pointer to blob structure for mode info
 * @fb_kmap: true if kernel mapping of framebuffer is requested
 * @event_table: Array of registered events
 * @event_lock: Lock object for event_table
 * @bl_device: backlight device node
 * @status_work: work object to perform status checks
 * @esd_status_interval: variable to change ESD check interval in millisec
 * @panel_dead: Flag to indicate if panel has gone bad
 * @esd_status_check: Flag to indicate if ESD thread is scheduled or not
 * @bl_scale_dirty: Flag to indicate PP BL scale value(s) is changed
 * @bl_scale: BL scale value for ABA feature
 * @bl_scale_ad: BL scale value for AD feature
<<<<<<< HEAD
 * @allow_bl_update: Flag to indicate if BL update is allowed currently or not
=======
>>>>>>> fbab955f
 * @qsync_mode: Cached Qsync mode, 0=disabled, 1=continuous mode
 * @qsync_updated: Qsync settings were updated
 * last_cmd_tx_sts: status of the last command transfer
 * @hdr_capable: external hdr support present
 * @mode_info_lock: lock to protect mode info
 */
struct sde_connector {
	struct drm_connector base;

	int connector_type;

	struct drm_encoder *encoder;
	struct drm_panel *panel;
	void *display;
	void *drv_panel;
	void *mst_port;

	struct msm_gem_address_space *aspace[SDE_IOMMU_DOMAIN_MAX];

	char name[SDE_CONNECTOR_NAME_SIZE];

	struct mutex lock;
	struct sde_fence_context *retire_fence;
	struct sde_connector_ops ops;
	int dpms_mode;
	int lp_mode;
	int last_panel_power_mode;

	struct msm_property_info property_info;
	struct msm_property_data property_data[CONNECTOR_PROP_COUNT];
	struct drm_property_blob *blob_caps;
	struct drm_property_blob *blob_hdr;
	struct drm_property_blob *blob_ext_hdr;
	struct drm_property_blob *blob_dither;
	struct drm_property_blob *blob_mode_info;

	bool fb_kmap;
	struct sde_connector_evt event_table[SDE_CONN_EVENT_COUNT];
	spinlock_t event_lock;

	struct backlight_device *bl_device;
	struct delayed_work status_work;
	u32 esd_status_interval;
	bool panel_dead;
	bool esd_status_check;

	bool bl_scale_dirty;
	u32 bl_scale;
	u32 bl_scale_ad;
<<<<<<< HEAD
	bool allow_bl_update;
=======
>>>>>>> fbab955f

	u32 qsync_mode;
	bool qsync_updated;

	bool last_cmd_tx_sts;
	bool hdr_capable;
	struct mutex mode_info_lock;
};

/**
 * to_sde_connector - convert drm_connector pointer to sde connector pointer
 * @X: Pointer to drm_connector structure
 * Returns: Pointer to sde_connector structure
 */
#define to_sde_connector(x)     container_of((x), struct sde_connector, base)

/**
 * sde_connector_get_display - get sde connector's private display pointer
 * @C: Pointer to drm connector structure
 * Returns: Pointer to associated private display structure
 */
#define sde_connector_get_display(C) \
	((C) ? to_sde_connector((C))->display : NULL)

/**
 * sde_connector_get_panel - get sde connector's private panel pointer
 * @C: Pointer to drm connector structure
 * Returns: Pointer to associated private display structure
 */
#define sde_connector_get_panel(C) \
	((C) ? to_sde_connector((C))->panel : NULL)

/**
 * sde_connector_get_encoder - get sde connector's private encoder pointer
 * @C: Pointer to drm connector structure
 * Returns: Pointer to associated private encoder structure
 */
#define sde_connector_get_encoder(C) \
	((C) ? to_sde_connector((C))->encoder : NULL)

/**
 * sde_connector_is_qsync_updated - indicates if qsync mode changed on this
 *                                  connector for the current frame update.
 * @C: Pointer to drm connector structure
 * Returns: True if qsync mode is updated; false otherwise
 */
#define sde_connector_is_qsync_updated(C) \
	((C) ? to_sde_connector((C))->qsync_updated : 0)

/**
 * sde_connector_get_qsync_mode - get sde connector's qsync_mode
 * @C: Pointer to drm connector structure
 * Returns: Current cached qsync_mode for given connector
 */
#define sde_connector_get_qsync_mode(C) \
	((C) ? to_sde_connector((C))->qsync_mode : 0)

/**
 * sde_connector_get_propinfo - get sde connector's property info pointer
 * @C: Pointer to drm connector structure
 * Returns: Pointer to associated private property info structure
 */
#define sde_connector_get_propinfo(C) \
	((C) ? &to_sde_connector((C))->property_info : NULL)

/**
 * struct sde_connector_state - private connector status structure
 * @base: Base drm connector structure
 * @out_fb: Pointer to output frame buffer, if applicable
 * @property_state: Local storage for msm_prop properties
 * @property_values: Local cache of current connector property values
 * @rois: Regions of interest structure for mapping CRTC to Connector output
 * @property_blobs: blob properties
 * @mode_info: local copy of msm_mode_info struct
 * @hdr_meta: HDR metadata info passed from userspace
 * @old_topology_name: topology of previous atomic state. remove this in later
 *	kernel versions which provide drm_atomic_state old_state pointers
 */
struct sde_connector_state {
	struct drm_connector_state base;
	struct drm_framebuffer *out_fb;
	struct msm_property_state property_state;
	struct msm_property_value property_values[CONNECTOR_PROP_COUNT];

	struct msm_roi_list rois;
	struct drm_property_blob *property_blobs[CONNECTOR_PROP_BLOBCOUNT];
	struct msm_mode_info mode_info;
	struct drm_msm_ext_hdr_metadata hdr_meta;
	enum sde_rm_topology_name old_topology_name;
};

/**
 * to_sde_connector_state - convert drm_connector_state pointer to
 *                          sde connector state pointer
 * @X: Pointer to drm_connector_state structure
 * Returns: Pointer to sde_connector_state structure
 */
#define to_sde_connector_state(x) \
	container_of((x), struct sde_connector_state, base)

/**
 * sde_connector_get_property - query integer value of connector property
 * @S: Pointer to drm connector state
 * @X: Property index, from enum msm_mdp_connector_property
 * Returns: Integer value of requested property
 */
#define sde_connector_get_property(S, X) \
	((S) && ((X) < CONNECTOR_PROP_COUNT) ? \
	 (to_sde_connector_state((S))->property_values[(X)].value) : 0)

/**
 * sde_connector_get_property_state - retrieve property state cache
 * @S: Pointer to drm connector state
 * Returns: Pointer to local property state structure
 */
#define sde_connector_get_property_state(S) \
	((S) ? (&to_sde_connector_state((S))->property_state) : NULL)

/**
 * sde_connector_get_out_fb - query out_fb value from sde connector state
 * @S: Pointer to drm connector state
 * Returns: Output fb associated with specified connector state
 */
#define sde_connector_get_out_fb(S) \
	((S) ? to_sde_connector_state((S))->out_fb : 0)

/**
 * sde_connector_get_topology_name - helper accessor to retrieve topology_name
 * @connector: pointer to drm connector
 * Returns: value of the CONNECTOR_PROP_TOPOLOGY_NAME property or 0
 */
static inline uint64_t sde_connector_get_topology_name(
		struct drm_connector *connector)
{
	if (!connector || !connector->state)
		return 0;
	return sde_connector_get_property(connector->state,
			CONNECTOR_PROP_TOPOLOGY_NAME);
}

/**
 * sde_connector_get_old_topology_name - helper accessor to retrieve
 *	topology_name for the previous mode
 * @connector: pointer to drm connector state
 * Returns: cached value of the previous topology, or SDE_RM_TOPOLOGY_NONE
 */
static inline enum sde_rm_topology_name sde_connector_get_old_topology_name(
		struct drm_connector_state *state)
{
	struct sde_connector_state *c_state = to_sde_connector_state(state);

	if (!state)
		return SDE_RM_TOPOLOGY_NONE;

	return c_state->old_topology_name;
}

/**
 * sde_connector_set_old_topology_name - helper to cache value of previous
 *	mode's topology
 * @connector: pointer to drm connector state
 * Returns: 0 on success, negative errno on failure
 */
static inline int sde_connector_set_old_topology_name(
		struct drm_connector_state *state,
		enum sde_rm_topology_name top)
{
	struct sde_connector_state *c_state = to_sde_connector_state(state);

	if (!state)
		return -EINVAL;

	c_state->old_topology_name = top;

	return 0;
}

/**
 * sde_connector_get_lp - helper accessor to retrieve LP state
 * @connector: pointer to drm connector
 * Returns: value of the CONNECTOR_PROP_LP property or 0
 */
static inline uint64_t sde_connector_get_lp(
		struct drm_connector *connector)
{
	if (!connector || !connector->state)
		return 0;
	return sde_connector_get_property(connector->state,
			CONNECTOR_PROP_LP);
}

/**
 * sde_connector_set_property_for_commit - add property set to atomic state
 *	Add a connector state property update for the specified property index
 *	to the atomic state in preparation for a drm_atomic_commit.
 * @connector: Pointer to drm connector
 * @atomic_state: Pointer to DRM atomic state structure for commit
 * @property_idx: Connector property index
 * @value: Updated property value
 * Returns: Zero on success
 */
int sde_connector_set_property_for_commit(struct drm_connector *connector,
		struct drm_atomic_state *atomic_state,
		uint32_t property_idx, uint64_t value);

/**
 * sde_connector_init - create drm connector object for a given display
 * @dev: Pointer to drm device struct
 * @encoder: Pointer to associated encoder
 * @panel: Pointer to associated panel, can be NULL
 * @display: Pointer to associated display object
 * @ops: Pointer to callback operations function table
 * @connector_poll: Set to appropriate DRM_CONNECTOR_POLL_ setting
 * @connector_type: Set to appropriate DRM_MODE_CONNECTOR_ type
 * Returns: Pointer to newly created drm connector struct
 */
struct drm_connector *sde_connector_init(struct drm_device *dev,
		struct drm_encoder *encoder,
		struct drm_panel *panel,
		void *display,
		const struct sde_connector_ops *ops,
		int connector_poll,
		int connector_type);

/**
 * sde_connector_prepare_fence - prepare fence support for current commit
 * @connector: Pointer to drm connector object
 */
void sde_connector_prepare_fence(struct drm_connector *connector);

/**
 * sde_connector_complete_commit - signal completion of current commit
 * @connector: Pointer to drm connector object
 * @ts: timestamp to be updated in the fence signalling
 * @fence_event: enum value to indicate nature of fence event
 */
void sde_connector_complete_commit(struct drm_connector *connector,
		ktime_t ts, enum sde_fence_event fence_event);

/**
 * sde_connector_commit_reset - reset the completion signal
 * @connector: Pointer to drm connector object
 * @ts: timestamp to be updated in the fence signalling
 */
void sde_connector_commit_reset(struct drm_connector *connector, ktime_t ts);

/**
 * sde_connector_get_info - query display specific information
 * @connector: Pointer to drm connector object
 * @info: Pointer to msm display information structure
 * Returns: Zero on success
 */
int sde_connector_get_info(struct drm_connector *connector,
		struct msm_display_info *info);

/**
 * sde_connector_clk_ctrl - enables/disables the connector clks
 * @connector: Pointer to drm connector object
 * @enable: true/false to enable/disable
 * Returns: Zero on success
 */
int sde_connector_clk_ctrl(struct drm_connector *connector, bool enable);

/**
 * sde_connector_get_dpms - query dpms setting
 * @connector: Pointer to drm connector structure
 * Returns: Current DPMS setting for connector
 */
int sde_connector_get_dpms(struct drm_connector *connector);

/**
 * sde_connector_set_qsync_params - set status of qsync_updated for current
 *                                  frame and update the cached qsync_mode
 * @connector: pointer to drm connector
 *
 * This must be called after the connector set_property values are applied,
 * and before sde_connector's qsync_updated or qsync_mode fields are accessed.
 * It must only be called once per frame update for the given connector.
 */
void sde_connector_set_qsync_params(struct drm_connector *connector);

/**
 * sde_connector_trigger_event - indicate that an event has occurred
 *	Any callbacks that have been registered against this event will
 *	be called from the same thread context.
 * @connector: Pointer to drm connector structure
 * @event_idx: Index of event to trigger
 * @instance_idx: Event-specific "instance index" to pass to callback
 * @data0: Event-specific "data" to pass to callback
 * @data1: Event-specific "data" to pass to callback
 * @data2: Event-specific "data" to pass to callback
 * @data3: Event-specific "data" to pass to callback
 * Returns: Zero on success
 */
int sde_connector_trigger_event(void *drm_connector,
		uint32_t event_idx, uint32_t instance_idx,
		uint32_t data0, uint32_t data1,
		uint32_t data2, uint32_t data3);

/**
 * sde_connector_register_event - register a callback function for an event
 * @connector: Pointer to drm connector structure
 * @event_idx: Index of event to register
 * @cb_func: Pointer to desired callback function
 * @usr: User pointer to pass to callback on event trigger
 * Returns: Zero on success
 */
int sde_connector_register_event(struct drm_connector *connector,
		uint32_t event_idx,
		int (*cb_func)(uint32_t event_idx,
			uint32_t instance_idx, void *usr,
			uint32_t data0, uint32_t data1,
			uint32_t data2, uint32_t data3),
		void *usr);

/**
 * sde_connector_unregister_event - unregister all callbacks for an event
 * @connector: Pointer to drm connector structure
 * @event_idx: Index of event to register
 */
void sde_connector_unregister_event(struct drm_connector *connector,
		uint32_t event_idx);

/**
 * sde_connector_register_custom_event - register for async events
 * @kms: Pointer to sde_kms
 * @conn_drm: Pointer to drm connector object
 * @event: Event for which request is being sent
 * @en: Flag to enable/disable the event
 * Returns: Zero on success
 */
int sde_connector_register_custom_event(struct sde_kms *kms,
		struct drm_connector *conn_drm, u32 event, bool en);

/**
 * sde_connector_pre_kickoff - trigger kickoff time feature programming
 * @connector: Pointer to drm connector object
 * Returns: Zero on success
 */
int sde_connector_pre_kickoff(struct drm_connector *connector);

/**
 * sde_connector_needs_offset - adjust the output fence offset based on
 *                              display type
 * @connector: Pointer to drm connector object
 * Returns: true if offset is required, false for all other cases.
 */
static inline bool sde_connector_needs_offset(struct drm_connector *connector)
{
	struct sde_connector *c_conn;

	if (!connector)
		return false;

	c_conn = to_sde_connector(connector);
	return (c_conn->connector_type != DRM_MODE_CONNECTOR_VIRTUAL);
}

/**
 * sde_connector_get_dither_cfg - get dither property data
 * @conn: Pointer to drm_connector struct
 * @state: Pointer to drm_connector_state struct
 * @cfg: Pointer to pointer to dither cfg
 * @len: length of the dither data
 * Returns: Zero on success
 */
int sde_connector_get_dither_cfg(struct drm_connector *conn,
		struct drm_connector_state *state, void **cfg, size_t *len);

/**
 * sde_connector_set_blob_data - set connector blob property data
 * @conn: Pointer to drm_connector struct
 * @state: Pointer to the drm_connector_state struct
 * @prop_id: property id to be populated
 * Returns: Zero on success
 */
int sde_connector_set_blob_data(struct drm_connector *conn,
		struct drm_connector_state *state,
		enum msm_mdp_conn_property prop_id);

/**
 * sde_connector_roi_v1_check_roi - validate connector ROI
 * @conn_state: Pointer to drm_connector_state struct
 * Returns: Zero on success
 */
int sde_connector_roi_v1_check_roi(struct drm_connector_state *conn_state);

/**
 * sde_connector_schedule_status_work - manage ESD thread
 * conn: Pointer to drm_connector struct
 * @en: flag to start/stop ESD thread
 */
void sde_connector_schedule_status_work(struct drm_connector *conn, bool en);

/**
 * sde_connector_helper_reset_properties - reset properties to default values in
 *	the given DRM connector state object
 * @connector: Pointer to DRM connector object
 * @connector_state: Pointer to DRM connector state object
 * Returns: 0 on success, negative errno on failure
 */
int sde_connector_helper_reset_custom_properties(
		struct drm_connector *connector,
		struct drm_connector_state *connector_state);

/**
 * sde_connector_get_mode_info - get information of the current mode in the
 *                               given connector state.
 * conn_state: Pointer to the DRM connector state object
 * mode_info: Pointer to the mode info structure
 */
int sde_connector_get_mode_info(struct drm_connector_state *conn_state,
	struct msm_mode_info *mode_info);

/**
 * sde_conn_timeline_status - current buffer timeline status
 * conn: Pointer to drm_connector struct
 */
void sde_conn_timeline_status(struct drm_connector *conn);

/**
 * sde_connector_helper_bridge_disable - helper function for drm bridge disable
 * @connector: Pointer to DRM connector object
 */
void sde_connector_helper_bridge_disable(struct drm_connector *connector);

/**
<<<<<<< HEAD
 * sde_connector_helper_bridge_pre_enable - helper function for drm
 *                                          pre bridge enable
=======
 * sde_connector_helper_bridge_pre_enable - helper function for drm bridge
 *                                          pre enable
>>>>>>> fbab955f
 * @connector: Pointer to DRM connector object
 */
void sde_connector_helper_bridge_pre_enable(struct drm_connector *connector);

/**
 * sde_connector_destroy - destroy drm connector object
 * @connector: Pointer to DRM connector object
 */
void sde_connector_destroy(struct drm_connector *connector);

/**
 * sde_connector_event_notify - signal hw recovery event to client
 * @connector: pointer to connector
 * @type:     event type
 * @len:     length of the value of the event
 * @val:     value
 */
int sde_connector_event_notify(struct drm_connector *connector, uint32_t type,
		uint32_t len, uint32_t val);
/**
<<<<<<< HEAD
 * sde_connector_helper_bridge_post_enable - helper function for drm
 *                                           post bridge enable
=======
 * sde_connector_helper_bridge_post_enable - helper function for drm bridge
 *                                           post enable
>>>>>>> fbab955f
 * @connector: Pointer to DRM connector object
 */
void sde_connector_helper_bridge_post_enable(struct drm_connector *connector);

/**
 * sde_connector_get_panel_vfp - helper to get panel vfp
 * @connector: pointer to drm connector
 * @h_active: panel width
 * @v_active: panel heigth
 * Returns: v_front_porch on success error-code on failure
 */
int sde_connector_get_panel_vfp(struct drm_connector *connector,
	struct drm_display_mode *mode);

/**
 * sde_connector_set_idle_hint - helper to give idle hint to connector
 * @connector: pointer to drm connector
 * @is_idle: true on idle, false on wake up from idle
 */
void sde_connector_set_idle_hint(struct drm_connector *connector, bool is_idle);

/**
 * sde_connector_esd_status - helper function to check te status
 * @connector: Pointer to DRM connector object
 */
int sde_connector_esd_status(struct drm_connector *connector);

#endif /* _SDE_CONNECTOR_H_ */<|MERGE_RESOLUTION|>--- conflicted
+++ resolved
@@ -371,10 +371,7 @@
  * @bl_scale_dirty: Flag to indicate PP BL scale value(s) is changed
  * @bl_scale: BL scale value for ABA feature
  * @bl_scale_ad: BL scale value for AD feature
-<<<<<<< HEAD
  * @allow_bl_update: Flag to indicate if BL update is allowed currently or not
-=======
->>>>>>> fbab955f
  * @qsync_mode: Cached Qsync mode, 0=disabled, 1=continuous mode
  * @qsync_updated: Qsync settings were updated
  * last_cmd_tx_sts: status of the last command transfer
@@ -424,11 +421,7 @@
 	bool bl_scale_dirty;
 	u32 bl_scale;
 	u32 bl_scale_ad;
-<<<<<<< HEAD
 	bool allow_bl_update;
-=======
->>>>>>> fbab955f
-
 	u32 qsync_mode;
 	bool qsync_updated;
 
@@ -855,13 +848,8 @@
 void sde_connector_helper_bridge_disable(struct drm_connector *connector);
 
 /**
-<<<<<<< HEAD
- * sde_connector_helper_bridge_pre_enable - helper function for drm
- *                                          pre bridge enable
-=======
  * sde_connector_helper_bridge_pre_enable - helper function for drm bridge
  *                                          pre enable
->>>>>>> fbab955f
  * @connector: Pointer to DRM connector object
  */
 void sde_connector_helper_bridge_pre_enable(struct drm_connector *connector);
@@ -882,13 +870,8 @@
 int sde_connector_event_notify(struct drm_connector *connector, uint32_t type,
 		uint32_t len, uint32_t val);
 /**
-<<<<<<< HEAD
- * sde_connector_helper_bridge_post_enable - helper function for drm
- *                                           post bridge enable
-=======
  * sde_connector_helper_bridge_post_enable - helper function for drm bridge
  *                                           post enable
->>>>>>> fbab955f
  * @connector: Pointer to DRM connector object
  */
 void sde_connector_helper_bridge_post_enable(struct drm_connector *connector);
