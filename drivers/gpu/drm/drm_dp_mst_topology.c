/*
 * Copyright © 2014 Red Hat
 *
 * Permission to use, copy, modify, distribute, and sell this software and its
 * documentation for any purpose is hereby granted without fee, provided that
 * the above copyright notice appear in all copies and that both that copyright
 * notice and this permission notice appear in supporting documentation, and
 * that the name of the copyright holders not be used in advertising or
 * publicity pertaining to distribution of the software without specific,
 * written prior permission.  The copyright holders make no representations
 * about the suitability of this software for any purpose.  It is provided "as
 * is" without express or implied warranty.
 *
 * THE COPYRIGHT HOLDERS DISCLAIM ALL WARRANTIES WITH REGARD TO THIS SOFTWARE,
 * INCLUDING ALL IMPLIED WARRANTIES OF MERCHANTABILITY AND FITNESS, IN NO
 * EVENT SHALL THE COPYRIGHT HOLDERS BE LIABLE FOR ANY SPECIAL, INDIRECT OR
 * CONSEQUENTIAL DAMAGES OR ANY DAMAGES WHATSOEVER RESULTING FROM LOSS OF USE,
 * DATA OR PROFITS, WHETHER IN AN ACTION OF CONTRACT, NEGLIGENCE OR OTHER
 * TORTIOUS ACTION, ARISING OUT OF OR IN CONNECTION WITH THE USE OR PERFORMANCE
 * OF THIS SOFTWARE.
 */

#include <linux/kernel.h>
#include <linux/delay.h>
#include <linux/init.h>
#include <linux/errno.h>
#include <linux/sched.h>
#include <linux/seq_file.h>
#include <linux/i2c.h>
#include <drm/drm_dp_mst_helper.h>
#include <drm/drmP.h>

#include <drm/drm_fixed.h>
#include <drm/drm_atomic.h>
#include <drm/drm_atomic_helper.h>

/**
 * DOC: dp mst helper
 *
 * These functions contain parts of the DisplayPort 1.2a MultiStream Transport
 * protocol. The helpers contain a topology manager and bandwidth manager.
 * The helpers encapsulate the sending and received of sideband msgs.
 */
static bool dump_dp_payload_table(struct drm_dp_mst_topology_mgr *mgr,
				  char *buf);
static int test_calc_pbn_mode(void);

static void drm_dp_put_port(struct drm_dp_mst_port *port);

static int drm_dp_dpcd_write_payload(struct drm_dp_mst_topology_mgr *mgr,
				     int id,
				     struct drm_dp_payload *payload);

static void drm_dp_send_link_address(struct drm_dp_mst_topology_mgr *mgr,
				     struct drm_dp_mst_branch *mstb);
static int drm_dp_send_enum_path_resources(struct drm_dp_mst_topology_mgr *mgr,
					   struct drm_dp_mst_branch *mstb,
					   struct drm_dp_mst_port *port);
static bool drm_dp_validate_guid(struct drm_dp_mst_topology_mgr *mgr,
				 u8 *guid);

static int drm_dp_mst_register_i2c_bus(struct drm_dp_aux *aux);
static void drm_dp_mst_unregister_i2c_bus(struct drm_dp_aux *aux);
static void drm_dp_mst_kick_tx(struct drm_dp_mst_topology_mgr *mgr);
/* sideband msg handling */
static u8 drm_dp_msg_header_crc4(const uint8_t *data, size_t num_nibbles)
{
	u8 bitmask = 0x80;
	u8 bitshift = 7;
	u8 array_index = 0;
	int number_of_bits = num_nibbles * 4;
	u8 remainder = 0;

	while (number_of_bits != 0) {
		number_of_bits--;
		remainder <<= 1;
		remainder |= (data[array_index] & bitmask) >> bitshift;
		bitmask >>= 1;
		bitshift--;
		if (bitmask == 0) {
			bitmask = 0x80;
			bitshift = 7;
			array_index++;
		}
		if ((remainder & 0x10) == 0x10)
			remainder ^= 0x13;
	}

	number_of_bits = 4;
	while (number_of_bits != 0) {
		number_of_bits--;
		remainder <<= 1;
		if ((remainder & 0x10) != 0)
			remainder ^= 0x13;
	}

	return remainder;
}

static u8 drm_dp_msg_data_crc4(const uint8_t *data, u8 number_of_bytes)
{
	u8 bitmask = 0x80;
	u8 bitshift = 7;
	u8 array_index = 0;
	int number_of_bits = number_of_bytes * 8;
	u16 remainder = 0;

	while (number_of_bits != 0) {
		number_of_bits--;
		remainder <<= 1;
		remainder |= (data[array_index] & bitmask) >> bitshift;
		bitmask >>= 1;
		bitshift--;
		if (bitmask == 0) {
			bitmask = 0x80;
			bitshift = 7;
			array_index++;
		}
		if ((remainder & 0x100) == 0x100)
			remainder ^= 0xd5;
	}

	number_of_bits = 8;
	while (number_of_bits != 0) {
		number_of_bits--;
		remainder <<= 1;
		if ((remainder & 0x100) != 0)
			remainder ^= 0xd5;
	}

	return remainder & 0xff;
}
static inline u8 drm_dp_calc_sb_hdr_size(struct drm_dp_sideband_msg_hdr *hdr)
{
	u8 size = 3;
	size += (hdr->lct / 2);
	return size;
}

static void drm_dp_encode_sideband_msg_hdr(struct drm_dp_sideband_msg_hdr *hdr,
					   u8 *buf, int *len)
{
	int idx = 0;
	int i;
	u8 crc4;
	buf[idx++] = ((hdr->lct & 0xf) << 4) | (hdr->lcr & 0xf);
	for (i = 0; i < (hdr->lct / 2); i++)
		buf[idx++] = hdr->rad[i];
	buf[idx++] = (hdr->broadcast << 7) | (hdr->path_msg << 6) |
		(hdr->msg_len & 0x3f);
	buf[idx++] = (hdr->somt << 7) | (hdr->eomt << 6) | (hdr->seqno << 4);

	crc4 = drm_dp_msg_header_crc4(buf, (idx * 2) - 1);
	buf[idx - 1] |= (crc4 & 0xf);

	*len = idx;
}

static bool drm_dp_decode_sideband_msg_hdr(struct drm_dp_sideband_msg_hdr *hdr,
					   u8 *buf, int buflen, u8 *hdrlen)
{
	u8 crc4;
	u8 len;
	int i;
	u8 idx;
	if (buf[0] == 0)
		return false;
	len = 3;
	len += ((buf[0] & 0xf0) >> 4) / 2;
	if (len > buflen)
		return false;
	crc4 = drm_dp_msg_header_crc4(buf, (len * 2) - 1);

	if ((crc4 & 0xf) != (buf[len - 1] & 0xf)) {
		DRM_DEBUG_KMS("crc4 mismatch 0x%x 0x%x\n", crc4, buf[len - 1]);
		return false;
	}

	hdr->lct = (buf[0] & 0xf0) >> 4;
	hdr->lcr = (buf[0] & 0xf);
	idx = 1;
	for (i = 0; i < (hdr->lct / 2); i++)
		hdr->rad[i] = buf[idx++];
	hdr->broadcast = (buf[idx] >> 7) & 0x1;
	hdr->path_msg = (buf[idx] >> 6) & 0x1;
	hdr->msg_len = buf[idx] & 0x3f;
	idx++;
	hdr->somt = (buf[idx] >> 7) & 0x1;
	hdr->eomt = (buf[idx] >> 6) & 0x1;
	hdr->seqno = (buf[idx] >> 4) & 0x1;
	idx++;
	*hdrlen = idx;
	return true;
}

static void drm_dp_encode_sideband_req(struct drm_dp_sideband_msg_req_body *req,
				       struct drm_dp_sideband_msg_tx *raw)
{
	int idx = 0;
	int i;
	u8 *buf = raw->msg;
	buf[idx++] = req->req_type & 0x7f;

	switch (req->req_type) {
	case DP_ENUM_PATH_RESOURCES:
		buf[idx] = (req->u.port_num.port_number & 0xf) << 4;
		idx++;
		break;
	case DP_ALLOCATE_PAYLOAD:
		buf[idx] = (req->u.allocate_payload.port_number & 0xf) << 4 |
			(req->u.allocate_payload.number_sdp_streams & 0xf);
		idx++;
		buf[idx] = (req->u.allocate_payload.vcpi & 0x7f);
		idx++;
		buf[idx] = (req->u.allocate_payload.pbn >> 8);
		idx++;
		buf[idx] = (req->u.allocate_payload.pbn & 0xff);
		idx++;
		for (i = 0; i < req->u.allocate_payload.number_sdp_streams / 2; i++) {
			buf[idx] = ((req->u.allocate_payload.sdp_stream_sink[i * 2] & 0xf) << 4) |
				(req->u.allocate_payload.sdp_stream_sink[i * 2 + 1] & 0xf);
			idx++;
		}
		if (req->u.allocate_payload.number_sdp_streams & 1) {
			i = req->u.allocate_payload.number_sdp_streams - 1;
			buf[idx] = (req->u.allocate_payload.sdp_stream_sink[i] & 0xf) << 4;
			idx++;
		}
		break;
	case DP_QUERY_PAYLOAD:
		buf[idx] = (req->u.query_payload.port_number & 0xf) << 4;
		idx++;
		buf[idx] = (req->u.query_payload.vcpi & 0x7f);
		idx++;
		break;
	case DP_REMOTE_DPCD_READ:
		buf[idx] = (req->u.dpcd_read.port_number & 0xf) << 4;
		buf[idx] |= ((req->u.dpcd_read.dpcd_address & 0xf0000) >> 16) & 0xf;
		idx++;
		buf[idx] = (req->u.dpcd_read.dpcd_address & 0xff00) >> 8;
		idx++;
		buf[idx] = (req->u.dpcd_read.dpcd_address & 0xff);
		idx++;
		buf[idx] = (req->u.dpcd_read.num_bytes);
		idx++;
		break;

	case DP_REMOTE_DPCD_WRITE:
		buf[idx] = (req->u.dpcd_write.port_number & 0xf) << 4;
		buf[idx] |= ((req->u.dpcd_write.dpcd_address & 0xf0000) >> 16) & 0xf;
		idx++;
		buf[idx] = (req->u.dpcd_write.dpcd_address & 0xff00) >> 8;
		idx++;
		buf[idx] = (req->u.dpcd_write.dpcd_address & 0xff);
		idx++;
		buf[idx] = (req->u.dpcd_write.num_bytes);
		idx++;
		memcpy(&buf[idx], req->u.dpcd_write.bytes, req->u.dpcd_write.num_bytes);
		idx += req->u.dpcd_write.num_bytes;
		break;
	case DP_REMOTE_I2C_READ:
		buf[idx] = (req->u.i2c_read.port_number & 0xf) << 4;
		buf[idx] |= (req->u.i2c_read.num_transactions & 0x3);
		idx++;
		for (i = 0; i < (req->u.i2c_read.num_transactions & 0x3); i++) {
			buf[idx] = req->u.i2c_read.transactions[i].i2c_dev_id & 0x7f;
			idx++;
			buf[idx] = req->u.i2c_read.transactions[i].num_bytes;
			idx++;
			memcpy(&buf[idx], req->u.i2c_read.transactions[i].bytes, req->u.i2c_read.transactions[i].num_bytes);
			idx += req->u.i2c_read.transactions[i].num_bytes;

			buf[idx] = (req->u.i2c_read.transactions[i].no_stop_bit & 0x1) << 4;
			buf[idx] |= (req->u.i2c_read.transactions[i].i2c_transaction_delay & 0xf);
			idx++;
		}
		buf[idx] = (req->u.i2c_read.read_i2c_device_id) & 0x7f;
		idx++;
		buf[idx] = (req->u.i2c_read.num_bytes_read);
		idx++;
		break;

	case DP_REMOTE_I2C_WRITE:
		buf[idx] = (req->u.i2c_write.port_number & 0xf) << 4;
		idx++;
		buf[idx] = (req->u.i2c_write.write_i2c_device_id) & 0x7f;
		idx++;
		buf[idx] = (req->u.i2c_write.num_bytes);
		idx++;
		memcpy(&buf[idx], req->u.i2c_write.bytes, req->u.i2c_write.num_bytes);
		idx += req->u.i2c_write.num_bytes;
		break;

	case DP_POWER_DOWN_PHY:
	case DP_POWER_UP_PHY:
		buf[idx] = (req->u.port_num.port_number & 0xf) << 4;
		idx++;
		break;
	}
	raw->cur_len = idx;
}

static void drm_dp_crc_sideband_chunk_req(u8 *msg, u8 len)
{
	u8 crc4;
	crc4 = drm_dp_msg_data_crc4(msg, len);
	msg[len] = crc4;
}

static void drm_dp_encode_sideband_reply(struct drm_dp_sideband_msg_reply_body *rep,
					 struct drm_dp_sideband_msg_tx *raw)
{
	int idx = 0;
	u8 *buf = raw->msg;

	buf[idx++] = (rep->reply_type & 0x1) << 7 | (rep->req_type & 0x7f);

	raw->cur_len = idx;
}

/* this adds a chunk of msg to the builder to get the final msg */
static bool drm_dp_sideband_msg_build(struct drm_dp_sideband_msg_rx *msg,
				      u8 *replybuf, u8 replybuflen, bool hdr)
{
	int ret;
	u8 crc4;

	if (hdr) {
		u8 hdrlen;
		struct drm_dp_sideband_msg_hdr recv_hdr;
		ret = drm_dp_decode_sideband_msg_hdr(&recv_hdr, replybuf, replybuflen, &hdrlen);
		if (ret == false) {
			print_hex_dump(KERN_DEBUG, "failed hdr", DUMP_PREFIX_NONE, 16, 1, replybuf, replybuflen, false);
			return false;
		}

		/*
		 * ignore out-of-order messages or messages that are part of a
		 * failed transaction
		 */
		if (!recv_hdr.somt && !msg->have_somt)
			return false;

		/* get length contained in this portion */
		msg->curchunk_len = recv_hdr.msg_len;
		msg->curchunk_hdrlen = hdrlen;

		/* we have already gotten an somt - don't bother parsing */
		if (recv_hdr.somt && msg->have_somt)
			return false;

		if (recv_hdr.somt) {
			memcpy(&msg->initial_hdr, &recv_hdr, sizeof(struct drm_dp_sideband_msg_hdr));
			msg->have_somt = true;
		}
		if (recv_hdr.eomt)
			msg->have_eomt = true;

		/* copy the bytes for the remainder of this header chunk */
		msg->curchunk_idx = min(msg->curchunk_len, (u8)(replybuflen - hdrlen));
		memcpy(&msg->chunk[0], replybuf + hdrlen, msg->curchunk_idx);
	} else {
		memcpy(&msg->chunk[msg->curchunk_idx], replybuf, replybuflen);
		msg->curchunk_idx += replybuflen;
	}

	if (msg->curchunk_idx >= msg->curchunk_len) {
		/* do CRC */
		crc4 = drm_dp_msg_data_crc4(msg->chunk, msg->curchunk_len - 1);
		/* copy chunk into bigger msg */
		memcpy(&msg->msg[msg->curlen], msg->chunk, msg->curchunk_len - 1);
		msg->curlen += msg->curchunk_len - 1;
	}
	return true;
}

static bool drm_dp_sideband_parse_link_address(struct drm_dp_sideband_msg_rx *raw,
					       struct drm_dp_sideband_msg_reply_body *repmsg)
{
	int idx = 1;
	int i;
	memcpy(repmsg->u.link_addr.guid, &raw->msg[idx], 16);
	idx += 16;
	repmsg->u.link_addr.nports = raw->msg[idx] & 0xf;
	idx++;
	if (idx > raw->curlen)
		goto fail_len;
	for (i = 0; i < repmsg->u.link_addr.nports; i++) {
		if (raw->msg[idx] & 0x80)
			repmsg->u.link_addr.ports[i].input_port = 1;

		repmsg->u.link_addr.ports[i].peer_device_type = (raw->msg[idx] >> 4) & 0x7;
		repmsg->u.link_addr.ports[i].port_number = (raw->msg[idx] & 0xf);

		idx++;
		if (idx > raw->curlen)
			goto fail_len;
		repmsg->u.link_addr.ports[i].mcs = (raw->msg[idx] >> 7) & 0x1;
		repmsg->u.link_addr.ports[i].ddps = (raw->msg[idx] >> 6) & 0x1;
		if (repmsg->u.link_addr.ports[i].input_port == 0)
			repmsg->u.link_addr.ports[i].legacy_device_plug_status = (raw->msg[idx] >> 5) & 0x1;
		idx++;
		if (idx > raw->curlen)
			goto fail_len;
		if (repmsg->u.link_addr.ports[i].input_port == 0) {
			repmsg->u.link_addr.ports[i].dpcd_revision = (raw->msg[idx]);
			idx++;
			if (idx > raw->curlen)
				goto fail_len;
			memcpy(repmsg->u.link_addr.ports[i].peer_guid, &raw->msg[idx], 16);
			idx += 16;
			if (idx > raw->curlen)
				goto fail_len;
			repmsg->u.link_addr.ports[i].num_sdp_streams = (raw->msg[idx] >> 4) & 0xf;
			repmsg->u.link_addr.ports[i].num_sdp_stream_sinks = (raw->msg[idx] & 0xf);
			idx++;

		}
		if (idx > raw->curlen)
			goto fail_len;
	}

	return true;
fail_len:
	DRM_DEBUG_KMS("link address reply parse length fail %d %d\n", idx, raw->curlen);
	return false;
}

static bool drm_dp_sideband_parse_remote_dpcd_read(struct drm_dp_sideband_msg_rx *raw,
						   struct drm_dp_sideband_msg_reply_body *repmsg)
{
	int idx = 1;
	repmsg->u.remote_dpcd_read_ack.port_number = raw->msg[idx] & 0xf;
	idx++;
	if (idx > raw->curlen)
		goto fail_len;
	repmsg->u.remote_dpcd_read_ack.num_bytes = raw->msg[idx];
	idx++;
	if (idx > raw->curlen)
		goto fail_len;

	memcpy(repmsg->u.remote_dpcd_read_ack.bytes, &raw->msg[idx], repmsg->u.remote_dpcd_read_ack.num_bytes);
	return true;
fail_len:
	DRM_DEBUG_KMS("link address reply parse length fail %d %d\n", idx, raw->curlen);
	return false;
}

static bool drm_dp_sideband_parse_remote_dpcd_write(struct drm_dp_sideband_msg_rx *raw,
						      struct drm_dp_sideband_msg_reply_body *repmsg)
{
	int idx = 1;
	repmsg->u.remote_dpcd_write_ack.port_number = raw->msg[idx] & 0xf;
	idx++;
	if (idx > raw->curlen)
		goto fail_len;
	return true;
fail_len:
	DRM_DEBUG_KMS("parse length fail %d %d\n", idx, raw->curlen);
	return false;
}

static bool drm_dp_sideband_parse_remote_i2c_read_ack(struct drm_dp_sideband_msg_rx *raw,
						      struct drm_dp_sideband_msg_reply_body *repmsg)
{
	int idx = 1;

	repmsg->u.remote_i2c_read_ack.port_number = (raw->msg[idx] & 0xf);
	idx++;
	if (idx > raw->curlen)
		goto fail_len;
	repmsg->u.remote_i2c_read_ack.num_bytes = raw->msg[idx];
	idx++;
	/* TODO check */
	memcpy(repmsg->u.remote_i2c_read_ack.bytes, &raw->msg[idx], repmsg->u.remote_i2c_read_ack.num_bytes);
	return true;
fail_len:
	DRM_DEBUG_KMS("remote i2c reply parse length fail %d %d\n", idx, raw->curlen);
	return false;
}

static bool drm_dp_sideband_parse_enum_path_resources_ack(struct drm_dp_sideband_msg_rx *raw,
							  struct drm_dp_sideband_msg_reply_body *repmsg)
{
	int idx = 1;
	repmsg->u.path_resources.port_number = (raw->msg[idx] >> 4) & 0xf;
	repmsg->u.path_resources.fec_capable = raw->msg[idx] & 0x1;
	idx++;
	if (idx > raw->curlen)
		goto fail_len;
	repmsg->u.path_resources.full_payload_bw_number = (raw->msg[idx] << 8) | (raw->msg[idx+1]);
	idx += 2;
	if (idx > raw->curlen)
		goto fail_len;
	repmsg->u.path_resources.avail_payload_bw_number = (raw->msg[idx] << 8) | (raw->msg[idx+1]);
	idx += 2;
	if (idx > raw->curlen)
		goto fail_len;
	return true;
fail_len:
	DRM_DEBUG_KMS("enum resource parse length fail %d %d\n", idx, raw->curlen);
	return false;
}

static bool drm_dp_sideband_parse_allocate_payload_ack(struct drm_dp_sideband_msg_rx *raw,
							  struct drm_dp_sideband_msg_reply_body *repmsg)
{
	int idx = 1;
	repmsg->u.allocate_payload.port_number = (raw->msg[idx] >> 4) & 0xf;
	idx++;
	if (idx > raw->curlen)
		goto fail_len;
	repmsg->u.allocate_payload.vcpi = raw->msg[idx];
	idx++;
	if (idx > raw->curlen)
		goto fail_len;
	repmsg->u.allocate_payload.allocated_pbn = (raw->msg[idx] << 8) | (raw->msg[idx+1]);
	idx += 2;
	if (idx > raw->curlen)
		goto fail_len;
	return true;
fail_len:
	DRM_DEBUG_KMS("allocate payload parse length fail %d %d\n", idx, raw->curlen);
	return false;
}

static bool drm_dp_sideband_parse_query_payload_ack(struct drm_dp_sideband_msg_rx *raw,
						    struct drm_dp_sideband_msg_reply_body *repmsg)
{
	int idx = 1;
	repmsg->u.query_payload.port_number = (raw->msg[idx] >> 4) & 0xf;
	idx++;
	if (idx > raw->curlen)
		goto fail_len;
	repmsg->u.query_payload.allocated_pbn = (raw->msg[idx] << 8) | (raw->msg[idx + 1]);
	idx += 2;
	if (idx > raw->curlen)
		goto fail_len;
	return true;
fail_len:
	DRM_DEBUG_KMS("query payload parse length fail %d %d\n", idx, raw->curlen);
	return false;
}

static bool drm_dp_sideband_parse_power_updown_phy_ack(struct drm_dp_sideband_msg_rx *raw,
						       struct drm_dp_sideband_msg_reply_body *repmsg)
{
	int idx = 1;

	repmsg->u.port_number.port_number = (raw->msg[idx] >> 4) & 0xf;
	idx++;
	if (idx > raw->curlen) {
		DRM_DEBUG_KMS("power up/down phy parse length fail %d %d\n",
			      idx, raw->curlen);
		return false;
	}
	return true;
}

static bool drm_dp_sideband_parse_reply(struct drm_dp_sideband_msg_rx *raw,
					struct drm_dp_sideband_msg_reply_body *msg)
{
	memset(msg, 0, sizeof(*msg));
	msg->reply_type = (raw->msg[0] & 0x80) >> 7;
	msg->req_type = (raw->msg[0] & 0x7f);

	if (msg->reply_type) {
		memcpy(msg->u.nak.guid, &raw->msg[1], 16);
		msg->u.nak.reason = raw->msg[17];
		msg->u.nak.nak_data = raw->msg[18];
		return false;
	}

	switch (msg->req_type) {
	case DP_LINK_ADDRESS:
		return drm_dp_sideband_parse_link_address(raw, msg);
	case DP_QUERY_PAYLOAD:
		return drm_dp_sideband_parse_query_payload_ack(raw, msg);
	case DP_REMOTE_DPCD_READ:
		return drm_dp_sideband_parse_remote_dpcd_read(raw, msg);
	case DP_REMOTE_DPCD_WRITE:
		return drm_dp_sideband_parse_remote_dpcd_write(raw, msg);
	case DP_REMOTE_I2C_READ:
		return drm_dp_sideband_parse_remote_i2c_read_ack(raw, msg);
	case DP_ENUM_PATH_RESOURCES:
		return drm_dp_sideband_parse_enum_path_resources_ack(raw, msg);
	case DP_ALLOCATE_PAYLOAD:
		return drm_dp_sideband_parse_allocate_payload_ack(raw, msg);
	case DP_POWER_DOWN_PHY:
	case DP_POWER_UP_PHY:
		return drm_dp_sideband_parse_power_updown_phy_ack(raw, msg);
	default:
		DRM_ERROR("Got unknown reply 0x%02x\n", msg->req_type);
		return false;
	}
}

static bool drm_dp_sideband_parse_connection_status_notify(struct drm_dp_sideband_msg_rx *raw,
							   struct drm_dp_sideband_msg_req_body *msg)
{
	int idx = 1;

	msg->u.conn_stat.port_number = (raw->msg[idx] & 0xf0) >> 4;
	idx++;
	if (idx > raw->curlen)
		goto fail_len;

	memcpy(msg->u.conn_stat.guid, &raw->msg[idx], 16);
	idx += 16;
	if (idx > raw->curlen)
		goto fail_len;

	msg->u.conn_stat.legacy_device_plug_status = (raw->msg[idx] >> 6) & 0x1;
	msg->u.conn_stat.displayport_device_plug_status = (raw->msg[idx] >> 5) & 0x1;
	msg->u.conn_stat.message_capability_status = (raw->msg[idx] >> 4) & 0x1;
	msg->u.conn_stat.input_port = (raw->msg[idx] >> 3) & 0x1;
	msg->u.conn_stat.peer_device_type = (raw->msg[idx] & 0x7);
	idx++;
	return true;
fail_len:
	DRM_DEBUG_KMS("connection status reply parse length fail %d %d\n", idx, raw->curlen);
	return false;
}

static bool drm_dp_sideband_parse_resource_status_notify(struct drm_dp_sideband_msg_rx *raw,
							   struct drm_dp_sideband_msg_req_body *msg)
{
	int idx = 1;

	msg->u.resource_stat.port_number = (raw->msg[idx] & 0xf0) >> 4;
	idx++;
	if (idx > raw->curlen)
		goto fail_len;

	memcpy(msg->u.resource_stat.guid, &raw->msg[idx], 16);
	idx += 16;
	if (idx > raw->curlen)
		goto fail_len;

	msg->u.resource_stat.available_pbn = (raw->msg[idx] << 8) | (raw->msg[idx + 1]);
	idx++;
	return true;
fail_len:
	DRM_DEBUG_KMS("resource status reply parse length fail %d %d\n", idx, raw->curlen);
	return false;
}

static bool drm_dp_sideband_parse_req(struct drm_dp_sideband_msg_rx *raw,
				      struct drm_dp_sideband_msg_req_body *msg)
{
	memset(msg, 0, sizeof(*msg));
	msg->req_type = (raw->msg[0] & 0x7f);

	switch (msg->req_type) {
	case DP_CONNECTION_STATUS_NOTIFY:
		return drm_dp_sideband_parse_connection_status_notify(raw, msg);
	case DP_RESOURCE_STATUS_NOTIFY:
		return drm_dp_sideband_parse_resource_status_notify(raw, msg);
	default:
		DRM_ERROR("Got unknown request 0x%02x\n", msg->req_type);
		return false;
	}
}

static int build_dpcd_write(struct drm_dp_sideband_msg_tx *msg, u8 port_num, u32 offset, u8 num_bytes, u8 *bytes)
{
	struct drm_dp_sideband_msg_req_body req;

	req.req_type = DP_REMOTE_DPCD_WRITE;
	req.u.dpcd_write.port_number = port_num;
	req.u.dpcd_write.dpcd_address = offset;
	req.u.dpcd_write.num_bytes = num_bytes;
	req.u.dpcd_write.bytes = bytes;
	drm_dp_encode_sideband_req(&req, msg);

	return 0;
}

static int build_link_address(struct drm_dp_sideband_msg_tx *msg)
{
	struct drm_dp_sideband_msg_req_body req;

	req.req_type = DP_LINK_ADDRESS;
	drm_dp_encode_sideband_req(&req, msg);
	return 0;
}

static int build_enum_path_resources(struct drm_dp_sideband_msg_tx *msg, int port_num)
{
	struct drm_dp_sideband_msg_req_body req;

	req.req_type = DP_ENUM_PATH_RESOURCES;
	req.u.port_num.port_number = port_num;
	drm_dp_encode_sideband_req(&req, msg);
	msg->path_msg = true;
	return 0;
}

static int build_allocate_payload(struct drm_dp_sideband_msg_tx *msg, int port_num,
				  u8 vcpi, uint16_t pbn,
				  u8 number_sdp_streams,
				  u8 *sdp_stream_sink)
{
	struct drm_dp_sideband_msg_req_body req;
	memset(&req, 0, sizeof(req));
	req.req_type = DP_ALLOCATE_PAYLOAD;
	req.u.allocate_payload.port_number = port_num;
	req.u.allocate_payload.vcpi = vcpi;
	req.u.allocate_payload.pbn = pbn;
	req.u.allocate_payload.number_sdp_streams = number_sdp_streams;
	memcpy(req.u.allocate_payload.sdp_stream_sink, sdp_stream_sink,
		   number_sdp_streams);
	drm_dp_encode_sideband_req(&req, msg);
	msg->path_msg = true;
	return 0;
}

static int build_power_updown_phy(struct drm_dp_sideband_msg_tx *msg,
				  int port_num, bool power_up)
{
	struct drm_dp_sideband_msg_req_body req;

	if (power_up)
		req.req_type = DP_POWER_UP_PHY;
	else
		req.req_type = DP_POWER_DOWN_PHY;

	req.u.port_num.port_number = port_num;
	drm_dp_encode_sideband_req(&req, msg);
	msg->path_msg = true;
	return 0;
}

static int drm_dp_mst_assign_payload_id(struct drm_dp_mst_topology_mgr *mgr,
					struct drm_dp_vcpi *vcpi)
{
	int ret, vcpi_ret;

	mutex_lock(&mgr->payload_lock);
	ret = find_first_zero_bit(&mgr->payload_mask, mgr->max_payloads + 1);
	if (ret > mgr->max_payloads) {
		ret = -EINVAL;
		DRM_DEBUG_KMS("out of payload ids %d\n", ret);
		goto out_unlock;
	}

	vcpi_ret = find_first_zero_bit(&mgr->vcpi_mask, mgr->max_payloads + 1);
	if (vcpi_ret > mgr->max_payloads) {
		ret = -EINVAL;
		DRM_DEBUG_KMS("out of vcpi ids %d\n", ret);
		goto out_unlock;
	}

	set_bit(ret, &mgr->payload_mask);
	set_bit(vcpi_ret, &mgr->vcpi_mask);
	vcpi->vcpi = vcpi_ret + 1;
	mgr->proposed_vcpis[ret - 1] = vcpi;
out_unlock:
	mutex_unlock(&mgr->payload_lock);
	return ret;
}

static void drm_dp_mst_put_payload_id(struct drm_dp_mst_topology_mgr *mgr,
				      int vcpi)
{
	int i;
	if (vcpi == 0)
		return;

	mutex_lock(&mgr->payload_lock);
	DRM_DEBUG_KMS("putting payload %d\n", vcpi);
	clear_bit(vcpi - 1, &mgr->vcpi_mask);

	for (i = 0; i < mgr->max_payloads; i++) {
		if (mgr->proposed_vcpis[i])
			if (mgr->proposed_vcpis[i]->vcpi == vcpi) {
				mgr->proposed_vcpis[i] = NULL;
				clear_bit(i + 1, &mgr->payload_mask);
			}
	}
	mutex_unlock(&mgr->payload_lock);
}

static bool check_txmsg_state(struct drm_dp_mst_topology_mgr *mgr,
			      struct drm_dp_sideband_msg_tx *txmsg)
{
	unsigned int state;

	/*
	 * All updates to txmsg->state are protected by mgr->qlock, and the two
	 * cases we check here are terminal states. For those the barriers
	 * provided by the wake_up/wait_event pair are enough.
	 */
	state = READ_ONCE(txmsg->state);
	return (state == DRM_DP_SIDEBAND_TX_RX ||
		state == DRM_DP_SIDEBAND_TX_TIMEOUT);
}

static int drm_dp_mst_wait_tx_reply(struct drm_dp_mst_branch *mstb,
				    struct drm_dp_sideband_msg_tx *txmsg)
{
	struct drm_dp_mst_topology_mgr *mgr = mstb->mgr;
	int ret;

	ret = wait_event_timeout(mgr->tx_waitq,
				 check_txmsg_state(mgr, txmsg),
				 (4 * HZ));
	mutex_lock(&mstb->mgr->qlock);
	if (ret > 0) {
		if (txmsg->state == DRM_DP_SIDEBAND_TX_TIMEOUT) {
			ret = -EIO;
			goto out;
		}
	} else {
		DRM_DEBUG_KMS("timedout msg send %p %d %d\n", txmsg, txmsg->state, txmsg->seqno);

		/* dump some state */
		ret = -EIO;

		/* remove from q */
		if (txmsg->state == DRM_DP_SIDEBAND_TX_QUEUED ||
		    txmsg->state == DRM_DP_SIDEBAND_TX_START_SEND) {
			list_del(&txmsg->next);
		}

		if ((txmsg->state == DRM_DP_SIDEBAND_TX_START_SEND ||
			txmsg->state == DRM_DP_SIDEBAND_TX_SENT) &&
			txmsg->seqno != -1) {
			mstb->tx_slots[txmsg->seqno] = NULL;
		}
	}
out:
	mutex_unlock(&mgr->qlock);

	return ret;
}

static struct drm_dp_mst_branch *drm_dp_add_mst_branch_device(u8 lct, u8 *rad)
{
	struct drm_dp_mst_branch *mstb;

	mstb = kzalloc(sizeof(*mstb), GFP_KERNEL);
	if (!mstb)
		return NULL;

	mstb->lct = lct;
	if (lct > 1)
		memcpy(mstb->rad, rad, lct / 2);
	INIT_LIST_HEAD(&mstb->ports);
	kref_init(&mstb->kref);
	return mstb;
}

static void drm_dp_free_mst_port(struct kref *kref);

static void drm_dp_free_mst_branch_device(struct kref *kref)
{
	struct drm_dp_mst_branch *mstb = container_of(kref, struct drm_dp_mst_branch, kref);
	if (mstb->port_parent) {
		if (list_empty(&mstb->port_parent->next))
			kref_put(&mstb->port_parent->kref, drm_dp_free_mst_port);
	}
	kfree(mstb);
}

static void drm_dp_destroy_mst_branch_device(struct kref *kref)
{
	struct drm_dp_mst_branch *mstb = container_of(kref, struct drm_dp_mst_branch, kref);
	struct drm_dp_mst_port *port, *tmp;
	bool wake_tx = false;

	/*
	 * init kref again to be used by ports to remove mst branch when it is
	 * not needed anymore
	 */
	kref_init(kref);

	if (mstb->port_parent && list_empty(&mstb->port_parent->next))
		kref_get(&mstb->port_parent->kref);

	/*
	 * destroy all ports - don't need lock
	 * as there are no more references to the mst branch
	 * device at this point.
	 */
	list_for_each_entry_safe(port, tmp, &mstb->ports, next) {
		list_del(&port->next);
		drm_dp_put_port(port);
	}

	/* drop any tx slots msg */
	mutex_lock(&mstb->mgr->qlock);
	if (mstb->tx_slots[0]) {
		mstb->tx_slots[0]->state = DRM_DP_SIDEBAND_TX_TIMEOUT;
		mstb->tx_slots[0] = NULL;
		wake_tx = true;
	}
	if (mstb->tx_slots[1]) {
		mstb->tx_slots[1]->state = DRM_DP_SIDEBAND_TX_TIMEOUT;
		mstb->tx_slots[1] = NULL;
		wake_tx = true;
	}
	mutex_unlock(&mstb->mgr->qlock);

	if (wake_tx)
		wake_up_all(&mstb->mgr->tx_waitq);

	kref_put(kref, drm_dp_free_mst_branch_device);
}

static void drm_dp_put_mst_branch_device(struct drm_dp_mst_branch *mstb)
{
	kref_put(&mstb->kref, drm_dp_destroy_mst_branch_device);
}


static void drm_dp_port_teardown_pdt(struct drm_dp_mst_port *port, int old_pdt)
{
	struct drm_dp_mst_branch *mstb;

	switch (old_pdt) {
	case DP_PEER_DEVICE_DP_LEGACY_CONV:
	case DP_PEER_DEVICE_SST_SINK:
		/* remove i2c over sideband */
		drm_dp_mst_unregister_i2c_bus(&port->aux);
		break;
	case DP_PEER_DEVICE_MST_BRANCHING:
		mstb = port->mstb;
		port->mstb = NULL;
		drm_dp_put_mst_branch_device(mstb);
		break;
	}
}

static void drm_dp_destroy_port(struct kref *kref)
{
	struct drm_dp_mst_port *port = container_of(kref, struct drm_dp_mst_port, kref);
	struct drm_dp_mst_topology_mgr *mgr = port->mgr;

	if (!port->input) {
		port->vcpi.num_slots = 0;

		kfree(port->cached_edid);

		/*
		 * The only time we don't have a connector
		 * on an output port is if the connector init
		 * fails.
		 */
		if (port->connector) {
			/* we can't destroy the connector here, as
			 * we might be holding the mode_config.mutex
			 * from an EDID retrieval */

			mutex_lock(&mgr->destroy_connector_lock);
			kref_get(&port->parent->kref);
			list_add(&port->next, &mgr->destroy_connector_list);
			mutex_unlock(&mgr->destroy_connector_lock);
			schedule_work(&mgr->destroy_connector_work);
			return;
		}
		/* no need to clean up vcpi
		 * as if we have no connector we never setup a vcpi */
		drm_dp_port_teardown_pdt(port, port->pdt);
		port->pdt = DP_PEER_DEVICE_NONE;
	}
	kfree(port);
}

static void drm_dp_put_port(struct drm_dp_mst_port *port)
{
	kref_put(&port->kref, drm_dp_destroy_port);
}

static struct drm_dp_mst_branch *drm_dp_mst_get_validated_mstb_ref_locked(struct drm_dp_mst_branch *mstb, struct drm_dp_mst_branch *to_find)
{
	struct drm_dp_mst_port *port;
	struct drm_dp_mst_branch *rmstb;
	if (to_find == mstb) {
		kref_get(&mstb->kref);
		return mstb;
	}
	list_for_each_entry(port, &mstb->ports, next) {
		if (port->mstb) {
			rmstb = drm_dp_mst_get_validated_mstb_ref_locked(port->mstb, to_find);
			if (rmstb)
				return rmstb;
		}
	}
	return NULL;
}

static struct drm_dp_mst_branch *drm_dp_get_validated_mstb_ref(struct drm_dp_mst_topology_mgr *mgr, struct drm_dp_mst_branch *mstb)
{
	struct drm_dp_mst_branch *rmstb = NULL;
	mutex_lock(&mgr->lock);
	if (mgr->mst_primary)
		rmstb = drm_dp_mst_get_validated_mstb_ref_locked(mgr->mst_primary, mstb);
	mutex_unlock(&mgr->lock);
	return rmstb;
}

static struct drm_dp_mst_port *drm_dp_mst_get_port_ref_locked(struct drm_dp_mst_branch *mstb, struct drm_dp_mst_port *to_find)
{
	struct drm_dp_mst_port *port, *mport;

	list_for_each_entry(port, &mstb->ports, next) {
		if (port == to_find) {
			kref_get(&port->kref);
			return port;
		}
		if (port->mstb) {
			mport = drm_dp_mst_get_port_ref_locked(port->mstb, to_find);
			if (mport)
				return mport;
		}
	}
	return NULL;
}

static struct drm_dp_mst_port *drm_dp_get_validated_port_ref(struct drm_dp_mst_topology_mgr *mgr, struct drm_dp_mst_port *port)
{
	struct drm_dp_mst_port *rport = NULL;
	mutex_lock(&mgr->lock);
	if (mgr->mst_primary)
		rport = drm_dp_mst_get_port_ref_locked(mgr->mst_primary, port);
	mutex_unlock(&mgr->lock);
	return rport;
}

static struct drm_dp_mst_port *drm_dp_get_port(struct drm_dp_mst_branch *mstb, u8 port_num)
{
	struct drm_dp_mst_port *port;

	list_for_each_entry(port, &mstb->ports, next) {
		if (port->port_num == port_num) {
			kref_get(&port->kref);
			return port;
		}
	}

	return NULL;
}

/*
 * calculate a new RAD for this MST branch device
 * if parent has an LCT of 2 then it has 1 nibble of RAD,
 * if parent has an LCT of 3 then it has 2 nibbles of RAD,
 */
static u8 drm_dp_calculate_rad(struct drm_dp_mst_port *port,
				 u8 *rad)
{
	int parent_lct = port->parent->lct;
	int shift = 4;
	int idx = (parent_lct - 1) / 2;
	if (parent_lct > 1) {
		memcpy(rad, port->parent->rad, idx + 1);
		shift = (parent_lct % 2) ? 4 : 0;
	} else
		rad[0] = 0;

	rad[idx] |= port->port_num << shift;
	return parent_lct + 1;
}

/*
 * return sends link address for new mstb
 */
static bool drm_dp_port_setup_pdt(struct drm_dp_mst_port *port)
{
	int ret;
	u8 rad[6], lct;
	bool send_link = false;
	switch (port->pdt) {
	case DP_PEER_DEVICE_DP_LEGACY_CONV:
	case DP_PEER_DEVICE_SST_SINK:
		/* add i2c over sideband */
		ret = drm_dp_mst_register_i2c_bus(&port->aux);
		break;
	case DP_PEER_DEVICE_MST_BRANCHING:
		/* SST-only branch should be treated as SST sink */
		if (!port->input && !port->mcs) {
			port->pdt = DP_PEER_DEVICE_SST_SINK;
			ret = drm_dp_mst_register_i2c_bus(&port->aux);
			break;
		}

		lct = drm_dp_calculate_rad(port, rad);

		port->mstb = drm_dp_add_mst_branch_device(lct, rad);
		if (port->mstb) {
			port->mstb->mgr = port->mgr;
			port->mstb->port_parent = port;

			send_link = true;
		}
		break;
	}
	return send_link;
}

static void drm_dp_check_mstb_guid(struct drm_dp_mst_branch *mstb, u8 *guid)
{
	int ret;

	memcpy(mstb->guid, guid, 16);

	if (!drm_dp_validate_guid(mstb->mgr, mstb->guid)) {
		if (mstb->port_parent) {
			ret = drm_dp_send_dpcd_write(
					mstb->mgr,
					mstb->port_parent,
					DP_GUID,
					16,
					mstb->guid);
		} else {

			ret = drm_dp_dpcd_write(
					mstb->mgr->aux,
					DP_GUID,
					mstb->guid,
					16);
		}
	}
}

static void build_mst_prop_path(const struct drm_dp_mst_branch *mstb,
				int pnum,
				char *proppath,
				size_t proppath_size)
{
	int i;
	char temp[8];
	snprintf(proppath, proppath_size, "mst:%d", mstb->mgr->conn_base_id);
	for (i = 0; i < (mstb->lct - 1); i++) {
		int shift = (i % 2) ? 0 : 4;
		int port_num = (mstb->rad[i / 2] >> shift) & 0xf;
		snprintf(temp, sizeof(temp), "-%d", port_num);
		strlcat(proppath, temp, proppath_size);
	}
	snprintf(temp, sizeof(temp), "-%d", pnum);
	strlcat(proppath, temp, proppath_size);
}

static void drm_dp_add_port(struct drm_dp_mst_branch *mstb,
			    struct drm_device *dev,
			    struct drm_dp_link_addr_reply_port *port_msg)
{
	struct drm_dp_mst_port *port;
	bool ret;
	bool created = false;
	int old_pdt = 0;
	int old_ddps = 0;
	port = drm_dp_get_port(mstb, port_msg->port_number);
	if (!port) {
		port = kzalloc(sizeof(*port), GFP_KERNEL);
		if (!port)
			return;
		kref_init(&port->kref);
		port->parent = mstb;
		port->port_num = port_msg->port_number;
		port->mgr = mstb->mgr;
		port->aux.name = "DPMST";
		port->aux.dev = dev->dev;
		created = true;
	} else {
		if (port->pdt == DP_PEER_DEVICE_DP_LEGACY_CONV ||
				port->pdt == DP_PEER_DEVICE_SST_SINK) {
			if (!port->cached_edid)
				port->cached_edid = drm_get_edid(
						port->connector,
						&port->aux.ddc);
		}

		old_pdt = port->pdt;
		old_ddps = port->ddps;
	}

	port->pdt = port_msg->peer_device_type;
	port->input = port_msg->input_port;
	port->mcs = port_msg->mcs;
	port->ddps = port_msg->ddps;
	port->ldps = port_msg->legacy_device_plug_status;
	port->dpcd_rev = port_msg->dpcd_revision;
	port->num_sdp_streams = port_msg->num_sdp_streams;
	port->num_sdp_stream_sinks = port_msg->num_sdp_stream_sinks;

	/* manage mstb port lists with mgr lock - take a reference
	   for this list */
	if (created) {
		mutex_lock(&mstb->mgr->lock);
		kref_get(&port->kref);
		list_add(&port->next, &mstb->ports);
		mutex_unlock(&mstb->mgr->lock);
	}

	if (old_ddps != port->ddps) {
		if (port->ddps) {
			if (!port->input)
				drm_dp_send_enum_path_resources(mstb->mgr, mstb, port);
		} else {
			port->available_pbn = 0;
			}
	}

	if (old_pdt != port->pdt && !port->input) {
		drm_dp_port_teardown_pdt(port, old_pdt);

		ret = drm_dp_port_setup_pdt(port);
		if (ret == true)
			drm_dp_send_link_address(mstb->mgr, port->mstb);
	}

	if (created && !port->input) {
		char proppath[255];

		build_mst_prop_path(mstb, port->port_num, proppath, sizeof(proppath));
		port->connector = (*mstb->mgr->cbs->add_connector)(mstb->mgr, port, proppath);
		if (!port->connector) {
			/* remove it from the port list */
			mutex_lock(&mstb->mgr->lock);
			list_del(&port->next);
			mutex_unlock(&mstb->mgr->lock);
			/* drop port list reference */
			drm_dp_put_port(port);
			goto out;
		}
		if (port->pdt == DP_PEER_DEVICE_DP_LEGACY_CONV ||
		     port->pdt == DP_PEER_DEVICE_SST_SINK) {
			port->cached_edid = drm_get_edid(port->connector, &port->aux.ddc);
			drm_connector_set_tile_property(port->connector);
		}
		(*mstb->mgr->cbs->register_connector)(port->connector);
	}

out:
	/* put reference to this port */
	drm_dp_put_port(port);
}

static void drm_dp_update_port(struct drm_dp_mst_branch *mstb,
			       struct drm_dp_connection_status_notify *conn_stat)
{
	struct drm_dp_mst_port *port;
	int old_pdt;
	int old_ddps;
	bool dowork = false;
	bool dohotplug = false;
	port = drm_dp_get_port(mstb, conn_stat->port_number);
	if (!port)
		return;

	old_ddps = port->ddps;
	old_pdt = port->pdt;
	port->pdt = conn_stat->peer_device_type;
	port->mcs = conn_stat->message_capability_status;
	port->ldps = conn_stat->legacy_device_plug_status;
	port->ddps = conn_stat->displayport_device_plug_status;

	if (old_ddps != port->ddps) {
		if (port->ddps) {
			dowork = true;
		} else {
			port->available_pbn = 0;
		}
	}
	if (old_pdt != port->pdt && !port->input) {
		if ((old_pdt == DP_PEER_DEVICE_DP_LEGACY_CONV ||
		     old_pdt == DP_PEER_DEVICE_SST_SINK) &&
		    port->port_num < DP_MST_LOGICAL_PORT_0) {
			kfree(port->cached_edid);
			port->cached_edid = NULL;
			dohotplug = true;
		}

		drm_dp_port_teardown_pdt(port, old_pdt);

		if (drm_dp_port_setup_pdt(port))
			dowork = true;
	}

	drm_dp_put_port(port);
	if (dowork)
		queue_work(system_long_wq, &mstb->mgr->work);

	if (dohotplug)
		(*mstb->mgr->cbs->hotplug)(mstb->mgr);
}

static struct drm_dp_mst_branch *drm_dp_get_mst_branch_device(struct drm_dp_mst_topology_mgr *mgr,
							       u8 lct, u8 *rad)
{
	struct drm_dp_mst_branch *mstb;
	struct drm_dp_mst_port *port;
	int i;
	/* find the port by iterating down */

	mutex_lock(&mgr->lock);
	mstb = mgr->mst_primary;

	if (!mstb)
		goto out;

	for (i = 0; i < lct - 1; i++) {
		int shift = (i % 2) ? 0 : 4;
		int port_num = (rad[i / 2] >> shift) & 0xf;

		list_for_each_entry(port, &mstb->ports, next) {
			if (port->port_num == port_num) {
				mstb = port->mstb;
				if (!mstb) {
					DRM_ERROR("failed to lookup MSTB with lct %d, rad %02x\n", lct, rad[0]);
					goto out;
				}

				break;
			}
		}
	}
	kref_get(&mstb->kref);
out:
	mutex_unlock(&mgr->lock);
	return mstb;
}

static struct drm_dp_mst_branch *get_mst_branch_device_by_guid_helper(
	struct drm_dp_mst_branch *mstb,
	uint8_t *guid)
{
	struct drm_dp_mst_branch *found_mstb;
	struct drm_dp_mst_port *port;

	if (memcmp(mstb->guid, guid, 16) == 0)
		return mstb;


	list_for_each_entry(port, &mstb->ports, next) {
		if (!port->mstb)
			continue;

		found_mstb = get_mst_branch_device_by_guid_helper(port->mstb, guid);

		if (found_mstb)
			return found_mstb;
	}

	return NULL;
}

static struct drm_dp_mst_branch *drm_dp_get_mst_branch_device_by_guid(
	struct drm_dp_mst_topology_mgr *mgr,
	uint8_t *guid)
{
	struct drm_dp_mst_branch *mstb;

	/* find the port by iterating down */
	mutex_lock(&mgr->lock);

	mstb = get_mst_branch_device_by_guid_helper(mgr->mst_primary, guid);

	if (mstb)
		kref_get(&mstb->kref);

	mutex_unlock(&mgr->lock);
	return mstb;
}

static void drm_dp_reset_sink_mstb_link_address_sent(
		struct drm_dp_mst_topology_mgr *mgr,
		struct drm_dp_mst_branch *mstb)
{
	struct drm_dp_mst_port *port;
	struct drm_dp_mst_branch *mstb_child;
	struct drm_dp_mst_branch *mstb_parent;

	list_for_each_entry(port, &mstb->ports, next) {
		if (port->input)
			continue;

		if (!port->ddps)
			continue;

		if (port->mstb) {
			mstb_child = drm_dp_get_validated_mstb_ref(mgr,
					port->mstb);
			if (mstb_child) {
				drm_dp_reset_sink_mstb_link_address_sent(mgr,
						mstb_child);
				drm_dp_put_mst_branch_device(mstb_child);
			}
		} else {
			mstb_parent = drm_dp_get_validated_mstb_ref(mgr,
					port->parent);
			if (mstb_parent) {
				mstb_parent->link_address_sent = false;
				drm_dp_put_mst_branch_device(mstb_parent);
			}
		}
	}
}

static void drm_dp_check_and_send_link_address(struct drm_dp_mst_topology_mgr *mgr,
					       struct drm_dp_mst_branch *mstb)
{
	struct drm_dp_mst_port *port;
	struct drm_dp_mst_branch *mstb_child;
	if (!mstb->link_address_sent)
		drm_dp_send_link_address(mgr, mstb);

	list_for_each_entry(port, &mstb->ports, next) {
		if (port->input)
			continue;

		if (!port->ddps)
			continue;

		if (!port->available_pbn)
			drm_dp_send_enum_path_resources(mgr, mstb, port);

		if (port->mstb) {
			mstb_child = drm_dp_get_validated_mstb_ref(mgr, port->mstb);
			if (mstb_child) {
				drm_dp_check_and_send_link_address(mgr, mstb_child);
				drm_dp_put_mst_branch_device(mstb_child);
			}
		}
	}
}

static void drm_dp_mst_link_probe_work(struct work_struct *work)
{
	struct drm_dp_mst_topology_mgr *mgr = container_of(work, struct drm_dp_mst_topology_mgr, work);
	struct drm_dp_mst_branch *mstb;

	mutex_lock(&mgr->lock);
	mstb = mgr->mst_primary;
	if (mstb) {
		kref_get(&mstb->kref);
	}
	mutex_unlock(&mgr->lock);
	if (mstb) {
		drm_dp_reset_sink_mstb_link_address_sent(mgr, mstb);
		drm_dp_check_and_send_link_address(mgr, mstb);
		drm_dp_put_mst_branch_device(mstb);
	}
}

static bool drm_dp_validate_guid(struct drm_dp_mst_topology_mgr *mgr,
				 u8 *guid)
{
	u64 salt;

	if (memchr_inv(guid, 0, 16))
		return true;

	salt = get_jiffies_64();

	memcpy(&guid[0], &salt, sizeof(u64));
	memcpy(&guid[8], &salt, sizeof(u64));

	return false;
}

static int build_dpcd_read(struct drm_dp_sideband_msg_tx *msg, u8 port_num, u32 offset, u8 num_bytes)
{
	struct drm_dp_sideband_msg_req_body req;

	req.req_type = DP_REMOTE_DPCD_READ;
	req.u.dpcd_read.port_number = port_num;
	req.u.dpcd_read.dpcd_address = offset;
	req.u.dpcd_read.num_bytes = num_bytes;
	drm_dp_encode_sideband_req(&req, msg);

	return 0;
}

static int drm_dp_send_sideband_msg(struct drm_dp_mst_topology_mgr *mgr,
				    bool up, u8 *msg, int len)
{
	int ret;
	int regbase = up ? DP_SIDEBAND_MSG_UP_REP_BASE : DP_SIDEBAND_MSG_DOWN_REQ_BASE;
	int tosend, total, offset;
	int retries = 0;

retry:
	total = len;
	offset = 0;
	do {
		tosend = min3(mgr->max_dpcd_transaction_bytes, 16, total);

		ret = drm_dp_dpcd_write(mgr->aux, regbase + offset,
					&msg[offset],
					tosend);
		if (ret != tosend) {
			if (ret == -EIO && retries < 5) {
				retries++;
				goto retry;
			}
			DRM_DEBUG_KMS("failed to dpcd write %d %d\n", tosend, ret);

			return -EIO;
		}
		offset += tosend;
		total -= tosend;
	} while (total > 0);
	return 0;
}

static int set_hdr_from_dst_qlock(struct drm_dp_sideband_msg_hdr *hdr,
				  struct drm_dp_sideband_msg_tx *txmsg)
{
	struct drm_dp_mst_branch *mstb = txmsg->dst;
	u8 req_type;

	/* both msg slots are full */
	if (txmsg->seqno == -1) {
		if (mstb->tx_slots[0] && mstb->tx_slots[1]) {
			DRM_DEBUG_KMS("%s: failed to find slot\n", __func__);
			return -EAGAIN;
		}
		if (mstb->tx_slots[0] == NULL && mstb->tx_slots[1] == NULL) {
			txmsg->seqno = mstb->last_seqno;
			mstb->last_seqno ^= 1;
		} else if (mstb->tx_slots[0] == NULL)
			txmsg->seqno = 0;
		else
			txmsg->seqno = 1;
		mstb->tx_slots[txmsg->seqno] = txmsg;
	}

	req_type = txmsg->msg[0] & 0x7f;
	if (req_type == DP_CONNECTION_STATUS_NOTIFY ||
		req_type == DP_RESOURCE_STATUS_NOTIFY)
		hdr->broadcast = 1;
	else
		hdr->broadcast = 0;
	hdr->path_msg = txmsg->path_msg;
	hdr->lct = mstb->lct;
	hdr->lcr = mstb->lct - 1;
	if (mstb->lct > 1)
		memcpy(hdr->rad, mstb->rad, mstb->lct / 2);
	hdr->seqno = txmsg->seqno;
	return 0;
}
/*
 * process a single block of the next message in the sideband queue
 */
static int process_single_tx_qlock(struct drm_dp_mst_topology_mgr *mgr,
				   struct drm_dp_sideband_msg_tx *txmsg,
				   bool up)
{
	u8 chunk[48];
	struct drm_dp_sideband_msg_hdr hdr;
	int len, space, idx, tosend;
	int ret;

	memset(&hdr, 0, sizeof(struct drm_dp_sideband_msg_hdr));

	if (txmsg->state == DRM_DP_SIDEBAND_TX_QUEUED) {
		txmsg->seqno = -1;
		txmsg->state = DRM_DP_SIDEBAND_TX_START_SEND;
	}

	/* make hdr from dst mst - for replies use seqno
	   otherwise assign one */
	ret = set_hdr_from_dst_qlock(&hdr, txmsg);
	if (ret < 0)
		return ret;

	/* amount left to send in this message */
	len = txmsg->cur_len - txmsg->cur_offset;

	/* 48 - sideband msg size - 1 byte for data CRC, x header bytes */
	space = 48 - 1 - drm_dp_calc_sb_hdr_size(&hdr);

	tosend = min(len, space);
	if (len == txmsg->cur_len)
		hdr.somt = 1;
	if (space >= len)
		hdr.eomt = 1;


	hdr.msg_len = tosend + 1;
	drm_dp_encode_sideband_msg_hdr(&hdr, chunk, &idx);
	memcpy(&chunk[idx], &txmsg->msg[txmsg->cur_offset], tosend);
	/* add crc at end */
	drm_dp_crc_sideband_chunk_req(&chunk[idx], tosend);
	idx += tosend + 1;

	ret = drm_dp_send_sideband_msg(mgr, up, chunk, idx);
	if (ret) {
		DRM_DEBUG_KMS("sideband msg failed to send\n");
		return ret;
	}

	txmsg->cur_offset += tosend;
	if (txmsg->cur_offset == txmsg->cur_len) {
		txmsg->state = DRM_DP_SIDEBAND_TX_SENT;
		return 1;
	}
	return 0;
}

static void process_single_down_tx_qlock(struct drm_dp_mst_topology_mgr *mgr)
{
	struct drm_dp_sideband_msg_tx *txmsg;
	int ret;

	WARN_ON(!mutex_is_locked(&mgr->qlock));

	/* construct a chunk from the first msg in the tx_msg queue */
	if (list_empty(&mgr->tx_msg_downq))
		return;

	txmsg = list_first_entry(&mgr->tx_msg_downq, struct drm_dp_sideband_msg_tx, next);
	ret = process_single_tx_qlock(mgr, txmsg, false);
	if (ret == 1) {
		/* txmsg is sent it should be in the slots now */
		list_del(&txmsg->next);
	} else if (ret) {
		DRM_DEBUG_KMS("failed to send msg in q %d\n", ret);
		list_del(&txmsg->next);
		if (txmsg->seqno != -1)
			txmsg->dst->tx_slots[txmsg->seqno] = NULL;
		txmsg->state = DRM_DP_SIDEBAND_TX_TIMEOUT;
		wake_up_all(&mgr->tx_waitq);
	}
}

/* called holding qlock */
static void process_single_up_tx_qlock(struct drm_dp_mst_topology_mgr *mgr,
				       struct drm_dp_sideband_msg_tx *txmsg)
{
	int ret;

	/* construct a chunk from the first msg in the tx_msg queue */
	ret = process_single_tx_qlock(mgr, txmsg, true);

	if (ret != 1)
		DRM_DEBUG_KMS("failed to send msg in q %d\n", ret);

	if (txmsg->seqno != -1) {
		WARN_ON((unsigned int)txmsg->seqno >
			ARRAY_SIZE(txmsg->dst->tx_slots));
		txmsg->dst->tx_slots[txmsg->seqno] = NULL;
	}
}

static void drm_dp_queue_down_tx(struct drm_dp_mst_topology_mgr *mgr,
				 struct drm_dp_sideband_msg_tx *txmsg)
{
	mutex_lock(&mgr->qlock);
	list_add_tail(&txmsg->next, &mgr->tx_msg_downq);
	if (list_is_singular(&mgr->tx_msg_downq))
		process_single_down_tx_qlock(mgr);
	mutex_unlock(&mgr->qlock);
}

static void drm_dp_send_link_address(struct drm_dp_mst_topology_mgr *mgr,
				     struct drm_dp_mst_branch *mstb)
{
	int len;
	struct drm_dp_sideband_msg_tx *txmsg;
	int ret;

	txmsg = kzalloc(sizeof(*txmsg), GFP_KERNEL);
	if (!txmsg)
		return;

	txmsg->dst = mstb;
	len = build_link_address(txmsg);

	mstb->link_address_sent = true;
	drm_dp_queue_down_tx(mgr, txmsg);

	ret = drm_dp_mst_wait_tx_reply(mstb, txmsg);
	if (ret > 0) {
		int i;

		if (txmsg->reply.reply_type == 1)
			DRM_DEBUG_KMS("link address nak received\n");
		else {
			DRM_DEBUG_KMS("link address reply: %d\n", txmsg->reply.u.link_addr.nports);
			for (i = 0; i < txmsg->reply.u.link_addr.nports; i++) {
				DRM_DEBUG_KMS("port %d: input %d, pdt: %d, pn: %d, dpcd_rev: %02x, mcs: %d, ddps: %d, ldps %d, sdp %d/%d\n", i,
				       txmsg->reply.u.link_addr.ports[i].input_port,
				       txmsg->reply.u.link_addr.ports[i].peer_device_type,
				       txmsg->reply.u.link_addr.ports[i].port_number,
				       txmsg->reply.u.link_addr.ports[i].dpcd_revision,
				       txmsg->reply.u.link_addr.ports[i].mcs,
				       txmsg->reply.u.link_addr.ports[i].ddps,
				       txmsg->reply.u.link_addr.ports[i].legacy_device_plug_status,
				       txmsg->reply.u.link_addr.ports[i].num_sdp_streams,
				       txmsg->reply.u.link_addr.ports[i].num_sdp_stream_sinks);
			}

			drm_dp_check_mstb_guid(mstb, txmsg->reply.u.link_addr.guid);

			for (i = 0; i < txmsg->reply.u.link_addr.nports; i++) {
				drm_dp_add_port(mstb, mgr->dev, &txmsg->reply.u.link_addr.ports[i]);
			}
			(*mgr->cbs->hotplug)(mgr);
		}
	} else {
		mstb->link_address_sent = false;
		DRM_DEBUG_KMS("link address failed %d\n", ret);
	}

	kfree(txmsg);
}

static int drm_dp_send_enum_path_resources(struct drm_dp_mst_topology_mgr *mgr,
					   struct drm_dp_mst_branch *mstb,
					   struct drm_dp_mst_port *port)
{
	int len;
	struct drm_dp_sideband_msg_tx *txmsg;
	int ret;

	txmsg = kzalloc(sizeof(*txmsg), GFP_KERNEL);
	if (!txmsg)
		return -ENOMEM;

	txmsg->dst = mstb;
	len = build_enum_path_resources(txmsg, port->port_num);

	drm_dp_queue_down_tx(mgr, txmsg);

	ret = drm_dp_mst_wait_tx_reply(mstb, txmsg);
	if (ret > 0) {
		if (txmsg->reply.reply_type == 1)
			DRM_DEBUG_KMS("enum path resources nak received\n");
		else {
			if (port->port_num != txmsg->reply.u.path_resources.port_number)
				DRM_ERROR("got incorrect port in response\n");
			DRM_DEBUG_KMS("enum path resources %d: %d %d %d\n",
			txmsg->reply.u.path_resources.port_number,
			txmsg->reply.u.path_resources.fec_capable,
			txmsg->reply.u.path_resources.full_payload_bw_number,
			txmsg->reply.u.path_resources.avail_payload_bw_number);
			port->available_pbn = txmsg->reply.u.path_resources.avail_payload_bw_number;
<<<<<<< HEAD
			port->fec_capable =
				txmsg->reply.u.path_resources.fec_capable;
=======
			port->fec_capable = txmsg->reply.u.path_resources.fec_capable;
>>>>>>> a4834780
		}
	}

	kfree(txmsg);
	return 0;
}

static struct drm_dp_mst_port *drm_dp_get_last_connected_port_to_mstb(struct drm_dp_mst_branch *mstb)
{
	if (!mstb->port_parent)
		return NULL;

	if (mstb->port_parent->mstb != mstb)
		return mstb->port_parent;

	return drm_dp_get_last_connected_port_to_mstb(mstb->port_parent->parent);
}

static struct drm_dp_mst_branch *drm_dp_get_last_connected_port_and_mstb(struct drm_dp_mst_topology_mgr *mgr,
									 struct drm_dp_mst_branch *mstb,
									 int *port_num)
{
	struct drm_dp_mst_branch *rmstb = NULL;
	struct drm_dp_mst_port *found_port;
	mutex_lock(&mgr->lock);
	if (mgr->mst_primary) {
		found_port = drm_dp_get_last_connected_port_to_mstb(mstb);

		if (found_port) {
			rmstb = found_port->parent;
			kref_get(&rmstb->kref);
			*port_num = found_port->port_num;
		}
	}
	mutex_unlock(&mgr->lock);
	return rmstb;
}

static int drm_dp_payload_send_msg(struct drm_dp_mst_topology_mgr *mgr,
				   struct drm_dp_mst_port *port,
				   int id,
				   int pbn)
{
	struct drm_dp_sideband_msg_tx *txmsg;
	struct drm_dp_mst_branch *mstb;
	int len, ret, port_num;
	u8 sinks[DRM_DP_MAX_SDP_STREAMS];
	int i;

	port = drm_dp_get_validated_port_ref(mgr, port);
	if (!port)
		return -EINVAL;

	port_num = port->port_num;
	mstb = drm_dp_get_validated_mstb_ref(mgr, port->parent);
	if (!mstb) {
		mstb = drm_dp_get_last_connected_port_and_mstb(mgr, port->parent, &port_num);

		if (!mstb) {
			drm_dp_put_port(port);
			return -EINVAL;
		}
	}

	txmsg = kzalloc(sizeof(*txmsg), GFP_KERNEL);
	if (!txmsg) {
		ret = -ENOMEM;
		goto fail_put;
	}

	for (i = 0; i < port->num_sdp_streams; i++)
		sinks[i] = i;

	txmsg->dst = mstb;
	len = build_allocate_payload(txmsg, port_num,
				     id,
				     pbn, port->num_sdp_streams, sinks);

	drm_dp_queue_down_tx(mgr, txmsg);

	ret = drm_dp_mst_wait_tx_reply(mstb, txmsg);
	if (ret > 0) {
		if (txmsg->reply.reply_type == 1) {
			ret = -EINVAL;
		} else
			ret = 0;
	}
	kfree(txmsg);
fail_put:
	drm_dp_put_mst_branch_device(mstb);
	drm_dp_put_port(port);
	return ret;
}

int drm_dp_send_power_updown_phy(struct drm_dp_mst_topology_mgr *mgr,
				 struct drm_dp_mst_port *port, bool power_up)
{
	struct drm_dp_sideband_msg_tx *txmsg;
	int len, ret;

	port = drm_dp_get_validated_port_ref(mgr, port);
	if (!port)
		return -EINVAL;

	txmsg = kzalloc(sizeof(*txmsg), GFP_KERNEL);
	if (!txmsg) {
		drm_dp_put_port(port);
		return -ENOMEM;
	}

	txmsg->dst = port->parent;
	len = build_power_updown_phy(txmsg, port->port_num, power_up);
	drm_dp_queue_down_tx(mgr, txmsg);

	ret = drm_dp_mst_wait_tx_reply(port->parent, txmsg);
	if (ret > 0) {
		if (txmsg->reply.reply_type == 1)
			ret = -EINVAL;
		else
			ret = 0;
	}
	kfree(txmsg);
	drm_dp_put_port(port);

	return ret;
}
EXPORT_SYMBOL(drm_dp_send_power_updown_phy);

int drm_dp_mst_get_dsc_info(struct drm_dp_mst_topology_mgr *mgr,
		struct drm_dp_mst_port *port,
		struct drm_dp_mst_dsc_info *dsc_info)
{
	if (!dsc_info)
		return -EINVAL;

	port = drm_dp_get_validated_port_ref(mgr, port);
	if (!port)
		return -EINVAL;

	memcpy(dsc_info, &port->dsc_info, sizeof(struct drm_dp_mst_dsc_info));
	drm_dp_put_port(port);

	return 0;
}
<<<<<<< HEAD
EXPORT_SYMBOL(drm_dp_mst_get_dsc_info);
=======
EXPORT_SYMBOL_GPL(drm_dp_mst_get_dsc_info);
>>>>>>> a4834780

int drm_dp_mst_update_dsc_info(struct drm_dp_mst_topology_mgr *mgr,
		struct drm_dp_mst_port *port,
		struct drm_dp_mst_dsc_info *dsc_info)
{
	if (!dsc_info)
		return -EINVAL;

	port = drm_dp_get_validated_port_ref(mgr, port);
	if (!port)
		return -EINVAL;

	memcpy(&port->dsc_info, dsc_info, sizeof(struct drm_dp_mst_dsc_info));
<<<<<<< HEAD
	drm_dp_put_port(port);

	return 0;
}
EXPORT_SYMBOL(drm_dp_mst_update_dsc_info);
=======
		drm_dp_put_port(port);

	return 0;
}
EXPORT_SYMBOL_GPL(drm_dp_mst_update_dsc_info);
>>>>>>> a4834780

static int drm_dp_create_payload_step1(struct drm_dp_mst_topology_mgr *mgr,
				       int id,
				       struct drm_dp_payload *payload)
{
	int ret;

	ret = drm_dp_dpcd_write_payload(mgr, id, payload);
	if (ret < 0) {
		payload->payload_state = 0;
		return ret;
	}
	payload->payload_state = DP_PAYLOAD_LOCAL;
	return 0;
}

static int drm_dp_create_payload_step2(struct drm_dp_mst_topology_mgr *mgr,
				       struct drm_dp_mst_port *port,
				       int id,
				       struct drm_dp_payload *payload)
{
	int ret;
	ret = drm_dp_payload_send_msg(mgr, port, id, port->vcpi.pbn);
	if (ret < 0)
		return ret;
	payload->payload_state = DP_PAYLOAD_REMOTE;
	return ret;
}

static int drm_dp_destroy_payload_step1(struct drm_dp_mst_topology_mgr *mgr,
					struct drm_dp_mst_port *port,
					int id,
					struct drm_dp_payload *payload)
{
	DRM_DEBUG_KMS("\n");
	/* its okay for these to fail */
	if (port) {
		drm_dp_payload_send_msg(mgr, port, id, 0);
	}

	drm_dp_dpcd_write_payload(mgr, id, payload);
	payload->payload_state = DP_PAYLOAD_DELETE_LOCAL;
	return 0;
}

static int drm_dp_destroy_payload_step2(struct drm_dp_mst_topology_mgr *mgr,
					int id,
					struct drm_dp_payload *payload)
{
	payload->payload_state = 0;
	return 0;
}

/**
 * drm_dp_update_payload_part1() - Execute payload update part 1
 * @mgr: manager to use.
 *
 * This iterates over all proposed virtual channels, and tries to
 * allocate space in the link for them. For 0->slots transitions,
 * this step just writes the VCPI to the MST device. For slots->0
 * transitions, this writes the updated VCPIs and removes the
 * remote VC payloads.
 *
 * after calling this the driver should generate ACT and payload
 * packets.
 */
int drm_dp_update_payload_part1(struct drm_dp_mst_topology_mgr *mgr)
{
	int i, j;
	int cur_slots = 1;
	struct drm_dp_payload req_payload;
	struct drm_dp_mst_port *port;

	mutex_lock(&mgr->payload_lock);
	for (i = 0; i < mgr->max_payloads; i++) {
		/* solve the current payloads - compare to the hw ones
		   - update the hw view */
		req_payload.start_slot = cur_slots;
		if (mgr->proposed_vcpis[i]) {
			port = container_of(mgr->proposed_vcpis[i], struct drm_dp_mst_port, vcpi);
			port = drm_dp_get_validated_port_ref(mgr, port);
			if (!port) {
				mutex_unlock(&mgr->payload_lock);
				return -EINVAL;
			}
			req_payload.num_slots = mgr->proposed_vcpis[i]->num_slots;
			req_payload.vcpi = mgr->proposed_vcpis[i]->vcpi;
		} else {
			port = NULL;
			req_payload.num_slots = 0;
		}

		if (mgr->payloads[i].start_slot != req_payload.start_slot) {
			mgr->payloads[i].start_slot = req_payload.start_slot;
		}
		/* work out what is required to happen with this payload */
		if (mgr->payloads[i].num_slots != req_payload.num_slots) {

			/* need to push an update for this payload */
			if (req_payload.num_slots) {
				drm_dp_create_payload_step1(mgr, mgr->proposed_vcpis[i]->vcpi, &req_payload);
				mgr->payloads[i].num_slots = req_payload.num_slots;
				mgr->payloads[i].vcpi = req_payload.vcpi;
			} else if (mgr->payloads[i].num_slots) {
				mgr->payloads[i].num_slots = 0;
				drm_dp_destroy_payload_step1(mgr, port, mgr->payloads[i].vcpi, &mgr->payloads[i]);
				req_payload.payload_state = mgr->payloads[i].payload_state;
				mgr->payloads[i].start_slot = 0;
			}
			mgr->payloads[i].payload_state = req_payload.payload_state;
		}
		cur_slots += req_payload.num_slots;

		if (port)
			drm_dp_put_port(port);
	}

	for (i = 0; i < mgr->max_payloads; i++) {
		if (mgr->payloads[i].payload_state == DP_PAYLOAD_DELETE_LOCAL) {
			DRM_DEBUG_KMS("removing payload %d\n", i);
			for (j = i; j < mgr->max_payloads - 1; j++) {
				memcpy(&mgr->payloads[j], &mgr->payloads[j + 1], sizeof(struct drm_dp_payload));
				mgr->proposed_vcpis[j] = mgr->proposed_vcpis[j + 1];
				if (mgr->proposed_vcpis[j] && mgr->proposed_vcpis[j]->num_slots) {
					set_bit(j + 1, &mgr->payload_mask);
				} else {
					clear_bit(j + 1, &mgr->payload_mask);
				}
			}
			memset(&mgr->payloads[mgr->max_payloads - 1], 0, sizeof(struct drm_dp_payload));
			mgr->proposed_vcpis[mgr->max_payloads - 1] = NULL;
			clear_bit(mgr->max_payloads, &mgr->payload_mask);

		}
	}
	mutex_unlock(&mgr->payload_lock);

	return 0;
}
EXPORT_SYMBOL(drm_dp_update_payload_part1);

/**
 * drm_dp_update_payload_part2() - Execute payload update part 2
 * @mgr: manager to use.
 *
 * This iterates over all proposed virtual channels, and tries to
 * allocate space in the link for them. For 0->slots transitions,
 * this step writes the remote VC payload commands. For slots->0
 * this just resets some internal state.
 */
int drm_dp_update_payload_part2(struct drm_dp_mst_topology_mgr *mgr)
{
	struct drm_dp_mst_port *port;
	int i;
	int ret = 0;
	mutex_lock(&mgr->payload_lock);
	for (i = 0; i < mgr->max_payloads; i++) {

		if (!mgr->proposed_vcpis[i])
			continue;

		port = container_of(mgr->proposed_vcpis[i], struct drm_dp_mst_port, vcpi);

		DRM_DEBUG_KMS("payload %d %d\n", i, mgr->payloads[i].payload_state);
		if (mgr->payloads[i].payload_state == DP_PAYLOAD_LOCAL) {
			ret = drm_dp_create_payload_step2(mgr, port, mgr->proposed_vcpis[i]->vcpi, &mgr->payloads[i]);
		} else if (mgr->payloads[i].payload_state == DP_PAYLOAD_DELETE_LOCAL) {
			ret = drm_dp_destroy_payload_step2(mgr, mgr->proposed_vcpis[i]->vcpi, &mgr->payloads[i]);
		}
		if (ret) {
			mutex_unlock(&mgr->payload_lock);
			return ret;
		}
	}
	mutex_unlock(&mgr->payload_lock);
	return 0;
}
EXPORT_SYMBOL(drm_dp_update_payload_part2);

int drm_dp_send_dpcd_read(struct drm_dp_mst_topology_mgr *mgr,
<<<<<<< HEAD
				 struct drm_dp_mst_port *port,
				 int offset, int size, u8 *bytes)
=======
			  struct drm_dp_mst_port *port,
			  int offset, int size, u8 *bytes)
>>>>>>> a4834780
{
	int len;
	int ret;
	struct drm_dp_sideband_msg_tx *txmsg;
	struct drm_dp_mst_branch *mstb;

	memset(bytes, 0, size);

	mstb = drm_dp_get_validated_mstb_ref(mgr, port->parent);
	if (!mstb)
		return -EINVAL;

	txmsg = kzalloc(sizeof(*txmsg), GFP_KERNEL);
	if (!txmsg) {
		ret = -ENOMEM;
		goto fail_put;
	}

	len = build_dpcd_read(txmsg, port->port_num, offset, size);
<<<<<<< HEAD
	txmsg->dst = mstb;
=======
	txmsg->dst = port->parent;
>>>>>>> a4834780

	drm_dp_queue_down_tx(mgr, txmsg);
	ret = drm_dp_mst_wait_tx_reply(mstb, txmsg);
	if (ret <= 0) {
		DRM_ERROR("dpcd read failed\n");
		goto fail_free_msg;
	}

	if (txmsg->reply.reply_type == 1) {
		DRM_ERROR("dpcd read nack received\n");
		ret = -EINVAL;
		goto fail_free_msg;
	}

	if (port->port_num != txmsg->reply.u.remote_dpcd_read_ack.port_number) {
		DRM_ERROR("got incorrect port in response\n");
		ret = -EINVAL;
		goto fail_free_msg;
	}

	if (size > txmsg->reply.u.remote_dpcd_read_ack.num_bytes)
		size = txmsg->reply.u.remote_dpcd_read_ack.num_bytes;

	memcpy(bytes, txmsg->reply.u.remote_dpcd_read_ack.bytes, size);

fail_free_msg:
	kfree(txmsg);
fail_put:
	drm_dp_put_mst_branch_device(mstb);
	return ret;
}
<<<<<<< HEAD
EXPORT_SYMBOL(drm_dp_send_dpcd_read);
=======
EXPORT_SYMBOL_GPL(drm_dp_send_dpcd_read);
>>>>>>> a4834780

int drm_dp_send_dpcd_write(struct drm_dp_mst_topology_mgr *mgr,
			   struct drm_dp_mst_port *port,
			   int offset, int size, u8 *bytes)
{
	int len;
	int ret;
	struct drm_dp_sideband_msg_tx *txmsg;
	struct drm_dp_mst_branch *mstb;

	mstb = drm_dp_get_validated_mstb_ref(mgr, port->parent);
	if (!mstb)
		return -EINVAL;

	txmsg = kzalloc(sizeof(*txmsg), GFP_KERNEL);
	if (!txmsg) {
		ret = -ENOMEM;
		goto fail_put;
	}

	len = build_dpcd_write(txmsg, port->port_num, offset, size, bytes);
	txmsg->dst = mstb;

	drm_dp_queue_down_tx(mgr, txmsg);

	ret = drm_dp_mst_wait_tx_reply(mstb, txmsg);
	if (ret > 0) {
		if (txmsg->reply.reply_type == 1) {
			ret = -EINVAL;
		} else
			ret = 0;
	}
	kfree(txmsg);
fail_put:
	drm_dp_put_mst_branch_device(mstb);
	return ret;
}
<<<<<<< HEAD
EXPORT_SYMBOL(drm_dp_send_dpcd_write);
=======
EXPORT_SYMBOL_GPL(drm_dp_send_dpcd_write);
>>>>>>> a4834780

int drm_dp_mst_get_max_sdp_streams_supported(
		struct drm_dp_mst_topology_mgr *mgr,
		struct drm_dp_mst_port *port)
{
	int ret = -1;

	port = drm_dp_get_validated_port_ref(mgr, port);
	if (!port)
		return ret;
	ret = port->num_sdp_streams;
	drm_dp_put_port(port);
	return ret;
}
<<<<<<< HEAD
EXPORT_SYMBOL(drm_dp_mst_get_max_sdp_streams_supported);
=======
EXPORT_SYMBOL_GPL(drm_dp_mst_get_max_sdp_streams_supported);
>>>>>>> a4834780

static int drm_dp_encode_up_ack_reply(struct drm_dp_sideband_msg_tx *msg, u8 req_type)
{
	struct drm_dp_sideband_msg_reply_body reply;

	reply.reply_type = 0;
	reply.req_type = req_type;
	drm_dp_encode_sideband_reply(&reply, msg);
	return 0;
}

static int drm_dp_send_up_ack_reply(struct drm_dp_mst_topology_mgr *mgr,
				    struct drm_dp_mst_branch *mstb,
				    int req_type, int seqno, bool broadcast)
{
	struct drm_dp_sideband_msg_tx *txmsg;

	txmsg = kzalloc(sizeof(*txmsg), GFP_KERNEL);
	if (!txmsg)
		return -ENOMEM;

	txmsg->dst = mstb;
	txmsg->seqno = seqno;
	drm_dp_encode_up_ack_reply(txmsg, req_type);

	mutex_lock(&mgr->qlock);

	process_single_up_tx_qlock(mgr, txmsg);

	mutex_unlock(&mgr->qlock);

	kfree(txmsg);
	return 0;
}

static bool drm_dp_get_vc_payload_bw(int dp_link_bw,
				     int dp_link_count,
				     int *out)
{
	switch (dp_link_bw) {
	default:
		DRM_DEBUG_KMS("invalid link bandwidth in DPCD: %x (link count: %d)\n",
			      dp_link_bw, dp_link_count);
		return false;

	case DP_LINK_BW_1_62:
		*out = 3 * dp_link_count;
		break;
	case DP_LINK_BW_2_7:
		*out = 5 * dp_link_count;
		break;
	case DP_LINK_BW_5_4:
		*out = 10 * dp_link_count;
		break;
	case DP_LINK_BW_8_1:
		*out = 15 * dp_link_count;
		break;
	}
	return true;
}

/**
 * drm_dp_mst_topology_mgr_set_mst() - Set the MST state for a topology manager
 * @mgr: manager to set state for
 * @mst_state: true to enable MST on this connector - false to disable.
 *
 * This is called by the driver when it detects an MST capable device plugged
 * into a DP MST capable port, or when a DP MST capable device is unplugged.
 */
int drm_dp_mst_topology_mgr_set_mst(struct drm_dp_mst_topology_mgr *mgr, bool mst_state)
{
	int ret = 0;
	struct drm_dp_mst_branch *mstb = NULL;
	u8 buf;
	u32 offset = DP_DPCD_REV;

	mutex_lock(&mgr->payload_lock);
	mutex_lock(&mgr->lock);
	if (mst_state == mgr->mst_state)
		goto out_unlock;

	mgr->mst_state = mst_state;
	/* set the device into MST mode */
	if (mst_state) {
		WARN_ON(mgr->mst_primary);

		ret = drm_dp_dpcd_read(mgr->aux, DP_TRAINING_AUX_RD_INTERVAL,
				&buf, 1);
		if (ret != 1) {
			DRM_DEBUG_KMS("failed to read aux rd interval\n");
			ret = -EINVAL;
			goto out_unlock;
		}

		/* check for EXTENDED_RECEIVER_CAPABILITY_FIELD_PRESENT */
		if (buf & BIT(7))
			offset = DP_DP13_DPCD_REV;

		/* get dpcd info */
		ret = drm_dp_dpcd_read(mgr->aux, offset, mgr->dpcd,
				DP_RECEIVER_CAP_SIZE);
		if (ret != DP_RECEIVER_CAP_SIZE) {
			DRM_DEBUG_KMS("failed to read DPCD\n");
			goto out_unlock;
		}

		if (!drm_dp_get_vc_payload_bw(mgr->dpcd[1],
					      mgr->dpcd[2] & DP_MAX_LANE_COUNT_MASK,
					      &mgr->pbn_div)) {
			ret = -EINVAL;
			goto out_unlock;
		}

		/* add initial branch device at LCT 1 */
		mstb = drm_dp_add_mst_branch_device(1, NULL);
		if (mstb == NULL) {
			ret = -ENOMEM;
			goto out_unlock;
		}
		mstb->mgr = mgr;

		/* give this the main reference */
		mgr->mst_primary = mstb;
		kref_get(&mgr->mst_primary->kref);

		ret = drm_dp_dpcd_writeb(mgr->aux, DP_MSTM_CTRL,
							 DP_MST_EN | DP_UP_REQ_EN | DP_UPSTREAM_IS_SRC);
		if (ret < 0) {
			goto out_unlock;
		}

		{
			struct drm_dp_payload reset_pay;
			reset_pay.start_slot = 0;
			reset_pay.num_slots = 0x3f;
			drm_dp_dpcd_write_payload(mgr, 0, &reset_pay);
		}

		queue_work(system_long_wq, &mgr->work);

		ret = 0;
	} else {
		/* disable MST on the device */
		mstb = mgr->mst_primary;
		mgr->mst_primary = NULL;
		/* this can fail if the device is gone */
		drm_dp_dpcd_writeb(mgr->aux, DP_MSTM_CTRL, 0);
		ret = 0;
		memset(mgr->payloads, 0,
		       mgr->max_payloads * sizeof(mgr->payloads[0]));
		memset(mgr->proposed_vcpis, 0,
		       mgr->max_payloads * sizeof(mgr->proposed_vcpis[0]));
		mgr->payload_mask = 0;
		set_bit(0, &mgr->payload_mask);
		mgr->vcpi_mask = 0;
	}

out_unlock:
	mutex_unlock(&mgr->lock);
	mutex_unlock(&mgr->payload_lock);
	if (mstb)
		drm_dp_put_mst_branch_device(mstb);
	return ret;

}
EXPORT_SYMBOL(drm_dp_mst_topology_mgr_set_mst);

/**
 * drm_dp_mst_topology_mgr_suspend() - suspend the MST manager
 * @mgr: manager to suspend
 *
 * This function tells the MST device that we can't handle UP messages
 * anymore. This should stop it from sending any since we are suspended.
 */
void drm_dp_mst_topology_mgr_suspend(struct drm_dp_mst_topology_mgr *mgr)
{
	mutex_lock(&mgr->lock);
	drm_dp_dpcd_writeb(mgr->aux, DP_MSTM_CTRL,
			   DP_MST_EN | DP_UPSTREAM_IS_SRC);
	mutex_unlock(&mgr->lock);
	flush_work(&mgr->work);
	flush_work(&mgr->destroy_connector_work);
}
EXPORT_SYMBOL(drm_dp_mst_topology_mgr_suspend);

/**
 * drm_dp_mst_topology_mgr_resume() - resume the MST manager
 * @mgr: manager to resume
 *
 * This will fetch DPCD and see if the device is still there,
 * if it is, it will rewrite the MSTM control bits, and return.
 *
 * if the device fails this returns -1, and the driver should do
 * a full MST reprobe, in case we were undocked.
 */
int drm_dp_mst_topology_mgr_resume(struct drm_dp_mst_topology_mgr *mgr)
{
	int ret = 0;

	mutex_lock(&mgr->lock);

	if (mgr->mst_primary) {
		int sret;
		u8 guid[16];

		sret = drm_dp_dpcd_read(mgr->aux, DP_DPCD_REV, mgr->dpcd, DP_RECEIVER_CAP_SIZE);
		if (sret != DP_RECEIVER_CAP_SIZE) {
			DRM_DEBUG_KMS("dpcd read failed - undocked during suspend?\n");
			ret = -1;
			goto out_unlock;
		}

		ret = drm_dp_dpcd_writeb(mgr->aux, DP_MSTM_CTRL,
					 DP_MST_EN | DP_UP_REQ_EN | DP_UPSTREAM_IS_SRC);
		if (ret < 0) {
			DRM_DEBUG_KMS("mst write failed - undocked during suspend?\n");
			ret = -1;
			goto out_unlock;
		}

		/* Some hubs forget their guids after they resume */
		sret = drm_dp_dpcd_read(mgr->aux, DP_GUID, guid, 16);
		if (sret != 16) {
			DRM_DEBUG_KMS("dpcd read failed - undocked during suspend?\n");
			ret = -1;
			goto out_unlock;
		}
		drm_dp_check_mstb_guid(mgr->mst_primary, guid);

		ret = 0;
	} else
		ret = -1;

out_unlock:
	mutex_unlock(&mgr->lock);
	return ret;
}
EXPORT_SYMBOL(drm_dp_mst_topology_mgr_resume);

static bool drm_dp_get_one_sb_msg(struct drm_dp_mst_topology_mgr *mgr, bool up)
{
	int len;
	u8 replyblock[32];
	int replylen, origlen, curreply;
	int ret;
	struct drm_dp_sideband_msg_rx *msg;
	int basereg = up ? DP_SIDEBAND_MSG_UP_REQ_BASE : DP_SIDEBAND_MSG_DOWN_REP_BASE;
	msg = up ? &mgr->up_req_recv : &mgr->down_rep_recv;

	len = min(mgr->max_dpcd_transaction_bytes, 16);
	ret = drm_dp_dpcd_read(mgr->aux, basereg,
			       replyblock, len);
	if (ret != len) {
		DRM_DEBUG_KMS("failed to read DPCD down rep %d %d\n", len, ret);
		return false;
	}
	ret = drm_dp_sideband_msg_build(msg, replyblock, len, true);
	if (!ret) {
		DRM_DEBUG_KMS("sideband msg build failed %d\n", replyblock[0]);
		return false;
	}
	replylen = msg->curchunk_len + msg->curchunk_hdrlen;

	origlen = replylen;
	replylen -= len;
	curreply = len;
	while (replylen > 0) {
		len = min3(replylen, mgr->max_dpcd_transaction_bytes, 16);
		ret = drm_dp_dpcd_read(mgr->aux, basereg + curreply,
				    replyblock, len);
		if (ret != len) {
			DRM_DEBUG_KMS("failed to read a chunk (len %d, ret %d)\n",
				      len, ret);
			return false;
		}

		ret = drm_dp_sideband_msg_build(msg, replyblock, len, false);
		if (!ret) {
			DRM_DEBUG_KMS("failed to build sideband msg\n");
			return false;
		}

		curreply += len;
		replylen -= len;
	}
	return true;
}

static int drm_dp_mst_handle_down_rep(struct drm_dp_mst_topology_mgr *mgr)
{
	int ret = 0;

	if (!drm_dp_get_one_sb_msg(mgr, false)) {
		memset(&mgr->down_rep_recv, 0,
		       sizeof(struct drm_dp_sideband_msg_rx));
		return 0;
	}

	if (mgr->down_rep_recv.have_eomt) {
		struct drm_dp_sideband_msg_tx *txmsg;
		struct drm_dp_mst_branch *mstb;
		int slot = -1;
		mstb = drm_dp_get_mst_branch_device(mgr,
						    mgr->down_rep_recv.initial_hdr.lct,
						    mgr->down_rep_recv.initial_hdr.rad);

		if (!mstb) {
			DRM_DEBUG_KMS("Got MST reply from unknown device %d\n", mgr->down_rep_recv.initial_hdr.lct);
			memset(&mgr->down_rep_recv, 0, sizeof(struct drm_dp_sideband_msg_rx));
			return 0;
		}

		/* find the message */
		slot = mgr->down_rep_recv.initial_hdr.seqno;
		mutex_lock(&mgr->qlock);
		txmsg = mstb->tx_slots[slot];
		/* remove from slots */
		mutex_unlock(&mgr->qlock);

		if (!txmsg) {
			DRM_DEBUG_KMS("Got MST reply with no msg %p %d %d %02x %02x\n",
			       mstb,
			       mgr->down_rep_recv.initial_hdr.seqno,
			       mgr->down_rep_recv.initial_hdr.lct,
				      mgr->down_rep_recv.initial_hdr.rad[0],
				      mgr->down_rep_recv.msg[0]);
			drm_dp_put_mst_branch_device(mstb);
			memset(&mgr->down_rep_recv, 0, sizeof(struct drm_dp_sideband_msg_rx));
			return 0;
		}

		drm_dp_sideband_parse_reply(&mgr->down_rep_recv, &txmsg->reply);
		if (txmsg->reply.reply_type == 1) {
			DRM_DEBUG_KMS("Got NAK reply: req 0x%02x, reason 0x%02x, nak data 0x%02x\n", txmsg->reply.req_type, txmsg->reply.u.nak.reason, txmsg->reply.u.nak.nak_data);
		}

		memset(&mgr->down_rep_recv, 0, sizeof(struct drm_dp_sideband_msg_rx));
		drm_dp_put_mst_branch_device(mstb);

		mutex_lock(&mgr->qlock);
		txmsg->state = DRM_DP_SIDEBAND_TX_RX;
		mstb->tx_slots[slot] = NULL;
		mutex_unlock(&mgr->qlock);

		wake_up_all(&mgr->tx_waitq);
	}
	return ret;
}

static int drm_dp_mst_handle_up_req(struct drm_dp_mst_topology_mgr *mgr)
{
	int ret = 0;

	if (!drm_dp_get_one_sb_msg(mgr, true)) {
		memset(&mgr->up_req_recv, 0,
		       sizeof(struct drm_dp_sideband_msg_rx));
		return 0;
	}

	if (mgr->up_req_recv.have_eomt) {
		struct drm_dp_sideband_msg_req_body msg;
		struct drm_dp_mst_branch *mstb = NULL;
		bool seqno;

		if (!mgr->up_req_recv.initial_hdr.broadcast) {
			mstb = drm_dp_get_mst_branch_device(mgr,
							    mgr->up_req_recv.initial_hdr.lct,
							    mgr->up_req_recv.initial_hdr.rad);
			if (!mstb) {
				DRM_DEBUG_KMS("Got MST reply from unknown device %d\n", mgr->up_req_recv.initial_hdr.lct);
				memset(&mgr->up_req_recv, 0, sizeof(struct drm_dp_sideband_msg_rx));
				return 0;
			}
		}

		seqno = mgr->up_req_recv.initial_hdr.seqno;
		drm_dp_sideband_parse_req(&mgr->up_req_recv, &msg);

		if (msg.req_type == DP_CONNECTION_STATUS_NOTIFY) {
			drm_dp_send_up_ack_reply(mgr, mgr->mst_primary, msg.req_type, seqno, false);

			if (!mstb)
				mstb = drm_dp_get_mst_branch_device_by_guid(mgr, msg.u.conn_stat.guid);

			if (!mstb) {
				DRM_DEBUG_KMS("Got MST reply from unknown device %d\n", mgr->up_req_recv.initial_hdr.lct);
				memset(&mgr->up_req_recv, 0, sizeof(struct drm_dp_sideband_msg_rx));
				return 0;
			}

			drm_dp_update_port(mstb, &msg.u.conn_stat);

			DRM_DEBUG_KMS("Got CSN: pn: %d ldps:%d ddps: %d mcs: %d ip: %d pdt: %d\n", msg.u.conn_stat.port_number, msg.u.conn_stat.legacy_device_plug_status, msg.u.conn_stat.displayport_device_plug_status, msg.u.conn_stat.message_capability_status, msg.u.conn_stat.input_port, msg.u.conn_stat.peer_device_type);
		} else if (msg.req_type == DP_RESOURCE_STATUS_NOTIFY) {
			drm_dp_send_up_ack_reply(mgr, mgr->mst_primary, msg.req_type, seqno, false);
			if (!mstb)
				mstb = drm_dp_get_mst_branch_device_by_guid(mgr, msg.u.resource_stat.guid);

			if (!mstb) {
				DRM_DEBUG_KMS("Got MST reply from unknown device %d\n", mgr->up_req_recv.initial_hdr.lct);
				memset(&mgr->up_req_recv, 0, sizeof(struct drm_dp_sideband_msg_rx));
				return 0;
			}

			DRM_DEBUG_KMS("Got RSN: pn: %d avail_pbn %d\n", msg.u.resource_stat.port_number, msg.u.resource_stat.available_pbn);
		}

		if (mstb)
			drm_dp_put_mst_branch_device(mstb);

		memset(&mgr->up_req_recv, 0, sizeof(struct drm_dp_sideband_msg_rx));
	}
	return ret;
}

/**
 * drm_dp_mst_hpd_irq() - MST hotplug IRQ notify
 * @mgr: manager to notify irq for.
 * @esi: 4 bytes from SINK_COUNT_ESI
 * @handled: whether the hpd interrupt was consumed or not
 *
 * This should be called from the driver when it detects a short IRQ,
 * along with the value of the DEVICE_SERVICE_IRQ_VECTOR_ESI0. The
 * topology manager will process the sideband messages received as a result
 * of this.
 */
int drm_dp_mst_hpd_irq(struct drm_dp_mst_topology_mgr *mgr, u8 *esi, bool *handled)
{
	int ret = 0;
	int sc;
	*handled = false;
	sc = esi[0] & 0x3f;

	if (sc != mgr->sink_count) {
		mgr->sink_count = sc;
		*handled = true;
	}

	if (esi[1] & DP_DOWN_REP_MSG_RDY) {
		ret = drm_dp_mst_handle_down_rep(mgr);
		*handled = true;
	}

	if (esi[1] & DP_UP_REQ_MSG_RDY) {
		ret |= drm_dp_mst_handle_up_req(mgr);
		*handled = true;
	}

	drm_dp_mst_kick_tx(mgr);
	return ret;
}
EXPORT_SYMBOL(drm_dp_mst_hpd_irq);

/**
 * drm_dp_mst_detect_port() - get connection status for an MST port
 * @connector: DRM connector for this port
 * @mgr: manager for this port
 * @port: unverified pointer to a port
 *
 * This returns the current connection state for a port. It validates the
 * port pointer still exists so the caller doesn't require a reference
 */
enum drm_connector_status drm_dp_mst_detect_port(struct drm_connector *connector,
						 struct drm_dp_mst_topology_mgr *mgr, struct drm_dp_mst_port *port)
{
	enum drm_connector_status status = connector_status_disconnected;

	/* we need to search for the port in the mgr in case its gone */
	port = drm_dp_get_validated_port_ref(mgr, port);
	if (!port)
		return connector_status_disconnected;

	if (!port->ddps)
		goto out;

	switch (port->pdt) {
	case DP_PEER_DEVICE_NONE:
	case DP_PEER_DEVICE_MST_BRANCHING:
		break;

	case DP_PEER_DEVICE_SST_SINK:
		status = connector_status_connected;
		/* for logical ports - cache the EDID */
		if (port->port_num >= 8 && !port->cached_edid) {
			port->cached_edid = drm_get_edid(connector, &port->aux.ddc);
		}
		break;
	case DP_PEER_DEVICE_DP_LEGACY_CONV:
		if (port->ldps)
			status = connector_status_connected;
		break;
	}
out:
	drm_dp_put_port(port);
	return status;
}
EXPORT_SYMBOL(drm_dp_mst_detect_port);

/**
 * drm_dp_mst_port_has_audio() - Check whether port has audio capability or not
 * @mgr: manager for this port
 * @port: unverified pointer to a port.
 *
 * This returns whether the port supports audio or not.
 */
bool drm_dp_mst_port_has_audio(struct drm_dp_mst_topology_mgr *mgr,
					struct drm_dp_mst_port *port)
{
	bool ret = false;

	port = drm_dp_get_validated_port_ref(mgr, port);
	if (!port)
		return ret;
	ret = port->has_audio;
	drm_dp_put_port(port);
	return ret;
}
EXPORT_SYMBOL(drm_dp_mst_port_has_audio);

bool drm_dp_mst_has_fec(struct drm_dp_mst_topology_mgr *mgr,
<<<<<<< HEAD
		struct drm_dp_mst_port *port)
=======
			struct drm_dp_mst_port *port)
>>>>>>> a4834780
{
	bool ret = false;

	port = drm_dp_get_validated_port_ref(mgr, port);
	if (!port)
		return ret;
	ret = port->fec_capable;
	drm_dp_put_port(port);
	return ret;
}
<<<<<<< HEAD
EXPORT_SYMBOL(drm_dp_mst_has_fec);
=======
EXPORT_SYMBOL_GPL(drm_dp_mst_has_fec);
>>>>>>> a4834780

/**
 * drm_dp_mst_get_edid() - get EDID for an MST port
 * @connector: toplevel connector to get EDID for
 * @mgr: manager for this port
 * @port: unverified pointer to a port.
 *
 * This returns an EDID for the port connected to a connector,
 * It validates the pointer still exists so the caller doesn't require a
 * reference.
 */
struct edid *drm_dp_mst_get_edid(struct drm_connector *connector, struct drm_dp_mst_topology_mgr *mgr, struct drm_dp_mst_port *port)
{
	struct edid *edid = NULL;

	/* we need to search for the port in the mgr in case its gone */
	port = drm_dp_get_validated_port_ref(mgr, port);
	if (!port)
		return NULL;

	if (port->cached_edid)
		edid = drm_edid_duplicate(port->cached_edid);
	else {
		edid = drm_get_edid(connector, &port->aux.ddc);
		drm_connector_set_tile_property(connector);
	}
	port->has_audio = drm_detect_monitor_audio(edid);
	drm_dp_put_port(port);
	return edid;
}
EXPORT_SYMBOL(drm_dp_mst_get_edid);

/**
 * drm_dp_find_vcpi_slots() - find slots for this PBN value
 * @mgr: manager to use
 * @pbn: payload bandwidth to convert into slots.
 */
int drm_dp_find_vcpi_slots(struct drm_dp_mst_topology_mgr *mgr,
			   int pbn)
{
	int num_slots;

	num_slots = DIV_ROUND_UP(pbn, mgr->pbn_div);

	/* max. time slots - one slot for MTP header */
	if (num_slots > 63)
		return -ENOSPC;
	return num_slots;
}
EXPORT_SYMBOL(drm_dp_find_vcpi_slots);

static int drm_dp_init_vcpi(struct drm_dp_mst_topology_mgr *mgr,
			    struct drm_dp_vcpi *vcpi, int pbn, int slots)
{
	int ret;

	/* max. time slots - one slot for MTP header */
	if (slots > 63)
		return -ENOSPC;

	vcpi->pbn = pbn;
	vcpi->aligned_pbn = slots * mgr->pbn_div;
	vcpi->num_slots = slots;

	ret = drm_dp_mst_assign_payload_id(mgr, vcpi);
	if (ret < 0)
		return ret;
	return 0;
}

/**
 * drm_dp_atomic_find_vcpi_slots() - Find and add vcpi slots to the state
 * @state: global atomic state
 * @mgr: MST topology manager for the port
 * @port: port to find vcpi slots for
 * @pbn: bandwidth required for the mode in PBN
 *
 * RETURNS:
 * Total slots in the atomic state assigned for this port or error
 */
int drm_dp_atomic_find_vcpi_slots(struct drm_atomic_state *state,
				  struct drm_dp_mst_topology_mgr *mgr,
				  struct drm_dp_mst_port *port, int pbn)
{
	struct drm_dp_mst_topology_state *topology_state;
	int req_slots;

	topology_state = drm_atomic_get_mst_topology_state(state, mgr);
	if (IS_ERR(topology_state))
		return PTR_ERR(topology_state);

	port = drm_dp_get_validated_port_ref(mgr, port);
	if (port == NULL)
		return -EINVAL;
	req_slots = DIV_ROUND_UP(pbn, mgr->pbn_div);
	DRM_DEBUG_KMS("vcpi slots req=%d, avail=%d\n",
			req_slots, topology_state->avail_slots);

	if (req_slots > topology_state->avail_slots) {
		drm_dp_put_port(port);
		return -ENOSPC;
	}

	topology_state->avail_slots -= req_slots;
	DRM_DEBUG_KMS("vcpi slots avail=%d", topology_state->avail_slots);

	drm_dp_put_port(port);
	return req_slots;
}
EXPORT_SYMBOL(drm_dp_atomic_find_vcpi_slots);

/**
 * drm_dp_atomic_release_vcpi_slots() - Release allocated vcpi slots
 * @state: global atomic state
 * @mgr: MST topology manager for the port
 * @slots: number of vcpi slots to release
 *
 * RETURNS:
 * 0 if @slots were added back to &drm_dp_mst_topology_state->avail_slots or
 * negative error code
 */
int drm_dp_atomic_release_vcpi_slots(struct drm_atomic_state *state,
				     struct drm_dp_mst_topology_mgr *mgr,
				     int slots)
{
	struct drm_dp_mst_topology_state *topology_state;

	topology_state = drm_atomic_get_mst_topology_state(state, mgr);
	if (IS_ERR(topology_state))
		return PTR_ERR(topology_state);

	/* We cannot rely on port->vcpi.num_slots to update
	 * topology_state->avail_slots as the port may not exist if the parent
	 * branch device was unplugged. This should be fixed by tracking
	 * per-port slot allocation in drm_dp_mst_topology_state instead of
	 * depending on the caller to tell us how many slots to release.
	 */
	topology_state->avail_slots += slots;
	DRM_DEBUG_KMS("vcpi slots released=%d, avail=%d\n",
			slots, topology_state->avail_slots);

	return 0;
}
EXPORT_SYMBOL(drm_dp_atomic_release_vcpi_slots);

/**
 * drm_dp_mst_allocate_vcpi() - Allocate a virtual channel
 * @mgr: manager for this port
 * @port: port to allocate a virtual channel for.
 * @pbn: payload bandwidth number to request
 * @slots: returned number of slots for this PBN.
 */
bool drm_dp_mst_allocate_vcpi(struct drm_dp_mst_topology_mgr *mgr,
			      struct drm_dp_mst_port *port, int pbn, int slots)
{
	int ret;

	port = drm_dp_get_validated_port_ref(mgr, port);
	if (!port)
		return false;

	if (slots < 0)
		return false;

	if (port->vcpi.vcpi > 0) {
		DRM_DEBUG_KMS("payload: vcpi %d already allocated for pbn %d - requested pbn %d\n", port->vcpi.vcpi, port->vcpi.pbn, pbn);
		if (pbn == port->vcpi.pbn) {
			drm_dp_put_port(port);
			return true;
		}
	}

	ret = drm_dp_init_vcpi(mgr, &port->vcpi, pbn, slots);
	if (ret) {
		DRM_DEBUG_KMS("failed to init vcpi slots=%d max=63 ret=%d\n",
				DIV_ROUND_UP(pbn, mgr->pbn_div), ret);
		goto out;
	}
	DRM_DEBUG_KMS("initing vcpi for pbn=%d slots=%d\n",
			pbn, port->vcpi.num_slots);

	drm_dp_put_port(port);
	return true;
out:
	return false;
}
EXPORT_SYMBOL(drm_dp_mst_allocate_vcpi);

int drm_dp_mst_get_vcpi_slots(struct drm_dp_mst_topology_mgr *mgr, struct drm_dp_mst_port *port)
{
	int slots = 0;
	port = drm_dp_get_validated_port_ref(mgr, port);
	if (!port)
		return slots;

	slots = port->vcpi.num_slots;
	drm_dp_put_port(port);
	return slots;
}
EXPORT_SYMBOL(drm_dp_mst_get_vcpi_slots);

/**
 * drm_dp_mst_reset_vcpi_slots() - Reset number of slots to 0 for VCPI
 * @mgr: manager for this port
 * @port: unverified pointer to a port.
 *
 * This just resets the number of slots for the ports VCPI for later programming.
 */
void drm_dp_mst_reset_vcpi_slots(struct drm_dp_mst_topology_mgr *mgr, struct drm_dp_mst_port *port)
{
	port = drm_dp_get_validated_port_ref(mgr, port);
	if (!port)
		return;
	port->vcpi.num_slots = 0;
	drm_dp_put_port(port);
}
EXPORT_SYMBOL(drm_dp_mst_reset_vcpi_slots);

/**
 * drm_dp_mst_deallocate_vcpi() - deallocate a VCPI
 * @mgr: manager for this port
 * @port: unverified port to deallocate vcpi for
 */
void drm_dp_mst_deallocate_vcpi(struct drm_dp_mst_topology_mgr *mgr, struct drm_dp_mst_port *port)
{
	port = drm_dp_get_validated_port_ref(mgr, port);
	if (!port)
		return;

	drm_dp_mst_put_payload_id(mgr, port->vcpi.vcpi);
	port->vcpi.num_slots = 0;
	port->vcpi.pbn = 0;
	port->vcpi.aligned_pbn = 0;
	port->vcpi.vcpi = 0;
	drm_dp_put_port(port);
}
EXPORT_SYMBOL(drm_dp_mst_deallocate_vcpi);

static int drm_dp_dpcd_write_payload(struct drm_dp_mst_topology_mgr *mgr,
				     int id, struct drm_dp_payload *payload)
{
	u8 payload_alloc[3], status;
	int ret;
	int retries = 0;

	drm_dp_dpcd_writeb(mgr->aux, DP_PAYLOAD_TABLE_UPDATE_STATUS,
			   DP_PAYLOAD_TABLE_UPDATED);

	payload_alloc[0] = id;
	payload_alloc[1] = payload->start_slot;
	payload_alloc[2] = payload->num_slots;

	ret = drm_dp_dpcd_write(mgr->aux, DP_PAYLOAD_ALLOCATE_SET, payload_alloc, 3);
	if (ret != 3) {
		DRM_DEBUG_KMS("failed to write payload allocation %d\n", ret);
		goto fail;
	}

retry:
	ret = drm_dp_dpcd_readb(mgr->aux, DP_PAYLOAD_TABLE_UPDATE_STATUS, &status);
	if (ret < 0) {
		DRM_DEBUG_KMS("failed to read payload table status %d\n", ret);
		goto fail;
	}

	if (!(status & DP_PAYLOAD_TABLE_UPDATED)) {
		retries++;
		if (retries < 20) {
			usleep_range(10000, 20000);
			goto retry;
		}
		DRM_DEBUG_KMS("status not set after read payload table status %d\n", status);
		ret = -EINVAL;
		goto fail;
	}
	ret = 0;
fail:
	return ret;
}


/**
 * drm_dp_check_act_status() - Check ACT handled status.
 * @mgr: manager to use
 *
 * Check the payload status bits in the DPCD for ACT handled completion.
 */
int drm_dp_check_act_status(struct drm_dp_mst_topology_mgr *mgr)
{
	u8 status;
	int ret;
	int count = 0;

	do {
		ret = drm_dp_dpcd_readb(mgr->aux, DP_PAYLOAD_TABLE_UPDATE_STATUS, &status);

		if (ret < 0) {
			DRM_DEBUG_KMS("failed to read payload table status %d\n", ret);
			goto fail;
		}

		if (status & DP_PAYLOAD_ACT_HANDLED)
			break;
		count++;
		udelay(100);

	} while (count < 30);

	if (!(status & DP_PAYLOAD_ACT_HANDLED)) {
		DRM_DEBUG_KMS("failed to get ACT bit %d after %d retries\n", status, count);
		ret = -EINVAL;
		goto fail;
	}
	return 0;
fail:
	return ret;
}
EXPORT_SYMBOL(drm_dp_check_act_status);

/**
 * drm_dp_calc_pbn_mode() - Calculate the PBN for a mode.
 * @clock: dot clock for the mode
 * @bpp: bpp for the mode.
 *
 * This uses the formula in the spec to calculate the PBN value for a mode.
 */
int drm_dp_calc_pbn_mode(int clock, int bpp)
{
	u64 kbps;
	s64 peak_kbps;
	u32 numerator;
	u32 denominator;

	kbps = clock * bpp;

	/*
	 * margin 5300ppm + 300ppm ~ 0.6% as per spec, factor is 1.006
	 * The unit of 54/64Mbytes/sec is an arbitrary unit chosen based on
	 * common multiplier to render an integer PBN for all link rate/lane
	 * counts combinations
	 * calculate
	 * peak_kbps *= (1006/1000)
	 * peak_kbps *= (64/54)
	 * peak_kbps *= 8    convert to bytes
	 */

	numerator = 64 * 1006;
	denominator = 54 * 8 * 1000 * 1000;

	kbps *= numerator;
	peak_kbps = drm_fixp_from_fraction(kbps, denominator);

	return drm_fixp2int_ceil(peak_kbps);
}
EXPORT_SYMBOL(drm_dp_calc_pbn_mode);

static int test_calc_pbn_mode(void)
{
	int ret;
	ret = drm_dp_calc_pbn_mode(154000, 30);
	if (ret != 689) {
		DRM_ERROR("PBN calculation test failed - clock %d, bpp %d, expected PBN %d, actual PBN %d.\n",
				154000, 30, 689, ret);
		return -EINVAL;
	}
	ret = drm_dp_calc_pbn_mode(234000, 30);
	if (ret != 1047) {
		DRM_ERROR("PBN calculation test failed - clock %d, bpp %d, expected PBN %d, actual PBN %d.\n",
				234000, 30, 1047, ret);
		return -EINVAL;
	}
	ret = drm_dp_calc_pbn_mode(297000, 24);
	if (ret != 1063) {
		DRM_ERROR("PBN calculation test failed - clock %d, bpp %d, expected PBN %d, actual PBN %d.\n",
				297000, 24, 1063, ret);
		return -EINVAL;
	}
	return 0;
}

/* we want to kick the TX after we've ack the up/down IRQs. */
static void drm_dp_mst_kick_tx(struct drm_dp_mst_topology_mgr *mgr)
{
	queue_work(system_long_wq, &mgr->tx_work);
}

static void drm_dp_mst_dump_mstb(struct seq_file *m,
				 struct drm_dp_mst_branch *mstb)
{
	struct drm_dp_mst_port *port;
	int tabs = mstb->lct;
	char prefix[10];
	int i;

	for (i = 0; i < tabs; i++)
		prefix[i] = '\t';
	prefix[i] = '\0';

	seq_printf(m, "%smst: %p, %d\n", prefix, mstb, mstb->num_ports);
	list_for_each_entry(port, &mstb->ports, next) {
		seq_printf(m, "%sport: %d: input: %d: pdt: %d, ddps: %d ldps: %d, sdp: %d/%d, %p, conn: %p\n", prefix, port->port_num, port->input, port->pdt, port->ddps, port->ldps, port->num_sdp_streams, port->num_sdp_stream_sinks, port, port->connector);
		if (port->mstb)
			drm_dp_mst_dump_mstb(m, port->mstb);
	}
}

#define DP_PAYLOAD_TABLE_SIZE		64

static bool dump_dp_payload_table(struct drm_dp_mst_topology_mgr *mgr,
				  char *buf)
{
	int i;

	for (i = 0; i < DP_PAYLOAD_TABLE_SIZE; i += 16) {
		if (drm_dp_dpcd_read(mgr->aux,
				     DP_PAYLOAD_TABLE_UPDATE_STATUS + i,
				     &buf[i], 16) != 16)
			return false;
	}
	return true;
}

static void fetch_monitor_name(struct drm_dp_mst_topology_mgr *mgr,
			       struct drm_dp_mst_port *port, char *name,
			       int namelen)
{
	struct edid *mst_edid;

	mst_edid = drm_dp_mst_get_edid(port->connector, mgr, port);
	drm_edid_get_monitor_name(mst_edid, name, namelen);
}

/**
 * drm_dp_mst_dump_topology(): dump topology to seq file.
 * @m: seq_file to dump output to
 * @mgr: manager to dump current topology for.
 *
 * helper to dump MST topology to a seq file for debugfs.
 */
void drm_dp_mst_dump_topology(struct seq_file *m,
			      struct drm_dp_mst_topology_mgr *mgr)
{
	int i;
	struct drm_dp_mst_port *port;

	mutex_lock(&mgr->lock);
	if (mgr->mst_primary)
		drm_dp_mst_dump_mstb(m, mgr->mst_primary);

	/* dump VCPIs */
	mutex_unlock(&mgr->lock);

	mutex_lock(&mgr->payload_lock);
	seq_printf(m, "vcpi: %lx %lx %d\n", mgr->payload_mask, mgr->vcpi_mask,
		mgr->max_payloads);

	for (i = 0; i < mgr->max_payloads; i++) {
		if (mgr->proposed_vcpis[i]) {
			char name[14];

			port = container_of(mgr->proposed_vcpis[i], struct drm_dp_mst_port, vcpi);
			fetch_monitor_name(mgr, port, name, sizeof(name));
			seq_printf(m, "vcpi %d: %d %d %d sink name: %s\n", i,
				   port->port_num, port->vcpi.vcpi,
				   port->vcpi.num_slots,
				   (*name != 0) ? name :  "Unknown");
		} else
			seq_printf(m, "vcpi %d:unused\n", i);
	}
	for (i = 0; i < mgr->max_payloads; i++) {
		seq_printf(m, "payload %d: %d, %d, %d\n",
			   i,
			   mgr->payloads[i].payload_state,
			   mgr->payloads[i].start_slot,
			   mgr->payloads[i].num_slots);


	}
	mutex_unlock(&mgr->payload_lock);

	mutex_lock(&mgr->lock);
	if (mgr->mst_primary) {
		u8 buf[DP_PAYLOAD_TABLE_SIZE];
		int ret;

		ret = drm_dp_dpcd_read(mgr->aux, DP_DPCD_REV, buf, DP_RECEIVER_CAP_SIZE);
		seq_printf(m, "dpcd: %*ph\n", DP_RECEIVER_CAP_SIZE, buf);
		ret = drm_dp_dpcd_read(mgr->aux, DP_FAUX_CAP, buf, 2);
		seq_printf(m, "faux/mst: %*ph\n", 2, buf);
		ret = drm_dp_dpcd_read(mgr->aux, DP_MSTM_CTRL, buf, 1);
		seq_printf(m, "mst ctrl: %*ph\n", 1, buf);

		/* dump the standard OUI branch header */
		ret = drm_dp_dpcd_read(mgr->aux, DP_BRANCH_OUI, buf, DP_BRANCH_OUI_HEADER_SIZE);
		seq_printf(m, "branch oui: %*phN devid: ", 3, buf);
		for (i = 0x3; i < 0x8 && buf[i]; i++)
			seq_printf(m, "%c", buf[i]);
		seq_printf(m, " revision: hw: %x.%x sw: %x.%x\n",
			   buf[0x9] >> 4, buf[0x9] & 0xf, buf[0xa], buf[0xb]);
		if (dump_dp_payload_table(mgr, buf))
			seq_printf(m, "payload table: %*ph\n", DP_PAYLOAD_TABLE_SIZE, buf);
	}

	mutex_unlock(&mgr->lock);

}
EXPORT_SYMBOL(drm_dp_mst_dump_topology);

static void drm_dp_tx_work(struct work_struct *work)
{
	struct drm_dp_mst_topology_mgr *mgr = container_of(work, struct drm_dp_mst_topology_mgr, tx_work);

	mutex_lock(&mgr->qlock);
	if (!list_empty(&mgr->tx_msg_downq))
		process_single_down_tx_qlock(mgr);
	mutex_unlock(&mgr->qlock);
}

static void drm_dp_free_mst_port(struct kref *kref)
{
	struct drm_dp_mst_port *port = container_of(kref, struct drm_dp_mst_port, kref);
	kref_put(&port->parent->kref, drm_dp_free_mst_branch_device);
	kfree(port);
}

static void drm_dp_destroy_connector_work(struct work_struct *work)
{
	struct drm_dp_mst_topology_mgr *mgr = container_of(work, struct drm_dp_mst_topology_mgr, destroy_connector_work);
	struct drm_dp_mst_port *port;
	bool send_hotplug = false;
	/*
	 * Not a regular list traverse as we have to drop the destroy
	 * connector lock before destroying the connector, to avoid AB->BA
	 * ordering between this lock and the config mutex.
	 */
	for (;;) {
		mutex_lock(&mgr->destroy_connector_lock);
		port = list_first_entry_or_null(&mgr->destroy_connector_list, struct drm_dp_mst_port, next);
		if (!port) {
			mutex_unlock(&mgr->destroy_connector_lock);
			break;
		}
		list_del(&port->next);
		mutex_unlock(&mgr->destroy_connector_lock);

		kref_init(&port->kref);
		INIT_LIST_HEAD(&port->next);

		mgr->cbs->destroy_connector(mgr, port->connector);

		drm_dp_port_teardown_pdt(port, port->pdt);
		port->pdt = DP_PEER_DEVICE_NONE;

		if (!port->input && port->vcpi.vcpi > 0) {
			drm_dp_mst_reset_vcpi_slots(mgr, port);
			drm_dp_update_payload_part1(mgr);
			drm_dp_mst_put_payload_id(mgr, port->vcpi.vcpi);
		}

		kref_put(&port->kref, drm_dp_free_mst_port);
		send_hotplug = true;
	}
	if (send_hotplug)
		(*mgr->cbs->hotplug)(mgr);
}

static struct drm_private_state *
drm_dp_mst_duplicate_state(struct drm_private_obj *obj)
{
	struct drm_dp_mst_topology_state *state;

	state = kmemdup(obj->state, sizeof(*state), GFP_KERNEL);
	if (!state)
		return NULL;

	__drm_atomic_helper_private_obj_duplicate_state(obj, &state->base);

	return &state->base;
}

static void drm_dp_mst_destroy_state(struct drm_private_obj *obj,
				     struct drm_private_state *state)
{
	struct drm_dp_mst_topology_state *mst_state =
		to_dp_mst_topology_state(state);

	kfree(mst_state);
}

static const struct drm_private_state_funcs mst_state_funcs = {
	.atomic_duplicate_state = drm_dp_mst_duplicate_state,
	.atomic_destroy_state = drm_dp_mst_destroy_state,
};

/**
 * drm_atomic_get_mst_topology_state: get MST topology state
 *
 * @state: global atomic state
 * @mgr: MST topology manager, also the private object in this case
 *
 * This function wraps drm_atomic_get_priv_obj_state() passing in the MST atomic
 * state vtable so that the private object state returned is that of a MST
 * topology object. Also, drm_atomic_get_private_obj_state() expects the caller
 * to care of the locking, so warn if don't hold the connection_mutex.
 *
 * RETURNS:
 *
 * The MST topology state or error pointer.
 */
struct drm_dp_mst_topology_state *drm_atomic_get_mst_topology_state(struct drm_atomic_state *state,
								    struct drm_dp_mst_topology_mgr *mgr)
{
	struct drm_device *dev = mgr->dev;

	WARN_ON(!drm_modeset_is_locked(&dev->mode_config.connection_mutex));
	return to_dp_mst_topology_state(drm_atomic_get_private_obj_state(state, &mgr->base));
}
EXPORT_SYMBOL(drm_atomic_get_mst_topology_state);

/**
 * drm_dp_mst_topology_mgr_init - initialise a topology manager
 * @mgr: manager struct to initialise
 * @dev: device providing this structure - for i2c addition.
 * @aux: DP helper aux channel to talk to this device
 * @max_dpcd_transaction_bytes: hw specific DPCD transaction limit
 * @max_payloads: maximum number of payloads this GPU can source
 * @conn_base_id: the connector object ID the MST device is connected to.
 *
 * Return 0 for success, or negative error code on failure
 */
int drm_dp_mst_topology_mgr_init(struct drm_dp_mst_topology_mgr *mgr,
				 struct drm_device *dev, struct drm_dp_aux *aux,
				 int max_dpcd_transaction_bytes,
				 int max_payloads, int conn_base_id)
{
	struct drm_dp_mst_topology_state *mst_state;

	mutex_init(&mgr->lock);
	mutex_init(&mgr->qlock);
	mutex_init(&mgr->payload_lock);
	mutex_init(&mgr->destroy_connector_lock);
	INIT_LIST_HEAD(&mgr->tx_msg_downq);
	INIT_LIST_HEAD(&mgr->destroy_connector_list);
	INIT_WORK(&mgr->work, drm_dp_mst_link_probe_work);
	INIT_WORK(&mgr->tx_work, drm_dp_tx_work);
	INIT_WORK(&mgr->destroy_connector_work, drm_dp_destroy_connector_work);
	init_waitqueue_head(&mgr->tx_waitq);
	mgr->dev = dev;
	mgr->aux = aux;
	mgr->max_dpcd_transaction_bytes = max_dpcd_transaction_bytes;
	mgr->max_payloads = max_payloads;
	mgr->conn_base_id = conn_base_id;
	if (max_payloads + 1 > sizeof(mgr->payload_mask) * 8 ||
	    max_payloads + 1 > sizeof(mgr->vcpi_mask) * 8)
		return -EINVAL;
	mgr->payloads = kcalloc(max_payloads, sizeof(struct drm_dp_payload), GFP_KERNEL);
	if (!mgr->payloads)
		return -ENOMEM;
	mgr->proposed_vcpis = kcalloc(max_payloads, sizeof(struct drm_dp_vcpi *), GFP_KERNEL);
	if (!mgr->proposed_vcpis)
		return -ENOMEM;
	set_bit(0, &mgr->payload_mask);
	if (test_calc_pbn_mode() < 0)
		DRM_ERROR("MST PBN self-test failed\n");

	mst_state = kzalloc(sizeof(*mst_state), GFP_KERNEL);
	if (mst_state == NULL)
		return -ENOMEM;

	mst_state->mgr = mgr;

	/* max. time slots - one slot for MTP header */
	mst_state->avail_slots = 63;

	drm_atomic_private_obj_init(&mgr->base,
				    &mst_state->base,
				    &mst_state_funcs);

	return 0;
}
EXPORT_SYMBOL(drm_dp_mst_topology_mgr_init);

/**
 * drm_dp_mst_topology_mgr_destroy() - destroy topology manager.
 * @mgr: manager to destroy
 */
void drm_dp_mst_topology_mgr_destroy(struct drm_dp_mst_topology_mgr *mgr)
{
	flush_work(&mgr->work);
	flush_work(&mgr->destroy_connector_work);
	mutex_lock(&mgr->payload_lock);
	kfree(mgr->payloads);
	mgr->payloads = NULL;
	kfree(mgr->proposed_vcpis);
	mgr->proposed_vcpis = NULL;
	mutex_unlock(&mgr->payload_lock);
	mgr->dev = NULL;
	mgr->aux = NULL;
	drm_atomic_private_obj_fini(&mgr->base);
	mgr->funcs = NULL;
}
EXPORT_SYMBOL(drm_dp_mst_topology_mgr_destroy);

/* I2C device */
static int drm_dp_mst_i2c_xfer(struct i2c_adapter *adapter, struct i2c_msg *msgs,
			       int num)
{
	struct drm_dp_aux *aux = adapter->algo_data;
	struct drm_dp_mst_port *port = container_of(aux, struct drm_dp_mst_port, aux);
	struct drm_dp_mst_branch *mstb;
	struct drm_dp_mst_topology_mgr *mgr = port->mgr;
	unsigned int i;
	bool reading = false;
	struct drm_dp_sideband_msg_req_body msg;
	struct drm_dp_sideband_msg_tx *txmsg = NULL;
	int ret;

	mstb = drm_dp_get_validated_mstb_ref(mgr, port->parent);
	if (!mstb)
		return -EREMOTEIO;

	/* construct i2c msg */
	/* see if last msg is a read */
	if (msgs[num - 1].flags & I2C_M_RD)
		reading = true;

	if (!reading || (num - 1 > DP_REMOTE_I2C_READ_MAX_TRANSACTIONS)) {
		DRM_DEBUG_KMS("Unsupported I2C transaction for MST device\n");
		ret = -EIO;
		goto out;
	}

	memset(&msg, 0, sizeof(msg));
	msg.req_type = DP_REMOTE_I2C_READ;
	msg.u.i2c_read.num_transactions = num - 1;
	msg.u.i2c_read.port_number = port->port_num;
	for (i = 0; i < num - 1; i++) {
		msg.u.i2c_read.transactions[i].i2c_dev_id = msgs[i].addr;
		msg.u.i2c_read.transactions[i].num_bytes = msgs[i].len;
		msg.u.i2c_read.transactions[i].bytes = msgs[i].buf;
		msg.u.i2c_read.transactions[i].no_stop_bit = !(msgs[i].flags & I2C_M_STOP);
	}
	msg.u.i2c_read.read_i2c_device_id = msgs[num - 1].addr;
	msg.u.i2c_read.num_bytes_read = msgs[num - 1].len;

	txmsg = kzalloc(sizeof(*txmsg), GFP_KERNEL);
	if (!txmsg) {
		ret = -ENOMEM;
		goto out;
	}

	txmsg->dst = mstb;
	drm_dp_encode_sideband_req(&msg, txmsg);

	drm_dp_queue_down_tx(mgr, txmsg);

	ret = drm_dp_mst_wait_tx_reply(mstb, txmsg);
	if (ret > 0) {

		if (txmsg->reply.reply_type == 1) { /* got a NAK back */
			ret = -EREMOTEIO;
			goto out;
		}
		if (txmsg->reply.u.remote_i2c_read_ack.num_bytes != msgs[num - 1].len) {
			ret = -EIO;
			goto out;
		}
		memcpy(msgs[num - 1].buf, txmsg->reply.u.remote_i2c_read_ack.bytes, msgs[num - 1].len);
		ret = num;
	}
out:
	kfree(txmsg);
	drm_dp_put_mst_branch_device(mstb);
	return ret;
}

static u32 drm_dp_mst_i2c_functionality(struct i2c_adapter *adapter)
{
	return I2C_FUNC_I2C | I2C_FUNC_SMBUS_EMUL |
	       I2C_FUNC_SMBUS_READ_BLOCK_DATA |
	       I2C_FUNC_SMBUS_BLOCK_PROC_CALL |
	       I2C_FUNC_10BIT_ADDR;
}

static const struct i2c_algorithm drm_dp_mst_i2c_algo = {
	.functionality = drm_dp_mst_i2c_functionality,
	.master_xfer = drm_dp_mst_i2c_xfer,
};

/**
 * drm_dp_mst_register_i2c_bus() - register an I2C adapter for I2C-over-AUX
 * @aux: DisplayPort AUX channel
 *
 * Returns 0 on success or a negative error code on failure.
 */
static int drm_dp_mst_register_i2c_bus(struct drm_dp_aux *aux)
{
	int rc;

	aux->ddc.algo = &drm_dp_mst_i2c_algo;
	aux->ddc.algo_data = aux;
	aux->ddc.retries = 3;

	aux->ddc.class = I2C_CLASS_DDC;
	aux->ddc.owner = THIS_MODULE;
	aux->ddc.dev.parent = aux->dev;

	strlcpy(aux->ddc.name, aux->name ? aux->name : dev_name(aux->dev),
		sizeof(aux->ddc.name));

	mutex_lock(&aux->i2c_mutex);
	rc = i2c_add_adapter(&aux->ddc);
	mutex_unlock(&aux->i2c_mutex);

	return rc;
}

/**
 * drm_dp_mst_unregister_i2c_bus() - unregister an I2C-over-AUX adapter
 * @aux: DisplayPort AUX channel
 */
static void drm_dp_mst_unregister_i2c_bus(struct drm_dp_aux *aux)
{
	mutex_lock(&aux->i2c_mutex);
	i2c_del_adapter(&aux->ddc);
	mutex_unlock(&aux->i2c_mutex);
}<|MERGE_RESOLUTION|>--- conflicted
+++ resolved
@@ -1739,12 +1739,7 @@
 			txmsg->reply.u.path_resources.full_payload_bw_number,
 			txmsg->reply.u.path_resources.avail_payload_bw_number);
 			port->available_pbn = txmsg->reply.u.path_resources.avail_payload_bw_number;
-<<<<<<< HEAD
-			port->fec_capable =
-				txmsg->reply.u.path_resources.fec_capable;
-=======
 			port->fec_capable = txmsg->reply.u.path_resources.fec_capable;
->>>>>>> a4834780
 		}
 	}
 
@@ -1889,11 +1884,7 @@
 
 	return 0;
 }
-<<<<<<< HEAD
-EXPORT_SYMBOL(drm_dp_mst_get_dsc_info);
-=======
 EXPORT_SYMBOL_GPL(drm_dp_mst_get_dsc_info);
->>>>>>> a4834780
 
 int drm_dp_mst_update_dsc_info(struct drm_dp_mst_topology_mgr *mgr,
 		struct drm_dp_mst_port *port,
@@ -1907,19 +1898,11 @@
 		return -EINVAL;
 
 	memcpy(&port->dsc_info, dsc_info, sizeof(struct drm_dp_mst_dsc_info));
-<<<<<<< HEAD
 	drm_dp_put_port(port);
 
 	return 0;
 }
-EXPORT_SYMBOL(drm_dp_mst_update_dsc_info);
-=======
-		drm_dp_put_port(port);
-
-	return 0;
-}
 EXPORT_SYMBOL_GPL(drm_dp_mst_update_dsc_info);
->>>>>>> a4834780
 
 static int drm_dp_create_payload_step1(struct drm_dp_mst_topology_mgr *mgr,
 				       int id,
@@ -2100,13 +2083,8 @@
 EXPORT_SYMBOL(drm_dp_update_payload_part2);
 
 int drm_dp_send_dpcd_read(struct drm_dp_mst_topology_mgr *mgr,
-<<<<<<< HEAD
-				 struct drm_dp_mst_port *port,
-				 int offset, int size, u8 *bytes)
-=======
 			  struct drm_dp_mst_port *port,
 			  int offset, int size, u8 *bytes)
->>>>>>> a4834780
 {
 	int len;
 	int ret;
@@ -2126,11 +2104,7 @@
 	}
 
 	len = build_dpcd_read(txmsg, port->port_num, offset, size);
-<<<<<<< HEAD
 	txmsg->dst = mstb;
-=======
-	txmsg->dst = port->parent;
->>>>>>> a4834780
 
 	drm_dp_queue_down_tx(mgr, txmsg);
 	ret = drm_dp_mst_wait_tx_reply(mstb, txmsg);
@@ -2162,11 +2136,7 @@
 	drm_dp_put_mst_branch_device(mstb);
 	return ret;
 }
-<<<<<<< HEAD
-EXPORT_SYMBOL(drm_dp_send_dpcd_read);
-=======
 EXPORT_SYMBOL_GPL(drm_dp_send_dpcd_read);
->>>>>>> a4834780
 
 int drm_dp_send_dpcd_write(struct drm_dp_mst_topology_mgr *mgr,
 			   struct drm_dp_mst_port *port,
@@ -2204,11 +2174,7 @@
 	drm_dp_put_mst_branch_device(mstb);
 	return ret;
 }
-<<<<<<< HEAD
-EXPORT_SYMBOL(drm_dp_send_dpcd_write);
-=======
 EXPORT_SYMBOL_GPL(drm_dp_send_dpcd_write);
->>>>>>> a4834780
 
 int drm_dp_mst_get_max_sdp_streams_supported(
 		struct drm_dp_mst_topology_mgr *mgr,
@@ -2223,11 +2189,7 @@
 	drm_dp_put_port(port);
 	return ret;
 }
-<<<<<<< HEAD
-EXPORT_SYMBOL(drm_dp_mst_get_max_sdp_streams_supported);
-=======
 EXPORT_SYMBOL_GPL(drm_dp_mst_get_max_sdp_streams_supported);
->>>>>>> a4834780
 
 static int drm_dp_encode_up_ack_reply(struct drm_dp_sideband_msg_tx *msg, u8 req_type)
 {
@@ -2748,11 +2710,7 @@
 EXPORT_SYMBOL(drm_dp_mst_port_has_audio);
 
 bool drm_dp_mst_has_fec(struct drm_dp_mst_topology_mgr *mgr,
-<<<<<<< HEAD
-		struct drm_dp_mst_port *port)
-=======
 			struct drm_dp_mst_port *port)
->>>>>>> a4834780
 {
 	bool ret = false;
 
@@ -2763,11 +2721,7 @@
 	drm_dp_put_port(port);
 	return ret;
 }
-<<<<<<< HEAD
-EXPORT_SYMBOL(drm_dp_mst_has_fec);
-=======
 EXPORT_SYMBOL_GPL(drm_dp_mst_has_fec);
->>>>>>> a4834780
 
 /**
  * drm_dp_mst_get_edid() - get EDID for an MST port
