--- conflicted
+++ resolved
@@ -5,10 +5,6 @@
 obj-$(CONFIG_TEGRA_HOST1X)	+= host1x/
 obj-y			+= drm/ vga/
 obj-$(CONFIG_IMX_IPUV3_CORE)	+= ipu-v3/
-<<<<<<< HEAD
-obj-$(CONFIG_QCOM_KGSL) += msm/
-obj-$(CONFIG_TRACE_GPU_MEM)		+= trace/
-=======
 obj-$(CONFIG_TRACE_GPU_MEM)		+= trace/
 obj-$(CONFIG_QCOM_KGSL) += msm/
->>>>>>> 218225c0
+obj-$(CONFIG_TRACE_GPU_MEM)		+= trace/