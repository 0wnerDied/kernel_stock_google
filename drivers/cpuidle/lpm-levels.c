// SPDX-License-Identifier: GPL-2.0-only

/* Copyright (c) 2012-2020, The Linux Foundation. All rights reserved.
 * Copyright (C) 2006-2007 Adam Belay <abelay@novell.com>
 * Copyright (C) 2009 Intel Corporation
 */

#define pr_fmt(fmt) "%s: " fmt, KBUILD_MODNAME

#include <linux/module.h>
#include <linux/kernel.h>
#include <linux/init.h>
#include <linux/slab.h>
#include <linux/platform_device.h>
#include <linux/mutex.h>
#include <linux/cpu.h>
#include <linux/of.h>
#include <linux/hrtimer.h>
#include <linux/ktime.h>
#include <linux/tick.h>
#include <linux/suspend.h>
#include <linux/pm_qos.h>
#include <linux/of_platform.h>
#include <linux/smp.h>
#include <linux/dma-mapping.h>
#include <linux/moduleparam.h>
#include <linux/sched.h>
#include <linux/cpu_pm.h>
#include <linux/cpuhotplug.h>
#include <linux/regulator/machine.h>
#include <linux/sched/clock.h>
#include <linux/sched/stat.h>
#include <soc/qcom/pm.h>
#include <soc/qcom/event_timer.h>
#include <soc/qcom/lpm_levels.h>
#include <soc/qcom/lpm-stats.h>
#include <soc/qcom/minidump.h>
#include <asm/arch_timer.h>
#include <asm/suspend.h>
#include <asm/cpuidle.h>
#include "lpm-levels.h"
#include <trace/events/power.h>
#include "../clk/clk.h"
#define CREATE_TRACE_POINTS
#include <trace/events/trace_msm_low_power.h>
#include <linux/gpio.h>

#define SCLK_HZ (32768)
#define PSCI_POWER_STATE(reset) (reset << 30)
#define PSCI_AFFINITY_LEVEL(lvl) ((lvl & 0x3) << 24)

enum {
	MSM_LPM_LVL_DBG_SUSPEND_LIMITS = BIT(0),
	MSM_LPM_LVL_DBG_IDLE_LIMITS = BIT(1),
};

enum debug_event {
	CPU_ENTER,
	CPU_EXIT,
	CLUSTER_ENTER,
	CLUSTER_EXIT,
	CPU_HP_STARTING,
	CPU_HP_DYING,
};

struct lpm_debug {
	u64 time;
	enum debug_event evt;
	int cpu;
	uint32_t arg1;
	uint32_t arg2;
	uint32_t arg3;
	uint32_t arg4;
};

static struct system_pm_ops *sys_pm_ops;


struct lpm_cluster *lpm_root_node;

#define MAXSAMPLES 5

static bool lpm_prediction = true;
module_param_named(lpm_prediction, lpm_prediction, bool, 0664);

static bool lpm_ipi_prediction = true;
module_param_named(lpm_ipi_prediction, lpm_ipi_prediction, bool, 0664);

struct lpm_history {
	uint32_t resi[MAXSAMPLES];
	int mode[MAXSAMPLES];
	int nsamp;
	uint32_t hptr;
	uint32_t hinvalid;
	uint32_t htmr_wkup;
	int64_t stime;
};

struct ipi_history {
	uint32_t interval[MAXSAMPLES];
	uint32_t current_ptr;
	ktime_t cpu_idle_resched_ts;
};

static DEFINE_PER_CPU(struct lpm_history, hist);
static DEFINE_PER_CPU(struct ipi_history, cpu_ipi_history);
static DEFINE_PER_CPU(struct lpm_cpu*, cpu_lpm);
static bool suspend_in_progress;
static struct hrtimer lpm_hrtimer;
static DEFINE_PER_CPU(struct hrtimer, histtimer);
static DEFINE_PER_CPU(struct hrtimer, biastimer);
static struct lpm_debug *lpm_debug;
static phys_addr_t lpm_debug_phys;
static const int num_dbg_elements = 0x100;

static void cluster_unprepare(struct lpm_cluster *cluster,
		const struct cpumask *cpu, int child_idx, bool from_idle,
		int64_t time, bool success);
static void cluster_prepare(struct lpm_cluster *cluster,
		const struct cpumask *cpu, int child_idx, bool from_idle,
		int64_t time);

static bool print_parsed_dt;
module_param_named(print_parsed_dt, print_parsed_dt, bool, 0664);

static bool sleep_disabled;
module_param_named(sleep_disabled, sleep_disabled, bool, 0664);

/**
 * msm_cpuidle_get_deep_idle_latency - Get deep idle latency value
 *
 * Returns an s32 latency value
 */
s32 msm_cpuidle_get_deep_idle_latency(void)
{
	return 10;
}
EXPORT_SYMBOL(msm_cpuidle_get_deep_idle_latency);

uint32_t register_system_pm_ops(struct system_pm_ops *pm_ops)
{
	if (sys_pm_ops)
		return -EUSERS;

	sys_pm_ops = pm_ops;

	return 0;
}
EXPORT_SYMBOL_GPL(register_system_pm_ops);

static uint32_t least_cluster_latency(struct lpm_cluster *cluster,
					struct latency_level *lat_level)
{
	struct list_head *list;
	struct lpm_cluster_level *level;
	struct lpm_cluster *n;
	struct power_params *pwr_params;
	uint32_t latency = 0;
	int i;

	if (list_empty(&cluster->list)) {
		for (i = 0; i < cluster->nlevels; i++) {
			level = &cluster->levels[i];
			pwr_params = &level->pwr;
			if (lat_level->reset_level == level->reset_level) {
				if ((latency > pwr_params->exit_latency)
						|| (!latency))
					latency = pwr_params->exit_latency;
				break;
			}
		}
	} else {
		list_for_each(list, &cluster->parent->child) {
			n = list_entry(list, typeof(*n), list);
			if (lat_level->level_name) {
				if (strcmp(lat_level->level_name,
						 n->cluster_name))
					continue;
			}
			for (i = 0; i < n->nlevels; i++) {
				level = &n->levels[i];
				pwr_params = &level->pwr;
				if (lat_level->reset_level ==
						level->reset_level) {
					if ((latency > pwr_params->exit_latency)
								|| (!latency))
						latency =
						pwr_params->exit_latency;
					break;
				}
			}
		}
	}
	return latency;
}

static uint32_t least_cpu_latency(struct list_head *child,
				struct latency_level *lat_level)
{
	struct list_head *list;
	struct lpm_cpu_level *level;
	struct power_params *pwr_params;
	struct lpm_cpu *cpu;
	struct lpm_cluster *n;
	uint32_t lat = 0;
	int i;

	list_for_each(list, child) {
		n = list_entry(list, typeof(*n), list);
		if (lat_level->level_name) {
			if (strcmp(lat_level->level_name, n->cluster_name))
				continue;
		}
		list_for_each_entry(cpu, &n->cpu, list) {
			for (i = 0; i < cpu->nlevels; i++) {
				level = &cpu->levels[i];
				pwr_params = &level->pwr;
				if (lat_level->reset_level
						== level->reset_level) {
					if ((lat > pwr_params->exit_latency)
							|| (!lat))
						lat = pwr_params->exit_latency;
					break;
				}
			}
		}
	}
	return lat;
}

static struct lpm_cluster *cluster_aff_match(struct lpm_cluster *cluster,
							int affinity_level)
{
	struct lpm_cluster *n;

	if ((cluster->aff_level == affinity_level)
		|| ((!list_empty(&cluster->cpu)) && (affinity_level == 0)))
		return cluster;
	else if (list_empty(&cluster->cpu)) {
		n =  list_entry(cluster->child.next, typeof(*n), list);
		return cluster_aff_match(n, affinity_level);
	} else
		return NULL;
}

int lpm_get_latency(struct latency_level *level, uint32_t *latency)
{
	struct lpm_cluster *cluster;
	uint32_t val;

	if (!lpm_root_node) {
		pr_err("lpm_probe not completed\n");
		return -EAGAIN;
	}

	if ((level->affinity_level < 0)
		|| (level->affinity_level > lpm_root_node->aff_level)
		|| (level->reset_level < LPM_RESET_LVL_RET)
		|| (level->reset_level > LPM_RESET_LVL_PC)
		|| !latency)
		return -EINVAL;

	cluster = cluster_aff_match(lpm_root_node, level->affinity_level);
	if (!cluster) {
		pr_err("No matching cluster found for affinity_level:%d\n",
							level->affinity_level);
		return -EINVAL;
	}

	if (level->affinity_level == 0)
		val = least_cpu_latency(&cluster->parent->child, level);
	else
		val = least_cluster_latency(cluster, level);

	if (!val) {
		pr_err("No mode with affinity_level:%d reset_level:%d\n",
				level->affinity_level, level->reset_level);
		return -EINVAL;
	}

	*latency = val;

	return 0;
}
EXPORT_SYMBOL(lpm_get_latency);

static void update_debug_pc_event(enum debug_event event, uint32_t arg1,
		uint32_t arg2, uint32_t arg3, uint32_t arg4)
{
	struct lpm_debug *dbg;
	int idx;
	static DEFINE_SPINLOCK(debug_lock);
	static int pc_event_index;

	if (!lpm_debug)
		return;

	spin_lock(&debug_lock);
	idx = pc_event_index++;
	dbg = &lpm_debug[idx & (num_dbg_elements - 1)];

	dbg->evt = event;
	dbg->time = arch_counter_get_cntvct();
	dbg->cpu = raw_smp_processor_id();
	dbg->arg1 = arg1;
	dbg->arg2 = arg2;
	dbg->arg3 = arg3;
	dbg->arg4 = arg4;
	spin_unlock(&debug_lock);
}

static int lpm_dying_cpu(unsigned int cpu)
{
	struct lpm_cluster *cluster = per_cpu(cpu_lpm, cpu)->parent;

	update_debug_pc_event(CPU_HP_DYING, cpu,
				cluster->num_children_in_sync.bits[0],
				cluster->child_cpus.bits[0], false);
	cluster_prepare(cluster, get_cpu_mask(cpu), NR_LPM_LEVELS, false, 0);
	return 0;
}

static int lpm_starting_cpu(unsigned int cpu)
{
	struct lpm_cluster *cluster = per_cpu(cpu_lpm, cpu)->parent;

	update_debug_pc_event(CPU_HP_STARTING, cpu,
				cluster->num_children_in_sync.bits[0],
				cluster->child_cpus.bits[0], false);
	cluster_unprepare(cluster, get_cpu_mask(cpu), NR_LPM_LEVELS, false,
						0, true);
	return 0;
}

static enum hrtimer_restart lpm_hrtimer_cb(struct hrtimer *h)
{
	return HRTIMER_NORESTART;
}

static void histtimer_cancel(void)
{
	unsigned int cpu = raw_smp_processor_id();
	struct hrtimer *cpu_histtimer = &per_cpu(histtimer, cpu);
	ktime_t time_rem;

	time_rem = hrtimer_get_remaining(cpu_histtimer);
	if (ktime_to_us(time_rem) <= 0)
		return;

	hrtimer_try_to_cancel(cpu_histtimer);
}

static enum hrtimer_restart histtimer_fn(struct hrtimer *h)
{
	int cpu = raw_smp_processor_id();
	struct lpm_history *history = &per_cpu(hist, cpu);

	history->hinvalid = 1;
	return HRTIMER_NORESTART;
}

static void histtimer_start(uint32_t time_us)
{
	uint64_t time_ns = time_us * NSEC_PER_USEC;
	ktime_t hist_ktime = ns_to_ktime(time_ns);
	unsigned int cpu = raw_smp_processor_id();
	struct hrtimer *cpu_histtimer = &per_cpu(histtimer, cpu);

	cpu_histtimer->function = histtimer_fn;
	hrtimer_start(cpu_histtimer, hist_ktime, HRTIMER_MODE_REL_PINNED);
}

static void cluster_timer_init(struct lpm_cluster *cluster)
{
	struct list_head *list;

	if (!cluster)
		return;

	hrtimer_init(&cluster->histtimer, CLOCK_MONOTONIC, HRTIMER_MODE_REL);

	list_for_each(list, &cluster->child) {
		struct lpm_cluster *n;

		n = list_entry(list, typeof(*n), list);
		cluster_timer_init(n);
	}
}

static void clusttimer_cancel(void)
{
	int cpu = raw_smp_processor_id();
	struct lpm_cluster *cluster = per_cpu(cpu_lpm, cpu)->parent;
	ktime_t time_rem;

	time_rem = hrtimer_get_remaining(&cluster->histtimer);
	if (ktime_to_us(time_rem) > 0)
		hrtimer_try_to_cancel(&cluster->histtimer);

	if (cluster->parent) {
		time_rem = hrtimer_get_remaining(
			&cluster->parent->histtimer);

		if (ktime_to_us(time_rem) <= 0)
			return;

		hrtimer_try_to_cancel(&cluster->parent->histtimer);
	}
}

static enum hrtimer_restart clusttimer_fn(struct hrtimer *h)
{
	struct lpm_cluster *cluster = container_of(h,
				struct lpm_cluster, histtimer);

	cluster->history.hinvalid = 1;
	return HRTIMER_NORESTART;
}

static void clusttimer_start(struct lpm_cluster *cluster, uint32_t time_us)
{
	uint64_t time_ns = time_us * NSEC_PER_USEC;
	ktime_t clust_ktime = ns_to_ktime(time_ns);

	cluster->histtimer.function = clusttimer_fn;
	hrtimer_start(&cluster->histtimer, clust_ktime,
				HRTIMER_MODE_REL_PINNED);
}

static void msm_pm_set_timer(uint32_t modified_time_us)
{
	u64 modified_time_ns = modified_time_us * NSEC_PER_USEC;
	ktime_t modified_ktime = ns_to_ktime(modified_time_ns);

	lpm_hrtimer.function = lpm_hrtimer_cb;
	hrtimer_start(&lpm_hrtimer, modified_ktime, HRTIMER_MODE_REL_PINNED);
}

static void biastimer_cancel(void)
{
	unsigned int cpu = raw_smp_processor_id();
	struct hrtimer *cpu_biastimer = &per_cpu(biastimer, cpu);
	ktime_t time_rem;

	time_rem = hrtimer_get_remaining(cpu_biastimer);
	if (ktime_to_us(time_rem) <= 0)
		return;

	hrtimer_try_to_cancel(cpu_biastimer);
}

static enum hrtimer_restart biastimer_fn(struct hrtimer *h)
{
	return HRTIMER_NORESTART;
}

static void biastimer_start(uint32_t time_ns)
{
	ktime_t bias_ktime = ns_to_ktime(time_ns);
	unsigned int cpu = raw_smp_processor_id();
	struct hrtimer *cpu_biastimer = &per_cpu(biastimer, cpu);

	cpu_biastimer->function = biastimer_fn;
	hrtimer_start(cpu_biastimer, bias_ktime, HRTIMER_MODE_REL_PINNED);
}

static uint64_t find_deviation(int *interval, uint32_t ref_stddev,
				int64_t *stime)
{
	int divisor, i;
	uint64_t max, avg, stddev;
	int64_t thresh = LLONG_MAX;

	do {
		max = avg = divisor = stddev = 0;
		for (i = 0; i < MAXSAMPLES; i++) {
			int64_t value = interval[i];

			if (value <= thresh) {
				avg += value;
				divisor++;
				if (value > max)
					max = value;
			}
		}
		do_div(avg, divisor);

		for (i = 0; i < MAXSAMPLES; i++) {
			int64_t value = interval[i];

			if (value <= thresh) {
				int64_t diff = value - avg;

				stddev += diff * diff;
			}
		}
		do_div(stddev, divisor);
		stddev = int_sqrt(stddev);

	/*
	 * If the deviation is less, return the average, else
	 * ignore one maximum sample and retry
	 */
		if (((avg > stddev * 6) && (divisor >= (MAXSAMPLES - 1)))
					|| stddev <= ref_stddev) {
			*stime = ktime_to_us(ktime_get()) + avg;
			return avg;
		}
		thresh = max - 1;

	} while (divisor > (MAXSAMPLES - 1));

	return 0;
}

static uint64_t lpm_cpuidle_predict(struct cpuidle_device *dev,
		struct lpm_cpu *cpu, int *idx_restrict,
		uint32_t *idx_restrict_time, uint32_t *ipi_predicted)
{
	int i, j;
	uint64_t avg;
	struct lpm_history *history = &per_cpu(hist, dev->cpu);
	struct ipi_history *ipi_history = &per_cpu(cpu_ipi_history, dev->cpu);

	if (!lpm_prediction || !cpu->lpm_prediction)
		return 0;

	/*
	 * Samples are marked invalid when woken-up due to timer,
	 * so donot predict.
	 */
	if (history->hinvalid) {
		history->hinvalid = 0;
		history->htmr_wkup = 1;
		history->stime = 0;
		return 0;
	}

	/*
	 * Predict only when all the samples are collected.
	 */
	if (history->nsamp < MAXSAMPLES) {
		history->stime = 0;
		return 0;
	}

	/*
	 * Check if the samples are not much deviated, if so use the
	 * average of those as predicted sleep time. Else if any
	 * specific mode has more premature exits return the index of
	 * that mode.
	 */

	avg = find_deviation(history->resi, cpu->ref_stddev, &(history->stime));
	if (avg)
		return avg;

	/*
	 * Find the number of premature exits for each of the mode,
	 * excluding clockgating mode, and they are more than fifty
	 * percent restrict that and deeper modes.
	 */
	if (history->htmr_wkup != 1) {
		for (j = 1; j < cpu->nlevels; j++) {
			struct lpm_cpu_level *level = &cpu->levels[j];
			uint32_t min_residency = level->pwr.min_residency;
			uint32_t max_residency = 0;
			struct lpm_cpu_level *lvl;
			uint32_t failed = 0;
			uint64_t total = 0;

			for (i = 0; i < MAXSAMPLES; i++) {
				if ((history->mode[i] == j) &&
					(history->resi[i] < min_residency)) {
					failed++;
					total += history->resi[i];
				}
			}
			if (failed >= cpu->ref_premature_cnt) {
				*idx_restrict = j;
				do_div(total, failed);
				for (i = 0; i < j; i++) {
					lvl = &cpu->levels[i];
					max_residency = lvl->pwr.max_residency;
					if (total < max_residency) {
						*idx_restrict = i + 1;
						total = max_residency;
						break;
					}
				}

				*idx_restrict_time = total;
				history->stime = ktime_to_us(ktime_get())
						+ *idx_restrict_time;
				break;
			}
		}
	}

	if (*idx_restrict_time || !cpu->ipi_prediction || !lpm_ipi_prediction)
		return 0;

	avg = find_deviation(ipi_history->interval, cpu->ref_stddev
						+ DEFAULT_IPI_STDDEV,
						&(history->stime));
	if (avg) {
		*ipi_predicted = 1;
		return avg;
	}

	return 0;
}

static inline void invalidate_predict_history(struct cpuidle_device *dev)
{
	struct lpm_history *history = &per_cpu(hist, dev->cpu);
	struct lpm_cpu *lpm_cpu = per_cpu(cpu_lpm, dev->cpu);

	if (!lpm_prediction || !lpm_cpu->lpm_prediction)
		return;

	if (history->hinvalid) {
		history->hinvalid = 0;
		history->htmr_wkup = 1;
		history->stime = 0;
	}
}

static void clear_predict_history(void)
{
	struct lpm_history *history;
	int i;
	unsigned int cpu;
	struct lpm_cpu *lpm_cpu = per_cpu(cpu_lpm, raw_smp_processor_id());

	if (!lpm_prediction || !lpm_cpu->lpm_prediction)
		return;

	for_each_possible_cpu(cpu) {
		history = &per_cpu(hist, cpu);
		for (i = 0; i < MAXSAMPLES; i++) {
			history->resi[i]  = 0;
			history->mode[i] = -1;
			history->hptr = 0;
			history->nsamp = 0;
			history->stime = 0;
		}
	}
}

static void update_history(struct cpuidle_device *dev, int idx);

static inline bool lpm_disallowed(s64 sleep_us, int cpu, struct lpm_cpu *pm_cpu)
{
	uint64_t bias_time = 0;

	if (cpu_isolated(cpu))
		goto out;

	if (sleep_disabled)
		return true;

	bias_time = sched_lpm_disallowed_time(cpu);
	if (bias_time) {
		pm_cpu->bias = bias_time;
		return true;
	}

out:
	if (sleep_us < 0)
		return true;

	return false;
}

static void calculate_next_wakeup(uint32_t *next_wakeup_us,
				  uint32_t next_event_us,
				  uint32_t lvl_latency_us,
				  s64 sleep_us)
{
	if (!next_event_us)
		return;

	if (next_event_us < lvl_latency_us)
		return;

	if (next_event_us < sleep_us)
		*next_wakeup_us = next_event_us - lvl_latency_us;
}

static int cpu_power_select(struct cpuidle_device *dev,
		struct lpm_cpu *cpu)
{
	ktime_t delta_next;
	int best_level = 0;
	uint32_t latency_us = pm_qos_request_for_cpu(PM_QOS_CPU_DMA_LATENCY,
							dev->cpu);
	s64 sleep_us = ktime_to_us(tick_nohz_get_sleep_length(&delta_next));
	uint32_t modified_time_us = 0;
	uint32_t next_event_us = 0;
	int i, idx_restrict;
	uint32_t lvl_latency_us = 0;
	uint64_t predicted = 0;
	uint32_t htime = 0, idx_restrict_time = 0, ipi_predicted = 0;
	uint32_t next_wakeup_us = (uint32_t)sleep_us;
	uint32_t min_residency, max_residency;
	struct power_params *pwr_params;

	if (lpm_disallowed(sleep_us, dev->cpu, cpu))
		goto done_select;

	idx_restrict = cpu->nlevels + 1;
	next_event_us = (uint32_t)(ktime_to_us(get_next_event_time(dev->cpu)));

	for (i = 0; i < cpu->nlevels; i++) {
		if (!lpm_cpu_mode_allow(dev->cpu, i, true))
			continue;

		pwr_params = &cpu->levels[i].pwr;
		lvl_latency_us = pwr_params->exit_latency;
		min_residency = pwr_params->min_residency;
		max_residency = pwr_params->max_residency;

		if (latency_us < lvl_latency_us)
			break;

		calculate_next_wakeup(&next_wakeup_us, next_event_us,
				      lvl_latency_us, sleep_us);

		if (!i && !cpu_isolated(dev->cpu)) {
			/*
			 * If the next_wake_us itself is not sufficient for
			 * deeper low power modes than clock gating do not
			 * call prediction.
			 */
			if (next_wakeup_us > max_residency) {
				predicted = lpm_cpuidle_predict(dev, cpu,
					&idx_restrict, &idx_restrict_time,
					&ipi_predicted);
				if (predicted && (predicted < min_residency))
					predicted = min_residency;
			} else
				invalidate_predict_history(dev);
		}

		if (i >= idx_restrict)
			break;

		best_level = i;

		if (next_event_us && next_event_us < sleep_us && !i)
			modified_time_us = next_event_us - lvl_latency_us;
		else
			modified_time_us = 0;

		if (predicted ? (predicted <= max_residency)
			: (next_wakeup_us <= max_residency))
			break;
	}

	if (modified_time_us)
		msm_pm_set_timer(modified_time_us);

	/*
	 * Start timer to avoid staying in shallower mode forever
	 * incase of misprediciton
	 */

	pwr_params = &cpu->levels[best_level].pwr;
	min_residency = pwr_params->min_residency;
	max_residency = pwr_params->max_residency;

	if ((predicted || (idx_restrict != cpu->nlevels + 1)) &&
	    (best_level < (cpu->nlevels-1))) {
		htime = predicted + cpu->tmr_add;
		if (lpm_ipi_prediction && cpu->ipi_prediction)
			htime += DEFAULT_IPI_TIMER_ADD;
		if (!predicted)
			htime = idx_restrict_time;
		else if (htime > max_residency)
			htime = max_residency;

		if ((next_wakeup_us > htime) &&
			((next_wakeup_us - htime) > max_residency))
			histtimer_start(htime);
	}

done_select:
	trace_cpu_power_select(best_level, sleep_us, latency_us, next_event_us);

	trace_cpu_pred_select(idx_restrict_time ? 2 : (ipi_predicted ?
				3 : (predicted ? 1 : 0)), predicted, htime);

	return best_level;
}

static unsigned int get_next_online_cpu(bool from_idle)
{
	unsigned int cpu;
	ktime_t next_event;
	unsigned int next_cpu = raw_smp_processor_id();

	if (!from_idle)
		return next_cpu;
	next_event = KTIME_MAX;
	for_each_online_cpu(cpu) {
		ktime_t *next_event_c;

		next_event_c = get_next_event_cpu(cpu);
		if (*next_event_c < next_event) {
			next_event = *next_event_c;
			next_cpu = cpu;
		}
	}
	return next_cpu;
}

static uint64_t get_cluster_sleep_time(struct lpm_cluster *cluster,
		bool from_idle, uint32_t *pred_time)
{
	int cpu;
	ktime_t next_event;
	struct cpumask online_cpus_in_cluster;
	struct lpm_history *history;
	int64_t prediction = LONG_MAX;

	if (!from_idle)
		return ~0ULL;

	next_event = KTIME_MAX;
	cpumask_and(&online_cpus_in_cluster,
			&cluster->num_children_in_sync, cpu_online_mask);

	for_each_cpu(cpu, &online_cpus_in_cluster) {
		ktime_t *next_event_c;

		next_event_c = get_next_event_cpu(cpu);
		if (*next_event_c < next_event)
			next_event = *next_event_c;

		if (from_idle && lpm_prediction && cluster->lpm_prediction) {
			history = &per_cpu(hist, cpu);
			if (history->stime && (history->stime < prediction))
				prediction = history->stime;
		}
	}

	if (from_idle && lpm_prediction && cluster->lpm_prediction) {
		if (prediction > ktime_to_us(ktime_get()))
			*pred_time = prediction - ktime_to_us(ktime_get());
	}

	if (ktime_to_us(next_event) > ktime_to_us(ktime_get()))
		return ktime_to_us(ktime_sub(next_event, ktime_get()));
	else
		return 0;
}

static int cluster_predict(struct lpm_cluster *cluster,
				uint32_t *pred_us)
{
	int i, j;
	int ret = 0;
	struct cluster_history *history = &cluster->history;
	int64_t cur_time = ktime_to_us(ktime_get());

	if (!lpm_prediction || !cluster->lpm_prediction)
		return 0;

	if (history->hinvalid) {
		history->hinvalid = 0;
		history->htmr_wkup = 1;
		history->flag = 0;
		return ret;
	}

	if (history->nsamp == MAXSAMPLES) {
		for (i = 0; i < MAXSAMPLES; i++) {
			if ((cur_time - history->stime[i])
					> CLUST_SMPL_INVLD_TIME)
				history->nsamp--;
		}
	}

	if (history->nsamp < MAXSAMPLES) {
		history->flag = 0;
		return ret;
	}

	if (history->flag == 2)
		history->flag = 0;

	if (history->htmr_wkup != 1) {
		uint64_t total = 0;

		if (history->flag == 1) {
			for (i = 0; i < MAXSAMPLES; i++)
				total += history->resi[i];
			do_div(total, MAXSAMPLES);
			*pred_us = total;
			return 2;
		}

		for (j = 1; j < cluster->nlevels; j++) {
			uint32_t failed = 0;

			total = 0;
			for (i = 0; i < MAXSAMPLES; i++) {
				if ((history->mode[i] == j) && (history->resi[i]
				< cluster->levels[j].pwr.min_residency)) {
					failed++;
					total += history->resi[i];
				}
			}

			if (failed > (MAXSAMPLES-2)) {
				do_div(total, failed);
				*pred_us = total;
				history->flag = 1;
				return 1;
			}
		}
	}

	return ret;
}

static void update_cluster_history_time(struct cluster_history *history,
						int idx, uint64_t start)
{
	history->entry_idx = idx;
	history->entry_time = start;
}

static void update_cluster_history(struct cluster_history *history, int idx)
{
	uint32_t tmr = 0;
	uint32_t residency = 0;
	struct lpm_cluster *cluster =
			container_of(history, struct lpm_cluster, history);

	if (!lpm_prediction || !cluster->lpm_prediction)
		return;

	if ((history->entry_idx == -1) || (history->entry_idx == idx)) {
		residency = ktime_to_us(ktime_get()) - history->entry_time;
		history->stime[history->hptr] = history->entry_time;
	} else
		return;

	if (history->htmr_wkup) {
		if (!history->hptr)
			history->hptr = MAXSAMPLES-1;
		else
			history->hptr--;

		history->resi[history->hptr] += residency;

		history->htmr_wkup = 0;
		tmr = 1;
	} else
		history->resi[history->hptr] = residency;

	history->mode[history->hptr] = idx;

	history->entry_idx = INT_MIN;
	history->entry_time = 0;

	if (history->nsamp < MAXSAMPLES)
		history->nsamp++;

	trace_cluster_pred_hist(cluster->cluster_name,
		history->mode[history->hptr], history->resi[history->hptr],
		history->hptr, tmr);

	(history->hptr)++;

	if (history->hptr >= MAXSAMPLES)
		history->hptr = 0;
}

static void clear_cl_history_each(struct cluster_history *history)
{
	int i;

	for (i = 0; i < MAXSAMPLES; i++) {
		history->resi[i]  = 0;
		history->mode[i] = -1;
		history->stime[i] = 0;
	}

	history->hptr = 0;
	history->nsamp = 0;
	history->flag = 0;
	history->hinvalid = 0;
	history->htmr_wkup = 0;
}
static void clear_cl_predict_history(void)
{
	struct lpm_cluster *cluster = lpm_root_node;
	struct list_head *list;

	if (!lpm_prediction || !cluster->lpm_prediction)
		return;

	clear_cl_history_each(&cluster->history);

	list_for_each(list, &cluster->child) {
		struct lpm_cluster *n;

		n = list_entry(list, typeof(*n), list);
		clear_cl_history_each(&n->history);
	}
}

static int cluster_select(struct lpm_cluster *cluster, bool from_idle,
							int *ispred)
{
	int best_level = -1;
	int i;
	struct cpumask mask;
	uint32_t latency_us = ~0U;
	uint32_t sleep_us;
	uint32_t cpupred_us = 0, pred_us = 0;
	int pred_mode = 0, predicted = 0;

	if (!cluster)
		return -EINVAL;

	sleep_us = (uint32_t)get_cluster_sleep_time(cluster,
						from_idle, &cpupred_us);

	if (from_idle) {
		pred_mode = cluster_predict(cluster, &pred_us);

		if (cpupred_us && pred_mode && (cpupred_us < pred_us))
			pred_us = cpupred_us;

		if (pred_us && pred_mode && (pred_us < sleep_us))
			predicted = 1;

		if (predicted && (pred_us == cpupred_us))
			predicted = 2;
	}

	if (cpumask_and(&mask, cpu_online_mask, &cluster->child_cpus))
		latency_us = pm_qos_request_for_cpumask(PM_QOS_CPU_DMA_LATENCY,
							&mask);

	for (i = 0; i < cluster->nlevels; i++) {
		struct lpm_cluster_level *level = &cluster->levels[i];
		struct power_params *pwr_params = &level->pwr;

		if (!lpm_cluster_mode_allow(cluster, i, from_idle))
			continue;

		if (!cpumask_equal(&cluster->num_children_in_sync,
					&level->num_cpu_votes))
			continue;

		if (from_idle && latency_us < pwr_params->exit_latency)
			break;

		if (sleep_us < (pwr_params->exit_latency +
						pwr_params->entry_latency))
			break;

		if (suspend_in_progress && from_idle && level->notify_rpm)
			continue;

		if (level->notify_rpm) {
			if (!(sys_pm_ops && sys_pm_ops->sleep_allowed))
				continue;
			if (!sys_pm_ops->sleep_allowed())
				continue;
		}

		best_level = i;

		if (from_idle &&
			(predicted ? (pred_us <= pwr_params->max_residency)
			: (sleep_us <= pwr_params->max_residency)))
			break;
	}

	if ((best_level == (cluster->nlevels - 1)) && (pred_mode == 2))
		cluster->history.flag = 2;

	*ispred = predicted;

	trace_cluster_pred_select(cluster->cluster_name, best_level, sleep_us,
						latency_us, predicted, pred_us);

	return best_level;
}

static int cluster_configure(struct lpm_cluster *cluster, int idx,
		bool from_idle, int predicted)
{
	struct lpm_cluster_level *level = &cluster->levels[idx];
	struct cpumask online_cpus, cpumask;
	unsigned int cpu;

	cpumask_and(&online_cpus, &cluster->num_children_in_sync,
					cpu_online_mask);

	if (!cpumask_equal(&cluster->num_children_in_sync, &cluster->child_cpus)
				|| is_IPI_pending(&online_cpus))
		return -EPERM;

	if (idx != cluster->default_level) {
		update_debug_pc_event(CLUSTER_ENTER, idx,
			cluster->num_children_in_sync.bits[0],
			cluster->child_cpus.bits[0], from_idle);
		trace_cluster_enter(cluster->cluster_name, idx,
			cluster->num_children_in_sync.bits[0],
			cluster->child_cpus.bits[0], from_idle);
		lpm_stats_cluster_enter(cluster->stats, idx);

		if (from_idle && lpm_prediction && cluster->lpm_prediction)
			update_cluster_history_time(&cluster->history, idx,
						ktime_to_us(ktime_get()));
	}

	if (level->notify_rpm) {
<<<<<<< HEAD
		/*
		 * Print the clocks and regulators which are enabled during
		 * system suspend.  This debug information is useful to know
		 * which resources are enabled and preventing the system level
		 * LPMs (XO and Vmin).
		 */
#ifdef CONFIG_DEBUG_FS
		if (!from_idle) {
			clock_debug_print_enabled();
			regulator_debug_print_enabled();
		}
#endif

=======
>>>>>>> 96aaa2a2
		cpu = get_next_online_cpu(from_idle);
		cpumask_copy(&cpumask, cpumask_of(cpu));
		clear_predict_history();
		clear_cl_predict_history();
		if (sys_pm_ops && sys_pm_ops->enter)
			if ((sys_pm_ops->enter(&cpumask)))
				return -EBUSY;
	}

	cluster->last_level = idx;

	if (predicted && (idx < (cluster->nlevels - 1))) {
		struct power_params *pwr_params = &cluster->levels[idx].pwr;

		clusttimer_start(cluster, pwr_params->max_residency +
							cluster->tmr_add);
	}

	return 0;
}

static void cluster_prepare(struct lpm_cluster *cluster,
		const struct cpumask *cpu, int child_idx, bool from_idle,
		int64_t start_time)
{
	int i;
	int predicted = 0;

	if (!cluster)
		return;

	if (cluster->min_child_level > child_idx)
		return;

	spin_lock(&cluster->sync_lock);
	cpumask_or(&cluster->num_children_in_sync, cpu,
			&cluster->num_children_in_sync);

	for (i = 0; i < cluster->nlevels; i++) {
		struct lpm_cluster_level *lvl = &cluster->levels[i];

		if (child_idx >= lvl->min_child_level)
			cpumask_or(&lvl->num_cpu_votes, cpu,
					&lvl->num_cpu_votes);
	}

	/*
	 * cluster_select() does not make any configuration changes. So its ok
	 * to release the lock here. If a core wakes up for a rude request,
	 * it need not wait for another to finish its cluster selection and
	 * configuration process
	 */

	if (!cpumask_equal(&cluster->num_children_in_sync,
				&cluster->child_cpus))
		goto failed;

	i = cluster_select(cluster, from_idle, &predicted);

	if (((i < 0) || (i == cluster->default_level))
				&& predicted && from_idle) {
		update_cluster_history_time(&cluster->history,
					-1, ktime_to_us(ktime_get()));

		if (i < 0) {
			struct power_params *pwr_params =
						&cluster->levels[0].pwr;

			clusttimer_start(cluster,
					pwr_params->max_residency +
					cluster->tmr_add);

			goto failed;
		}
	}

	if (i < 0)
		goto failed;

	if (cluster_configure(cluster, i, from_idle, predicted))
		goto failed;

	if (!IS_ERR_OR_NULL(cluster->stats))
		cluster->stats->sleep_time = start_time;
	cluster_prepare(cluster->parent, &cluster->num_children_in_sync, i,
			from_idle, start_time);

	spin_unlock(&cluster->sync_lock);
	return;
failed:
	spin_unlock(&cluster->sync_lock);
	if (!IS_ERR_OR_NULL(cluster->stats))
		cluster->stats->sleep_time = 0;
}

static void cluster_unprepare(struct lpm_cluster *cluster,
		const struct cpumask *cpu, int child_idx, bool from_idle,
		int64_t end_time, bool success)
{
	struct lpm_cluster_level *level;
	bool first_cpu;
	int last_level, i;

	if (!cluster)
		return;

	if (cluster->min_child_level > child_idx)
		return;

	spin_lock(&cluster->sync_lock);
	last_level = cluster->default_level;
	first_cpu = cpumask_equal(&cluster->num_children_in_sync,
				&cluster->child_cpus);
	cpumask_andnot(&cluster->num_children_in_sync,
			&cluster->num_children_in_sync, cpu);

	for (i = 0; i < cluster->nlevels; i++) {
		struct lpm_cluster_level *lvl = &cluster->levels[i];

		if (child_idx >= lvl->min_child_level)
			cpumask_andnot(&lvl->num_cpu_votes,
					&lvl->num_cpu_votes, cpu);
	}

	if (from_idle && first_cpu &&
		(cluster->last_level == cluster->default_level))
		update_cluster_history(&cluster->history, cluster->last_level);

	if (!first_cpu || cluster->last_level == cluster->default_level)
		goto unlock_return;

	if (!IS_ERR_OR_NULL(cluster->stats) && cluster->stats->sleep_time)
		cluster->stats->sleep_time = end_time -
			cluster->stats->sleep_time;
	lpm_stats_cluster_exit(cluster->stats, cluster->last_level, success);

	level = &cluster->levels[cluster->last_level];

	if (level->notify_rpm)
		if (sys_pm_ops && sys_pm_ops->exit)
			sys_pm_ops->exit(success);

	update_debug_pc_event(CLUSTER_EXIT, cluster->last_level,
			cluster->num_children_in_sync.bits[0],
			cluster->child_cpus.bits[0], from_idle);
	trace_cluster_exit(cluster->cluster_name, cluster->last_level,
			cluster->num_children_in_sync.bits[0],
			cluster->child_cpus.bits[0], from_idle);

	last_level = cluster->last_level;
	cluster->last_level = cluster->default_level;

	if (from_idle)
		update_cluster_history(&cluster->history, last_level);

	cluster_unprepare(cluster->parent, &cluster->child_cpus,
			last_level, from_idle, end_time, success);
unlock_return:
	spin_unlock(&cluster->sync_lock);
}

static inline void cpu_prepare(struct lpm_cpu *cpu, int cpu_index,
				bool from_idle)
{
	struct lpm_cpu_level *cpu_level = &cpu->levels[cpu_index];

	/* Use broadcast timer for aggregating sleep mode within a cluster.
	 * A broadcast timer could be used in the following scenarios
	 * 1) The architected timer HW gets reset during certain low power
	 * modes and the core relies on a external(broadcast) timer to wake up
	 * from sleep. This information is passed through device tree.
	 * 2) The CPU low power mode could trigger a system low power mode.
	 * The low power module relies on Broadcast timer to aggregate the
	 * next wakeup within a cluster, in which case, CPU switches over to
	 * use broadcast timer.
	 */

	if (from_idle && cpu_level->is_reset)
		cpu_pm_enter();

}

static inline void cpu_unprepare(struct lpm_cpu *cpu, int cpu_index,
				bool from_idle)
{
	struct lpm_cpu_level *cpu_level = &cpu->levels[cpu_index];

	if (from_idle && cpu_level->is_reset)
		cpu_pm_exit();
}

static int get_cluster_id(struct lpm_cluster *cluster, int *aff_lvl,
				bool from_idle)
{
	int state_id = 0;

	if (!cluster)
		return 0;

	spin_lock(&cluster->sync_lock);

	if (!cpumask_equal(&cluster->num_children_in_sync,
				&cluster->child_cpus))
		goto unlock_and_return;

	state_id += get_cluster_id(cluster->parent, aff_lvl, from_idle);

	if (cluster->last_level != cluster->default_level) {
		struct lpm_cluster_level *level
			= &cluster->levels[cluster->last_level];

		state_id += (level->psci_id & cluster->psci_mode_mask)
					<< cluster->psci_mode_shift;

		/*
		 * We may have updated the broadcast timers, update
		 * the wakeup value by reading the bc timer directly.
		 */
		if (level->notify_rpm)
			if (sys_pm_ops && sys_pm_ops->update_wakeup)
				sys_pm_ops->update_wakeup(from_idle);
		if (cluster->psci_mode_shift)
			(*aff_lvl)++;
	}
unlock_and_return:
	spin_unlock(&cluster->sync_lock);
	return state_id;
}

static bool psci_enter_sleep(struct lpm_cpu *cpu, int idx, bool from_idle)
{
	int affinity_level = 0, state_id = 0, power_state = 0;
	bool success = false;
	/*
	 * idx = 0 is the default LPM state
	 */

	if (!idx) {
		if (cpu->bias)
			biastimer_start(cpu->bias);
		stop_critical_timings();
		cpu_do_idle();
		start_critical_timings();
		return true;
	}

	if (from_idle && cpu->levels[idx].use_bc_timer) {
		if (tick_broadcast_enter())
			return success;
	}

	state_id = get_cluster_id(cpu->parent, &affinity_level, from_idle);
	power_state = PSCI_POWER_STATE(cpu->levels[idx].is_reset);
	affinity_level = PSCI_AFFINITY_LEVEL(affinity_level);
	state_id += power_state + affinity_level + cpu->levels[idx].psci_id;

	update_debug_pc_event(CPU_ENTER, state_id,
			0xdeaffeed, 0xdeaffeed, from_idle);
	stop_critical_timings();

#ifdef CONFIG_DEBUG_FS
	if (!from_idle && pm_gpio_debug_mask) {
		msm_gpio_dump(NULL);
		pmic_gpio_dump(NULL);
	}
#endif

	success = !arm_cpuidle_suspend(state_id);

	start_critical_timings();
	update_debug_pc_event(CPU_EXIT, state_id,
			success, 0xdeaffeed, from_idle);

	if (from_idle && cpu->levels[idx].use_bc_timer)
		tick_broadcast_exit();

	return success;
}

static int lpm_cpuidle_select(struct cpuidle_driver *drv,
		struct cpuidle_device *dev, bool *stop_tick)
{
	struct lpm_cpu *cpu = per_cpu(cpu_lpm, dev->cpu);

	if (!cpu)
		return 0;

	return cpu_power_select(dev, cpu);
}

static void update_ipi_history(int cpu)
{
	struct ipi_history *history = &per_cpu(cpu_ipi_history, cpu);
	ktime_t now = ktime_get();

	history->interval[history->current_ptr] =
			ktime_to_us(ktime_sub(now,
			history->cpu_idle_resched_ts));
	(history->current_ptr)++;
	if (history->current_ptr >= MAXSAMPLES)
		history->current_ptr = 0;
	history->cpu_idle_resched_ts = now;
}

static void update_history(struct cpuidle_device *dev, int idx)
{
	struct lpm_history *history = &per_cpu(hist, dev->cpu);
	uint32_t tmr = 0;
	struct lpm_cpu *lpm_cpu = per_cpu(cpu_lpm, dev->cpu);

	if (!lpm_prediction || !lpm_cpu->lpm_prediction)
		return;

	if (history->htmr_wkup) {
		if (!history->hptr)
			history->hptr = MAXSAMPLES-1;
		else
			history->hptr--;

		history->resi[history->hptr] += dev->last_residency;
		history->htmr_wkup = 0;
		tmr = 1;
	} else
		history->resi[history->hptr] = dev->last_residency;

	history->mode[history->hptr] = idx;

	trace_cpu_pred_hist(history->mode[history->hptr],
		history->resi[history->hptr], history->hptr, tmr);

	if (history->nsamp < MAXSAMPLES)
		history->nsamp++;

	(history->hptr)++;
	if (history->hptr >= MAXSAMPLES)
		history->hptr = 0;
}

static int lpm_cpuidle_enter(struct cpuidle_device *dev,
		struct cpuidle_driver *drv, int idx)
{
	struct lpm_cpu *cpu = per_cpu(cpu_lpm, dev->cpu);
	bool success = false;
	const struct cpumask *cpumask = get_cpu_mask(dev->cpu);
	ktime_t start = ktime_get();
	uint64_t start_time = ktime_to_ns(start), end_time;

	cpu_prepare(cpu, idx, true);
	cluster_prepare(cpu->parent, cpumask, idx, true, start_time);

	trace_cpu_idle_enter(idx);
	lpm_stats_cpu_enter(idx, start_time);

	if (need_resched())
		goto exit;

	success = psci_enter_sleep(cpu, idx, true);

exit:
	end_time = ktime_to_ns(ktime_get());
	lpm_stats_cpu_exit(idx, end_time, success);

	cluster_unprepare(cpu->parent, cpumask, idx, true, end_time, success);
	cpu_unprepare(cpu, idx, true);
	dev->last_residency = ktime_us_delta(ktime_get(), start);
	update_history(dev, idx);
	trace_cpu_idle_exit(idx, success);
	if (lpm_prediction && cpu->lpm_prediction) {
		histtimer_cancel();
		clusttimer_cancel();
	}
	if (cpu->bias) {
		biastimer_cancel();
		cpu->bias = 0;
	}
	local_irq_enable();
	return idx;
}

static void lpm_cpuidle_s2idle(struct cpuidle_device *dev,
		struct cpuidle_driver *drv, int idx)
{
	struct lpm_cpu *cpu = per_cpu(cpu_lpm, dev->cpu);
	const struct cpumask *cpumask = get_cpu_mask(dev->cpu);
	bool success = false;

	for (; idx >= 0; idx--) {
		if (lpm_cpu_mode_allow(dev->cpu, idx, false))
			break;
	}
	if (idx < 0) {
		pr_err("Failed suspend\n");
		return;
	}

	cpu_prepare(cpu, idx, true);
	cluster_prepare(cpu->parent, cpumask, idx, false, 0);

	success = psci_enter_sleep(cpu, idx, false);

	cluster_unprepare(cpu->parent, cpumask, idx, false, 0, success);
	cpu_unprepare(cpu, idx, true);
}

#ifdef CONFIG_CPU_IDLE_MULTIPLE_DRIVERS
static int cpuidle_register_cpu(struct cpuidle_driver *drv,
		struct cpumask *mask)
{
	struct cpuidle_device *device;
	int cpu, ret;

	if (!mask || !drv)
		return -EINVAL;

	drv->cpumask = mask;
	ret = cpuidle_register_driver(drv);
	if (ret) {
		pr_err("Failed to register cpuidle driver %d\n", ret);
		goto failed_driver_register;
	}

	for_each_cpu(cpu, mask) {
		device = &per_cpu(cpuidle_dev, cpu);
		device->cpu = cpu;

		ret = cpuidle_register_device(device);
		if (ret) {
			pr_err("Failed to register cpuidle driver for cpu:%u\n",
					cpu);
			goto failed_driver_register;
		}
	}
	return ret;
failed_driver_register:
	for_each_cpu(cpu, mask)
		cpuidle_unregister_driver(drv);
	return ret;
}
#else
static int cpuidle_register_cpu(struct cpuidle_driver *drv,
		struct  cpumask *mask)
{
	return cpuidle_register(drv, NULL);
}
#endif

static struct cpuidle_governor lpm_governor = {
	.name =		"qcom",
	.rating =	30,
	.select =	lpm_cpuidle_select,
};

static int cluster_cpuidle_register(struct lpm_cluster *cl)
{
	int i = 0, ret = 0;
	unsigned int cpu;
	struct lpm_cluster *p = NULL;
	struct lpm_cpu *lpm_cpu;

	if (list_empty(&cl->cpu)) {
		struct lpm_cluster *n;

		list_for_each_entry(n, &cl->child, list) {
			ret = cluster_cpuidle_register(n);
			if (ret)
				break;
		}
		return ret;
	}

	list_for_each_entry(lpm_cpu, &cl->cpu, list) {
		lpm_cpu->drv = kcalloc(1, sizeof(*lpm_cpu->drv), GFP_KERNEL);
		if (!lpm_cpu->drv)
			return -ENOMEM;

		lpm_cpu->drv->name = "msm_idle";

		for (i = 0; i < lpm_cpu->nlevels; i++) {
			struct cpuidle_state *st = &lpm_cpu->drv->states[i];
			struct lpm_cpu_level *cpu_level = &lpm_cpu->levels[i];

			snprintf(st->name, CPUIDLE_NAME_LEN, "C%u\n", i);
			strlcpy(st->desc, cpu_level->name, CPUIDLE_DESC_LEN);

			st->flags = 0;
			st->exit_latency = cpu_level->pwr.exit_latency;
			st->target_residency = 0;
			st->enter = lpm_cpuidle_enter;
			if (i == lpm_cpu->nlevels - 1)
				st->enter_s2idle = lpm_cpuidle_s2idle;
		}

		lpm_cpu->drv->state_count = lpm_cpu->nlevels;
		lpm_cpu->drv->safe_state_index = 0;
		for_each_cpu(cpu, &lpm_cpu->related_cpus)
			per_cpu(cpu_lpm, cpu) = lpm_cpu;

		for_each_possible_cpu(cpu) {
			if (cpu_online(cpu))
				continue;
			if (per_cpu(cpu_lpm, cpu))
				p = per_cpu(cpu_lpm, cpu)->parent;
			while (p) {
				int j;

				spin_lock(&p->sync_lock);
				cpumask_set_cpu(cpu, &p->num_children_in_sync);
				for (j = 0; j < p->nlevels; j++)
					cpumask_copy(
						&p->levels[j].num_cpu_votes,
						&p->num_children_in_sync);
				spin_unlock(&p->sync_lock);
				p = p->parent;
			}
		}
		ret = cpuidle_register_cpu(lpm_cpu->drv,
					&lpm_cpu->related_cpus);

		if (ret) {
			kfree(lpm_cpu->drv);
			return -ENOMEM;
		}
	}
	return 0;
}

/**
 * init_lpm - initializes the governor
 */
static int __init init_lpm(void)
{
	return cpuidle_register_governor(&lpm_governor);
}

static void register_cpu_lpm_stats(struct lpm_cpu *cpu,
		struct lpm_cluster *parent)
{
	const char **level_name;
	int i;

	level_name = kcalloc(cpu->nlevels, sizeof(*level_name), GFP_KERNEL);

	if (!level_name)
		return;

	for (i = 0; i < cpu->nlevels; i++)
		level_name[i] = cpu->levels[i].name;

	lpm_stats_config_level("cpu", level_name, cpu->nlevels,
			parent->stats, &cpu->related_cpus);

	kfree(level_name);
}

static void register_cluster_lpm_stats(struct lpm_cluster *cl,
		struct lpm_cluster *parent)
{
	const char **level_name;
	struct lpm_cluster *child;
	struct lpm_cpu *cpu;
	int i;

	if (!cl)
		return;

	level_name = kcalloc(cl->nlevels, sizeof(*level_name), GFP_KERNEL);

	if (!level_name)
		return;

	for (i = 0; i < cl->nlevels; i++)
		level_name[i] = cl->levels[i].level_name;

	cl->stats = lpm_stats_config_level(cl->cluster_name, level_name,
			cl->nlevels, parent ? parent->stats : NULL, NULL);
	if (IS_ERR_OR_NULL(cl->stats))
		pr_info("Cluster (%s) stats not registered\n",
			cl->cluster_name);

	kfree(level_name);

	list_for_each_entry(cpu, &cl->cpu, list) {
		register_cpu_lpm_stats(cpu, cl);
	}
	if (!list_empty(&cl->cpu))
		return;

	list_for_each_entry(child, &cl->child, list)
		register_cluster_lpm_stats(child, cl);
}

static int lpm_suspend_prepare(void)
{
	suspend_in_progress = true;
	lpm_stats_suspend_enter();

	return 0;
}

static void lpm_suspend_wake(void)
{
	suspend_in_progress = false;
	lpm_stats_suspend_exit();
}

static int lpm_suspend_enter(suspend_state_t state)
{
	int cpu = raw_smp_processor_id();
	struct lpm_cpu *lpm_cpu = per_cpu(cpu_lpm, cpu);
	struct lpm_cluster *cluster = lpm_cpu->parent;
	const struct cpumask *cpumask = get_cpu_mask(cpu);
	int idx;
	bool success;

	for (idx = lpm_cpu->nlevels - 1; idx >= 0; idx--) {
		if (lpm_cpu_mode_allow(cpu, idx, false))
			break;
	}
	if (idx < 0) {
		pr_err("Failed suspend\n");
		return 0;
	}

	/*
	 * Print the clocks and regulators which are enabled during
	 * system suspend.  This debug information is useful to know
	 * which resources are enabled and preventing the system level
	 * LPMs (XO and Vmin).
	 */
	clock_debug_print_enabled();
	regulator_debug_print_enabled();

	cpu_prepare(lpm_cpu, idx, false);
	cluster_prepare(cluster, cpumask, idx, false, 0);

	success = psci_enter_sleep(lpm_cpu, idx, false);

	cluster_unprepare(cluster, cpumask, idx, false, 0, success);
	cpu_unprepare(lpm_cpu, idx, false);
	return 0;
}

static const struct platform_suspend_ops lpm_suspend_ops = {
	.enter = lpm_suspend_enter,
	.valid = suspend_valid_only_mem,
	.prepare_late = lpm_suspend_prepare,
	.wake = lpm_suspend_wake,
};

static const struct platform_s2idle_ops lpm_s2idle_ops = {
	.prepare = lpm_suspend_prepare,
	.restore = lpm_suspend_wake,
};

static int lpm_probe(struct platform_device *pdev)
{
	int ret;
	int size;
	unsigned int cpu;
	struct hrtimer *cpu_histtimer;
	struct kobject *module_kobj = NULL;
	struct md_region md_entry;

	get_online_cpus();
	lpm_root_node = lpm_of_parse_cluster(pdev);

	if (IS_ERR_OR_NULL(lpm_root_node)) {
		pr_err("Failed to probe low power modes\n");
		put_online_cpus();
		return PTR_ERR(lpm_root_node);
	}

	if (print_parsed_dt)
		cluster_dt_walkthrough(lpm_root_node);

	/*
	 * Register hotplug notifier before broadcast time to ensure there
	 * to prevent race where a broadcast timer might not be setup on for a
	 * core.  BUG in existing code but no known issues possibly because of
	 * how late lpm_levels gets initialized.
	 */
	suspend_set_ops(&lpm_suspend_ops);
	s2idle_set_ops(&lpm_s2idle_ops);
	hrtimer_init(&lpm_hrtimer, CLOCK_MONOTONIC, HRTIMER_MODE_REL);
	for_each_possible_cpu(cpu) {
		cpu_histtimer = &per_cpu(histtimer, cpu);
		hrtimer_init(cpu_histtimer, CLOCK_MONOTONIC, HRTIMER_MODE_REL);
		cpu_histtimer = &per_cpu(biastimer, cpu);
		hrtimer_init(cpu_histtimer, CLOCK_MONOTONIC, HRTIMER_MODE_REL);
	}

	cluster_timer_init(lpm_root_node);

	size = num_dbg_elements * sizeof(struct lpm_debug);
	lpm_debug = dma_alloc_coherent(&pdev->dev, size,
			&lpm_debug_phys, GFP_KERNEL);

	register_cluster_lpm_stats(lpm_root_node, NULL);

	ret = cluster_cpuidle_register(lpm_root_node);
	put_online_cpus();
	if (ret) {
		pr_err("Failed to register with cpuidle framework\n");
		goto failed;
	}

	ret = cpuhp_setup_state(CPUHP_AP_QCOM_SLEEP_STARTING,
			"AP_QCOM_SLEEP_STARTING",
			lpm_starting_cpu, lpm_dying_cpu);
	if (ret)
		goto failed;

	module_kobj = kset_find_obj(module_kset, KBUILD_MODNAME);
	if (!module_kobj) {
		pr_err("Cannot find kobject for module %s\n", KBUILD_MODNAME);
		ret = -ENOENT;
		goto failed;
	}

	ret = create_cluster_lvl_nodes(lpm_root_node, module_kobj);
	if (ret) {
		pr_err("Failed to create cluster level nodes\n");
		goto failed;
	}

	set_update_ipi_history_callback(update_ipi_history);

	/* Add lpm_debug to Minidump*/
	strlcpy(md_entry.name, "KLPMDEBUG", sizeof(md_entry.name));
	md_entry.virt_addr = (uintptr_t)lpm_debug;
	md_entry.phys_addr = lpm_debug_phys;
	md_entry.size = size;
	md_entry.id = MINIDUMP_DEFAULT_ID;
	if (msm_minidump_add_region(&md_entry) < 0)
		pr_info("Failed to add lpm_debug in Minidump\n");

	return 0;
failed:
	free_cluster_node(lpm_root_node);
	lpm_root_node = NULL;
	return ret;
}

static const struct of_device_id lpm_mtch_tbl[] = {
	{.compatible = "qcom,lpm-levels"},
	{},
};

static struct platform_driver lpm_driver = {
	.probe = lpm_probe,
	.driver = {
		.name = "lpm-levels",
		.suppress_bind_attrs = true,
		.of_match_table = lpm_mtch_tbl,
	},
};

static int __init lpm_levels_module_init(void)
{
	int rc;
	int cpu __maybe_unused;

#ifdef MODULE
	rc = init_lpm();
	if (rc)
		return rc;
#endif

#ifdef CONFIG_ARM
	for_each_possible_cpu(cpu) {
		rc = arm_cpuidle_init(cpu);
		if (rc) {
			pr_err("CPU%d ARM CPUidle init failed (%d)\n", cpu, rc);
			return rc;
		}
	}
#endif

	rc = platform_driver_register(&lpm_driver);
	if (rc)
		pr_info("Error registering %s rc=%d\n", lpm_driver.driver.name,
									rc);

	if (!rc)
		set_update_ipi_history_callback(update_ipi_history);

	return rc;
}

#ifndef MODULE
postcore_initcall(init_lpm);
#endif

late_initcall(lpm_levels_module_init);

MODULE_LICENSE("GPL v2");
MODULE_DESCRIPTION("Qualcomm Technologies, Inc. (QTI) Power Management Drivers");<|MERGE_RESOLUTION|>--- conflicted
+++ resolved
@@ -1123,22 +1123,6 @@
 	}
 
 	if (level->notify_rpm) {
-<<<<<<< HEAD
-		/*
-		 * Print the clocks and regulators which are enabled during
-		 * system suspend.  This debug information is useful to know
-		 * which resources are enabled and preventing the system level
-		 * LPMs (XO and Vmin).
-		 */
-#ifdef CONFIG_DEBUG_FS
-		if (!from_idle) {
-			clock_debug_print_enabled();
-			regulator_debug_print_enabled();
-		}
-#endif
-
-=======
->>>>>>> 96aaa2a2
 		cpu = get_next_online_cpu(from_idle);
 		cpumask_copy(&cpumask, cpumask_of(cpu));
 		clear_predict_history();
@@ -1768,8 +1752,10 @@
 	 * which resources are enabled and preventing the system level
 	 * LPMs (XO and Vmin).
 	 */
+#ifdef CONFIG_DEBUG_FS
 	clock_debug_print_enabled();
 	regulator_debug_print_enabled();
+#endif
 
 	cpu_prepare(lpm_cpu, idx, false);
 	cluster_prepare(cluster, cpumask, idx, false, 0);
