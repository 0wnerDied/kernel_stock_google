--- conflicted
+++ resolved
@@ -12,7 +12,13 @@
 
 #include "ion.h"
 
-<<<<<<< HEAD
+/*
+ * We avoid atomic_long_t to minimize cache flushes at the cost of possible
+ * race which would result in a small accounting inaccuracy that we can
+ * tolerate.
+ */
+static long nr_total_pages;
+
 /* do a simple check to see if we are in any low memory situation */
 static bool pool_refill_ok(struct ion_page_pool *pool)
 {
@@ -47,14 +53,6 @@
 
 	return true;
 }
-=======
-/*
- * We avoid atomic_long_t to minimize cache flushes at the cost of possible
- * race which would result in a small accounting inaccuracy that we can
- * tolerate.
- */
-static long nr_total_pages;
->>>>>>> 34f21ff3
 
 static inline struct page *ion_page_pool_alloc_pages(struct ion_page_pool *pool)
 {
@@ -80,15 +78,10 @@
 		pool->low_count++;
 	}
 
-<<<<<<< HEAD
 	atomic_inc(&pool->count);
-	mod_node_page_state(page_pgdat(page), NR_INDIRECTLY_RECLAIMABLE_BYTES,
-			    (1 << (PAGE_SHIFT + pool->order)));
-=======
 	nr_total_pages += 1 << pool->order;
 	mod_node_page_state(page_pgdat(page), NR_KERNEL_MISC_RECLAIMABLE,
 							1 << pool->order);
->>>>>>> 34f21ff3
 	mutex_unlock(&pool->mutex);
 }
 
@@ -205,6 +198,7 @@
 	return count << pool->order;
 }
 
+#ifdef CONFIG_ION_SYSTEM_HEAP
 long ion_page_pool_nr_pages(void)
 {
 	/* Correct possible overflow caused by racing writes */
@@ -212,6 +206,7 @@
 		nr_total_pages = 0;
 	return nr_total_pages;
 }
+#endif
 
 int ion_page_pool_shrink(struct ion_page_pool *pool, gfp_t gfp_mask,
 			 int nr_to_scan)
