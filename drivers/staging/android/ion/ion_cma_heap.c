--- conflicted
+++ resolved
@@ -4,11 +4,7 @@
  * Copyright (C) Linaro 2012
  * Author: <benjamin.gaignard@linaro.org> for ST-Ericsson.
  *
-<<<<<<< HEAD
- * Copyright (c) 2016-2019, The Linux Foundation. All rights reserved.
-=======
  * Copyright (c) 2016-2020, The Linux Foundation. All rights reserved.
->>>>>>> a1f19153
  *
  * This software is licensed under the terms of the GNU General Public
  * License version 2, as published by the Free Software Foundation, and
@@ -81,8 +77,6 @@
 	info = kzalloc(sizeof(*info), GFP_KERNEL);
 	if (!info)
 		return -ENOMEM;
-<<<<<<< HEAD
-=======
 
 	if (ion_heap_is_cma_heap_type(buffer->heap->type) &&
 	    is_secure_allocation(buffer->flags)) {
@@ -90,7 +84,6 @@
 		       __func__);
 		return -EINVAL;
 	}
->>>>>>> a1f19153
 
 	if (align > CONFIG_CMA_ALIGNMENT)
 		align = CONFIG_CMA_ALIGNMENT;
@@ -98,7 +91,6 @@
 	if (!ion_cma_has_kernel_mapping(heap)) {
 		flags &= ~((unsigned long)ION_FLAG_CACHED);
 		buffer->flags = flags;
-<<<<<<< HEAD
 
 		info->cpu_addr = dma_alloc_writecombine(dev, size,
 							&info->handle,
@@ -114,30 +106,6 @@
 		if (!pages)
 			goto free_info;
 
-		if (!(flags & ION_FLAG_SECURE)) {
-			if (PageHighMem(pages)) {
-				unsigned long nr_clear_pages = nr_pages;
-				struct page *page = pages;
-
-				while (nr_clear_pages > 0) {
-					void *vaddr = kmap_atomic(page);
-
-=======
-
-		info->cpu_addr = dma_alloc_writecombine(dev, size,
-							&info->handle,
-							GFP_KERNEL);
-		if (!info->cpu_addr) {
-			dev_err(dev, "failed to allocate buffer\n");
-			goto free_info;
-		}
-		pages = pfn_to_page(PFN_DOWN(info->handle));
-	} else {
-		pages = cma_alloc(cma_heap->cma, nr_pages, align, GFP_KERNEL);
-
-		if (!pages)
-			goto free_info;
-
 		if (hlos_accessible_buffer(buffer)) {
 			if (PageHighMem(pages)) {
 				unsigned long nr_clear_pages = nr_pages;
@@ -146,7 +114,6 @@
 				while (nr_clear_pages > 0) {
 					void *vaddr = kmap_atomic(page);
 
->>>>>>> a1f19153
 					memset(vaddr, 0, PAGE_SIZE);
 					kunmap_atomic(vaddr);
 					page++;
@@ -158,11 +125,7 @@
 		}
 
 		if (MAKE_ION_ALLOC_DMA_READY ||
-<<<<<<< HEAD
-		    (flags & ION_FLAG_SECURE) ||
-=======
 		    (!hlos_accessible_buffer(buffer)) ||
->>>>>>> a1f19153
 		    !ion_buffer_cached(buffer))
 			ion_pages_sync_for_device(dev, pages, size,
 						  DMA_BIDIRECTIONAL);
@@ -187,11 +150,7 @@
 	kfree(table);
 err_alloc:
 	if (info->cpu_addr)
-<<<<<<< HEAD
 		dma_free_writecombine(dev, size, info->cpu_addr, info->handle);
-=======
-		dma_free_attrs(dev, size, info->cpu_addr, info->handle, 0);
->>>>>>> a1f19153
 	else
 		cma_release(cma_heap->cma, pages, nr_pages);
 
@@ -204,17 +163,10 @@
 {
 	struct ion_cma_heap *cma_heap = to_cma_heap(buffer->heap);
 	struct ion_cma_buffer_info *info = buffer->priv_virt;
-<<<<<<< HEAD
 
 	if (info->cpu_addr) {
 		struct device *dev = buffer->heap->priv;
 
-=======
-
-	if (info->cpu_addr) {
-		struct device *dev = buffer->heap->priv;
-
->>>>>>> a1f19153
 		dma_free_attrs(dev, PAGE_ALIGN(buffer->size), info->cpu_addr,
 			       info->handle, 0);
 	} else {
@@ -259,7 +211,6 @@
 }
 
 static void ion_secure_cma_free(struct ion_buffer *buffer)
-<<<<<<< HEAD
 {
 	if (ion_hyp_unassign_sg_from_flags(buffer->sg_table, buffer->flags,
 					   true))
@@ -284,32 +235,6 @@
 		goto out;
 	}
 
-=======
-{
-	if (ion_hyp_unassign_sg_from_flags(buffer->sg_table, buffer->flags,
-					   true))
-		return;
-
-	ion_cma_free(buffer);
-}
-
-static int ion_secure_cma_allocate(
-			struct ion_heap *heap,
-			struct ion_buffer *buffer, unsigned long len,
-			unsigned long flags)
-{
-	int ret;
-
-	if (!(flags & ION_FLAGS_CP_MASK))
-		return -EINVAL;
-
-	ret = ion_cma_allocate(heap, buffer, len, flags);
-	if (ret) {
-		dev_err(heap->priv, "Unable to allocate cma buffer");
-		goto out;
-	}
-
->>>>>>> a1f19153
 	ret = ion_hyp_assign_sg_from_flags(buffer->sg_table, flags, true);
 	if (ret) {
 		if (ret == -EADDRNOTAVAIL) {
@@ -337,7 +262,6 @@
 		return NULL;
 	}
 	return ion_heap_map_kernel(heap, buffer);
-<<<<<<< HEAD
 }
 
 static int ion_secure_cma_map_user(struct ion_heap *mapper,
@@ -354,24 +278,6 @@
 
 static int ion_secure_cma_pm_freeze(struct ion_heap *heap)
 {
-=======
-}
-
-static int ion_secure_cma_map_user(struct ion_heap *mapper,
-				   struct ion_buffer *buffer,
-				   struct vm_area_struct *vma)
-{
-	if (!hlos_accessible_buffer(buffer)) {
-		pr_info("%s: Mapping non-HLOS accessible buffer disallowed\n",
-			__func__);
-		return -EINVAL;
-	}
-	return ion_heap_map_user(mapper, buffer, vma);
-}
-
-static int ion_secure_cma_pm_freeze(struct ion_heap *heap)
-{
->>>>>>> a1f19153
 	long sz;
 
 	sz = atomic_long_read(&heap->total_allocated);
