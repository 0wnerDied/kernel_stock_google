/*
 * drivers/staging/android/ion/ion.h
 *
 * Copyright (C) 2011 Google, Inc.
 * Copyright (c) 2011-2020, The Linux Foundation. All rights reserved.
 *
 * This software is licensed under the terms of the GNU General Public
 * License version 2, as published by the Free Software Foundation, and
 * may be copied, distributed, and modified under those terms.
 *
 * This program is distributed in the hope that it will be useful,
 * but WITHOUT ANY WARRANTY; without even the implied warranty of
 * MERCHANTABILITY or FITNESS FOR A PARTICULAR PURPOSE.  See the
 * GNU General Public License for more details.
 *
 */

#ifndef _ION_H
#define _ION_H

#include <linux/device.h>
#include <linux/dma-direction.h>
#include <linux/kref.h>
#include <linux/mm_types.h>
#include <linux/mutex.h>
#include <linux/rbtree.h>
#include <linux/sched.h>
#include <linux/shrinker.h>
#include <linux/types.h>
#include <linux/miscdevice.h>
#include <linux/bitops.h>
#include "ion_kernel.h"
#include "../uapi/ion.h"
#include "../uapi/msm_ion.h"

#define ION_ADSP_HEAP_NAME	"adsp"
#define ION_SYSTEM_HEAP_NAME	"system"
#define ION_MM_HEAP_NAME	"mm"
#define ION_SPSS_HEAP_NAME	"spss"
#define ION_SECURE_CARVEOUT_HEAP_NAME	"secure_carveout"
#define ION_USER_CONTIG_HEAP_NAME	"user_contig"
#define ION_QSECOM_HEAP_NAME	"qsecom"
#define ION_QSECOM_TA_HEAP_NAME	"qsecom_ta"
#define ION_SECURE_HEAP_NAME	"secure_heap"
#define ION_SECURE_DISPLAY_HEAP_NAME "secure_display"
#define ION_AUDIO_HEAP_NAME    "audio"
#define ION_VIDEO_HEAP_NAME    "video"

#define ION_IS_CACHED(__flags)  ((__flags) & ION_FLAG_CACHED)

/**
 * Debug feature. Make ION allocations DMA
 * ready to help identify clients who are wrongly
 * dependending on ION allocations being DMA
 * ready.
 *
 * As default set to 'false' since ION allocations
 * are no longer required to be DMA ready
 */
#ifdef CONFIG_ION_FORCE_DMA_SYNC
#define MAKE_ION_ALLOC_DMA_READY 1
#else
#define MAKE_ION_ALLOC_DMA_READY 0
#endif

/**
 * struct ion_platform_heap - defines a heap in the given platform
 * @type:	type of the heap from ion_heap_type enum
 * @id:		unique identifier for heap.  When allocating higher numb ers
 *		will be allocated from first.  At allocation these are passed
 *		as a bit mask and therefore can not exceed ION_NUM_HEAP_IDS.
 * @name:	used for debug purposes
 * @base:	base address of heap in physical memory if applicable
 * @size:	size of the heap in bytes if applicable
 * @priv:	private info passed from the board file
 *
 * Provided by the board file.
 */
struct ion_platform_heap {
	enum ion_heap_type type;
	unsigned int id;
	const char *name;
	phys_addr_t base;
	size_t size;
	phys_addr_t align;
	void *priv;
};

/**
 * struct ion_platform_data - array of platform heaps passed from board file
 * @nr:    number of structures in the array
 * @heaps: array of platform_heap structions
 *
 * Provided by the board file in the form of platform data to a platform device.
 */
struct ion_platform_data {
	int nr;
	struct ion_platform_heap *heaps;
};

struct ion_vma_list {
	struct list_head list;
	struct vm_area_struct *vma;
};

/**
 * struct ion_buffer - metadata for a particular buffer
 * @ref:		reference count
 * @node:		node in the ion_device buffers tree
 * @dev:		back pointer to the ion_device
 * @heap:		back pointer to the heap the buffer came from
 * @flags:		buffer specific flags
 * @private_flags:	internal buffer specific flags
 * @size:		size of the buffer
 * @priv_virt:		private data to the buffer representable as
 *			a void *
 * @lock:		protects the buffers cnt fields
 * @kmap_cnt:		number of times the buffer is mapped to the kernel
 * @vaddr:		the kernel mapping if kmap_cnt is not zero
 * @sg_table:		the sg table for the buffer if dmap_cnt is not zero
 * @vmas:		list of vma's mapping this buffer
 */
struct ion_buffer {
	union {
		struct rb_node node;
		struct list_head list;
	};
	struct ion_device *dev;
	struct ion_heap *heap;
	unsigned long flags;
	unsigned long private_flags;
	size_t size;
	void *priv_virt;
	/* Protect ion buffer */
	struct mutex lock;
	int kmap_cnt;
	void *vaddr;
	struct sg_table *sg_table;
	struct list_head attachments;
	struct list_head vmas;
};

void ion_buffer_destroy(struct ion_buffer *buffer);

/**
 * struct ion_device - the metadata of the ion device node
 * @dev:		the actual misc device
 * @buffers:		an rb tree of all the existing buffers
 * @buffer_lock:	lock protecting the tree of buffers
 * @lock:		rwsem protecting the tree of heaps and clients
 */
struct ion_device {
	struct miscdevice dev;
	struct rb_root buffers;
	/* buffer_lock used for adding and removing buffers */
	struct mutex buffer_lock;
	struct rw_semaphore lock;
	struct plist_head heaps;
	struct dentry *debug_root;
	int heap_cnt;
};

/* refer to include/linux/pm.h */
struct ion_pm_ops {
	int (*freeze)(struct ion_heap *heap);
	int (*restore)(struct ion_heap *heap);
};

/**
 * struct ion_heap_ops - ops to operate on a given heap
 * @allocate:		allocate memory
 * @free:		free memory
 * @map_kernel		map memory to the kernel
 * @unmap_kernel	unmap memory to the kernel
 * @map_user		map memory to userspace
 *
 * allocate, phys, and map_user return 0 on success, -errno on error.
 * map_dma and map_kernel return pointer on success, ERR_PTR on
 * error. @free will be called with ION_PRIV_FLAG_SHRINKER_FREE set in
 * the buffer's private_flags when called from a shrinker. In that
 * case, the pages being free'd must be truly free'd back to the
 * system, not put in a page pool or otherwise cached.
 */
struct ion_heap_ops {
	int (*allocate)(struct ion_heap *heap,
			struct ion_buffer *buffer, unsigned long len,
			unsigned long flags);
	void (*free)(struct ion_buffer *buffer);
	void * (*map_kernel)(struct ion_heap *heap, struct ion_buffer *buffer);
	void (*unmap_kernel)(struct ion_heap *heap, struct ion_buffer *buffer);
	int (*map_user)(struct ion_heap *mapper, struct ion_buffer *buffer,
			struct vm_area_struct *vma);
	int (*shrink)(struct ion_heap *heap, gfp_t gfp_mask, int nr_to_scan);
	struct ion_pm_ops pm;
};

/**
 * heap flags - flags between the heaps and core ion code
 */
#define ION_HEAP_FLAG_DEFER_FREE BIT(0)

/**
 * private flags - flags internal to ion
 */
/*
 * Buffer is being freed from a shrinker function. Skip any possible
 * heap-specific caching mechanism (e.g. page pools). Guarantees that
 * any buffer storage that came from the system allocator will be
 * returned to the system allocator.
 */
#define ION_PRIV_FLAG_SHRINKER_FREE BIT(0)

/**
 * struct ion_heap - represents a heap in the system
 * @node:		rb node to put the heap on the device's tree of heaps
 * @dev:		back pointer to the ion_device
 * @type:		type of heap
 * @ops:		ops struct as above
 * @flags:		flags
 * @id:			id of heap, also indicates priority of this heap when
 *			allocating.  These are specified by platform data and
 *			MUST be unique
 * @name:		used for debugging
 * @shrinker:		a shrinker for the heap
 * @priv:               private heap data
 * @free_list:		free list head if deferred free is used
 * @free_list_size	size of the deferred free list in bytes
 * @lock:		protects the free list
 * @waitqueue:		queue to wait on from deferred free thread
 * @task:		task struct of deferred free thread
 * @debug_show:		called when heap debug file is read to add any
 *			heap specific debug info to output
 *
 * Represents a pool of memory from which buffers can be made.  In some
 * systems the only heap is regular system memory allocated via vmalloc.
 * On others, some blocks might require large physically contiguous buffers
 * that are allocated from a specially reserved heap.
 */
struct ion_heap {
	struct plist_node node;
	struct ion_device *dev;
	enum ion_heap_type type;
	struct ion_heap_ops *ops;
	unsigned long flags;
	unsigned int id;
	const char *name;
	struct shrinker shrinker;
	void *priv;
	struct list_head free_list;
	size_t free_list_size;
	/* Protect the free list */
	spinlock_t free_lock;
	wait_queue_head_t waitqueue;
	struct task_struct *task;
	atomic_long_t total_allocated;

	int (*debug_show)(struct ion_heap *heap, struct seq_file *, void *);
};

/**
 * ion_buffer_cached - this ion buffer is cached
 * @buffer:		buffer
 *
 * indicates whether this ion buffer is cached
 */
bool ion_buffer_cached(struct ion_buffer *buffer);

/**
 * ion_buffer_fault_user_mappings - fault in user mappings of this buffer
 * @buffer:		buffer
 *
 * indicates whether userspace mappings of this buffer will be faulted
 * in, this can affect how buffers are allocated from the heap.
 */
bool ion_buffer_fault_user_mappings(struct ion_buffer *buffer);

/**
 * ion_device_create - allocates and returns an ion device
 *
 * returns a valid device or -PTR_ERR
 */
struct ion_device *ion_device_create(void);

/**
 * ion_device_add_heap - adds a heap to the ion device
 * @dev:		the device
 * @heap:		the heap to add
 */
void ion_device_add_heap(struct ion_device *dev, struct ion_heap *heap);

/**
 * some helpers for common operations on buffers using the sg_table
 * and vaddr fields
 */
void *ion_heap_map_kernel(struct ion_heap *heap, struct ion_buffer *buffer);
void ion_heap_unmap_kernel(struct ion_heap *heap, struct ion_buffer *buffer);
int ion_heap_map_user(struct ion_heap *heap, struct ion_buffer *buffer,
		      struct vm_area_struct *vma);
int ion_heap_buffer_zero(struct ion_buffer *buffer);
int ion_heap_pages_zero(struct page *page, size_t size, pgprot_t pgprot);

int ion_alloc_fd(size_t len, unsigned int heap_id_mask, unsigned int flags);

/**
 * ion_heap_init_shrinker
 * @heap:		the heap
 *
 * If a heap sets the ION_HEAP_FLAG_DEFER_FREE flag or defines the shrink op
 * this function will be called to setup a shrinker to shrink the freelists
 * and call the heap's shrink op.
 */
void ion_heap_init_shrinker(struct ion_heap *heap);

/**
 * ion_heap_init_deferred_free -- initialize deferred free functionality
 * @heap:		the heap
 *
 * If a heap sets the ION_HEAP_FLAG_DEFER_FREE flag this function will
 * be called to setup deferred frees. Calls to free the buffer will
 * return immediately and the actual free will occur some time later
 */
int ion_heap_init_deferred_free(struct ion_heap *heap);

/**
 * ion_heap_freelist_add - add a buffer to the deferred free list
 * @heap:		the heap
 * @buffer:		the buffer
 *
 * Adds an item to the deferred freelist.
 */
void ion_heap_freelist_add(struct ion_heap *heap, struct ion_buffer *buffer);

/**
 * ion_heap_freelist_drain - drain the deferred free list
 * @heap:		the heap
 * @size:		amount of memory to drain in bytes
 *
 * Drains the indicated amount of memory from the deferred freelist immediately.
 * Returns the total amount freed.  The total freed may be higher depending
 * on the size of the items in the list, or lower if there is insufficient
 * total memory on the freelist.
 */
size_t ion_heap_freelist_drain(struct ion_heap *heap, size_t size);

/**
 * ion_heap_freelist_shrink - drain the deferred free
 *				list, skipping any heap-specific
 *				pooling or caching mechanisms
 *
 * @heap:		the heap
 * @size:		amount of memory to drain in bytes
 *
 * Drains the indicated amount of memory from the deferred freelist immediately.
 * Returns the total amount freed.  The total freed may be higher depending
 * on the size of the items in the list, or lower if there is insufficient
 * total memory on the freelist.
 *
 * Unlike with @ion_heap_freelist_drain, don't put any pages back into
 * page pools or otherwise cache the pages. Everything must be
 * genuinely free'd back to the system. If you're free'ing from a
 * shrinker you probably want to use this. Note that this relies on
 * the heap.ops.free callback honoring the ION_PRIV_FLAG_SHRINKER_FREE
 * flag.
 */
size_t ion_heap_freelist_shrink(struct ion_heap *heap, size_t size);

/**
 * ion_heap_freelist_size - returns the size of the freelist in bytes
 * @heap:		the heap
 */
size_t ion_heap_freelist_size(struct ion_heap *heap);

/**
 * functions for creating and destroying the built in ion heaps.
 * architectures can add their own custom architecture specific
 * heaps as appropriate.
 */

struct ion_heap *ion_heap_create(struct ion_platform_heap *heap_data);

struct ion_heap *ion_system_heap_create(struct ion_platform_heap *unused);
struct ion_heap *ion_system_contig_heap_create(struct ion_platform_heap *heap);

struct ion_heap *ion_carveout_heap_create(struct ion_platform_heap *heap_data);

struct ion_heap *ion_chunk_heap_create(struct ion_platform_heap *heap_data);

#ifdef CONFIG_CMA
struct ion_heap *ion_secure_cma_heap_create(struct ion_platform_heap *data);
void ion_secure_cma_heap_destroy(struct ion_heap *heap);

struct ion_heap *ion_cma_heap_create(struct ion_platform_heap *data);
#else
static inline struct ion_heap
			*ion_secure_cma_heap_create(struct ion_platform_heap *h)
{
	return NULL;
}

static inline void ion_cma_heap_destroy(struct ion_heap *h) {}

static inline struct ion_heap *ion_cma_heap_create(struct ion_platform_heap *h)
{
	return NULL;
}
#endif

struct ion_heap *ion_system_secure_heap_create(struct ion_platform_heap *heap);

struct ion_heap *ion_cma_secure_heap_create(struct ion_platform_heap *heap);

struct ion_heap *ion_secure_carveout_heap_create(
			struct ion_platform_heap *heap);

/**
 * functions for creating and destroying a heap pool -- allows you
 * to keep a pool of pre allocated memory to use from your heap.  Keeping
 * a pool of memory that is ready for dma, ie any cached mapping have been
 * invalidated from the cache, provides a significant performance benefit on
 * many systems
 */

/**
 * struct ion_page_pool - pagepool struct
 * @high_count:		number of highmem items in the pool
 * @low_count:		number of lowmem items in the pool
 * @high_items:		list of highmem items
 * @low_items:		list of lowmem items
 * @mutex:		lock protecting this struct and especially the count
 *			item list
 * @gfp_mask:		gfp_mask to use from alloc
 * @order:		order of pages in the pool
 * @list:		plist node for list of pools
 * @cached:		it's cached pool or not
 *
 * Allows you to keep a pool of pre allocated pages to use from your heap.
 * Keeping a pool of pages that is ready for dma, ie any cached mapping have
 * been invalidated from the cache, provides a significant performance benefit
 * on many systems
 */
struct ion_page_pool {
	int high_count;
	int low_count;
	bool cached;
	struct list_head high_items;
	struct list_head low_items;
	/* Protect the pool */
	struct mutex mutex;
	gfp_t gfp_mask;
	unsigned int order;
	struct plist_node list;
};

struct ion_page_pool *ion_page_pool_create(gfp_t gfp_mask, unsigned int order,
					   bool cached);
void ion_page_pool_destroy(struct ion_page_pool *pool);
struct page *ion_page_pool_alloc(struct ion_page_pool *a, bool *from_pool);
void ion_page_pool_free(struct ion_page_pool *pool, struct page *page);

struct ion_heap *get_ion_heap(int heap_id);
struct page *ion_page_pool_alloc_pool_only(struct ion_page_pool *a);
void ion_page_pool_free_immediate(struct ion_page_pool *pool,
				  struct page *page);
int ion_page_pool_total(struct ion_page_pool *pool, bool high);
size_t ion_system_heap_secure_page_pool_total(struct ion_heap *heap, int vmid);
<<<<<<< HEAD
long ion_page_pool_nr_pages(void);
=======

#ifdef CONFIG_ION_SYSTEM_HEAP
long ion_page_pool_nr_pages(void);
#else
static inline long ion_page_pool_nr_pages(void) { return 0; }
#endif
>>>>>>> a1f19153

/** ion_page_pool_shrink - shrinks the size of the memory cached in the pool
 * @pool:		the pool
 * @gfp_mask:		the memory type to reclaim
 * @nr_to_scan:		number of items to shrink in pages
 *
 * returns the number of items freed in pages
 */
int ion_page_pool_shrink(struct ion_page_pool *pool, gfp_t gfp_mask,
			 int nr_to_scan);

/**
 * ion_pages_sync_for_device - cache flush pages for use with the specified
 *                             device
 * @dev:		the device the pages will be used with
 * @page:		the first page to be flushed
 * @size:		size in bytes of region to be flushed
 * @dir:		direction of dma transfer
 */
void ion_pages_sync_for_device(struct device *dev, struct page *page,
			       size_t size, enum dma_data_direction dir);

int ion_walk_heaps(int heap_id, enum ion_heap_type type, void *data,
		   int (*f)(struct ion_heap *heap, void *data));

long ion_ioctl(struct file *filp, unsigned int cmd, unsigned long arg);

int ion_query_heaps(struct ion_heap_query *query);

#endif /* _ION_H */<|MERGE_RESOLUTION|>--- conflicted
+++ resolved
@@ -463,16 +463,12 @@
 				  struct page *page);
 int ion_page_pool_total(struct ion_page_pool *pool, bool high);
 size_t ion_system_heap_secure_page_pool_total(struct ion_heap *heap, int vmid);
-<<<<<<< HEAD
-long ion_page_pool_nr_pages(void);
-=======
 
 #ifdef CONFIG_ION_SYSTEM_HEAP
 long ion_page_pool_nr_pages(void);
 #else
 static inline long ion_page_pool_nr_pages(void) { return 0; }
 #endif
->>>>>>> a1f19153
 
 /** ion_page_pool_shrink - shrinks the size of the memory cached in the pool
  * @pool:		the pool
