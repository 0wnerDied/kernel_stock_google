/* Copyright (c) 2015-2020, The Linux Foundation. All rights reserved.
 *
 * This program is free software; you can redistribute it and/or modify
 * it under the terms of the GNU General Public License version 2 and
 * only version 2 as published by the Free Software Foundation.
 *
 * This program is distributed in the hope that it will be useful,
 * but WITHOUT ANY WARRANTY; without even the implied warranty of
 * MERCHANTABILITY or FITNESS FOR A PARTICULAR PURPOSE. See the
 * GNU General Public License for more details.
 */

#include <linux/of.h>
#include <linux/interrupt.h>
#include <linux/io.h>
#include <linux/log2.h>
#include <linux/module.h>
#include <linux/msm_gsi.h>
#include <linux/platform_device.h>
#include <linux/delay.h>
#include "gsi.h"
#include "gsi_reg.h"
#include "gsi_emulation.h"

#define GSI_CMD_TIMEOUT (5*HZ)
#define GSI_START_CMD_TIMEOUT_MS 1000
#define GSI_CMD_POLL_CNT 5
#define GSI_STOP_CMD_TIMEOUT_MS 200
#define GSI_MAX_CH_LOW_WEIGHT 15

#define GSI_STOP_CMD_POLL_CNT 4
#define GSI_STOP_IN_PROC_CMD_POLL_CNT 2

#define GSI_RESET_WA_MIN_SLEEP 1000
#define GSI_RESET_WA_MAX_SLEEP 2000
#define GSI_CHNL_STATE_MAX_RETRYCNT 10

#define GSI_STTS_REG_BITS 32

#ifndef CONFIG_DEBUG_FS
void gsi_debugfs_init(void)
{
}
#endif

static const struct of_device_id msm_gsi_match[] = {
	{ .compatible = "qcom,msm_gsi", },
	{ },
};


#if defined(CONFIG_IPA_EMULATION)
static bool running_emulation = true;
#else
static bool running_emulation;
#endif

struct gsi_ctx *gsi_ctx;

static void __gsi_config_type_irq(int ee, uint32_t mask, uint32_t val)
{
	uint32_t curr;

	curr = gsi_readl(gsi_ctx->base +
			GSI_EE_n_CNTXT_TYPE_IRQ_MSK_OFFS(ee));
	gsi_writel((curr & ~mask) | (val & mask), gsi_ctx->base +
			GSI_EE_n_CNTXT_TYPE_IRQ_MSK_OFFS(ee));
}

static void __gsi_config_ch_irq(int ee, uint32_t mask, uint32_t val)
{
	uint32_t curr;

	curr = gsi_readl(gsi_ctx->base +
			GSI_EE_n_CNTXT_SRC_GSI_CH_IRQ_MSK_OFFS(ee));
	gsi_writel((curr & ~mask) | (val & mask), gsi_ctx->base +
			GSI_EE_n_CNTXT_SRC_GSI_CH_IRQ_MSK_OFFS(ee));
}

static void __gsi_config_evt_irq(int ee, uint32_t mask, uint32_t val)
{
	uint32_t curr;

	curr = gsi_readl(gsi_ctx->base +
			GSI_EE_n_CNTXT_SRC_EV_CH_IRQ_MSK_OFFS(ee));
	gsi_writel((curr & ~mask) | (val & mask), gsi_ctx->base +
			GSI_EE_n_CNTXT_SRC_EV_CH_IRQ_MSK_OFFS(ee));
}

static void __gsi_config_ieob_irq(int ee, uint32_t mask, uint32_t val)
{
	uint32_t curr;

	curr = gsi_readl(gsi_ctx->base +
			GSI_EE_n_CNTXT_SRC_IEOB_IRQ_MSK_OFFS(ee));
	gsi_writel((curr & ~mask) | (val & mask), gsi_ctx->base +
			GSI_EE_n_CNTXT_SRC_IEOB_IRQ_MSK_OFFS(ee));
	GSIDBG("current IEO_IRQ_MSK: 0x%x, change to: 0x%x\n",
		curr, ((curr & ~mask) | (val & mask)));
}

static void __gsi_config_glob_irq(int ee, uint32_t mask, uint32_t val)
{
	uint32_t curr;

	curr = gsi_readl(gsi_ctx->base +
			GSI_EE_n_CNTXT_GLOB_IRQ_EN_OFFS(ee));
	gsi_writel((curr & ~mask) | (val & mask), gsi_ctx->base +
			GSI_EE_n_CNTXT_GLOB_IRQ_EN_OFFS(ee));
}

static void __gsi_config_gen_irq(int ee, uint32_t mask, uint32_t val)
{
	uint32_t curr;

	curr = gsi_readl(gsi_ctx->base +
			GSI_EE_n_CNTXT_GSI_IRQ_EN_OFFS(ee));
	gsi_writel((curr & ~mask) | (val & mask), gsi_ctx->base +
			GSI_EE_n_CNTXT_GSI_IRQ_EN_OFFS(ee));
}

static void gsi_channel_state_change_wait(unsigned long chan_hdl,
	struct gsi_chan_ctx *ctx,
	uint32_t tm, enum gsi_ch_cmd_opcode op)
{
	int poll_cnt;
	int gsi_pending_intr;
	int res;
	uint32_t type;
	uint32_t val;
	int ee = gsi_ctx->per.ee;
	enum gsi_chan_state curr_state = GSI_CHAN_STATE_NOT_ALLOCATED;
	int stop_in_proc_retry = 0;
	int stop_retry = 0;

	/*
	 * Start polling the GSI channel for
	 * duration = tm * GSI_CMD_POLL_CNT.
	 * We need to do polling of gsi state for improving debugability
	 * of gsi hw state.
	 */

	for (poll_cnt = 0;
		poll_cnt < GSI_CMD_POLL_CNT;
		poll_cnt++) {
		res = wait_for_completion_timeout(&ctx->compl,
			msecs_to_jiffies(tm));

		/* Interrupt received, return */
		if (res != 0)
			return;

		type = gsi_readl(gsi_ctx->base +
			GSI_EE_n_CNTXT_TYPE_IRQ_OFFS(gsi_ctx->per.ee));

		gsi_pending_intr = gsi_readl(gsi_ctx->base +
			GSI_EE_n_CNTXT_SRC_GSI_CH_IRQ_OFFS(ee));

		/* Update the channel state only if interrupt was raised
		 * on praticular channel and also checking global interrupt
		 * is raised for channel control.
		 */
		if ((type & GSI_EE_n_CNTXT_TYPE_IRQ_CH_CTRL_BMSK) &&
				((gsi_pending_intr >> chan_hdl) & 1)) {
			/*
			 * Check channel state here in case the channel is
			 * already started but interrupt is not yet received.
			 */
			val = gsi_readl(gsi_ctx->base +
				GSI_EE_n_GSI_CH_k_CNTXT_0_OFFS(chan_hdl,
					gsi_ctx->per.ee));
			curr_state = (val &
				GSI_EE_n_GSI_CH_k_CNTXT_0_CHSTATE_BMSK) >>
				GSI_EE_n_GSI_CH_k_CNTXT_0_CHSTATE_SHFT;
		}

		if (op == GSI_CH_START) {
			if (curr_state == GSI_CHAN_STATE_STARTED ||
				curr_state == GSI_CHAN_STATE_FLOW_CONTROL) {
				ctx->state = curr_state;
				return;
			}
		}

		if (op == GSI_CH_STOP) {
			if (curr_state == GSI_CHAN_STATE_STOPPED)
				stop_retry++;
			else if (curr_state == GSI_CHAN_STATE_STOP_IN_PROC)
				stop_in_proc_retry++;
		}

		/* if interrupt marked reg after poll count reaching to max
		 * keep loop to continue reach max stop proc and max stop count.
		 */
		if (stop_retry == 1 || stop_in_proc_retry == 1)
			poll_cnt = 0;

		/* If stop channel retry reached to max count
		 * clear the pending interrupt, if channel already stopped.
		 */
		if (stop_retry == GSI_STOP_CMD_POLL_CNT) {
			gsi_writel(gsi_pending_intr, gsi_ctx->base +
				GSI_EE_n_CNTXT_SRC_GSI_CH_IRQ_CLR_OFFS(ee));
			ctx->state = curr_state;
			return;
		}

		/* If channel state stop in progress case no need
		 * to wait for long time.
		 */
		if (stop_in_proc_retry == GSI_STOP_IN_PROC_CMD_POLL_CNT) {
			ctx->state = curr_state;
			return;
		}

		GSIDBG("GSI wait on chan_hld=%lu irqtyp=%u state=%u intr=%u\n",
			chan_hdl,
			type,
			ctx->state,
			gsi_pending_intr);
	}

	GSIDBG("invalidating the channel state when timeout happens\n");
	ctx->state = curr_state;
}

static void gsi_handle_ch_ctrl(int ee)
{
	uint32_t ch;
	int i;
	uint32_t val;
	struct gsi_chan_ctx *ctx;

	ch = gsi_readl(gsi_ctx->base +
		GSI_EE_n_CNTXT_SRC_GSI_CH_IRQ_OFFS(ee));
	gsi_writel(ch, gsi_ctx->base +
		GSI_EE_n_CNTXT_SRC_GSI_CH_IRQ_CLR_OFFS(ee));
	GSIDBG("ch %x\n", ch);
	for (i = 0; i < GSI_STTS_REG_BITS; i++) {
		if ((1 << i) & ch) {
			if (i >= gsi_ctx->max_ch || i >= GSI_CHAN_MAX) {
				GSIERR("invalid channel %d\n", i);
				break;
			}

			ctx = &gsi_ctx->chan[i];
			val = gsi_readl(gsi_ctx->base +
				GSI_EE_n_GSI_CH_k_CNTXT_0_OFFS(i, ee));
			ctx->state = (val &
				GSI_EE_n_GSI_CH_k_CNTXT_0_CHSTATE_BMSK) >>
				GSI_EE_n_GSI_CH_k_CNTXT_0_CHSTATE_SHFT;
			GSIDBG("ch %u state updated to %u\n", i, ctx->state);
			complete(&ctx->compl);
			gsi_ctx->ch_dbg[i].cmd_completed++;
		}
	}
}

static void gsi_handle_ev_ctrl(int ee)
{
	uint32_t ch;
	int i;
	uint32_t val;
	struct gsi_evt_ctx *ctx;

	ch = gsi_readl(gsi_ctx->base +
		GSI_EE_n_CNTXT_SRC_EV_CH_IRQ_OFFS(ee));
	gsi_writel(ch, gsi_ctx->base +
		GSI_EE_n_CNTXT_SRC_EV_CH_IRQ_CLR_OFFS(ee));
	GSIDBG("ev %x\n", ch);
	for (i = 0; i < GSI_STTS_REG_BITS; i++) {
		if ((1 << i) & ch) {
			if (i >= gsi_ctx->max_ev || i >= GSI_EVT_RING_MAX) {
				GSIERR("invalid event %d\n", i);
				break;
			}

			ctx = &gsi_ctx->evtr[i];
			val = gsi_readl(gsi_ctx->base +
				GSI_EE_n_EV_CH_k_CNTXT_0_OFFS(i, ee));
			ctx->state = (val &
				GSI_EE_n_EV_CH_k_CNTXT_0_CHSTATE_BMSK) >>
				GSI_EE_n_EV_CH_k_CNTXT_0_CHSTATE_SHFT;
			GSIDBG("evt %u state updated to %u\n", i, ctx->state);
			complete(&ctx->compl);
		}
	}
}

static void gsi_handle_glob_err(uint32_t err)
{
	struct gsi_log_err *log;
	struct gsi_chan_ctx *ch;
	struct gsi_evt_ctx *ev;
	struct gsi_chan_err_notify chan_notify;
	struct gsi_evt_err_notify evt_notify;
	struct gsi_per_notify per_notify;
	uint32_t val;
	enum gsi_err_type err_type;

	log = (struct gsi_log_err *)&err;
	GSIERR("log err_type=%u ee=%u idx=%u\n", log->err_type, log->ee,
			log->virt_idx);
	GSIERR("code=%u arg1=%u arg2=%u arg3=%u\n", log->code, log->arg1,
			log->arg2, log->arg3);

	err_type = log->err_type;
	/*
	 * These are errors thrown by hardware. We need
	 * BUG_ON() to capture the hardware state right
	 * when it is unexpected.
	 */
	switch (err_type) {
	case GSI_ERR_TYPE_GLOB:
		per_notify.evt_id = GSI_PER_EVT_GLOB_ERROR;
		per_notify.user_data = gsi_ctx->per.user_data;
		per_notify.data.err_desc = err & 0xFFFF;
		gsi_ctx->per.notify_cb(&per_notify);
		break;
	case GSI_ERR_TYPE_CHAN:
		if (WARN_ON(log->virt_idx >= gsi_ctx->max_ch)) {
			GSIERR("Unexpected ch %d\n", log->virt_idx);
			return;
		}

		ch = &gsi_ctx->chan[log->virt_idx];
		chan_notify.chan_user_data = ch->props.chan_user_data;
		chan_notify.err_desc = err & 0xFFFF;
		if (log->code == GSI_INVALID_TRE_ERR) {
			if (log->ee != gsi_ctx->per.ee) {
				GSIERR("unexpected EE in event %d\n", log->ee);
				BUG();
			}

			val = gsi_readl(gsi_ctx->base +
				GSI_EE_n_GSI_CH_k_CNTXT_0_OFFS(log->virt_idx,
					gsi_ctx->per.ee));
			ch->state = (val &
				GSI_EE_n_GSI_CH_k_CNTXT_0_CHSTATE_BMSK) >>
				GSI_EE_n_GSI_CH_k_CNTXT_0_CHSTATE_SHFT;
			GSIDBG("ch %u state updated to %u\n", log->virt_idx,
					ch->state);
			ch->stats.invalid_tre_error++;
			if (ch->state == GSI_CHAN_STATE_ERROR) {
				GSIERR("Unexpected channel state %d\n",
					ch->state);
				BUG();
			}
			chan_notify.evt_id = GSI_CHAN_INVALID_TRE_ERR;
		} else if (log->code == GSI_OUT_OF_BUFFERS_ERR) {
			if (log->ee != gsi_ctx->per.ee) {
				GSIERR("unexpected EE in event %d\n", log->ee);
				BUG();
			}
			chan_notify.evt_id = GSI_CHAN_OUT_OF_BUFFERS_ERR;
		} else if (log->code == GSI_OUT_OF_RESOURCES_ERR) {
			if (log->ee != gsi_ctx->per.ee) {
				GSIERR("unexpected EE in event %d\n", log->ee);
				BUG();
			}
			chan_notify.evt_id = GSI_CHAN_OUT_OF_RESOURCES_ERR;
			complete(&ch->compl);
		} else if (log->code == GSI_UNSUPPORTED_INTER_EE_OP_ERR) {
			chan_notify.evt_id =
				GSI_CHAN_UNSUPPORTED_INTER_EE_OP_ERR;
		} else if (log->code == GSI_NON_ALLOCATED_EVT_ACCESS_ERR) {
			if (log->ee != gsi_ctx->per.ee) {
				GSIERR("unexpected EE in event %d\n", log->ee);
				BUG();
			}
			chan_notify.evt_id =
				GSI_CHAN_NON_ALLOCATED_EVT_ACCESS_ERR;
		} else if (log->code == GSI_HWO_1_ERR) {
			if (log->ee != gsi_ctx->per.ee) {
				GSIERR("unexpected EE in event %d\n", log->ee);
				BUG();
			}
			chan_notify.evt_id = GSI_CHAN_HWO_1_ERR;
		} else {
			GSIERR("unexpected event log code %d\n", log->code);
			BUG();
		}
		ch->props.err_cb(&chan_notify);
		break;
	case GSI_ERR_TYPE_EVT:
		if (WARN_ON(log->virt_idx >= gsi_ctx->max_ev)) {
			GSIERR("Unexpected ev %d\n", log->virt_idx);
			return;
		}

		ev = &gsi_ctx->evtr[log->virt_idx];
		evt_notify.user_data = ev->props.user_data;
		evt_notify.err_desc = err & 0xFFFF;
		if (log->code == GSI_OUT_OF_BUFFERS_ERR) {
			if (log->ee != gsi_ctx->per.ee) {
				GSIERR("unexpected EE in event %d\n", log->ee);
				BUG();
			}
			evt_notify.evt_id = GSI_EVT_OUT_OF_BUFFERS_ERR;
		} else if (log->code == GSI_OUT_OF_RESOURCES_ERR) {
			if (log->ee != gsi_ctx->per.ee) {
				GSIERR("unexpected EE in event %d\n", log->ee);
				BUG();
			}
			evt_notify.evt_id = GSI_EVT_OUT_OF_RESOURCES_ERR;
			complete(&ev->compl);
		} else if (log->code == GSI_UNSUPPORTED_INTER_EE_OP_ERR) {
			evt_notify.evt_id = GSI_EVT_UNSUPPORTED_INTER_EE_OP_ERR;
		} else if (log->code == GSI_EVT_RING_EMPTY_ERR) {
			if (log->ee != gsi_ctx->per.ee) {
				GSIERR("unexpected EE in event %d\n", log->ee);
				BUG();
			}
			evt_notify.evt_id = GSI_EVT_EVT_RING_EMPTY_ERR;
		} else {
			GSIERR("unexpected event log code %d\n", log->code);
			BUG();
		}
		ev->props.err_cb(&evt_notify);
		break;
	}
}

static void gsi_handle_gp_int1(void)
{
	complete(&gsi_ctx->gen_ee_cmd_compl);
}

static void gsi_handle_glob_ee(int ee)
{
	uint32_t val;
	uint32_t err;
	struct gsi_per_notify notify;
	uint32_t clr = ~0;

	val = gsi_readl(gsi_ctx->base +
			GSI_EE_n_CNTXT_GLOB_IRQ_STTS_OFFS(ee));

	notify.user_data = gsi_ctx->per.user_data;

	if (val & GSI_EE_n_CNTXT_GLOB_IRQ_STTS_ERROR_INT_BMSK) {
		err = gsi_readl(gsi_ctx->base +
			GSI_EE_n_ERROR_LOG_OFFS(ee));
		if (gsi_ctx->per.ver >= GSI_VER_1_2)
			gsi_writel(0, gsi_ctx->base +
				GSI_EE_n_ERROR_LOG_OFFS(ee));
		gsi_writel(clr, gsi_ctx->base +
			GSI_EE_n_ERROR_LOG_CLR_OFFS(ee));
		gsi_handle_glob_err(err);
	}

	if (val & GSI_EE_n_CNTXT_GLOB_IRQ_EN_GP_INT1_BMSK)
		gsi_handle_gp_int1();

	if (val & GSI_EE_n_CNTXT_GLOB_IRQ_EN_GP_INT2_BMSK) {
		notify.evt_id = GSI_PER_EVT_GLOB_GP2;
		gsi_ctx->per.notify_cb(&notify);
	}

	if (val & GSI_EE_n_CNTXT_GLOB_IRQ_EN_GP_INT3_BMSK) {
		notify.evt_id = GSI_PER_EVT_GLOB_GP3;
		gsi_ctx->per.notify_cb(&notify);
	}

	gsi_writel(val, gsi_ctx->base +
			GSI_EE_n_CNTXT_GLOB_IRQ_CLR_OFFS(ee));
}

static void gsi_incr_ring_wp(struct gsi_ring_ctx *ctx)
{
	ctx->wp_local += ctx->elem_sz;
	if (ctx->wp_local == ctx->end)
		ctx->wp_local = ctx->base;
}

static void gsi_incr_ring_rp(struct gsi_ring_ctx *ctx)
{
	ctx->rp_local += ctx->elem_sz;
	if (ctx->rp_local == ctx->end)
		ctx->rp_local = ctx->base;
}

uint16_t gsi_find_idx_from_addr(struct gsi_ring_ctx *ctx, uint64_t addr)
{
	WARN_ON(addr < ctx->base || addr >= ctx->end);
	return (uint32_t)(addr - ctx->base) / ctx->elem_sz;
}

static uint16_t gsi_get_complete_num(struct gsi_ring_ctx *ctx, uint64_t addr1,
		uint64_t addr2)
{
	uint32_t addr_diff;

	GSIDBG_LOW("gsi base addr 0x%llx end addr 0x%llx\n",
		ctx->base, ctx->end);

	if (addr1 < ctx->base || addr1 >= ctx->end) {
		GSIERR("address = 0x%llx not in range\n", addr1);
		BUG();
	}

	if (addr2 < ctx->base || addr2 >= ctx->end) {
		GSIERR("address = 0x%llx not in range\n", addr2);
		BUG();
	}

	addr_diff = (uint32_t)(addr2 - addr1);
	if (addr1 < addr2)
		return addr_diff / ctx->elem_sz;
	else
		return (addr_diff + ctx->len) / ctx->elem_sz;
}

static void gsi_process_chan(struct gsi_xfer_compl_evt *evt,
		struct gsi_chan_xfer_notify *notify, bool callback)
{
	uint32_t ch_id;
	struct gsi_chan_ctx *ch_ctx;
	uint16_t rp_idx;
	uint64_t rp;

	ch_id = evt->chid;
	if (WARN_ON(ch_id >= gsi_ctx->max_ch)) {
		GSIERR("Unexpected ch %d\n", ch_id);
		return;
	}

	ch_ctx = &gsi_ctx->chan[ch_id];
	if (WARN_ON(ch_ctx->props.prot != GSI_CHAN_PROT_GPI &&
		ch_ctx->props.prot != GSI_CHAN_PROT_GCI))
		return;

	if (evt->type != GSI_XFER_COMPL_TYPE_GCI) {
		rp = evt->xfer_ptr;

		if (ch_ctx->ring.rp_local != rp) {
			ch_ctx->stats.completed +=
				gsi_get_complete_num(&ch_ctx->ring,
				ch_ctx->ring.rp_local, rp);
			ch_ctx->ring.rp_local = rp;
		}


		/* the element at RP is also processed */
		gsi_incr_ring_rp(&ch_ctx->ring);

		ch_ctx->ring.rp = ch_ctx->ring.rp_local;
		rp_idx = gsi_find_idx_from_addr(&ch_ctx->ring, rp);
		notify->veid = GSI_VEID_DEFAULT;
	} else {
		rp_idx = evt->cookie;
		notify->veid = evt->veid;
	}

	ch_ctx->stats.completed++;

	WARN_ON(!ch_ctx->user_data[rp_idx].valid);
	notify->xfer_user_data = ch_ctx->user_data[rp_idx].p;
	ch_ctx->user_data[rp_idx].valid = false;

	notify->chan_user_data = ch_ctx->props.chan_user_data;
	notify->evt_id = evt->code;
	notify->bytes_xfered = evt->len;

	if (callback) {
		if (atomic_read(&ch_ctx->poll_mode)) {
			GSIERR("Calling client callback in polling mode\n");
			WARN_ON(1);
		}
		ch_ctx->props.xfer_cb(notify);
	}
}

static void gsi_process_evt_re(struct gsi_evt_ctx *ctx,
		struct gsi_chan_xfer_notify *notify, bool callback)
{
	struct gsi_xfer_compl_evt *evt;

	evt = (struct gsi_xfer_compl_evt *)(ctx->ring.base_va +
			ctx->ring.rp_local - ctx->ring.base);
	gsi_process_chan(evt, notify, callback);
	gsi_incr_ring_rp(&ctx->ring);
	/* recycle this element */
	gsi_incr_ring_wp(&ctx->ring);
	ctx->stats.completed++;
}

static void gsi_ring_evt_doorbell(struct gsi_evt_ctx *ctx)
{
	uint32_t val;

	ctx->ring.wp = ctx->ring.wp_local;
	val = (ctx->ring.wp_local &
			GSI_EE_n_EV_CH_k_DOORBELL_0_WRITE_PTR_LSB_BMSK) <<
			GSI_EE_n_EV_CH_k_DOORBELL_0_WRITE_PTR_LSB_SHFT;
	gsi_writel(val, gsi_ctx->base +
			GSI_EE_n_EV_CH_k_DOORBELL_0_OFFS(ctx->id,
				gsi_ctx->per.ee));
}

static void gsi_ring_chan_doorbell(struct gsi_chan_ctx *ctx)
{
	uint32_t val;

	/*
	 * allocate new events for this channel first
	 * before submitting the new TREs.
	 * for TO_GSI channels the event ring doorbell is rang as part of
	 * interrupt handling.
	 */
	if (ctx->evtr && ctx->props.dir == GSI_CHAN_DIR_FROM_GSI)
		gsi_ring_evt_doorbell(ctx->evtr);
	ctx->ring.wp = ctx->ring.wp_local;

	val = (ctx->ring.wp_local &
			GSI_EE_n_GSI_CH_k_DOORBELL_0_WRITE_PTR_LSB_BMSK) <<
			GSI_EE_n_GSI_CH_k_DOORBELL_0_WRITE_PTR_LSB_SHFT;
	gsi_writel(val, gsi_ctx->base +
			GSI_EE_n_GSI_CH_k_DOORBELL_0_OFFS(ctx->props.ch_id,
				gsi_ctx->per.ee));
}

static void gsi_handle_ieob(int ee)
{
	uint32_t ch;
	int i;
	uint64_t rp;
	struct gsi_evt_ctx *ctx;
	struct gsi_chan_xfer_notify notify;
	unsigned long flags;
	unsigned long cntr;
	uint32_t msk;
	bool empty;

	ch = gsi_readl(gsi_ctx->base +
		GSI_EE_n_CNTXT_SRC_IEOB_IRQ_OFFS(ee));
	msk = gsi_readl(gsi_ctx->base +
		GSI_EE_n_CNTXT_SRC_IEOB_IRQ_MSK_OFFS(ee));
	gsi_writel(ch & msk, gsi_ctx->base +
		GSI_EE_n_CNTXT_SRC_IEOB_IRQ_CLR_OFFS(ee));

	for (i = 0; i < GSI_STTS_REG_BITS; i++) {
		if ((1 << i) & ch & msk) {
			if (i >= gsi_ctx->max_ev || i >= GSI_EVT_RING_MAX) {
				GSIERR("invalid event %d\n", i);
				break;
			}
			ctx = &gsi_ctx->evtr[i];

			/*
			 * Don't handle MSI interrupts, only handle IEOB
			 * IRQs
			 */
			if (ctx->props.intr == GSI_INTR_MSI)
				continue;

			if (ctx->props.intf != GSI_EVT_CHTYPE_GPI_EV) {
				GSIERR("Unexpected irq intf %d\n",
					ctx->props.intf);
				BUG();
			}
			spin_lock_irqsave(&ctx->ring.slock, flags);
check_again:
			cntr = 0;
			empty = true;
			rp = gsi_readl(gsi_ctx->base +
				GSI_EE_n_EV_CH_k_CNTXT_4_OFFS(i, ee));
			rp |= ctx->ring.rp & 0xFFFFFFFF00000000;

			ctx->ring.rp = rp;
			while (ctx->ring.rp_local != rp) {
				++cntr;
				if (ctx->props.exclusive &&
					atomic_read(&ctx->chan->poll_mode)) {
					cntr = 0;
					break;
				}
				gsi_process_evt_re(ctx, &notify, true);
				empty = false;
			}
			if (!empty)
				gsi_ring_evt_doorbell(ctx);
			if (cntr != 0)
				goto check_again;
			spin_unlock_irqrestore(&ctx->ring.slock, flags);
		}
	}
}

static void gsi_handle_inter_ee_ch_ctrl(int ee)
{
	uint32_t ch;
	int i;

	ch = gsi_readl(gsi_ctx->base +
		GSI_INTER_EE_n_SRC_GSI_CH_IRQ_OFFS(ee));
	gsi_writel(ch, gsi_ctx->base +
		GSI_INTER_EE_n_SRC_GSI_CH_IRQ_CLR_OFFS(ee));
	for (i = 0; i < GSI_STTS_REG_BITS; i++) {
		if ((1 << i) & ch) {
			/* not currently expected */
			GSIERR("ch %u was inter-EE changed\n", i);
		}
	}
}

static void gsi_handle_inter_ee_ev_ctrl(int ee)
{
	uint32_t ch;
	int i;

	ch = gsi_readl(gsi_ctx->base +
		GSI_INTER_EE_n_SRC_EV_CH_IRQ_OFFS(ee));
	gsi_writel(ch, gsi_ctx->base +
		GSI_INTER_EE_n_SRC_EV_CH_IRQ_CLR_OFFS(ee));
	for (i = 0; i < GSI_STTS_REG_BITS; i++) {
		if ((1 << i) & ch) {
			/* not currently expected */
			GSIERR("evt %u was inter-EE changed\n", i);
		}
	}
}

static void gsi_handle_general(int ee)
{
	uint32_t val;
	struct gsi_per_notify notify;

	val = gsi_readl(gsi_ctx->base +
			GSI_EE_n_CNTXT_GSI_IRQ_STTS_OFFS(ee));

	notify.user_data = gsi_ctx->per.user_data;

	if (val & GSI_EE_n_CNTXT_GSI_IRQ_CLR_GSI_MCS_STACK_OVRFLOW_BMSK)
		notify.evt_id = GSI_PER_EVT_GENERAL_MCS_STACK_OVERFLOW;

	if (val & GSI_EE_n_CNTXT_GSI_IRQ_CLR_GSI_CMD_FIFO_OVRFLOW_BMSK)
		notify.evt_id = GSI_PER_EVT_GENERAL_CMD_FIFO_OVERFLOW;

	if (val & GSI_EE_n_CNTXT_GSI_IRQ_CLR_GSI_BUS_ERROR_BMSK)
		notify.evt_id = GSI_PER_EVT_GENERAL_BUS_ERROR;

	if (val & GSI_EE_n_CNTXT_GSI_IRQ_CLR_GSI_BREAK_POINT_BMSK)
		notify.evt_id = GSI_PER_EVT_GENERAL_BREAK_POINT;

	if (gsi_ctx->per.notify_cb)
		gsi_ctx->per.notify_cb(&notify);

	gsi_writel(val, gsi_ctx->base +
			GSI_EE_n_CNTXT_GSI_IRQ_CLR_OFFS(ee));
}

#define GSI_ISR_MAX_ITER 50

static void gsi_handle_irq(void)
{
	uint32_t type;
	int ee = gsi_ctx->per.ee;
	unsigned long cnt = 0;

	while (1) {
		type = gsi_readl(gsi_ctx->base +
			GSI_EE_n_CNTXT_TYPE_IRQ_OFFS(ee));

		if (!type)
			break;

		GSIDBG_LOW("type 0x%x\n", type);

		if (type & GSI_EE_n_CNTXT_TYPE_IRQ_CH_CTRL_BMSK)
			gsi_handle_ch_ctrl(ee);

		if (type & GSI_EE_n_CNTXT_TYPE_IRQ_EV_CTRL_BMSK)
			gsi_handle_ev_ctrl(ee);

		if (type & GSI_EE_n_CNTXT_TYPE_IRQ_GLOB_EE_BMSK)
			gsi_handle_glob_ee(ee);

		if (type & GSI_EE_n_CNTXT_TYPE_IRQ_IEOB_BMSK)
			gsi_handle_ieob(ee);

		if (type & GSI_EE_n_CNTXT_TYPE_IRQ_INTER_EE_CH_CTRL_BMSK)
			gsi_handle_inter_ee_ch_ctrl(ee);

		if (type & GSI_EE_n_CNTXT_TYPE_IRQ_INTER_EE_EV_CTRL_BMSK)
			gsi_handle_inter_ee_ev_ctrl(ee);

		if (type & GSI_EE_n_CNTXT_TYPE_IRQ_GENERAL_BMSK)
			gsi_handle_general(ee);

		if (++cnt > GSI_ISR_MAX_ITER) {
			/*
			 * Max number of spurious interrupts from hardware.
			 * Unexpected hardware state.
			 */
			GSIERR("Too many spurious interrupt from GSI HW\n");
			BUG();
		}

	}
}

static irqreturn_t gsi_isr(int irq, void *ctxt)
{
	if (gsi_ctx->per.req_clk_cb) {
		bool granted = false;

		gsi_ctx->per.req_clk_cb(gsi_ctx->per.user_data, &granted);
		if (granted) {
			gsi_handle_irq();
			gsi_ctx->per.rel_clk_cb(gsi_ctx->per.user_data);
		}
	} else if (!gsi_ctx->per.clk_status_cb()) {
		return IRQ_HANDLED;
	} else {
		gsi_handle_irq();
	}
	return IRQ_HANDLED;

}

static uint32_t gsi_get_max_channels(enum gsi_ver ver)
{
	uint32_t reg = 0;

	switch (ver) {
	case GSI_VER_ERR:
	case GSI_VER_MAX:
		GSIERR("GSI version is not supported %d\n", ver);
		WARN_ON(1);
		break;
	case GSI_VER_1_0:
		reg = gsi_readl(gsi_ctx->base +
			GSI_V1_0_EE_n_GSI_HW_PARAM_OFFS(gsi_ctx->per.ee));
		reg = (reg & GSI_V1_0_EE_n_GSI_HW_PARAM_GSI_CH_NUM_BMSK) >>
			GSI_V1_0_EE_n_GSI_HW_PARAM_GSI_CH_NUM_SHFT;
		break;
	case GSI_VER_1_2:
		reg = gsi_readl(gsi_ctx->base +
			GSI_V1_2_EE_n_GSI_HW_PARAM_0_OFFS(gsi_ctx->per.ee));
		reg = (reg & GSI_V1_2_EE_n_GSI_HW_PARAM_0_GSI_CH_NUM_BMSK) >>
			GSI_V1_2_EE_n_GSI_HW_PARAM_0_GSI_CH_NUM_SHFT;
		break;
	case GSI_VER_1_3:
		reg = gsi_readl(gsi_ctx->base +
			GSI_V1_3_EE_n_GSI_HW_PARAM_2_OFFS(gsi_ctx->per.ee));
		reg = (reg &
			GSI_V1_3_EE_n_GSI_HW_PARAM_2_GSI_NUM_CH_PER_EE_BMSK) >>
			GSI_V1_3_EE_n_GSI_HW_PARAM_2_GSI_NUM_CH_PER_EE_SHFT;
		break;
	case GSI_VER_2_0:
		reg = gsi_readl(gsi_ctx->base +
			GSI_V2_0_EE_n_GSI_HW_PARAM_2_OFFS(gsi_ctx->per.ee));
		reg = (reg &
			GSI_V2_0_EE_n_GSI_HW_PARAM_2_GSI_NUM_CH_PER_EE_BMSK) >>
			GSI_V2_0_EE_n_GSI_HW_PARAM_2_GSI_NUM_CH_PER_EE_SHFT;
		break;
	case GSI_VER_2_2:
		reg = gsi_readl(gsi_ctx->base +
			GSI_V2_2_EE_n_GSI_HW_PARAM_2_OFFS(gsi_ctx->per.ee));
		reg = (reg &
			GSI_V2_2_EE_n_GSI_HW_PARAM_2_GSI_NUM_CH_PER_EE_BMSK) >>
			GSI_V2_2_EE_n_GSI_HW_PARAM_2_GSI_NUM_CH_PER_EE_SHFT;
		break;
	case GSI_VER_2_5:
		reg = gsi_readl(gsi_ctx->base +
			GSI_V2_5_EE_n_GSI_HW_PARAM_2_OFFS(gsi_ctx->per.ee));
		reg = (reg &
			GSI_V2_5_EE_n_GSI_HW_PARAM_2_GSI_NUM_CH_PER_EE_BMSK) >>
			GSI_V2_5_EE_n_GSI_HW_PARAM_2_GSI_NUM_CH_PER_EE_SHFT;
		break;
	}

	GSIDBG("max channels %d\n", reg);

	return reg;
}

static uint32_t gsi_get_max_event_rings(enum gsi_ver ver)
{
	uint32_t reg = 0;

	switch (ver) {
	case GSI_VER_ERR:
	case GSI_VER_MAX:
		GSIERR("GSI version is not supported %d\n", ver);
		WARN_ON(1);
		break;
	case GSI_VER_1_0:
		reg = gsi_readl(gsi_ctx->base +
			GSI_V1_0_EE_n_GSI_HW_PARAM_OFFS(gsi_ctx->per.ee));
		reg = (reg & GSI_V1_0_EE_n_GSI_HW_PARAM_GSI_EV_CH_NUM_BMSK) >>
			GSI_V1_0_EE_n_GSI_HW_PARAM_GSI_EV_CH_NUM_SHFT;
		break;
	case GSI_VER_1_2:
		reg = gsi_readl(gsi_ctx->base +
			GSI_V1_2_EE_n_GSI_HW_PARAM_0_OFFS(gsi_ctx->per.ee));
		reg = (reg & GSI_V1_2_EE_n_GSI_HW_PARAM_0_GSI_EV_CH_NUM_BMSK) >>
			GSI_V1_2_EE_n_GSI_HW_PARAM_0_GSI_EV_CH_NUM_SHFT;
		break;
	case GSI_VER_1_3:
		reg = gsi_readl(gsi_ctx->base +
			GSI_V1_3_EE_n_GSI_HW_PARAM_2_OFFS(gsi_ctx->per.ee));
		reg = (reg &
			GSI_V1_3_EE_n_GSI_HW_PARAM_2_GSI_NUM_EV_PER_EE_BMSK) >>
			GSI_V1_3_EE_n_GSI_HW_PARAM_2_GSI_NUM_EV_PER_EE_SHFT;
		break;
	case GSI_VER_2_0:
		reg = gsi_readl(gsi_ctx->base +
			GSI_V2_0_EE_n_GSI_HW_PARAM_2_OFFS(gsi_ctx->per.ee));
		reg = (reg &
			GSI_V2_0_EE_n_GSI_HW_PARAM_2_GSI_NUM_EV_PER_EE_BMSK) >>
			GSI_V2_0_EE_n_GSI_HW_PARAM_2_GSI_NUM_EV_PER_EE_SHFT;
		break;
	case GSI_VER_2_2:
		reg = gsi_readl(gsi_ctx->base +
			GSI_V2_2_EE_n_GSI_HW_PARAM_2_OFFS(gsi_ctx->per.ee));
		reg = (reg &
			GSI_V2_2_EE_n_GSI_HW_PARAM_2_GSI_NUM_EV_PER_EE_BMSK) >>
			GSI_V2_2_EE_n_GSI_HW_PARAM_2_GSI_NUM_EV_PER_EE_SHFT;
		break;
	case GSI_VER_2_5:
		reg = gsi_readl(gsi_ctx->base +
			GSI_V2_5_EE_n_GSI_HW_PARAM_2_OFFS(gsi_ctx->per.ee));
		reg = (reg &
			GSI_V2_5_EE_n_GSI_HW_PARAM_2_GSI_NUM_EV_PER_EE_BMSK) >>
			GSI_V2_5_EE_n_GSI_HW_PARAM_2_GSI_NUM_EV_PER_EE_SHFT;
		break;
	}

	GSIDBG("max event rings %d\n", reg);

	return reg;
}
int gsi_complete_clk_grant(unsigned long dev_hdl)
{
	unsigned long flags;

	if (!gsi_ctx) {
		pr_err("%s:%d gsi context not allocated\n", __func__, __LINE__);
		return -GSI_STATUS_NODEV;
	}

	if (!gsi_ctx->per_registered) {
		GSIERR("no client registered\n");
		return -GSI_STATUS_INVALID_PARAMS;
	}

	if (dev_hdl != (uintptr_t)gsi_ctx) {
		GSIERR("bad params dev_hdl=0x%lx gsi_ctx=0x%pK\n", dev_hdl,
				gsi_ctx);
		return -GSI_STATUS_INVALID_PARAMS;
	}

	spin_lock_irqsave(&gsi_ctx->slock, flags);
	gsi_handle_irq();
	gsi_ctx->per.rel_clk_cb(gsi_ctx->per.user_data);
	spin_unlock_irqrestore(&gsi_ctx->slock, flags);

	return GSI_STATUS_SUCCESS;
}
EXPORT_SYMBOL(gsi_complete_clk_grant);

int gsi_map_base(phys_addr_t gsi_base_addr, u32 gsi_size)
{
	if (!gsi_ctx) {
		pr_err("%s:%d gsi context not allocated\n", __func__, __LINE__);
		return -GSI_STATUS_NODEV;
	}

	gsi_ctx->base = devm_ioremap_nocache(
		gsi_ctx->dev, gsi_base_addr, gsi_size);

	if (!gsi_ctx->base) {
		GSIERR("failed to map access to GSI HW\n");
		return -GSI_STATUS_RES_ALLOC_FAILURE;
	}

	GSIDBG("GSI base(%pa) mapped to (%pK) with len (0x%x)\n",
		&gsi_base_addr,
		gsi_ctx->base,
		gsi_size);

	return 0;
}
EXPORT_SYMBOL(gsi_map_base);

int gsi_unmap_base(void)
{
	if (!gsi_ctx) {
		pr_err("%s:%d gsi context not allocated\n", __func__, __LINE__);
		return -GSI_STATUS_NODEV;
	}

	if (!gsi_ctx->base) {
		GSIERR("access to GSI HW has not been mapped\n");
		return -GSI_STATUS_INVALID_PARAMS;
	}

	devm_iounmap(gsi_ctx->dev, gsi_ctx->base);

	gsi_ctx->base = NULL;

	return 0;
}
EXPORT_SYMBOL(gsi_unmap_base);

int gsi_register_device(struct gsi_per_props *props, unsigned long *dev_hdl)
{
	int res;
	uint32_t val;
	int needed_reg_ver;

	if (!gsi_ctx) {
		pr_err("%s:%d gsi context not allocated\n", __func__, __LINE__);
		return -GSI_STATUS_NODEV;
	}

	if (!props || !dev_hdl) {
		GSIERR("bad params props=%pK dev_hdl=%pK\n", props, dev_hdl);
		return -GSI_STATUS_INVALID_PARAMS;
	}

	if (props->ver <= GSI_VER_ERR || props->ver >= GSI_VER_MAX) {
		GSIERR("bad params gsi_ver=%d\n", props->ver);
		return -GSI_STATUS_INVALID_PARAMS;
	}

	if (!props->notify_cb) {
		GSIERR("notify callback must be provided\n");
		return -GSI_STATUS_INVALID_PARAMS;
	}

	if (props->req_clk_cb && !props->rel_clk_cb) {
		GSIERR("rel callback  must be provided\n");
		return -GSI_STATUS_INVALID_PARAMS;
	}

	if (gsi_ctx->per_registered) {
		GSIERR("per already registered\n");
		return -GSI_STATUS_UNSUPPORTED_OP;
	}

	switch (props->ver) {
	case GSI_VER_1_0:
	case GSI_VER_1_2:
	case GSI_VER_1_3:
	case GSI_VER_2_0:
	case GSI_VER_2_2:
		needed_reg_ver = GSI_REGISTER_VER_1;
		break;
	case GSI_VER_2_5:
		needed_reg_ver = GSI_REGISTER_VER_2;
		break;
	case GSI_VER_ERR:
	case GSI_VER_MAX:
	default:
		GSIERR("GSI version is not supported %d\n", props->ver);
		return -GSI_STATUS_INVALID_PARAMS;
	}

	if (needed_reg_ver != GSI_REGISTER_VER_CURRENT) {
		GSIERR("Invalid register version. current=%d, needed=%d\n",
			GSI_REGISTER_VER_CURRENT, needed_reg_ver);
		return -GSI_STATUS_UNSUPPORTED_OP;
	}
	GSIDBG("gsi ver %d register ver %d needed register ver %d\n",
		props->ver, GSI_REGISTER_VER_CURRENT, needed_reg_ver);

	spin_lock_init(&gsi_ctx->slock);
	if (props->intr == GSI_INTR_IRQ) {
		if (!props->irq) {
			GSIERR("bad irq specified %u\n", props->irq);
			return -GSI_STATUS_INVALID_PARAMS;
		}
		/*
		 * On a real UE, there are two separate interrupt
		 * vectors that get directed toward the GSI/IPA
		 * drivers.  They are handled by gsi_isr() and
		 * (ipa_isr() or ipa3_isr()) respectively.  In the
		 * emulation environment, this is not the case;
		 * instead, interrupt vectors are routed to the
		 * emualation hardware's interrupt controller, which
		 * in turn, forwards a single interrupt to the GSI/IPA
		 * driver.  When the new interrupt vector is received,
		 * the driver needs to probe the interrupt
		 * controller's registers so see if one, the other, or
		 * both interrupts have occurred.  Given the above, we
		 * now need to handle both situations, namely: the
		 * emulator's and the real UE.
		 */
		if (running_emulation) {
			/*
			 * New scheme involving the emulator's
			 * interrupt controller.
			 */
			res = devm_request_threaded_irq(
				gsi_ctx->dev,
				props->irq,
				/* top half handler to follow */
				emulator_hard_irq_isr,
				/* threaded bottom half handler to follow */
				emulator_soft_irq_isr,
				IRQF_SHARED,
				"emulator_intcntrlr",
				gsi_ctx);
		} else {
			/*
			 * Traditional scheme used on the real UE.
			 */
			res = devm_request_irq(gsi_ctx->dev, props->irq,
				gsi_isr,
				props->req_clk_cb ? IRQF_TRIGGER_RISING :
					IRQF_TRIGGER_HIGH,
				"gsi",
				gsi_ctx);
		}
		if (res) {
			GSIERR(
			 "failed to register isr for %u\n",
			 props->irq);
			return -GSI_STATUS_ERROR;
		}
		GSIDBG(
			"succeeded to register isr for %u\n",
			props->irq);

		res = enable_irq_wake(props->irq);
		if (res)
			GSIERR("failed to enable wake irq %u\n", props->irq);
		else
			GSIERR("GSI irq is wake enabled %u\n", props->irq);

	} else {
		GSIERR("do not support interrupt type %u\n", props->intr);
		return -GSI_STATUS_UNSUPPORTED_OP;
	}

	/*
	 * If base not previously mapped via gsi_map_base(), map it
	 * now...
	 */
	if (!gsi_ctx->base) {
		res = gsi_map_base(props->phys_addr, props->size);
		if (res)
			return res;
	}

	if (running_emulation) {
		GSIDBG("GSI SW ver register value 0x%x\n",
		       gsi_readl(gsi_ctx->base +
		       GSI_EE_n_GSI_SW_VERSION_OFFS(0)));
		gsi_ctx->intcntrlr_mem_size =
		    props->emulator_intcntrlr_size;
		gsi_ctx->intcntrlr_base =
		    devm_ioremap_nocache(
			gsi_ctx->dev,
			props->emulator_intcntrlr_addr,
			props->emulator_intcntrlr_size);
		if (!gsi_ctx->intcntrlr_base) {
			GSIERR(
			  "failed to remap emulator's interrupt controller HW\n");
			gsi_unmap_base();
			devm_free_irq(gsi_ctx->dev, props->irq, gsi_ctx);
			return -GSI_STATUS_RES_ALLOC_FAILURE;
		}

		GSIDBG(
		    "Emulator's interrupt controller base(%pa) mapped to (%pK) with len (0x%lx)\n",
		    &(props->emulator_intcntrlr_addr),
		    gsi_ctx->intcntrlr_base,
		    props->emulator_intcntrlr_size);

		gsi_ctx->intcntrlr_gsi_isr = gsi_isr;
		gsi_ctx->intcntrlr_client_isr =
		    props->emulator_intcntrlr_client_isr;
	}

	gsi_ctx->per = *props;
	gsi_ctx->per_registered = true;
	mutex_init(&gsi_ctx->mlock);
	atomic_set(&gsi_ctx->num_chan, 0);
	atomic_set(&gsi_ctx->num_evt_ring, 0);
	gsi_ctx->max_ch = gsi_get_max_channels(gsi_ctx->per.ver);
	if (gsi_ctx->max_ch == 0) {
		gsi_unmap_base();
		if (running_emulation)
			devm_iounmap(gsi_ctx->dev, gsi_ctx->intcntrlr_base);
		gsi_ctx->base = gsi_ctx->intcntrlr_base = NULL;
		devm_free_irq(gsi_ctx->dev, props->irq, gsi_ctx);
		GSIERR("failed to get max channels\n");
		return -GSI_STATUS_ERROR;
	}
	gsi_ctx->max_ev = gsi_get_max_event_rings(gsi_ctx->per.ver);
	if (gsi_ctx->max_ev == 0) {
		gsi_unmap_base();
		if (running_emulation)
			devm_iounmap(gsi_ctx->dev, gsi_ctx->intcntrlr_base);
		gsi_ctx->base = gsi_ctx->intcntrlr_base = NULL;
		devm_free_irq(gsi_ctx->dev, props->irq, gsi_ctx);
		GSIERR("failed to get max event rings\n");
		return -GSI_STATUS_ERROR;
	}

	if (gsi_ctx->max_ev > GSI_EVT_RING_MAX) {
		GSIERR("max event rings are beyond absolute maximum\n");
		return -GSI_STATUS_ERROR;
	}

	if (props->mhi_er_id_limits_valid &&
	    props->mhi_er_id_limits[0] > (gsi_ctx->max_ev - 1)) {
		gsi_unmap_base();
		if (running_emulation)
			devm_iounmap(gsi_ctx->dev, gsi_ctx->intcntrlr_base);
		gsi_ctx->base = gsi_ctx->intcntrlr_base = NULL;
		devm_free_irq(gsi_ctx->dev, props->irq, gsi_ctx);
		GSIERR("MHI event ring start id %u is beyond max %u\n",
			props->mhi_er_id_limits[0], gsi_ctx->max_ev);
		return -GSI_STATUS_ERROR;
	}

	gsi_ctx->evt_bmap = ~((1 << gsi_ctx->max_ev) - 1);

	/* exclude reserved mhi events */
	if (props->mhi_er_id_limits_valid)
		gsi_ctx->evt_bmap |=
			((1 << (props->mhi_er_id_limits[1] + 1)) - 1) ^
			((1 << (props->mhi_er_id_limits[0])) - 1);

	/*
	 * enable all interrupts but GSI_BREAK_POINT.
	 * Inter EE commands / interrupt are no supported.
	 */
	__gsi_config_type_irq(props->ee, ~0, ~0);
	__gsi_config_ch_irq(props->ee, ~0, ~0);
	__gsi_config_evt_irq(props->ee, ~0, ~0);
	__gsi_config_ieob_irq(props->ee, ~0, ~0);
	__gsi_config_glob_irq(props->ee, ~0, ~0);
	__gsi_config_gen_irq(props->ee, ~0,
		~GSI_EE_n_CNTXT_GSI_IRQ_CLR_GSI_BREAK_POINT_BMSK);

	if (gsi_ctx->per.ver == GSI_VER_2_2)
		__gsi_config_glob_irq(props->ee,
			GSI_EE_n_CNTXT_GLOB_IRQ_EN_GP_INT1_BMSK, 0);
	gsi_writel(props->intr, gsi_ctx->base +
			GSI_EE_n_CNTXT_INTSET_OFFS(gsi_ctx->per.ee));
	/* set GSI_TOP_EE_n_CNTXT_MSI_BASE_LSB/MSB to 0 */
	if ((gsi_ctx->per.ver >= GSI_VER_2_0) &&
		(props->intr != GSI_INTR_MSI)) {
		gsi_writel(0, gsi_ctx->base +
			GSI_EE_n_CNTXT_MSI_BASE_LSB(gsi_ctx->per.ee));
		gsi_writel(0, gsi_ctx->base +
			GSI_EE_n_CNTXT_MSI_BASE_MSB(gsi_ctx->per.ee));
	}

	val = gsi_readl(gsi_ctx->base +
			GSI_EE_n_GSI_STATUS_OFFS(gsi_ctx->per.ee));
	if (val & GSI_EE_n_GSI_STATUS_ENABLED_BMSK)
		gsi_ctx->enabled = true;
	else
		GSIERR("Manager EE has not enabled GSI, GSI un-usable\n");

	if (gsi_ctx->per.ver >= GSI_VER_1_2)
		gsi_writel(0, gsi_ctx->base +
			GSI_EE_n_ERROR_LOG_OFFS(gsi_ctx->per.ee));

	if (running_emulation) {
		/*
		 * Set up the emulator's interrupt controller...
		 */
		res = setup_emulator_cntrlr(
		    gsi_ctx->intcntrlr_base, gsi_ctx->intcntrlr_mem_size);
		if (res != 0) {
			gsi_unmap_base();
			devm_iounmap(gsi_ctx->dev, gsi_ctx->intcntrlr_base);
			gsi_ctx->base = gsi_ctx->intcntrlr_base = NULL;
			devm_free_irq(gsi_ctx->dev, props->irq, gsi_ctx);
			GSIERR("setup_emulator_cntrlr() failed\n");
			return res;
		}
	}

	*dev_hdl = (uintptr_t)gsi_ctx;

	return GSI_STATUS_SUCCESS;
}
EXPORT_SYMBOL(gsi_register_device);

int gsi_write_device_scratch(unsigned long dev_hdl,
		struct gsi_device_scratch *val)
{
	unsigned int max_usb_pkt_size = 0;

	if (!gsi_ctx) {
		pr_err("%s:%d gsi context not allocated\n", __func__, __LINE__);
		return -GSI_STATUS_NODEV;
	}

	if (!gsi_ctx->per_registered) {
		GSIERR("no client registered\n");
		return -GSI_STATUS_INVALID_PARAMS;
	}

	if (dev_hdl != (uintptr_t)gsi_ctx) {
		GSIERR("bad params dev_hdl=0x%lx gsi_ctx=0x%pK\n", dev_hdl,
				gsi_ctx);
		return -GSI_STATUS_INVALID_PARAMS;
	}

	if (val->max_usb_pkt_size_valid &&
			val->max_usb_pkt_size != 1024 &&
			val->max_usb_pkt_size != 512 &&
			val->max_usb_pkt_size != 64) {
		GSIERR("bad USB max pkt size dev_hdl=0x%lx sz=%u\n", dev_hdl,
				val->max_usb_pkt_size);
		return -GSI_STATUS_INVALID_PARAMS;
	}

	mutex_lock(&gsi_ctx->mlock);
	if (val->mhi_base_chan_idx_valid)
		gsi_ctx->scratch.word0.s.mhi_base_chan_idx =
			val->mhi_base_chan_idx;

	if (val->max_usb_pkt_size_valid) {
		max_usb_pkt_size = 2;
		if (val->max_usb_pkt_size > 64)
			max_usb_pkt_size =
				(val->max_usb_pkt_size == 1024) ? 1 : 0;
		gsi_ctx->scratch.word0.s.max_usb_pkt_size = max_usb_pkt_size;
	}

	gsi_writel(gsi_ctx->scratch.word0.val,
			gsi_ctx->base +
			GSI_EE_n_CNTXT_SCRATCH_0_OFFS(gsi_ctx->per.ee));
	mutex_unlock(&gsi_ctx->mlock);

	return GSI_STATUS_SUCCESS;
}
EXPORT_SYMBOL(gsi_write_device_scratch);

int gsi_deregister_device(unsigned long dev_hdl, bool force)
{
	if (!gsi_ctx) {
		pr_err("%s:%d gsi context not allocated\n", __func__, __LINE__);
		return -GSI_STATUS_NODEV;
	}

	if (!gsi_ctx->per_registered) {
		GSIERR("no client registered\n");
		return -GSI_STATUS_INVALID_PARAMS;
	}

	if (dev_hdl != (uintptr_t)gsi_ctx) {
		GSIERR("bad params dev_hdl=0x%lx gsi_ctx=0x%pK\n", dev_hdl,
				gsi_ctx);
		return -GSI_STATUS_INVALID_PARAMS;
	}

	if (!force && atomic_read(&gsi_ctx->num_chan)) {
		GSIERR("cannot deregister %u channels are still connected\n",
				atomic_read(&gsi_ctx->num_chan));
		return -GSI_STATUS_UNSUPPORTED_OP;
	}

	if (!force && atomic_read(&gsi_ctx->num_evt_ring)) {
		GSIERR("cannot deregister %u events are still connected\n",
				atomic_read(&gsi_ctx->num_evt_ring));
		return -GSI_STATUS_UNSUPPORTED_OP;
	}

	/* disable all interrupts */
	__gsi_config_type_irq(gsi_ctx->per.ee, ~0, 0);
	__gsi_config_ch_irq(gsi_ctx->per.ee, ~0, 0);
	__gsi_config_evt_irq(gsi_ctx->per.ee, ~0, 0);
	__gsi_config_ieob_irq(gsi_ctx->per.ee, ~0, 0);
	__gsi_config_glob_irq(gsi_ctx->per.ee, ~0, 0);
	__gsi_config_gen_irq(gsi_ctx->per.ee, ~0, 0);

	devm_free_irq(gsi_ctx->dev, gsi_ctx->per.irq, gsi_ctx);
	gsi_unmap_base();
	memset(gsi_ctx, 0, sizeof(*gsi_ctx));

	return GSI_STATUS_SUCCESS;
}
EXPORT_SYMBOL(gsi_deregister_device);

static void gsi_program_evt_ring_ctx(struct gsi_evt_ring_props *props,
		uint8_t evt_id, unsigned int ee)
{
	uint32_t val;

	GSIDBG("intf=%u intr=%u re=%u\n", props->intf, props->intr,
			props->re_size);

	val = (((props->intf << GSI_EE_n_EV_CH_k_CNTXT_0_CHTYPE_SHFT) &
			GSI_EE_n_EV_CH_k_CNTXT_0_CHTYPE_BMSK) |
		((props->intr << GSI_EE_n_EV_CH_k_CNTXT_0_INTYPE_SHFT) &
			GSI_EE_n_EV_CH_k_CNTXT_0_INTYPE_BMSK) |
		((props->re_size << GSI_EE_n_EV_CH_k_CNTXT_0_ELEMENT_SIZE_SHFT)
			& GSI_EE_n_EV_CH_k_CNTXT_0_ELEMENT_SIZE_BMSK));

	gsi_writel(val, gsi_ctx->base +
			GSI_EE_n_EV_CH_k_CNTXT_0_OFFS(evt_id, ee));

	val = (props->ring_len & GSI_EE_n_EV_CH_k_CNTXT_1_R_LENGTH_BMSK) <<
		GSI_EE_n_EV_CH_k_CNTXT_1_R_LENGTH_SHFT;
	gsi_writel(val, gsi_ctx->base +
			GSI_EE_n_EV_CH_k_CNTXT_1_OFFS(evt_id, ee));

	val = (props->ring_base_addr &
			GSI_EE_n_EV_CH_k_CNTXT_2_R_BASE_ADDR_LSBS_BMSK) <<
		GSI_EE_n_EV_CH_k_CNTXT_2_R_BASE_ADDR_LSBS_SHFT;
	gsi_writel(val, gsi_ctx->base +
			GSI_EE_n_EV_CH_k_CNTXT_2_OFFS(evt_id, ee));

	val = ((props->ring_base_addr >> 32) &
		GSI_EE_n_EV_CH_k_CNTXT_3_R_BASE_ADDR_MSBS_BMSK) <<
		GSI_EE_n_EV_CH_k_CNTXT_3_R_BASE_ADDR_MSBS_SHFT;
	gsi_writel(val, gsi_ctx->base +
			GSI_EE_n_EV_CH_k_CNTXT_3_OFFS(evt_id, ee));

	val = (((props->int_modt << GSI_EE_n_EV_CH_k_CNTXT_8_INT_MODT_SHFT) &
		GSI_EE_n_EV_CH_k_CNTXT_8_INT_MODT_BMSK) |
		((props->int_modc << GSI_EE_n_EV_CH_k_CNTXT_8_INT_MODC_SHFT) &
		 GSI_EE_n_EV_CH_k_CNTXT_8_INT_MODC_BMSK));
	gsi_writel(val, gsi_ctx->base +
			GSI_EE_n_EV_CH_k_CNTXT_8_OFFS(evt_id, ee));

	val = (props->intvec & GSI_EE_n_EV_CH_k_CNTXT_9_INTVEC_BMSK) <<
		GSI_EE_n_EV_CH_k_CNTXT_9_INTVEC_SHFT;
	gsi_writel(val, gsi_ctx->base +
			GSI_EE_n_EV_CH_k_CNTXT_9_OFFS(evt_id, ee));

	val = (props->msi_addr & GSI_EE_n_EV_CH_k_CNTXT_10_MSI_ADDR_LSB_BMSK) <<
		GSI_EE_n_EV_CH_k_CNTXT_10_MSI_ADDR_LSB_SHFT;
	gsi_writel(val, gsi_ctx->base +
			GSI_EE_n_EV_CH_k_CNTXT_10_OFFS(evt_id, ee));

	val = ((props->msi_addr >> 32) &
		GSI_EE_n_EV_CH_k_CNTXT_11_MSI_ADDR_MSB_BMSK) <<
		GSI_EE_n_EV_CH_k_CNTXT_11_MSI_ADDR_MSB_SHFT;
	gsi_writel(val, gsi_ctx->base +
			GSI_EE_n_EV_CH_k_CNTXT_11_OFFS(evt_id, ee));

	val = (props->rp_update_addr &
			GSI_EE_n_EV_CH_k_CNTXT_12_RP_UPDATE_ADDR_LSB_BMSK) <<
		GSI_EE_n_EV_CH_k_CNTXT_12_RP_UPDATE_ADDR_LSB_SHFT;
	gsi_writel(val, gsi_ctx->base +
			GSI_EE_n_EV_CH_k_CNTXT_12_OFFS(evt_id, ee));

	val = ((props->rp_update_addr >> 32) &
		GSI_EE_n_EV_CH_k_CNTXT_13_RP_UPDATE_ADDR_MSB_BMSK) <<
		GSI_EE_n_EV_CH_k_CNTXT_13_RP_UPDATE_ADDR_MSB_SHFT;
	gsi_writel(val, gsi_ctx->base +
			GSI_EE_n_EV_CH_k_CNTXT_13_OFFS(evt_id, ee));
}

static void gsi_init_evt_ring(struct gsi_evt_ring_props *props,
		struct gsi_ring_ctx *ctx)
{
	ctx->base_va = (uintptr_t)props->ring_base_vaddr;
	ctx->base = props->ring_base_addr;
	ctx->wp = ctx->base;
	ctx->rp = ctx->base;
	ctx->wp_local = ctx->base;
	ctx->rp_local = ctx->base;
	ctx->len = props->ring_len;
	ctx->elem_sz = props->re_size;
	ctx->max_num_elem = ctx->len / ctx->elem_sz - 1;
	ctx->end = ctx->base + (ctx->max_num_elem + 1) * ctx->elem_sz;
}

static void gsi_prime_evt_ring(struct gsi_evt_ctx *ctx)
{
	unsigned long flags;
	uint32_t val;

	spin_lock_irqsave(&ctx->ring.slock, flags);
	memset((void *)ctx->ring.base_va, 0, ctx->ring.len);
	ctx->ring.wp_local = ctx->ring.base +
		ctx->ring.max_num_elem * ctx->ring.elem_sz;

	/* write order MUST be MSB followed by LSB */
	val = ((ctx->ring.wp_local >> 32) &
		GSI_EE_n_EV_CH_k_DOORBELL_1_WRITE_PTR_MSB_BMSK) <<
		GSI_EE_n_EV_CH_k_DOORBELL_1_WRITE_PTR_MSB_SHFT;
	gsi_writel(val, gsi_ctx->base +
		GSI_EE_n_EV_CH_k_DOORBELL_1_OFFS(ctx->id,
		gsi_ctx->per.ee));

	gsi_ring_evt_doorbell(ctx);
	spin_unlock_irqrestore(&ctx->ring.slock, flags);
}

static void gsi_prime_evt_ring_wdi(struct gsi_evt_ctx *ctx)
{
	unsigned long flags;

	spin_lock_irqsave(&ctx->ring.slock, flags);
	if (ctx->ring.base_va)
		memset((void *)ctx->ring.base_va, 0, ctx->ring.len);
	ctx->ring.wp_local = ctx->ring.base +
		((ctx->ring.max_num_elem + 2) * ctx->ring.elem_sz);
	gsi_ring_evt_doorbell(ctx);
	spin_unlock_irqrestore(&ctx->ring.slock, flags);
}

static int gsi_validate_evt_ring_props(struct gsi_evt_ring_props *props)
{
	uint64_t ra;

	if ((props->re_size == GSI_EVT_RING_RE_SIZE_4B &&
				props->ring_len % 4) ||
			(props->re_size == GSI_EVT_RING_RE_SIZE_8B &&
				 props->ring_len % 8) ||
			(props->re_size == GSI_EVT_RING_RE_SIZE_16B &&
				 props->ring_len % 16)) {
		GSIERR("bad params ring_len %u not a multiple of RE size %u\n",
				props->ring_len, props->re_size);
		return -GSI_STATUS_INVALID_PARAMS;
	}

	ra = props->ring_base_addr;
	do_div(ra, roundup_pow_of_two(props->ring_len));

	if (props->ring_base_addr != ra * roundup_pow_of_two(props->ring_len)) {
		GSIERR("bad params ring base not aligned 0x%llx align 0x%lx\n",
				props->ring_base_addr,
				roundup_pow_of_two(props->ring_len));
		return -GSI_STATUS_INVALID_PARAMS;
	}

	if (props->intf == GSI_EVT_CHTYPE_GPI_EV &&
			!props->ring_base_vaddr) {
		GSIERR("protocol %u requires ring base VA\n", props->intf);
		return -GSI_STATUS_INVALID_PARAMS;
	}

	if (props->intf == GSI_EVT_CHTYPE_MHI_EV &&
			(!props->evchid_valid ||
			props->evchid > gsi_ctx->per.mhi_er_id_limits[1] ||
			props->evchid < gsi_ctx->per.mhi_er_id_limits[0])) {
		GSIERR("MHI requires evchid valid=%d val=%u\n",
				props->evchid_valid, props->evchid);
		return -GSI_STATUS_INVALID_PARAMS;
	}

	if (props->intf != GSI_EVT_CHTYPE_MHI_EV &&
			props->evchid_valid) {
		GSIERR("protocol %u cannot specify evchid\n", props->intf);
		return -GSI_STATUS_INVALID_PARAMS;
	}

	if (!props->err_cb) {
		GSIERR("err callback must be provided\n");
		return -GSI_STATUS_INVALID_PARAMS;
	}

	return GSI_STATUS_SUCCESS;
}

/**
 * gsi_cleanup_xfer_user_data: cleanup the user data array using callback passed
 *	by IPA driver. Need to do this in GSI since only GSI knows which TRE
 *	are being used or not. However, IPA is the one that does cleaning,
 *	therefore we pass a callback from IPA and call it using params from GSI
 *
 * @chan_hdl: hdl of the gsi channel user data array to be cleaned
 * @cleanup_cb: callback used to clean the user data array. takes 2 inputs
 *	@chan_user_data: ipa_sys_context of the gsi_channel
 *	@xfer_uder_data: user data array element (rx_pkt wrapper)
 *
 * Returns: 0 on success, negative on failure
 */
static int gsi_cleanup_xfer_user_data(unsigned long chan_hdl,
	void (*cleanup_cb)(void *chan_user_data, void *xfer_user_data))
{
	struct gsi_chan_ctx *ctx;
	uint64_t i;
	uint16_t rp_idx;

	ctx = &gsi_ctx->chan[chan_hdl];
	if (ctx->state != GSI_CHAN_STATE_ALLOCATED) {
		GSIERR("bad state %d\n", ctx->state);
		return -GSI_STATUS_UNSUPPORTED_OP;
	}

	/* for coalescing, traverse the whole array */
	if (ctx->props.prot == GSI_CHAN_PROT_GCI) {
		size_t user_data_size =
			ctx->ring.max_num_elem + 1 + GSI_VEID_MAX;
		for (i = 0; i < user_data_size; i++) {
			if (ctx->user_data[i].valid)
				cleanup_cb(ctx->props.chan_user_data,
					ctx->user_data[i].p);
		}
	} else {
		/* for non-coalescing, clean between RP and WP */
		while (ctx->ring.rp_local != ctx->ring.wp_local) {
			rp_idx = gsi_find_idx_from_addr(&ctx->ring,
				ctx->ring.rp_local);
			WARN_ON(!ctx->user_data[rp_idx].valid);
			cleanup_cb(ctx->props.chan_user_data,
				ctx->user_data[rp_idx].p);
			gsi_incr_ring_rp(&ctx->ring);
		}
	}
	return 0;
}

int gsi_alloc_evt_ring(struct gsi_evt_ring_props *props, unsigned long dev_hdl,
		unsigned long *evt_ring_hdl)
{
	unsigned long evt_id;
	enum gsi_evt_ch_cmd_opcode op = GSI_EVT_ALLOCATE;
	uint32_t val;
	struct gsi_evt_ctx *ctx;
	int res;
	int ee;
	unsigned long flags;

	if (!gsi_ctx) {
		pr_err("%s:%d gsi context not allocated\n", __func__, __LINE__);
		return -GSI_STATUS_NODEV;
	}

	if (!props || !evt_ring_hdl || dev_hdl != (uintptr_t)gsi_ctx) {
		GSIERR("bad params props=%pK dev_hdl=0x%lx evt_ring_hdl=%pK\n",
				props, dev_hdl, evt_ring_hdl);
		return -GSI_STATUS_INVALID_PARAMS;
	}

	if (gsi_validate_evt_ring_props(props)) {
		GSIERR("invalid params\n");
		return -GSI_STATUS_INVALID_PARAMS;
	}

	if (!props->evchid_valid) {
		mutex_lock(&gsi_ctx->mlock);
		evt_id = find_first_zero_bit(&gsi_ctx->evt_bmap,
				sizeof(unsigned long) * BITS_PER_BYTE);
		if (evt_id == sizeof(unsigned long) * BITS_PER_BYTE) {
			GSIERR("failed to alloc event ID\n");
			mutex_unlock(&gsi_ctx->mlock);
			return -GSI_STATUS_RES_ALLOC_FAILURE;
		}
		set_bit(evt_id, &gsi_ctx->evt_bmap);
		mutex_unlock(&gsi_ctx->mlock);
	} else {
		evt_id = props->evchid;
	}
	GSIDBG("Using %lu as virt evt id\n", evt_id);

	ctx = &gsi_ctx->evtr[evt_id];
	memset(ctx, 0, sizeof(*ctx));
	mutex_init(&ctx->mlock);
	init_completion(&ctx->compl);
	atomic_set(&ctx->chan_ref_cnt, 0);
	ctx->props = *props;

	mutex_lock(&gsi_ctx->mlock);
	val = (((evt_id << GSI_EE_n_EV_CH_CMD_CHID_SHFT) &
			GSI_EE_n_EV_CH_CMD_CHID_BMSK) |
		((op << GSI_EE_n_EV_CH_CMD_OPCODE_SHFT) &
			GSI_EE_n_EV_CH_CMD_OPCODE_BMSK));
	ee = gsi_ctx->per.ee;
	gsi_writel(val, gsi_ctx->base +
			GSI_EE_n_EV_CH_CMD_OFFS(ee));
	res = wait_for_completion_timeout(&ctx->compl, GSI_CMD_TIMEOUT);
	if (res == 0) {
		GSIERR("evt_id=%lu timed out\n", evt_id);
		if (!props->evchid_valid)
			clear_bit(evt_id, &gsi_ctx->evt_bmap);
		mutex_unlock(&gsi_ctx->mlock);
		return -GSI_STATUS_TIMED_OUT;
	}

	if (ctx->state != GSI_EVT_RING_STATE_ALLOCATED) {
		GSIERR("evt_id=%lu allocation failed state=%u\n",
				evt_id, ctx->state);
		if (!props->evchid_valid)
			clear_bit(evt_id, &gsi_ctx->evt_bmap);
		mutex_unlock(&gsi_ctx->mlock);
		return -GSI_STATUS_RES_ALLOC_FAILURE;
	}

	gsi_program_evt_ring_ctx(props, evt_id, gsi_ctx->per.ee);

	spin_lock_init(&ctx->ring.slock);
	gsi_init_evt_ring(props, &ctx->ring);

	ctx->id = evt_id;
	*evt_ring_hdl = evt_id;
	atomic_inc(&gsi_ctx->num_evt_ring);
	if (props->intf == GSI_EVT_CHTYPE_GPI_EV)
		gsi_prime_evt_ring(ctx);
	else if (props->intf == GSI_EVT_CHTYPE_WDI2_EV)
		gsi_prime_evt_ring_wdi(ctx);
	mutex_unlock(&gsi_ctx->mlock);

	spin_lock_irqsave(&gsi_ctx->slock, flags);
	gsi_writel(1 << evt_id, gsi_ctx->base +
			GSI_EE_n_CNTXT_SRC_IEOB_IRQ_CLR_OFFS(ee));

	/* enable ieob interrupts for GPI, enable MSI interrupts */
	if ((props->intf != GSI_EVT_CHTYPE_GPI_EV) &&
		(props->intr != GSI_INTR_MSI))
		__gsi_config_ieob_irq(gsi_ctx->per.ee, 1 << evt_id, 0);
	else
		__gsi_config_ieob_irq(gsi_ctx->per.ee, 1 << ctx->id, ~0);
	spin_unlock_irqrestore(&gsi_ctx->slock, flags);

	return GSI_STATUS_SUCCESS;
}
EXPORT_SYMBOL(gsi_alloc_evt_ring);

static void __gsi_write_evt_ring_scratch(unsigned long evt_ring_hdl,
		union gsi_evt_scratch val)
{
	gsi_writel(val.data.word1, gsi_ctx->base +
		GSI_EE_n_EV_CH_k_SCRATCH_0_OFFS(evt_ring_hdl,
			gsi_ctx->per.ee));
	gsi_writel(val.data.word2, gsi_ctx->base +
		GSI_EE_n_EV_CH_k_SCRATCH_1_OFFS(evt_ring_hdl,
			gsi_ctx->per.ee));
}

int gsi_write_evt_ring_scratch(unsigned long evt_ring_hdl,
		union gsi_evt_scratch val)
{
	struct gsi_evt_ctx *ctx;

	if (!gsi_ctx) {
		pr_err("%s:%d gsi context not allocated\n", __func__, __LINE__);
		return -GSI_STATUS_NODEV;
	}

	if (evt_ring_hdl >= gsi_ctx->max_ev) {
		GSIERR("bad params evt_ring_hdl=%lu\n", evt_ring_hdl);
		return -GSI_STATUS_INVALID_PARAMS;
	}

	ctx = &gsi_ctx->evtr[evt_ring_hdl];

	if (ctx->state != GSI_EVT_RING_STATE_ALLOCATED) {
		GSIERR("bad state %d\n",
				gsi_ctx->evtr[evt_ring_hdl].state);
		return -GSI_STATUS_UNSUPPORTED_OP;
	}

	mutex_lock(&ctx->mlock);
	ctx->scratch = val;
	__gsi_write_evt_ring_scratch(evt_ring_hdl, val);
	mutex_unlock(&ctx->mlock);

	return GSI_STATUS_SUCCESS;
}
EXPORT_SYMBOL(gsi_write_evt_ring_scratch);

int gsi_dealloc_evt_ring(unsigned long evt_ring_hdl)
{
	uint32_t val;
	enum gsi_evt_ch_cmd_opcode op = GSI_EVT_DE_ALLOC;
	struct gsi_evt_ctx *ctx;
	int res;

	if (!gsi_ctx) {
		pr_err("%s:%d gsi context not allocated\n", __func__, __LINE__);
		return -GSI_STATUS_NODEV;
	}

	if (evt_ring_hdl >= gsi_ctx->max_ev ||
			evt_ring_hdl >= GSI_EVT_RING_MAX) {
		GSIERR("bad params evt_ring_hdl=%lu\n", evt_ring_hdl);
		return -GSI_STATUS_INVALID_PARAMS;
	}

	ctx = &gsi_ctx->evtr[evt_ring_hdl];

	if (atomic_read(&ctx->chan_ref_cnt)) {
		GSIERR("%d channels still using this event ring\n",
			atomic_read(&ctx->chan_ref_cnt));
		return -GSI_STATUS_UNSUPPORTED_OP;
	}

	if (ctx->state != GSI_EVT_RING_STATE_ALLOCATED) {
		GSIERR("bad state %d\n", ctx->state);
		return -GSI_STATUS_UNSUPPORTED_OP;
	}

	mutex_lock(&gsi_ctx->mlock);
	reinit_completion(&ctx->compl);
	val = (((evt_ring_hdl << GSI_EE_n_EV_CH_CMD_CHID_SHFT) &
			GSI_EE_n_EV_CH_CMD_CHID_BMSK) |
		((op << GSI_EE_n_EV_CH_CMD_OPCODE_SHFT) &
			 GSI_EE_n_EV_CH_CMD_OPCODE_BMSK));
	gsi_writel(val, gsi_ctx->base +
			GSI_EE_n_EV_CH_CMD_OFFS(gsi_ctx->per.ee));
	res = wait_for_completion_timeout(&ctx->compl, GSI_CMD_TIMEOUT);
	if (res == 0) {
		GSIERR("evt_id=%lu timed out\n", evt_ring_hdl);
		mutex_unlock(&gsi_ctx->mlock);
		return -GSI_STATUS_TIMED_OUT;
	}

	if (ctx->state != GSI_EVT_RING_STATE_NOT_ALLOCATED) {
		GSIERR("evt_id=%lu unexpected state=%u\n", evt_ring_hdl,
				ctx->state);
		/*
		 * IPA Hardware returned GSI RING not allocated, which is
		 * unexpected hardware state.
		 */
		BUG();
	}
	mutex_unlock(&gsi_ctx->mlock);

	if (!ctx->props.evchid_valid) {
		mutex_lock(&gsi_ctx->mlock);
		clear_bit(evt_ring_hdl, &gsi_ctx->evt_bmap);
		mutex_unlock(&gsi_ctx->mlock);
	}
	atomic_dec(&gsi_ctx->num_evt_ring);

	return GSI_STATUS_SUCCESS;
}
EXPORT_SYMBOL(gsi_dealloc_evt_ring);

int gsi_query_evt_ring_db_addr(unsigned long evt_ring_hdl,
		uint32_t *db_addr_wp_lsb, uint32_t *db_addr_wp_msb)
{
	struct gsi_evt_ctx *ctx;

	if (!gsi_ctx) {
		pr_err("%s:%d gsi context not allocated\n", __func__, __LINE__);
		return -GSI_STATUS_NODEV;
	}

	if (!db_addr_wp_msb || !db_addr_wp_lsb) {
		GSIERR("bad params msb=%pK lsb=%pK\n", db_addr_wp_msb,
				db_addr_wp_lsb);
		return -GSI_STATUS_INVALID_PARAMS;
	}

	if (evt_ring_hdl >= gsi_ctx->max_ev) {
		GSIERR("bad params evt_ring_hdl=%lu\n", evt_ring_hdl);
		return -GSI_STATUS_INVALID_PARAMS;
	}

	ctx = &gsi_ctx->evtr[evt_ring_hdl];

	if (ctx->state != GSI_EVT_RING_STATE_ALLOCATED) {
		GSIERR("bad state %d\n",
				gsi_ctx->evtr[evt_ring_hdl].state);
		return -GSI_STATUS_UNSUPPORTED_OP;
	}

	*db_addr_wp_lsb = gsi_ctx->per.phys_addr +
		GSI_EE_n_EV_CH_k_DOORBELL_0_OFFS(evt_ring_hdl, gsi_ctx->per.ee);
	*db_addr_wp_msb = gsi_ctx->per.phys_addr +
		GSI_EE_n_EV_CH_k_DOORBELL_1_OFFS(evt_ring_hdl, gsi_ctx->per.ee);

	return GSI_STATUS_SUCCESS;
}
EXPORT_SYMBOL(gsi_query_evt_ring_db_addr);

int gsi_ring_evt_ring_db(unsigned long evt_ring_hdl, uint64_t value)
{
	struct gsi_evt_ctx *ctx;

	if (!gsi_ctx) {
		pr_err("%s:%d gsi context not allocated\n", __func__, __LINE__);
		return -GSI_STATUS_NODEV;
	}

	if (evt_ring_hdl >= gsi_ctx->max_ev) {
		GSIERR("bad params evt_ring_hdl=%lu\n", evt_ring_hdl);
		return -GSI_STATUS_INVALID_PARAMS;
	}

	ctx = &gsi_ctx->evtr[evt_ring_hdl];

	if (ctx->state != GSI_EVT_RING_STATE_ALLOCATED) {
		GSIERR("bad state %d\n",
				gsi_ctx->evtr[evt_ring_hdl].state);
		return -GSI_STATUS_UNSUPPORTED_OP;
	}

	ctx->ring.wp_local = value;
	gsi_ring_evt_doorbell(ctx);

	return GSI_STATUS_SUCCESS;
}
EXPORT_SYMBOL(gsi_ring_evt_ring_db);

int gsi_ring_ch_ring_db(unsigned long chan_hdl, uint64_t value)
{
	struct gsi_chan_ctx *ctx;
	uint32_t val;

	if (!gsi_ctx) {
		pr_err("%s:%d gsi context not allocated\n", __func__, __LINE__);
		return -GSI_STATUS_NODEV;
	}

	if (chan_hdl >= gsi_ctx->max_ch) {
		GSIERR("bad chan_hdl=%lu\n", chan_hdl);
		return -GSI_STATUS_INVALID_PARAMS;
	}

	ctx = &gsi_ctx->chan[chan_hdl];

	if (ctx->state != GSI_CHAN_STATE_STARTED) {
		GSIERR("bad state %d\n", ctx->state);
		return -GSI_STATUS_UNSUPPORTED_OP;
	}

	ctx->ring.wp_local = value;

	/* write MSB first */
	val = ((ctx->ring.wp_local >> 32) &
		GSI_EE_n_GSI_CH_k_DOORBELL_1_WRITE_PTR_MSB_BMSK) <<
		GSI_EE_n_GSI_CH_k_DOORBELL_1_WRITE_PTR_MSB_SHFT;
	gsi_writel(val, gsi_ctx->base +
		GSI_EE_n_GSI_CH_k_DOORBELL_1_OFFS(ctx->props.ch_id,
			gsi_ctx->per.ee));

	gsi_ring_chan_doorbell(ctx);

	return GSI_STATUS_SUCCESS;
}
EXPORT_SYMBOL(gsi_ring_ch_ring_db);

int gsi_reset_evt_ring(unsigned long evt_ring_hdl)
{
	uint32_t val;
	enum gsi_evt_ch_cmd_opcode op = GSI_EVT_RESET;
	struct gsi_evt_ctx *ctx;
	int res;

	if (!gsi_ctx) {
		pr_err("%s:%d gsi context not allocated\n", __func__, __LINE__);
		return -GSI_STATUS_NODEV;
	}

	if (evt_ring_hdl >= gsi_ctx->max_ev) {
		GSIERR("bad params evt_ring_hdl=%lu\n", evt_ring_hdl);
		return -GSI_STATUS_INVALID_PARAMS;
	}

	ctx = &gsi_ctx->evtr[evt_ring_hdl];

	if (ctx->state != GSI_EVT_RING_STATE_ALLOCATED) {
		GSIERR("bad state %d\n", ctx->state);
		return -GSI_STATUS_UNSUPPORTED_OP;
	}

	mutex_lock(&gsi_ctx->mlock);
	reinit_completion(&ctx->compl);
	val = (((evt_ring_hdl << GSI_EE_n_EV_CH_CMD_CHID_SHFT) &
			GSI_EE_n_EV_CH_CMD_CHID_BMSK) |
		((op << GSI_EE_n_EV_CH_CMD_OPCODE_SHFT) &
			 GSI_EE_n_EV_CH_CMD_OPCODE_BMSK));
	gsi_writel(val, gsi_ctx->base +
			GSI_EE_n_EV_CH_CMD_OFFS(gsi_ctx->per.ee));
	res = wait_for_completion_timeout(&ctx->compl, GSI_CMD_TIMEOUT);
	if (res == 0) {
		GSIERR("evt_id=%lu timed out\n", evt_ring_hdl);
		mutex_unlock(&gsi_ctx->mlock);
		return -GSI_STATUS_TIMED_OUT;
	}

	if (ctx->state != GSI_EVT_RING_STATE_ALLOCATED) {
		GSIERR("evt_id=%lu unexpected state=%u\n", evt_ring_hdl,
				ctx->state);
		/*
		 * IPA Hardware returned GSI RING not allocated, which is
		 * unexpected. Indicates hardware instability.
		 */
		BUG();
	}

	gsi_program_evt_ring_ctx(&ctx->props, evt_ring_hdl, gsi_ctx->per.ee);
	gsi_init_evt_ring(&ctx->props, &ctx->ring);

	/* restore scratch */
	__gsi_write_evt_ring_scratch(evt_ring_hdl, ctx->scratch);

	if (ctx->props.intf == GSI_EVT_CHTYPE_GPI_EV)
		gsi_prime_evt_ring(ctx);
	if (ctx->props.intf == GSI_EVT_CHTYPE_WDI2_EV)
		gsi_prime_evt_ring_wdi(ctx);
	mutex_unlock(&gsi_ctx->mlock);

	return GSI_STATUS_SUCCESS;
}
EXPORT_SYMBOL(gsi_reset_evt_ring);

int gsi_get_evt_ring_cfg(unsigned long evt_ring_hdl,
		struct gsi_evt_ring_props *props, union gsi_evt_scratch *scr)
{
	struct gsi_evt_ctx *ctx;

	if (!gsi_ctx) {
		pr_err("%s:%d gsi context not allocated\n", __func__, __LINE__);
		return -GSI_STATUS_NODEV;
	}

	if (!props || !scr) {
		GSIERR("bad params props=%pK scr=%pK\n", props, scr);
		return -GSI_STATUS_INVALID_PARAMS;
	}

	if (evt_ring_hdl >= gsi_ctx->max_ev) {
		GSIERR("bad params evt_ring_hdl=%lu\n", evt_ring_hdl);
		return -GSI_STATUS_INVALID_PARAMS;
	}

	ctx = &gsi_ctx->evtr[evt_ring_hdl];

	if (ctx->state == GSI_EVT_RING_STATE_NOT_ALLOCATED) {
		GSIERR("bad state %d\n", ctx->state);
		return -GSI_STATUS_UNSUPPORTED_OP;
	}

	mutex_lock(&ctx->mlock);
	*props = ctx->props;
	*scr = ctx->scratch;
	mutex_unlock(&ctx->mlock);

	return GSI_STATUS_SUCCESS;
}
EXPORT_SYMBOL(gsi_get_evt_ring_cfg);

int gsi_set_evt_ring_cfg(unsigned long evt_ring_hdl,
		struct gsi_evt_ring_props *props, union gsi_evt_scratch *scr)
{
	struct gsi_evt_ctx *ctx;

	if (!gsi_ctx) {
		pr_err("%s:%d gsi context not allocated\n", __func__, __LINE__);
		return -GSI_STATUS_NODEV;
	}

	if (!props || gsi_validate_evt_ring_props(props)) {
		GSIERR("bad params props=%pK\n", props);
		return -GSI_STATUS_INVALID_PARAMS;
	}

	if (evt_ring_hdl >= gsi_ctx->max_ev) {
		GSIERR("bad params evt_ring_hdl=%lu\n", evt_ring_hdl);
		return -GSI_STATUS_INVALID_PARAMS;
	}

	ctx = &gsi_ctx->evtr[evt_ring_hdl];

	if (ctx->state != GSI_EVT_RING_STATE_ALLOCATED) {
		GSIERR("bad state %d\n", ctx->state);
		return -GSI_STATUS_UNSUPPORTED_OP;
	}

	if (ctx->props.exclusive != props->exclusive) {
		GSIERR("changing immutable fields not supported\n");
		return -GSI_STATUS_UNSUPPORTED_OP;
	}

	mutex_lock(&ctx->mlock);
	ctx->props = *props;
	if (scr)
		ctx->scratch = *scr;
	mutex_unlock(&ctx->mlock);

	return gsi_reset_evt_ring(evt_ring_hdl);
}
EXPORT_SYMBOL(gsi_set_evt_ring_cfg);

static void gsi_program_chan_ctx_qos(struct gsi_chan_props *props,
	unsigned int ee)
{
	uint32_t val;

	val =
	(((props->low_weight <<
		GSI_EE_n_GSI_CH_k_QOS_WRR_WEIGHT_SHFT) &
		GSI_EE_n_GSI_CH_k_QOS_WRR_WEIGHT_BMSK) |
	((props->max_prefetch <<
		 GSI_EE_n_GSI_CH_k_QOS_MAX_PREFETCH_SHFT) &
		 GSI_EE_n_GSI_CH_k_QOS_MAX_PREFETCH_BMSK) |
	((props->use_db_eng <<
		GSI_EE_n_GSI_CH_k_QOS_USE_DB_ENG_SHFT) &
		 GSI_EE_n_GSI_CH_k_QOS_USE_DB_ENG_BMSK));
	if (gsi_ctx->per.ver >= GSI_VER_2_0)
		val |= ((props->prefetch_mode <<
			GSI_EE_n_GSI_CH_k_QOS_USE_ESCAPE_BUF_ONLY_SHFT)
			& GSI_EE_n_GSI_CH_k_QOS_USE_ESCAPE_BUF_ONLY_BMSK);

	gsi_writel(val, gsi_ctx->base +
			GSI_EE_n_GSI_CH_k_QOS_OFFS(props->ch_id, ee));
}

static void gsi_program_chan_ctx_qos_v2_5(struct gsi_chan_props *props,
	unsigned int ee)
{
	uint32_t val;

	val =
	(((props->low_weight <<
		GSI_V2_5_EE_n_GSI_CH_k_QOS_WRR_WEIGHT_SHFT) &
		GSI_V2_5_EE_n_GSI_CH_k_QOS_WRR_WEIGHT_BMSK) |
	((props->max_prefetch <<
		 GSI_V2_5_EE_n_GSI_CH_k_QOS_MAX_PREFETCH_SHFT) &
		 GSI_V2_5_EE_n_GSI_CH_k_QOS_MAX_PREFETCH_BMSK) |
	((props->use_db_eng <<
		GSI_V2_5_EE_n_GSI_CH_k_QOS_USE_DB_ENG_SHFT) &
		GSI_V2_5_EE_n_GSI_CH_k_QOS_USE_DB_ENG_BMSK) |
	((props->prefetch_mode <<
		GSI_V2_5_EE_n_GSI_CH_k_QOS_PREFETCH_MODE_SHFT) &
		GSI_V2_5_EE_n_GSI_CH_k_QOS_PREFETCH_MODE_BMSK) |
	((props->empty_lvl_threshold <<
		GSI_V2_5_EE_n_GSI_CH_k_QOS_EMPTY_LVL_THRSHOLD_SHFT) &
		GSI_V2_5_EE_n_GSI_CH_k_QOS_EMPTY_LVL_THRSHOLD_BMSK));

	gsi_writel(val, gsi_ctx->base +
			GSI_V2_5_EE_n_GSI_CH_k_QOS_OFFS(props->ch_id, ee));
}

static void gsi_program_chan_ctx(struct gsi_chan_props *props, unsigned int ee,
		uint8_t erindex)
{
	uint32_t val;
	uint32_t prot;
	uint32_t prot_msb;

	switch (props->prot) {
	case GSI_CHAN_PROT_MHI:
	case GSI_CHAN_PROT_XHCI:
	case GSI_CHAN_PROT_GPI:
	case GSI_CHAN_PROT_XDCI:
	case GSI_CHAN_PROT_WDI2:
	case GSI_CHAN_PROT_WDI3:
	case GSI_CHAN_PROT_GCI:
	case GSI_CHAN_PROT_MHIP:
		prot_msb = 0;
		break;
	case GSI_CHAN_PROT_AQC:
	case GSI_CHAN_PROT_11AD:
		prot_msb = 1;
		break;
	default:
		GSIERR("Unsupported protocol %d\n", props->prot);
		WARN_ON(1);
		return;
	}
	prot = props->prot;

	val = ((prot <<
		GSI_EE_n_GSI_CH_k_CNTXT_0_CHTYPE_PROTOCOL_SHFT) &
		GSI_EE_n_GSI_CH_k_CNTXT_0_CHTYPE_PROTOCOL_BMSK);
	if (gsi_ctx->per.ver >= GSI_VER_2_5) {
		val |= ((prot_msb <<
		GSI_V2_5_EE_n_GSI_CH_k_CNTXT_0_CHTYPE_PROTOCOL_MSB_SHFT) &
		GSI_V2_5_EE_n_GSI_CH_k_CNTXT_0_CHTYPE_PROTOCOL_MSB_BMSK);
	}

	val |= (((props->dir << GSI_EE_n_GSI_CH_k_CNTXT_0_CHTYPE_DIR_SHFT) &
			 GSI_EE_n_GSI_CH_k_CNTXT_0_CHTYPE_DIR_BMSK) |
		((erindex << GSI_EE_n_GSI_CH_k_CNTXT_0_ERINDEX_SHFT) &
			 GSI_EE_n_GSI_CH_k_CNTXT_0_ERINDEX_BMSK) |
		((props->re_size << GSI_EE_n_GSI_CH_k_CNTXT_0_ELEMENT_SIZE_SHFT)
			 & GSI_EE_n_GSI_CH_k_CNTXT_0_ELEMENT_SIZE_BMSK));
	gsi_writel(val, gsi_ctx->base +
			GSI_EE_n_GSI_CH_k_CNTXT_0_OFFS(props->ch_id, ee));

	val = (props->ring_len & GSI_EE_n_GSI_CH_k_CNTXT_1_R_LENGTH_BMSK) <<
		GSI_EE_n_GSI_CH_k_CNTXT_1_R_LENGTH_SHFT;
	gsi_writel(val, gsi_ctx->base +
			GSI_EE_n_GSI_CH_k_CNTXT_1_OFFS(props->ch_id, ee));

	val = (props->ring_base_addr &
			GSI_EE_n_GSI_CH_k_CNTXT_2_R_BASE_ADDR_LSBS_BMSK) <<
		GSI_EE_n_GSI_CH_k_CNTXT_2_R_BASE_ADDR_LSBS_SHFT;
	gsi_writel(val, gsi_ctx->base +
			GSI_EE_n_GSI_CH_k_CNTXT_2_OFFS(props->ch_id, ee));

	val = ((props->ring_base_addr >> 32) &
		GSI_EE_n_GSI_CH_k_CNTXT_3_R_BASE_ADDR_MSBS_BMSK) <<
		GSI_EE_n_GSI_CH_k_CNTXT_3_R_BASE_ADDR_MSBS_SHFT;
	gsi_writel(val, gsi_ctx->base +
			GSI_EE_n_GSI_CH_k_CNTXT_3_OFFS(props->ch_id, ee));

	if (gsi_ctx->per.ver >= GSI_VER_2_5)
		gsi_program_chan_ctx_qos_v2_5(props, ee);
	else
		gsi_program_chan_ctx_qos(props, ee);
}

static void gsi_init_chan_ring(struct gsi_chan_props *props,
		struct gsi_ring_ctx *ctx)
{
	ctx->base_va = (uintptr_t)props->ring_base_vaddr;
	ctx->base = props->ring_base_addr;
	ctx->wp = ctx->base;
	ctx->rp = ctx->base;
	ctx->wp_local = ctx->base;
	ctx->rp_local = ctx->base;
	ctx->len = props->ring_len;
	ctx->elem_sz = props->re_size;
	ctx->max_num_elem = ctx->len / ctx->elem_sz - 1;
	ctx->end = ctx->base + (ctx->max_num_elem + 1) *
		ctx->elem_sz;
}

static int gsi_validate_channel_props(struct gsi_chan_props *props)
{
	uint64_t ra;
	uint64_t last;

	if (props->ch_id >= gsi_ctx->max_ch) {
		GSIERR("ch_id %u invalid\n", props->ch_id);
		return -GSI_STATUS_INVALID_PARAMS;
	}

	if ((props->re_size == GSI_CHAN_RE_SIZE_4B &&
				props->ring_len % 4) ||
			(props->re_size == GSI_CHAN_RE_SIZE_8B &&
				 props->ring_len % 8) ||
			(props->re_size == GSI_CHAN_RE_SIZE_16B &&
				 props->ring_len % 16) ||
			(props->re_size == GSI_CHAN_RE_SIZE_32B &&
				 props->ring_len % 32)) {
		GSIERR("bad params ring_len %u not a multiple of re size %u\n",
				props->ring_len, props->re_size);
		return -GSI_STATUS_INVALID_PARAMS;
	}

	ra = props->ring_base_addr;
	do_div(ra, roundup_pow_of_two(props->ring_len));

	if (props->ring_base_addr != ra * roundup_pow_of_two(props->ring_len)) {
		GSIERR("bad params ring base not aligned 0x%llx align 0x%lx\n",
				props->ring_base_addr,
				roundup_pow_of_two(props->ring_len));
		return -GSI_STATUS_INVALID_PARAMS;
	}

	last = props->ring_base_addr + props->ring_len - props->re_size;

	/* MSB should stay same within the ring */
	if ((props->ring_base_addr & 0xFFFFFFFF00000000ULL) !=
	    (last & 0xFFFFFFFF00000000ULL)) {
		GSIERR("MSB is not fixed on ring base 0x%llx size 0x%x\n",
			props->ring_base_addr,
			props->ring_len);
		return -GSI_STATUS_INVALID_PARAMS;
	}

	if (props->prot == GSI_CHAN_PROT_GPI &&
			!props->ring_base_vaddr) {
		GSIERR("protocol %u requires ring base VA\n", props->prot);
		return -GSI_STATUS_INVALID_PARAMS;
	}

	if (props->low_weight > GSI_MAX_CH_LOW_WEIGHT) {
		GSIERR("invalid channel low weight %u\n", props->low_weight);
		return -GSI_STATUS_INVALID_PARAMS;
	}

	if (props->prot == GSI_CHAN_PROT_GPI && !props->xfer_cb) {
		GSIERR("xfer callback must be provided\n");
		return -GSI_STATUS_INVALID_PARAMS;
	}

	if (!props->err_cb) {
		GSIERR("err callback must be provided\n");
		return -GSI_STATUS_INVALID_PARAMS;
	}

	return GSI_STATUS_SUCCESS;
}

int gsi_alloc_channel(struct gsi_chan_props *props, unsigned long dev_hdl,
		unsigned long *chan_hdl)
{
	struct gsi_chan_ctx *ctx;
	uint32_t val;
	int res;
	int ee;
	enum gsi_ch_cmd_opcode op = GSI_CH_ALLOCATE;
	uint8_t erindex;
	struct gsi_user_data *user_data;
	size_t user_data_size;

	if (!gsi_ctx) {
		pr_err("%s:%d gsi context not allocated\n", __func__, __LINE__);
		return -GSI_STATUS_NODEV;
	}

	if (!props || !chan_hdl || dev_hdl != (uintptr_t)gsi_ctx) {
		GSIERR("bad params props=%pK dev_hdl=0x%lx chan_hdl=%pK\n",
				props, dev_hdl, chan_hdl);
		return -GSI_STATUS_INVALID_PARAMS;
	}

	if (gsi_validate_channel_props(props)) {
		GSIERR("bad params\n");
		return -GSI_STATUS_INVALID_PARAMS;
	}

	if (props->evt_ring_hdl != ~0) {
		if (props->evt_ring_hdl >= gsi_ctx->max_ev) {
			GSIERR("invalid evt ring=%lu\n", props->evt_ring_hdl);
			return -GSI_STATUS_INVALID_PARAMS;
		}

		if (atomic_read(
			&gsi_ctx->evtr[props->evt_ring_hdl].chan_ref_cnt) &&
			gsi_ctx->evtr[props->evt_ring_hdl].props.exclusive &&
			gsi_ctx->evtr[props->evt_ring_hdl].chan->props.prot !=
			GSI_CHAN_PROT_GCI) {
			GSIERR("evt ring=%lu exclusively used by ch_hdl=%pK\n",
				props->evt_ring_hdl, chan_hdl);
			return -GSI_STATUS_UNSUPPORTED_OP;
		}
	}

	ctx = &gsi_ctx->chan[props->ch_id];
	if (ctx->allocated) {
		GSIERR("chan %d already allocated\n", props->ch_id);
		return -GSI_STATUS_NODEV;
	}
	memset(ctx, 0, sizeof(*ctx));

	/* For IPA offloaded WDI channels not required user_data pointer */
	if (props->prot != GSI_CHAN_PROT_WDI2 &&
		props->prot != GSI_CHAN_PROT_WDI3)
		user_data_size = props->ring_len / props->re_size;
	else
		user_data_size = props->re_size;
	/*
	 * GCI channels might have OOO event completions up to GSI_VEID_MAX.
	 * user_data needs to be large enough to accommodate those.
	 * TODO: increase user data size if GSI_VEID_MAX is not enough
	 */
	if (props->prot == GSI_CHAN_PROT_GCI)
		user_data_size += GSI_VEID_MAX;

	user_data = devm_kzalloc(gsi_ctx->dev,
		user_data_size * sizeof(*user_data),
		GFP_KERNEL);
	if (user_data == NULL) {
		GSIERR("context not allocated\n");
		return -GSI_STATUS_RES_ALLOC_FAILURE;
	}

	mutex_init(&ctx->mlock);
	init_completion(&ctx->compl);
	atomic_set(&ctx->poll_mode, GSI_CHAN_MODE_CALLBACK);
	ctx->props = *props;

	if (gsi_ctx->per.ver != GSI_VER_2_2) {
		mutex_lock(&gsi_ctx->mlock);
		ee = gsi_ctx->per.ee;
		gsi_ctx->ch_dbg[props->ch_id].ch_allocate++;
		val = (((props->ch_id << GSI_EE_n_GSI_CH_CMD_CHID_SHFT) &
					GSI_EE_n_GSI_CH_CMD_CHID_BMSK) |
				((op << GSI_EE_n_GSI_CH_CMD_OPCODE_SHFT) &
				 GSI_EE_n_GSI_CH_CMD_OPCODE_BMSK));
		gsi_writel(val, gsi_ctx->base +
				GSI_EE_n_GSI_CH_CMD_OFFS(ee));
		res = wait_for_completion_timeout(&ctx->compl, GSI_CMD_TIMEOUT);
		if (res == 0) {
			GSIERR("chan_hdl=%u timed out\n", props->ch_id);
			mutex_unlock(&gsi_ctx->mlock);
			devm_kfree(gsi_ctx->dev, user_data);
			return -GSI_STATUS_TIMED_OUT;
		}
		if (ctx->state != GSI_CHAN_STATE_ALLOCATED) {
			GSIERR("chan_hdl=%u allocation failed state=%d\n",
					props->ch_id, ctx->state);
			mutex_unlock(&gsi_ctx->mlock);
			devm_kfree(gsi_ctx->dev, user_data);
			return -GSI_STATUS_RES_ALLOC_FAILURE;
		}
		mutex_unlock(&gsi_ctx->mlock);
	} else {
		mutex_lock(&gsi_ctx->mlock);
		ctx->state = GSI_CHAN_STATE_ALLOCATED;
		mutex_unlock(&gsi_ctx->mlock);
	}
	erindex = props->evt_ring_hdl != ~0 ? props->evt_ring_hdl :
		GSI_NO_EVT_ERINDEX;
	if (erindex != GSI_NO_EVT_ERINDEX && erindex >= GSI_EVT_RING_MAX) {
		GSIERR("invalid erindex %u\n", erindex);
		devm_kfree(gsi_ctx->dev, user_data);
		return -GSI_STATUS_INVALID_PARAMS;
	}

	if (erindex < GSI_EVT_RING_MAX) {
		ctx->evtr = &gsi_ctx->evtr[erindex];
		if (props->prot != GSI_CHAN_PROT_GCI)
			atomic_inc(&ctx->evtr->chan_ref_cnt);
		if (props->prot != GSI_CHAN_PROT_GCI &&
			ctx->evtr->props.exclusive &&
			atomic_read(&ctx->evtr->chan_ref_cnt) == 1)
			ctx->evtr->chan = ctx;
	}

	gsi_program_chan_ctx(props, gsi_ctx->per.ee, erindex);

	spin_lock_init(&ctx->ring.slock);
	gsi_init_chan_ring(props, &ctx->ring);
	if (!props->max_re_expected)
		ctx->props.max_re_expected = ctx->ring.max_num_elem;
	ctx->user_data = user_data;
	*chan_hdl = props->ch_id;
	ctx->allocated = true;
	ctx->stats.dp.last_timestamp = jiffies_to_msecs(jiffies);
	atomic_inc(&gsi_ctx->num_chan);

	return GSI_STATUS_SUCCESS;
}
EXPORT_SYMBOL(gsi_alloc_channel);

static int gsi_alloc_ap_channel(unsigned int chan_hdl)
{
	struct gsi_chan_ctx *ctx;
	uint32_t val;
	int res;
	int ee;
	enum gsi_ch_cmd_opcode op = GSI_CH_ALLOCATE;

	if (!gsi_ctx) {
		pr_err("%s:%d gsi context not allocated\n", __func__, __LINE__);
		return -GSI_STATUS_NODEV;
	}

	ctx = &gsi_ctx->chan[chan_hdl];
	if (ctx->allocated) {
		GSIERR("chan %d already allocated\n", chan_hdl);
		return -GSI_STATUS_NODEV;
	}

	memset(ctx, 0, sizeof(*ctx));

	mutex_init(&ctx->mlock);
	init_completion(&ctx->compl);
	atomic_set(&ctx->poll_mode, GSI_CHAN_MODE_CALLBACK);

	mutex_lock(&gsi_ctx->mlock);
	ee = gsi_ctx->per.ee;
	gsi_ctx->ch_dbg[chan_hdl].ch_allocate++;
	val = (((chan_hdl << GSI_EE_n_GSI_CH_CMD_CHID_SHFT) &
				GSI_EE_n_GSI_CH_CMD_CHID_BMSK) |
			((op << GSI_EE_n_GSI_CH_CMD_OPCODE_SHFT) &
			 GSI_EE_n_GSI_CH_CMD_OPCODE_BMSK));
	gsi_writel(val, gsi_ctx->base +
			GSI_EE_n_GSI_CH_CMD_OFFS(ee));
	res = wait_for_completion_timeout(&ctx->compl, GSI_CMD_TIMEOUT);
	if (res == 0) {
		GSIERR("chan_hdl=%u timed out\n", chan_hdl);
		mutex_unlock(&gsi_ctx->mlock);
		return -GSI_STATUS_TIMED_OUT;
	}
	if (ctx->state != GSI_CHAN_STATE_ALLOCATED) {
		GSIERR("chan_hdl=%u allocation failed state=%d\n",
				chan_hdl, ctx->state);
		mutex_unlock(&gsi_ctx->mlock);
		return -GSI_STATUS_RES_ALLOC_FAILURE;
	}
	mutex_unlock(&gsi_ctx->mlock);

	return GSI_STATUS_SUCCESS;
}

static void __gsi_write_channel_scratch(unsigned long chan_hdl,
		union gsi_channel_scratch val)
{
	gsi_writel(val.data.word1, gsi_ctx->base +
		GSI_EE_n_GSI_CH_k_SCRATCH_0_OFFS(chan_hdl,
			gsi_ctx->per.ee));
	gsi_writel(val.data.word2, gsi_ctx->base +
		GSI_EE_n_GSI_CH_k_SCRATCH_1_OFFS(chan_hdl,
			gsi_ctx->per.ee));
	gsi_writel(val.data.word3, gsi_ctx->base +
		GSI_EE_n_GSI_CH_k_SCRATCH_2_OFFS(chan_hdl,
			gsi_ctx->per.ee));

	gsi_writel(val.data.word4, gsi_ctx->base +
		GSI_EE_n_GSI_CH_k_SCRATCH_3_OFFS(chan_hdl,
			gsi_ctx->per.ee));
}

static void __gsi_write_wdi3_channel_scratch2_reg(unsigned long chan_hdl,
<<<<<<< HEAD
		union __packed gsi_wdi3_channel_scratch2_reg val)
=======
		union gsi_wdi3_channel_scratch2_reg val)
>>>>>>> 08078455
{
	gsi_writel(val.data.word1, gsi_ctx->base +
		GSI_EE_n_GSI_CH_k_SCRATCH_2_OFFS(chan_hdl,
			gsi_ctx->per.ee));
}


int gsi_write_channel_scratch3_reg(unsigned long chan_hdl,
		union gsi_wdi_channel_scratch3_reg val)
{
	struct gsi_chan_ctx *ctx;

	if (!gsi_ctx) {
		pr_err("%s:%d gsi context not allocated\n", __func__, __LINE__);
		return -GSI_STATUS_NODEV;
	}

	if (chan_hdl >= gsi_ctx->max_ch) {
		GSIERR("bad params chan_hdl=%lu\n", chan_hdl);
		return -GSI_STATUS_INVALID_PARAMS;
	}

	ctx = &gsi_ctx->chan[chan_hdl];

	mutex_lock(&ctx->mlock);

	ctx->scratch.wdi.endp_metadatareg_offset =
				val.wdi.endp_metadatareg_offset;
	ctx->scratch.wdi.qmap_id = val.wdi.qmap_id;

	gsi_writel(val.data.word1, gsi_ctx->base +
		GSI_EE_n_GSI_CH_k_SCRATCH_3_OFFS(chan_hdl,
			gsi_ctx->per.ee));
	mutex_unlock(&ctx->mlock);
	return GSI_STATUS_SUCCESS;
}
EXPORT_SYMBOL(gsi_write_channel_scratch3_reg);

static void __gsi_read_channel_scratch(unsigned long chan_hdl,
		union gsi_channel_scratch *val)
{
	val->data.word1 = gsi_readl(gsi_ctx->base +
		GSI_EE_n_GSI_CH_k_SCRATCH_0_OFFS(chan_hdl,
			gsi_ctx->per.ee));

	val->data.word2 = gsi_readl(gsi_ctx->base +
		GSI_EE_n_GSI_CH_k_SCRATCH_1_OFFS(chan_hdl,
			gsi_ctx->per.ee));

	val->data.word3 = gsi_readl(gsi_ctx->base +
		GSI_EE_n_GSI_CH_k_SCRATCH_2_OFFS(chan_hdl,
			gsi_ctx->per.ee));

	val->data.word4 = gsi_readl(gsi_ctx->base +
		GSI_EE_n_GSI_CH_k_SCRATCH_3_OFFS(chan_hdl,
			gsi_ctx->per.ee));
}

static void __gsi_read_wdi3_channel_scratch2_reg(unsigned long chan_hdl,
<<<<<<< HEAD
		union __packed gsi_wdi3_channel_scratch2_reg * val)
=======
		union gsi_wdi3_channel_scratch2_reg * val)
>>>>>>> 08078455
{

	val->data.word1 = gsi_readl(gsi_ctx->base +
		GSI_EE_n_GSI_CH_k_SCRATCH_2_OFFS(chan_hdl,
			gsi_ctx->per.ee));

}


static union gsi_channel_scratch __gsi_update_mhi_channel_scratch(
	unsigned long chan_hdl, struct gsi_mhi_channel_scratch mscr)
{
	union gsi_channel_scratch scr;

	/* below sequence is not atomic. assumption is sequencer specific fields
	 * will remain unchanged across this sequence
	 */

	/* READ */
	scr.data.word1 = gsi_readl(gsi_ctx->base +
		GSI_EE_n_GSI_CH_k_SCRATCH_0_OFFS(chan_hdl,
			gsi_ctx->per.ee));

	scr.data.word2 = gsi_readl(gsi_ctx->base +
		GSI_EE_n_GSI_CH_k_SCRATCH_1_OFFS(chan_hdl,
			gsi_ctx->per.ee));

	scr.data.word3 = gsi_readl(gsi_ctx->base +
		GSI_EE_n_GSI_CH_k_SCRATCH_2_OFFS(chan_hdl,
			gsi_ctx->per.ee));

	scr.data.word4 = gsi_readl(gsi_ctx->base +
		GSI_EE_n_GSI_CH_k_SCRATCH_3_OFFS(chan_hdl,
			gsi_ctx->per.ee));

	/* UPDATE */
	scr.mhi.mhi_host_wp_addr = mscr.mhi_host_wp_addr;
	scr.mhi.assert_bit40 = mscr.assert_bit40;
	scr.mhi.polling_configuration = mscr.polling_configuration;
	scr.mhi.burst_mode_enabled = mscr.burst_mode_enabled;
	scr.mhi.polling_mode = mscr.polling_mode;
	scr.mhi.oob_mod_threshold = mscr.oob_mod_threshold;

	if (gsi_ctx->per.ver < GSI_VER_2_5) {
		scr.mhi.max_outstanding_tre = mscr.max_outstanding_tre;
		scr.mhi.outstanding_threshold = mscr.outstanding_threshold;
	}

	/* WRITE */
	gsi_writel(scr.data.word1, gsi_ctx->base +
		GSI_EE_n_GSI_CH_k_SCRATCH_0_OFFS(chan_hdl,
			gsi_ctx->per.ee));

	gsi_writel(scr.data.word2, gsi_ctx->base +
		GSI_EE_n_GSI_CH_k_SCRATCH_1_OFFS(chan_hdl,
			gsi_ctx->per.ee));

	gsi_writel(scr.data.word3, gsi_ctx->base +
		GSI_EE_n_GSI_CH_k_SCRATCH_2_OFFS(chan_hdl,
			gsi_ctx->per.ee));

	gsi_writel(scr.data.word4, gsi_ctx->base +
		GSI_EE_n_GSI_CH_k_SCRATCH_3_OFFS(chan_hdl,
			gsi_ctx->per.ee));

	return scr;
}

int gsi_write_channel_scratch(unsigned long chan_hdl,
		union gsi_channel_scratch val)
{
	struct gsi_chan_ctx *ctx;

	if (!gsi_ctx) {
		pr_err("%s:%d gsi context not allocated\n", __func__, __LINE__);
		return -GSI_STATUS_NODEV;
	}

	if (chan_hdl >= gsi_ctx->max_ch) {
		GSIERR("bad params chan_hdl=%lu\n", chan_hdl);
		return -GSI_STATUS_INVALID_PARAMS;
	}

	if (gsi_ctx->chan[chan_hdl].state != GSI_CHAN_STATE_ALLOCATED &&
		gsi_ctx->chan[chan_hdl].state != GSI_CHAN_STATE_STOPPED) {
		GSIERR("bad state %d\n",
				gsi_ctx->chan[chan_hdl].state);
		return -GSI_STATUS_UNSUPPORTED_OP;
	}

	ctx = &gsi_ctx->chan[chan_hdl];

	mutex_lock(&ctx->mlock);
	ctx->scratch = val;
	__gsi_write_channel_scratch(chan_hdl, val);
	mutex_unlock(&ctx->mlock);

	return GSI_STATUS_SUCCESS;
}
EXPORT_SYMBOL(gsi_write_channel_scratch);

int gsi_write_wdi3_channel_scratch2_reg(unsigned long chan_hdl,
<<<<<<< HEAD
		union __packed gsi_wdi3_channel_scratch2_reg val)
=======
		union gsi_wdi3_channel_scratch2_reg val)
>>>>>>> 08078455
{
	struct gsi_chan_ctx *ctx;

	if (!gsi_ctx) {
		pr_err("%s:%d gsi context not allocated\n", __func__, __LINE__);
		return -GSI_STATUS_NODEV;
	}

	if (chan_hdl >= gsi_ctx->max_ch) {
		GSIERR("bad params chan_hdl=%lu\n", chan_hdl);
		return -GSI_STATUS_INVALID_PARAMS;
	}

	if (gsi_ctx->chan[chan_hdl].state != GSI_CHAN_STATE_ALLOCATED &&
		gsi_ctx->chan[chan_hdl].state != GSI_CHAN_STATE_STARTED &&
		gsi_ctx->chan[chan_hdl].state != GSI_CHAN_STATE_STOPPED) {
		GSIERR("bad state %d\n",
				gsi_ctx->chan[chan_hdl].state);
		return -GSI_STATUS_UNSUPPORTED_OP;
	}

	ctx = &gsi_ctx->chan[chan_hdl];

	mutex_lock(&ctx->mlock);
	ctx->scratch.data.word3 = val.data.word1;
	__gsi_write_wdi3_channel_scratch2_reg(chan_hdl, val);
	mutex_unlock(&ctx->mlock);

	return GSI_STATUS_SUCCESS;
}
EXPORT_SYMBOL(gsi_write_wdi3_channel_scratch2_reg);


int gsi_read_channel_scratch(unsigned long chan_hdl,
		union gsi_channel_scratch *val)
{
	struct gsi_chan_ctx *ctx;

	if (!gsi_ctx) {
		pr_err("%s:%d gsi context not allocated\n", __func__, __LINE__);
		return -GSI_STATUS_NODEV;
	}

	if (chan_hdl >= gsi_ctx->max_ch) {
		GSIERR("bad params chan_hdl=%lu\n", chan_hdl);
		return -GSI_STATUS_INVALID_PARAMS;
	}

	if (gsi_ctx->chan[chan_hdl].state != GSI_CHAN_STATE_ALLOCATED &&
		gsi_ctx->chan[chan_hdl].state != GSI_CHAN_STATE_STARTED &&
		gsi_ctx->chan[chan_hdl].state != GSI_CHAN_STATE_STOPPED) {
		GSIERR("bad state %d\n",
				gsi_ctx->chan[chan_hdl].state);
		return -GSI_STATUS_UNSUPPORTED_OP;
	}

	ctx = &gsi_ctx->chan[chan_hdl];

	mutex_lock(&ctx->mlock);
	__gsi_read_channel_scratch(chan_hdl, val);
	mutex_unlock(&ctx->mlock);

	return GSI_STATUS_SUCCESS;
}
EXPORT_SYMBOL(gsi_read_channel_scratch);

int gsi_read_wdi3_channel_scratch2_reg(unsigned long chan_hdl,
<<<<<<< HEAD
		union __packed gsi_wdi3_channel_scratch2_reg * val)
=======
		union gsi_wdi3_channel_scratch2_reg * val)
>>>>>>> 08078455
{
	struct gsi_chan_ctx *ctx;

	if (!gsi_ctx) {
		pr_err("%s:%d gsi context not allocated\n", __func__, __LINE__);
		return -GSI_STATUS_NODEV;
	}

	if (chan_hdl >= gsi_ctx->max_ch) {
		GSIERR("bad params chan_hdl=%lu\n", chan_hdl);
		return -GSI_STATUS_INVALID_PARAMS;
	}

	if (gsi_ctx->chan[chan_hdl].state != GSI_CHAN_STATE_ALLOCATED &&
		gsi_ctx->chan[chan_hdl].state != GSI_CHAN_STATE_STARTED &&
		gsi_ctx->chan[chan_hdl].state != GSI_CHAN_STATE_STOPPED) {
		GSIERR("bad state %d\n",
				gsi_ctx->chan[chan_hdl].state);
		return -GSI_STATUS_UNSUPPORTED_OP;
	}

	ctx = &gsi_ctx->chan[chan_hdl];

	mutex_lock(&ctx->mlock);
	__gsi_read_wdi3_channel_scratch2_reg(chan_hdl, val);
	mutex_unlock(&ctx->mlock);

	return GSI_STATUS_SUCCESS;
}
EXPORT_SYMBOL(gsi_read_wdi3_channel_scratch2_reg);


int gsi_update_mhi_channel_scratch(unsigned long chan_hdl,
		struct gsi_mhi_channel_scratch mscr)
{
	struct gsi_chan_ctx *ctx;

	if (!gsi_ctx) {
		pr_err("%s:%d gsi context not allocated\n", __func__, __LINE__);
		return -GSI_STATUS_NODEV;
	}

	if (chan_hdl >= gsi_ctx->max_ch) {
		GSIERR("bad params chan_hdl=%lu\n", chan_hdl);
		return -GSI_STATUS_INVALID_PARAMS;
	}

	if (gsi_ctx->chan[chan_hdl].state != GSI_CHAN_STATE_ALLOCATED &&
		gsi_ctx->chan[chan_hdl].state != GSI_CHAN_STATE_STOPPED) {
		GSIERR("bad state %d\n",
				gsi_ctx->chan[chan_hdl].state);
		return -GSI_STATUS_UNSUPPORTED_OP;
	}

	ctx = &gsi_ctx->chan[chan_hdl];

	mutex_lock(&ctx->mlock);
	ctx->scratch = __gsi_update_mhi_channel_scratch(chan_hdl, mscr);
	mutex_unlock(&ctx->mlock);

	return GSI_STATUS_SUCCESS;
}
EXPORT_SYMBOL(gsi_update_mhi_channel_scratch);

int gsi_query_channel_db_addr(unsigned long chan_hdl,
		uint32_t *db_addr_wp_lsb, uint32_t *db_addr_wp_msb)
{
	if (!gsi_ctx) {
		pr_err("%s:%d gsi context not allocated\n", __func__, __LINE__);
		return -GSI_STATUS_NODEV;
	}

	if (!db_addr_wp_msb || !db_addr_wp_lsb) {
		GSIERR("bad params msb=%pK lsb=%pK\n", db_addr_wp_msb,
				db_addr_wp_lsb);
		return -GSI_STATUS_INVALID_PARAMS;
	}

	if (chan_hdl >= gsi_ctx->max_ch) {
		GSIERR("bad params chan_hdl=%lu\n", chan_hdl);
		return -GSI_STATUS_INVALID_PARAMS;
	}

	if (gsi_ctx->chan[chan_hdl].state == GSI_CHAN_STATE_NOT_ALLOCATED) {
		GSIERR("bad state %d\n",
				gsi_ctx->chan[chan_hdl].state);
		return -GSI_STATUS_UNSUPPORTED_OP;
	}

	*db_addr_wp_lsb = gsi_ctx->per.phys_addr +
		GSI_EE_n_GSI_CH_k_DOORBELL_0_OFFS(chan_hdl, gsi_ctx->per.ee);
	*db_addr_wp_msb = gsi_ctx->per.phys_addr +
		GSI_EE_n_GSI_CH_k_DOORBELL_1_OFFS(chan_hdl, gsi_ctx->per.ee);

	return GSI_STATUS_SUCCESS;
}
EXPORT_SYMBOL(gsi_query_channel_db_addr);

int gsi_start_channel(unsigned long chan_hdl)
{
	enum gsi_ch_cmd_opcode op = GSI_CH_START;
	uint32_t val;
	struct gsi_chan_ctx *ctx;

	if (!gsi_ctx) {
		pr_err("%s:%d gsi context not allocated\n", __func__, __LINE__);
		return -GSI_STATUS_NODEV;
	}

	if (chan_hdl >= gsi_ctx->max_ch) {
		GSIERR("bad params chan_hdl=%lu\n", chan_hdl);
		return -GSI_STATUS_INVALID_PARAMS;
	}

	ctx = &gsi_ctx->chan[chan_hdl];

	if (ctx->state != GSI_CHAN_STATE_ALLOCATED &&
		ctx->state != GSI_CHAN_STATE_STOP_IN_PROC &&
		ctx->state != GSI_CHAN_STATE_STOPPED) {
		GSIERR("bad state %d\n", ctx->state);
		return -GSI_STATUS_UNSUPPORTED_OP;
	}

	mutex_lock(&gsi_ctx->mlock);
	reinit_completion(&ctx->compl);

	/* check if INTSET is in IRQ mode for GPI channel */
	val = gsi_readl(gsi_ctx->base +
			GSI_EE_n_CNTXT_INTSET_OFFS(gsi_ctx->per.ee));
	if (ctx->evtr->props.intf == GSI_EVT_CHTYPE_GPI_EV &&
		val != GSI_INTR_IRQ) {
		GSIERR("GSI_EE_n_CNTXT_INTSET_OFFS %d\n", val);
		BUG();
	}

	gsi_ctx->ch_dbg[chan_hdl].ch_start++;
	val = (((chan_hdl << GSI_EE_n_GSI_CH_CMD_CHID_SHFT) &
			GSI_EE_n_GSI_CH_CMD_CHID_BMSK) |
		((op << GSI_EE_n_GSI_CH_CMD_OPCODE_SHFT) &
		 GSI_EE_n_GSI_CH_CMD_OPCODE_BMSK));
	gsi_writel(val, gsi_ctx->base +
			GSI_EE_n_GSI_CH_CMD_OFFS(gsi_ctx->per.ee));

	GSIDBG("GSI Channel Start, waiting for completion\n");
	gsi_channel_state_change_wait(chan_hdl,
		ctx,
		GSI_START_CMD_TIMEOUT_MS, op);

	if (ctx->state != GSI_CHAN_STATE_STARTED &&
		ctx->state != GSI_CHAN_STATE_FLOW_CONTROL) {
		/*
		* Hardware returned unexpected status, unexpected
		* hardware state.
		*/
		GSIERR("chan=%lu timed out, unexpected state=%u\n",
			chan_hdl, ctx->state);
		BUG();
	}

	GSIDBG("GSI Channel=%lu Start success\n", chan_hdl);

	/* write order MUST be MSB followed by LSB */
	val = ((ctx->ring.wp_local >> 32) &
		GSI_EE_n_GSI_CH_k_DOORBELL_1_WRITE_PTR_MSB_BMSK) <<
		GSI_EE_n_GSI_CH_k_DOORBELL_1_WRITE_PTR_MSB_SHFT;
	gsi_writel(val, gsi_ctx->base +
		GSI_EE_n_GSI_CH_k_DOORBELL_1_OFFS(ctx->props.ch_id,
		gsi_ctx->per.ee));

	mutex_unlock(&gsi_ctx->mlock);

	return GSI_STATUS_SUCCESS;
}
EXPORT_SYMBOL(gsi_start_channel);

int gsi_stop_channel(unsigned long chan_hdl)
{
	enum gsi_ch_cmd_opcode op = GSI_CH_STOP;
	int res;
	uint32_t val;
	struct gsi_chan_ctx *ctx;

	if (!gsi_ctx) {
		pr_err("%s:%d gsi context not allocated\n", __func__, __LINE__);
		return -GSI_STATUS_NODEV;
	}

	if (chan_hdl >= gsi_ctx->max_ch) {
		GSIERR("bad params chan_hdl=%lu\n", chan_hdl);
		return -GSI_STATUS_INVALID_PARAMS;
	}

	ctx = &gsi_ctx->chan[chan_hdl];

	if (ctx->state == GSI_CHAN_STATE_STOPPED) {
		GSIDBG("chan_hdl=%lu already stopped\n", chan_hdl);
		return GSI_STATUS_SUCCESS;
	}

	if (ctx->state != GSI_CHAN_STATE_STARTED &&
		ctx->state != GSI_CHAN_STATE_STOP_IN_PROC &&
		ctx->state != GSI_CHAN_STATE_ERROR) {
		GSIERR("bad state %d\n", ctx->state);
		return -GSI_STATUS_UNSUPPORTED_OP;
	}

	mutex_lock(&gsi_ctx->mlock);
	reinit_completion(&ctx->compl);

	/* check if INTSET is in IRQ mode for GPI channel */
	val = gsi_readl(gsi_ctx->base +
			GSI_EE_n_CNTXT_INTSET_OFFS(gsi_ctx->per.ee));
	if (ctx->evtr->props.intf == GSI_EVT_CHTYPE_GPI_EV &&
		val != GSI_INTR_IRQ) {
		GSIERR("GSI_EE_n_CNTXT_INTSET_OFFS %d\n", val);
		BUG();
	}

	gsi_ctx->ch_dbg[chan_hdl].ch_stop++;
	val = (((chan_hdl << GSI_EE_n_GSI_CH_CMD_CHID_SHFT) &
			GSI_EE_n_GSI_CH_CMD_CHID_BMSK) |
		((op << GSI_EE_n_GSI_CH_CMD_OPCODE_SHFT) &
		 GSI_EE_n_GSI_CH_CMD_OPCODE_BMSK));
	gsi_writel(val, gsi_ctx->base +
			GSI_EE_n_GSI_CH_CMD_OFFS(gsi_ctx->per.ee));

	GSIDBG("GSI Channel Stop, waiting for completion\n");
	gsi_channel_state_change_wait(chan_hdl,
		ctx,
		GSI_STOP_CMD_TIMEOUT_MS, op);

	if (ctx->state != GSI_CHAN_STATE_STOPPED &&
		ctx->state != GSI_CHAN_STATE_STOP_IN_PROC) {
		GSIERR("chan=%lu unexpected state=%u\n", chan_hdl, ctx->state);
		res = -GSI_STATUS_BAD_STATE;
		BUG();
		goto free_lock;
	}

	if (ctx->state == GSI_CHAN_STATE_STOP_IN_PROC) {
		GSIERR("chan=%lu busy try again\n", chan_hdl);
		res = -GSI_STATUS_AGAIN;
		goto free_lock;
	}

	res = GSI_STATUS_SUCCESS;

free_lock:
	mutex_unlock(&gsi_ctx->mlock);
	return res;
}
EXPORT_SYMBOL(gsi_stop_channel);

int gsi_stop_db_channel(unsigned long chan_hdl)
{
	enum gsi_ch_cmd_opcode op = GSI_CH_DB_STOP;
	int res;
	uint32_t val;
	struct gsi_chan_ctx *ctx;

	if (!gsi_ctx) {
		pr_err("%s:%d gsi context not allocated\n", __func__, __LINE__);
		return -GSI_STATUS_NODEV;
	}

	if (chan_hdl >= gsi_ctx->max_ch) {
		GSIERR("bad params chan_hdl=%lu\n", chan_hdl);
		return -GSI_STATUS_INVALID_PARAMS;
	}

	ctx = &gsi_ctx->chan[chan_hdl];

	if (ctx->state == GSI_CHAN_STATE_STOPPED) {
		GSIDBG("chan_hdl=%lu already stopped\n", chan_hdl);
		return GSI_STATUS_SUCCESS;
	}

	if (ctx->state != GSI_CHAN_STATE_STARTED &&
		ctx->state != GSI_CHAN_STATE_STOP_IN_PROC) {
		GSIERR("bad state %d\n", ctx->state);
		return -GSI_STATUS_UNSUPPORTED_OP;
	}

	mutex_lock(&gsi_ctx->mlock);
	reinit_completion(&ctx->compl);

	gsi_ctx->ch_dbg[chan_hdl].ch_db_stop++;
	val = (((chan_hdl << GSI_EE_n_GSI_CH_CMD_CHID_SHFT) &
			GSI_EE_n_GSI_CH_CMD_CHID_BMSK) |
		((op << GSI_EE_n_GSI_CH_CMD_OPCODE_SHFT) &
		 GSI_EE_n_GSI_CH_CMD_OPCODE_BMSK));
	gsi_writel(val, gsi_ctx->base +
			GSI_EE_n_GSI_CH_CMD_OFFS(gsi_ctx->per.ee));
	res = wait_for_completion_timeout(&ctx->compl,
			msecs_to_jiffies(GSI_STOP_CMD_TIMEOUT_MS));
	if (res == 0) {
		GSIERR("chan_hdl=%lu timed out\n", chan_hdl);
		res = -GSI_STATUS_TIMED_OUT;
		goto free_lock;
	}

	if (ctx->state != GSI_CHAN_STATE_STOPPED &&
		ctx->state != GSI_CHAN_STATE_STOP_IN_PROC) {
		GSIERR("chan=%lu unexpected state=%u\n", chan_hdl, ctx->state);
		res = -GSI_STATUS_BAD_STATE;
		goto free_lock;
	}

	if (ctx->state == GSI_CHAN_STATE_STOP_IN_PROC) {
		GSIERR("chan=%lu busy try again\n", chan_hdl);
		res = -GSI_STATUS_AGAIN;
		goto free_lock;
	}

	res = GSI_STATUS_SUCCESS;

free_lock:
	mutex_unlock(&gsi_ctx->mlock);
	return res;
}
EXPORT_SYMBOL(gsi_stop_db_channel);

int gsi_reset_channel(unsigned long chan_hdl)
{
	enum gsi_ch_cmd_opcode op = GSI_CH_RESET;
	int res;
	uint32_t val;
	struct gsi_chan_ctx *ctx;
	bool reset_done = false;
	uint32_t retry_cnt = 0;

	if (!gsi_ctx) {
		pr_err("%s:%d gsi context not allocated\n", __func__, __LINE__);
		return -GSI_STATUS_NODEV;
	}

	if (chan_hdl >= gsi_ctx->max_ch) {
		GSIERR("bad params chan_hdl=%lu\n", chan_hdl);
		return -GSI_STATUS_INVALID_PARAMS;
	}

	ctx = &gsi_ctx->chan[chan_hdl];

	/*
	 * In WDI3 case, if SAP enabled but no client connected,
	 * GSI will be in allocated state. When SAP disabled,
	 * gsi_reset_channel will be called and reset is needed.
	 */
	if (ctx->state != GSI_CHAN_STATE_STOPPED &&
		ctx->state != GSI_CHAN_STATE_ALLOCATED) {
		GSIERR("bad state %d\n", ctx->state);
		return -GSI_STATUS_UNSUPPORTED_OP;
	}

	mutex_lock(&gsi_ctx->mlock);

reset:
	reinit_completion(&ctx->compl);
	gsi_ctx->ch_dbg[chan_hdl].ch_reset++;
	val = (((chan_hdl << GSI_EE_n_GSI_CH_CMD_CHID_SHFT) &
			GSI_EE_n_GSI_CH_CMD_CHID_BMSK) |
		((op << GSI_EE_n_GSI_CH_CMD_OPCODE_SHFT) &
		 GSI_EE_n_GSI_CH_CMD_OPCODE_BMSK));
	gsi_writel(val, gsi_ctx->base +
			GSI_EE_n_GSI_CH_CMD_OFFS(gsi_ctx->per.ee));
	res = wait_for_completion_timeout(&ctx->compl, GSI_CMD_TIMEOUT);
	if (res == 0) {
		GSIERR("chan_hdl=%lu timed out\n", chan_hdl);
		mutex_unlock(&gsi_ctx->mlock);
		return -GSI_STATUS_TIMED_OUT;
	}

revrfy_chnlstate:
	if (ctx->state != GSI_CHAN_STATE_ALLOCATED) {
		GSIERR("chan_hdl=%lu unexpected state=%u\n", chan_hdl,
				ctx->state);
		/* GSI register update state not sync with gsi channel
		 * context state not sync, need to wait for 1ms to sync.
		 */
		retry_cnt++;
		if (retry_cnt <= GSI_CHNL_STATE_MAX_RETRYCNT) {
			usleep_range(GSI_RESET_WA_MIN_SLEEP,
				GSI_RESET_WA_MAX_SLEEP);
			goto revrfy_chnlstate;
		}
		/*
		 * Hardware returned incorrect state, unexpected
		 * hardware state.
		 */
		BUG();
	}

	/* Hardware issue fixed from GSI 2.0 and no need for the WA */
	if (gsi_ctx->per.ver >= GSI_VER_2_0)
		reset_done = true;

	/* workaround: reset GSI producers again */
	if (ctx->props.dir == GSI_CHAN_DIR_FROM_GSI && !reset_done) {
		usleep_range(GSI_RESET_WA_MIN_SLEEP, GSI_RESET_WA_MAX_SLEEP);
		reset_done = true;
		goto reset;
	}

	if (ctx->props.cleanup_cb)
		gsi_cleanup_xfer_user_data(chan_hdl, ctx->props.cleanup_cb);

	gsi_program_chan_ctx(&ctx->props, gsi_ctx->per.ee,
			ctx->evtr ? ctx->evtr->id : GSI_NO_EVT_ERINDEX);
	gsi_init_chan_ring(&ctx->props, &ctx->ring);

	/* restore scratch */
	__gsi_write_channel_scratch(chan_hdl, ctx->scratch);

	mutex_unlock(&gsi_ctx->mlock);

	return GSI_STATUS_SUCCESS;
}
EXPORT_SYMBOL(gsi_reset_channel);

int gsi_dealloc_channel(unsigned long chan_hdl)
{
	enum gsi_ch_cmd_opcode op = GSI_CH_DE_ALLOC;
	int res;
	uint32_t val;
	struct gsi_chan_ctx *ctx;

	if (!gsi_ctx) {
		pr_err("%s:%d gsi context not allocated\n", __func__, __LINE__);
		return -GSI_STATUS_NODEV;
	}

	if (chan_hdl >= gsi_ctx->max_ch) {
		GSIERR("bad params chan_hdl=%lu\n", chan_hdl);
		return -GSI_STATUS_INVALID_PARAMS;
	}

	ctx = &gsi_ctx->chan[chan_hdl];

	if (ctx->state != GSI_CHAN_STATE_ALLOCATED) {
		GSIERR("bad state %d\n", ctx->state);
		return -GSI_STATUS_UNSUPPORTED_OP;
	}

	/*In GSI_VER_2_2 version deallocation channel not supported*/
	if (gsi_ctx->per.ver != GSI_VER_2_2) {
		mutex_lock(&gsi_ctx->mlock);
		reinit_completion(&ctx->compl);

		gsi_ctx->ch_dbg[chan_hdl].ch_de_alloc++;
		val = (((chan_hdl << GSI_EE_n_GSI_CH_CMD_CHID_SHFT) &
					GSI_EE_n_GSI_CH_CMD_CHID_BMSK) |
				((op << GSI_EE_n_GSI_CH_CMD_OPCODE_SHFT) &
				 GSI_EE_n_GSI_CH_CMD_OPCODE_BMSK));
		gsi_writel(val, gsi_ctx->base +
				GSI_EE_n_GSI_CH_CMD_OFFS(gsi_ctx->per.ee));
		res = wait_for_completion_timeout(&ctx->compl, GSI_CMD_TIMEOUT);
		if (res == 0) {
			GSIERR("chan_hdl=%lu timed out\n", chan_hdl);
			mutex_unlock(&gsi_ctx->mlock);
			return -GSI_STATUS_TIMED_OUT;
		}
		if (ctx->state != GSI_CHAN_STATE_NOT_ALLOCATED) {
			GSIERR("chan_hdl=%lu unexpected state=%u\n", chan_hdl,
					ctx->state);
			/* Hardware returned incorrect value */
			BUG();
		}

		mutex_unlock(&gsi_ctx->mlock);
	} else {
		mutex_lock(&gsi_ctx->mlock);
		GSIDBG("In GSI_VER_2_2 channel deallocation not supported\n");
		ctx->state = GSI_CHAN_STATE_NOT_ALLOCATED;
		GSIDBG("chan_hdl=%lu Channel state = %u\n", chan_hdl,
								ctx->state);
		mutex_unlock(&gsi_ctx->mlock);
	}
	devm_kfree(gsi_ctx->dev, ctx->user_data);
	ctx->allocated = false;
	if (ctx->evtr && (ctx->props.prot != GSI_CHAN_PROT_GCI))
		atomic_dec(&ctx->evtr->chan_ref_cnt);
	atomic_dec(&gsi_ctx->num_chan);

	return GSI_STATUS_SUCCESS;
}
EXPORT_SYMBOL(gsi_dealloc_channel);

void gsi_update_ch_dp_stats(struct gsi_chan_ctx *ctx, uint16_t used)
{
	unsigned long now = jiffies_to_msecs(jiffies);
	unsigned long elapsed;

	if (used == 0) {
		elapsed = now - ctx->stats.dp.last_timestamp;
		if (ctx->stats.dp.empty_time < elapsed)
			ctx->stats.dp.empty_time = elapsed;
	}

	if (used <= ctx->props.max_re_expected / 3)
		++ctx->stats.dp.ch_below_lo;
	else if (used <= 2 * ctx->props.max_re_expected / 3)
		++ctx->stats.dp.ch_below_hi;
	else
		++ctx->stats.dp.ch_above_hi;
	ctx->stats.dp.last_timestamp = now;
}

static void __gsi_query_channel_free_re(struct gsi_chan_ctx *ctx,
		uint16_t *num_free_re)
{
	uint16_t start;
	uint16_t end;
	uint64_t rp;
	int ee = gsi_ctx->per.ee;
	uint16_t used;

	WARN_ON(ctx->props.prot != GSI_CHAN_PROT_GPI);

	if (!ctx->evtr) {
		rp = gsi_readl(gsi_ctx->base +
			GSI_EE_n_GSI_CH_k_CNTXT_4_OFFS(ctx->props.ch_id, ee));
		rp |= ctx->ring.rp & 0xFFFFFFFF00000000;

		ctx->ring.rp = rp;
	} else {
		rp = ctx->ring.rp_local;
	}

	start = gsi_find_idx_from_addr(&ctx->ring, rp);
	end = gsi_find_idx_from_addr(&ctx->ring, ctx->ring.wp_local);

	if (end >= start)
		used = end - start;
	else
		used = ctx->ring.max_num_elem + 1 - (start - end);

	*num_free_re = ctx->ring.max_num_elem - used;
}

int gsi_query_channel_info(unsigned long chan_hdl,
		struct gsi_chan_info *info)
{
	struct gsi_chan_ctx *ctx;
	spinlock_t *slock;
	unsigned long flags;
	uint64_t rp;
	uint64_t wp;
	int ee;

	if (!gsi_ctx) {
		pr_err("%s:%d gsi context not allocated\n", __func__, __LINE__);
		return -GSI_STATUS_NODEV;
	}

	if (chan_hdl >= gsi_ctx->max_ch || !info) {
		GSIERR("bad params chan_hdl=%lu info=%pK\n", chan_hdl, info);
		return -GSI_STATUS_INVALID_PARAMS;
	}

	ctx = &gsi_ctx->chan[chan_hdl];
	if (ctx->evtr) {
		slock = &ctx->evtr->ring.slock;
		info->evt_valid = true;
	} else {
		slock = &ctx->ring.slock;
		info->evt_valid = false;
	}

	spin_lock_irqsave(slock, flags);

	ee = gsi_ctx->per.ee;
	rp = gsi_readl(gsi_ctx->base +
		GSI_EE_n_GSI_CH_k_CNTXT_4_OFFS(ctx->props.ch_id, ee));
	rp |= ((uint64_t)gsi_readl(gsi_ctx->base +
		GSI_EE_n_GSI_CH_k_CNTXT_5_OFFS(ctx->props.ch_id, ee))) << 32;
	ctx->ring.rp = rp;
	info->rp = rp;

	wp = gsi_readl(gsi_ctx->base +
		GSI_EE_n_GSI_CH_k_CNTXT_6_OFFS(ctx->props.ch_id, ee));
	wp |= ((uint64_t)gsi_readl(gsi_ctx->base +
		GSI_EE_n_GSI_CH_k_CNTXT_7_OFFS(ctx->props.ch_id, ee))) << 32;
	ctx->ring.wp = wp;
	info->wp = wp;

	if (info->evt_valid) {
		rp = gsi_readl(gsi_ctx->base +
			GSI_EE_n_EV_CH_k_CNTXT_4_OFFS(ctx->evtr->id, ee));
		rp |= ((uint64_t)gsi_readl(gsi_ctx->base +
			GSI_EE_n_EV_CH_k_CNTXT_5_OFFS(ctx->evtr->id, ee)))
			<< 32;
		info->evt_rp = rp;

		wp = gsi_readl(gsi_ctx->base +
			GSI_EE_n_EV_CH_k_CNTXT_6_OFFS(ctx->evtr->id, ee));
		wp |= ((uint64_t)gsi_readl(gsi_ctx->base +
			GSI_EE_n_EV_CH_k_CNTXT_7_OFFS(ctx->evtr->id, ee)))
			<< 32;
		info->evt_wp = wp;
	}

	spin_unlock_irqrestore(slock, flags);

	GSIDBG("ch=%lu RP=0x%llx WP=0x%llx ev_valid=%d ERP=0x%llx EWP=0x%llx\n",
			chan_hdl, info->rp, info->wp,
			info->evt_valid, info->evt_rp, info->evt_wp);

	return GSI_STATUS_SUCCESS;
}
EXPORT_SYMBOL(gsi_query_channel_info);

int gsi_is_channel_empty(unsigned long chan_hdl, bool *is_empty)
{
	struct gsi_chan_ctx *ctx;
	spinlock_t *slock;
	unsigned long flags;
	uint64_t rp;
	uint64_t wp;
	uint64_t rp_local;
	int ee;

	if (!gsi_ctx) {
		pr_err("%s:%d gsi context not allocated\n", __func__, __LINE__);
		return -GSI_STATUS_NODEV;
	}

	if (chan_hdl >= gsi_ctx->max_ch || !is_empty) {
		GSIERR("bad params chan_hdl=%lu is_empty=%pK\n",
				chan_hdl, is_empty);
		return -GSI_STATUS_INVALID_PARAMS;
	}

	ctx = &gsi_ctx->chan[chan_hdl];
	ee = gsi_ctx->per.ee;

	if (ctx->props.prot != GSI_CHAN_PROT_GPI &&
		ctx->props.prot != GSI_CHAN_PROT_GCI) {
		GSIERR("op not supported for protocol %u\n", ctx->props.prot);
		return -GSI_STATUS_UNSUPPORTED_OP;
	}

	if (ctx->evtr)
		slock = &ctx->evtr->ring.slock;
	else
		slock = &ctx->ring.slock;

	spin_lock_irqsave(slock, flags);

	if (ctx->props.dir == GSI_CHAN_DIR_FROM_GSI && ctx->evtr) {
		rp = gsi_readl(gsi_ctx->base +
			GSI_EE_n_EV_CH_k_CNTXT_4_OFFS(ctx->evtr->id, ee));
		rp |= ctx->evtr->ring.rp & 0xFFFFFFFF00000000;
		ctx->evtr->ring.rp = rp;

		wp = gsi_readl(gsi_ctx->base +
			GSI_EE_n_EV_CH_k_CNTXT_6_OFFS(ctx->evtr->id, ee));
		wp |= ctx->evtr->ring.wp & 0xFFFFFFFF00000000;
		ctx->evtr->ring.wp = wp;

		rp_local = ctx->evtr->ring.rp_local;
	} else {
		rp = gsi_readl(gsi_ctx->base +
			GSI_EE_n_GSI_CH_k_CNTXT_4_OFFS(ctx->props.ch_id, ee));
		rp |= ctx->ring.rp & 0xFFFFFFFF00000000;
		ctx->ring.rp = rp;

		wp = gsi_readl(gsi_ctx->base +
			GSI_EE_n_GSI_CH_k_CNTXT_6_OFFS(ctx->props.ch_id, ee));
		wp |= ctx->ring.wp & 0xFFFFFFFF00000000;
		ctx->ring.wp = wp;

		rp_local = ctx->ring.rp_local;
	}

	if (ctx->props.dir == GSI_CHAN_DIR_FROM_GSI)
		*is_empty = (rp_local == rp) ? true : false;
	else
		*is_empty = (wp == rp) ? true : false;

	spin_unlock_irqrestore(slock, flags);

	if (ctx->props.dir == GSI_CHAN_DIR_FROM_GSI && ctx->evtr)
		GSIDBG("ch=%lu ev=%i RP=0x%llx WP=0x%llx RP_LOCAL=0x%llx\n",
			chan_hdl, ctx->evtr->id, rp, wp, rp_local);
	else
		GSIDBG("ch=%lu RP=0x%llx WP=0x%llx RP_LOCAL=0x%llx\n",
			chan_hdl, rp, wp, rp_local);

	return GSI_STATUS_SUCCESS;
}
EXPORT_SYMBOL(gsi_is_channel_empty);

int __gsi_get_gci_cookie(struct gsi_chan_ctx *ctx, uint16_t idx)
{
	int i;
	int end;

	if (!ctx->user_data[idx].valid) {
		ctx->user_data[idx].valid = true;
		return idx;
	}

	/*
	 * at this point we need to find an "escape buffer" for the cookie
	 * as the userdata in this spot is in use. This happens if the TRE at
	 * idx is not completed yet and it is getting reused by a new TRE.
	 */
	ctx->stats.userdata_in_use++;
	end = ctx->ring.max_num_elem + 1;
	for (i = 0; i < GSI_VEID_MAX; i++) {
		if (!ctx->user_data[end + i].valid) {
			ctx->user_data[end + i].valid = true;
			return end + i;
		}
	}

	/* Go over original userdata when escape buffer is full (costly) */
	GSIDBG("escape buffer is full\n");
	for (i = 0; i < end; i++) {
		if (!ctx->user_data[i].valid) {
			ctx->user_data[i].valid = true;
			return i;
		}
	}

	/* Everything is full (possibly a stall) */
	GSIERR("both userdata array and escape buffer is full\n");
	BUG();
	return 0xFFFF;
}

int __gsi_populate_gci_tre(struct gsi_chan_ctx *ctx,
	struct gsi_xfer_elem *xfer)
{
	struct gsi_gci_tre gci_tre;
	struct gsi_gci_tre *tre_gci_ptr;
	uint16_t idx;

	memset(&gci_tre, 0, sizeof(gci_tre));
	if (xfer->addr & 0xFFFFFF0000000000) {
		GSIERR("chan_hdl=%u add too large=%llx\n",
			ctx->props.ch_id, xfer->addr);
		return -EINVAL;
	}

	if (xfer->type != GSI_XFER_ELEM_DATA) {
		GSIERR("chan_hdl=%u bad RE type=%u\n", ctx->props.ch_id,
			xfer->type);
		return -EINVAL;
	}

	idx = gsi_find_idx_from_addr(&ctx->ring, ctx->ring.wp_local);
	tre_gci_ptr = (struct gsi_gci_tre *)(ctx->ring.base_va +
		idx * ctx->ring.elem_sz);

	gci_tre.buffer_ptr = xfer->addr;
	gci_tre.buf_len = xfer->len;
	gci_tre.re_type = GSI_RE_COAL;
	gci_tre.cookie = __gsi_get_gci_cookie(ctx, idx);
	if (gci_tre.cookie > (ctx->ring.max_num_elem + GSI_VEID_MAX))
		return -EPERM;

	/* write the TRE to ring */
	*tre_gci_ptr = gci_tre;
	ctx->user_data[gci_tre.cookie].p = xfer->xfer_user_data;

	return 0;
}

int __gsi_populate_tre(struct gsi_chan_ctx *ctx,
	struct gsi_xfer_elem *xfer)
{
	struct gsi_tre tre;
	struct gsi_tre *tre_ptr;
	uint16_t idx;

	memset(&tre, 0, sizeof(tre));
	tre.buffer_ptr = xfer->addr;
	tre.buf_len = xfer->len;
	if (xfer->type == GSI_XFER_ELEM_DATA) {
		tre.re_type = GSI_RE_XFER;
	} else if (xfer->type == GSI_XFER_ELEM_IMME_CMD) {
		tre.re_type = GSI_RE_IMMD_CMD;
	} else if (xfer->type == GSI_XFER_ELEM_NOP) {
		tre.re_type = GSI_RE_NOP;
	} else {
		GSIERR("chan_hdl=%u bad RE type=%u\n", ctx->props.ch_id,
			xfer->type);
		return -EINVAL;
	}

	tre.bei = (xfer->flags & GSI_XFER_FLAG_BEI) ? 1 : 0;
	tre.ieot = (xfer->flags & GSI_XFER_FLAG_EOT) ? 1 : 0;
	tre.ieob = (xfer->flags & GSI_XFER_FLAG_EOB) ? 1 : 0;
	tre.chain = (xfer->flags & GSI_XFER_FLAG_CHAIN) ? 1 : 0;

	idx = gsi_find_idx_from_addr(&ctx->ring, ctx->ring.wp_local);
	tre_ptr = (struct gsi_tre *)(ctx->ring.base_va +
		idx * ctx->ring.elem_sz);

	/* write the TRE to ring */
	*tre_ptr = tre;
	ctx->user_data[idx].valid = true;
	ctx->user_data[idx].p = xfer->xfer_user_data;

	return 0;
}

int gsi_queue_xfer(unsigned long chan_hdl, uint16_t num_xfers,
		struct gsi_xfer_elem *xfer, bool ring_db)
{
	struct gsi_chan_ctx *ctx;
	uint16_t free;
	uint64_t wp_rollback;
	int i;
	spinlock_t *slock;
	unsigned long flags;

	if (!gsi_ctx) {
		pr_err("%s:%d gsi context not allocated\n", __func__, __LINE__);
		return -GSI_STATUS_NODEV;
	}

	if (chan_hdl >= gsi_ctx->max_ch || (num_xfers && !xfer)) {
		GSIERR("bad params chan_hdl=%lu num_xfers=%u xfer=%pK\n",
				chan_hdl, num_xfers, xfer);
		return -GSI_STATUS_INVALID_PARAMS;
	}

	if (unlikely(gsi_ctx->chan[chan_hdl].state
				 == GSI_CHAN_STATE_NOT_ALLOCATED)) {
		GSIERR("bad state %d\n",
			   gsi_ctx->chan[chan_hdl].state);
		return -GSI_STATUS_UNSUPPORTED_OP;
	}


	ctx = &gsi_ctx->chan[chan_hdl];

	if (ctx->props.prot != GSI_CHAN_PROT_GPI &&
			ctx->props.prot != GSI_CHAN_PROT_GCI) {
		GSIERR("op not supported for protocol %u\n", ctx->props.prot);
		return -GSI_STATUS_UNSUPPORTED_OP;
	}

	if (ctx->evtr)
		slock = &ctx->evtr->ring.slock;
	else
		slock = &ctx->ring.slock;

	spin_lock_irqsave(slock, flags);

	/* allow only ring doorbell */
	if (!num_xfers)
		goto ring_doorbell;

	/*
	 * for GCI channels the responsibility is on the caller to make sure
	 * there is enough room in the TRE.
	 */
	if (ctx->props.prot != GSI_CHAN_PROT_GCI) {
		__gsi_query_channel_free_re(ctx, &free);
		if (num_xfers > free) {
			GSIERR("chan_hdl=%lu num_xfers=%u free=%u\n",
				chan_hdl, num_xfers, free);
			spin_unlock_irqrestore(slock, flags);
			return -GSI_STATUS_RING_INSUFFICIENT_SPACE;
		}
	}

	wp_rollback = ctx->ring.wp_local;
	for (i = 0; i < num_xfers; i++) {
		if (ctx->props.prot == GSI_CHAN_PROT_GCI) {
			if (__gsi_populate_gci_tre(ctx, &xfer[i]))
				break;
		} else {
			if (__gsi_populate_tre(ctx, &xfer[i]))
				break;
		}
		gsi_incr_ring_wp(&ctx->ring);
	}

	if (i != num_xfers) {
		/* reject all the xfers */
		ctx->ring.wp_local = wp_rollback;
		spin_unlock_irqrestore(slock, flags);
		return -GSI_STATUS_INVALID_PARAMS;
	}

	ctx->stats.queued += num_xfers;

ring_doorbell:
	if (ring_db) {
		/* ensure TRE is set before ringing doorbell */
		wmb();
		gsi_ring_chan_doorbell(ctx);
	}

	spin_unlock_irqrestore(slock, flags);

	return GSI_STATUS_SUCCESS;
}
EXPORT_SYMBOL(gsi_queue_xfer);

int gsi_start_xfer(unsigned long chan_hdl)
{
	struct gsi_chan_ctx *ctx;

	if (!gsi_ctx) {
		pr_err("%s:%d gsi context not allocated\n", __func__, __LINE__);
		return -GSI_STATUS_NODEV;
	}

	if (chan_hdl >= gsi_ctx->max_ch) {
		GSIERR("bad params chan_hdl=%lu\n", chan_hdl);
		return -GSI_STATUS_INVALID_PARAMS;
	}

	ctx = &gsi_ctx->chan[chan_hdl];

	if (ctx->props.prot != GSI_CHAN_PROT_GPI &&
		ctx->props.prot != GSI_CHAN_PROT_GCI) {
		GSIERR("op not supported for protocol %u\n", ctx->props.prot);
		return -GSI_STATUS_UNSUPPORTED_OP;
	}

	if (ctx->state == GSI_CHAN_STATE_NOT_ALLOCATED) {
		GSIERR("bad state %d\n", ctx->state);
		return -GSI_STATUS_UNSUPPORTED_OP;
	}

	if (ctx->ring.wp == ctx->ring.wp_local)
		return GSI_STATUS_SUCCESS;

	gsi_ring_chan_doorbell(ctx);

	return GSI_STATUS_SUCCESS;
};
EXPORT_SYMBOL(gsi_start_xfer);

int gsi_poll_channel(unsigned long chan_hdl,
		struct gsi_chan_xfer_notify *notify)
{
	int unused_var;

	return gsi_poll_n_channel(chan_hdl, notify, 1, &unused_var);
}
EXPORT_SYMBOL(gsi_poll_channel);

int gsi_poll_n_channel(unsigned long chan_hdl,
		struct gsi_chan_xfer_notify *notify,
		int expected_num, int *actual_num)
{
	struct gsi_chan_ctx *ctx;
	uint64_t rp;
	int ee;
	int i;
	unsigned long flags;

	if (!gsi_ctx) {
		pr_err("%s:%d gsi context not allocated\n", __func__, __LINE__);
		return -GSI_STATUS_NODEV;
	}

	if (chan_hdl >= gsi_ctx->max_ch || !notify ||
	    !actual_num || expected_num <= 0) {
		GSIERR("bad params chan_hdl=%lu notify=%pK\n",
			chan_hdl, notify);
		GSIERR("actual_num=%pK expected_num=%d\n",
			actual_num, expected_num);
		return -GSI_STATUS_INVALID_PARAMS;
	}

	ctx = &gsi_ctx->chan[chan_hdl];
	ee = gsi_ctx->per.ee;

	if (ctx->props.prot != GSI_CHAN_PROT_GPI &&
		ctx->props.prot != GSI_CHAN_PROT_GCI) {
		GSIERR("op not supported for protocol %u\n", ctx->props.prot);
		return -GSI_STATUS_UNSUPPORTED_OP;
	}

	if (!ctx->evtr) {
		GSIERR("no event ring associated chan_hdl=%lu\n", chan_hdl);
		return -GSI_STATUS_UNSUPPORTED_OP;
	}

	spin_lock_irqsave(&ctx->evtr->ring.slock, flags);
	if (ctx->evtr->ring.rp == ctx->evtr->ring.rp_local) {
		/* update rp to see of we have anything new to process */
		rp = gsi_readl(gsi_ctx->base +
			GSI_EE_n_EV_CH_k_CNTXT_4_OFFS(ctx->evtr->id, ee));
		rp |= ctx->ring.rp & 0xFFFFFFFF00000000ULL;

		ctx->evtr->ring.rp = rp;
		/* read gsi event ring rp again if last read is empty */
		if (rp == ctx->evtr->ring.rp_local) {
			/* event ring is empty */
			gsi_writel(1 << ctx->evtr->id, gsi_ctx->base +
				GSI_EE_n_CNTXT_SRC_IEOB_IRQ_CLR_OFFS(ee));
			/* do another read to close a small window */
			__iowmb();
			rp = gsi_readl(gsi_ctx->base +
				GSI_EE_n_EV_CH_k_CNTXT_4_OFFS(
				ctx->evtr->id, ee));
			rp |= ctx->ring.rp & 0xFFFFFFFF00000000ULL;
			ctx->evtr->ring.rp = rp;
			if (rp == ctx->evtr->ring.rp_local) {
				spin_unlock_irqrestore(
					&ctx->evtr->ring.slock,
					flags);
				ctx->stats.poll_empty++;
				return GSI_STATUS_POLL_EMPTY;
			}
		}
	}

	*actual_num = gsi_get_complete_num(&ctx->evtr->ring,
			ctx->evtr->ring.rp_local, ctx->evtr->ring.rp);

	if (*actual_num > expected_num)
		*actual_num = expected_num;

	for (i = 0; i < *actual_num; i++)
		gsi_process_evt_re(ctx->evtr, notify + i, false);

	spin_unlock_irqrestore(&ctx->evtr->ring.slock, flags);
	ctx->stats.poll_ok++;

	return GSI_STATUS_SUCCESS;
}
EXPORT_SYMBOL(gsi_poll_n_channel);

int gsi_config_channel_mode(unsigned long chan_hdl, enum gsi_chan_mode mode)
{
	struct gsi_chan_ctx *ctx;
	enum gsi_chan_mode curr;
	unsigned long flags;
	enum gsi_chan_mode chan_mode;

	if (!gsi_ctx) {
		pr_err("%s:%d gsi context not allocated\n", __func__, __LINE__);
		return -GSI_STATUS_NODEV;
	}

	if (chan_hdl >= gsi_ctx->max_ch) {
		GSIERR("bad params chan_hdl=%lu mode=%u\n", chan_hdl, mode);
		return -GSI_STATUS_INVALID_PARAMS;
	}

	ctx = &gsi_ctx->chan[chan_hdl];

	if (ctx->props.prot != GSI_CHAN_PROT_GPI &&
		ctx->props.prot != GSI_CHAN_PROT_GCI) {
		GSIERR("op not supported for protocol %u\n", ctx->props.prot);
		return -GSI_STATUS_UNSUPPORTED_OP;
	}

	if (!ctx->evtr || !ctx->evtr->props.exclusive) {
		GSIERR("cannot configure mode on chan_hdl=%lu\n",
				chan_hdl);
		return -GSI_STATUS_UNSUPPORTED_OP;
	}

	if (atomic_read(&ctx->poll_mode))
		curr = GSI_CHAN_MODE_POLL;
	else
		curr = GSI_CHAN_MODE_CALLBACK;

	if (mode == curr) {
		GSIDBG("already in requested mode %u chan_hdl=%lu\n",
				curr, chan_hdl);
		return -GSI_STATUS_UNSUPPORTED_OP;
	}
	spin_lock_irqsave(&gsi_ctx->slock, flags);
	if (curr == GSI_CHAN_MODE_CALLBACK &&
			mode == GSI_CHAN_MODE_POLL) {
		__gsi_config_ieob_irq(gsi_ctx->per.ee, 1 << ctx->evtr->id, 0);
		gsi_writel(1 << ctx->evtr->id, gsi_ctx->base +
			GSI_EE_n_CNTXT_SRC_IEOB_IRQ_CLR_OFFS(gsi_ctx->per.ee));
		atomic_set(&ctx->poll_mode, mode);
		if ((ctx->props.prot == GSI_CHAN_PROT_GCI) && ctx->evtr->chan)
			atomic_set(&ctx->evtr->chan->poll_mode, mode);
		GSIDBG("set gsi_ctx evtr_id %d to %d mode\n",
			ctx->evtr->id, mode);
		ctx->stats.callback_to_poll++;
	}

	if (curr == GSI_CHAN_MODE_POLL &&
			mode == GSI_CHAN_MODE_CALLBACK) {
		atomic_set(&ctx->poll_mode, mode);
		if ((ctx->props.prot == GSI_CHAN_PROT_GCI) && ctx->evtr->chan)
			atomic_set(&ctx->evtr->chan->poll_mode, mode);
		__gsi_config_ieob_irq(gsi_ctx->per.ee, 1 << ctx->evtr->id, ~0);
		GSIDBG("set gsi_ctx evtr_id %d to %d mode\n",
			ctx->evtr->id, mode);

		/*
		 * In GSI 2.2 and 2.5 there is a limitation that can lead
		 * to losing an interrupt. For these versions an
		 * explicit check is needed after enabling the interrupt
		 */
		if (gsi_ctx->per.ver == GSI_VER_2_2 ||
		    gsi_ctx->per.ver == GSI_VER_2_5) {
			u32 src = gsi_readl(gsi_ctx->base +
				GSI_EE_n_CNTXT_SRC_IEOB_IRQ_OFFS(
					gsi_ctx->per.ee));
			if (src & (1 << ctx->evtr->id)) {
				__gsi_config_ieob_irq(
					gsi_ctx->per.ee, 1 << ctx->evtr->id, 0);
				gsi_writel(1 << ctx->evtr->id, gsi_ctx->base +
					GSI_EE_n_CNTXT_SRC_IEOB_IRQ_CLR_OFFS(
							gsi_ctx->per.ee));
				spin_unlock_irqrestore(&gsi_ctx->slock, flags);
				spin_lock_irqsave(&ctx->evtr->ring.slock,
									flags);
				chan_mode = atomic_xchg(&ctx->poll_mode,
						GSI_CHAN_MODE_POLL);
				spin_unlock_irqrestore(
					&ctx->evtr->ring.slock, flags);
				ctx->stats.poll_pending_irq++;
				GSIDBG("In IEOB WA pnd cnt =%lu prvmode = %d\n",
						ctx->stats.poll_pending_irq,
						chan_mode);
				if (chan_mode == GSI_CHAN_MODE_POLL)
					return GSI_STATUS_SUCCESS;
				else
					return -GSI_STATUS_PENDING_IRQ;
			}
		}
		ctx->stats.poll_to_callback++;
	}
	spin_unlock_irqrestore(&gsi_ctx->slock, flags);
	return GSI_STATUS_SUCCESS;
}
EXPORT_SYMBOL(gsi_config_channel_mode);

int gsi_get_channel_cfg(unsigned long chan_hdl, struct gsi_chan_props *props,
		union gsi_channel_scratch *scr)
{
	struct gsi_chan_ctx *ctx;

	if (!gsi_ctx) {
		pr_err("%s:%d gsi context not allocated\n", __func__, __LINE__);
		return -GSI_STATUS_NODEV;
	}

	if (!props || !scr) {
		GSIERR("bad params props=%pK scr=%pK\n", props, scr);
		return -GSI_STATUS_INVALID_PARAMS;
	}

	if (chan_hdl >= gsi_ctx->max_ch) {
		GSIERR("bad params chan_hdl=%lu\n", chan_hdl);
		return -GSI_STATUS_INVALID_PARAMS;
	}

	ctx = &gsi_ctx->chan[chan_hdl];

	if (ctx->state == GSI_CHAN_STATE_NOT_ALLOCATED) {
		GSIERR("bad state %d\n", ctx->state);
		return -GSI_STATUS_UNSUPPORTED_OP;
	}

	mutex_lock(&ctx->mlock);
	*props = ctx->props;
	*scr = ctx->scratch;
	mutex_unlock(&ctx->mlock);

	return GSI_STATUS_SUCCESS;
}
EXPORT_SYMBOL(gsi_get_channel_cfg);

int gsi_set_channel_cfg(unsigned long chan_hdl, struct gsi_chan_props *props,
		union gsi_channel_scratch *scr)
{
	struct gsi_chan_ctx *ctx;

	if (!gsi_ctx) {
		pr_err("%s:%d gsi context not allocated\n", __func__, __LINE__);
		return -GSI_STATUS_NODEV;
	}

	if (!props || gsi_validate_channel_props(props)) {
		GSIERR("bad params props=%pK\n", props);
		return -GSI_STATUS_INVALID_PARAMS;
	}

	if (chan_hdl >= gsi_ctx->max_ch) {
		GSIERR("bad params chan_hdl=%lu\n", chan_hdl);
		return -GSI_STATUS_INVALID_PARAMS;
	}

	ctx = &gsi_ctx->chan[chan_hdl];

	if (ctx->state != GSI_CHAN_STATE_ALLOCATED) {
		GSIERR("bad state %d\n", ctx->state);
		return -GSI_STATUS_UNSUPPORTED_OP;
	}

	if (ctx->props.ch_id != props->ch_id ||
		ctx->props.evt_ring_hdl != props->evt_ring_hdl) {
		GSIERR("changing immutable fields not supported\n");
		return -GSI_STATUS_UNSUPPORTED_OP;
	}

	mutex_lock(&ctx->mlock);
	ctx->props = *props;
	if (scr)
		ctx->scratch = *scr;
	gsi_program_chan_ctx(&ctx->props, gsi_ctx->per.ee,
			ctx->evtr ? ctx->evtr->id : GSI_NO_EVT_ERINDEX);
	gsi_init_chan_ring(&ctx->props, &ctx->ring);

	/* restore scratch */
	__gsi_write_channel_scratch(chan_hdl, ctx->scratch);
	mutex_unlock(&ctx->mlock);

	return GSI_STATUS_SUCCESS;
}
EXPORT_SYMBOL(gsi_set_channel_cfg);

static void gsi_configure_ieps(void *base, enum gsi_ver ver)
{
	void __iomem *gsi_base = base;

	gsi_writel(1, gsi_base + GSI_GSI_IRAM_PTR_CH_CMD_OFFS);
	gsi_writel(2, gsi_base + GSI_GSI_IRAM_PTR_CH_DB_OFFS);
	gsi_writel(3, gsi_base + GSI_GSI_IRAM_PTR_CH_DIS_COMP_OFFS);
	gsi_writel(4, gsi_base + GSI_GSI_IRAM_PTR_CH_EMPTY_OFFS);
	gsi_writel(5, gsi_base + GSI_GSI_IRAM_PTR_EE_GENERIC_CMD_OFFS);
	gsi_writel(6, gsi_base + GSI_GSI_IRAM_PTR_EVENT_GEN_COMP_OFFS);
	gsi_writel(7, gsi_base + GSI_GSI_IRAM_PTR_INT_MOD_STOPED_OFFS);
	gsi_writel(8, gsi_base + GSI_GSI_IRAM_PTR_PERIPH_IF_TLV_IN_0_OFFS);
	gsi_writel(9, gsi_base + GSI_GSI_IRAM_PTR_PERIPH_IF_TLV_IN_2_OFFS);
	gsi_writel(10, gsi_base + GSI_GSI_IRAM_PTR_PERIPH_IF_TLV_IN_1_OFFS);
	gsi_writel(11, gsi_base + GSI_GSI_IRAM_PTR_NEW_RE_OFFS);
	gsi_writel(12, gsi_base + GSI_GSI_IRAM_PTR_READ_ENG_COMP_OFFS);
	gsi_writel(13, gsi_base + GSI_GSI_IRAM_PTR_TIMER_EXPIRED_OFFS);
	gsi_writel(14, gsi_base + GSI_GSI_IRAM_PTR_EV_DB_OFFS);
	gsi_writel(15, gsi_base + GSI_GSI_IRAM_PTR_UC_GP_INT_OFFS);
	gsi_writel(16, gsi_base + GSI_GSI_IRAM_PTR_WRITE_ENG_COMP_OFFS);

	if (ver >= GSI_VER_2_5)
		gsi_writel(17,
			gsi_base + GSI_V2_5_GSI_IRAM_PTR_TLV_CH_NOT_FULL_OFFS);
}

static void gsi_configure_bck_prs_matrix(void *base)
{
	void __iomem *gsi_base = (void __iomem *) base;

	/*
	 * For now, these are default values. In the future, GSI FW image will
	 * produce optimized back-pressure values based on the FW image.
	 */
	gsi_writel(0xfffffffe,
		gsi_base + GSI_IC_DISABLE_CHNL_BCK_PRS_LSB_OFFS);
	gsi_writel(0xffffffff,
		gsi_base + GSI_IC_DISABLE_CHNL_BCK_PRS_MSB_OFFS);
	gsi_writel(0xffffffbf, gsi_base + GSI_IC_GEN_EVNT_BCK_PRS_LSB_OFFS);
	gsi_writel(0xffffffff, gsi_base + GSI_IC_GEN_EVNT_BCK_PRS_MSB_OFFS);
	gsi_writel(0xffffefff, gsi_base + GSI_IC_GEN_INT_BCK_PRS_LSB_OFFS);
	gsi_writel(0xffffffff, gsi_base + GSI_IC_GEN_INT_BCK_PRS_MSB_OFFS);
	gsi_writel(0xffffefff,
		gsi_base + GSI_IC_STOP_INT_MOD_BCK_PRS_LSB_OFFS);
	gsi_writel(0xffffffff,
		gsi_base + GSI_IC_STOP_INT_MOD_BCK_PRS_MSB_OFFS);
	gsi_writel(0x00000000,
		gsi_base + GSI_IC_PROCESS_DESC_BCK_PRS_LSB_OFFS);
	gsi_writel(0x00000000,
		gsi_base + GSI_IC_PROCESS_DESC_BCK_PRS_MSB_OFFS);
	gsi_writel(0xf9ffffff, gsi_base + GSI_IC_TLV_STOP_BCK_PRS_LSB_OFFS);
	gsi_writel(0xffffffff, gsi_base + GSI_IC_TLV_STOP_BCK_PRS_MSB_OFFS);
	gsi_writel(0xf9ffffff, gsi_base + GSI_IC_TLV_RESET_BCK_PRS_LSB_OFFS);
	gsi_writel(0xffffffff, gsi_base + GSI_IC_TLV_RESET_BCK_PRS_MSB_OFFS);
	gsi_writel(0xffffffff, gsi_base + GSI_IC_RGSTR_TIMER_BCK_PRS_LSB_OFFS);
	gsi_writel(0xfffffffe, gsi_base + GSI_IC_RGSTR_TIMER_BCK_PRS_MSB_OFFS);
	gsi_writel(0xffffffff, gsi_base + GSI_IC_READ_BCK_PRS_LSB_OFFS);
	gsi_writel(0xffffefff, gsi_base + GSI_IC_READ_BCK_PRS_MSB_OFFS);
	gsi_writel(0xffffffff, gsi_base + GSI_IC_WRITE_BCK_PRS_LSB_OFFS);
	gsi_writel(0xffffdfff, gsi_base + GSI_IC_WRITE_BCK_PRS_MSB_OFFS);
	gsi_writel(0xffffffff,
		gsi_base + GSI_IC_UCONTROLLER_GPR_BCK_PRS_LSB_OFFS);
	gsi_writel(0xff03ffff,
		gsi_base + GSI_IC_UCONTROLLER_GPR_BCK_PRS_MSB_OFFS);
}

int gsi_configure_regs(phys_addr_t per_base_addr, enum gsi_ver ver)
{
	if (!gsi_ctx) {
		pr_err("%s:%d gsi context not allocated\n", __func__, __LINE__);
		return -GSI_STATUS_NODEV;
	}

	if (!gsi_ctx->base) {
		GSIERR("access to GSI HW has not been mapped\n");
		return -GSI_STATUS_INVALID_PARAMS;
	}

	if (ver <= GSI_VER_ERR || ver >= GSI_VER_MAX) {
		GSIERR("Incorrect version %d\n", ver);
		return -GSI_STATUS_ERROR;
	}

	gsi_writel(0, gsi_ctx->base + GSI_GSI_PERIPH_BASE_ADDR_MSB_OFFS);
	gsi_writel(per_base_addr,
			gsi_ctx->base + GSI_GSI_PERIPH_BASE_ADDR_LSB_OFFS);
	gsi_configure_bck_prs_matrix((void *)gsi_ctx->base);
	gsi_configure_ieps(gsi_ctx->base, ver);

	return 0;
}
EXPORT_SYMBOL(gsi_configure_regs);

int gsi_enable_fw(phys_addr_t gsi_base_addr, u32 gsi_size, enum gsi_ver ver)
{
	void __iomem *gsi_base;
	uint32_t value;

	if (ver <= GSI_VER_ERR || ver >= GSI_VER_MAX) {
		GSIERR("Incorrect version %d\n", ver);
		return -GSI_STATUS_ERROR;
	}

	gsi_base = ioremap_nocache(gsi_base_addr, gsi_size);
	if (!gsi_base) {
		GSIERR("ioremap failed\n");
		return -GSI_STATUS_RES_ALLOC_FAILURE;
	}

	/* Enable the MCS and set to x2 clocks */
	if (ver >= GSI_VER_1_2) {
		value = ((1 << GSI_GSI_MCS_CFG_MCS_ENABLE_SHFT) &
				GSI_GSI_MCS_CFG_MCS_ENABLE_BMSK);
		gsi_writel(value, gsi_base + GSI_GSI_MCS_CFG_OFFS);

		value = (((1 << GSI_GSI_CFG_GSI_ENABLE_SHFT) &
				GSI_GSI_CFG_GSI_ENABLE_BMSK) |
			((0 << GSI_GSI_CFG_MCS_ENABLE_SHFT) &
				GSI_GSI_CFG_MCS_ENABLE_BMSK) |
			((1 << GSI_GSI_CFG_DOUBLE_MCS_CLK_FREQ_SHFT) &
				GSI_GSI_CFG_DOUBLE_MCS_CLK_FREQ_BMSK) |
			((0 << GSI_GSI_CFG_UC_IS_MCS_SHFT) &
				GSI_GSI_CFG_UC_IS_MCS_BMSK) |
			((0 << GSI_GSI_CFG_GSI_PWR_CLPS_SHFT) &
				GSI_GSI_CFG_GSI_PWR_CLPS_BMSK) |
			((0 << GSI_GSI_CFG_BP_MTRIX_DISABLE_SHFT) &
				GSI_GSI_CFG_BP_MTRIX_DISABLE_BMSK));
	} else {
		value = (((1 << GSI_GSI_CFG_GSI_ENABLE_SHFT) &
				GSI_GSI_CFG_GSI_ENABLE_BMSK) |
			((1 << GSI_GSI_CFG_MCS_ENABLE_SHFT) &
				GSI_GSI_CFG_MCS_ENABLE_BMSK) |
			((1 << GSI_GSI_CFG_DOUBLE_MCS_CLK_FREQ_SHFT) &
				GSI_GSI_CFG_DOUBLE_MCS_CLK_FREQ_BMSK) |
			((0 << GSI_GSI_CFG_UC_IS_MCS_SHFT) &
				GSI_GSI_CFG_UC_IS_MCS_BMSK));
	}

	/* GSI frequency is peripheral frequency divided by 3 (2+1) */
	if (ver >= GSI_VER_2_5)
		value |= ((2 << GSI_V2_5_GSI_CFG_SLEEP_CLK_DIV_SHFT) &
			GSI_V2_5_GSI_CFG_SLEEP_CLK_DIV_BMSK);
	gsi_writel(value, gsi_base + GSI_GSI_CFG_OFFS);
	iounmap(gsi_base);

	return 0;

}
EXPORT_SYMBOL(gsi_enable_fw);

void gsi_get_inst_ram_offset_and_size(unsigned long *base_offset,
		unsigned long *size, enum gsi_ver ver)
{
	unsigned long maxn;

	if (!gsi_ctx) {
		pr_err("%s:%d gsi context not allocated\n", __func__, __LINE__);
		return;
	}

	switch (ver) {
	case GSI_VER_1_0:
	case GSI_VER_1_2:
	case GSI_VER_1_3:
		maxn = GSI_GSI_INST_RAM_n_MAXn;
		break;
	case GSI_VER_2_0:
		maxn = GSI_V2_0_GSI_INST_RAM_n_MAXn;
		break;
	case GSI_VER_2_2:
		maxn = GSI_V2_2_GSI_INST_RAM_n_MAXn;
		break;
	case GSI_VER_2_5:
		maxn = GSI_V2_5_GSI_INST_RAM_n_MAXn;
		break;
	case GSI_VER_ERR:
	case GSI_VER_MAX:
	default:
		GSIERR("GSI version is not supported %d\n", ver);
		WARN_ON(1);
		return;
	}
	if (size)
		*size = GSI_GSI_INST_RAM_n_WORD_SZ * (maxn + 1);

	if (base_offset) {
		if (ver < GSI_VER_2_5)
			*base_offset = GSI_GSI_INST_RAM_n_OFFS(0);
		else
			*base_offset = GSI_V2_5_GSI_INST_RAM_n_OFFS(0);
	}
}
EXPORT_SYMBOL(gsi_get_inst_ram_offset_and_size);

int gsi_halt_channel_ee(unsigned int chan_idx, unsigned int ee, int *code)
{
	enum gsi_generic_ee_cmd_opcode op = GSI_GEN_EE_CMD_HALT_CHANNEL;
	uint32_t val;
	int res;

	if (!gsi_ctx) {
		pr_err("%s:%d gsi context not allocated\n", __func__, __LINE__);
		return -GSI_STATUS_NODEV;
	}

	if (chan_idx >= gsi_ctx->max_ch || !code) {
		GSIERR("bad params chan_idx=%d\n", chan_idx);
		return -GSI_STATUS_INVALID_PARAMS;
	}

	mutex_lock(&gsi_ctx->mlock);
	if (gsi_ctx->per.ver == GSI_VER_2_2)
		__gsi_config_glob_irq(gsi_ctx->per.ee,
			GSI_EE_n_CNTXT_GLOB_IRQ_EN_GP_INT1_BMSK, ~0);
	reinit_completion(&gsi_ctx->gen_ee_cmd_compl);

	/* invalidate the response */
	gsi_ctx->scratch.word0.val = gsi_readl(gsi_ctx->base +
			GSI_EE_n_CNTXT_SCRATCH_0_OFFS(gsi_ctx->per.ee));
	gsi_ctx->scratch.word0.s.generic_ee_cmd_return_code = 0;
	gsi_writel(gsi_ctx->scratch.word0.val, gsi_ctx->base +
			GSI_EE_n_CNTXT_SCRATCH_0_OFFS(gsi_ctx->per.ee));

	gsi_ctx->gen_ee_cmd_dbg.halt_channel++;
	val = (((op << GSI_EE_n_GSI_EE_GENERIC_CMD_OPCODE_SHFT) &
		GSI_EE_n_GSI_EE_GENERIC_CMD_OPCODE_BMSK) |
		((chan_idx << GSI_EE_n_GSI_EE_GENERIC_CMD_VIRT_CHAN_IDX_SHFT) &
			GSI_EE_n_GSI_EE_GENERIC_CMD_VIRT_CHAN_IDX_BMSK) |
		((ee << GSI_EE_n_GSI_EE_GENERIC_CMD_EE_SHFT) &
			GSI_EE_n_GSI_EE_GENERIC_CMD_EE_BMSK));
	gsi_writel(val, gsi_ctx->base +
		GSI_EE_n_GSI_EE_GENERIC_CMD_OFFS(gsi_ctx->per.ee));

	res = wait_for_completion_timeout(&gsi_ctx->gen_ee_cmd_compl,
		msecs_to_jiffies(GSI_CMD_TIMEOUT));
	if (res == 0) {
		GSIERR("chan_idx=%u ee=%u timed out\n", chan_idx, ee);
		res = -GSI_STATUS_TIMED_OUT;
		goto free_lock;
	}

	gsi_ctx->scratch.word0.val = gsi_readl(gsi_ctx->base +
		GSI_EE_n_CNTXT_SCRATCH_0_OFFS(gsi_ctx->per.ee));
	if (gsi_ctx->scratch.word0.s.generic_ee_cmd_return_code ==
		GSI_GEN_EE_CMD_RETURN_CODE_RETRY) {
		GSIDBG("chan_idx=%u ee=%u busy try again\n", chan_idx, ee);
		*code = GSI_GEN_EE_CMD_RETURN_CODE_RETRY;
		res = -GSI_STATUS_AGAIN;
		goto free_lock;
	}
	if (gsi_ctx->scratch.word0.s.generic_ee_cmd_return_code == 0) {
		GSIERR("No response received\n");
		res = -GSI_STATUS_ERROR;
		goto free_lock;
	}

	res = GSI_STATUS_SUCCESS;
	*code = gsi_ctx->scratch.word0.s.generic_ee_cmd_return_code;
free_lock:
	if (gsi_ctx->per.ver == GSI_VER_2_2)
		__gsi_config_glob_irq(gsi_ctx->per.ee,
			GSI_EE_n_CNTXT_GLOB_IRQ_EN_GP_INT1_BMSK, 0);
	mutex_unlock(&gsi_ctx->mlock);

	return res;
}
EXPORT_SYMBOL(gsi_halt_channel_ee);

int gsi_alloc_channel_ee(unsigned int chan_idx, unsigned int ee, int *code)
{
	enum gsi_generic_ee_cmd_opcode op = GSI_GEN_EE_CMD_ALLOC_CHANNEL;
	struct gsi_chan_ctx *ctx;
	uint32_t val;
	int res;

	if (chan_idx >= gsi_ctx->max_ch || !code) {
		GSIERR("bad params chan_idx=%d\n", chan_idx);
		return -GSI_STATUS_INVALID_PARAMS;
	}

	if (ee == 0)
		return gsi_alloc_ap_channel(chan_idx);

	mutex_lock(&gsi_ctx->mlock);
	if (gsi_ctx->per.ver == GSI_VER_2_2)
		__gsi_config_glob_irq(gsi_ctx->per.ee,
			GSI_EE_n_CNTXT_GLOB_IRQ_EN_GP_INT1_BMSK, ~0);
	reinit_completion(&gsi_ctx->gen_ee_cmd_compl);

	/* invalidate the response */
	gsi_ctx->scratch.word0.val = gsi_readl(gsi_ctx->base +
			GSI_EE_n_CNTXT_SCRATCH_0_OFFS(gsi_ctx->per.ee));
	gsi_ctx->scratch.word0.s.generic_ee_cmd_return_code = 0;
	gsi_writel(gsi_ctx->scratch.word0.val, gsi_ctx->base +
			GSI_EE_n_CNTXT_SCRATCH_0_OFFS(gsi_ctx->per.ee));

	val = (((op << GSI_EE_n_GSI_EE_GENERIC_CMD_OPCODE_SHFT) &
		GSI_EE_n_GSI_EE_GENERIC_CMD_OPCODE_BMSK) |
		((chan_idx << GSI_EE_n_GSI_EE_GENERIC_CMD_VIRT_CHAN_IDX_SHFT) &
			GSI_EE_n_GSI_EE_GENERIC_CMD_VIRT_CHAN_IDX_BMSK) |
		((ee << GSI_EE_n_GSI_EE_GENERIC_CMD_EE_SHFT) &
			GSI_EE_n_GSI_EE_GENERIC_CMD_EE_BMSK));
	gsi_writel(val, gsi_ctx->base +
		GSI_EE_n_GSI_EE_GENERIC_CMD_OFFS(gsi_ctx->per.ee));

	res = wait_for_completion_timeout(&gsi_ctx->gen_ee_cmd_compl,
		msecs_to_jiffies(GSI_CMD_TIMEOUT));
	if (res == 0) {
		GSIERR("chan_idx=%u ee=%u timed out\n", chan_idx, ee);
		res = -GSI_STATUS_TIMED_OUT;
		goto free_lock;
	}

	gsi_ctx->scratch.word0.val = gsi_readl(gsi_ctx->base +
		GSI_EE_n_CNTXT_SCRATCH_0_OFFS(gsi_ctx->per.ee));
	if (gsi_ctx->scratch.word0.s.generic_ee_cmd_return_code ==
		GSI_GEN_EE_CMD_RETURN_CODE_OUT_OF_RESOURCES) {
		GSIDBG("chan_idx=%u ee=%u out of resources\n", chan_idx, ee);
		*code = GSI_GEN_EE_CMD_RETURN_CODE_OUT_OF_RESOURCES;
		res = -GSI_STATUS_RES_ALLOC_FAILURE;
		goto free_lock;
	}
	if (gsi_ctx->scratch.word0.s.generic_ee_cmd_return_code == 0) {
		GSIERR("No response received\n");
		res = -GSI_STATUS_ERROR;
		goto free_lock;
	}
	if (ee == 0) {
		ctx = &gsi_ctx->chan[chan_idx];
		gsi_ctx->ch_dbg[chan_idx].ch_allocate++;
	}
	res = GSI_STATUS_SUCCESS;
	*code = gsi_ctx->scratch.word0.s.generic_ee_cmd_return_code;
free_lock:
	if (gsi_ctx->per.ver == GSI_VER_2_2)
		__gsi_config_glob_irq(gsi_ctx->per.ee,
			GSI_EE_n_CNTXT_GLOB_IRQ_EN_GP_INT1_BMSK, 0);
	mutex_unlock(&gsi_ctx->mlock);

	return res;
}
EXPORT_SYMBOL(gsi_alloc_channel_ee);

int gsi_chk_intset_value(void)
{
	uint32_t val;

	val = gsi_readl(gsi_ctx->base +
		GSI_EE_n_CNTXT_INTSET_OFFS(gsi_ctx->per.ee));
	return val;
}
EXPORT_SYMBOL(gsi_chk_intset_value);

int gsi_enable_flow_control_ee(unsigned int chan_idx, unsigned int ee,
								int *code)
{
	enum gsi_generic_ee_cmd_opcode op = GSI_GEN_EE_CMD_ENABLE_FLOW_CHANNEL;
	uint32_t val;
	enum gsi_chan_state curr_state = GSI_CHAN_STATE_NOT_ALLOCATED;
	int res;

	if (!gsi_ctx) {
		pr_err("%s:%d gsi context not allocated\n", __func__, __LINE__);
		return -GSI_STATUS_NODEV;
	}

	if (chan_idx >= gsi_ctx->max_ch || !code) {
		GSIERR("bad params chan_idx=%d\n", chan_idx);
		return -GSI_STATUS_INVALID_PARAMS;
	}

	mutex_lock(&gsi_ctx->mlock);
	reinit_completion(&gsi_ctx->gen_ee_cmd_compl);

	/* invalidate the response */
	gsi_ctx->scratch.word0.val = gsi_readl(gsi_ctx->base +
			GSI_EE_n_CNTXT_SCRATCH_0_OFFS(gsi_ctx->per.ee));
	gsi_ctx->scratch.word0.s.generic_ee_cmd_return_code = 0;
	gsi_writel(gsi_ctx->scratch.word0.val, gsi_ctx->base +
			GSI_EE_n_CNTXT_SCRATCH_0_OFFS(gsi_ctx->per.ee));

	gsi_ctx->gen_ee_cmd_dbg.flow_ctrl_channel++;
	val = (((op << GSI_EE_n_GSI_EE_GENERIC_CMD_OPCODE_SHFT) &
		GSI_EE_n_GSI_EE_GENERIC_CMD_OPCODE_BMSK) |
		((chan_idx << GSI_EE_n_GSI_EE_GENERIC_CMD_VIRT_CHAN_IDX_SHFT) &
			GSI_EE_n_GSI_EE_GENERIC_CMD_VIRT_CHAN_IDX_BMSK) |
		((ee << GSI_EE_n_GSI_EE_GENERIC_CMD_EE_SHFT) &
			GSI_EE_n_GSI_EE_GENERIC_CMD_EE_BMSK));
	gsi_writel(val, gsi_ctx->base +
		GSI_EE_n_GSI_EE_GENERIC_CMD_OFFS(gsi_ctx->per.ee));

	res = wait_for_completion_timeout(&gsi_ctx->gen_ee_cmd_compl,
		msecs_to_jiffies(GSI_CMD_TIMEOUT));
	if (res == 0) {
		GSIERR("chan_idx=%u ee=%u timed out\n", chan_idx, ee);
		res = -GSI_STATUS_TIMED_OUT;
		goto free_lock;
	}

	gsi_ctx->scratch.word0.val = gsi_readl(gsi_ctx->base +
		GSI_EE_n_CNTXT_SCRATCH_0_OFFS(gsi_ctx->per.ee));
	if (gsi_ctx->scratch.word0.s.generic_ee_cmd_return_code ==
		GSI_GEN_EE_CMD_RETURN_CODE_CHANNEL_NOT_RUNNING) {
		GSIDBG("chan_idx=%u ee=%u not in correct state\n",
							chan_idx, ee);
		*code = GSI_GEN_EE_CMD_RETURN_CODE_CHANNEL_NOT_RUNNING;
		res = -GSI_STATUS_RES_ALLOC_FAILURE;
		goto free_lock;
	} else if (gsi_ctx->scratch.word0.s.generic_ee_cmd_return_code ==
			GSI_GEN_EE_CMD_RETURN_CODE_INCORRECT_CHANNEL_TYPE ||
			gsi_ctx->scratch.word0.s.generic_ee_cmd_return_code ==
			GSI_GEN_EE_CMD_RETURN_CODE_INCORRECT_CHANNEL_INDEX){
		GSIERR("chan_idx=%u ee=%u not in correct state\n",
				chan_idx, ee);
		BUG();
	}
	if (gsi_ctx->scratch.word0.s.generic_ee_cmd_return_code == 0) {
		GSIERR("No response received\n");
		res = -GSI_STATUS_ERROR;
		goto free_lock;
	}

	/*Reading current channel state*/
	val = gsi_readl(gsi_ctx->base +
				GSI_EE_n_GSI_CH_k_CNTXT_0_OFFS(chan_idx, ee));
	curr_state = (val &
				GSI_EE_n_GSI_CH_k_CNTXT_0_CHSTATE_BMSK) >>
				GSI_EE_n_GSI_CH_k_CNTXT_0_CHSTATE_SHFT;
	if (curr_state == GSI_CHAN_STATE_FLOW_CONTROL) {
		GSIDBG("ch %u state updated to %u\n", chan_idx, curr_state);
		res = GSI_STATUS_SUCCESS;
	} else {
		GSIERR("ch %u state updated to %u incorrect state\n",
							chan_idx, curr_state);
		res = -GSI_STATUS_ERROR;
	}
	*code = gsi_ctx->scratch.word0.s.generic_ee_cmd_return_code;
free_lock:
	mutex_unlock(&gsi_ctx->mlock);

	return res;
}
EXPORT_SYMBOL(gsi_enable_flow_control_ee);

int gsi_map_virtual_ch_to_per_ep(u32 ee, u32 chan_num, u32 per_ep_index)
{
	if (!gsi_ctx) {
		pr_err("%s:%d gsi context not allocated\n", __func__, __LINE__);
		return -GSI_STATUS_NODEV;
	}

	if (!gsi_ctx->base) {
		GSIERR("access to GSI HW has not been mapped\n");
		return -GSI_STATUS_INVALID_PARAMS;
	}

	gsi_writel(per_ep_index,
		gsi_ctx->base +
		GSI_V2_5_GSI_MAP_EE_n_CH_k_VP_TABLE_OFFS(chan_num, ee));

	return 0;
}
EXPORT_SYMBOL(gsi_map_virtual_ch_to_per_ep);

void gsi_wdi3_write_evt_ring_db(unsigned long evt_ring_hdl,
	uint32_t db_addr_low, uint32_t db_addr_high)
{
	if (!gsi_ctx) {
		pr_err("%s:%d gsi context not allocated\n", __func__, __LINE__);
		return;
	}

	gsi_writel(db_addr_low, gsi_ctx->base +
		GSI_EE_n_EV_CH_k_CNTXT_12_OFFS(evt_ring_hdl, gsi_ctx->per.ee));

	gsi_writel(db_addr_high, gsi_ctx->base +
		GSI_EE_n_EV_CH_k_CNTXT_13_OFFS(evt_ring_hdl, gsi_ctx->per.ee));
}
EXPORT_SYMBOL(gsi_wdi3_write_evt_ring_db);

void gsi_wdi3_dump_register(unsigned long chan_hdl)
{
	uint32_t val;

	if (!gsi_ctx) {
		pr_err("%s:%d gsi context not allocated\n", __func__, __LINE__);
		return;
	}
	GSIDBG("reg dump ch id %lu\n", chan_hdl);
	val = gsi_readl(gsi_ctx->base +
		GSI_EE_n_GSI_CH_k_CNTXT_0_OFFS(chan_hdl,
			gsi_ctx->per.ee));
	GSIDBG("GSI_EE_n_GSI_CH_k_CNTXT_0_OFFS 0x%x\n", val);
	val = gsi_readl(gsi_ctx->base +
		GSI_EE_n_GSI_CH_k_CNTXT_1_OFFS(chan_hdl,
			gsi_ctx->per.ee));
	GSIDBG("GSI_EE_n_GSI_CH_k_CNTXT_1_OFFS 0x%x\n", val);
	val = gsi_readl(gsi_ctx->base +
		GSI_EE_n_GSI_CH_k_CNTXT_2_OFFS(chan_hdl,
			gsi_ctx->per.ee));
	GSIDBG("GSI_EE_n_GSI_CH_k_CNTXT_2_OFFS 0x%x\n", val);
	val = gsi_readl(gsi_ctx->base +
		GSI_EE_n_GSI_CH_k_CNTXT_3_OFFS(chan_hdl,
			gsi_ctx->per.ee));
	GSIDBG("GSI_EE_n_GSI_CH_k_CNTXT_3_OFFS 0x%x\n", val);
	val = gsi_readl(gsi_ctx->base +
		GSI_EE_n_GSI_CH_k_CNTXT_4_OFFS(chan_hdl,
			gsi_ctx->per.ee));
	GSIDBG("GSI_EE_n_GSI_CH_k_CNTXT_4_OFFS 0x%x\n", val);
	val = gsi_readl(gsi_ctx->base +
		GSI_EE_n_GSI_CH_k_CNTXT_5_OFFS(chan_hdl,
			gsi_ctx->per.ee));
	GSIDBG("GSI_EE_n_GSI_CH_k_CNTXT_5_OFFS 0x%x\n", val);
	val = gsi_readl(gsi_ctx->base +
		GSI_EE_n_GSI_CH_k_CNTXT_6_OFFS(chan_hdl,
			gsi_ctx->per.ee));
	GSIDBG("GSI_EE_n_GSI_CH_k_CNTXT_6_OFFS 0x%x\n", val);
	val = gsi_readl(gsi_ctx->base +
		GSI_EE_n_GSI_CH_k_CNTXT_7_OFFS(chan_hdl,
			gsi_ctx->per.ee));
	GSIDBG("GSI_EE_n_GSI_CH_k_CNTXT_7_OFFS 0x%x\n", val);
	val = gsi_readl(gsi_ctx->base +
		GSI_EE_n_GSI_CH_k_RE_FETCH_READ_PTR_OFFS(chan_hdl,
			gsi_ctx->per.ee));
	GSIDBG("GSI_EE_n_GSI_CH_k_RE_FETCH_READ_PTR_OFFS 0x%x\n", val);
	val = gsi_readl(gsi_ctx->base +
		GSI_EE_n_GSI_CH_k_RE_FETCH_WRITE_PTR_OFFS(chan_hdl,
			gsi_ctx->per.ee));
	GSIDBG("GSI_EE_n_GSI_CH_k_RE_FETCH_WRITE_PTR_OFFS 0x%x\n", val);
	val = gsi_readl(gsi_ctx->base +
		GSI_EE_n_GSI_CH_k_QOS_OFFS(chan_hdl,
			gsi_ctx->per.ee));
	GSIDBG("GSI_EE_n_GSI_CH_k_QOS_OFFS 0x%x\n", val);
	val = gsi_readl(gsi_ctx->base +
		GSI_EE_n_GSI_CH_k_SCRATCH_0_OFFS(chan_hdl,
			gsi_ctx->per.ee));
	GSIDBG("GSI_EE_n_GSI_CH_k_SCRATCH_0_OFFS 0x%x\n", val);
	val = gsi_readl(gsi_ctx->base +
		GSI_EE_n_GSI_CH_k_SCRATCH_1_OFFS(chan_hdl,
			gsi_ctx->per.ee));
	GSIDBG("GSI_EE_n_GSI_CH_k_SCRATCH_1_OFFS 0x%x\n", val);
	val = gsi_readl(gsi_ctx->base +
		GSI_EE_n_GSI_CH_k_SCRATCH_2_OFFS(chan_hdl,
			gsi_ctx->per.ee));
	GSIDBG("GSI_EE_n_GSI_CH_k_SCRATCH_2_OFFS 0x%x\n", val);
	val = gsi_readl(gsi_ctx->base +
		GSI_EE_n_GSI_CH_k_SCRATCH_3_OFFS(chan_hdl,
			gsi_ctx->per.ee));
	GSIDBG("GSI_EE_n_GSI_CH_k_SCRATCH_3_OFFS 0x%x\n", val);
}
EXPORT_SYMBOL(gsi_wdi3_dump_register);

static int msm_gsi_probe(struct platform_device *pdev)
{
	struct device *dev = &pdev->dev;

	pr_debug("gsi_probe\n");
	gsi_ctx = devm_kzalloc(dev, sizeof(*gsi_ctx), GFP_KERNEL);
	if (!gsi_ctx) {
		dev_err(dev, "failed to allocated gsi context\n");
		return -ENOMEM;
	}

	gsi_ctx->ipc_logbuf = ipc_log_context_create(GSI_IPC_LOG_PAGES,
		"gsi", 0);
	if (gsi_ctx->ipc_logbuf == NULL)
		GSIERR("failed to create IPC log, continue...\n");

	gsi_ctx->dev = dev;
	init_completion(&gsi_ctx->gen_ee_cmd_compl);
	gsi_debugfs_init();

	return 0;
}

static struct platform_driver msm_gsi_driver = {
	.probe          = msm_gsi_probe,
	.driver		= {
		.owner	= THIS_MODULE,
		.name	= "gsi",
		.of_match_table = msm_gsi_match,
	},
};

static struct platform_device *pdev;

/**
 * Module Init.
 */
static int __init gsi_init(void)
{
	int ret;

	pr_debug("gsi_init\n");

	ret = platform_driver_register(&msm_gsi_driver);
	if (ret < 0)
		goto out;

	if (running_emulation) {
		pdev = platform_device_register_simple("gsi", -1, NULL, 0);
		if (IS_ERR(pdev)) {
			ret = PTR_ERR(pdev);
			platform_driver_unregister(&msm_gsi_driver);
			goto out;
		}
	}

out:
	return ret;
}
arch_initcall(gsi_init);

/*
 * Module exit.
 */
static void __exit gsi_exit(void)
{
	if (running_emulation && pdev)
		platform_device_unregister(pdev);
	platform_driver_unregister(&msm_gsi_driver);
}
module_exit(gsi_exit);

MODULE_LICENSE("GPL v2");
MODULE_DESCRIPTION("Generic Software Interface (GSI)");<|MERGE_RESOLUTION|>--- conflicted
+++ resolved
@@ -2490,11 +2490,7 @@
 }
 
 static void __gsi_write_wdi3_channel_scratch2_reg(unsigned long chan_hdl,
-<<<<<<< HEAD
-		union __packed gsi_wdi3_channel_scratch2_reg val)
-=======
 		union gsi_wdi3_channel_scratch2_reg val)
->>>>>>> 08078455
 {
 	gsi_writel(val.data.word1, gsi_ctx->base +
 		GSI_EE_n_GSI_CH_k_SCRATCH_2_OFFS(chan_hdl,
@@ -2554,11 +2550,7 @@
 }
 
 static void __gsi_read_wdi3_channel_scratch2_reg(unsigned long chan_hdl,
-<<<<<<< HEAD
-		union __packed gsi_wdi3_channel_scratch2_reg * val)
-=======
 		union gsi_wdi3_channel_scratch2_reg * val)
->>>>>>> 08078455
 {
 
 	val->data.word1 = gsi_readl(gsi_ctx->base +
@@ -2661,11 +2653,7 @@
 EXPORT_SYMBOL(gsi_write_channel_scratch);
 
 int gsi_write_wdi3_channel_scratch2_reg(unsigned long chan_hdl,
-<<<<<<< HEAD
-		union __packed gsi_wdi3_channel_scratch2_reg val)
-=======
 		union gsi_wdi3_channel_scratch2_reg val)
->>>>>>> 08078455
 {
 	struct gsi_chan_ctx *ctx;
 
@@ -2733,11 +2721,7 @@
 EXPORT_SYMBOL(gsi_read_channel_scratch);
 
 int gsi_read_wdi3_channel_scratch2_reg(unsigned long chan_hdl,
-<<<<<<< HEAD
-		union __packed gsi_wdi3_channel_scratch2_reg * val)
-=======
 		union gsi_wdi3_channel_scratch2_reg * val)
->>>>>>> 08078455
 {
 	struct gsi_chan_ctx *ctx;
 
