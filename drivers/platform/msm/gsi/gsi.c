--- conflicted
+++ resolved
@@ -1,8 +1,4 @@
-<<<<<<< HEAD
-/* Copyright (c) 2015-2019, The Linux Foundation. All rights reserved.
-=======
 /* Copyright (c) 2015-2020, The Linux Foundation. All rights reserved.
->>>>>>> 15457316
  *
  * This program is free software; you can redistribute it and/or modify
  * it under the terms of the GNU General Public License version 2 and
@@ -163,7 +159,6 @@
 		/* Update the channel state only if interrupt was raised
 		 * on praticular channel and also checking global interrupt
 		 * is raised for channel control.
-<<<<<<< HEAD
 		 */
 		if ((type & GSI_EE_n_CNTXT_TYPE_IRQ_CH_CTRL_BMSK) &&
 				((gsi_pending_intr >> chan_hdl) & 1)) {
@@ -197,41 +192,6 @@
 		/* if interrupt marked reg after poll count reaching to max
 		 * keep loop to continue reach max stop proc and max stop count.
 		 */
-=======
-		 */
-		if ((type & GSI_EE_n_CNTXT_TYPE_IRQ_CH_CTRL_BMSK) &&
-				((gsi_pending_intr >> chan_hdl) & 1)) {
-			/*
-			 * Check channel state here in case the channel is
-			 * already started but interrupt is not yet received.
-			 */
-			val = gsi_readl(gsi_ctx->base +
-				GSI_EE_n_GSI_CH_k_CNTXT_0_OFFS(chan_hdl,
-					gsi_ctx->per.ee));
-			curr_state = (val &
-				GSI_EE_n_GSI_CH_k_CNTXT_0_CHSTATE_BMSK) >>
-				GSI_EE_n_GSI_CH_k_CNTXT_0_CHSTATE_SHFT;
-		}
-
-		if (op == GSI_CH_START) {
-			if (curr_state == GSI_CHAN_STATE_STARTED ||
-				curr_state == GSI_CHAN_STATE_FLOW_CONTROL) {
-				ctx->state = curr_state;
-				return;
-			}
-		}
-
-		if (op == GSI_CH_STOP) {
-			if (curr_state == GSI_CHAN_STATE_STOPPED)
-				stop_retry++;
-			else if (curr_state == GSI_CHAN_STATE_STOP_IN_PROC)
-				stop_in_proc_retry++;
-		}
-
-		/* if interrupt marked reg after poll count reaching to max
-		 * keep loop to continue reach max stop proc and max stop count.
-		 */
->>>>>>> 15457316
 		if (stop_retry == 1 || stop_in_proc_retry == 1)
 			poll_cnt = 0;
 
@@ -2589,10 +2549,6 @@
 			gsi_ctx->per.ee));
 }
 
-<<<<<<< HEAD
-static union gsi_channel_scratch __gsi_update_mhi_channel_scratch(
-	unsigned long chan_hdl, struct gsi_mhi_channel_scratch mscr)
-=======
 static void __gsi_read_wdi3_channel_scratch2_reg(unsigned long chan_hdl,
 		union __packed gsi_wdi3_channel_scratch2_reg * val)
 {
@@ -2604,9 +2560,8 @@
 }
 
 
-static union __packed gsi_channel_scratch __gsi_update_mhi_channel_scratch(
-	unsigned long chan_hdl, struct __packed gsi_mhi_channel_scratch mscr)
->>>>>>> 15457316
+static union gsi_channel_scratch __gsi_update_mhi_channel_scratch(
+	unsigned long chan_hdl, struct gsi_mhi_channel_scratch mscr)
 {
 	union gsi_channel_scratch scr;
 
@@ -3483,10 +3438,6 @@
 		}
 	}
 
-<<<<<<< HEAD
-	/* TODO: Increase escape buffer size if we hit this */
-	GSIERR("user_data is full\n");
-=======
 	/* Go over original userdata when escape buffer is full (costly) */
 	GSIDBG("escape buffer is full\n");
 	for (i = 0; i < end; i++) {
@@ -3499,7 +3450,6 @@
 	/* Everything is full (possibly a stall) */
 	GSIERR("both userdata array and escape buffer is full\n");
 	BUG();
->>>>>>> 15457316
 	return 0xFFFF;
 }
 
@@ -3536,11 +3486,7 @@
 
 	/* write the TRE to ring */
 	*tre_gci_ptr = gci_tre;
-<<<<<<< HEAD
-	ctx->user_data[idx].p = xfer->xfer_user_data;
-=======
 	ctx->user_data[gci_tre.cookie].p = xfer->xfer_user_data;
->>>>>>> 15457316
 
 	return 0;
 }
@@ -3857,11 +3803,7 @@
 		gsi_writel(1 << ctx->evtr->id, gsi_ctx->base +
 			GSI_EE_n_CNTXT_SRC_IEOB_IRQ_CLR_OFFS(gsi_ctx->per.ee));
 		atomic_set(&ctx->poll_mode, mode);
-<<<<<<< HEAD
-		if (ctx->props.prot == GSI_CHAN_PROT_GCI)
-=======
 		if ((ctx->props.prot == GSI_CHAN_PROT_GCI) && ctx->evtr->chan)
->>>>>>> 15457316
 			atomic_set(&ctx->evtr->chan->poll_mode, mode);
 		GSIDBG("set gsi_ctx evtr_id %d to %d mode\n",
 			ctx->evtr->id, mode);
@@ -3871,11 +3813,7 @@
 	if (curr == GSI_CHAN_MODE_POLL &&
 			mode == GSI_CHAN_MODE_CALLBACK) {
 		atomic_set(&ctx->poll_mode, mode);
-<<<<<<< HEAD
-		if (ctx->props.prot == GSI_CHAN_PROT_GCI)
-=======
 		if ((ctx->props.prot == GSI_CHAN_PROT_GCI) && ctx->evtr->chan)
->>>>>>> 15457316
 			atomic_set(&ctx->evtr->chan->poll_mode, mode);
 		__gsi_config_ieob_irq(gsi_ctx->per.ee, 1 << ctx->evtr->id, ~0);
 		GSIDBG("set gsi_ctx evtr_id %d to %d mode\n",
@@ -3905,11 +3843,7 @@
 				spin_unlock_irqrestore(
 					&ctx->evtr->ring.slock, flags);
 				ctx->stats.poll_pending_irq++;
-<<<<<<< HEAD
-				GSIDBG("In IEOB WA pnd cnt = %d prvmode = %d\n",
-=======
 				GSIDBG("In IEOB WA pnd cnt =%lu prvmode = %d\n",
->>>>>>> 15457316
 						ctx->stats.poll_pending_irq,
 						chan_mode);
 				if (chan_mode == GSI_CHAN_MODE_POLL)
@@ -4353,10 +4287,6 @@
 }
 EXPORT_SYMBOL(gsi_alloc_channel_ee);
 
-<<<<<<< HEAD
-
-=======
->>>>>>> 15457316
 int gsi_chk_intset_value(void)
 {
 	uint32_t val;
@@ -4367,8 +4297,6 @@
 }
 EXPORT_SYMBOL(gsi_chk_intset_value);
 
-<<<<<<< HEAD
-=======
 int gsi_enable_flow_control_ee(unsigned int chan_idx, unsigned int ee,
 								int *code)
 {
@@ -4460,7 +4388,6 @@
 }
 EXPORT_SYMBOL(gsi_enable_flow_control_ee);
 
->>>>>>> 15457316
 int gsi_map_virtual_ch_to_per_ep(u32 ee, u32 chan_num, u32 per_ep_index)
 {
 	if (!gsi_ctx) {
