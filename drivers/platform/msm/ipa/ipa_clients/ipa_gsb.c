--- conflicted
+++ resolved
@@ -58,10 +58,7 @@
 
 #define IPA_GSB_MAX_MSG_LEN 512
 
-<<<<<<< HEAD
-=======
 #ifdef CONFIG_DEBUG_FS
->>>>>>> c9bd1012
 static struct dentry *dent;
 static struct dentry *dfile_stats;
 static char dbg_buff[IPA_GSB_MAX_MSG_LEN];
