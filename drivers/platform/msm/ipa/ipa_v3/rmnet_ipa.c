--- conflicted
+++ resolved
@@ -2231,11 +2231,7 @@
 	dev->flags &= ~(IFF_BROADCAST | IFF_MULTICAST);
 	dev->needed_headroom = HEADROOM_FOR_QMAP;
 	dev->needed_tailroom = TAILROOM;
-<<<<<<< HEAD
-	dev->watchdog_timeo = 5000;
-=======
 	dev->watchdog_timeo = msecs_to_jiffies(10000);
->>>>>>> 9033d72d
 }
 
 /**
