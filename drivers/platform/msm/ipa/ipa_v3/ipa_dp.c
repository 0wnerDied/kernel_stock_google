// SPDX-License-Identifier: GPL-2.0-only
/*
 * Copyright (c) 2012-2019, The Linux Foundation. All rights reserved.
 */

#include <linux/delay.h>
#include <linux/device.h>
#include <linux/dmapool.h>
#include <linux/list.h>
#include <linux/netdevice.h>
#include <linux/msm_gsi.h>
#include <net/sock.h>
#include "ipa_i.h"
#include "ipa_trace.h"
#include "ipahal/ipahal.h"
#include "ipahal/ipahal_fltrt.h"

#define IPA_WAN_AGGR_PKT_CNT 5
#define IPA_WAN_NAPI_MAX_FRAMES (NAPI_WEIGHT / IPA_WAN_AGGR_PKT_CNT)
#define IPA_WAN_PAGE_ORDER 3
#define IPA_LAST_DESC_CNT 0xFFFF
#define POLLING_INACTIVITY_RX 40
#define POLLING_MIN_SLEEP_RX 1010
#define POLLING_MAX_SLEEP_RX 1050
#define POLLING_INACTIVITY_TX 40
#define POLLING_MIN_SLEEP_TX 400
#define POLLING_MAX_SLEEP_TX 500
#define SUSPEND_MIN_SLEEP_RX 1000
#define SUSPEND_MAX_SLEEP_RX 1005
/* 8K less 1 nominal MTU (1500 bytes) rounded to units of KB */
#define IPA_MTU 1500
#define IPA_GENERIC_AGGR_BYTE_LIMIT 6
#define IPA_GENERIC_AGGR_TIME_LIMIT 500 /* 0.5msec */
#define IPA_GENERIC_AGGR_PKT_LIMIT 0

#define IPA_GSB_AGGR_BYTE_LIMIT 14
#define IPA_GSB_RX_BUFF_BASE_SZ 16384

#define IPA_GENERIC_RX_BUFF_BASE_SZ 8192
#define IPA_REAL_GENERIC_RX_BUFF_SZ(X) (SKB_DATA_ALIGN(\
		(X) + NET_SKB_PAD) +\
		SKB_DATA_ALIGN(sizeof(struct skb_shared_info)))
#define IPA_GENERIC_RX_BUFF_SZ(X) ((X) -\
		(IPA_REAL_GENERIC_RX_BUFF_SZ(X) - (X)))
#define IPA_GENERIC_RX_BUFF_LIMIT (\
		IPA_REAL_GENERIC_RX_BUFF_SZ(\
		IPA_GENERIC_RX_BUFF_BASE_SZ) -\
		IPA_GENERIC_RX_BUFF_BASE_SZ)

/* less 1 nominal MTU (1500 bytes) rounded to units of KB */
#define IPA_ADJUST_AGGR_BYTE_LIMIT(X) (((X) - IPA_MTU)/1000)

#define IPA_RX_BUFF_CLIENT_HEADROOM 256

#define IPA_WLAN_RX_POOL_SZ 100
#define IPA_WLAN_RX_POOL_SZ_LOW_WM 5
#define IPA_WLAN_RX_BUFF_SZ 2048
#define IPA_WLAN_COMM_RX_POOL_LOW 100
#define IPA_WLAN_COMM_RX_POOL_HIGH 900

#define IPA_ODU_RX_BUFF_SZ 2048
#define IPA_ODU_RX_POOL_SZ 64

#define IPA_ODL_RX_BUFF_SZ (16 * 1024)

#define IPA_GSI_MAX_CH_LOW_WEIGHT 15
#define IPA_GSI_EVT_RING_INT_MODT (16) /* 0.5ms under 32KHz clock */
#define IPA_GSI_EVT_RING_INT_MODC (20)

#define IPA_GSI_CH_20_WA_NUM_CH_TO_ALLOC 10
/* The below virtual channel cannot be used by any entity */
#define IPA_GSI_CH_20_WA_VIRT_CHAN 29

#define IPA_DEFAULT_SYS_YELLOW_WM 32
#define IPA_REPL_XFER_THRESH 20
#define IPA_REPL_XFER_MAX 36

#define IPA_TX_SEND_COMPL_NOP_DELAY_NS (2 * 1000 * 1000)

#define IPA_APPS_BW_FOR_PM 700

#define IPA_SEND_MAX_DESC (20)

#define IPA_EOT_THRESH 32

#define IPA_QMAP_ID_BYTE 0

static struct sk_buff *ipa3_get_skb_ipa_rx(unsigned int len, gfp_t flags);
static void ipa3_replenish_wlan_rx_cache(struct ipa3_sys_context *sys);
static void ipa3_replenish_rx_cache(struct ipa3_sys_context *sys);
static void ipa3_replenish_rx_work_func(struct work_struct *work);
static void ipa3_fast_replenish_rx_cache(struct ipa3_sys_context *sys);
static void ipa3_replenish_rx_page_cache(struct ipa3_sys_context *sys);
static void ipa3_wq_page_repl(struct work_struct *work);
static void ipa3_replenish_rx_page_recycle(struct ipa3_sys_context *sys);
static struct ipa3_rx_pkt_wrapper *ipa3_alloc_rx_pkt_page(gfp_t flag,
	bool is_tmp_alloc);
static void ipa3_wq_handle_rx(struct work_struct *work);
static void ipa3_wq_rx_common(struct ipa3_sys_context *sys,
	struct gsi_chan_xfer_notify *notify);
static void ipa3_rx_napi_chain(struct ipa3_sys_context *sys,
		struct gsi_chan_xfer_notify *notify, uint32_t num);
static void ipa3_wlan_wq_rx_common(struct ipa3_sys_context *sys,
				struct gsi_chan_xfer_notify *notify);
static int ipa3_assign_policy(struct ipa_sys_connect_params *in,
		struct ipa3_sys_context *sys);
static void ipa3_cleanup_rx(struct ipa3_sys_context *sys);
static void ipa3_wq_rx_avail(struct work_struct *work);
static void ipa3_alloc_wlan_rx_common_cache(u32 size);
static void ipa3_cleanup_wlan_rx_common_cache(void);
static void ipa3_wq_repl_rx(struct work_struct *work);
static void ipa3_dma_memcpy_notify(struct ipa3_sys_context *sys);
static int ipa_gsi_setup_coal_def_channel(struct ipa_sys_connect_params *in,
	struct ipa3_ep_context *ep, struct ipa3_ep_context *coal_ep);
static int ipa_gsi_setup_channel(struct ipa_sys_connect_params *in,
	struct ipa3_ep_context *ep);
static int ipa_gsi_setup_event_ring(struct ipa3_ep_context *ep,
	u32 ring_size, gfp_t mem_flag);
static int ipa_gsi_setup_transfer_ring(struct ipa3_ep_context *ep,
	u32 ring_size, struct ipa3_sys_context *user_data, gfp_t mem_flag);
static int ipa3_teardown_coal_def_pipe(u32 clnt_hdl);
static int ipa_populate_tag_field(struct ipa3_desc *desc,
		struct ipa3_tx_pkt_wrapper *tx_pkt,
		struct ipahal_imm_cmd_pyld **tag_pyld_ret);
static int ipa_poll_gsi_pkt(struct ipa3_sys_context *sys,
	struct gsi_chan_xfer_notify *notify);
static int ipa_poll_gsi_n_pkt(struct ipa3_sys_context *sys,
	struct gsi_chan_xfer_notify *notify, int expected_num,
	int *actual_num);
static unsigned long tag_to_pointer_wa(uint64_t tag);
static uint64_t pointer_to_tag_wa(struct ipa3_tx_pkt_wrapper *tx_pkt);

static u32 ipa_adjust_ra_buff_base_sz(u32 aggr_byte_limit);

static void ipa3_wq_write_done_common(struct ipa3_sys_context *sys,
				struct ipa3_tx_pkt_wrapper *tx_pkt)
{
	struct ipa3_tx_pkt_wrapper *next_pkt;
	int i, cnt;

	if (unlikely(tx_pkt == NULL)) {
		IPAERR("tx_pkt is NULL\n");
		return;
	}

	cnt = tx_pkt->cnt;
	IPADBG_LOW("cnt: %d\n", cnt);
	for (i = 0; i < cnt; i++) {
		spin_lock_bh(&sys->spinlock);
		if (unlikely(list_empty(&sys->head_desc_list))) {
			spin_unlock_bh(&sys->spinlock);
			return;
		}
		next_pkt = list_next_entry(tx_pkt, link);
		list_del(&tx_pkt->link);
		sys->len--;
		spin_unlock_bh(&sys->spinlock);
		if (!tx_pkt->no_unmap_dma) {
			if (tx_pkt->type != IPA_DATA_DESC_SKB_PAGED) {
				dma_unmap_single(ipa3_ctx->pdev,
					tx_pkt->mem.phys_base,
					tx_pkt->mem.size,
					DMA_TO_DEVICE);
			} else {
				dma_unmap_page(ipa3_ctx->pdev,
					tx_pkt->mem.phys_base,
					tx_pkt->mem.size,
					DMA_TO_DEVICE);
			}
		}
		if (tx_pkt->callback)
			tx_pkt->callback(tx_pkt->user1, tx_pkt->user2);

		kmem_cache_free(ipa3_ctx->tx_pkt_wrapper_cache, tx_pkt);
		tx_pkt = next_pkt;
	}
}

static void ipa3_wq_write_done_status(int src_pipe,
			struct ipa3_tx_pkt_wrapper *tx_pkt)
{
	struct ipa3_sys_context *sys;

	WARN_ON(src_pipe >= ipa3_ctx->ipa_num_pipes);

	if (!ipa3_ctx->ep[src_pipe].status.status_en)
		return;

	sys = ipa3_ctx->ep[src_pipe].sys;
	if (!sys)
		return;

	ipa3_wq_write_done_common(sys, tx_pkt);
}

/**
 * ipa_write_done() - this function will be (eventually) called when a Tx
 * operation is complete
 * @data: user pointer point to the ipa3_sys_context
 *
 * Will be called in deferred context.
 * - invoke the callback supplied by the client who sent this command
 * - iterate over all packets and validate that
 *   the order for sent packet is the same as expected
 * - delete all the tx packet descriptors from the system
 *   pipe context (not needed anymore)
 */
static void ipa3_tasklet_write_done(unsigned long data)
{
	struct ipa3_sys_context *sys;
	struct ipa3_tx_pkt_wrapper *this_pkt;
	bool xmit_done = false;

	sys = (struct ipa3_sys_context *)data;
	spin_lock_bh(&sys->spinlock);
	while (atomic_add_unless(&sys->xmit_eot_cnt, -1, 0)) {
		while (!list_empty(&sys->head_desc_list)) {
			this_pkt = list_first_entry(&sys->head_desc_list,
				struct ipa3_tx_pkt_wrapper, link);
			xmit_done = this_pkt->xmit_done;
			spin_unlock_bh(&sys->spinlock);
			ipa3_wq_write_done_common(sys, this_pkt);
			spin_lock_bh(&sys->spinlock);
			if (xmit_done)
				break;
		}
	}
	spin_unlock_bh(&sys->spinlock);
}


static void ipa3_send_nop_desc(struct work_struct *work)
{
	struct ipa3_sys_context *sys = container_of(work,
		struct ipa3_sys_context, work);
	struct gsi_xfer_elem nop_xfer;
	struct ipa3_tx_pkt_wrapper *tx_pkt;

	IPADBG_LOW("gsi send NOP for ch: %lu\n", sys->ep->gsi_chan_hdl);

	if (atomic_read(&sys->workqueue_flushed))
		return;

	tx_pkt = kmem_cache_zalloc(ipa3_ctx->tx_pkt_wrapper_cache, GFP_KERNEL);
	if (!tx_pkt) {
		queue_work(sys->wq, &sys->work);
		return;
	}

	INIT_LIST_HEAD(&tx_pkt->link);
	tx_pkt->cnt = 1;
	tx_pkt->no_unmap_dma = true;
	tx_pkt->sys = sys;
	spin_lock_bh(&sys->spinlock);
	if (unlikely(!sys->nop_pending)) {
		spin_unlock_bh(&sys->spinlock);
		kmem_cache_free(ipa3_ctx->tx_pkt_wrapper_cache, tx_pkt);
		return;
	}
	list_add_tail(&tx_pkt->link, &sys->head_desc_list);
	sys->nop_pending = false;

	memset(&nop_xfer, 0, sizeof(nop_xfer));
	nop_xfer.type = GSI_XFER_ELEM_NOP;
	nop_xfer.flags = GSI_XFER_FLAG_EOT;
	nop_xfer.xfer_user_data = tx_pkt;
	if (gsi_queue_xfer(sys->ep->gsi_chan_hdl, 1, &nop_xfer, true)) {
		spin_unlock_bh(&sys->spinlock);
		IPAERR("gsi_queue_xfer for ch:%lu failed\n",
			sys->ep->gsi_chan_hdl);
		queue_work(sys->wq, &sys->work);
		return;
	}
	spin_unlock_bh(&sys->spinlock);

	/* make sure TAG process is sent before clocks are gated */
	ipa3_ctx->tag_process_before_gating = true;

}


/**
 * ipa3_send() - Send multiple descriptors in one HW transaction
 * @sys: system pipe context
 * @num_desc: number of packets
 * @desc: packets to send (may be immediate command or data)
 * @in_atomic:  whether caller is in atomic context
 *
 * This function is used for GPI connection.
 * - ipa3_tx_pkt_wrapper will be used for each ipa
 *   descriptor (allocated from wrappers cache)
 * - The wrapper struct will be configured for each ipa-desc payload and will
 *   contain information which will be later used by the user callbacks
 * - Each packet (command or data) that will be sent will also be saved in
 *   ipa3_sys_context for later check that all data was sent
 *
 * Return codes: 0: success, -EFAULT: failure
 */
int ipa3_send(struct ipa3_sys_context *sys,
		u32 num_desc,
		struct ipa3_desc *desc,
		bool in_atomic)
{
	struct ipa3_tx_pkt_wrapper *tx_pkt, *tx_pkt_first = NULL;
	struct ipahal_imm_cmd_pyld *tag_pyld_ret = NULL;
	struct ipa3_tx_pkt_wrapper *next_pkt;
	struct gsi_xfer_elem gsi_xfer[IPA_SEND_MAX_DESC];
	int i = 0;
	int j;
	int result;
	u32 mem_flag = GFP_ATOMIC;
	const struct ipa_gsi_ep_config *gsi_ep_cfg;
	bool send_nop = false;
	unsigned int max_desc;

	if (unlikely(!in_atomic))
		mem_flag = GFP_KERNEL;

	gsi_ep_cfg = ipa3_get_gsi_ep_info(sys->ep->client);
	if (unlikely(!gsi_ep_cfg)) {
		IPAERR("failed to get gsi EP config for client=%d\n",
			sys->ep->client);
		return -EFAULT;
	}
	if (unlikely(num_desc > IPA_SEND_MAX_DESC)) {
		IPAERR("max descriptors reached need=%d max=%d\n",
			num_desc, IPA_SEND_MAX_DESC);
		WARN_ON(1);
		return -EPERM;
	}

	max_desc = gsi_ep_cfg->ipa_if_tlv;
	if (gsi_ep_cfg->prefetch_mode == GSI_SMART_PRE_FETCH ||
		gsi_ep_cfg->prefetch_mode == GSI_FREE_PRE_FETCH)
		max_desc -= gsi_ep_cfg->prefetch_threshold;

	if (unlikely(num_desc > max_desc)) {
		IPAERR("Too many chained descriptors need=%d max=%d\n",
			num_desc, max_desc);
		WARN_ON(1);
		return -EPERM;
	}

	/* initialize only the xfers we use */
	memset(gsi_xfer, 0, sizeof(gsi_xfer[0]) * num_desc);

	spin_lock_bh(&sys->spinlock);

	for (i = 0; i < num_desc; i++) {
		tx_pkt = kmem_cache_zalloc(ipa3_ctx->tx_pkt_wrapper_cache,
					   GFP_ATOMIC);
		if (unlikely(!tx_pkt)) {
			IPAERR("failed to alloc tx wrapper\n");
			result = -ENOMEM;
			goto failure;
		}
		INIT_LIST_HEAD(&tx_pkt->link);

		if (i == 0) {
			tx_pkt_first = tx_pkt;
			tx_pkt->cnt = num_desc;
		}

		/* populate tag field */
		if (desc[i].is_tag_status) {
			if (unlikely(ipa_populate_tag_field(&desc[i], tx_pkt,
				&tag_pyld_ret))) {
				IPAERR("Failed to populate tag field\n");
				result = -EFAULT;
				goto failure_dma_map;
			}
		}

		tx_pkt->type = desc[i].type;

		if (desc[i].type != IPA_DATA_DESC_SKB_PAGED) {
			tx_pkt->mem.base = desc[i].pyld;
			tx_pkt->mem.size = desc[i].len;

			if (!desc[i].dma_address_valid) {
				tx_pkt->mem.phys_base =
					dma_map_single(ipa3_ctx->pdev,
					tx_pkt->mem.base,
					tx_pkt->mem.size,
					DMA_TO_DEVICE);
			} else {
				tx_pkt->mem.phys_base =
					desc[i].dma_address;
				tx_pkt->no_unmap_dma = true;
			}
		} else {
			tx_pkt->mem.base = desc[i].frag;
			tx_pkt->mem.size = desc[i].len;

			if (!desc[i].dma_address_valid) {
				tx_pkt->mem.phys_base =
					skb_frag_dma_map(ipa3_ctx->pdev,
					desc[i].frag,
					0, tx_pkt->mem.size,
					DMA_TO_DEVICE);
			} else {
				tx_pkt->mem.phys_base =
					desc[i].dma_address;
				tx_pkt->no_unmap_dma = true;
			}
		}
		if (unlikely(dma_mapping_error(ipa3_ctx->pdev,
			tx_pkt->mem.phys_base))) {
			IPAERR("failed to do dma map.\n");
			result = -EFAULT;
			goto failure_dma_map;
		}

		tx_pkt->sys = sys;
		tx_pkt->callback = desc[i].callback;
		tx_pkt->user1 = desc[i].user1;
		tx_pkt->user2 = desc[i].user2;
		tx_pkt->xmit_done = false;

		list_add_tail(&tx_pkt->link, &sys->head_desc_list);

		gsi_xfer[i].addr = tx_pkt->mem.phys_base;

		/*
		 * Special treatment for immediate commands, where
		 * the structure of the descriptor is different
		 */
		if (desc[i].type == IPA_IMM_CMD_DESC) {
			gsi_xfer[i].len = desc[i].opcode;
			gsi_xfer[i].type =
				GSI_XFER_ELEM_IMME_CMD;
		} else {
			gsi_xfer[i].len = desc[i].len;
			gsi_xfer[i].type =
				GSI_XFER_ELEM_DATA;
		}

		if (i == (num_desc - 1)) {
			if (!sys->use_comm_evt_ring ||
			    (sys->pkt_sent % IPA_EOT_THRESH == 0)) {
				gsi_xfer[i].flags |=
					GSI_XFER_FLAG_EOT;
				gsi_xfer[i].flags |=
					GSI_XFER_FLAG_BEI;
			} else {
				send_nop = true;
			}
			gsi_xfer[i].xfer_user_data =
				tx_pkt_first;
		} else {
			gsi_xfer[i].flags |=
				GSI_XFER_FLAG_CHAIN;
		}
	}

	IPADBG_LOW("ch:%lu queue xfer\n", sys->ep->gsi_chan_hdl);
	result = gsi_queue_xfer(sys->ep->gsi_chan_hdl, num_desc,
			gsi_xfer, true);
	if (unlikely(result != GSI_STATUS_SUCCESS)) {
		IPAERR_RL("GSI xfer failed.\n");
		result = -EFAULT;
		goto failure;
	}

	if (send_nop && !sys->nop_pending)
		sys->nop_pending = true;
	else
		send_nop = false;

	sys->pkt_sent++;
	spin_unlock_bh(&sys->spinlock);

	/* set the timer for sending the NOP descriptor */
	if (send_nop) {

		ktime_t time = ktime_set(0, IPA_TX_SEND_COMPL_NOP_DELAY_NS);

		IPADBG_LOW("scheduling timer for ch %lu\n",
			sys->ep->gsi_chan_hdl);
		hrtimer_start(&sys->db_timer, time, HRTIMER_MODE_REL);
	}

	/* make sure TAG process is sent before clocks are gated */
	ipa3_ctx->tag_process_before_gating = true;

	return 0;

failure_dma_map:
		kmem_cache_free(ipa3_ctx->tx_pkt_wrapper_cache, tx_pkt);

failure:
	ipahal_destroy_imm_cmd(tag_pyld_ret);
	tx_pkt = tx_pkt_first;
	for (j = 0; j < i; j++) {
		next_pkt = list_next_entry(tx_pkt, link);
		list_del(&tx_pkt->link);

		if (!tx_pkt->no_unmap_dma) {
			if (desc[j].type != IPA_DATA_DESC_SKB_PAGED) {
				dma_unmap_single(ipa3_ctx->pdev,
					tx_pkt->mem.phys_base,
					tx_pkt->mem.size, DMA_TO_DEVICE);
			} else {
				dma_unmap_page(ipa3_ctx->pdev,
					tx_pkt->mem.phys_base,
					tx_pkt->mem.size,
					DMA_TO_DEVICE);
			}
		}
		kmem_cache_free(ipa3_ctx->tx_pkt_wrapper_cache, tx_pkt);
		tx_pkt = next_pkt;
	}

	spin_unlock_bh(&sys->spinlock);
	return result;
}

/**
 * ipa3_send_one() - Send a single descriptor
 * @sys:	system pipe context
 * @desc:	descriptor to send
 * @in_atomic:  whether caller is in atomic context
 *
 * - Allocate tx_packet wrapper
 * - transfer data to the IPA
 * - after the transfer was done the SPS will
 *   notify the sending user via ipa_sps_irq_comp_tx()
 *
 * Return codes: 0: success, -EFAULT: failure
 */
int ipa3_send_one(struct ipa3_sys_context *sys, struct ipa3_desc *desc,
	bool in_atomic)
{
	return ipa3_send(sys, 1, desc, in_atomic);
}

/**
 * ipa3_transport_irq_cmd_ack - callback function which will be called by
 * the transport driver after an immediate command is complete.
 * @user1:	pointer to the descriptor of the transfer
 * @user2:
 *
 * Complete the immediate commands completion object, this will release the
 * thread which waits on this completion object (ipa3_send_cmd())
 */
static void ipa3_transport_irq_cmd_ack(void *user1, int user2)
{
	struct ipa3_desc *desc = (struct ipa3_desc *)user1;

	if (WARN(!desc, "desc is NULL"))
		return;

	IPADBG_LOW("got ack for cmd=%d\n", desc->opcode);
	complete(&desc->xfer_done);
}

/**
 * ipa3_transport_irq_cmd_ack_free - callback function which will be
 * called by the transport driver after an immediate command is complete.
 * This function will also free the completion object once it is done.
 * @tag_comp: pointer to the completion object
 * @ignored: parameter not used
 *
 * Complete the immediate commands completion object, this will release the
 * thread which waits on this completion object (ipa3_send_cmd())
 */
static void ipa3_transport_irq_cmd_ack_free(void *tag_comp, int ignored)
{
	struct ipa3_tag_completion *comp = tag_comp;

	if (!comp) {
		IPAERR("comp is NULL\n");
		return;
	}

	complete(&comp->comp);
	if (atomic_dec_return(&comp->cnt) == 0)
		kfree(comp);
}

/**
 * ipa3_send_cmd - send immediate commands
 * @num_desc:	number of descriptors within the desc struct
 * @descr:	descriptor structure
 *
 * Function will block till command gets ACK from IPA HW, caller needs
 * to free any resources it allocated after function returns
 * The callback in ipa3_desc should not be set by the caller
 * for this function.
 */
int ipa3_send_cmd(u16 num_desc, struct ipa3_desc *descr)
{
	struct ipa3_desc *desc;
	int i, result = 0;
	struct ipa3_sys_context *sys;
	int ep_idx;

	for (i = 0; i < num_desc; i++)
		IPADBG("sending imm cmd %d\n", descr[i].opcode);

	ep_idx = ipa3_get_ep_mapping(IPA_CLIENT_APPS_CMD_PROD);
	if (-1 == ep_idx) {
		IPAERR("Client %u is not mapped\n",
			IPA_CLIENT_APPS_CMD_PROD);
		return -EFAULT;
	}

	sys = ipa3_ctx->ep[ep_idx].sys;
	IPA_ACTIVE_CLIENTS_INC_SIMPLE();

	if (num_desc == 1) {
		init_completion(&descr->xfer_done);

		if (descr->callback || descr->user1)
			WARN_ON(1);

		descr->callback = ipa3_transport_irq_cmd_ack;
		descr->user1 = descr;
		if (ipa3_send_one(sys, descr, true)) {
			IPAERR("fail to send immediate command\n");
			result = -EFAULT;
			goto bail;
		}
		wait_for_completion(&descr->xfer_done);
	} else {
		desc = &descr[num_desc - 1];
		init_completion(&desc->xfer_done);

		if (desc->callback || desc->user1)
			WARN_ON(1);

		desc->callback = ipa3_transport_irq_cmd_ack;
		desc->user1 = desc;
		if (ipa3_send(sys, num_desc, descr, true)) {
			IPAERR("fail to send multiple immediate command set\n");
			result = -EFAULT;
			goto bail;
		}
		wait_for_completion(&desc->xfer_done);
	}

bail:
		IPA_ACTIVE_CLIENTS_DEC_SIMPLE();
		return result;
}

/**
 * ipa3_send_cmd_timeout - send immediate commands with limited time
 *	waiting for ACK from IPA HW
 * @num_desc:	number of descriptors within the desc struct
 * @descr:	descriptor structure
 * @timeout:	millisecond to wait till get ACK from IPA HW
 *
 * Function will block till command gets ACK from IPA HW or timeout.
 * Caller needs to free any resources it allocated after function returns
 * The callback in ipa3_desc should not be set by the caller
 * for this function.
 */
int ipa3_send_cmd_timeout(u16 num_desc, struct ipa3_desc *descr, u32 timeout)
{
	struct ipa3_desc *desc;
	int i, result = 0;
	struct ipa3_sys_context *sys;
	int ep_idx;
	int completed;
	struct ipa3_tag_completion *comp;

	for (i = 0; i < num_desc; i++)
		IPADBG("sending imm cmd %d\n", descr[i].opcode);

	ep_idx = ipa3_get_ep_mapping(IPA_CLIENT_APPS_CMD_PROD);
	if (-1 == ep_idx) {
		IPAERR("Client %u is not mapped\n",
			IPA_CLIENT_APPS_CMD_PROD);
		return -EFAULT;
	}

	comp = kzalloc(sizeof(*comp), GFP_ATOMIC);
	if (!comp)
		return -ENOMEM;

	init_completion(&comp->comp);

	/* completion needs to be released from both here and in ack callback */
	atomic_set(&comp->cnt, 2);

	sys = ipa3_ctx->ep[ep_idx].sys;

	if (num_desc == 1) {
		if (descr->callback || descr->user1)
			WARN_ON(1);

		descr->callback = ipa3_transport_irq_cmd_ack_free;
		descr->user1 = comp;
		if (ipa3_send_one(sys, descr, true)) {
			IPAERR("fail to send immediate command\n");
			kfree(comp);
			result = -EFAULT;
			goto bail;
		}
	} else {
		desc = &descr[num_desc - 1];

		if (desc->callback || desc->user1)
			WARN_ON(1);

		desc->callback = ipa3_transport_irq_cmd_ack_free;
		desc->user1 = comp;
		if (ipa3_send(sys, num_desc, descr, true)) {
			IPAERR("fail to send multiple immediate command set\n");
			kfree(comp);
			result = -EFAULT;
			goto bail;
		}
	}

	completed = wait_for_completion_timeout(
		&comp->comp, msecs_to_jiffies(timeout));
	if (!completed)
		IPADBG("timeout waiting for imm-cmd ACK\n");

	if (atomic_dec_return(&comp->cnt) == 0)
		kfree(comp);

bail:
	return result;
}

/**
 * ipa3_handle_rx_core() - The core functionality of packet reception. This
 * function is read from multiple code paths.
 *
 * All the packets on the Rx data path are received on the IPA_A5_LAN_WAN_IN
 * endpoint. The function runs as long as there are packets in the pipe.
 * For each packet:
 *  - Disconnect the packet from the system pipe linked list
 *  - Unmap the packets skb, make it non DMAable
 *  - Free the packet from the cache
 *  - Prepare a proper skb
 *  - Call the endpoints notify function, passing the skb in the parameters
 *  - Replenish the rx cache
 */
static int ipa3_handle_rx_core(struct ipa3_sys_context *sys, bool process_all,
		bool in_poll_state)
{
	int ret;
	int cnt = 0;
	struct gsi_chan_xfer_notify notify = { 0 };

	while ((in_poll_state ? atomic_read(&sys->curr_polling_state) :
		!atomic_read(&sys->curr_polling_state))) {
		if (cnt && !process_all)
			break;

		ret = ipa_poll_gsi_pkt(sys, &notify);
		if (ret)
			break;

		if (IPA_CLIENT_IS_MEMCPY_DMA_CONS(sys->ep->client))
			ipa3_dma_memcpy_notify(sys);
		else if (IPA_CLIENT_IS_WLAN_CONS(sys->ep->client))
			ipa3_wlan_wq_rx_common(sys, &notify);
		else
			ipa3_wq_rx_common(sys, &notify);

		++cnt;
	}
	return cnt;
}

/**
 * ipa3_rx_switch_to_intr_mode() - Operate the Rx data path in interrupt mode
 */
static int ipa3_rx_switch_to_intr_mode(struct ipa3_sys_context *sys)
{
	int ret;

	atomic_set(&sys->curr_polling_state, 0);
	ipa3_dec_release_wakelock();
	ret = gsi_config_channel_mode(sys->ep->gsi_chan_hdl,
		GSI_CHAN_MODE_CALLBACK);
	if ((ret != GSI_STATUS_SUCCESS) &&
		!atomic_read(&sys->curr_polling_state)) {
		if (ret == -GSI_STATUS_PENDING_IRQ) {
			ipa3_inc_acquire_wakelock();
			atomic_set(&sys->curr_polling_state, 1);
		} else {
			IPAERR("Failed to switch to intr mode.\n");
		}
	}

	return ret;
}

/**
 * ipa3_handle_rx() - handle packet reception. This function is executed in the
 * context of a work queue.
 * @work: work struct needed by the work queue
 *
 * ipa3_handle_rx_core() is run in polling mode. After all packets has been
 * received, the driver switches back to interrupt mode.
 */
static void ipa3_handle_rx(struct ipa3_sys_context *sys)
{
	int inactive_cycles;
	int cnt;
	int ret;

	ipa_pm_activate_sync(sys->pm_hdl);
start_poll:
	inactive_cycles = 0;
	do {
		cnt = ipa3_handle_rx_core(sys, true, true);
		if (cnt == 0)
			inactive_cycles++;
		else
			inactive_cycles = 0;

		trace_idle_sleep_enter3(sys->ep->client);
		usleep_range(POLLING_MIN_SLEEP_RX, POLLING_MAX_SLEEP_RX);
		trace_idle_sleep_exit3(sys->ep->client);

		/*
		 * if pipe is out of buffers there is no point polling for
		 * completed descs; release the worker so delayed work can
		 * run in a timely manner
		 */
		if (sys->len == 0)
			break;

	} while (inactive_cycles <= POLLING_INACTIVITY_RX);

	trace_poll_to_intr3(sys->ep->client);
	ret = ipa3_rx_switch_to_intr_mode(sys);
	if (ret == -GSI_STATUS_PENDING_IRQ)
		goto start_poll;

	ipa_pm_deferred_deactivate(sys->pm_hdl);
}

static void ipa3_switch_to_intr_rx_work_func(struct work_struct *work)
{
	struct delayed_work *dwork;
	struct ipa3_sys_context *sys;

	dwork = container_of(work, struct delayed_work, work);
	sys = container_of(dwork, struct ipa3_sys_context, switch_to_intr_work);

	if (sys->napi_obj) {
		/* interrupt mode is done in ipa3_rx_poll context */
		ipa_assert();
	} else
		ipa3_handle_rx(sys);
}

enum hrtimer_restart ipa3_ring_doorbell_timer_fn(struct hrtimer *param)
{
	struct ipa3_sys_context *sys = container_of(param,
		struct ipa3_sys_context, db_timer);

	queue_work(sys->wq, &sys->work);
	return HRTIMER_NORESTART;
}

static void ipa_pm_sys_pipe_cb(void *p, enum ipa_pm_cb_event event)
{
	struct ipa3_sys_context *sys = (struct ipa3_sys_context *)p;

	switch (event) {
	case IPA_PM_CLIENT_ACTIVATED:
		/*
		 * this event is ignored as the sync version of activation
		 * will be used.
		 */
		break;
	case IPA_PM_REQUEST_WAKEUP:
		/*
		 * pipe will be unsuspended as part of
		 * enabling IPA clocks
		 */
		IPADBG("calling wakeup for client %d\n", sys->ep->client);
		if (sys->ep->client == IPA_CLIENT_APPS_WAN_CONS) {
			IPA_ACTIVE_CLIENTS_INC_SPECIAL("PIPE_SUSPEND_WAN");
			usleep_range(SUSPEND_MIN_SLEEP_RX,
				SUSPEND_MAX_SLEEP_RX);
			IPA_ACTIVE_CLIENTS_DEC_SPECIAL("PIPE_SUSPEND_WAN");
		} else if (sys->ep->client == IPA_CLIENT_APPS_LAN_CONS) {
			IPA_ACTIVE_CLIENTS_INC_SPECIAL("PIPE_SUSPEND_LAN");
			usleep_range(SUSPEND_MIN_SLEEP_RX,
				SUSPEND_MAX_SLEEP_RX);
			IPA_ACTIVE_CLIENTS_DEC_SPECIAL("PIPE_SUSPEND_LAN");
		} else if (sys->ep->client == IPA_CLIENT_ODL_DPL_CONS) {
			IPA_ACTIVE_CLIENTS_INC_SPECIAL("PIPE_SUSPEND_ODL");
			usleep_range(SUSPEND_MIN_SLEEP_RX,
				SUSPEND_MAX_SLEEP_RX);
			IPA_ACTIVE_CLIENTS_DEC_SPECIAL("PIPE_SUSPEND_ODL");
		} else
			IPAERR("Unexpected event %d\n for client %d\n",
				event, sys->ep->client);
		break;
	default:
		IPAERR("Unexpected event %d\n for client %d\n",
			event, sys->ep->client);
		WARN_ON(1);
		return;
	}
}

/**
 * ipa3_setup_sys_pipe() - Setup an IPA GPI pipe and perform
 * IPA EP configuration
 * @sys_in:	[in] input needed to setup the pipe and configure EP
 * @clnt_hdl:	[out] client handle
 *
 *  - configure the end-point registers with the supplied
 *    parameters from the user.
 *  - Creates a GPI connection with IPA.
 *  - allocate descriptor FIFO
 *
 * Returns:	0 on success, negative on failure
 */
int ipa3_setup_sys_pipe(struct ipa_sys_connect_params *sys_in, u32 *clnt_hdl)
{
	struct ipa3_ep_context *ep;
	int i, ipa_ep_idx, wan_handle;
	int result = -EINVAL;
	struct ipahal_reg_coal_qmap_cfg qmap_cfg;
	struct ipahal_reg_coal_evict_lru evict_lru;
	char buff[IPA_RESOURCE_NAME_MAX];
	struct ipa_ep_cfg ep_cfg_copy;

	if (sys_in == NULL || clnt_hdl == NULL) {
		IPAERR("NULL args\n");
		goto fail_gen;
	}

	if (sys_in->client >= IPA_CLIENT_MAX || sys_in->desc_fifo_sz == 0) {
		IPAERR("bad parm client:%d fifo_sz:%d\n",
			sys_in->client, sys_in->desc_fifo_sz);
		goto fail_gen;
	}

	ipa_ep_idx = ipa3_get_ep_mapping(sys_in->client);
	if (ipa_ep_idx == IPA_EP_NOT_ALLOCATED) {
		IPAERR("Invalid client.\n");
		goto fail_gen;
	}

	ep = &ipa3_ctx->ep[ipa_ep_idx];
	if (ep->valid == 1) {
		IPAERR("EP %d already allocated.\n", ipa_ep_idx);
		goto fail_gen;
	}

	/* save the input config parameters */
	if (sys_in->client == IPA_CLIENT_APPS_WAN_COAL_CONS)
		ep_cfg_copy = sys_in->ipa_ep_cfg;

	IPA_ACTIVE_CLIENTS_INC_EP(sys_in->client);
	memset(ep, 0, offsetof(struct ipa3_ep_context, sys));

	if (!ep->sys) {
		struct ipa_pm_register_params pm_reg;

		memset(&pm_reg, 0, sizeof(pm_reg));
		ep->sys = kzalloc(sizeof(struct ipa3_sys_context), GFP_KERNEL);
		if (!ep->sys) {
			IPAERR("failed to sys ctx for client %d\n",
					sys_in->client);
			result = -ENOMEM;
			goto fail_and_disable_clocks;
		}

		ep->sys->ep = ep;
		snprintf(buff, IPA_RESOURCE_NAME_MAX, "ipawq%d",
				sys_in->client);
		ep->sys->wq = alloc_workqueue(buff,
				WQ_MEM_RECLAIM | WQ_UNBOUND | WQ_SYSFS, 1);

		if (!ep->sys->wq) {
			IPAERR("failed to create wq for client %d\n",
					sys_in->client);
			result = -EFAULT;
			goto fail_wq;
		}

		snprintf(buff, IPA_RESOURCE_NAME_MAX, "iparepwq%d",
				sys_in->client);
		ep->sys->repl_wq = alloc_workqueue(buff,
				WQ_MEM_RECLAIM | WQ_UNBOUND | WQ_SYSFS, 1);
		if (!ep->sys->repl_wq) {
			IPAERR("failed to create rep wq for client %d\n",
					sys_in->client);
			result = -EFAULT;
			goto fail_wq2;
		}

		INIT_LIST_HEAD(&ep->sys->head_desc_list);
		INIT_LIST_HEAD(&ep->sys->rcycl_list);
		spin_lock_init(&ep->sys->spinlock);
		hrtimer_init(&ep->sys->db_timer, CLOCK_MONOTONIC,
			HRTIMER_MODE_REL);
		ep->sys->db_timer.function = ipa3_ring_doorbell_timer_fn;

		/* create IPA PM resources for handling polling mode */
		if (IPA_CLIENT_IS_CONS(sys_in->client)) {
			pm_reg.name = ipa_clients_strings[sys_in->client];
			pm_reg.callback = ipa_pm_sys_pipe_cb;
			pm_reg.user_data = ep->sys;
			pm_reg.group = IPA_PM_GROUP_APPS;
			result = ipa_pm_register(&pm_reg, &ep->sys->pm_hdl);
			if (result) {
				IPAERR("failed to create IPA PM client %d\n",
					result);
				goto fail_pm;
			}

			if (IPA_CLIENT_IS_APPS_CONS(sys_in->client)) {
				result = ipa_pm_associate_ipa_cons_to_client(
					ep->sys->pm_hdl, sys_in->client);
				if (result) {
					IPAERR("failed to associate\n");
					goto fail_gen2;
				}
			}

			result = ipa_pm_set_throughput(ep->sys->pm_hdl,
				IPA_APPS_BW_FOR_PM);
			if (result) {
				IPAERR("failed to set profile IPA PM client\n");
				goto fail_gen2;
			}
		}
	} else {
		memset(ep->sys, 0, offsetof(struct ipa3_sys_context, ep));
	}

	atomic_set(&ep->sys->xmit_eot_cnt, 0);
	tasklet_init(&ep->sys->tasklet, ipa3_tasklet_write_done,
			(unsigned long) ep->sys);
	ep->skip_ep_cfg = sys_in->skip_ep_cfg;
	if (ipa3_assign_policy(sys_in, ep->sys)) {
		IPAERR("failed to sys ctx for client %d\n", sys_in->client);
		result = -ENOMEM;
		goto fail_gen2;
	}

	ep->valid = 1;
	ep->client = sys_in->client;
	ep->client_notify = sys_in->notify;
	ep->sys->napi_obj = sys_in->napi_obj;
	ep->priv = sys_in->priv;
	ep->keep_ipa_awake = sys_in->keep_ipa_awake;
	atomic_set(&ep->avail_fifo_desc,
		((sys_in->desc_fifo_sz / IPA_FIFO_ELEMENT_SIZE) - 1));

	if (ep->status.status_en && IPA_CLIENT_IS_CONS(ep->client) &&
	    ep->sys->status_stat == NULL) {
		ep->sys->status_stat =
			kzalloc(sizeof(struct ipa3_status_stats), GFP_KERNEL);
		if (!ep->sys->status_stat)
			goto fail_gen2;
	}

	if (!ep->skip_ep_cfg) {
		if (ipa3_cfg_ep(ipa_ep_idx, &sys_in->ipa_ep_cfg)) {
			IPAERR("fail to configure EP.\n");
			goto fail_gen2;
		}
		if (ipa3_cfg_ep_status(ipa_ep_idx, &ep->status)) {
			IPAERR("fail to configure status of EP.\n");
			goto fail_gen2;
		}
		IPADBG("ep %d configuration successful\n", ipa_ep_idx);
	} else {
		IPADBG("skipping ep %d configuration\n", ipa_ep_idx);
	}

	result = ipa_gsi_setup_channel(sys_in, ep);
	if (result) {
		IPAERR("Failed to setup GSI channel\n");
		goto fail_gen2;
	}

	*clnt_hdl = ipa_ep_idx;

	if (ep->sys->repl_hdlr == ipa3_fast_replenish_rx_cache) {
		ep->sys->repl = kzalloc(sizeof(*ep->sys->repl), GFP_KERNEL);
		if (!ep->sys->repl) {
			IPAERR("failed to alloc repl for client %d\n",
					sys_in->client);
			result = -ENOMEM;
			goto fail_gen2;
		}
		atomic_set(&ep->sys->repl->pending, 0);
		ep->sys->repl->capacity = ep->sys->rx_pool_sz + 1;

		ep->sys->repl->cache = kcalloc(ep->sys->repl->capacity,
				sizeof(void *), GFP_KERNEL);
		if (!ep->sys->repl->cache) {
			IPAERR("ep=%d fail to alloc repl cache\n", ipa_ep_idx);
			ep->sys->repl_hdlr = ipa3_replenish_rx_cache;
			ep->sys->repl->capacity = 0;
		} else {
			atomic_set(&ep->sys->repl->head_idx, 0);
			atomic_set(&ep->sys->repl->tail_idx, 0);
			ipa3_wq_repl_rx(&ep->sys->repl_work);
		}
	}

	if (ep->sys->repl_hdlr == ipa3_replenish_rx_page_recycle) {
		ep->sys->page_recycle_repl = kzalloc(
			sizeof(*ep->sys->page_recycle_repl), GFP_KERNEL);
		if (!ep->sys->page_recycle_repl) {
			IPAERR("failed to alloc repl for client %d\n",
					sys_in->client);
			result = -ENOMEM;
			goto fail_gen2;
		}
		atomic_set(&ep->sys->page_recycle_repl->pending, 0);
		ep->sys->page_recycle_repl->capacity =
				(ep->sys->rx_pool_sz + 1) * 2;

		ep->sys->page_recycle_repl->cache =
				kcalloc(ep->sys->page_recycle_repl->capacity,
				sizeof(void *), GFP_KERNEL);
		atomic_set(&ep->sys->page_recycle_repl->head_idx, 0);
		atomic_set(&ep->sys->page_recycle_repl->tail_idx, 0);
		ep->sys->repl = kzalloc(sizeof(*ep->sys->repl), GFP_KERNEL);
		if (!ep->sys->repl) {
			IPAERR("failed to alloc repl for client %d\n",
				   sys_in->client);
			result = -ENOMEM;
			goto fail_page_recycle_repl;
		}
		ep->sys->repl->capacity = (ep->sys->rx_pool_sz + 1);

		atomic_set(&ep->sys->repl->pending, 0);
		ep->sys->repl->cache = kcalloc(ep->sys->repl->capacity,
				sizeof(void *), GFP_KERNEL);
		atomic_set(&ep->sys->repl->head_idx, 0);
		atomic_set(&ep->sys->repl->tail_idx, 0);

		ipa3_replenish_rx_page_cache(ep->sys);
		ipa3_wq_page_repl(&ep->sys->repl_work);
	}

	if (IPA_CLIENT_IS_CONS(sys_in->client)) {
		if (IPA_CLIENT_IS_WAN_CONS(sys_in->client) &&
			ipa3_ctx->ipa_wan_skb_page) {
			ipa3_replenish_rx_page_recycle(ep->sys);
		} else
			ipa3_replenish_rx_cache(ep->sys);
		for (i = 0; i < GSI_VEID_MAX; i++)
			INIT_LIST_HEAD(&ep->sys->pending_pkts[i]);
	}

	if (IPA_CLIENT_IS_WLAN_CONS(sys_in->client)) {
		ipa3_alloc_wlan_rx_common_cache(IPA_WLAN_COMM_RX_POOL_LOW);
		atomic_inc(&ipa3_ctx->wc_memb.active_clnt_cnt);
	}

	ipa3_ctx->skip_ep_cfg_shadow[ipa_ep_idx] = ep->skip_ep_cfg;
	if (!ep->skip_ep_cfg && IPA_CLIENT_IS_PROD(sys_in->client)) {
		if (ipa3_ctx->modem_cfg_emb_pipe_flt &&
			sys_in->client == IPA_CLIENT_APPS_WAN_PROD)
			IPADBG("modem cfg emb pipe flt\n");
		else
			ipa3_install_dflt_flt_rules(ipa_ep_idx);
	}

	result = ipa3_enable_data_path(ipa_ep_idx);
	if (result) {
		IPAERR("enable data path failed res=%d ep=%d.\n", result,
			ipa_ep_idx);
		goto fail_repl;
	}

	result = gsi_start_channel(ep->gsi_chan_hdl);
	if (result != GSI_STATUS_SUCCESS) {
		IPAERR("gsi_start_channel failed res=%d ep=%d.\n", result,
			ipa_ep_idx);
		goto fail_gen3;
	}

	IPADBG("client %d (ep: %d) connected sys=%pK\n", sys_in->client,
			ipa_ep_idx, ep->sys);

	/* configure the registers and setup the default pipe */
	if (sys_in->client == IPA_CLIENT_APPS_WAN_COAL_CONS) {
		evict_lru.coal_vp_lru_thrshld = 0;
		evict_lru.coal_eviction_en = true;
		ipahal_write_reg_fields(IPA_COAL_EVICT_LRU, &evict_lru);

		qmap_cfg.mux_id_byte_sel = IPA_QMAP_ID_BYTE;
		ipahal_write_reg_fields(IPA_COAL_QMAP_CFG, &qmap_cfg);

		sys_in->client = IPA_CLIENT_APPS_WAN_CONS;
		sys_in->ipa_ep_cfg = ep_cfg_copy;
		result = ipa3_setup_sys_pipe(sys_in, &wan_handle);
		if (result) {
			IPAERR("failed to setup default coalescing pipe\n");
			goto fail_repl;
		}
	}

	if (!ep->keep_ipa_awake)
		IPA_ACTIVE_CLIENTS_DEC_EP(ep->client);

	return 0;

fail_gen3:
	ipa3_disable_data_path(ipa_ep_idx);
fail_repl:
	ep->sys->repl_hdlr = ipa3_replenish_rx_cache;
	ep->sys->repl->capacity = 0;
	kfree(ep->sys->repl);
fail_page_recycle_repl:
	if (ep->sys->page_recycle_repl) {
		ep->sys->page_recycle_repl->capacity = 0;
		kfree(ep->sys->page_recycle_repl);
	}
fail_gen2:
	ipa_pm_deregister(ep->sys->pm_hdl);
fail_pm:
	destroy_workqueue(ep->sys->repl_wq);
fail_wq2:
	destroy_workqueue(ep->sys->wq);
fail_wq:
	kfree(ep->sys);
	memset(&ipa3_ctx->ep[ipa_ep_idx], 0, sizeof(struct ipa3_ep_context));
fail_and_disable_clocks:
	IPA_ACTIVE_CLIENTS_DEC_EP(sys_in->client);
fail_gen:
	return result;
}

/**
 * ipa3_teardown_sys_pipe() - Teardown the GPI pipe and cleanup IPA EP
 * @clnt_hdl:	[in] the handle obtained from ipa3_setup_sys_pipe
 *
 * Returns:	0 on success, negative on failure
 */
int ipa3_teardown_sys_pipe(u32 clnt_hdl)
{
	struct ipa3_ep_context *ep;
	int empty;
	int result;
	int i;

	if (clnt_hdl >= ipa3_ctx->ipa_num_pipes ||
	    ipa3_ctx->ep[clnt_hdl].valid == 0) {
		IPAERR("bad parm.\n");
		return -EINVAL;
	}

	ep = &ipa3_ctx->ep[clnt_hdl];

	if (!ep->keep_ipa_awake)
		IPA_ACTIVE_CLIENTS_INC_EP(ipa3_get_client_mapping(clnt_hdl));

	ipa3_disable_data_path(clnt_hdl);

	if (IPA_CLIENT_IS_PROD(ep->client)) {
		do {
			spin_lock_bh(&ep->sys->spinlock);
			empty = list_empty(&ep->sys->head_desc_list);
			spin_unlock_bh(&ep->sys->spinlock);
			if (!empty)
				usleep_range(95, 105);
			else
				break;
		} while (1);
	}

	/* channel stop might fail on timeout if IPA is busy */
	for (i = 0; i < IPA_GSI_CHANNEL_STOP_MAX_RETRY; i++) {
		result = ipa3_stop_gsi_channel(clnt_hdl);
		if (result == GSI_STATUS_SUCCESS)
			break;

		if (result != -GSI_STATUS_AGAIN &&
			result != -GSI_STATUS_TIMED_OUT)
			break;
	}

	if (result != GSI_STATUS_SUCCESS) {
		IPAERR("GSI stop chan err: %d.\n", result);
		ipa_assert();
		return result;
	}

	if (ep->sys->napi_obj) {
		do {
			usleep_range(95, 105);
		} while (atomic_read(&ep->sys->curr_polling_state));
	}

	if (IPA_CLIENT_IS_CONS(ep->client))
		cancel_delayed_work_sync(&ep->sys->replenish_rx_work);
	flush_workqueue(ep->sys->wq);
	if (IPA_CLIENT_IS_PROD(ep->client))
		atomic_set(&ep->sys->workqueue_flushed, 1);

	/* tear down the default pipe before we reset the channel*/
	if (ep->client == IPA_CLIENT_APPS_WAN_COAL_CONS) {
		i = ipa3_get_ep_mapping(IPA_CLIENT_APPS_WAN_CONS);

		if (i == IPA_EP_NOT_ALLOCATED) {
			IPAERR("failed to get idx");
			return i;
		}

		result = ipa3_teardown_coal_def_pipe(i);
		if (result) {
			IPAERR("failed to teardown default coal pipe\n");
			return result;
		}
	}

	result = ipa3_reset_gsi_channel(clnt_hdl);
	if (result != GSI_STATUS_SUCCESS) {
		IPAERR("Failed to reset chan: %d.\n", result);
		ipa_assert();
		return result;
	}
	dma_free_coherent(ipa3_ctx->pdev,
		ep->gsi_mem_info.chan_ring_len,
		ep->gsi_mem_info.chan_ring_base_vaddr,
		ep->gsi_mem_info.chan_ring_base_addr);
	result = gsi_dealloc_channel(ep->gsi_chan_hdl);
	if (result != GSI_STATUS_SUCCESS) {
		IPAERR("Failed to dealloc chan: %d.\n", result);
		ipa_assert();
		return result;
	}

	/* free event ring only when it is present */
	if (ep->sys->use_comm_evt_ring) {
		ipa3_ctx->gsi_evt_comm_ring_rem +=
			ep->gsi_mem_info.chan_ring_len;
	} else if (ep->gsi_evt_ring_hdl != ~0) {
		result = gsi_reset_evt_ring(ep->gsi_evt_ring_hdl);
		if (WARN(result != GSI_STATUS_SUCCESS, "reset evt %d", result))
			return result;

		dma_free_coherent(ipa3_ctx->pdev,
			ep->gsi_mem_info.evt_ring_len,
			ep->gsi_mem_info.evt_ring_base_vaddr,
			ep->gsi_mem_info.evt_ring_base_addr);
		result = gsi_dealloc_evt_ring(ep->gsi_evt_ring_hdl);
		if (WARN(result != GSI_STATUS_SUCCESS, "deall evt %d", result))
			return result;
	}
	if (ep->sys->repl_wq)
		flush_workqueue(ep->sys->repl_wq);
	if (IPA_CLIENT_IS_CONS(ep->client))
		ipa3_cleanup_rx(ep->sys);

	if (!ep->skip_ep_cfg && IPA_CLIENT_IS_PROD(ep->client)) {
		if (ipa3_ctx->modem_cfg_emb_pipe_flt &&
			ep->client == IPA_CLIENT_APPS_WAN_PROD)
			IPADBG("modem cfg emb pipe flt\n");
		else
			ipa3_delete_dflt_flt_rules(clnt_hdl);
	}

	if (IPA_CLIENT_IS_WLAN_CONS(ep->client))
		atomic_dec(&ipa3_ctx->wc_memb.active_clnt_cnt);

	memset(&ep->wstats, 0, sizeof(struct ipa3_wlan_stats));

	if (!atomic_read(&ipa3_ctx->wc_memb.active_clnt_cnt))
		ipa3_cleanup_wlan_rx_common_cache();

	ep->valid = 0;

	IPA_ACTIVE_CLIENTS_DEC_EP(ipa3_get_client_mapping(clnt_hdl));

	IPADBG("client (ep: %d) disconnected\n", clnt_hdl);

	return 0;
}

/**
 * ipa3_teardown_coal_def_pipe() - Teardown the APPS_WAN_COAL_CONS
 *				   default GPI pipe and cleanup IPA EP
 *				   called after the coalesced pipe is destroyed.
 * @clnt_hdl:	[in] the handle obtained from ipa3_setup_sys_pipe
 *
 * Returns:	0 on success, negative on failure
 */
static int ipa3_teardown_coal_def_pipe(u32 clnt_hdl)
{
	struct ipa3_ep_context *ep;
	int result;
	int i;

	ep = &ipa3_ctx->ep[clnt_hdl];

	ipa3_disable_data_path(clnt_hdl);

	/* channel stop might fail on timeout if IPA is busy */
	for (i = 0; i < IPA_GSI_CHANNEL_STOP_MAX_RETRY; i++) {
		result = ipa3_stop_gsi_channel(clnt_hdl);
		if (result == GSI_STATUS_SUCCESS)
			break;

		if (result != -GSI_STATUS_AGAIN &&
		    result != -GSI_STATUS_TIMED_OUT)
			break;
	}

	if (result != GSI_STATUS_SUCCESS) {
		IPAERR("GSI stop chan err: %d.\n", result);
		ipa_assert();
		return result;
	}
	result = ipa3_reset_gsi_channel(clnt_hdl);
	if (result != GSI_STATUS_SUCCESS) {
		IPAERR("Failed to reset chan: %d.\n", result);
		ipa_assert();
		return result;
	}
	dma_free_coherent(ipa3_ctx->pdev,
		ep->gsi_mem_info.chan_ring_len,
		ep->gsi_mem_info.chan_ring_base_vaddr,
		ep->gsi_mem_info.chan_ring_base_addr);
	result = gsi_dealloc_channel(ep->gsi_chan_hdl);
	if (result != GSI_STATUS_SUCCESS) {
		IPAERR("Failed to dealloc chan: %d.\n", result);
		ipa_assert();
		return result;
	}

	if (IPA_CLIENT_IS_CONS(ep->client))
		cancel_delayed_work_sync(&ep->sys->replenish_rx_work);

	flush_workqueue(ep->sys->wq);

	if (ep->sys->repl_wq)
		flush_workqueue(ep->sys->repl_wq);
	if (IPA_CLIENT_IS_CONS(ep->client))
		ipa3_cleanup_rx(ep->sys);

	ep->valid = 0;

	IPADBG("client (ep: %d) disconnected\n", clnt_hdl);

	return 0;
}

/**
 * ipa3_tx_comp_usr_notify_release() - Callback function which will call the
 * user supplied callback function to release the skb, or release it on
 * its own if no callback function was supplied.
 * @user1
 * @user2
 *
 * This notified callback is for the destination client.
 */
static void ipa3_tx_comp_usr_notify_release(void *user1, int user2)
{
	struct sk_buff *skb = (struct sk_buff *)user1;
	int ep_idx = user2;

	IPADBG_LOW("skb=%pK ep=%d\n", skb, ep_idx);

	IPA_STATS_INC_CNT(ipa3_ctx->stats.tx_pkts_compl);

	if (ipa3_ctx->ep[ep_idx].client_notify)
		ipa3_ctx->ep[ep_idx].client_notify(ipa3_ctx->ep[ep_idx].priv,
				IPA_WRITE_DONE, (unsigned long)skb);
	else
		dev_kfree_skb_any(skb);
}

void ipa3_tx_cmd_comp(void *user1, int user2)
{
	ipahal_destroy_imm_cmd(user1);
}

/**
 * ipa3_tx_dp() - Data-path tx handler
 * @dst:	[in] which IPA destination to route tx packets to
 * @skb:	[in] the packet to send
 * @metadata:	[in] TX packet meta-data
 *
 * Data-path tx handler, this is used for both SW data-path which by-passes most
 * IPA HW blocks AND the regular HW data-path for WLAN AMPDU traffic only. If
 * dst is a "valid" CONS type, then SW data-path is used. If dst is the
 * WLAN_AMPDU PROD type, then HW data-path for WLAN AMPDU is used. Anything else
 * is an error. For errors, client needs to free the skb as needed. For success,
 * IPA driver will later invoke client callback if one was supplied. That
 * callback should free the skb. If no callback supplied, IPA driver will free
 * the skb internally
 *
 * The function will use two descriptors for this send command
 * (for A5_WLAN_AMPDU_PROD only one desciprtor will be sent),
 * the first descriptor will be used to inform the IPA hardware that
 * apps need to push data into the IPA (IP_PACKET_INIT immediate command).
 * Once this send was done from transport point-of-view the IPA driver will
 * get notified by the supplied callback.
 *
 * Returns:	0 on success, negative on failure
 */
int ipa3_tx_dp(enum ipa_client_type dst, struct sk_buff *skb,
		struct ipa_tx_meta *meta)
{
	struct ipa3_desc *desc;
	struct ipa3_desc _desc[3];
	int dst_ep_idx;
	struct ipahal_imm_cmd_pyld *cmd_pyld = NULL;
	struct ipa3_sys_context *sys;
	int src_ep_idx;
	int num_frags, f;
	const struct ipa_gsi_ep_config *gsi_ep;
	int data_idx;
	unsigned int max_desc;

	if (unlikely(!ipa3_ctx)) {
		IPAERR("IPA3 driver was not initialized\n");
		return -EINVAL;
	}

	if (unlikely(skb->len == 0)) {
		IPAERR("packet size is 0\n");
		return -EINVAL;
	}

	/*
	 * USB_CONS: PKT_INIT ep_idx = dst pipe
	 * Q6_CONS: PKT_INIT ep_idx = sender pipe
	 * A5_LAN_WAN_PROD: HW path ep_idx = sender pipe
	 *
	 * LAN TX: all PKT_INIT
	 * WAN TX: PKT_INIT (cmd) + HW (data)
	 *
	 */
	if (IPA_CLIENT_IS_CONS(dst)) {
		src_ep_idx = ipa3_get_ep_mapping(IPA_CLIENT_APPS_LAN_PROD);
		if (unlikely(-1 == src_ep_idx)) {
			IPAERR("Client %u is not mapped\n",
				IPA_CLIENT_APPS_LAN_PROD);
			goto fail_gen;
		}
		dst_ep_idx = ipa3_get_ep_mapping(dst);
	} else {
		src_ep_idx = ipa3_get_ep_mapping(dst);
		if (unlikely(-1 == src_ep_idx)) {
			IPAERR("Client %u is not mapped\n", dst);
			goto fail_gen;
		}
		if (meta && meta->pkt_init_dst_ep_valid)
			dst_ep_idx = meta->pkt_init_dst_ep;
		else
			dst_ep_idx = -1;
	}

	sys = ipa3_ctx->ep[src_ep_idx].sys;

	if (unlikely(!sys || !sys->ep->valid)) {
		IPAERR_RL("pipe %d not valid\n", src_ep_idx);
		goto fail_pipe_not_valid;
	}

	num_frags = skb_shinfo(skb)->nr_frags;
	/*
	 * make sure TLV FIFO supports the needed frags.
	 * 2 descriptors are needed for IP_PACKET_INIT and TAG_STATUS.
	 * 1 descriptor needed for the linear portion of skb.
	 */
	gsi_ep = ipa3_get_gsi_ep_info(ipa3_ctx->ep[src_ep_idx].client);
	if (unlikely(gsi_ep == NULL)) {
		IPAERR("failed to get EP %d GSI info\n", src_ep_idx);
		goto fail_gen;
	}
	max_desc =  gsi_ep->ipa_if_tlv;
	if (gsi_ep->prefetch_mode == GSI_SMART_PRE_FETCH ||
		gsi_ep->prefetch_mode == GSI_FREE_PRE_FETCH)
		max_desc -= gsi_ep->prefetch_threshold;
	if (num_frags + 3 > max_desc) {
		if (unlikely(skb_linearize(skb))) {
			IPAERR("Failed to linear skb with %d frags\n",
				num_frags);
			goto fail_gen;
		}
		num_frags = 0;
	}
	if (num_frags) {
		/* 1 desc for tag to resolve status out-of-order issue;
		 * 1 desc is needed for the linear portion of skb;
		 * 1 desc may be needed for the PACKET_INIT;
		 * 1 desc for each frag
		 */
		desc = kzalloc(sizeof(*desc) * (num_frags + 3), GFP_ATOMIC);
		if (unlikely(!desc)) {
			IPAERR("failed to alloc desc array\n");
			goto fail_gen;
		}
	} else {
		memset(_desc, 0, 3 * sizeof(struct ipa3_desc));
		desc = &_desc[0];
	}

	if (dst_ep_idx != -1) {
		int skb_idx;

		/* SW data path */
		data_idx = 0;
		if (sys->policy == IPA_POLICY_NOINTR_MODE) {
			/*
			 * For non-interrupt mode channel (where there is no
			 * event ring) TAG STATUS are used for completion
			 * notification. IPA will generate a status packet with
			 * tag info as a result of the TAG STATUS command.
			 */
			desc[data_idx].is_tag_status = true;
			data_idx++;
		}
		desc[data_idx].opcode = ipa3_ctx->pkt_init_imm_opcode;
		desc[data_idx].dma_address_valid = true;
		desc[data_idx].dma_address = ipa3_ctx->pkt_init_imm[dst_ep_idx];
		desc[data_idx].type = IPA_IMM_CMD_DESC;
		desc[data_idx].callback = NULL;
		data_idx++;
		desc[data_idx].pyld = skb->data;
		desc[data_idx].len = skb_headlen(skb);
		desc[data_idx].type = IPA_DATA_DESC_SKB;
		desc[data_idx].callback = ipa3_tx_comp_usr_notify_release;
		desc[data_idx].user1 = skb;
		desc[data_idx].user2 = (meta && meta->pkt_init_dst_ep_valid &&
				meta->pkt_init_dst_ep_remote) ?
				src_ep_idx :
				dst_ep_idx;
		if (meta && meta->dma_address_valid) {
			desc[data_idx].dma_address_valid = true;
			desc[data_idx].dma_address = meta->dma_address;
		}

		skb_idx = data_idx;
		data_idx++;

		for (f = 0; f < num_frags; f++) {
			desc[data_idx + f].frag = &skb_shinfo(skb)->frags[f];
			desc[data_idx + f].type = IPA_DATA_DESC_SKB_PAGED;
			desc[data_idx + f].len =
				skb_frag_size(desc[data_idx + f].frag);
		}
		/* don't free skb till frag mappings are released */
		if (num_frags) {
			desc[data_idx + f - 1].callback =
				desc[skb_idx].callback;
			desc[data_idx + f - 1].user1 = desc[skb_idx].user1;
			desc[data_idx + f - 1].user2 = desc[skb_idx].user2;
			desc[skb_idx].callback = NULL;
		}

		if (unlikely(ipa3_send(sys, num_frags + data_idx,
		    desc, true))) {
			IPAERR_RL("fail to send skb %pK num_frags %u SWP\n",
				skb, num_frags);
			goto fail_send;
		}
		IPA_STATS_INC_CNT(ipa3_ctx->stats.tx_sw_pkts);
	} else {
		/* HW data path */
		data_idx = 0;
		if (sys->policy == IPA_POLICY_NOINTR_MODE) {
			/*
			 * For non-interrupt mode channel (where there is no
			 * event ring) TAG STATUS are used for completion
			 * notification. IPA will generate a status packet with
			 * tag info as a result of the TAG STATUS command.
			 */
			desc[data_idx].is_tag_status = true;
			data_idx++;
		}
		desc[data_idx].pyld = skb->data;
		desc[data_idx].len = skb_headlen(skb);
		desc[data_idx].type = IPA_DATA_DESC_SKB;
		desc[data_idx].callback = ipa3_tx_comp_usr_notify_release;
		desc[data_idx].user1 = skb;
		desc[data_idx].user2 = src_ep_idx;

		if (meta && meta->dma_address_valid) {
			desc[data_idx].dma_address_valid = true;
			desc[data_idx].dma_address = meta->dma_address;
		}
		if (num_frags == 0) {
			if (unlikely(ipa3_send(sys, data_idx + 1,
				 desc, true))) {
				IPAERR("fail to send skb %pK HWP\n", skb);
				goto fail_mem;
			}
		} else {
			for (f = 0; f < num_frags; f++) {
				desc[data_idx+f+1].frag =
					&skb_shinfo(skb)->frags[f];
				desc[data_idx+f+1].type =
					IPA_DATA_DESC_SKB_PAGED;
				desc[data_idx+f+1].len =
					skb_frag_size(desc[data_idx+f+1].frag);
			}
			/* don't free skb till frag mappings are released */
			desc[data_idx+f].callback = desc[data_idx].callback;
			desc[data_idx+f].user1 = desc[data_idx].user1;
			desc[data_idx+f].user2 = desc[data_idx].user2;
			desc[data_idx].callback = NULL;

			if (unlikely(ipa3_send(sys, num_frags + data_idx + 1,
			    desc, true))) {
				IPAERR("fail to send skb %pK num_frags %u\n",
					skb, num_frags);
				goto fail_mem;
			}
		}
		IPA_STATS_INC_CNT(ipa3_ctx->stats.tx_hw_pkts);
	}

	if (num_frags) {
		kfree(desc);
		IPA_STATS_INC_CNT(ipa3_ctx->stats.tx_non_linear);
	}
	return 0;

fail_send:
	ipahal_destroy_imm_cmd(cmd_pyld);
fail_mem:
	if (num_frags)
		kfree(desc);
fail_gen:
	return -EFAULT;
fail_pipe_not_valid:
	return -EPIPE;
}

static void ipa3_wq_handle_rx(struct work_struct *work)
{
	struct ipa3_sys_context *sys;

	sys = container_of(work, struct ipa3_sys_context, work);

	if (sys->napi_obj) {
		ipa_pm_activate_sync(sys->pm_hdl);
		napi_schedule(sys->napi_obj);
	} else
		ipa3_handle_rx(sys);
}

static void ipa3_wq_repl_rx(struct work_struct *work)
{
	struct ipa3_sys_context *sys;
	void *ptr;
	struct ipa3_rx_pkt_wrapper *rx_pkt;
	gfp_t flag = GFP_KERNEL;
	u32 next;
	u32 curr;

	sys = container_of(work, struct ipa3_sys_context, repl_work);
	atomic_set(&sys->repl->pending, 0);
	curr = atomic_read(&sys->repl->tail_idx);

begin:
	while (1) {
		next = (curr + 1) % sys->repl->capacity;
		if (unlikely(next == atomic_read(&sys->repl->head_idx)))
			goto fail_kmem_cache_alloc;

		rx_pkt = kmem_cache_zalloc(ipa3_ctx->rx_pkt_wrapper_cache,
					   flag);
		if (unlikely(!rx_pkt))
			goto fail_kmem_cache_alloc;

		INIT_WORK(&rx_pkt->work, ipa3_wq_rx_avail);
		rx_pkt->sys = sys;

		rx_pkt->data.skb = sys->get_skb(sys->rx_buff_sz, flag);
		if (unlikely(rx_pkt->data.skb == NULL))
			goto fail_skb_alloc;

		ptr = skb_put(rx_pkt->data.skb, sys->rx_buff_sz);
		rx_pkt->data.dma_addr = dma_map_single(ipa3_ctx->pdev, ptr,
						     sys->rx_buff_sz,
						     DMA_FROM_DEVICE);
		if (unlikely(dma_mapping_error(ipa3_ctx->pdev,
		    rx_pkt->data.dma_addr))) {
			pr_err_ratelimited("%s dma map fail %pK for %pK sys=%pK\n",
			       __func__, (void *)rx_pkt->data.dma_addr,
			       ptr, sys);
			goto fail_dma_mapping;
		}

		sys->repl->cache[curr] = rx_pkt;
		curr = next;
		/* ensure write is done before setting tail index */
		mb();
		atomic_set(&sys->repl->tail_idx, next);
	}

	return;

fail_dma_mapping:
	sys->free_skb(rx_pkt->data.skb);
fail_skb_alloc:
	kmem_cache_free(ipa3_ctx->rx_pkt_wrapper_cache, rx_pkt);
fail_kmem_cache_alloc:
	if (atomic_read(&sys->repl->tail_idx) ==
			atomic_read(&sys->repl->head_idx)) {
		if (sys->ep->client == IPA_CLIENT_APPS_WAN_CONS ||
			sys->ep->client == IPA_CLIENT_APPS_WAN_COAL_CONS)
			IPA_STATS_INC_CNT(ipa3_ctx->stats.wan_repl_rx_empty);
		else if (sys->ep->client == IPA_CLIENT_APPS_LAN_CONS)
			IPA_STATS_INC_CNT(ipa3_ctx->stats.lan_repl_rx_empty);
		pr_err_ratelimited("%s sys=%pK repl ring empty\n",
				__func__, sys);
		goto begin;
	}
}

static struct ipa3_rx_pkt_wrapper *ipa3_alloc_rx_pkt_page(
	gfp_t flag, bool is_tmp_alloc)
{
	struct ipa3_rx_pkt_wrapper *rx_pkt;

	flag |= __GFP_NOMEMALLOC;
	rx_pkt = kmem_cache_zalloc(ipa3_ctx->rx_pkt_wrapper_cache,
		flag);
	if (unlikely(!rx_pkt))
		return NULL;
	rx_pkt->len = PAGE_SIZE << IPA_WAN_PAGE_ORDER;
	rx_pkt->page_data.page = __dev_alloc_pages(flag,
		IPA_WAN_PAGE_ORDER);
	if (unlikely(!rx_pkt->page_data.page))
		goto fail_page_alloc;

	rx_pkt->page_data.dma_addr = dma_map_page(ipa3_ctx->pdev,
			rx_pkt->page_data.page, 0,
			rx_pkt->len, DMA_FROM_DEVICE);
	if (unlikely(dma_mapping_error(ipa3_ctx->pdev,
		rx_pkt->page_data.dma_addr))) {
		pr_err_ratelimited("%s dma map fail %pK for %pK\n",
			__func__, (void *)rx_pkt->page_data.dma_addr,
			rx_pkt->page_data.page);
		goto fail_dma_mapping;
	}
	if (is_tmp_alloc)
		rx_pkt->page_data.is_tmp_alloc = true;
	else
		rx_pkt->page_data.is_tmp_alloc = false;
	return rx_pkt;

fail_dma_mapping:
	__free_pages(rx_pkt->page_data.page, IPA_WAN_PAGE_ORDER);
fail_page_alloc:
	kmem_cache_free(ipa3_ctx->rx_pkt_wrapper_cache, rx_pkt);
	return NULL;
}

static void ipa3_replenish_rx_page_cache(struct ipa3_sys_context *sys)
{
	struct ipa3_rx_pkt_wrapper *rx_pkt;
	u32 curr;

	for (curr = 0; curr < sys->page_recycle_repl->capacity; curr++) {
		rx_pkt = ipa3_alloc_rx_pkt_page(GFP_KERNEL, false);
		if (unlikely(!rx_pkt)) {
			IPAERR("ipa3_alloc_rx_pkt_page fails\n");
			ipa_assert();
			break;
		}
		rx_pkt->sys = sys;
		sys->page_recycle_repl->cache[curr] = rx_pkt;
	}

	return;

}

static void ipa3_wq_page_repl(struct work_struct *work)
{
	struct ipa3_sys_context *sys;
	struct ipa3_rx_pkt_wrapper *rx_pkt;
	u32 next;
	u32 curr;

	sys = container_of(work, struct ipa3_sys_context, repl_work);
	atomic_set(&sys->repl->pending, 0);
	curr = atomic_read(&sys->repl->tail_idx);

begin:
	while (1) {
		next = (curr + 1) % sys->repl->capacity;
		if (unlikely(next == atomic_read(&sys->repl->head_idx)))
			goto fail_kmem_cache_alloc;
		rx_pkt = ipa3_alloc_rx_pkt_page(GFP_KERNEL, true);
		if (unlikely(!rx_pkt)) {
			IPAERR("ipa3_alloc_rx_pkt_page fails\n");
			break;
		}
		rx_pkt->sys = sys;
		sys->repl->cache[curr] = rx_pkt;
		curr = next;
		/* ensure write is done before setting tail index */
		mb();
		atomic_set(&sys->repl->tail_idx, next);
	}

	return;

fail_kmem_cache_alloc:
	if (atomic_read(&sys->repl->tail_idx) ==
			atomic_read(&sys->repl->head_idx)) {
		if (sys->ep->client == IPA_CLIENT_APPS_WAN_CONS ||
			sys->ep->client == IPA_CLIENT_APPS_WAN_COAL_CONS)
			IPA_STATS_INC_CNT(ipa3_ctx->stats.wan_repl_rx_empty);
		pr_err_ratelimited("%s sys=%pK wq_repl ring empty\n",
				__func__, sys);
		goto begin;
	}

}

static inline void __trigger_repl_work(struct ipa3_sys_context *sys)
{
	int tail, head, avail;

	if (atomic_read(&sys->repl->pending))
		return;

	tail = atomic_read(&sys->repl->tail_idx);
	head = atomic_read(&sys->repl->head_idx);
	avail = (tail - head) % sys->repl->capacity;

	if (avail < sys->repl->capacity / 4) {
		atomic_set(&sys->repl->pending, 1);
		queue_work(sys->repl_wq, &sys->repl_work);
	}
}


static void ipa3_replenish_rx_page_recycle(struct ipa3_sys_context *sys)
{
	struct ipa3_rx_pkt_wrapper *rx_pkt;
	int ret;
	int rx_len_cached = 0;
	struct gsi_xfer_elem gsi_xfer_elem_array[IPA_REPL_XFER_MAX];
	u32 curr;
	u32 curr_wq;
	int idx = 0;
	struct page *cur_page;

	/* start replenish only when buffers go lower than the threshold */
	if (sys->rx_pool_sz - sys->len < IPA_REPL_XFER_THRESH)
		return;

	spin_lock_bh(&sys->spinlock);
	rx_len_cached = sys->len;
	curr = atomic_read(&sys->page_recycle_repl->head_idx);
	curr_wq = atomic_read(&sys->repl->head_idx);

	while (rx_len_cached < sys->rx_pool_sz) {
		cur_page = sys->page_recycle_repl->cache[curr]->page_data.page;
		/* Found an idle page that can be used */
		if (page_ref_count(cur_page) == 1) {
			page_ref_inc(cur_page);
			rx_pkt = sys->page_recycle_repl->cache[curr];
			curr = (++curr == sys->page_recycle_repl->capacity) ?
								0 : curr;
		} else {
			/*
			 * Could not find idle page at curr index.
			 * Allocate a new one.
			 */
			if (curr_wq == atomic_read(&sys->repl->tail_idx))
				break;
			rx_pkt = sys->repl->cache[curr_wq];
			curr_wq = (++curr_wq == sys->repl->capacity) ?
								 0 : curr_wq;
			atomic_set(&sys->repl->head_idx, curr_wq);
		}

		dma_sync_single_for_device(ipa3_ctx->pdev,
			rx_pkt->page_data.dma_addr,
			rx_pkt->len, DMA_FROM_DEVICE);
		gsi_xfer_elem_array[idx].addr = rx_pkt->page_data.dma_addr;
		gsi_xfer_elem_array[idx].len = rx_pkt->len;
		gsi_xfer_elem_array[idx].flags = GSI_XFER_FLAG_EOT;
		gsi_xfer_elem_array[idx].flags |= GSI_XFER_FLAG_EOB;
		gsi_xfer_elem_array[idx].flags |= GSI_XFER_FLAG_BEI;
		gsi_xfer_elem_array[idx].type = GSI_XFER_ELEM_DATA;
		gsi_xfer_elem_array[idx].xfer_user_data = rx_pkt;
		rx_len_cached++;
		idx++;
		/*
		 * gsi_xfer_elem_buffer has a size of IPA_REPL_XFER_THRESH.
		 * If this size is reached we need to queue the xfers.
		 */
		if (idx == IPA_REPL_XFER_MAX) {
			ret = gsi_queue_xfer(sys->ep->gsi_chan_hdl, idx,
				gsi_xfer_elem_array, false);
			if (unlikely(ret != GSI_STATUS_SUCCESS)) {
				/* we don't expect this will happen */
				IPAERR("failed to provide buffer: %d\n", ret);
				ipa_assert();
				break;
			}
			idx = 0;
		}
	}
	/* only ring doorbell once here */
	ret = gsi_queue_xfer(sys->ep->gsi_chan_hdl, idx,
			gsi_xfer_elem_array, true);
	if (likely(ret == GSI_STATUS_SUCCESS)) {
		/* ensure write is done before setting head index */
		mb();
		atomic_set(&sys->page_recycle_repl->head_idx, curr);
		sys->len = rx_len_cached;
	} else {
		/* we don't expect this will happen */
		IPAERR("failed to provide buffer: %d\n", ret);
		ipa_assert();
	}
	spin_unlock_bh(&sys->spinlock);
	__trigger_repl_work(sys);

	if (rx_len_cached <= IPA_DEFAULT_SYS_YELLOW_WM) {
		if (sys->ep->client == IPA_CLIENT_APPS_WAN_CONS ||
			sys->ep->client == IPA_CLIENT_APPS_WAN_COAL_CONS)
			IPA_STATS_INC_CNT(ipa3_ctx->stats.wan_rx_empty);
		else if (sys->ep->client == IPA_CLIENT_APPS_LAN_CONS)
			IPA_STATS_INC_CNT(ipa3_ctx->stats.lan_rx_empty);
		else
			WARN_ON(1);
		queue_delayed_work(sys->wq, &sys->replenish_rx_work,
				msecs_to_jiffies(1));
	}

	return;
}

static void ipa3_replenish_wlan_rx_cache(struct ipa3_sys_context *sys)
{
	struct ipa3_rx_pkt_wrapper *rx_pkt = NULL;
	struct ipa3_rx_pkt_wrapper *tmp;
	int ret;
	struct gsi_xfer_elem gsi_xfer_elem_one;
	u32 rx_len_cached = 0;

	IPADBG_LOW("\n");

	spin_lock_bh(&ipa3_ctx->wc_memb.wlan_spinlock);
	rx_len_cached = sys->len;

	if (rx_len_cached < sys->rx_pool_sz) {
		list_for_each_entry_safe(rx_pkt, tmp,
			&ipa3_ctx->wc_memb.wlan_comm_desc_list, link) {
			list_del(&rx_pkt->link);

			if (ipa3_ctx->wc_memb.wlan_comm_free_cnt > 0)
				ipa3_ctx->wc_memb.wlan_comm_free_cnt--;

			rx_pkt->len = 0;
			rx_pkt->sys = sys;

			memset(&gsi_xfer_elem_one, 0,
				sizeof(gsi_xfer_elem_one));
			gsi_xfer_elem_one.addr = rx_pkt->data.dma_addr;
			gsi_xfer_elem_one.len = IPA_WLAN_RX_BUFF_SZ;
			gsi_xfer_elem_one.flags |= GSI_XFER_FLAG_EOT;
			gsi_xfer_elem_one.flags |= GSI_XFER_FLAG_EOB;
			gsi_xfer_elem_one.type = GSI_XFER_ELEM_DATA;
			gsi_xfer_elem_one.xfer_user_data = rx_pkt;

			ret = gsi_queue_xfer(sys->ep->gsi_chan_hdl, 1,
				&gsi_xfer_elem_one, true);

			if (unlikely(ret)) {
				IPAERR("failed to provide buffer: %d\n", ret);
				goto fail_provide_rx_buffer;
			}

			rx_len_cached = ++sys->len;

			if (rx_len_cached >= sys->rx_pool_sz) {
				spin_unlock_bh(
					&ipa3_ctx->wc_memb.wlan_spinlock);
				return;
			}
		}
	}
	spin_unlock_bh(&ipa3_ctx->wc_memb.wlan_spinlock);

	if (rx_len_cached < sys->rx_pool_sz &&
			ipa3_ctx->wc_memb.wlan_comm_total_cnt <
			 IPA_WLAN_COMM_RX_POOL_HIGH) {
		ipa3_replenish_rx_cache(sys);
		ipa3_ctx->wc_memb.wlan_comm_total_cnt +=
			(sys->rx_pool_sz - rx_len_cached);
	}

	return;

fail_provide_rx_buffer:
	list_del(&rx_pkt->link);
	spin_unlock_bh(&ipa3_ctx->wc_memb.wlan_spinlock);
}

static void ipa3_cleanup_wlan_rx_common_cache(void)
{
	struct ipa3_rx_pkt_wrapper *rx_pkt;
	struct ipa3_rx_pkt_wrapper *tmp;

	spin_lock_bh(&ipa3_ctx->wc_memb.wlan_spinlock);

	list_for_each_entry_safe(rx_pkt, tmp,
		&ipa3_ctx->wc_memb.wlan_comm_desc_list, link) {
		list_del(&rx_pkt->link);
		dma_unmap_single(ipa3_ctx->pdev, rx_pkt->data.dma_addr,
				IPA_WLAN_RX_BUFF_SZ, DMA_FROM_DEVICE);
		dev_kfree_skb_any(rx_pkt->data.skb);
		kmem_cache_free(ipa3_ctx->rx_pkt_wrapper_cache, rx_pkt);
		ipa3_ctx->wc_memb.wlan_comm_free_cnt--;
		ipa3_ctx->wc_memb.wlan_comm_total_cnt--;
	}
	ipa3_ctx->wc_memb.total_tx_pkts_freed = 0;

	if (ipa3_ctx->wc_memb.wlan_comm_free_cnt != 0)
		IPAERR("wlan comm buff free cnt: %d\n",
			ipa3_ctx->wc_memb.wlan_comm_free_cnt);

	if (ipa3_ctx->wc_memb.wlan_comm_total_cnt != 0)
		IPAERR("wlan comm buff total cnt: %d\n",
			ipa3_ctx->wc_memb.wlan_comm_total_cnt);

	spin_unlock_bh(&ipa3_ctx->wc_memb.wlan_spinlock);

}

static void ipa3_alloc_wlan_rx_common_cache(u32 size)
{
	void *ptr;
	struct ipa3_rx_pkt_wrapper *rx_pkt;
	int rx_len_cached = 0;
	gfp_t flag = GFP_NOWAIT | __GFP_NOWARN;

	rx_len_cached = ipa3_ctx->wc_memb.wlan_comm_total_cnt;
	while (rx_len_cached < size) {
		rx_pkt = kmem_cache_zalloc(ipa3_ctx->rx_pkt_wrapper_cache,
					   flag);
		if (!rx_pkt)
			goto fail_kmem_cache_alloc;

		INIT_LIST_HEAD(&rx_pkt->link);
		INIT_WORK(&rx_pkt->work, ipa3_wq_rx_avail);

		rx_pkt->data.skb =
			ipa3_get_skb_ipa_rx(IPA_WLAN_RX_BUFF_SZ,
						flag);
		if (rx_pkt->data.skb == NULL) {
			IPAERR("failed to alloc skb\n");
			goto fail_skb_alloc;
		}
		ptr = skb_put(rx_pkt->data.skb, IPA_WLAN_RX_BUFF_SZ);
		rx_pkt->data.dma_addr = dma_map_single(ipa3_ctx->pdev, ptr,
				IPA_WLAN_RX_BUFF_SZ, DMA_FROM_DEVICE);
		if (dma_mapping_error(ipa3_ctx->pdev, rx_pkt->data.dma_addr)) {
			IPAERR("dma_map_single failure %pK for %pK\n",
			       (void *)rx_pkt->data.dma_addr, ptr);
			goto fail_dma_mapping;
		}

		spin_lock_bh(&ipa3_ctx->wc_memb.wlan_spinlock);
		list_add_tail(&rx_pkt->link,
			&ipa3_ctx->wc_memb.wlan_comm_desc_list);
		rx_len_cached = ++ipa3_ctx->wc_memb.wlan_comm_total_cnt;

		ipa3_ctx->wc_memb.wlan_comm_free_cnt++;
		spin_unlock_bh(&ipa3_ctx->wc_memb.wlan_spinlock);

	}

	return;

fail_dma_mapping:
	dev_kfree_skb_any(rx_pkt->data.skb);
fail_skb_alloc:
	kmem_cache_free(ipa3_ctx->rx_pkt_wrapper_cache, rx_pkt);
fail_kmem_cache_alloc:
	return;
}


/**
 * ipa3_replenish_rx_cache() - Replenish the Rx packets cache.
 *
 * The function allocates buffers in the rx_pkt_wrapper_cache cache until there
 * are IPA_RX_POOL_CEIL buffers in the cache.
 *   - Allocate a buffer in the cache
 *   - Initialized the packets link
 *   - Initialize the packets work struct
 *   - Allocate the packets socket buffer (skb)
 *   - Fill the packets skb with data
 *   - Make the packet DMAable
 *   - Add the packet to the system pipe linked list
 */
static void ipa3_replenish_rx_cache(struct ipa3_sys_context *sys)
{
	void *ptr;
	struct ipa3_rx_pkt_wrapper *rx_pkt;
	int ret;
	int idx = 0;
	int rx_len_cached = 0;
	struct gsi_xfer_elem gsi_xfer_elem_array[IPA_REPL_XFER_MAX];
	gfp_t flag = GFP_NOWAIT | __GFP_NOWARN;

	rx_len_cached = sys->len;

	/* start replenish only when buffers go lower than the threshold */
	if (sys->rx_pool_sz - sys->len < IPA_REPL_XFER_THRESH)
		return;


	while (rx_len_cached < sys->rx_pool_sz) {
		rx_pkt = kmem_cache_zalloc(ipa3_ctx->rx_pkt_wrapper_cache,
					   flag);
		if (!rx_pkt)
			goto fail_kmem_cache_alloc;

		INIT_WORK(&rx_pkt->work, ipa3_wq_rx_avail);
		rx_pkt->sys = sys;

		rx_pkt->data.skb = sys->get_skb(sys->rx_buff_sz, flag);
		if (rx_pkt->data.skb == NULL) {
			IPAERR("failed to alloc skb\n");
			goto fail_skb_alloc;
		}
		ptr = skb_put(rx_pkt->data.skb, sys->rx_buff_sz);
		rx_pkt->data.dma_addr = dma_map_single(ipa3_ctx->pdev, ptr,
						     sys->rx_buff_sz,
						     DMA_FROM_DEVICE);
		if (dma_mapping_error(ipa3_ctx->pdev, rx_pkt->data.dma_addr)) {
			IPAERR("dma_map_single failure %pK for %pK\n",
			       (void *)rx_pkt->data.dma_addr, ptr);
			goto fail_dma_mapping;
		}

		gsi_xfer_elem_array[idx].addr = rx_pkt->data.dma_addr;
		gsi_xfer_elem_array[idx].len = sys->rx_buff_sz;
		gsi_xfer_elem_array[idx].flags = GSI_XFER_FLAG_EOT;
		gsi_xfer_elem_array[idx].flags |= GSI_XFER_FLAG_EOB;
		gsi_xfer_elem_array[idx].flags |= GSI_XFER_FLAG_BEI;
		gsi_xfer_elem_array[idx].type = GSI_XFER_ELEM_DATA;
		gsi_xfer_elem_array[idx].xfer_user_data = rx_pkt;
		idx++;
		rx_len_cached++;
		/*
		 * gsi_xfer_elem_buffer has a size of IPA_REPL_XFER_MAX.
		 * If this size is reached we need to queue the xfers.
		 */
		if (idx == IPA_REPL_XFER_MAX) {
			ret = gsi_queue_xfer(sys->ep->gsi_chan_hdl, idx,
				gsi_xfer_elem_array, false);
			if (ret != GSI_STATUS_SUCCESS) {
				/* we don't expect this will happen */
				IPAERR("failed to provide buffer: %d\n", ret);
				WARN_ON(1);
				break;
			}
			idx = 0;
		}
	}
	goto done;

fail_dma_mapping:
	sys->free_skb(rx_pkt->data.skb);
fail_skb_alloc:
	kmem_cache_free(ipa3_ctx->rx_pkt_wrapper_cache, rx_pkt);
fail_kmem_cache_alloc:
	if (rx_len_cached == 0)
		queue_delayed_work(sys->wq, &sys->replenish_rx_work,
				msecs_to_jiffies(1));
done:
	/* only ring doorbell once here */
	ret = gsi_queue_xfer(sys->ep->gsi_chan_hdl, idx,
		gsi_xfer_elem_array, true);
	if (ret == GSI_STATUS_SUCCESS) {
		sys->len = rx_len_cached;
	} else {
		/* we don't expect this will happen */
		IPAERR("failed to provide buffer: %d\n", ret);
		WARN_ON(1);
	}
}

static void ipa3_replenish_rx_cache_recycle(struct ipa3_sys_context *sys)
{
	void *ptr;
	struct ipa3_rx_pkt_wrapper *rx_pkt;
	int ret;
	int idx = 0;
	int rx_len_cached = 0;
	struct gsi_xfer_elem gsi_xfer_elem_array[IPA_REPL_XFER_MAX];
	gfp_t flag = GFP_NOWAIT | __GFP_NOWARN;

	/* start replenish only when buffers go lower than the threshold */
	if (sys->rx_pool_sz - sys->len < IPA_REPL_XFER_THRESH)
		return;

	rx_len_cached = sys->len;

	while (rx_len_cached < sys->rx_pool_sz) {
		if (list_empty(&sys->rcycl_list)) {
			rx_pkt = kmem_cache_zalloc(
				ipa3_ctx->rx_pkt_wrapper_cache, flag);
			if (!rx_pkt)
				goto fail_kmem_cache_alloc;

			INIT_WORK(&rx_pkt->work, ipa3_wq_rx_avail);
			rx_pkt->sys = sys;

			rx_pkt->data.skb = sys->get_skb(sys->rx_buff_sz, flag);
			if (rx_pkt->data.skb == NULL) {
				IPAERR("failed to alloc skb\n");
				kmem_cache_free(ipa3_ctx->rx_pkt_wrapper_cache,
					rx_pkt);
				goto fail_kmem_cache_alloc;
			}
			ptr = skb_put(rx_pkt->data.skb, sys->rx_buff_sz);
			rx_pkt->data.dma_addr = dma_map_single(ipa3_ctx->pdev,
				ptr, sys->rx_buff_sz, DMA_FROM_DEVICE);
			if (dma_mapping_error(ipa3_ctx->pdev,
				rx_pkt->data.dma_addr)) {
				IPAERR("dma_map_single failure %pK for %pK\n",
					(void *)rx_pkt->data.dma_addr, ptr);
				goto fail_dma_mapping;
			}
		} else {
			spin_lock_bh(&sys->spinlock);
			rx_pkt = list_first_entry(&sys->rcycl_list,
				struct ipa3_rx_pkt_wrapper, link);
			list_del(&rx_pkt->link);
			spin_unlock_bh(&sys->spinlock);
			ptr = skb_put(rx_pkt->data.skb, sys->rx_buff_sz);
			rx_pkt->data.dma_addr = dma_map_single(ipa3_ctx->pdev,
				ptr, sys->rx_buff_sz, DMA_FROM_DEVICE);
			if (dma_mapping_error(ipa3_ctx->pdev,
				rx_pkt->data.dma_addr)) {
				IPAERR("dma_map_single failure %pK for %pK\n",
					(void *)rx_pkt->data.dma_addr, ptr);
				goto fail_dma_mapping;
			}
		}

		gsi_xfer_elem_array[idx].addr = rx_pkt->data.dma_addr;
		gsi_xfer_elem_array[idx].len = sys->rx_buff_sz;
		gsi_xfer_elem_array[idx].flags = GSI_XFER_FLAG_EOT;
		gsi_xfer_elem_array[idx].flags |= GSI_XFER_FLAG_EOB;
		gsi_xfer_elem_array[idx].flags |= GSI_XFER_FLAG_BEI;
		gsi_xfer_elem_array[idx].type = GSI_XFER_ELEM_DATA;
		gsi_xfer_elem_array[idx].xfer_user_data = rx_pkt;
		idx++;
		rx_len_cached++;
		/*
		 * gsi_xfer_elem_buffer has a size of IPA_REPL_XFER_MAX.
		 * If this size is reached we need to queue the xfers.
		 */
		if (idx == IPA_REPL_XFER_MAX) {
			ret = gsi_queue_xfer(sys->ep->gsi_chan_hdl, idx,
				gsi_xfer_elem_array, false);
			if (ret != GSI_STATUS_SUCCESS) {
				/* we don't expect this will happen */
				IPAERR("failed to provide buffer: %d\n", ret);
				WARN_ON(1);
				break;
			}
			idx = 0;
		}
	}
	goto done;
fail_dma_mapping:
	spin_lock_bh(&sys->spinlock);
	list_add_tail(&rx_pkt->link, &sys->rcycl_list);
	INIT_LIST_HEAD(&rx_pkt->link);
	spin_unlock_bh(&sys->spinlock);
fail_kmem_cache_alloc:
	if (rx_len_cached == 0)
		queue_delayed_work(sys->wq, &sys->replenish_rx_work,
		msecs_to_jiffies(1));
done:
	/* only ring doorbell once here */
	ret = gsi_queue_xfer(sys->ep->gsi_chan_hdl, idx,
		gsi_xfer_elem_array, true);
	if (ret == GSI_STATUS_SUCCESS) {
		sys->len = rx_len_cached;
	} else {
		/* we don't expect this will happen */
		IPAERR("failed to provide buffer: %d\n", ret);
		WARN_ON(1);
	}
}

static void ipa3_fast_replenish_rx_cache(struct ipa3_sys_context *sys)
{
	struct ipa3_rx_pkt_wrapper *rx_pkt;
	int ret;
	int rx_len_cached = 0;
	struct gsi_xfer_elem gsi_xfer_elem_array[IPA_REPL_XFER_MAX];
	u32 curr;
	int idx = 0;

	/* start replenish only when buffers go lower than the threshold */
	if (sys->rx_pool_sz - sys->len < IPA_REPL_XFER_THRESH)
		return;

	spin_lock_bh(&sys->spinlock);
	rx_len_cached = sys->len;
	curr = atomic_read(&sys->repl->head_idx);

	while (rx_len_cached < sys->rx_pool_sz) {
		if (curr == atomic_read(&sys->repl->tail_idx))
			break;
		rx_pkt = sys->repl->cache[curr];
		gsi_xfer_elem_array[idx].addr = rx_pkt->data.dma_addr;
		gsi_xfer_elem_array[idx].len = sys->rx_buff_sz;
		gsi_xfer_elem_array[idx].flags = GSI_XFER_FLAG_EOT;
		gsi_xfer_elem_array[idx].flags |= GSI_XFER_FLAG_EOB;
		gsi_xfer_elem_array[idx].flags |= GSI_XFER_FLAG_BEI;
		gsi_xfer_elem_array[idx].type = GSI_XFER_ELEM_DATA;
		gsi_xfer_elem_array[idx].xfer_user_data = rx_pkt;
		rx_len_cached++;
		curr = (++curr == sys->repl->capacity) ? 0 : curr;
		idx++;
		/*
		 * gsi_xfer_elem_buffer has a size of IPA_REPL_XFER_THRESH.
		 * If this size is reached we need to queue the xfers.
		 */
		if (idx == IPA_REPL_XFER_MAX) {
			ret = gsi_queue_xfer(sys->ep->gsi_chan_hdl, idx,
				gsi_xfer_elem_array, false);
			if (ret != GSI_STATUS_SUCCESS) {
				/* we don't expect this will happen */
				IPAERR("failed to provide buffer: %d\n", ret);
				WARN_ON(1);
				break;
			}
			idx = 0;
		}
	}
	/* only ring doorbell once here */
	ret = gsi_queue_xfer(sys->ep->gsi_chan_hdl, idx,
			gsi_xfer_elem_array, true);
	if (ret == GSI_STATUS_SUCCESS) {
		/* ensure write is done before setting head index */
		mb();
		atomic_set(&sys->repl->head_idx, curr);
		sys->len = rx_len_cached;
	} else {
		/* we don't expect this will happen */
		IPAERR("failed to provide buffer: %d\n", ret);
		WARN_ON(1);
	}

	spin_unlock_bh(&sys->spinlock);

	__trigger_repl_work(sys);

	if (rx_len_cached <= IPA_DEFAULT_SYS_YELLOW_WM) {
		if (sys->ep->client == IPA_CLIENT_APPS_WAN_CONS ||
			sys->ep->client == IPA_CLIENT_APPS_WAN_COAL_CONS)
			IPA_STATS_INC_CNT(ipa3_ctx->stats.wan_rx_empty);
		else if (sys->ep->client == IPA_CLIENT_APPS_LAN_CONS)
			IPA_STATS_INC_CNT(ipa3_ctx->stats.lan_rx_empty);
		else
			WARN_ON(1);
		queue_delayed_work(sys->wq, &sys->replenish_rx_work,
				msecs_to_jiffies(1));
	}
}

static void ipa3_replenish_rx_work_func(struct work_struct *work)
{
	struct delayed_work *dwork;
	struct ipa3_sys_context *sys;

	dwork = container_of(work, struct delayed_work, work);
	sys = container_of(dwork, struct ipa3_sys_context, replenish_rx_work);
	IPA_ACTIVE_CLIENTS_INC_SIMPLE();
	sys->repl_hdlr(sys);
	IPA_ACTIVE_CLIENTS_DEC_SIMPLE();
}

/**
 * free_rx_pkt() - function to free the skb and rx_pkt_wrapper
 *
 * @chan_user_data: ipa_sys_context used for skb size and skb_free func
 * @xfer_uder_data: rx_pkt wrapper to be freed
 *
 */
static void free_rx_pkt(void *chan_user_data, void *xfer_user_data)
{

	struct ipa3_rx_pkt_wrapper *rx_pkt = (struct ipa3_rx_pkt_wrapper *)
		xfer_user_data;
	struct ipa3_sys_context *sys = (struct ipa3_sys_context *)
		chan_user_data;

	dma_unmap_single(ipa3_ctx->pdev, rx_pkt->data.dma_addr,
		sys->rx_buff_sz, DMA_FROM_DEVICE);
	sys->free_skb(rx_pkt->data.skb);
	kmem_cache_free(ipa3_ctx->rx_pkt_wrapper_cache, rx_pkt);
}

/**
 * free_rx_page() - function to free the page and rx_pkt_wrapper
 *
 * @chan_user_data: ipa_sys_context used for skb size and skb_free func
 * @xfer_uder_data: rx_pkt wrapper to be freed
 *
 */
static void free_rx_page(void *chan_user_data, void *xfer_user_data)
{
	struct ipa3_rx_pkt_wrapper *rx_pkt = (struct ipa3_rx_pkt_wrapper *)
		xfer_user_data;
	struct ipa3_sys_context *sys = rx_pkt->sys;
	int i;

	for (i = 0; i < sys->page_recycle_repl->capacity; i++)
		if (sys->page_recycle_repl->cache[i] == rx_pkt)
			break;
<<<<<<< HEAD
	if (i < sys->repl->capacity) {
		page_ref_dec(rx_pkt->page_data.page);
		sys->repl->cache[i] = NULL;
=======
	if (i < sys->page_recycle_repl->capacity) {
		page_ref_dec(rx_pkt->page_data.page);
		sys->page_recycle_repl->cache[i] = NULL;
>>>>>>> cd914bbc
	}
	dma_unmap_page(ipa3_ctx->pdev, rx_pkt->page_data.dma_addr,
		rx_pkt->len, DMA_FROM_DEVICE);
	__free_pages(rx_pkt->page_data.page,
		IPA_WAN_PAGE_ORDER);
	kmem_cache_free(ipa3_ctx->rx_pkt_wrapper_cache, rx_pkt);
}

/**
 * ipa3_cleanup_rx() - release RX queue resources
 *
 */
static void ipa3_cleanup_rx(struct ipa3_sys_context *sys)
{
	struct ipa3_rx_pkt_wrapper *rx_pkt;
	struct ipa3_rx_pkt_wrapper *r;
	u32 head;
	u32 tail;
	int i;

	/*
	 * buffers not consumed by gsi are cleaned up using cleanup callback
	 * provided to gsi
	 */

	spin_lock_bh(&sys->spinlock);
	list_for_each_entry_safe(rx_pkt, r,
				 &sys->rcycl_list, link) {
		list_del(&rx_pkt->link);
		dma_unmap_single(ipa3_ctx->pdev, rx_pkt->data.dma_addr,
			sys->rx_buff_sz, DMA_FROM_DEVICE);
		sys->free_skb(rx_pkt->data.skb);
		kmem_cache_free(ipa3_ctx->rx_pkt_wrapper_cache, rx_pkt);
	}
	spin_unlock_bh(&sys->spinlock);

	if (sys->repl) {
		head = atomic_read(&sys->repl->head_idx);
		tail = atomic_read(&sys->repl->tail_idx);
		while (head != tail) {
			rx_pkt = sys->repl->cache[head];
			if (!ipa3_ctx->ipa_wan_skb_page) {
				dma_unmap_single(ipa3_ctx->pdev,
					rx_pkt->data.dma_addr,
					sys->rx_buff_sz,
					DMA_FROM_DEVICE);
				sys->free_skb(rx_pkt->data.skb);
			} else {
				dma_unmap_page(ipa3_ctx->pdev,
					rx_pkt->page_data.dma_addr,
					rx_pkt->len,
					DMA_FROM_DEVICE);
				__free_pages(rx_pkt->page_data.page,
					IPA_WAN_PAGE_ORDER);
			}
			kmem_cache_free(ipa3_ctx->rx_pkt_wrapper_cache,
				rx_pkt);
			head = (head + 1) % sys->repl->capacity;
		}

		kfree(sys->repl->cache);
		kfree(sys->repl);
	}
	if (sys->page_recycle_repl) {
		for (i = 0; i < sys->page_recycle_repl->capacity; i++) {
			rx_pkt = sys->page_recycle_repl->cache[i];
			if (rx_pkt) {
				dma_unmap_page(ipa3_ctx->pdev,
					rx_pkt->page_data.dma_addr,
					rx_pkt->len,
					DMA_FROM_DEVICE);
				__free_pages(rx_pkt->page_data.page,
					IPA_WAN_PAGE_ORDER);
				kmem_cache_free(
					ipa3_ctx->rx_pkt_wrapper_cache,
					rx_pkt);
			}
		}
		kfree(sys->page_recycle_repl->cache);
		kfree(sys->page_recycle_repl);
	}
}

static struct sk_buff *ipa3_skb_copy_for_client(struct sk_buff *skb, int len)
{
	struct sk_buff *skb2 = NULL;

	skb2 = __dev_alloc_skb(len + IPA_RX_BUFF_CLIENT_HEADROOM, GFP_KERNEL);
	if (likely(skb2)) {
		/* Set the data pointer */
		skb_reserve(skb2, IPA_RX_BUFF_CLIENT_HEADROOM);
		memcpy(skb2->data, skb->data, len);
		skb2->len = len;
		skb_set_tail_pointer(skb2, len);
	}

	return skb2;
}

static int ipa3_lan_rx_pyld_hdlr(struct sk_buff *skb,
		struct ipa3_sys_context *sys)
{
	int rc = 0;
	struct ipahal_pkt_status status;
	u32 pkt_status_sz;
	struct sk_buff *skb2;
	int pad_len_byte;
	int len;
	unsigned char *buf;
	int src_pipe;
	unsigned int used = *(unsigned int *)skb->cb;
	unsigned int used_align = ALIGN(used, 32);
	unsigned long unused = IPA_GENERIC_RX_BUFF_BASE_SZ - used;
	struct ipa3_tx_pkt_wrapper *tx_pkt = NULL;
	unsigned long ptr;

	IPA_DUMP_BUFF(skb->data, 0, skb->len);

	if (skb->len == 0) {
		IPAERR("ZLT packet arrived to AP\n");
		goto out;
	}

	if (sys->len_partial) {
		IPADBG_LOW("len_partial %d\n", sys->len_partial);
		buf = skb_push(skb, sys->len_partial);
		memcpy(buf, sys->prev_skb->data, sys->len_partial);
		sys->len_partial = 0;
		sys->free_skb(sys->prev_skb);
		sys->prev_skb = NULL;
		goto begin;
	}

	/* this pipe has TX comp (status only) + mux-ed LAN RX data
	 * (status+data)
	 */
	if (sys->len_rem) {
		IPADBG_LOW("rem %d skb %d pad %d\n", sys->len_rem, skb->len,
				sys->len_pad);
		if (sys->len_rem <= skb->len) {
			if (sys->prev_skb) {
				skb2 = skb_copy_expand(sys->prev_skb, 0,
						sys->len_rem, GFP_KERNEL);
				if (likely(skb2)) {
					memcpy(skb_put(skb2, sys->len_rem),
						skb->data, sys->len_rem);
					skb_trim(skb2,
						skb2->len - sys->len_pad);
					skb2->truesize = skb2->len +
						sizeof(struct sk_buff);
					if (sys->drop_packet)
						dev_kfree_skb_any(skb2);
					else
						sys->ep->client_notify(
							sys->ep->priv,
							IPA_RECEIVE,
							(unsigned long)(skb2));
				} else {
					IPAERR("copy expand failed\n");
				}
				dev_kfree_skb_any(sys->prev_skb);
			}
			skb_pull(skb, sys->len_rem);
			sys->prev_skb = NULL;
			sys->len_rem = 0;
			sys->len_pad = 0;
		} else {
			if (sys->prev_skb) {
				skb2 = skb_copy_expand(sys->prev_skb, 0,
					skb->len, GFP_KERNEL);
				if (likely(skb2)) {
					memcpy(skb_put(skb2, skb->len),
						skb->data, skb->len);
				} else {
					IPAERR("copy expand failed\n");
				}
				dev_kfree_skb_any(sys->prev_skb);
				sys->prev_skb = skb2;
			}
			sys->len_rem -= skb->len;
			goto out;
		}
	}

begin:
	pkt_status_sz = ipahal_pkt_status_get_size();
	while (skb->len) {
		sys->drop_packet = false;
		IPADBG_LOW("LEN_REM %d\n", skb->len);

		if (skb->len < pkt_status_sz) {
			WARN_ON(sys->prev_skb != NULL);
			IPADBG_LOW("status straddles buffer\n");
			sys->prev_skb = skb_copy(skb, GFP_KERNEL);
			sys->len_partial = skb->len;
			goto out;
		}

		ipahal_pkt_status_parse(skb->data, &status);
		IPADBG_LOW("STATUS opcode=%d src=%d dst=%d len=%d\n",
				status.status_opcode, status.endp_src_idx,
				status.endp_dest_idx, status.pkt_len);
		if (sys->status_stat) {
			sys->status_stat->status[sys->status_stat->curr] =
				status;
			sys->status_stat->curr++;
			if (sys->status_stat->curr == IPA_MAX_STATUS_STAT_NUM)
				sys->status_stat->curr = 0;
		}

		if ((status.status_opcode !=
			IPAHAL_PKT_STATUS_OPCODE_DROPPED_PACKET) &&
			(status.status_opcode !=
			IPAHAL_PKT_STATUS_OPCODE_PACKET) &&
			(status.status_opcode !=
			IPAHAL_PKT_STATUS_OPCODE_SUSPENDED_PACKET) &&
			(status.status_opcode !=
			IPAHAL_PKT_STATUS_OPCODE_PACKET_2ND_PASS)) {
			IPAERR("unsupported opcode(%d)\n",
				status.status_opcode);
			skb_pull(skb, pkt_status_sz);
			continue;
		}
		IPA_STATS_EXCP_CNT(status.exception,
				ipa3_ctx->stats.rx_excp_pkts);
		if (status.endp_dest_idx >= ipa3_ctx->ipa_num_pipes ||
			status.endp_src_idx >= ipa3_ctx->ipa_num_pipes) {
			IPAERR("status fields invalid\n");
			IPAERR("STATUS opcode=%d src=%d dst=%d len=%d\n",
				status.status_opcode, status.endp_src_idx,
				status.endp_dest_idx, status.pkt_len);
			WARN_ON(1);
			/* HW gave an unexpected status */
			ipa_assert();
		}
		if (IPAHAL_PKT_STATUS_MASK_FLAG_VAL(
			IPAHAL_PKT_STATUS_MASK_TAG_VALID_SHFT, &status)) {
			struct ipa3_tag_completion *comp;

			IPADBG_LOW("TAG packet arrived\n");
			if (status.tag_info == IPA_COOKIE) {
				skb_pull(skb, pkt_status_sz);
				if (skb->len < sizeof(comp)) {
					IPAERR("TAG arrived without packet\n");
					goto out;
				}
				memcpy(&comp, skb->data, sizeof(comp));
				skb_pull(skb, sizeof(comp));
				complete(&comp->comp);
				if (atomic_dec_return(&comp->cnt) == 0)
					kfree(comp);
				continue;
			} else {
				ptr = tag_to_pointer_wa(status.tag_info);
				tx_pkt = (struct ipa3_tx_pkt_wrapper *)ptr;
				IPADBG_LOW("tx_pkt recv = %pK\n", tx_pkt);
			}
		}
		if (status.pkt_len == 0) {
			IPADBG_LOW("Skip aggr close status\n");
			skb_pull(skb, pkt_status_sz);
			IPA_STATS_INC_CNT(ipa3_ctx->stats.aggr_close);
			IPA_STATS_DEC_CNT(ipa3_ctx->stats.rx_excp_pkts
				[IPAHAL_PKT_STATUS_EXCEPTION_NONE]);
			continue;
		}

		if (status.endp_dest_idx == (sys->ep - ipa3_ctx->ep)) {
			/* RX data */
			src_pipe = status.endp_src_idx;

			/*
			 * A packet which is received back to the AP after
			 * there was no route match.
			 */
			if (status.exception ==
				IPAHAL_PKT_STATUS_EXCEPTION_NONE &&
				ipahal_is_rule_miss_id(status.rt_rule_id))
				sys->drop_packet = true;

			if (skb->len == pkt_status_sz &&
				status.exception ==
				IPAHAL_PKT_STATUS_EXCEPTION_NONE) {
				WARN_ON(sys->prev_skb != NULL);
				IPADBG_LOW("Ins header in next buffer\n");
				sys->prev_skb = skb_copy(skb, GFP_KERNEL);
				sys->len_partial = skb->len;
				goto out;
			}

			pad_len_byte = ((status.pkt_len + 3) & ~3) -
					status.pkt_len;

			len = status.pkt_len + pad_len_byte;
			IPADBG_LOW("pad %d pkt_len %d len %d\n", pad_len_byte,
					status.pkt_len, len);

			if (status.exception ==
					IPAHAL_PKT_STATUS_EXCEPTION_DEAGGR) {
				IPADBG_LOW(
					"Dropping packet on DeAggr Exception\n");
				sys->drop_packet = true;
			}

			skb2 = ipa3_skb_copy_for_client(skb,
				min(status.pkt_len + pkt_status_sz, skb->len));
			if (likely(skb2)) {
				if (skb->len < len + pkt_status_sz) {
					IPADBG_LOW("SPL skb len %d len %d\n",
							skb->len, len);
					sys->prev_skb = skb2;
					sys->len_rem = len - skb->len +
						pkt_status_sz;
					sys->len_pad = pad_len_byte;
					skb_pull(skb, skb->len);
				} else {
					skb_trim(skb2, status.pkt_len +
							pkt_status_sz);
					IPADBG_LOW("rx avail for %d\n",
							status.endp_dest_idx);
					if (sys->drop_packet) {
						dev_kfree_skb_any(skb2);
					} else if (status.pkt_len >
						   IPA_GENERIC_AGGR_BYTE_LIMIT *
						   1024) {
						IPAERR("packet size invalid\n");
						IPAERR("STATUS opcode=%d\n",
							status.status_opcode);
						IPAERR("src=%d dst=%d len=%d\n",
							status.endp_src_idx,
							status.endp_dest_idx,
							status.pkt_len);
						/* Unexpected HW status */
						ipa_assert();
					} else {
						skb2->truesize = skb2->len +
						sizeof(struct sk_buff) +
						(ALIGN(len +
						pkt_status_sz, 32) *
						unused / used_align);
						sys->ep->client_notify(
							sys->ep->priv,
							IPA_RECEIVE,
							(unsigned long)(skb2));
					}
					skb_pull(skb, len + pkt_status_sz);
				}
			} else {
				IPAERR("fail to alloc skb\n");
				if (skb->len < len) {
					sys->prev_skb = NULL;
					sys->len_rem = len - skb->len +
						pkt_status_sz;
					sys->len_pad = pad_len_byte;
					skb_pull(skb, skb->len);
				} else {
					skb_pull(skb, len + pkt_status_sz);
				}
			}
			/* TX comp */
			ipa3_wq_write_done_status(src_pipe, tx_pkt);
			IPADBG_LOW("tx comp imp for %d\n", src_pipe);
		} else {
			/* TX comp */
			ipa3_wq_write_done_status(status.endp_src_idx, tx_pkt);
			IPADBG_LOW("tx comp exp for %d\n",
				status.endp_src_idx);
			skb_pull(skb, pkt_status_sz);
			IPA_STATS_INC_CNT(ipa3_ctx->stats.stat_compl);
			IPA_STATS_DEC_CNT(ipa3_ctx->stats.rx_excp_pkts
				[IPAHAL_PKT_STATUS_EXCEPTION_NONE]);
		}
		tx_pkt = NULL;
	}

out:
	ipa3_skb_recycle(skb);
	return rc;
}

static struct sk_buff *ipa3_join_prev_skb(struct sk_buff *prev_skb,
		struct sk_buff *skb, unsigned int len)
{
	struct sk_buff *skb2;

	skb2 = skb_copy_expand(prev_skb, 0,
			len, GFP_KERNEL);
	if (likely(skb2)) {
		memcpy(skb_put(skb2, len),
			skb->data, len);
	} else {
		IPAERR("copy expand failed\n");
		skb2 = NULL;
	}
	dev_kfree_skb_any(prev_skb);

	return skb2;
}

static void ipa3_wan_rx_handle_splt_pyld(struct sk_buff *skb,
		struct ipa3_sys_context *sys)
{
	struct sk_buff *skb2;

	IPADBG_LOW("rem %d skb %d\n", sys->len_rem, skb->len);
	if (sys->len_rem <= skb->len) {
		if (sys->prev_skb) {
			skb2 = ipa3_join_prev_skb(sys->prev_skb, skb,
					sys->len_rem);
			if (likely(skb2)) {
				IPADBG_LOW(
					"removing Status element from skb and sending to WAN client");
				skb_pull(skb2, ipahal_pkt_status_get_size());
				skb2->truesize = skb2->len +
					sizeof(struct sk_buff);
				sys->ep->client_notify(sys->ep->priv,
					IPA_RECEIVE,
					(unsigned long)(skb2));
			}
		}
		skb_pull(skb, sys->len_rem);
		sys->prev_skb = NULL;
		sys->len_rem = 0;
	} else {
		if (sys->prev_skb) {
			skb2 = ipa3_join_prev_skb(sys->prev_skb, skb,
					skb->len);
			sys->prev_skb = skb2;
		}
		sys->len_rem -= skb->len;
		skb_pull(skb, skb->len);
	}
}

static int ipa3_wan_rx_pyld_hdlr(struct sk_buff *skb,
		struct ipa3_sys_context *sys)
{
	struct ipahal_pkt_status status;
	unsigned char *skb_data;
	u32 pkt_status_sz;
	struct sk_buff *skb2;
	u16 pkt_len_with_pad;
	u32 qmap_hdr;
	int checksum_trailer_exists;
	int frame_len;
	int ep_idx;
	unsigned int used = *(unsigned int *)skb->cb;
	unsigned int used_align = ALIGN(used, 32);
	unsigned long unused = IPA_GENERIC_RX_BUFF_BASE_SZ - used;

	IPA_DUMP_BUFF(skb->data, 0, skb->len);
	if (skb->len == 0) {
		IPAERR("ZLT\n");
		goto bail;
	}

	if (ipa3_ctx->ipa_client_apps_wan_cons_agg_gro) {
		sys->ep->client_notify(sys->ep->priv,
			IPA_RECEIVE, (unsigned long)(skb));
		return 0;
	}
	if (sys->repl_hdlr == ipa3_replenish_rx_cache_recycle) {
		IPAERR("Recycle should enable only with GRO Aggr\n");
		ipa_assert();
	}

	/*
	 * payload splits across 2 buff or more,
	 * take the start of the payload from prev_skb
	 */
	if (sys->len_rem)
		ipa3_wan_rx_handle_splt_pyld(skb, sys);

	pkt_status_sz = ipahal_pkt_status_get_size();
	while (skb->len) {
		IPADBG_LOW("LEN_REM %d\n", skb->len);
		if (skb->len < pkt_status_sz) {
			IPAERR("status straddles buffer\n");
			WARN_ON(1);
			goto bail;
		}
		ipahal_pkt_status_parse(skb->data, &status);
		skb_data = skb->data;
		IPADBG_LOW("STATUS opcode=%d src=%d dst=%d len=%d\n",
				status.status_opcode, status.endp_src_idx,
				status.endp_dest_idx, status.pkt_len);

		if (sys->status_stat) {
			sys->status_stat->status[sys->status_stat->curr] =
				status;
			sys->status_stat->curr++;
			if (sys->status_stat->curr == IPA_MAX_STATUS_STAT_NUM)
				sys->status_stat->curr = 0;
		}

		if ((status.status_opcode !=
			IPAHAL_PKT_STATUS_OPCODE_DROPPED_PACKET) &&
			(status.status_opcode !=
			IPAHAL_PKT_STATUS_OPCODE_PACKET) &&
			(status.status_opcode !=
			IPAHAL_PKT_STATUS_OPCODE_PACKET_2ND_PASS)) {
			IPAERR("unsupported opcode(%d)\n",
				status.status_opcode);
			skb_pull(skb, pkt_status_sz);
			continue;
		}

		IPA_STATS_INC_CNT(ipa3_ctx->stats.rx_pkts);
		if (status.endp_dest_idx >= ipa3_ctx->ipa_num_pipes ||
			status.endp_src_idx >= ipa3_ctx->ipa_num_pipes) {
			IPAERR("status fields invalid\n");
			WARN_ON(1);
			goto bail;
		}
		if (status.pkt_len == 0) {
			IPADBG_LOW("Skip aggr close status\n");
			skb_pull(skb, pkt_status_sz);
			IPA_STATS_DEC_CNT(ipa3_ctx->stats.rx_pkts);
			IPA_STATS_INC_CNT(ipa3_ctx->stats.wan_aggr_close);
			continue;
		}
		ep_idx = ipa3_get_ep_mapping(IPA_CLIENT_APPS_WAN_CONS);
		if (status.endp_dest_idx != ep_idx) {
			IPAERR("expected endp_dest_idx %d received %d\n",
					ep_idx, status.endp_dest_idx);
			WARN_ON(1);
			goto bail;
		}
		/* RX data */
		if (skb->len == pkt_status_sz) {
			IPAERR("Ins header in next buffer\n");
			WARN_ON(1);
			goto bail;
		}
		qmap_hdr = *(u32 *)(skb_data + pkt_status_sz);
		/*
		 * Take the pkt_len_with_pad from the last 2 bytes of the QMAP
		 * header
		 */

		/*QMAP is BE: convert the pkt_len field from BE to LE*/
		pkt_len_with_pad = ntohs((qmap_hdr>>16) & 0xffff);
		IPADBG_LOW("pkt_len with pad %d\n", pkt_len_with_pad);
		/*get the CHECKSUM_PROCESS bit*/
		checksum_trailer_exists = IPAHAL_PKT_STATUS_MASK_FLAG_VAL(
			IPAHAL_PKT_STATUS_MASK_CKSUM_PROCESS_SHFT, &status);
		IPADBG_LOW("checksum_trailer_exists %d\n",
				checksum_trailer_exists);

		frame_len = pkt_status_sz + IPA_QMAP_HEADER_LENGTH +
			    pkt_len_with_pad;
		if (checksum_trailer_exists)
			frame_len += IPA_DL_CHECKSUM_LENGTH;
		IPADBG_LOW("frame_len %d\n", frame_len);

		skb2 = skb_clone(skb, GFP_KERNEL);
		if (likely(skb2)) {
			/*
			 * the len of actual data is smaller than expected
			 * payload split across 2 buff
			 */
			if (skb->len < frame_len) {
				IPADBG_LOW("SPL skb len %d len %d\n",
						skb->len, frame_len);
				sys->prev_skb = skb2;
				sys->len_rem = frame_len - skb->len;
				skb_pull(skb, skb->len);
			} else {
				skb_trim(skb2, frame_len);
				IPADBG_LOW("rx avail for %d\n",
						status.endp_dest_idx);
				IPADBG_LOW(
					"removing Status element from skb and sending to WAN client");
				skb_pull(skb2, pkt_status_sz);
				skb2->truesize = skb2->len +
					sizeof(struct sk_buff) +
					(ALIGN(frame_len, 32) *
					 unused / used_align);
				sys->ep->client_notify(sys->ep->priv,
					IPA_RECEIVE, (unsigned long)(skb2));
				skb_pull(skb, frame_len);
			}
		} else {
			IPAERR("fail to clone\n");
			if (skb->len < frame_len) {
				sys->prev_skb = NULL;
				sys->len_rem = frame_len - skb->len;
				skb_pull(skb, skb->len);
			} else {
				skb_pull(skb, frame_len);
			}
		}
	}
bail:
	sys->free_skb(skb);
	return 0;
}

static struct sk_buff *ipa3_get_skb_ipa_rx(unsigned int len, gfp_t flags)
{
	return __dev_alloc_skb(len, flags);
}

static void ipa3_free_skb_rx(struct sk_buff *skb)
{
	dev_kfree_skb_any(skb);
}

void ipa3_lan_rx_cb(void *priv, enum ipa_dp_evt_type evt, unsigned long data)
{
	struct sk_buff *rx_skb = (struct sk_buff *)data;
	struct ipahal_pkt_status status;
	struct ipa3_ep_context *ep;
	unsigned int src_pipe;
	u32 metadata;
	u8 ucp;

	ipahal_pkt_status_parse(rx_skb->data, &status);
	src_pipe = status.endp_src_idx;
	metadata = status.metadata;
	ucp = status.ucp;
	ep = &ipa3_ctx->ep[src_pipe];
	if (unlikely(src_pipe >= ipa3_ctx->ipa_num_pipes ||
		!ep->valid ||
		!ep->client_notify)) {
		IPAERR_RL("drop pipe=%d ep_valid=%d client_notify=%pK\n",
		  src_pipe, ep->valid, ep->client_notify);
		dev_kfree_skb_any(rx_skb);
		return;
	}
	if (status.exception == IPAHAL_PKT_STATUS_EXCEPTION_NONE)
		skb_pull(rx_skb, ipahal_pkt_status_get_size() +
				IPA_LAN_RX_HEADER_LENGTH);
	else
		skb_pull(rx_skb, ipahal_pkt_status_get_size());

	/* Metadata Info
	 *  ------------------------------------------
	 *  |   3     |   2     |    1        |  0   |
	 *  | fw_desc | vdev_id | qmap mux id | Resv |
	 *  ------------------------------------------
	 */
	*(u16 *)rx_skb->cb = ((metadata >> 16) & 0xFFFF);
	*(u8 *)(rx_skb->cb + 4) = ucp;
	IPADBG_LOW("meta_data: 0x%x cb: 0x%x\n",
			metadata, *(u32 *)rx_skb->cb);
	IPADBG_LOW("ucp: %d\n", *(u8 *)(rx_skb->cb + 4));

	ep->client_notify(ep->priv, IPA_RECEIVE, (unsigned long)(rx_skb));
}

static void ipa3_recycle_rx_wrapper(struct ipa3_rx_pkt_wrapper *rx_pkt)
{
	rx_pkt->data.dma_addr = 0;
	/* skb recycle was moved to pyld_hdlr */
	INIT_LIST_HEAD(&rx_pkt->link);
	spin_lock_bh(&rx_pkt->sys->spinlock);
	list_add_tail(&rx_pkt->link, &rx_pkt->sys->rcycl_list);
	spin_unlock_bh(&rx_pkt->sys->spinlock);
}

static void ipa3_recycle_rx_page_wrapper(struct ipa3_rx_pkt_wrapper *rx_pkt)
{
	/* no-op */
}

/**
 * handle_skb_completion()- Handle event completion EOB or EOT and prep the skb
 *
 * if eob: Set skb values, put rx_pkt at the end of the list and return NULL
 *
 * if eot: Set skb values, put skb at the end of the list. Then update the
 * length and chain the skbs together while also freeing and unmapping the
 * corresponding rx pkt. Once finished return the head_skb to be sent up the
 * network stack.
 */
static struct sk_buff *handle_skb_completion(struct gsi_chan_xfer_notify
		*notify, bool update_truesize)
{
	struct ipa3_rx_pkt_wrapper *rx_pkt, *tmp;
	struct sk_buff *rx_skb, *next_skb = NULL;
	struct list_head *head;
	struct ipa3_sys_context *sys;

	sys = (struct ipa3_sys_context *) notify->chan_user_data;
	rx_pkt = (struct ipa3_rx_pkt_wrapper *) notify->xfer_user_data;

	spin_lock_bh(&rx_pkt->sys->spinlock);
	rx_pkt->sys->len--;
	spin_unlock_bh(&rx_pkt->sys->spinlock);

	if (notify->bytes_xfered)
		rx_pkt->len = notify->bytes_xfered;

	rx_skb = rx_pkt->data.skb;
	skb_set_tail_pointer(rx_skb, rx_pkt->len);
	rx_skb->len = rx_pkt->len;

	if (update_truesize) {
		*(unsigned int *)rx_skb->cb = rx_skb->len;
		rx_skb->truesize = rx_pkt->len + sizeof(struct sk_buff);
	}

	if (unlikely(notify->veid >= GSI_VEID_MAX)) {
		WARN_ON(1);
		return NULL;
	}

	/*Assesrt when WAN consumer channel receive EOB event*/
	if (unlikely(notify->evt_id == GSI_CHAN_EVT_EOB &&
		sys->ep->client == IPA_CLIENT_APPS_WAN_CONS)) {
		IPAERR("EOB event received on WAN consumer channel\n");
		ipa_assert();
	}

	head = &rx_pkt->sys->pending_pkts[notify->veid];

	INIT_LIST_HEAD(&rx_pkt->link);
	list_add_tail(&rx_pkt->link, head);

	/* Check added for handling LAN consumer packet without EOT flag */
	if (notify->evt_id == GSI_CHAN_EVT_EOT ||
		sys->ep->client == IPA_CLIENT_APPS_LAN_CONS) {
	/* go over the list backward to save computations on updating length */
		list_for_each_entry_safe_reverse(rx_pkt, tmp, head, link) {
			rx_skb = rx_pkt->data.skb;

			list_del(&rx_pkt->link);
			dma_unmap_single(ipa3_ctx->pdev, rx_pkt->data.dma_addr,
				sys->rx_buff_sz, DMA_FROM_DEVICE);
			sys->free_rx_wrapper(rx_pkt);

			if (next_skb) {
				skb_shinfo(rx_skb)->frag_list = next_skb;
				rx_skb->len += next_skb->len;
				rx_skb->data_len += next_skb->len;
			}
			next_skb = rx_skb;
		}
	} else {
		return NULL;
	}
	return rx_skb;
}

/**
 * handle_page_completion()- Handle event completion EOB or EOT
 * and prep the skb
 *
 * if eob: Set skb values, put rx_pkt at the end of the list and return NULL
 *
 * if eot: Set skb values, put skb at the end of the list. Then update the
 * length and put the page together to the frags while also
 * freeing and unmapping the corresponding rx pkt. Once finished
 * return the head_skb to be sent up the network stack.
 */
static struct sk_buff *handle_page_completion(struct gsi_chan_xfer_notify
		*notify, bool update_truesize)
{
	struct ipa3_rx_pkt_wrapper *rx_pkt, *tmp;
	struct sk_buff *rx_skb;
	struct list_head *head;
	struct ipa3_sys_context *sys;
	struct ipa_rx_page_data rx_page;

	sys = (struct ipa3_sys_context *) notify->chan_user_data;
	rx_pkt = (struct ipa3_rx_pkt_wrapper *) notify->xfer_user_data;
	rx_page = rx_pkt->page_data;

	spin_lock_bh(&rx_pkt->sys->spinlock);
	rx_pkt->sys->len--;
	spin_unlock_bh(&rx_pkt->sys->spinlock);

	/* TODO: truesize handle for EOB */
	if (update_truesize)
		IPAERR("update_truesize not supported\n");

	if (notify->veid >= GSI_VEID_MAX) {
		rx_pkt->sys->free_rx_wrapper(rx_pkt);
		if (!rx_page.is_tmp_alloc)
			init_page_count(rx_page.page);
		IPAERR("notify->veid > GSI_VEID_MAX\n");
		return NULL;
	}

	head = &rx_pkt->sys->pending_pkts[notify->veid];

	INIT_LIST_HEAD(&rx_pkt->link);
	list_add_tail(&rx_pkt->link, head);

	/* Check added for handling LAN consumer packet without EOT flag */
	if (notify->evt_id == GSI_CHAN_EVT_EOT ||
		sys->ep->client == IPA_CLIENT_APPS_LAN_CONS) {
		rx_skb = alloc_skb(0, GFP_ATOMIC);
		if (unlikely(!rx_skb)) {
			rx_pkt->sys->free_rx_wrapper(rx_pkt);
			if (!rx_page.is_tmp_alloc)
				init_page_count(rx_page.page);
			IPAERR("skb alloc failure\n");
			return NULL;
		}
	/* go over the list backward to save computations on updating length */
		list_for_each_entry_safe_reverse(rx_pkt, tmp, head, link) {
			rx_page = rx_pkt->page_data;

			list_del(&rx_pkt->link);
			if (rx_page.is_tmp_alloc)
				dma_unmap_page(ipa3_ctx->pdev, rx_page.dma_addr,
					rx_pkt->len, DMA_FROM_DEVICE);
			else
				dma_sync_single_for_cpu(ipa3_ctx->pdev,
					rx_page.dma_addr,
					rx_pkt->len, DMA_FROM_DEVICE);
			rx_pkt->sys->free_rx_wrapper(rx_pkt);

			skb_add_rx_frag(rx_skb,
				skb_shinfo(rx_skb)->nr_frags,
				rx_page.page, 0,
				notify->bytes_xfered,
				PAGE_SIZE << IPA_WAN_PAGE_ORDER);
		}
	} else {
		return NULL;
	}
	return rx_skb;
}

static void ipa3_wq_rx_common(struct ipa3_sys_context *sys,
	struct gsi_chan_xfer_notify *notify)
{
	struct sk_buff *rx_skb;
	struct ipa3_sys_context *coal_sys;
	int ipa_ep_idx;

	if (unlikely(!notify)) {
		IPAERR_RL("gsi_chan_xfer_notify is null\n");
		return;
	}
	rx_skb = handle_skb_completion(notify, true);

	if (likely(rx_skb)) {
		sys->pyld_hdlr(rx_skb, sys);

		/* For coalescing, we have 2 transfer rings to replenish */
		if (sys->ep->client == IPA_CLIENT_APPS_WAN_COAL_CONS) {
			ipa_ep_idx = ipa3_get_ep_mapping(
					IPA_CLIENT_APPS_WAN_CONS);

			if (unlikely(ipa_ep_idx == IPA_EP_NOT_ALLOCATED)) {
				IPAERR("Invalid client.\n");
				return;
			}

			coal_sys = ipa3_ctx->ep[ipa_ep_idx].sys;
			coal_sys->repl_hdlr(coal_sys);
		}

		sys->repl_hdlr(sys);
	}
}

static void ipa3_rx_napi_chain(struct ipa3_sys_context *sys,
		struct gsi_chan_xfer_notify *notify, uint32_t num)
{
	struct ipa3_sys_context *wan_def_sys;
	int i, ipa_ep_idx;
	struct sk_buff *rx_skb, *first_skb = NULL, *prev_skb = NULL;

	/* non-coalescing case (SKB chaining enabled) */
	if (sys->ep->client != IPA_CLIENT_APPS_WAN_COAL_CONS) {
		for (i = 0; i < num; i++) {
			if (!ipa3_ctx->ipa_wan_skb_page)
				rx_skb = handle_skb_completion(
					&notify[i], false);
			else
				rx_skb = handle_page_completion(
					&notify[i], false);

			/* this is always true for EOTs */
			if (rx_skb) {
				if (!first_skb)
					first_skb = rx_skb;

				if (prev_skb)
					skb_shinfo(prev_skb)->frag_list =
						rx_skb;

				prev_skb = rx_skb;
			}
		}
		if (prev_skb) {
			skb_shinfo(prev_skb)->frag_list = NULL;
			sys->pyld_hdlr(first_skb, sys);
		}
	} else {
		if (!ipa3_ctx->ipa_wan_skb_page) {
			/* TODO: add chaining for coal case */
			for (i = 0; i < num; i++) {
				rx_skb = handle_skb_completion(
					&notify[i], false);
				if (rx_skb) {
					sys->pyld_hdlr(rx_skb, sys);
					/*
					 * For coalescing, we have 2 transfer
					 * rings to replenish
					 */
					ipa_ep_idx = ipa3_get_ep_mapping(
						IPA_CLIENT_APPS_WAN_CONS);
					if (unlikely(ipa_ep_idx ==
						IPA_EP_NOT_ALLOCATED)) {
						IPAERR("Invalid client.\n");
						return;
					}
					wan_def_sys =
						ipa3_ctx->ep[ipa_ep_idx].sys;
					wan_def_sys->repl_hdlr(wan_def_sys);
					sys->repl_hdlr(sys);
				}
			}
		} else {
			for (i = 0; i < num; i++) {
				rx_skb = handle_page_completion(
					&notify[i], false);

				/* this is always true for EOTs */
				if (rx_skb) {
					if (!first_skb)
						first_skb = rx_skb;

					if (prev_skb)
						skb_shinfo(prev_skb)->frag_list
							= rx_skb;

					prev_skb = rx_skb;
				}
			}
			if (prev_skb) {
				skb_shinfo(prev_skb)->frag_list = NULL;
				sys->pyld_hdlr(first_skb, sys);
				/*
				 * For coalescing, we have 2 transfer
				 * rings to replenish
				 */
				ipa_ep_idx = ipa3_get_ep_mapping(
						IPA_CLIENT_APPS_WAN_CONS);
				if (unlikely(ipa_ep_idx ==
					IPA_EP_NOT_ALLOCATED)) {
					IPAERR("Invalid client.\n");
					return;
				}
				wan_def_sys =
					ipa3_ctx->ep[ipa_ep_idx].sys;
				wan_def_sys->repl_hdlr(wan_def_sys);
			}
		}
	}
}

static void ipa3_wlan_wq_rx_common(struct ipa3_sys_context *sys,
	struct gsi_chan_xfer_notify *notify)
{
	struct ipa3_rx_pkt_wrapper *rx_pkt_expected;
	struct sk_buff *rx_skb;

	rx_pkt_expected = (struct ipa3_rx_pkt_wrapper *) notify->xfer_user_data;

	sys->len--;

	if (notify->bytes_xfered)
		rx_pkt_expected->len = notify->bytes_xfered;

	rx_skb = rx_pkt_expected->data.skb;
	skb_set_tail_pointer(rx_skb, rx_pkt_expected->len);
	rx_skb->len = rx_pkt_expected->len;
	rx_skb->truesize = rx_pkt_expected->len + sizeof(struct sk_buff);
	sys->ep->wstats.tx_pkts_rcvd++;
	if (sys->len <= IPA_WLAN_RX_POOL_SZ_LOW_WM) {
		ipa3_free_skb(&rx_pkt_expected->data);
		sys->ep->wstats.tx_pkts_dropped++;
	} else {
		sys->ep->wstats.tx_pkts_sent++;
		sys->ep->client_notify(sys->ep->priv, IPA_RECEIVE,
				(unsigned long)(&rx_pkt_expected->data));
	}
	ipa3_replenish_wlan_rx_cache(sys);
}

static void ipa3_dma_memcpy_notify(struct ipa3_sys_context *sys)
{
	IPADBG_LOW("ENTER.\n");
	if (unlikely(list_empty(&sys->head_desc_list))) {
		IPAERR("descriptor list is empty!\n");
		WARN_ON(1);
		return;
	}
	sys->ep->client_notify(sys->ep->priv, IPA_RECEIVE, 0);
	IPADBG_LOW("EXIT\n");
}

static void ipa3_wq_rx_avail(struct work_struct *work)
{
	struct ipa3_rx_pkt_wrapper *rx_pkt;
	struct ipa3_sys_context *sys;

	rx_pkt = container_of(work, struct ipa3_rx_pkt_wrapper, work);
	WARN(unlikely(rx_pkt == NULL), "rx pkt is null");
	sys = rx_pkt->sys;
	ipa3_wq_rx_common(sys, 0);
}

static int ipa3_odu_rx_pyld_hdlr(struct sk_buff *rx_skb,
	struct ipa3_sys_context *sys)
{
	if (sys->ep->client_notify) {
		sys->ep->client_notify(sys->ep->priv, IPA_RECEIVE,
			(unsigned long)(rx_skb));
	} else {
		dev_kfree_skb_any(rx_skb);
		WARN(1, "client notify is null");
	}

	return 0;
}

static int ipa3_odl_dpl_rx_pyld_hdlr(struct sk_buff *rx_skb,
	struct ipa3_sys_context *sys)
{
	if (WARN(!sys->ep->client_notify, "sys->ep->client_notify is NULL\n")) {
		dev_kfree_skb_any(rx_skb);
	} else {
		sys->ep->client_notify(sys->ep->priv, IPA_RECEIVE,
			(unsigned long)(rx_skb));
		/*Recycle the SKB before reusing it*/
		ipa3_skb_recycle(rx_skb);
	}

	return 0;
}
static void ipa3_free_rx_wrapper(struct ipa3_rx_pkt_wrapper *rk_pkt)
{
	kmem_cache_free(ipa3_ctx->rx_pkt_wrapper_cache, rk_pkt);
}

static void ipa3_set_aggr_limit(struct ipa_sys_connect_params *in,
		struct ipa3_sys_context *sys)
{
	u32 *aggr_byte_limit = &in->ipa_ep_cfg.aggr.aggr_byte_limit;
	u32 adjusted_sz = ipa_adjust_ra_buff_base_sz(*aggr_byte_limit);

	IPADBG("get close-by %u\n", adjusted_sz);
	IPADBG("set rx_buff_sz %lu\n", (unsigned long)
		IPA_GENERIC_RX_BUFF_SZ(adjusted_sz));

	/* disable ipa_status */
	sys->ep->status.status_en = false;
	sys->rx_buff_sz = IPA_GENERIC_RX_BUFF_SZ(adjusted_sz);

	if (in->client == IPA_CLIENT_APPS_WAN_COAL_CONS)
		in->ipa_ep_cfg.aggr.aggr_hard_byte_limit_en = 1;

	*aggr_byte_limit = sys->rx_buff_sz < *aggr_byte_limit ?
		IPA_ADJUST_AGGR_BYTE_LIMIT(sys->rx_buff_sz) :
		IPA_ADJUST_AGGR_BYTE_LIMIT(*aggr_byte_limit);

	IPADBG("set aggr_limit %lu\n", (unsigned long) *aggr_byte_limit);
}

static int ipa3_assign_policy(struct ipa_sys_connect_params *in,
		struct ipa3_sys_context *sys)
{
	bool apps_wan_cons_agg_gro_flag;
	unsigned long aggr_byte_limit;

	if (in->client == IPA_CLIENT_APPS_CMD_PROD) {
		sys->policy = IPA_POLICY_INTR_MODE;
		sys->use_comm_evt_ring = false;
		return 0;
	}

	if (in->client == IPA_CLIENT_APPS_WAN_PROD) {
		sys->policy = IPA_POLICY_INTR_MODE;
		sys->use_comm_evt_ring = true;
		INIT_WORK(&sys->work, ipa3_send_nop_desc);
		atomic_set(&sys->workqueue_flushed, 0);

		/*
		 * enable source notification status for exception packets
		 * (i.e. QMAP commands) to be routed to modem.
		 */
		sys->ep->status.status_en = true;
		sys->ep->status.status_ep =
			ipa3_get_ep_mapping(IPA_CLIENT_Q6_WAN_CONS);
		return 0;
	}

	if (IPA_CLIENT_IS_MEMCPY_DMA_PROD(in->client)) {
		sys->policy = IPA_POLICY_NOINTR_MODE;
		return 0;
	}

	apps_wan_cons_agg_gro_flag =
		ipa3_ctx->ipa_client_apps_wan_cons_agg_gro;
	aggr_byte_limit = in->ipa_ep_cfg.aggr.aggr_byte_limit;

	if (IPA_CLIENT_IS_PROD(in->client)) {
		if (sys->ep->skip_ep_cfg) {
			sys->policy = IPA_POLICY_INTR_POLL_MODE;
			sys->use_comm_evt_ring = true;
			atomic_set(&sys->curr_polling_state, 0);
		} else {
			sys->policy = IPA_POLICY_INTR_MODE;
			sys->use_comm_evt_ring = true;
			INIT_WORK(&sys->work, ipa3_send_nop_desc);
			atomic_set(&sys->workqueue_flushed, 0);
		}
	} else {
		if (in->client == IPA_CLIENT_APPS_LAN_CONS ||
		    in->client == IPA_CLIENT_APPS_WAN_CONS ||
		    in->client == IPA_CLIENT_APPS_WAN_COAL_CONS) {
			sys->ep->status.status_en = true;
			sys->policy = IPA_POLICY_INTR_POLL_MODE;
			INIT_WORK(&sys->work, ipa3_wq_handle_rx);
			INIT_DELAYED_WORK(&sys->switch_to_intr_work,
				ipa3_switch_to_intr_rx_work_func);
			INIT_DELAYED_WORK(&sys->replenish_rx_work,
					ipa3_replenish_rx_work_func);
			atomic_set(&sys->curr_polling_state, 0);
			sys->rx_buff_sz = IPA_GENERIC_RX_BUFF_SZ(
				IPA_GENERIC_RX_BUFF_BASE_SZ);
			sys->get_skb = ipa3_get_skb_ipa_rx;
			sys->free_skb = ipa3_free_skb_rx;
			in->ipa_ep_cfg.aggr.aggr_en = IPA_ENABLE_AGGR;
			if (in->client == IPA_CLIENT_APPS_WAN_COAL_CONS)
				in->ipa_ep_cfg.aggr.aggr = IPA_COALESCE;
			else
				in->ipa_ep_cfg.aggr.aggr = IPA_GENERIC;
			in->ipa_ep_cfg.aggr.aggr_time_limit =
				IPA_GENERIC_AGGR_TIME_LIMIT;
			if (in->client == IPA_CLIENT_APPS_LAN_CONS) {
				INIT_WORK(&sys->repl_work, ipa3_wq_repl_rx);
				sys->pyld_hdlr = ipa3_lan_rx_pyld_hdlr;
				sys->repl_hdlr =
					ipa3_replenish_rx_cache_recycle;
				sys->free_rx_wrapper =
					ipa3_recycle_rx_wrapper;
				sys->rx_pool_sz =
					ipa3_ctx->lan_rx_ring_size;
				in->ipa_ep_cfg.aggr.aggr_byte_limit =
				IPA_GENERIC_AGGR_BYTE_LIMIT;
				in->ipa_ep_cfg.aggr.aggr_pkt_limit =
				IPA_GENERIC_AGGR_PKT_LIMIT;
			} else if (in->client == IPA_CLIENT_APPS_WAN_CONS ||
				in->client == IPA_CLIENT_APPS_WAN_COAL_CONS) {
				if (ipa3_ctx->ipa_wan_skb_page
					&& in->napi_obj) {
					INIT_WORK(&sys->repl_work,
							ipa3_wq_page_repl);
					sys->pyld_hdlr = ipa3_wan_rx_pyld_hdlr;
					sys->free_rx_wrapper =
						ipa3_recycle_rx_page_wrapper;
					sys->repl_hdlr =
						ipa3_replenish_rx_page_recycle;
					sys->rx_pool_sz =
						ipa3_ctx->wan_rx_ring_size;
				} else {
					INIT_WORK(&sys->repl_work,
						ipa3_wq_repl_rx);
					sys->pyld_hdlr = ipa3_wan_rx_pyld_hdlr;
					sys->free_rx_wrapper =
						ipa3_free_rx_wrapper;
					sys->rx_pool_sz =
						ipa3_ctx->wan_rx_ring_size;
					if (nr_cpu_ids > 1) {
						sys->repl_hdlr =
						ipa3_fast_replenish_rx_cache;
					} else {
						sys->repl_hdlr =
						ipa3_replenish_rx_cache;
					}
					if (in->napi_obj && in->recycle_enabled)
						sys->repl_hdlr =
						ipa3_replenish_rx_cache_recycle;
				}
				in->ipa_ep_cfg.aggr.aggr_sw_eof_active
						= true;
				if (apps_wan_cons_agg_gro_flag)
					ipa3_set_aggr_limit(in, sys);
				else {
					in->ipa_ep_cfg.aggr.aggr_byte_limit
						= IPA_GENERIC_AGGR_BYTE_LIMIT;
					in->ipa_ep_cfg.aggr.aggr_pkt_limit
						= IPA_GENERIC_AGGR_PKT_LIMIT;
				}
			}
		} else if (IPA_CLIENT_IS_WLAN_CONS(in->client)) {
			IPADBG("assigning policy to client:%d",
				in->client);

			sys->policy = IPA_POLICY_INTR_POLL_MODE;
			INIT_WORK(&sys->work, ipa3_wq_handle_rx);
			INIT_DELAYED_WORK(&sys->switch_to_intr_work,
				ipa3_switch_to_intr_rx_work_func);
			INIT_DELAYED_WORK(&sys->replenish_rx_work,
				ipa3_replenish_rx_work_func);
			atomic_set(&sys->curr_polling_state, 0);
			sys->rx_buff_sz = IPA_WLAN_RX_BUFF_SZ;
			sys->rx_pool_sz = in->desc_fifo_sz /
				IPA_FIFO_ELEMENT_SIZE - 1;
			if (sys->rx_pool_sz > IPA_WLAN_RX_POOL_SZ)
				sys->rx_pool_sz = IPA_WLAN_RX_POOL_SZ;
			sys->pyld_hdlr = NULL;
			sys->repl_hdlr = ipa3_replenish_wlan_rx_cache;
			sys->get_skb = ipa3_get_skb_ipa_rx;
			sys->free_skb = ipa3_free_skb_rx;
			sys->free_rx_wrapper = ipa3_free_rx_wrapper;
			in->ipa_ep_cfg.aggr.aggr_en = IPA_BYPASS_AGGR;
		} else if (IPA_CLIENT_IS_ODU_CONS(in->client)) {
			IPADBG("assigning policy to client:%d",
				in->client);

			sys->policy = IPA_POLICY_INTR_POLL_MODE;
			INIT_WORK(&sys->work, ipa3_wq_handle_rx);
			INIT_DELAYED_WORK(&sys->switch_to_intr_work,
				ipa3_switch_to_intr_rx_work_func);
			INIT_DELAYED_WORK(&sys->replenish_rx_work,
				ipa3_replenish_rx_work_func);
			atomic_set(&sys->curr_polling_state, 0);
			sys->rx_pool_sz = in->desc_fifo_sz /
				IPA_FIFO_ELEMENT_SIZE - 1;
			if (sys->rx_pool_sz > IPA_ODU_RX_POOL_SZ)
				sys->rx_pool_sz = IPA_ODU_RX_POOL_SZ;
			sys->pyld_hdlr = ipa3_odu_rx_pyld_hdlr;
			sys->get_skb = ipa3_get_skb_ipa_rx;
			sys->free_skb = ipa3_free_skb_rx;
			/* recycle skb for GSB use case */
			if (ipa3_ctx->ipa_hw_type >= IPA_HW_v4_0) {
				sys->free_rx_wrapper =
					ipa3_free_rx_wrapper;
				sys->repl_hdlr =
					ipa3_replenish_rx_cache;
				/* Overwrite buffer size & aggr limit for GSB */
				sys->rx_buff_sz = IPA_GENERIC_RX_BUFF_SZ(
					IPA_GSB_RX_BUFF_BASE_SZ);
				in->ipa_ep_cfg.aggr.aggr_byte_limit =
					IPA_GSB_AGGR_BYTE_LIMIT;
			} else {
				sys->free_rx_wrapper =
					ipa3_free_rx_wrapper;
				sys->repl_hdlr = ipa3_replenish_rx_cache;
				sys->rx_buff_sz = IPA_ODU_RX_BUFF_SZ;
			}
		} else if (in->client ==
				IPA_CLIENT_MEMCPY_DMA_ASYNC_CONS) {
			IPADBG("assigning policy to client:%d",
				in->client);

			sys->policy = IPA_POLICY_INTR_POLL_MODE;
			INIT_WORK(&sys->work, ipa3_wq_handle_rx);
			INIT_DELAYED_WORK(&sys->switch_to_intr_work,
				ipa3_switch_to_intr_rx_work_func);
		} else if (in->client ==
				IPA_CLIENT_MEMCPY_DMA_SYNC_CONS) {
			IPADBG("assigning policy to client:%d",
				in->client);

			sys->policy = IPA_POLICY_NOINTR_MODE;
		}  else if (in->client == IPA_CLIENT_ODL_DPL_CONS) {
			IPADBG("assigning policy to ODL client:%d\n",
				in->client);
			sys->ep->status.status_en = true;
			sys->policy = IPA_POLICY_INTR_POLL_MODE;
			INIT_WORK(&sys->work, ipa3_wq_handle_rx);
			INIT_DELAYED_WORK(&sys->switch_to_intr_work,
				ipa3_switch_to_intr_rx_work_func);
			INIT_DELAYED_WORK(&sys->replenish_rx_work,
				ipa3_replenish_rx_work_func);
			atomic_set(&sys->curr_polling_state, 0);
			sys->rx_buff_sz =
				IPA_GENERIC_RX_BUFF_SZ(IPA_ODL_RX_BUFF_SZ);
			sys->pyld_hdlr = ipa3_odl_dpl_rx_pyld_hdlr;
			sys->get_skb = ipa3_get_skb_ipa_rx;
			sys->free_skb = ipa3_free_skb_rx;
			sys->free_rx_wrapper = ipa3_recycle_rx_wrapper;
			sys->repl_hdlr = ipa3_replenish_rx_cache_recycle;
			sys->rx_pool_sz = in->desc_fifo_sz /
					IPA_FIFO_ELEMENT_SIZE - 1;
		} else {
			WARN(1, "Need to install a RX pipe hdlr\n");
			return -EINVAL;
		}
	}

	return 0;
}

/**
 * ipa3_tx_client_rx_notify_release() - Callback function
 * which will call the user supplied callback function to
 * release the skb, or release it on its own if no callback
 * function was supplied
 *
 * @user1: [in] - Data Descriptor
 * @user2: [in] - endpoint idx
 *
 * This notified callback is for the destination client
 * This function is supplied in ipa3_tx_dp_mul
 */
static void ipa3_tx_client_rx_notify_release(void *user1, int user2)
{
	struct ipa_tx_data_desc *dd = (struct ipa_tx_data_desc *)user1;
	int ep_idx = user2;

	IPADBG_LOW("Received data desc anchor:%pK\n", dd);

	atomic_inc(&ipa3_ctx->ep[ep_idx].avail_fifo_desc);
	ipa3_ctx->ep[ep_idx].wstats.rx_pkts_status_rcvd++;

  /* wlan host driver waits till tx complete before unload */
	IPADBG_LOW("ep=%d fifo_desc_free_count=%d\n",
		ep_idx, atomic_read(&ipa3_ctx->ep[ep_idx].avail_fifo_desc));
	IPADBG_LOW("calling client notify callback with priv:%pK\n",
		ipa3_ctx->ep[ep_idx].priv);

	if (ipa3_ctx->ep[ep_idx].client_notify) {
		ipa3_ctx->ep[ep_idx].client_notify(ipa3_ctx->ep[ep_idx].priv,
				IPA_WRITE_DONE, (unsigned long)user1);
		ipa3_ctx->ep[ep_idx].wstats.rx_hd_reply++;
	}
}
/**
 * ipa3_tx_client_rx_pkt_status() - Callback function
 * which will call the user supplied callback function to
 * increase the available fifo descriptor
 *
 * @user1: [in] - Data Descriptor
 * @user2: [in] - endpoint idx
 *
 * This notified callback is for the destination client
 * This function is supplied in ipa3_tx_dp_mul
 */
static void ipa3_tx_client_rx_pkt_status(void *user1, int user2)
{
	int ep_idx = user2;

	atomic_inc(&ipa3_ctx->ep[ep_idx].avail_fifo_desc);
	ipa3_ctx->ep[ep_idx].wstats.rx_pkts_status_rcvd++;
}


/**
 * ipa3_tx_dp_mul() - Data-path tx handler for multiple packets
 * @src: [in] - Client that is sending data
 * @ipa_tx_data_desc:	[in] data descriptors from wlan
 *
 * this is used for to transfer data descriptors that received
 * from WLAN1_PROD pipe to IPA HW
 *
 * The function will send data descriptors from WLAN1_PROD (one
 * at a time). Will set EOT flag for last descriptor Once this send was done
 * from transport point-of-view the IPA driver will get notified by the
 * supplied callback - ipa_gsi_irq_tx_notify_cb()
 *
 * ipa_gsi_irq_tx_notify_cb will call to the user supplied callback
 *
 * Returns:	0 on success, negative on failure
 */
int ipa3_tx_dp_mul(enum ipa_client_type src,
			struct ipa_tx_data_desc *data_desc)
{
	/* The second byte in wlan header holds qmap id */
#define IPA_WLAN_HDR_QMAP_ID_OFFSET 1
	struct ipa_tx_data_desc *entry;
	struct ipa3_sys_context *sys;
	struct ipa3_desc desc[2];
	u32 num_desc, cnt;
	int ep_idx;

	IPADBG_LOW("Received data desc anchor:%pK\n", data_desc);

	spin_lock_bh(&ipa3_ctx->wc_memb.ipa_tx_mul_spinlock);

	ep_idx = ipa3_get_ep_mapping(src);
	if (unlikely(ep_idx == -1)) {
		IPAERR("dest EP does not exist.\n");
		goto fail_send;
	}
	IPADBG_LOW("ep idx:%d\n", ep_idx);
	sys = ipa3_ctx->ep[ep_idx].sys;

	if (unlikely(ipa3_ctx->ep[ep_idx].valid == 0)) {
		IPAERR("dest EP not valid.\n");
		goto fail_send;
	}
	sys->ep->wstats.rx_hd_rcvd++;

	/* Calculate the number of descriptors */
	num_desc = 0;
	list_for_each_entry(entry, &data_desc->link, link) {
		num_desc++;
	}
	IPADBG_LOW("Number of Data Descriptors:%d", num_desc);

	if (atomic_read(&sys->ep->avail_fifo_desc) < num_desc) {
		IPAERR("Insufficient data descriptors available\n");
		goto fail_send;
	}

	/* Assign callback only for last data descriptor */
	cnt = 0;
	list_for_each_entry(entry, &data_desc->link, link) {
		memset(desc, 0, 2 * sizeof(struct ipa3_desc));

		IPADBG_LOW("Parsing data desc :%d\n", cnt);
		cnt++;
		((u8 *)entry->pyld_buffer)[IPA_WLAN_HDR_QMAP_ID_OFFSET] =
			(u8)sys->ep->cfg.meta.qmap_id;

		/* the tag field will be populated in ipa3_send() function */
		desc[0].is_tag_status = true;
		desc[1].pyld = entry->pyld_buffer;
		desc[1].len = entry->pyld_len;
		desc[1].type = IPA_DATA_DESC_SKB;
		desc[1].user1 = data_desc;
		desc[1].user2 = ep_idx;
		IPADBG_LOW("priv:%pK pyld_buf:0x%pK pyld_len:%d\n",
			entry->priv, desc[1].pyld, desc[1].len);

		/* In case of last descriptor populate callback */
		if (cnt == num_desc) {
			IPADBG_LOW("data desc:%pK\n", data_desc);
			desc[1].callback = ipa3_tx_client_rx_notify_release;
		} else {
			desc[1].callback = ipa3_tx_client_rx_pkt_status;
		}

		IPADBG_LOW("calling ipa3_send()\n");
		if (ipa3_send(sys, 2, desc, true)) {
			IPAERR("fail to send skb\n");
			sys->ep->wstats.rx_pkt_leak += (cnt-1);
			sys->ep->wstats.rx_dp_fail++;
			goto fail_send;
		}

		if (atomic_read(&sys->ep->avail_fifo_desc) >= 0)
			atomic_dec(&sys->ep->avail_fifo_desc);

		sys->ep->wstats.rx_pkts_rcvd++;
		IPADBG_LOW("ep=%d fifo desc=%d\n",
			ep_idx, atomic_read(&sys->ep->avail_fifo_desc));
	}

	sys->ep->wstats.rx_hd_processed++;
	spin_unlock_bh(&ipa3_ctx->wc_memb.ipa_tx_mul_spinlock);
	return 0;

fail_send:
	spin_unlock_bh(&ipa3_ctx->wc_memb.ipa_tx_mul_spinlock);
	return -EFAULT;

}

void ipa3_free_skb(struct ipa_rx_data *data)
{
	struct ipa3_rx_pkt_wrapper *rx_pkt;

	spin_lock_bh(&ipa3_ctx->wc_memb.wlan_spinlock);

	ipa3_ctx->wc_memb.total_tx_pkts_freed++;
	rx_pkt = container_of(data, struct ipa3_rx_pkt_wrapper, data);

	ipa3_skb_recycle(rx_pkt->data.skb);
	(void)skb_put(rx_pkt->data.skb, IPA_WLAN_RX_BUFF_SZ);

	list_add_tail(&rx_pkt->link,
		&ipa3_ctx->wc_memb.wlan_comm_desc_list);
	ipa3_ctx->wc_memb.wlan_comm_free_cnt++;

	spin_unlock_bh(&ipa3_ctx->wc_memb.wlan_spinlock);
}

/* Functions added to support kernel tests */

int ipa3_sys_setup(struct ipa_sys_connect_params *sys_in,
			unsigned long *ipa_transport_hdl,
			u32 *ipa_pipe_num, u32 *clnt_hdl, bool en_status)
{
	struct ipa3_ep_context *ep;
	int ipa_ep_idx;
	int result = -EINVAL;

	if (sys_in == NULL || clnt_hdl == NULL) {
		IPAERR("NULL args\n");
		goto fail_gen;
	}

	if (ipa_transport_hdl == NULL || ipa_pipe_num == NULL) {
		IPAERR("NULL args\n");
		goto fail_gen;
	}
	if (sys_in->client >= IPA_CLIENT_MAX) {
		IPAERR("bad parm client:%d\n", sys_in->client);
		goto fail_gen;
	}

	ipa_ep_idx = ipa3_get_ep_mapping(sys_in->client);
	if (ipa_ep_idx == -1) {
		IPAERR("Invalid client :%d\n", sys_in->client);
		goto fail_gen;
	}

	ep = &ipa3_ctx->ep[ipa_ep_idx];
	IPA_ACTIVE_CLIENTS_INC_EP(sys_in->client);

	if (ep->valid == 1) {
		if (sys_in->client != IPA_CLIENT_APPS_WAN_PROD) {
			IPAERR("EP %d already allocated\n", ipa_ep_idx);
			goto fail_and_disable_clocks;
		} else {
			if (ipa3_cfg_ep_hdr(ipa_ep_idx,
						&sys_in->ipa_ep_cfg.hdr)) {
				IPAERR("fail to configure hdr prop of EP %d\n",
						ipa_ep_idx);
				result = -EFAULT;
				goto fail_and_disable_clocks;
			}
			if (ipa3_cfg_ep_hdr_ext(ipa_ep_idx,
						&sys_in->ipa_ep_cfg.hdr_ext)) {
				IPAERR("fail config hdr_ext prop of EP %d\n",
						ipa_ep_idx);
				result = -EFAULT;
				goto fail_and_disable_clocks;
			}
			if (ipa3_cfg_ep_cfg(ipa_ep_idx,
						&sys_in->ipa_ep_cfg.cfg)) {
				IPAERR("fail to configure cfg prop of EP %d\n",
						ipa_ep_idx);
				result = -EFAULT;
				goto fail_and_disable_clocks;
			}
			IPAERR("client %d (ep: %d) overlay ok sys=%pK\n",
					sys_in->client, ipa_ep_idx, ep->sys);
			ep->client_notify = sys_in->notify;
			ep->priv = sys_in->priv;
			*clnt_hdl = ipa_ep_idx;
			if (!ep->keep_ipa_awake)
				IPA_ACTIVE_CLIENTS_DEC_EP(sys_in->client);

			return 0;
		}
	}

	memset(ep, 0, offsetof(struct ipa3_ep_context, sys));

	ep->valid = 1;
	ep->client = sys_in->client;
	ep->client_notify = sys_in->notify;
	ep->priv = sys_in->priv;
	ep->keep_ipa_awake = true;
	if (en_status) {
		ep->status.status_en = true;
		ep->status.status_ep = ipa_ep_idx;
	}

	result = ipa3_enable_data_path(ipa_ep_idx);
	if (result) {
		IPAERR("enable data path failed res=%d clnt=%d.\n",
				 result, ipa_ep_idx);
		goto fail_gen2;
	}

	if (!ep->skip_ep_cfg) {
		if (ipa3_cfg_ep(ipa_ep_idx, &sys_in->ipa_ep_cfg)) {
			IPAERR("fail to configure EP.\n");
			goto fail_gen2;
		}
		if (ipa3_cfg_ep_status(ipa_ep_idx, &ep->status)) {
			IPAERR("fail to configure status of EP.\n");
			goto fail_gen2;
		}
		IPADBG("ep configuration successful\n");
	} else {
		IPADBG("skipping ep configuration\n");
	}

	*clnt_hdl = ipa_ep_idx;

	*ipa_pipe_num = ipa_ep_idx;
	*ipa_transport_hdl = ipa3_ctx->gsi_dev_hdl;

	if (!ep->keep_ipa_awake)
		IPA_ACTIVE_CLIENTS_DEC_EP(sys_in->client);

	ipa3_ctx->skip_ep_cfg_shadow[ipa_ep_idx] = ep->skip_ep_cfg;
	IPADBG("client %d (ep: %d) connected sys=%pK\n", sys_in->client,
			ipa_ep_idx, ep->sys);

	return 0;

fail_gen2:
fail_and_disable_clocks:
	IPA_ACTIVE_CLIENTS_DEC_EP(sys_in->client);
fail_gen:
	return result;
}

int ipa3_sys_teardown(u32 clnt_hdl)
{
	struct ipa3_ep_context *ep;

	if (clnt_hdl >= ipa3_ctx->ipa_num_pipes ||
	    ipa3_ctx->ep[clnt_hdl].valid == 0) {
		IPAERR("bad parm(Either endpoint or client hdl invalid)\n");
		return -EINVAL;
	}

	ep = &ipa3_ctx->ep[clnt_hdl];

	if (!ep->keep_ipa_awake)
		IPA_ACTIVE_CLIENTS_INC_EP(ipa3_get_client_mapping(clnt_hdl));

	ipa3_disable_data_path(clnt_hdl);
	ep->valid = 0;

	IPA_ACTIVE_CLIENTS_DEC_EP(ipa3_get_client_mapping(clnt_hdl));

	IPADBG("client (ep: %d) disconnected\n", clnt_hdl);

	return 0;
}

int ipa3_sys_update_gsi_hdls(u32 clnt_hdl, unsigned long gsi_ch_hdl,
	unsigned long gsi_ev_hdl)
{
	struct ipa3_ep_context *ep;

	if (clnt_hdl >= ipa3_ctx->ipa_num_pipes ||
		ipa3_ctx->ep[clnt_hdl].valid == 0) {
		IPAERR("bad parm(Either endpoint or client hdl invalid)\n");
		return -EINVAL;
	}

	ep = &ipa3_ctx->ep[clnt_hdl];

	ep->gsi_chan_hdl = gsi_ch_hdl;
	ep->gsi_evt_ring_hdl = gsi_ev_hdl;

	return 0;
}

static void ipa_gsi_evt_ring_err_cb(struct gsi_evt_err_notify *notify)
{
	switch (notify->evt_id) {
	case GSI_EVT_OUT_OF_BUFFERS_ERR:
		IPAERR("Got GSI_EVT_OUT_OF_BUFFERS_ERR\n");
		break;
	case GSI_EVT_OUT_OF_RESOURCES_ERR:
		IPAERR("Got GSI_EVT_OUT_OF_RESOURCES_ERR\n");
		break;
	case GSI_EVT_UNSUPPORTED_INTER_EE_OP_ERR:
		IPAERR("Got GSI_EVT_UNSUPPORTED_INTER_EE_OP_ERR\n");
		break;
	case GSI_EVT_EVT_RING_EMPTY_ERR:
		IPAERR("Got GSI_EVT_EVT_RING_EMPTY_ERR\n");
		break;
	default:
		IPAERR("Unexpected err evt: %d\n", notify->evt_id);
	}
}

static void ipa_gsi_chan_err_cb(struct gsi_chan_err_notify *notify)
{
	switch (notify->evt_id) {
	case GSI_CHAN_INVALID_TRE_ERR:
		IPAERR("Got GSI_CHAN_INVALID_TRE_ERR\n");
		break;
	case GSI_CHAN_NON_ALLOCATED_EVT_ACCESS_ERR:
		IPAERR("Got GSI_CHAN_NON_ALLOCATED_EVT_ACCESS_ERR\n");
		break;
	case GSI_CHAN_OUT_OF_BUFFERS_ERR:
		IPAERR("Got GSI_CHAN_OUT_OF_BUFFERS_ERR\n");
		break;
	case GSI_CHAN_OUT_OF_RESOURCES_ERR:
		IPAERR("Got GSI_CHAN_OUT_OF_RESOURCES_ERR\n");
		break;
	case GSI_CHAN_UNSUPPORTED_INTER_EE_OP_ERR:
		IPAERR("Got GSI_CHAN_UNSUPPORTED_INTER_EE_OP_ERR\n");
		break;
	case GSI_CHAN_HWO_1_ERR:
		IPAERR("Got GSI_CHAN_HWO_1_ERR\n");
		break;
	default:
		IPAERR("Unexpected err evt: %d\n", notify->evt_id);
	}
}

static void ipa_gsi_irq_tx_notify_cb(struct gsi_chan_xfer_notify *notify)
{
	struct ipa3_tx_pkt_wrapper *tx_pkt;

	IPADBG_LOW("event %d notified\n", notify->evt_id);

	switch (notify->evt_id) {
	case GSI_CHAN_EVT_EOT:
		atomic_set(&ipa3_ctx->transport_pm.eot_activity, 1);
		tx_pkt = notify->xfer_user_data;
		tx_pkt->xmit_done = true;
		atomic_inc(&tx_pkt->sys->xmit_eot_cnt);
		tasklet_schedule(&tx_pkt->sys->tasklet);
		break;
	default:
		IPAERR("received unexpected event id %d\n", notify->evt_id);
	}
}

void __ipa_gsi_irq_rx_scedule_poll(struct ipa3_sys_context *sys)
{
	bool clk_off;

	atomic_set(&sys->curr_polling_state, 1);
	ipa3_inc_acquire_wakelock();

	/*
	 * pm deactivate is done in wq context
	 * or after NAPI poll
	 */

	clk_off = ipa_pm_activate(sys->pm_hdl);
	if (!clk_off && sys->napi_obj) {
		napi_schedule(sys->napi_obj);
		return;
	}
	queue_work(sys->wq, &sys->work);
	return;

}

static void ipa_gsi_irq_rx_notify_cb(struct gsi_chan_xfer_notify *notify)
{
	struct ipa3_sys_context *sys;

	if (unlikely(!notify)) {
		IPAERR("gsi notify is NULL.\n");
		return;
	}
	IPADBG_LOW("event %d notified\n", notify->evt_id);

	sys = (struct ipa3_sys_context *)notify->chan_user_data;


	sys->ep->xfer_notify_valid = true;
	sys->ep->xfer_notify = *notify;

	switch (notify->evt_id) {
	case GSI_CHAN_EVT_EOT:
	case GSI_CHAN_EVT_EOB:
		atomic_set(&ipa3_ctx->transport_pm.eot_activity, 1);
		if (!atomic_read(&sys->curr_polling_state)) {
			/* put the gsi channel into polling mode */
			gsi_config_channel_mode(sys->ep->gsi_chan_hdl,
				GSI_CHAN_MODE_POLL);
			__ipa_gsi_irq_rx_scedule_poll(sys);
		}
		break;
	default:
		IPAERR("received unexpected event id %d\n", notify->evt_id);
	}
}

static void ipa_dma_gsi_irq_rx_notify_cb(struct gsi_chan_xfer_notify *notify)
{
	struct ipa3_sys_context *sys;

	if (unlikely(!notify)) {
		IPAERR("gsi notify is NULL.\n");
		return;
	}
	IPADBG_LOW("event %d notified\n", notify->evt_id);

	sys = (struct ipa3_sys_context *)notify->chan_user_data;
	if (sys->ep->client == IPA_CLIENT_MEMCPY_DMA_SYNC_CONS) {
		IPAERR("IRQ_RX Callback was called for DMA_SYNC_CONS.\n");
		return;
	}

	sys->ep->xfer_notify_valid = true;
	sys->ep->xfer_notify = *notify;

	switch (notify->evt_id) {
	case GSI_CHAN_EVT_EOT:
		if (!atomic_read(&sys->curr_polling_state)) {
			/* put the gsi channel into polling mode */
			gsi_config_channel_mode(sys->ep->gsi_chan_hdl,
				GSI_CHAN_MODE_POLL);
			ipa3_inc_acquire_wakelock();
			atomic_set(&sys->curr_polling_state, 1);
			queue_work(sys->wq, &sys->work);
		}
		break;
	default:
		IPAERR("received unexpected event id %d\n", notify->evt_id);
	}
}

int ipa3_alloc_common_event_ring(void)
{
	struct gsi_evt_ring_props gsi_evt_ring_props;
	dma_addr_t evt_dma_addr;
	int result;

	memset(&gsi_evt_ring_props, 0, sizeof(gsi_evt_ring_props));
	gsi_evt_ring_props.intf = GSI_EVT_CHTYPE_GPI_EV;
	gsi_evt_ring_props.intr = GSI_INTR_IRQ;
	gsi_evt_ring_props.re_size = GSI_EVT_RING_RE_SIZE_16B;

	gsi_evt_ring_props.ring_len = IPA_COMMON_EVENT_RING_SIZE;

	gsi_evt_ring_props.ring_base_vaddr =
		dma_alloc_coherent(ipa3_ctx->pdev,
		gsi_evt_ring_props.ring_len, &evt_dma_addr, GFP_KERNEL);
	if (!gsi_evt_ring_props.ring_base_vaddr) {
		IPAERR("fail to dma alloc %u bytes\n",
			gsi_evt_ring_props.ring_len);
		return -ENOMEM;
	}
	gsi_evt_ring_props.ring_base_addr = evt_dma_addr;
	gsi_evt_ring_props.int_modt = 0;
	gsi_evt_ring_props.int_modc = 1; /* moderation comes from channel*/
	gsi_evt_ring_props.rp_update_addr = 0;
	gsi_evt_ring_props.exclusive = false;
	gsi_evt_ring_props.err_cb = ipa_gsi_evt_ring_err_cb;
	gsi_evt_ring_props.user_data = NULL;

	result = gsi_alloc_evt_ring(&gsi_evt_ring_props,
		ipa3_ctx->gsi_dev_hdl, &ipa3_ctx->gsi_evt_comm_hdl);
	if (result) {
		IPAERR("gsi_alloc_evt_ring failed %d\n", result);
		return result;
	}
	ipa3_ctx->gsi_evt_comm_ring_rem = IPA_COMMON_EVENT_RING_SIZE;

	return 0;
}

static int ipa_gsi_setup_channel(struct ipa_sys_connect_params *in,
	struct ipa3_ep_context *ep)
{
	u32 ring_size;
	int result;
	gfp_t mem_flag = GFP_KERNEL;
	u32 coale_ep_idx;

	if (in->client == IPA_CLIENT_APPS_WAN_CONS ||
		in->client == IPA_CLIENT_APPS_WAN_COAL_CONS ||
		in->client == IPA_CLIENT_APPS_WAN_PROD)
		mem_flag = GFP_ATOMIC;

	if (!ep) {
		IPAERR("EP context is empty\n");
		return -EINVAL;
	}
	coale_ep_idx = ipa3_get_ep_mapping(IPA_CLIENT_APPS_WAN_COAL_CONS);
	/*
	 * GSI ring length is calculated based on the desc_fifo_sz
	 * which was meant to define the BAM desc fifo. GSI descriptors
	 * are 16B as opposed to 8B for BAM.
	 */
	ring_size = 2 * in->desc_fifo_sz;
	ep->gsi_evt_ring_hdl = ~0;
	if (ep->sys->use_comm_evt_ring) {
		if (ipa3_ctx->gsi_evt_comm_ring_rem < ring_size) {
			IPAERR("not enough space in common event ring\n");
			IPAERR("available: %d needed: %d\n",
				ipa3_ctx->gsi_evt_comm_ring_rem,
				ring_size);
			WARN_ON(1);
			return -EFAULT;
		}
		ipa3_ctx->gsi_evt_comm_ring_rem -= (ring_size);
		ep->gsi_evt_ring_hdl = ipa3_ctx->gsi_evt_comm_hdl;
	} else if (in->client == IPA_CLIENT_APPS_WAN_CONS &&
			coale_ep_idx != IPA_EP_NOT_ALLOCATED &&
			ipa3_ctx->ep[coale_ep_idx].valid == 1) {
		IPADBG("Wan consumer pipe configured\n");
		result = ipa_gsi_setup_coal_def_channel(in, ep,
					&ipa3_ctx->ep[coale_ep_idx]);
		if (result) {
			IPAERR("Failed to setup default coal GSI channel\n");
			goto fail_setup_event_ring;
		}
		return result;
	} else if (ep->sys->policy != IPA_POLICY_NOINTR_MODE ||
			IPA_CLIENT_IS_CONS(ep->client)) {
		result = ipa_gsi_setup_event_ring(ep, ring_size, mem_flag);
		if (result)
			goto fail_setup_event_ring;
	}
	result = ipa_gsi_setup_transfer_ring(ep, ring_size,
		ep->sys, mem_flag);
	if (result)
		goto fail_setup_transfer_ring;

	if (ep->client == IPA_CLIENT_MEMCPY_DMA_SYNC_CONS)
		gsi_config_channel_mode(ep->gsi_chan_hdl,
				GSI_CHAN_MODE_POLL);
	return 0;

fail_setup_transfer_ring:
	if (ep->gsi_mem_info.evt_ring_base_vaddr)
		dma_free_coherent(ipa3_ctx->pdev, ep->gsi_mem_info.evt_ring_len,
			ep->gsi_mem_info.evt_ring_base_vaddr,
			ep->gsi_mem_info.evt_ring_base_addr);
fail_setup_event_ring:
	IPAERR("Return with err: %d\n", result);
	return result;
}

static int ipa_gsi_setup_event_ring(struct ipa3_ep_context *ep,
	u32 ring_size, gfp_t mem_flag)
{
	struct gsi_evt_ring_props gsi_evt_ring_props;
	dma_addr_t evt_dma_addr;
	int result;

	evt_dma_addr = 0;
	memset(&gsi_evt_ring_props, 0, sizeof(gsi_evt_ring_props));
	gsi_evt_ring_props.intf = GSI_EVT_CHTYPE_GPI_EV;
	gsi_evt_ring_props.intr = GSI_INTR_IRQ;
	gsi_evt_ring_props.re_size = GSI_EVT_RING_RE_SIZE_16B;
	gsi_evt_ring_props.ring_len = ring_size;
	gsi_evt_ring_props.ring_base_vaddr =
		dma_alloc_coherent(ipa3_ctx->pdev, gsi_evt_ring_props.ring_len,
		&evt_dma_addr, mem_flag);
	if (!gsi_evt_ring_props.ring_base_vaddr) {
		IPAERR("fail to dma alloc %u bytes\n",
			gsi_evt_ring_props.ring_len);
		return -ENOMEM;
	}
	gsi_evt_ring_props.ring_base_addr = evt_dma_addr;

	/* copy mem info */
	ep->gsi_mem_info.evt_ring_len = gsi_evt_ring_props.ring_len;
	ep->gsi_mem_info.evt_ring_base_addr =
		gsi_evt_ring_props.ring_base_addr;
	ep->gsi_mem_info.evt_ring_base_vaddr =
		gsi_evt_ring_props.ring_base_vaddr;

	if (ep->sys->napi_obj) {
		gsi_evt_ring_props.int_modt = IPA_GSI_EVT_RING_INT_MODT;
		gsi_evt_ring_props.int_modc = IPA_GSI_EVT_RING_INT_MODC;
	} else {
		gsi_evt_ring_props.int_modt = IPA_GSI_EVT_RING_INT_MODT;
		gsi_evt_ring_props.int_modc = 1;
	}

	IPADBG("client=%d moderation threshold cycles=%u cnt=%u\n",
		ep->client,
		gsi_evt_ring_props.int_modt,
		gsi_evt_ring_props.int_modc);
	gsi_evt_ring_props.rp_update_addr = 0;
	gsi_evt_ring_props.exclusive = true;
	gsi_evt_ring_props.err_cb = ipa_gsi_evt_ring_err_cb;
	gsi_evt_ring_props.user_data = NULL;

	result = gsi_alloc_evt_ring(&gsi_evt_ring_props,
		ipa3_ctx->gsi_dev_hdl, &ep->gsi_evt_ring_hdl);
	if (result != GSI_STATUS_SUCCESS)
		goto fail_alloc_evt_ring;

	return 0;

fail_alloc_evt_ring:
	if (ep->gsi_mem_info.evt_ring_base_vaddr)
		dma_free_coherent(ipa3_ctx->pdev, ep->gsi_mem_info.evt_ring_len,
			ep->gsi_mem_info.evt_ring_base_vaddr,
			ep->gsi_mem_info.evt_ring_base_addr);
	IPAERR("Return with err: %d\n", result);
	return result;
}

static int ipa_gsi_setup_transfer_ring(struct ipa3_ep_context *ep,
	u32 ring_size, struct ipa3_sys_context *user_data, gfp_t mem_flag)
{
	dma_addr_t dma_addr;
	union __packed gsi_channel_scratch ch_scratch;
	struct gsi_chan_props gsi_channel_props;
	const struct ipa_gsi_ep_config *gsi_ep_info;
	int result;

	memset(&gsi_channel_props, 0, sizeof(gsi_channel_props));
	if (ep->client == IPA_CLIENT_APPS_WAN_COAL_CONS)
		gsi_channel_props.prot = GSI_CHAN_PROT_GCI;
	else
		gsi_channel_props.prot = GSI_CHAN_PROT_GPI;
	if (IPA_CLIENT_IS_PROD(ep->client)) {
		gsi_channel_props.dir = GSI_CHAN_DIR_TO_GSI;
	} else {
		gsi_channel_props.dir = GSI_CHAN_DIR_FROM_GSI;
		gsi_channel_props.max_re_expected = ep->sys->rx_pool_sz;
	}

	gsi_ep_info = ipa3_get_gsi_ep_info(ep->client);
	if (!gsi_ep_info) {
		IPAERR("Failed getting GSI EP info for client=%d\n",
		       ep->client);
		result = -EINVAL;
		goto fail_get_gsi_ep_info;
	} else {
		gsi_channel_props.ch_id = gsi_ep_info->ipa_gsi_chan_num;
	}

	gsi_channel_props.evt_ring_hdl = ep->gsi_evt_ring_hdl;
	gsi_channel_props.re_size = GSI_CHAN_RE_SIZE_16B;
	gsi_channel_props.ring_len = ring_size;

	gsi_channel_props.ring_base_vaddr =
		dma_alloc_coherent(ipa3_ctx->pdev, gsi_channel_props.ring_len,
			&dma_addr, mem_flag);
	if (!gsi_channel_props.ring_base_vaddr) {
		IPAERR("fail to dma alloc %u bytes\n",
			gsi_channel_props.ring_len);
		result = -ENOMEM;
		goto fail_alloc_channel_ring;
	}
	gsi_channel_props.ring_base_addr = dma_addr;

	/* copy mem info */
	ep->gsi_mem_info.chan_ring_len = gsi_channel_props.ring_len;
	ep->gsi_mem_info.chan_ring_base_addr =
		gsi_channel_props.ring_base_addr;
	ep->gsi_mem_info.chan_ring_base_vaddr =
		gsi_channel_props.ring_base_vaddr;

	if (ipa3_ctx->ipa_hw_type >= IPA_HW_v4_0)
		gsi_channel_props.use_db_eng = GSI_CHAN_DIRECT_MODE;
	else
		gsi_channel_props.use_db_eng = GSI_CHAN_DB_MODE;
	gsi_channel_props.max_prefetch = GSI_ONE_PREFETCH_SEG;
	if (ep->client == IPA_CLIENT_APPS_CMD_PROD)
		gsi_channel_props.low_weight = IPA_GSI_MAX_CH_LOW_WEIGHT;
	else
		gsi_channel_props.low_weight = 1;
	gsi_channel_props.prefetch_mode = gsi_ep_info->prefetch_mode;
	gsi_channel_props.empty_lvl_threshold = gsi_ep_info->prefetch_threshold;
	gsi_channel_props.chan_user_data = user_data;
	gsi_channel_props.err_cb = ipa_gsi_chan_err_cb;
	if (IPA_CLIENT_IS_PROD(ep->client))
		gsi_channel_props.xfer_cb = ipa_gsi_irq_tx_notify_cb;
	else
		gsi_channel_props.xfer_cb = ipa_gsi_irq_rx_notify_cb;
	if (IPA_CLIENT_IS_MEMCPY_DMA_CONS(ep->client))
		gsi_channel_props.xfer_cb = ipa_dma_gsi_irq_rx_notify_cb;

	if (IPA_CLIENT_IS_CONS(ep->client))
		gsi_channel_props.cleanup_cb = free_rx_pkt;

	/* overwrite the cleanup_cb for page recycling */
	if (ipa3_ctx->ipa_wan_skb_page &&
		(IPA_CLIENT_IS_WAN_CONS(ep->client)))
		gsi_channel_props.cleanup_cb = free_rx_page;

	result = gsi_alloc_channel(&gsi_channel_props, ipa3_ctx->gsi_dev_hdl,
		&ep->gsi_chan_hdl);
	if (result != GSI_STATUS_SUCCESS) {
		IPAERR("Failed to alloc GSI chan.\n");
		goto fail_alloc_channel;
	}

	memset(&ch_scratch, 0, sizeof(ch_scratch));
	/*
	 * Update scratch for MCS smart prefetch:
	 * Starting IPA4.5, smart prefetch implemented by H/W.
	 * At IPA 4.0/4.1/4.2, we do not use MCS smart prefetch
	 *  so keep the fields zero.
	 */
	if (ipa3_ctx->ipa_hw_type < IPA_HW_v4_0) {
		ch_scratch.gpi.max_outstanding_tre =
			gsi_ep_info->ipa_if_tlv * GSI_CHAN_RE_SIZE_16B;
		ch_scratch.gpi.outstanding_threshold =
			2 * GSI_CHAN_RE_SIZE_16B;
	}
	if (ipa3_ctx->ipa_hw_type >= IPA_HW_v4_5)
		ch_scratch.gpi.dl_nlo_channel = 0;
	result = gsi_write_channel_scratch(ep->gsi_chan_hdl, ch_scratch);
	if (result != GSI_STATUS_SUCCESS) {
		IPAERR("failed to write scratch %d\n", result);
		goto fail_write_channel_scratch;
	}
	return 0;

fail_write_channel_scratch:
	if (gsi_dealloc_channel(ep->gsi_chan_hdl)
		!= GSI_STATUS_SUCCESS) {
		IPAERR("Failed to dealloc GSI chan.\n");
		WARN_ON(1);
	}
fail_alloc_channel:
	dma_free_coherent(ipa3_ctx->pdev, ep->gsi_mem_info.chan_ring_len,
			ep->gsi_mem_info.chan_ring_base_vaddr,
			ep->gsi_mem_info.chan_ring_base_addr);
fail_alloc_channel_ring:
fail_get_gsi_ep_info:
	if (ep->gsi_evt_ring_hdl != ~0) {
		gsi_dealloc_evt_ring(ep->gsi_evt_ring_hdl);
		ep->gsi_evt_ring_hdl = ~0;
	}
	return result;
}

static int ipa_gsi_setup_coal_def_channel(struct ipa_sys_connect_params *in,
	struct ipa3_ep_context *ep, struct ipa3_ep_context *coal_ep)
{
	u32 ring_size;
	int result;

	ring_size = 2 * in->desc_fifo_sz;

	/* copy event ring handle */
	ep->gsi_evt_ring_hdl = coal_ep->gsi_evt_ring_hdl;

	result = ipa_gsi_setup_transfer_ring(ep, ring_size,
		coal_ep->sys, GFP_ATOMIC);
	if (result) {
		if (ep->gsi_mem_info.evt_ring_base_vaddr)
			dma_free_coherent(ipa3_ctx->pdev,
					ep->gsi_mem_info.chan_ring_len,
					ep->gsi_mem_info.chan_ring_base_vaddr,
					ep->gsi_mem_info.chan_ring_base_addr);
		IPAERR("Destroying WAN_COAL_CONS evt_ring");
		if (ep->gsi_evt_ring_hdl != ~0) {
			gsi_dealloc_evt_ring(ep->gsi_evt_ring_hdl);
			ep->gsi_evt_ring_hdl = ~0;
		}
		IPAERR("Return with err: %d\n", result);
		return result;
	}
	return 0;
}

static int ipa_populate_tag_field(struct ipa3_desc *desc,
		struct ipa3_tx_pkt_wrapper *tx_pkt,
		struct ipahal_imm_cmd_pyld **tag_pyld_ret)
{
	struct ipahal_imm_cmd_pyld *tag_pyld;
	struct ipahal_imm_cmd_ip_packet_tag_status tag_cmd = {0};

	/* populate tag field only if it is NULL */
	if (desc->pyld == NULL) {
		tag_cmd.tag = pointer_to_tag_wa(tx_pkt);
		tag_pyld = ipahal_construct_imm_cmd(
			IPA_IMM_CMD_IP_PACKET_TAG_STATUS, &tag_cmd, true);
		if (unlikely(!tag_pyld)) {
			IPAERR("Failed to construct ip_packet_tag_status\n");
			return -EFAULT;
		}
		/*
		 * This is for 32-bit pointer, will need special
		 * handling if 64-bit pointer is used
		 */
		IPADBG_LOW("tx_pkt sent in tag: 0x%pK\n", tx_pkt);
		desc->pyld = tag_pyld->data;
		desc->opcode = tag_pyld->opcode;
		desc->len = tag_pyld->len;
		desc->user1 = tag_pyld;
		desc->type = IPA_IMM_CMD_DESC;
		desc->callback = ipa3_tag_destroy_imm;

		*tag_pyld_ret = tag_pyld;
	}
	return 0;
}

static int ipa_poll_gsi_pkt(struct ipa3_sys_context *sys,
		struct gsi_chan_xfer_notify *notify)
{
	int unused_var;

	return ipa_poll_gsi_n_pkt(sys, notify, 1, &unused_var);
}


static int ipa_poll_gsi_n_pkt(struct ipa3_sys_context *sys,
		struct gsi_chan_xfer_notify *notify,
		int expected_num, int *actual_num)
{
	int ret;
	int idx = 0;
	int poll_num = 0;

	if (!actual_num || expected_num <= 0 ||
		expected_num > IPA_WAN_NAPI_MAX_FRAMES) {
		IPAERR("bad params actual_num=%pK expected_num=%d\n",
			actual_num, expected_num);
		return GSI_STATUS_INVALID_PARAMS;
	}

	if (sys->ep->xfer_notify_valid) {
		*notify = sys->ep->xfer_notify;
		sys->ep->xfer_notify_valid = false;
		idx++;
	}
	if (expected_num == idx) {
		*actual_num = idx;
		return GSI_STATUS_SUCCESS;
	}

	ret = gsi_poll_n_channel(sys->ep->gsi_chan_hdl,
		&notify[idx], expected_num - idx, &poll_num);
	if (ret == GSI_STATUS_POLL_EMPTY) {
		if (idx) {
			*actual_num = idx;
			return GSI_STATUS_SUCCESS;
		}
		*actual_num = 0;
		return ret;
	} else if (ret != GSI_STATUS_SUCCESS) {
		if (idx) {
			*actual_num = idx;
			return GSI_STATUS_SUCCESS;
		}
		*actual_num = 0;
		IPAERR("Poll channel err: %d\n", ret);
		return ret;
	}

	*actual_num = idx + poll_num;
	return ret;
}

/**
 * ipa3_rx_poll() - Poll the rx packets from IPA HW. This
 * function is exectued in the softirq context
 *
 * if input budget is zero, the driver switches back to
 * interrupt mode.
 *
 * return number of polled packets, on error 0(zero)
 */
int ipa3_rx_poll(u32 clnt_hdl, int weight)
{
	struct ipa3_ep_context *ep;
	int ret;
	int cnt = 0;
	int num = 0;
	int remain_aggr_weight;
	struct ipa_active_client_logging_info log;
	struct gsi_chan_xfer_notify notify[IPA_WAN_NAPI_MAX_FRAMES];

	IPA_ACTIVE_CLIENTS_PREP_SPECIAL(log, "NAPI");

	if (clnt_hdl >= ipa3_ctx->ipa_num_pipes ||
		ipa3_ctx->ep[clnt_hdl].valid == 0) {
		IPAERR("bad parm 0x%x\n", clnt_hdl);
		return cnt;
	}

	remain_aggr_weight = weight / IPA_WAN_AGGR_PKT_CNT;

	if (remain_aggr_weight > IPA_WAN_NAPI_MAX_FRAMES) {
		IPAERR("NAPI weight is higher than expected\n");
		IPAERR("expected %d got %d\n",
			IPA_WAN_NAPI_MAX_FRAMES, remain_aggr_weight);
		return -EINVAL;
	}

	ep = &ipa3_ctx->ep[clnt_hdl];
start_poll:
	while (remain_aggr_weight > 0 &&
			atomic_read(&ep->sys->curr_polling_state)) {
		atomic_set(&ipa3_ctx->transport_pm.eot_activity, 1);
		if (ipa3_ctx->enable_napi_chain) {
			ret = ipa_poll_gsi_n_pkt(ep->sys, notify,
				remain_aggr_weight, &num);
		} else {
			ret = ipa_poll_gsi_n_pkt(ep->sys, notify,
				1, &num);
		}
		if (ret)
			break;

		trace_ipa3_rx_poll_num(num);
		ipa3_rx_napi_chain(ep->sys, notify, num);
		remain_aggr_weight -= num;

		trace_ipa3_rx_poll_cnt(ep->sys->len);
		if (ep->sys->len == 0) {
			if (remain_aggr_weight == 0)
				cnt--;
			break;
		}
	}
	cnt += weight - remain_aggr_weight * IPA_WAN_AGGR_PKT_CNT;
	/* call repl_hdlr before napi_reschedule / napi_complete */
	if (cnt)
		ep->sys->repl_hdlr(ep->sys);
	if (cnt < weight) {
		napi_complete(ep->sys->napi_obj);
		ret = ipa3_rx_switch_to_intr_mode(ep->sys);
		if (ret == -GSI_STATUS_PENDING_IRQ &&
				napi_reschedule(ep->sys->napi_obj))
			goto start_poll;
		ipa_pm_deferred_deactivate(ep->sys->pm_hdl);
	}
	return cnt;
}

static unsigned long tag_to_pointer_wa(uint64_t tag)
{
	return 0xFFFF000000000000 | (unsigned long) tag;
}

static uint64_t pointer_to_tag_wa(struct ipa3_tx_pkt_wrapper *tx_pkt)
{
	u16 temp;
	/* Add the check but it might have throughput issue */
	if (BITS_PER_LONG == 64) {
		temp = (u16) (~((unsigned long) tx_pkt &
			0xFFFF000000000000) >> 48);
		if (temp) {
			IPAERR("The 16 prefix is not all 1s (%pK)\n",
			tx_pkt);
			/*
			 * We need all addresses starting at 0xFFFF to
			 * pass it to HW.
			 */
			ipa_assert();
		}
	}
	return (unsigned long)tx_pkt & 0x0000FFFFFFFFFFFF;
}

/**
 * ipa_gsi_ch20_wa() - software workaround for IPA GSI channel 20
 *
 * A hardware limitation requires to avoid using GSI physical channel 20.
 * This function allocates GSI physical channel 20 and holds it to prevent
 * others to use it.
 *
 * Return codes: 0 on success, negative on failure
 */
int ipa_gsi_ch20_wa(void)
{
	struct gsi_chan_props gsi_channel_props;
	dma_addr_t dma_addr;
	int result;
	int i;
	unsigned long chan_hdl[IPA_GSI_CH_20_WA_NUM_CH_TO_ALLOC];
	unsigned long chan_hdl_to_keep;


	memset(&gsi_channel_props, 0, sizeof(gsi_channel_props));
	gsi_channel_props.prot = GSI_CHAN_PROT_GPI;
	gsi_channel_props.dir = GSI_CHAN_DIR_TO_GSI;
	gsi_channel_props.evt_ring_hdl = ~0;
	gsi_channel_props.re_size = GSI_CHAN_RE_SIZE_16B;
	gsi_channel_props.ring_len = 4 * gsi_channel_props.re_size;
	gsi_channel_props.ring_base_vaddr =
		dma_alloc_coherent(ipa3_ctx->pdev, gsi_channel_props.ring_len,
		&dma_addr, 0);
	gsi_channel_props.ring_base_addr = dma_addr;

	if (ipa3_ctx->ipa_hw_type >= IPA_HW_v4_0)
		gsi_channel_props.use_db_eng = GSI_CHAN_DIRECT_MODE;
	else
		gsi_channel_props.use_db_eng = GSI_CHAN_DB_MODE;

	gsi_channel_props.max_prefetch = GSI_ONE_PREFETCH_SEG;
	gsi_channel_props.low_weight = 1;
	gsi_channel_props.err_cb = ipa_gsi_chan_err_cb;
	gsi_channel_props.xfer_cb = ipa_gsi_irq_tx_notify_cb;

	/* first allocate channels up to channel 20 */
	for (i = 0; i < IPA_GSI_CH_20_WA_NUM_CH_TO_ALLOC; i++) {
		gsi_channel_props.ch_id = i;
		result = gsi_alloc_channel(&gsi_channel_props,
			ipa3_ctx->gsi_dev_hdl,
			&chan_hdl[i]);
		if (result != GSI_STATUS_SUCCESS) {
			IPAERR("failed to alloc channel %d err %d\n",
				i, result);
			return result;
		}
	}

	/* allocate channel 20 */
	gsi_channel_props.ch_id = IPA_GSI_CH_20_WA_VIRT_CHAN;
	result = gsi_alloc_channel(&gsi_channel_props, ipa3_ctx->gsi_dev_hdl,
		&chan_hdl_to_keep);
	if (result != GSI_STATUS_SUCCESS) {
		IPAERR("failed to alloc channel %d err %d\n",
			i, result);
		return result;
	}

	/* release all other channels */
	for (i = 0; i < IPA_GSI_CH_20_WA_NUM_CH_TO_ALLOC; i++) {
		result = gsi_dealloc_channel(chan_hdl[i]);
		if (result != GSI_STATUS_SUCCESS) {
			IPAERR("failed to dealloc channel %d err %d\n",
				i, result);
			return result;
		}
	}

	/* DMA memory shall not be freed as it is used by channel 20 */
	return 0;
}

/**
 * ipa_adjust_ra_buff_base_sz()
 *
 * Return value: the largest power of two which is smaller
 * than the input value
 */
static u32 ipa_adjust_ra_buff_base_sz(u32 aggr_byte_limit)
{
	aggr_byte_limit += IPA_MTU;
	aggr_byte_limit += IPA_GENERIC_RX_BUFF_LIMIT;
	aggr_byte_limit--;
	aggr_byte_limit |= aggr_byte_limit >> 1;
	aggr_byte_limit |= aggr_byte_limit >> 2;
	aggr_byte_limit |= aggr_byte_limit >> 4;
	aggr_byte_limit |= aggr_byte_limit >> 8;
	aggr_byte_limit |= aggr_byte_limit >> 16;
	aggr_byte_limit++;
	return aggr_byte_limit >> 1;
}<|MERGE_RESOLUTION|>--- conflicted
+++ resolved
@@ -2528,15 +2528,9 @@
 	for (i = 0; i < sys->page_recycle_repl->capacity; i++)
 		if (sys->page_recycle_repl->cache[i] == rx_pkt)
 			break;
-<<<<<<< HEAD
-	if (i < sys->repl->capacity) {
-		page_ref_dec(rx_pkt->page_data.page);
-		sys->repl->cache[i] = NULL;
-=======
 	if (i < sys->page_recycle_repl->capacity) {
 		page_ref_dec(rx_pkt->page_data.page);
 		sys->page_recycle_repl->cache[i] = NULL;
->>>>>>> cd914bbc
 	}
 	dma_unmap_page(ipa3_ctx->pdev, rx_pkt->page_data.dma_addr,
 		rx_pkt->len, DMA_FROM_DEVICE);
