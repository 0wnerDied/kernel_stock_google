--- conflicted
+++ resolved
@@ -503,16 +503,8 @@
 		 * To enable ipa power collapse we need to enable rpmh and uc
 		 * handshake So that uc can do register retention. To enable
 		 * this handshake we need to send the below message to rpmh.
-<<<<<<< HEAD
-		 * For APQ only target, we do it here once uC loading is
-		 * completed.
-		 */
-		if (ipa3_ctx->platform_type == IPA_PLAT_TYPE_APQ)
-			ipa_pc_qmp_enable();
-=======
 		 */
 		ipa_pc_qmp_enable();
->>>>>>> c1dbafdf
 
 		for (i = 0; i < IPA_HW_NUM_FEATURES; i++) {
 			if (ipa3_uc_hdlrs[i].ipa_uc_loaded_hdlr)
