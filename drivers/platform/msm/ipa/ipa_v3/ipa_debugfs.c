--- conflicted
+++ resolved
@@ -111,15 +111,12 @@
 static s8 ep_reg_idx;
 static void *ipa_ipc_low_buff;
 
-<<<<<<< HEAD
 #define IPA_MAX_DEBUG_MSG_LEN (IPA_MAX_MSG_LEN * 8)
 #define IPA_DEBUG_MSG_DUMP_HW 0 /*1: enable, 0: disable*/
 static int ipa_msg_buff_count;
 static char *ipa_msg_buff;
 static ssize_t ipa3_read_dump_debug_msg(struct file*,
 		char __user*, size_t, loff_t*);
-=======
->>>>>>> 08078455
 
 static ssize_t ipa3_read_gen_reg(struct file *file, char __user *ubuf,
 		size_t count, loff_t *ppos)
@@ -1767,7 +1764,6 @@
 			   dev->name, dev->expn_table_entries);
 
 		pr_err("\n%s Base Table:\n", dev->name);
-<<<<<<< HEAD
 
 		if (dev->base_table_addr)
 			ipa3_read_table(
@@ -1849,89 +1845,6 @@
 		}
 	}
 
-=======
-
-		if (dev->base_table_addr)
-			ipa3_read_table(
-				dev->base_table_addr,
-				dev->table_entries + 1,
-				num_ddr_ent_ptr,
-				&rule_id,
-				nat_type);
-
-		pr_err("%s Expansion Table:\n", dev->name);
-
-		if (dev->expansion_table_addr)
-			ipa3_read_table(
-				dev->expansion_table_addr,
-				dev->expn_table_entries,
-				num_ddr_ent_ptr,
-				&rule_id,
-				nat_type);
-	}
-
-	if (dev->is_nat_mem) {
-		struct ipa3_nat_mem *nm_ptr = (struct ipa3_nat_mem *) dev;
-		struct ipa3_nat_mem_loc_data *mld_ptr = NULL;
-		u32 *num_ent_ptr;
-		const char *type_ptr;
-
-		IPADBG("In: v4\n");
-
-		if (nm_ptr->active_table == IPA_NAT_MEM_IN_DDR &&
-			nm_ptr->ddr_in_use) {
-
-			mld_ptr     = &nm_ptr->mem_loc[IPA_NAT_MEM_IN_DDR];
-			num_ent_ptr = num_ddr_ent_ptr;
-			type_ptr    = "DDR based table";
-		}
-
-		if (nm_ptr->active_table == IPA_NAT_MEM_IN_SRAM &&
-			nm_ptr->sram_in_use) {
-
-			mld_ptr     = &nm_ptr->mem_loc[IPA_NAT_MEM_IN_SRAM];
-			num_ent_ptr = num_sram_ent_ptr;
-			type_ptr    = "SRAM based table";
-		}
-
-		if (mld_ptr) {
-			pr_err("(%s) %s_Table_Size=%d\n",
-				   type_ptr,
-				   dev->name,
-				   mld_ptr->table_entries + 1);
-
-			pr_err("(%s) %s_Expansion_Table_Size=%d\n",
-				   type_ptr,
-				   dev->name,
-				   mld_ptr->expn_table_entries);
-
-			pr_err("\n(%s) %s_Base Table:\n",
-				   type_ptr,
-				   dev->name);
-
-			if (mld_ptr->base_table_addr)
-				ipa3_read_table(
-					mld_ptr->base_table_addr,
-					mld_ptr->table_entries + 1,
-					num_ent_ptr,
-					&rule_id,
-					nat_type);
-
-			pr_err("(%s) %s_Expansion Table:\n",
-				   type_ptr,
-				   dev->name);
-
-			if (mld_ptr->expansion_table_addr)
-				ipa3_read_table(
-					mld_ptr->expansion_table_addr,
-					mld_ptr->expn_table_entries,
-					num_ent_ptr,
-					&rule_id,
-					nat_type);
-		}
-	}
-
->>>>>>> 08078455
 	IPADBG("Out\n");
 }
 
@@ -2086,7 +1999,6 @@
 	} else {
 		pr_err("NAT Table IP Address=%pI4h\n\n",
 			   &ipa3_ctx->nat_mem.public_ip_addr);
-<<<<<<< HEAD
 	}
 
 	ipa3_start_read_memory_device(
@@ -2139,60 +2051,6 @@
 				type_ptr, *num_ents_ptr, *num_index_ents_ptr);
 	}
 
-=======
-	}
-
-	ipa3_start_read_memory_device(
-		dev,
-		IPAHAL_NAT_IPV4,
-		&num_ddr_ents,
-		&num_sram_ents);
-
-	if (nm_ptr->active_table == IPA_NAT_MEM_IN_DDR &&
-		nm_ptr->ddr_in_use) {
-
-		mld_ptr            = &nm_ptr->mem_loc[IPA_NAT_MEM_IN_DDR];
-		num_ents_ptr       = &num_ddr_ents;
-		num_index_ents_ptr = &num_ddr_index_ents;
-		type_ptr           = "DDR based table";
-	}
-
-	if (nm_ptr->active_table == IPA_NAT_MEM_IN_SRAM &&
-		nm_ptr->sram_in_use) {
-
-		mld_ptr            = &nm_ptr->mem_loc[IPA_NAT_MEM_IN_SRAM];
-		num_ents_ptr       = &num_sram_ents;
-		num_index_ents_ptr = &num_sram_index_ents;
-		type_ptr           = "SRAM based table";
-	}
-
-	if (mld_ptr) {
-		/* Print Index tables */
-		pr_err("(%s) ipaNatTable Index Table:\n", type_ptr);
-
-		ipa3_read_table(
-			mld_ptr->index_table_addr,
-			mld_ptr->table_entries + 1,
-			num_index_ents_ptr,
-			&rule_id,
-			IPAHAL_NAT_IPV4_INDEX);
-
-		pr_err("(%s) ipaNatTable Expansion Index Table:\n", type_ptr);
-
-		ipa3_read_table(
-			mld_ptr->index_table_expansion_addr,
-			mld_ptr->expn_table_entries,
-			num_index_ents_ptr,
-			&rule_id,
-			IPAHAL_NAT_IPV4_INDEX);
-
-		if (*num_ents_ptr != *num_index_ents_ptr)
-			IPAERR(
-				"(%s) Base Table vs Index Table entry count differs (%u vs %u)\n",
-				type_ptr, *num_ents_ptr, *num_index_ents_ptr);
-	}
-
->>>>>>> 08078455
 	ipa3_finish_read_memory_device(
 		dev,
 		num_ddr_ents,
@@ -2942,13 +2800,10 @@
 			.read = ipa3_read_usb_gsi_stats,
 		}
 	}, {
-<<<<<<< HEAD
 		"ipa_statistics_msg", IPA_READ_ONLY_MODE, NULL, {
 			.read = ipa3_read_dump_debug_msg,
 		}
 	}, {
-=======
->>>>>>> 08078455
 		"app_clk_vote_cnt", IPA_READ_ONLY_MODE, NULL, {
 			.read = ipa3_read_app_clk_vote,
 		}
@@ -3066,7 +2921,6 @@
 }
 EXPORT_SYMBOL(ipa_debugfs_get_root);
 
-<<<<<<< HEAD
 static int ipa3_collect_gen_reg(char *msg_buff, int max_buff_len)
 {
 	int nbytes = 0;
@@ -4931,8 +4785,6 @@
 	return ret;
 }
 
-=======
->>>>>>> 08078455
 #else /* !CONFIG_DEBUG_FS */
 void ipa3_debugfs_pre_init(void) {}
 void ipa3_debugfs_post_init(void) {}
