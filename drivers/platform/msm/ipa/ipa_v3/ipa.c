--- conflicted
+++ resolved
@@ -6944,14 +6944,6 @@
 		goto fail_device_create;
 	}
 
-<<<<<<< HEAD
-	/* Create a wakeup source. */
-	ipa3_ctx->w_lock = wakeup_source_register(NULL, "IPA_WS");
-	if (!ipa3_ctx->w_lock) {
-		IPAERR("IPA wakeup source registration failed\n");
-		result = -ENODEV;
-		goto fail_ipa_ws_register;
-=======
 	/* Register a wakeup source. */
 	ipa3_ctx->w_lock =
 		wakeup_source_register(&ipa_pdev->dev, "IPA_WS");
@@ -6959,7 +6951,6 @@
 		IPAERR("IPA wakeup source register failed\n");
 		result = -ENOMEM;
 		goto fail_w_source_register;
->>>>>>> 9033d72d
 	}
 	spin_lock_init(&ipa3_ctx->wakelock_ref_cnt.spinlock);
 
@@ -7054,12 +7045,8 @@
 	ipa_pm_destroy();
 fail_ipa_pm_init:
 	wakeup_source_unregister(ipa3_ctx->w_lock);
-<<<<<<< HEAD
-fail_ipa_ws_register:
-=======
 	ipa3_ctx->w_lock = NULL;
 fail_w_source_register:
->>>>>>> 9033d72d
 	device_destroy(ipa3_ctx->cdev.class, ipa3_ctx->cdev.dev_num);
 fail_device_create:
 	unregister_chrdev_region(ipa3_ctx->cdev.dev_num, 1);
