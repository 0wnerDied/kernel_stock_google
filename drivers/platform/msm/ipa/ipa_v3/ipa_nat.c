/* Copyright (c) 2012-2019, The Linux Foundation. All rights reserved.
 *
 * This program is free software; you can redistribute it and/or modify
 * it under the terms of the GNU General Public License version 2 and
 * only version 2 as published by the Free Software Foundation.
 *
 * This program is distributed in the hope that it will be useful,
 * but WITHOUT ANY WARRANTY; without even the implied warranty of
 * MERCHANTABILITY or FITNESS FOR A PARTICULAR PURPOSE.  See the
 * GNU General Public License for more details.
 */

#include <linux/device.h>
#include <linux/fs.h>
#include <linux/init.h>
#include <linux/kernel.h>
#include <linux/mm.h>
#include <linux/uaccess.h>
#include "ipa_i.h"
#include "ipahal/ipahal.h"
#include "ipahal/ipahal_nat.h"

/*
 * The following for adding code (ie. for EMULATION) not found on x86.
 */
#if defined(CONFIG_IPA_EMULATION)
# include "ipa_emulation_stubs.h"
#endif

#define IPA_NAT_PHYS_MEM_OFFSET IPA_MEM_PART(nat_tbl_ofst)
#define IPA_NAT_PHYS_MEM_SIZE  IPA_RAM_NAT_SIZE

#define IPA_IPV6CT_PHYS_MEM_OFFSET  0
#define IPA_IPV6CT_PHYS_MEM_SIZE  IPA_RAM_IPV6CT_SIZE

#define IPA_NAT_IPV6CT_TEMP_MEM_SIZE 128

#define IPA_NAT_MAX_NUM_OF_INIT_CMD_DESC 4
#define IPA_IPV6CT_MAX_NUM_OF_INIT_CMD_DESC 3
#define IPA_MAX_NUM_OF_TABLE_DMA_CMD_DESC 5

/*
 * The base table max entries is limited by index into table 13 bits number.
 * Limit the memory size required by user to prevent kernel memory starvation
 */
#define IPA_TABLE_MAX_ENTRIES 8192
#define MAX_ALLOC_NAT_SIZE(size) (IPA_TABLE_MAX_ENTRIES * size)

#define IPA_VALID_TBL_INDEX(ti) \
	((ti) == 0)

enum ipa_nat_ipv6ct_table_type {
	IPA_NAT_BASE_TBL = 0,
	IPA_NAT_EXPN_TBL = 1,
	IPA_NAT_INDX_TBL = 2,
	IPA_NAT_INDEX_EXPN_TBL = 3,
	IPA_IPV6CT_BASE_TBL = 4,
	IPA_IPV6CT_EXPN_TBL = 5
};

static bool sram_compatible;

static int ipa3_nat_ipv6ct_vma_fault_remap(struct vm_fault *vmf)
{
	vmf->page = NULL;

	IPADBG("\n");
	return VM_FAULT_SIGBUS;
}

/* VMA related file operations functions */
static const struct vm_operations_struct ipa3_nat_ipv6ct_remap_vm_ops = {
	.fault = ipa3_nat_ipv6ct_vma_fault_remap,
};


static inline const char *ipa3_nat_mem_in_as_str(
	enum ipa3_nat_mem_in nmi)
{
	switch (nmi) {
	case IPA_NAT_MEM_IN_DDR:
		return "IPA_NAT_MEM_IN_DDR";
	case IPA_NAT_MEM_IN_SRAM:
		return "IPA_NAT_MEM_IN_SRAM";
	default:
		break;
	}
	return "INVALID_MEM_TYPE";
}

static inline char *ipa_ioc_v4_nat_init_as_str(
	struct ipa_ioc_v4_nat_init *ptr,
	char                       *buf,
	uint32_t                    buf_sz)
{
	if (ptr && buf && buf_sz) {
		snprintf(
			buf, buf_sz,
			"V4 NAT INIT: tbl_index(0x%02X) ipv4_rules_offset(0x%08X) expn_rules_offset(0x%08X) index_offset(0x%08X) index_expn_offset(0x%08X) table_entries(0x%04X) expn_table_entries(0x%04X) ip_addr(0x%08X)",
			ptr->tbl_index,
			ptr->ipv4_rules_offset,
			ptr->expn_rules_offset,
			ptr->index_offset,
			ptr->index_expn_offset,
			ptr->table_entries,
			ptr->expn_table_entries,
			ptr->ip_addr);
	}
	return buf;
}

static int ipa3_nat_ipv6ct_open(struct inode *inode, struct file *filp)
{
	struct ipa3_nat_ipv6ct_common_mem *dev;

	IPADBG("\n");
	dev = container_of(inode->i_cdev,
		struct ipa3_nat_ipv6ct_common_mem, cdev);
	filp->private_data = dev;
	IPADBG("return\n");

	return 0;
}

static int ipa3_nat_ipv6ct_mmap(
	struct file *filp,
	struct vm_area_struct *vma)
{
	struct ipa3_nat_ipv6ct_common_mem *dev =
		(struct ipa3_nat_ipv6ct_common_mem *)filp->private_data;
	unsigned long vsize = vma->vm_end - vma->vm_start;
	struct ipa_smmu_cb_ctx *cb = ipa3_get_smmu_ctx(IPA_SMMU_CB_AP);

	struct ipa3_nat_mem          *nm_ptr = (struct ipa3_nat_mem *) dev;
	struct ipa3_nat_mem_loc_data *mld_ptr;
	enum ipa3_nat_mem_in          nmi;

	int result = 0;

	nmi = nm_ptr->last_alloc_loc;

	IPADBG("In\n");

	if (!IPA_VALID_NAT_MEM_IN(nmi)) {
		IPAERR_RL("Bad ipa3_nat_mem_in type\n");
		result = -EPERM;
		goto bail;
	}

	mld_ptr = &nm_ptr->mem_loc[nmi];

	if (!dev->is_dev_init) {
		IPAERR("Attempt to mmap %s before dev init\n",
			   dev->name);
		result = -EPERM;
		goto bail;
	}

	mutex_lock(&dev->lock);

	if (!mld_ptr->vaddr) {
		IPAERR_RL("Attempt to mmap %s before the memory allocation\n",
				  dev->name);
		result = -EPERM;
		goto unlock;
	}

	if (mld_ptr->is_mapped) {
		IPAERR("%s already mapped, only 1 mapping supported\n",
			   dev->name);
		result = -EINVAL;
		goto unlock;
	}

	if (nmi == IPA_NAT_MEM_IN_SRAM) {
		if (dev->phys_mem_size == 0 || dev->phys_mem_size > vsize) {
			IPAERR_RL("%s err vsize(0x%X) phys_mem_size(0x%X)\n",
			  dev->name, vsize, dev->phys_mem_size);
			result = -EINVAL;
			goto unlock;
		}
	}

	/*
	 * Check if no smmu or non dma coherent
	 */
	if (!cb->valid || !is_device_dma_coherent(cb->dev)) {

		IPADBG("Either smmu valid=%u and/or DMA coherent=%u false\n",
			   cb->valid, is_device_dma_coherent(cb->dev));

		vma->vm_page_prot =
			pgprot_noncached(vma->vm_page_prot);
	}

	mld_ptr->base_address = NULL;

	IPADBG("Mapping %s\n", ipa3_nat_mem_in_as_str(nmi));

	if (nmi == IPA_NAT_MEM_IN_DDR) {

		IPADBG("map sz=0x%zx into vma size=0x%08x\n",
				  mld_ptr->table_alloc_size,
				  vsize);

		result =
			dma_mmap_coherent(
				ipa3_ctx->pdev,
				vma,
				mld_ptr->vaddr,
				mld_ptr->dma_handle,
				mld_ptr->table_alloc_size);

		if (result) {
			IPAERR("dma_mmap_coherent failed. Err:%d\n", result);
			goto unlock;
		}

		mld_ptr->base_address = mld_ptr->vaddr;
	} else {
		if (nmi == IPA_NAT_MEM_IN_SRAM) {

			IPADBG("map phys_mem_size(0x%08X) -> vma sz(0x%08X)\n",
				   dev->phys_mem_size, vsize);

			vma->vm_page_prot = pgprot_noncached(vma->vm_page_prot);

			result = vm_iomap_memory(
				vma, mld_ptr->phys_addr, dev->phys_mem_size);

			if (result) {
				IPAERR("vm_iomap_memory failed. Err:%d\n",
					   result);
				goto unlock;
			}

			mld_ptr->base_address = mld_ptr->vaddr;
		}
	}

	mld_ptr->is_mapped = true;

	vma->vm_ops = &ipa3_nat_ipv6ct_remap_vm_ops;

unlock:
	mutex_unlock(&dev->lock);

bail:
	IPADBG("Out\n");

	return result;
}

static const struct file_operations ipa3_nat_ipv6ct_fops = {
	.owner = THIS_MODULE,
	.open = ipa3_nat_ipv6ct_open,
	.mmap = ipa3_nat_ipv6ct_mmap
};

/**
 * ipa3_allocate_nat_ipv6ct_tmp_memory() - Allocates the NAT\IPv6CT temp memory
 */
static struct ipa3_nat_ipv6ct_tmp_mem *ipa3_nat_ipv6ct_allocate_tmp_memory(void)
{
	struct ipa3_nat_ipv6ct_tmp_mem *tmp_mem;
	gfp_t gfp_flags = GFP_KERNEL | __GFP_ZERO;

	IPADBG("\n");

	tmp_mem = kzalloc(sizeof(*tmp_mem), GFP_KERNEL);
	if (tmp_mem == NULL)
		return NULL;

	tmp_mem->vaddr =
		dma_alloc_coherent(ipa3_ctx->pdev, IPA_NAT_IPV6CT_TEMP_MEM_SIZE,
			&tmp_mem->dma_handle, gfp_flags);
	if (tmp_mem->vaddr == NULL)
		goto bail_tmp_mem;

	IPADBG("IPA successfully allocated temp memory\n");
	return tmp_mem;

bail_tmp_mem:
	kfree(tmp_mem);
	return NULL;
}

static int ipa3_nat_ipv6ct_init_device(
	struct ipa3_nat_ipv6ct_common_mem *dev,
	const char                        *name,
	u32                                phys_mem_size,
	u32                                phys_mem_ofst,
	struct ipa3_nat_ipv6ct_tmp_mem    *tmp_mem)
{
	int result = 0;

	IPADBG("In: Init of %s\n", name);

	mutex_init(&dev->lock);

	dev->is_nat_mem    = IS_NAT_MEM_DEV(dev);
	dev->is_ipv6ct_mem = IS_IPV6CT_MEM_DEV(dev);

	if (strnlen(name, IPA_DEV_NAME_MAX_LEN) == IPA_DEV_NAME_MAX_LEN) {
		IPAERR("device name is too long\n");
		result = -ENODEV;
		goto bail;
	}

	strlcpy(dev->name, name, IPA_DEV_NAME_MAX_LEN);

	dev->class = class_create(THIS_MODULE, name);

	if (IS_ERR(dev->class)) {
		IPAERR("unable to create the class for %s\n", name);
		result = -ENODEV;
		goto bail;
	}

	result = alloc_chrdev_region(&dev->dev_num, 0, 1, name);

	if (result) {
		IPAERR("alloc_chrdev_region err. for %s\n", name);
		result = -ENODEV;
		goto alloc_chrdev_region_fail;
	}

	dev->dev = device_create(dev->class, NULL, dev->dev_num, NULL, name);

	if (IS_ERR(dev->dev)) {
		IPAERR("device_create err:%ld\n", PTR_ERR(dev->dev));
		result = -ENODEV;
		goto device_create_fail;
	}

	cdev_init(&dev->cdev, &ipa3_nat_ipv6ct_fops);

	dev->cdev.owner = THIS_MODULE;

	mutex_lock(&dev->lock);

	result = cdev_add(&dev->cdev, dev->dev_num, 1);

	if (result) {
		IPAERR("cdev_add err=%d\n", -result);
		goto cdev_add_fail;
	}

	dev->tmp_mem       = tmp_mem;
	dev->phys_mem_size = phys_mem_size;
	dev->phys_mem_ofst = phys_mem_ofst;
	dev->is_dev_init   = true;

	mutex_unlock(&dev->lock);

	IPADBG("ipa dev %s added successfully. major:%d minor:%d\n", name,
			  MAJOR(dev->dev_num), MINOR(dev->dev_num));

	result = 0;

	goto bail;

cdev_add_fail:
	mutex_unlock(&dev->lock);
	device_destroy(dev->class, dev->dev_num);

device_create_fail:
	unregister_chrdev_region(dev->dev_num, 1);

alloc_chrdev_region_fail:
	class_destroy(dev->class);

bail:
	IPADBG("Out\n");

	return result;
}

static void ipa3_nat_ipv6ct_destroy_device(
	struct ipa3_nat_ipv6ct_common_mem *dev)
{
	IPADBG("In\n");

	mutex_lock(&dev->lock);

<<<<<<< HEAD
	if (dev->tmp_mem != NULL &&
		ipa3_ctx->nat_mem.is_tmp_mem_allocated == false) {
		dev->tmp_mem = NULL;
	} else if (dev->tmp_mem != NULL &&
		ipa3_ctx->nat_mem.is_tmp_mem_allocated) {
		dma_free_coherent(ipa3_ctx->pdev, IPA_NAT_IPV6CT_TEMP_MEM_SIZE,
			dev->tmp_mem->vaddr, dev->tmp_mem->dma_handle);
		kfree(dev->tmp_mem);
		dev->tmp_mem = NULL;
		ipa3_ctx->nat_mem.is_tmp_mem_allocated = false;
	}
=======
	if (dev->tmp_mem) {
		if (ipa3_ctx->nat_mem.is_tmp_mem_allocated) {
			dma_free_coherent(
				ipa3_ctx->pdev,
				IPA_NAT_IPV6CT_TEMP_MEM_SIZE,
				dev->tmp_mem->vaddr,
				dev->tmp_mem->dma_handle);
			kfree(dev->tmp_mem);
			dev->tmp_mem = NULL;
			ipa3_ctx->nat_mem.is_tmp_mem_allocated = false;
		}
		dev->tmp_mem = NULL;
	}

>>>>>>> 15457316
	device_destroy(dev->class, dev->dev_num);

	unregister_chrdev_region(dev->dev_num, 1);

	class_destroy(dev->class);

	dev->is_dev_init = false;
	mutex_unlock(&dev->lock);

	IPADBG("Out\n");
}

/**
 * ipa3_nat_ipv6ct_init_devices() - Initialize the NAT and IPv6CT devices
 *
 * Called during IPA init to create memory device
 *
 * Returns:	0 on success, negative on failure
 */
int ipa3_nat_ipv6ct_init_devices(void)
{
	struct ipa3_nat_ipv6ct_tmp_mem *tmp_mem;
	int result;

	IPADBG("\n");

	/*
	 * Allocate NAT/IPv6CT temporary memory. The memory is never deleted,
	 * because provided to HW once NAT or IPv6CT table is deleted.
	 */
	tmp_mem = ipa3_nat_ipv6ct_allocate_tmp_memory();

	if (tmp_mem == NULL) {
		IPAERR("unable to allocate tmp_mem\n");
		return -ENOMEM;
	}
	ipa3_ctx->nat_mem.is_tmp_mem_allocated = true;

	if (ipa3_nat_ipv6ct_init_device(
		&ipa3_ctx->nat_mem.dev,
		IPA_NAT_DEV_NAME,
		IPA_NAT_PHYS_MEM_SIZE,
		IPA_NAT_PHYS_MEM_OFFSET,
		tmp_mem)) {
		IPAERR("unable to create nat device\n");
		result = -ENODEV;
		goto fail_init_nat_dev;
	}

	if ((ipa3_ctx->ipa_hw_type >= IPA_HW_v4_0) &&
		ipa3_nat_ipv6ct_init_device(
			&ipa3_ctx->ipv6ct_mem.dev,
			IPA_IPV6CT_DEV_NAME,
			IPA_IPV6CT_PHYS_MEM_SIZE,
			IPA_IPV6CT_PHYS_MEM_OFFSET,
			tmp_mem)) {
		IPAERR("unable to create IPv6CT device\n");
		result = -ENODEV;
		goto fail_init_ipv6ct_dev;
	}

	return 0;

fail_init_ipv6ct_dev:
	ipa3_nat_ipv6ct_destroy_device(&ipa3_ctx->nat_mem.dev);
fail_init_nat_dev:
	if (tmp_mem != NULL && ipa3_ctx->nat_mem.is_tmp_mem_allocated) {
		dma_free_coherent(ipa3_ctx->pdev, IPA_NAT_IPV6CT_TEMP_MEM_SIZE,
			tmp_mem->vaddr, tmp_mem->dma_handle);
		kfree(tmp_mem);
		ipa3_ctx->nat_mem.is_tmp_mem_allocated = false;
	}
	return result;
}

/**
 * ipa3_nat_ipv6ct_destroy_devices() - destroy the NAT and IPv6CT devices
 *
 * Called during IPA init to destroy nat device
 */
void ipa3_nat_ipv6ct_destroy_devices(void)
{
	ipa3_nat_ipv6ct_destroy_device(&ipa3_ctx->nat_mem.dev);
	if (ipa3_ctx->ipa_hw_type >= IPA_HW_v4_0)
		ipa3_nat_ipv6ct_destroy_device(&ipa3_ctx->ipv6ct_mem.dev);
}

static int ipa3_nat_ipv6ct_allocate_mem(
	struct ipa3_nat_ipv6ct_common_mem *dev,
	struct ipa_ioc_nat_ipv6ct_table_alloc *table_alloc,
	enum ipahal_nat_type nat_type)
{
	gfp_t gfp_flags = GFP_KERNEL | __GFP_ZERO;
	size_t nat_entry_size;

	struct ipa3_nat_mem *nm_ptr;
	struct ipa3_nat_mem_loc_data *mld_ptr;
	uintptr_t tmp_ptr;

	int    result = 0;

	IPADBG("In: Requested alloc size %zu for %s\n",
			  table_alloc->size, dev->name);

	if (!table_alloc->size) {
		IPAERR_RL("Invalid Parameters\n");
		result = -EPERM;
		goto bail;
	}

	if (!dev->is_dev_init) {
		IPAERR("%s hasn't been initialized\n", dev->name);
		result = -EPERM;
		goto bail;
	}

<<<<<<< HEAD
	if (dev->is_mem_allocated) {
		IPAERR("Memory already allocated\n");
=======
	if ((dev->is_nat_mem    && nat_type != IPAHAL_NAT_IPV4) ||
		(dev->is_ipv6ct_mem && nat_type != IPAHAL_NAT_IPV6CT)) {
		IPAERR("%s dev type(%s) and nat_type(%s) mismatch\n",
			   dev->name,
			   (dev->is_nat_mem) ? "V4" : "V6",
			   ipahal_nat_type_str(nat_type));
>>>>>>> 15457316
		result = -EPERM;
		goto bail;
	}

	ipahal_nat_entry_size(nat_type, &nat_entry_size);

	if (table_alloc->size > MAX_ALLOC_NAT_SIZE(nat_entry_size)) {
		IPAERR("Trying allocate more size = %zu, Max allowed = %zu\n",
			   table_alloc->size,
			   MAX_ALLOC_NAT_SIZE(nat_entry_size));
		result = -EPERM;
		goto bail;
	}

	if (nat_type == IPAHAL_NAT_IPV4) {

		nm_ptr = (struct ipa3_nat_mem *) dev;

		if (table_alloc->size <= IPA_NAT_PHYS_MEM_SIZE) {
			/*
			 * CAN fit in SRAM, hence we'll use SRAM...
			 */
			IPADBG("V4 NAT will reside in: %s\n",
				   ipa3_nat_mem_in_as_str(IPA_NAT_MEM_IN_SRAM));

			if (nm_ptr->sram_in_use) {
				IPAERR("Memory already allocated\n");
				result = -EPERM;
				goto bail;
			}

			mld_ptr = &nm_ptr->mem_loc[IPA_NAT_MEM_IN_SRAM];

			mld_ptr->table_alloc_size = table_alloc->size;

			mld_ptr->phys_addr =
				ipa3_ctx->ipa_wrapper_base +
				ipa3_ctx->ctrl->ipa_reg_base_ofst +
				ipahal_get_reg_n_ofst(
					IPA_SW_AREA_RAM_DIRECT_ACCESS_n,
					0) +
				IPA_NAT_PHYS_MEM_OFFSET;

			mld_ptr->io_vaddr = ioremap(
				mld_ptr->phys_addr, IPA_NAT_PHYS_MEM_SIZE);

			if (mld_ptr->io_vaddr == NULL) {
				IPAERR("ioremap failed\n");
				result = -ENOMEM;
				goto bail;
			}

			tmp_ptr = (uintptr_t) mld_ptr->io_vaddr;

			mld_ptr->vaddr = (void *) tmp_ptr;

			nm_ptr->sram_in_use    = true;
			nm_ptr->last_alloc_loc = IPA_NAT_MEM_IN_SRAM;

		} else {

			/*
			 * CAN NOT fit in SRAM, hence we'll allocate DDR...
			 */
			IPADBG("V4 NAT will reside in: %s\n",
				   ipa3_nat_mem_in_as_str(IPA_NAT_MEM_IN_DDR));

			if (nm_ptr->ddr_in_use) {
				IPAERR("Memory already allocated\n");
				result = -EPERM;
				goto bail;
			}

			mld_ptr = &nm_ptr->mem_loc[IPA_NAT_MEM_IN_DDR];

			mld_ptr->table_alloc_size = table_alloc->size;

			mld_ptr->vaddr =
				dma_alloc_coherent(
					ipa3_ctx->pdev,
					mld_ptr->table_alloc_size,
					&mld_ptr->dma_handle,
					gfp_flags);

			if (mld_ptr->vaddr == NULL) {
				IPAERR("memory alloc failed\n");
				result = -ENOMEM;
				goto bail;
			}

			nm_ptr->ddr_in_use     = true;
			nm_ptr->last_alloc_loc = IPA_NAT_MEM_IN_DDR;
		}
	} else {
		if (nat_type == IPAHAL_NAT_IPV6CT) {

			dev->table_alloc_size = table_alloc->size;

			IPADBG("V6 NAT will reside in: %s\n",
				   ipa3_nat_mem_in_as_str(IPA_NAT_MEM_IN_DDR));

			dev->vaddr =
				dma_alloc_coherent(
					ipa3_ctx->pdev,
					dev->table_alloc_size,
					&dev->dma_handle,
					gfp_flags);

			if (dev->vaddr == NULL) {
				IPAERR("memory alloc failed\n");
				result = -ENOMEM;
				goto bail;
			}
		}
	}

bail:
	IPADBG("Out\n");

	return result;
}

/**
 * ipa3_allocate_nat_device() - Allocates memory for the NAT device
 * @mem:	[in/out] memory parameters
 *
 * Called by NAT client driver to allocate memory for the NAT entries. Based on
 * the request size either shared or system memory will be used.
 *
 * Returns:	0 on success, negative on failure
 */
int ipa3_allocate_nat_device(struct ipa_ioc_nat_alloc_mem *mem)
{
	int result;
	struct ipa_ioc_nat_ipv6ct_table_alloc tmp;

	tmp.size = mem->size;
	tmp.offset = 0;

	result = ipa3_allocate_nat_table(&tmp);
	if (result)
		goto bail;

	mem->offset = tmp.offset;

bail:
	return result;
}

/**
 * ipa3_allocate_nat_table() - Allocates memory for the NAT table
 * @table_alloc: [in/out] memory parameters
 *
 * Called by NAT client to allocate memory for the table entries.
 * Based on the request size either shared or system memory will be used.
 *
 * Returns:	0 on success, negative on failure
 */
int ipa3_allocate_nat_table(
	struct ipa_ioc_nat_ipv6ct_table_alloc *table_alloc)
{
	struct ipa3_nat_mem          *nm_ptr = &(ipa3_ctx->nat_mem);
	struct ipa3_nat_mem_loc_data *mld_ptr;

	int result;

	IPADBG("table size:%u offset:%u\n",
		   table_alloc->size, table_alloc->offset);

	mutex_lock(&nm_ptr->dev.lock);

	result = ipa3_nat_ipv6ct_allocate_mem(
		&nm_ptr->dev,
		table_alloc,
		IPAHAL_NAT_IPV4);

	if (result)
		goto bail;

	if (ipa3_ctx->ipa_hw_type >= IPA_HW_v4_0
		&&
		nm_ptr->pdn_mem.base == NULL) {

		gfp_t gfp_flags = GFP_KERNEL | __GFP_ZERO;
		size_t pdn_entry_size;
		struct ipa_mem_buffer *pdn_mem_ptr = &nm_ptr->pdn_mem;

		ipahal_nat_entry_size(IPAHAL_NAT_IPV4_PDN, &pdn_entry_size);

		pdn_mem_ptr->size = pdn_entry_size * IPA_MAX_PDN_NUM;

		if (IPA_MEM_PART(pdn_config_size) < pdn_mem_ptr->size) {
			IPAERR(
				"number of PDN entries exceeds SRAM available space\n");
			result = -ENOMEM;
			goto fail_alloc_pdn;
		}

		pdn_mem_ptr->base =
			dma_alloc_coherent(
				ipa3_ctx->pdev,
				pdn_mem_ptr->size,
				&pdn_mem_ptr->phys_base,
				gfp_flags);

		if (pdn_mem_ptr->base == NULL) {
			IPAERR("fail to allocate PDN memory\n");
			result = -ENOMEM;
			goto fail_alloc_pdn;
		}

		memset(pdn_mem_ptr->base, 0, pdn_mem_ptr->size);

		IPADBG("IPA NAT dev allocated PDN memory successfully\n");
	}

	IPADBG("IPA NAT dev init successfully\n");

	mutex_unlock(&nm_ptr->dev.lock);

	IPADBG("return\n");

	return 0;

fail_alloc_pdn:
	mld_ptr = &nm_ptr->mem_loc[nm_ptr->last_alloc_loc];

	if (nm_ptr->last_alloc_loc == IPA_NAT_MEM_IN_DDR) {
		if (mld_ptr->vaddr) {
			dma_free_coherent(
				ipa3_ctx->pdev,
				mld_ptr->table_alloc_size,
				mld_ptr->vaddr,
				mld_ptr->dma_handle);
			mld_ptr->vaddr = NULL;
		}
	}

	if (nm_ptr->last_alloc_loc == IPA_NAT_MEM_IN_SRAM) {
		if (mld_ptr->io_vaddr) {
			iounmap(mld_ptr->io_vaddr);
			mld_ptr->io_vaddr = NULL;
			mld_ptr->vaddr    = NULL;
		}
	}

bail:
	mutex_unlock(&nm_ptr->dev.lock);

	return result;
}

/**
 * ipa3_allocate_ipv6ct_table() - Allocates memory for the IPv6CT table
 * @table_alloc: [in/out] memory parameters
 *
 * Called by IPv6CT client to allocate memory for the table entries.
 * Based on the request size either shared or system memory will be used.
 *
 * Returns:	0 on success, negative on failure
 */
int ipa3_allocate_ipv6ct_table(
	struct ipa_ioc_nat_ipv6ct_table_alloc *table_alloc)
{
	int result;

	IPADBG("\n");

	if (ipa3_ctx->ipa_hw_type < IPA_HW_v4_0) {
		IPAERR_RL("IPv6 connection tracking isn't supported\n");
		return -EPERM;
	}

	mutex_lock(&ipa3_ctx->ipv6ct_mem.dev.lock);

	result = ipa3_nat_ipv6ct_allocate_mem(
		&ipa3_ctx->ipv6ct_mem.dev,
		table_alloc,
		IPAHAL_NAT_IPV6CT);

	if (result)
		goto bail;

	IPADBG("IPA IPv6CT dev init successfully\n");

bail:
	mutex_unlock(&ipa3_ctx->ipv6ct_mem.dev.lock);
	return result;
}

static int ipa3_nat_ipv6ct_check_table_params(
	struct ipa3_nat_ipv6ct_common_mem *dev,
	enum ipa3_nat_mem_in nmi,
	uint32_t offset,
	uint16_t entries_num,
	enum ipahal_nat_type nat_type)
{
	size_t entry_size, table_size, orig_alloc_size;

	struct ipa3_nat_mem *nm_ptr;
	struct ipa3_nat_mem_loc_data *mld_ptr;

	int ret = 0;

	IPADBG("In\n");

	IPADBG(
		"v4(%u) v6(%u) nmi(%s) ofst(%u) ents(%u) nt(%s)\n",
		dev->is_nat_mem,
		dev->is_ipv6ct_mem,
		ipa3_nat_mem_in_as_str(nmi),
		offset,
		entries_num,
		ipahal_nat_type_str(nat_type));

	if (dev->is_ipv6ct_mem) {

		orig_alloc_size = dev->table_alloc_size;

		if (offset > UINT_MAX - dev->dma_handle) {
			IPAERR_RL("Failed due to integer overflow\n");
			IPAERR_RL("%s dma_handle: 0x%pa offset: 0x%x\n",
					  dev->name, &dev->dma_handle, offset);
			ret = -EPERM;
			goto bail;
		}

	} else { /* dev->is_nat_mem */

		nm_ptr = (struct ipa3_nat_mem *) dev;

		mld_ptr         = &nm_ptr->mem_loc[nmi];
		orig_alloc_size = mld_ptr->table_alloc_size;

		if (nmi == IPA_NAT_MEM_IN_DDR) {
			if (offset > UINT_MAX - mld_ptr->dma_handle) {
				IPAERR_RL("Failed due to integer overflow\n");
				IPAERR_RL("%s dma_handle: 0x%pa offset: 0x%x\n",
				  dev->name, &mld_ptr->dma_handle, offset);
				ret = -EPERM;
				goto bail;
			}
		}
	}

	ret = ipahal_nat_entry_size(nat_type, &entry_size);

	if (ret) {
		IPAERR("Failed to retrieve size of entry for %s\n",
			   ipahal_nat_type_str(nat_type));
		goto bail;
	}

	table_size = entry_size * entries_num;

	/* check for integer overflow */
	if (offset > UINT_MAX - table_size) {
		IPAERR_RL("Detected overflow\n");
		ret = -EPERM;
		goto bail;
	}

	/* Check offset is not beyond allocated size */
	if (offset + table_size > orig_alloc_size) {
		IPAERR_RL("Table offset not valid\n");
		IPAERR_RL("offset:%d entries:%d table_size:%zu mem_size:%zu\n",
		  offset, entries_num, table_size, orig_alloc_size);
		ret = -EPERM;
		goto bail;
	}

bail:
	IPADBG("Out\n");

	return ret;
}

static inline void ipa3_nat_ipv6ct_create_init_cmd(
	struct ipahal_imm_cmd_nat_ipv6ct_init_common *table_init_cmd,
	bool is_shared,
	dma_addr_t base_addr,
	uint8_t tbl_index,
	uint32_t base_table_offset,
	uint32_t expn_table_offset,
	uint16_t table_entries,
	uint16_t expn_table_entries,
	const char *table_name)
{
	table_init_cmd->base_table_addr_shared = is_shared;
	table_init_cmd->expansion_table_addr_shared = is_shared;

	table_init_cmd->base_table_addr = base_addr + base_table_offset;
	IPADBG("%s base table offset:0x%x\n", table_name, base_table_offset);

	table_init_cmd->expansion_table_addr = base_addr + expn_table_offset;
	IPADBG("%s expn table offset:0x%x\n", table_name, expn_table_offset);

	table_init_cmd->table_index = tbl_index;
	IPADBG("%s table index:0x%x\n", table_name, tbl_index);

	table_init_cmd->size_base_table = table_entries;
	IPADBG("%s base table size:0x%x\n", table_name, table_entries);

	table_init_cmd->size_expansion_table = expn_table_entries;
	IPADBG("%s expansion table size:0x%x\n",
		table_name, expn_table_entries);
}

static inline bool chk_sram_offset_alignment(
	uintptr_t addr,
	u32       mask)
{
	if (addr & (uintptr_t) mask) {
		IPAERR("sram addr(%pK) is not properly aligned\n", addr);
		return false;
	}
	return true;
}

static inline int ipa3_nat_ipv6ct_init_device_structure(
	struct ipa3_nat_ipv6ct_common_mem *dev,
	enum ipa3_nat_mem_in nmi,
	uint32_t base_table_offset,
	uint32_t expn_table_offset,
	uint16_t table_entries,
	uint16_t expn_table_entries,
	uint32_t index_offset,
	uint32_t index_expn_offset,
	uint8_t  focus_change)
{
	int ret = 0;

	IPADBG("In\n");

	IPADBG(
		"v4(%u) v6(%u) nmi(%s) bto(%u) eto(%u) t_ents(%u) et_ents(%u) io(%u) ieo(%u)\n",
		dev->is_nat_mem,
		dev->is_ipv6ct_mem,
		ipa3_nat_mem_in_as_str(nmi),
		base_table_offset,
		expn_table_offset,
		table_entries,
		expn_table_entries,
		index_offset,
		index_expn_offset);

	if (dev->is_ipv6ct_mem) {

		IPADBG("v6\n");

		dev->base_table_addr =
			(char *) dev->base_address + base_table_offset;

		IPADBG("%s base_table_addr: 0x%pK\n",
			   dev->name, dev->base_table_addr);

		dev->expansion_table_addr =
			(char *) dev->base_address + expn_table_offset;

		IPADBG("%s expansion_table_addr: 0x%pK\n",
			   dev->name, dev->expansion_table_addr);

		IPADBG("%s table_entries: %d\n",
			   dev->name, table_entries);

		dev->table_entries = table_entries;

		IPADBG("%s expn_table_entries: %d\n",
			   dev->name, expn_table_entries);

		dev->expn_table_entries = expn_table_entries;

	} else if (dev->is_nat_mem) {

		struct ipa3_nat_mem *nm_ptr = (struct ipa3_nat_mem *) dev;
		struct ipa3_nat_mem_loc_data *mld_p =
			&nm_ptr->mem_loc[nmi];

		IPADBG("v4\n");

		nm_ptr->active_table = nmi;

		mld_p->base_table_addr =
			(char *) mld_p->base_address + base_table_offset;

		IPADBG("%s base_table_addr: 0x%pK\n",
				  dev->name, mld_p->base_table_addr);

		mld_p->expansion_table_addr =
			(char *) mld_p->base_address + expn_table_offset;

		IPADBG("%s expansion_table_addr: 0x%pK\n",
				  dev->name, mld_p->expansion_table_addr);

		IPADBG("%s table_entries: %d\n",
				  dev->name, table_entries);

		mld_p->table_entries = table_entries;

		IPADBG("%s expn_table_entries: %d\n",
				  dev->name, expn_table_entries);

		mld_p->expn_table_entries = expn_table_entries;

		mld_p->index_table_addr =
			(char *) mld_p->base_address + index_offset;

		IPADBG("index_table_addr: 0x%pK\n",
				  mld_p->index_table_addr);

		mld_p->index_table_expansion_addr =
			(char *) mld_p->base_address + index_expn_offset;

		IPADBG("index_table_expansion_addr: 0x%pK\n",
				  mld_p->index_table_expansion_addr);

		if (nmi == IPA_NAT_MEM_IN_DDR) {
			if (focus_change)
				nm_ptr->switch2ddr_cnt++;
		} else {
			/*
			 * The IPA wants certain SRAM addresses
			 * to have particular low order bits to
			 * be zero.  We test here to ensure...
			 */
			if (!chk_sram_offset_alignment(
				 (uintptr_t) mld_p->base_table_addr,
				 31) ||
				!chk_sram_offset_alignment(
				 (uintptr_t) mld_p->expansion_table_addr,
				 31) ||
				!chk_sram_offset_alignment(
				 (uintptr_t) mld_p->index_table_addr,
				 3) ||
				!chk_sram_offset_alignment(
				 (uintptr_t) mld_p->index_table_expansion_addr,
				 3)) {
				ret = -ENODEV;
				goto done;
			}

			if (focus_change)
				nm_ptr->switch2sram_cnt++;
		}
	}

done:
	IPADBG("Out\n");

	return ret;
}

static void ipa3_nat_create_init_cmd(
	struct ipa_ioc_v4_nat_init *init,
	bool is_shared,
	dma_addr_t base_addr,
	struct ipahal_imm_cmd_ip_v4_nat_init *cmd)
{
	IPADBG("\n");

	ipa3_nat_ipv6ct_create_init_cmd(
		&cmd->table_init,
		is_shared,
		base_addr,
		init->tbl_index,
		init->ipv4_rules_offset,
		init->expn_rules_offset,
		init->table_entries,
		init->expn_table_entries,
		ipa3_ctx->nat_mem.dev.name);

	cmd->index_table_addr_shared = is_shared;
	cmd->index_table_expansion_addr_shared = is_shared;

	cmd->index_table_addr =
		base_addr + init->index_offset;
	IPADBG("index_offset:0x%x\n", init->index_offset);

	cmd->index_table_expansion_addr =
		base_addr + init->index_expn_offset;
	IPADBG("index_expn_offset:0x%x\n", init->index_expn_offset);

	if (ipa3_ctx->ipa_hw_type >= IPA_HW_v4_0) {
		/*
		 * starting IPAv4.0 public ip field changed to store the
		 * PDN config table offset in SMEM
		 */
		cmd->public_addr_info = IPA_MEM_PART(pdn_config_ofst);
		IPADBG("pdn config base:0x%x\n", cmd->public_addr_info);
	} else {
		cmd->public_addr_info = init->ip_addr;
		IPADBG("Public IP address:%pI4h\n", &cmd->public_addr_info);
	}

	IPADBG("return\n");
}

static void ipa3_nat_create_modify_pdn_cmd(
	struct ipahal_imm_cmd_dma_shared_mem *mem_cmd, bool zero_mem)
{
	size_t pdn_entry_size, mem_size;

	IPADBG("\n");

	ipahal_nat_entry_size(IPAHAL_NAT_IPV4_PDN, &pdn_entry_size);
	mem_size = pdn_entry_size * IPA_MAX_PDN_NUM;

	if (zero_mem && ipa3_ctx->nat_mem.pdn_mem.base)
		memset(ipa3_ctx->nat_mem.pdn_mem.base, 0, mem_size);

	/* Copy the PDN config table to SRAM */
	mem_cmd->is_read = false;
	mem_cmd->skip_pipeline_clear = false;
	mem_cmd->pipeline_clear_options = IPAHAL_HPS_CLEAR;
	mem_cmd->size = mem_size;
	mem_cmd->system_addr = ipa3_ctx->nat_mem.pdn_mem.phys_base;
	mem_cmd->local_addr = ipa3_ctx->smem_restricted_bytes +
		IPA_MEM_PART(pdn_config_ofst);

	IPADBG("return\n");
}

static int ipa3_nat_send_init_cmd(struct ipahal_imm_cmd_ip_v4_nat_init *cmd,
	bool zero_pdn_table)
{
	struct ipa3_desc desc[IPA_NAT_MAX_NUM_OF_INIT_CMD_DESC];
	struct ipahal_imm_cmd_pyld *cmd_pyld[IPA_NAT_MAX_NUM_OF_INIT_CMD_DESC];
	int i, num_cmd = 0, result;
	struct ipahal_reg_valmask valmask;
	struct ipahal_imm_cmd_register_write reg_write_coal_close;

	IPADBG("\n");

	memset(desc, 0, sizeof(desc));
	memset(cmd_pyld, 0, sizeof(cmd_pyld));

	/* IC to close the coal frame before HPS Clear if coal is enabled */
	if (ipa3_get_ep_mapping(IPA_CLIENT_APPS_WAN_COAL_CONS) != -1) {
		i = ipa3_get_ep_mapping(IPA_CLIENT_APPS_WAN_COAL_CONS);
		reg_write_coal_close.skip_pipeline_clear = false;
		reg_write_coal_close.pipeline_clear_options = IPAHAL_HPS_CLEAR;
		reg_write_coal_close.offset = ipahal_get_reg_ofst(
			IPA_AGGR_FORCE_CLOSE);
		ipahal_get_aggr_force_close_valmask(i, &valmask);
		reg_write_coal_close.value = valmask.val;
		reg_write_coal_close.value_mask = valmask.mask;
		cmd_pyld[num_cmd] = ipahal_construct_imm_cmd(
			IPA_IMM_CMD_REGISTER_WRITE,
			&reg_write_coal_close, false);
		if (!cmd_pyld[num_cmd]) {
			IPAERR("failed to construct coal close IC\n");
			result = -ENOMEM;
			goto destroy_imm_cmd;
		}
		ipa3_init_imm_cmd_desc(&desc[num_cmd], cmd_pyld[num_cmd]);
		++num_cmd;
	}

	/* NO-OP IC for ensuring that IPA pipeline is empty */
	cmd_pyld[num_cmd] =
		ipahal_construct_nop_imm_cmd(false, IPAHAL_HPS_CLEAR, false);
	if (!cmd_pyld[num_cmd]) {
		IPAERR("failed to construct NOP imm cmd\n");
		result = -ENOMEM;
		goto destroy_imm_cmd;
	}

	ipa3_init_imm_cmd_desc(&desc[num_cmd], cmd_pyld[num_cmd]);
	++num_cmd;

	cmd_pyld[num_cmd] = ipahal_construct_imm_cmd(
		IPA_IMM_CMD_IP_V4_NAT_INIT, cmd, false);
	if (!cmd_pyld[num_cmd]) {
		IPAERR_RL("fail to construct NAT init imm cmd\n");
		result = -EPERM;
		goto destroy_imm_cmd;
	}

	ipa3_init_imm_cmd_desc(&desc[num_cmd], cmd_pyld[num_cmd]);
	++num_cmd;

	if (ipa3_ctx->ipa_hw_type >= IPA_HW_v4_0) {
		struct ipahal_imm_cmd_dma_shared_mem mem_cmd = { 0 };

		if (num_cmd >= IPA_NAT_MAX_NUM_OF_INIT_CMD_DESC) {
			IPAERR("number of commands is out of range\n");
			result = -ENOBUFS;
			goto destroy_imm_cmd;
		}

		/* Copy the PDN config table to SRAM */
		ipa3_nat_create_modify_pdn_cmd(&mem_cmd, zero_pdn_table);
		cmd_pyld[num_cmd] = ipahal_construct_imm_cmd(
			IPA_IMM_CMD_DMA_SHARED_MEM, &mem_cmd, false);
		if (!cmd_pyld[num_cmd]) {
			IPAERR(
				"fail construct dma_shared_mem cmd: for pdn table");
			result = -ENOMEM;
			goto destroy_imm_cmd;
		}
		ipa3_init_imm_cmd_desc(&desc[num_cmd], cmd_pyld[num_cmd]);
		++num_cmd;
		IPADBG("added PDN table copy cmd\n");
	}

	result = ipa3_send_cmd(num_cmd, desc);
	if (result) {
		IPAERR("fail to send NAT init immediate command\n");
		goto destroy_imm_cmd;
	}

	IPADBG("return\n");

destroy_imm_cmd:
	for (i = 0; i < num_cmd; ++i)
		ipahal_destroy_imm_cmd(cmd_pyld[i]);

	return result;
}

static int ipa3_ipv6ct_send_init_cmd(struct ipahal_imm_cmd_ip_v6_ct_init *cmd)
{
	struct ipa3_desc desc[IPA_IPV6CT_MAX_NUM_OF_INIT_CMD_DESC];
	struct ipahal_imm_cmd_pyld
		*cmd_pyld[IPA_IPV6CT_MAX_NUM_OF_INIT_CMD_DESC];
	int i, num_cmd = 0, result;
	struct ipahal_reg_valmask valmask;
	struct ipahal_imm_cmd_register_write reg_write_coal_close;

	IPADBG("\n");

	memset(desc, 0, sizeof(desc));
	memset(cmd_pyld, 0, sizeof(cmd_pyld));

	/* IC to close the coal frame before HPS Clear if coal is enabled */
	if (ipa3_get_ep_mapping(IPA_CLIENT_APPS_WAN_COAL_CONS) != -1) {
		i = ipa3_get_ep_mapping(IPA_CLIENT_APPS_WAN_COAL_CONS);
		reg_write_coal_close.skip_pipeline_clear = false;
		reg_write_coal_close.pipeline_clear_options = IPAHAL_HPS_CLEAR;
		reg_write_coal_close.offset = ipahal_get_reg_ofst(
			IPA_AGGR_FORCE_CLOSE);
		ipahal_get_aggr_force_close_valmask(i, &valmask);
		reg_write_coal_close.value = valmask.val;
		reg_write_coal_close.value_mask = valmask.mask;
		cmd_pyld[num_cmd] = ipahal_construct_imm_cmd(
			IPA_IMM_CMD_REGISTER_WRITE,
			&reg_write_coal_close, false);
		if (!cmd_pyld[num_cmd]) {
			IPAERR("failed to construct coal close IC\n");
			result = -ENOMEM;
			goto destroy_imm_cmd;
		}
		ipa3_init_imm_cmd_desc(&desc[num_cmd], cmd_pyld[num_cmd]);
		++num_cmd;
	}

	/* NO-OP IC for ensuring that IPA pipeline is empty */
	cmd_pyld[num_cmd] =
		ipahal_construct_nop_imm_cmd(false, IPAHAL_HPS_CLEAR, false);
	if (!cmd_pyld[num_cmd]) {
		IPAERR("failed to construct NOP imm cmd\n");
		result = -ENOMEM;
		goto destroy_imm_cmd;
	}

	ipa3_init_imm_cmd_desc(&desc[num_cmd], cmd_pyld[num_cmd]);
	++num_cmd;

	if (num_cmd >= IPA_IPV6CT_MAX_NUM_OF_INIT_CMD_DESC) {
		IPAERR("number of commands is out of range\n");
		result = -ENOBUFS;
		goto destroy_imm_cmd;
	}

	cmd_pyld[num_cmd] = ipahal_construct_imm_cmd(
		IPA_IMM_CMD_IP_V6_CT_INIT, cmd, false);
	if (!cmd_pyld[num_cmd]) {
		IPAERR_RL("fail to construct IPv6CT init imm cmd\n");
		result = -EPERM;
		goto destroy_imm_cmd;
	}

	ipa3_init_imm_cmd_desc(&desc[num_cmd], cmd_pyld[num_cmd]);
	++num_cmd;

	result = ipa3_send_cmd(num_cmd, desc);
	if (result) {
		IPAERR("Fail to send IPv6CT init immediate command\n");
		goto destroy_imm_cmd;
	}

	IPADBG("return\n");

destroy_imm_cmd:
	for (i = 0; i < num_cmd; ++i)
		ipahal_destroy_imm_cmd(cmd_pyld[i]);

	return result;
}

/* IOCTL function handlers */
/**
 * ipa3_nat_init_cmd() - Post IP_V4_NAT_INIT command to IPA HW
 * @init:	[in] initialization command attributes
 *
 * Called by NAT client driver to post IP_V4_NAT_INIT command to IPA HW
 *
 * Returns:	0 on success, negative on failure
 */
int ipa3_nat_init_cmd(
	struct ipa_ioc_v4_nat_init *init)
{
	struct ipa3_nat_ipv6ct_common_mem *dev = &ipa3_ctx->nat_mem.dev;
	struct ipa3_nat_mem *nm_ptr = (struct ipa3_nat_mem *) dev;
	enum ipa3_nat_mem_in nmi;
	struct ipa3_nat_mem_loc_data *mld_ptr;

	struct ipahal_imm_cmd_ip_v4_nat_init cmd;

	int  result;

	IPADBG("In\n");

	if (!sram_compatible) {
		init->mem_type     = 0;
		init->focus_change = 0;
	}

	nmi = init->mem_type;

	IPADBG("tbl_index(%d) table_entries(%u)\n",
			  init->tbl_index,
			  init->table_entries);

	memset(&cmd, 0, sizeof(cmd));

	if (!IPA_VALID_TBL_INDEX(init->tbl_index)) {
		IPAERR_RL("Unsupported table index %d\n",
				  init->tbl_index);
		result = -EPERM;
		goto bail;
	}

	if (init->table_entries == 0) {
		IPAERR_RL("Table entries is zero\n");
		result = -EPERM;
		goto bail;
	}

	if (!IPA_VALID_NAT_MEM_IN(nmi)) {
		IPAERR_RL("Bad ipa3_nat_mem_in type\n");
		result = -EPERM;
		goto bail;
	}

	IPADBG("nmi(%s)\n", ipa3_nat_mem_in_as_str(nmi));

	mld_ptr = &nm_ptr->mem_loc[nmi];

	if (!mld_ptr->is_mapped) {
		IPAERR_RL("Attempt to init %s before mmap\n", dev->name);
		result = -EPERM;
		goto bail;
	}

	result = ipa3_nat_ipv6ct_check_table_params(
		dev, nmi,
		init->ipv4_rules_offset,
		init->table_entries + 1,
		IPAHAL_NAT_IPV4);

	if (result) {
		IPAERR_RL("Bad params for NAT base table\n");
		goto bail;
	}

	result = ipa3_nat_ipv6ct_check_table_params(
		dev, nmi,
		init->expn_rules_offset,
		init->expn_table_entries,
		IPAHAL_NAT_IPV4);

	if (result) {
		IPAERR_RL("Bad params for NAT expansion table\n");
		goto bail;
	}

	result = ipa3_nat_ipv6ct_check_table_params(
		dev, nmi,
		init->index_offset,
		init->table_entries + 1,
		IPAHAL_NAT_IPV4_INDEX);

	if (result) {
		IPAERR_RL("Bad params for index table\n");
		goto bail;
	}

	result = ipa3_nat_ipv6ct_check_table_params(
		dev, nmi,
		init->index_expn_offset,
		init->expn_table_entries,
		IPAHAL_NAT_IPV4_INDEX);

	if (result) {
		IPAERR_RL("Bad params for index expansion table\n");
		goto bail;
	}

	IPADBG("Table memory becoming active: %s\n",
		   ipa3_nat_mem_in_as_str(nmi));

	if (nmi == IPA_NAT_MEM_IN_DDR) {
		ipa3_nat_create_init_cmd(
			init,
			false,
			mld_ptr->dma_handle,
			&cmd);
	} else {
		ipa3_nat_create_init_cmd(
			init,
			true,
			IPA_RAM_NAT_OFST,
			&cmd);
	}

<<<<<<< HEAD
	if (ipa3_ctx->ipa_hw_type >= IPA_HW_v4_0) {
		struct ipahal_nat_pdn_entry pdn_entry;

		/* store ip in pdn entry cache array */
		pdn_entry.public_ip = init->ip_addr;
		pdn_entry.src_metadata = 0;
		pdn_entry.dst_metadata = 0;

		result = ipahal_nat_construct_entry(
			IPAHAL_NAT_IPV4_PDN,
			&pdn_entry,
			ipa3_ctx->nat_mem.pdn_mem.base);
		if (result) {
			IPAERR("Fail to construct NAT pdn entry\n");
			return result;
		}
=======
	if (ipa3_ctx->ipa_hw_type >= IPA_HW_v4_0
		&&
		nm_ptr->pdn_mem.base
		&&
		!init->focus_change) {

		struct ipahal_nat_pdn_entry pdn_entry;

		/* store ip in pdn entry cache array */
		pdn_entry.public_ip = init->ip_addr;
		pdn_entry.src_metadata = 0;
		pdn_entry.dst_metadata = 0;

		result = ipahal_nat_construct_entry(
			IPAHAL_NAT_IPV4_PDN,
			&pdn_entry,
			nm_ptr->pdn_mem.base);
>>>>>>> 15457316

		if (result) {
			IPAERR("Fail to construct NAT pdn entry\n");
			goto bail;
		}
	}

	IPADBG("Posting NAT init command\n");

	result = ipa3_nat_send_init_cmd(&cmd, false);

	if (result) {
		IPAERR("Fail to send NAT init immediate command\n");
		goto bail;
	}

	result = ipa3_nat_ipv6ct_init_device_structure(
		dev, nmi,
		init->ipv4_rules_offset,
		init->expn_rules_offset,
		init->table_entries,
		init->expn_table_entries,
		init->index_offset,
		init->index_expn_offset,
		init->focus_change);

	if (result) {
		IPAERR("Table offset initialization failure\n");
		goto bail;
	}

	nm_ptr->public_ip_addr = init->ip_addr;

	IPADBG("Public IP address:%pI4h\n", &nm_ptr->public_ip_addr);

	dev->is_hw_init = true;

bail:
	IPADBG("Out\n");

	return result;
}

/**
 * ipa3_ipv6ct_init_cmd() - Post IP_V6_CONN_TRACK_INIT command to IPA HW
 * @init:	[in] initialization command attributes
 *
 * Called by NAT client driver to post IP_V6_CONN_TRACK_INIT command to IPA HW
 *
 * Returns:	0 on success, negative on failure
 */
int ipa3_ipv6ct_init_cmd(
	struct ipa_ioc_ipv6ct_init *init)
{
	struct ipa3_nat_ipv6ct_common_mem *dev = &ipa3_ctx->ipv6ct_mem.dev;

	struct ipahal_imm_cmd_ip_v6_ct_init cmd;

	int result;

	IPADBG("In\n");

	memset(&cmd, 0, sizeof(cmd));

	if (ipa3_ctx->ipa_hw_type < IPA_HW_v4_0) {
		IPAERR_RL("IPv6 connection tracking isn't supported\n");
		return -EPERM;
	}

	if (!IPA_VALID_TBL_INDEX(init->tbl_index)) {
		IPAERR_RL("Unsupported table index %d\n", init->tbl_index);
		return -EPERM;
	}

	if (init->table_entries == 0) {
		IPAERR_RL("Table entries is zero\n");
		return -EPERM;
	}

	if (!dev->is_mapped) {
		IPAERR_RL("attempt to init %s before mmap\n",
				  dev->name);
		return -EPERM;
	}

	result = ipa3_nat_ipv6ct_check_table_params(
		dev, IPA_NAT_MEM_IN_DDR,
		init->base_table_offset,
		init->table_entries + 1,
		IPAHAL_NAT_IPV6CT);

	if (result) {
		IPAERR_RL("Bad params for IPv6CT base table\n");
		return result;
	}

	result = ipa3_nat_ipv6ct_check_table_params(
		dev, IPA_NAT_MEM_IN_DDR,
		init->expn_table_offset,
		init->expn_table_entries,
		IPAHAL_NAT_IPV6CT);

	if (result) {
		IPAERR_RL("Bad params for IPv6CT expansion table\n");
		return result;
	}

	IPADBG("Will install v6 NAT in: %s\n",
		   ipa3_nat_mem_in_as_str(IPA_NAT_MEM_IN_DDR));

	ipa3_nat_ipv6ct_create_init_cmd(
		&cmd.table_init,
		false,
		dev->dma_handle,
		init->tbl_index,
		init->base_table_offset,
		init->expn_table_offset,
		init->table_entries,
		init->expn_table_entries,
		dev->name);

	IPADBG("posting ip_v6_ct_init imm command\n");

	result = ipa3_ipv6ct_send_init_cmd(&cmd);

	if (result) {
		IPAERR("fail to send IPv6CT init immediate command\n");
		return result;
	}

	ipa3_nat_ipv6ct_init_device_structure(
		dev,
		IPA_NAT_MEM_IN_DDR,
		init->base_table_offset,
		init->expn_table_offset,
		init->table_entries,
		init->expn_table_entries,
		0, 0, 0);

	dev->is_hw_init = true;

	IPADBG("Out\n");

	return 0;
}

/**
 * ipa3_nat_mdfy_pdn() - Modify a PDN entry in PDN config table in IPA SRAM
 * @mdfy_pdn:	[in] PDN info to be written to SRAM
 *
 * Called by NAT client driver to modify an entry in the PDN config table
 *
 * Returns:	0 on success, negative on failure
 */
int ipa3_nat_mdfy_pdn(
	struct ipa_ioc_nat_pdn_entry *mdfy_pdn)
{
	struct ipa3_nat_ipv6ct_common_mem *dev = &ipa3_ctx->nat_mem.dev;
	struct ipa3_nat_mem *nm_ptr = (struct ipa3_nat_mem *) dev;
	struct ipa_mem_buffer *pdn_mem_ptr = &nm_ptr->pdn_mem;

	struct ipahal_imm_cmd_dma_shared_mem mem_cmd = { 0 };
	struct ipahal_nat_pdn_entry pdn_fields = { 0 };
	struct ipa3_desc desc = { 0 };
	struct ipahal_imm_cmd_pyld *cmd_pyld;

	size_t entry_size;

	int result = 0;
<<<<<<< HEAD
	struct ipa3_nat_mem *nat_ctx = &(ipa3_ctx->nat_mem);
	struct ipahal_nat_pdn_entry pdn_fields;
	size_t entry_size;
=======
>>>>>>> 15457316

	IPADBG("In\n");

	mutex_lock(&dev->lock);

	if (ipa3_ctx->ipa_hw_type < IPA_HW_v4_0) {
		IPAERR_RL("IPA HW does not support multi PDN\n");
		result = -EPERM;
		goto bail;
	}

	if (pdn_mem_ptr->base == NULL) {
		IPAERR_RL(
			"Attempt to modify a PDN entry before the PDN table memory allocation\n");
		result = -EPERM;
		goto bail;
	}

	if (mdfy_pdn->pdn_index > (IPA_MAX_PDN_NUM - 1)) {
		IPAERR_RL("pdn index out of range %d\n", mdfy_pdn->pdn_index);
		result = -EPERM;
		goto bail;
	}

<<<<<<< HEAD
	/* store ip in pdn entry cache array */
	pdn_fields.public_ip = mdfy_pdn->public_ip;
	pdn_fields.dst_metadata = mdfy_pdn->dst_metadata;
	pdn_fields.src_metadata = mdfy_pdn->src_metadata;

	/* mark tethering bit for remote modem */
	if (ipa3_ctx->ipa_hw_type == IPA_HW_v4_1) {
		pdn_fields.src_metadata |=
			IPA_QMAP_TETH_BIT;
	}

	/* get size of the entry */
	result = ipahal_nat_entry_size(
		IPAHAL_NAT_IPV4_PDN,
		&entry_size);
	if (result) {
		IPAERR("Failed to retrieve pdn entry size\n");
		goto bail;
	}

	result = ipahal_nat_construct_entry(
		IPAHAL_NAT_IPV4_PDN,
		&pdn_fields,
		(nat_ctx->pdn_mem.base +
		(mdfy_pdn->pdn_index)*(entry_size)));
=======
	/*
	 * Store ip in pdn entry cache array
	 */
	pdn_fields.public_ip    = mdfy_pdn->public_ip;
	pdn_fields.dst_metadata = mdfy_pdn->dst_metadata;
	pdn_fields.src_metadata = mdfy_pdn->src_metadata;

	/*
	 * Mark tethering bit for remote modem
	 */
	if (ipa3_ctx->ipa_hw_type == IPA_HW_v4_1) {
		pdn_fields.src_metadata |= IPA_QMAP_TETH_BIT;
	}

	/*
	 * Get size of the entry
	 */
	result = ipahal_nat_entry_size(
		IPAHAL_NAT_IPV4_PDN,
		&entry_size);

	if (result) {
		IPAERR("Failed to retrieve pdn entry size\n");
		goto bail;
	}

	result = ipahal_nat_construct_entry(
		IPAHAL_NAT_IPV4_PDN,
		&pdn_fields,
		(pdn_mem_ptr->base + (mdfy_pdn->pdn_index)*(entry_size)));

>>>>>>> 15457316
	if (result) {
		IPAERR("Fail to construct NAT pdn entry\n");
		goto bail;
	}

	IPADBG("Modify PDN in index: %d Public ip address:%pI4h\n",
		mdfy_pdn->pdn_index,
		&pdn_fields.public_ip);
<<<<<<< HEAD
=======

>>>>>>> 15457316
	IPADBG("Modify PDN dst metadata: 0x%x src metadata: 0x%x\n",
		pdn_fields.dst_metadata,
		pdn_fields.src_metadata);

	/*
	 * Copy the PDN config table to SRAM
	 */
	ipa3_nat_create_modify_pdn_cmd(&mem_cmd, false);

	cmd_pyld = ipahal_construct_imm_cmd(
		IPA_IMM_CMD_DMA_SHARED_MEM, &mem_cmd, false);

	if (!cmd_pyld) {
		IPAERR(
			"fail construct dma_shared_mem cmd: for pdn table\n");
		result = -ENOMEM;
		goto bail;
	}

	ipa3_init_imm_cmd_desc(&desc, cmd_pyld);

	IPADBG("sending PDN table copy cmd\n");

	result = ipa3_send_cmd(1, &desc);

	if (result)
		IPAERR("Fail to send PDN table copy immediate command\n");

	ipahal_destroy_imm_cmd(cmd_pyld);

bail:
	mutex_unlock(&dev->lock);

	IPADBG("Out\n");

	return result;
}

static uint32_t ipa3_nat_ipv6ct_calculate_table_size(
	enum ipa3_nat_mem_in nmi,
	uint8_t base_addr)
{
	size_t entry_size;
	u32 num_entries;
	enum ipahal_nat_type nat_type;
	struct ipa3_nat_mem_loc_data *mld_ptr = &ipa3_ctx->nat_mem.mem_loc[nmi];

	switch (base_addr) {
	case IPA_NAT_BASE_TBL:
		num_entries = mld_ptr->table_entries + 1;
		nat_type = IPAHAL_NAT_IPV4;
		break;
	case IPA_NAT_EXPN_TBL:
		num_entries = mld_ptr->expn_table_entries;
		nat_type = IPAHAL_NAT_IPV4;
		break;
	case IPA_NAT_INDX_TBL:
		num_entries = mld_ptr->table_entries + 1;
		nat_type = IPAHAL_NAT_IPV4_INDEX;
		break;
	case IPA_NAT_INDEX_EXPN_TBL:
		num_entries = mld_ptr->expn_table_entries;
		nat_type = IPAHAL_NAT_IPV4_INDEX;
		break;
	case IPA_IPV6CT_BASE_TBL:
		num_entries = ipa3_ctx->ipv6ct_mem.dev.table_entries + 1;
		nat_type = IPAHAL_NAT_IPV6CT;
		break;
	case IPA_IPV6CT_EXPN_TBL:
		num_entries = ipa3_ctx->ipv6ct_mem.dev.expn_table_entries;
		nat_type = IPAHAL_NAT_IPV6CT;
		break;
	default:
		IPAERR_RL("Invalid base_addr %d for table DMA command\n",
			base_addr);
		return 0;
	}

	ipahal_nat_entry_size(nat_type, &entry_size);

	return entry_size * num_entries;
}

static int ipa3_table_validate_table_dma_one(
	enum ipa3_nat_mem_in        nmi,
	struct ipa_ioc_nat_dma_one *param)
{
	uint32_t table_size;

	if (param->table_index >= 1) {
		IPAERR_RL("Unsupported table index %u\n", param->table_index);
		return -EPERM;
	}

	switch (param->base_addr) {
	case IPA_NAT_BASE_TBL:
	case IPA_NAT_EXPN_TBL:
	case IPA_NAT_INDX_TBL:
	case IPA_NAT_INDEX_EXPN_TBL:
		if (!ipa3_ctx->nat_mem.dev.is_hw_init) {
			IPAERR_RL("attempt to write to %s before HW int\n",
				ipa3_ctx->nat_mem.dev.name);
			return -EPERM;
		}
		IPADBG("nmi(%s)\n", ipa3_nat_mem_in_as_str(nmi));
		break;
	case IPA_IPV6CT_BASE_TBL:
	case IPA_IPV6CT_EXPN_TBL:
		if (ipa3_ctx->ipa_hw_type < IPA_HW_v4_0) {
			IPAERR_RL("IPv6 connection tracking isn't supported\n");
			return -EPERM;
		}

		if (!ipa3_ctx->ipv6ct_mem.dev.is_hw_init) {
			IPAERR_RL("attempt to write to %s before HW int\n",
				ipa3_ctx->ipv6ct_mem.dev.name);
			return -EPERM;
		}
		break;
	default:
		IPAERR_RL("Invalid base_addr %d for table DMA command\n",
			param->base_addr);
		return -EPERM;
	}

	table_size = ipa3_nat_ipv6ct_calculate_table_size(
		nmi,
		param->base_addr);

	if (!table_size) {
		IPAERR_RL("Failed to calculate table size for base_addr %d\n",
				  param->base_addr);
		return -EPERM;
	}

	if (param->offset >= table_size) {
		IPAERR_RL("Invalid offset %d for table DMA command\n",
			param->offset);
		IPAERR_RL("table_index %d base addr %d size %d\n",
			param->table_index, param->base_addr, table_size);
		return -EPERM;
	}

	return 0;
}


/**
 * ipa3_table_dma_cmd() - Post TABLE_DMA command to IPA HW
 * @dma:	[in] initialization command attributes
 *
 * Called by NAT/IPv6CT clients to post TABLE_DMA command to IPA HW
 *
 * Returns:	0 on success, negative on failure
 */
int ipa3_table_dma_cmd(
	struct ipa_ioc_nat_dma_cmd *dma)
{
	struct ipa3_nat_ipv6ct_common_mem *dev = &ipa3_ctx->nat_mem.dev;

	enum ipahal_imm_cmd_name cmd_name = IPA_IMM_CMD_NAT_DMA;

	struct ipahal_imm_cmd_table_dma cmd;
	struct ipahal_imm_cmd_pyld *cmd_pyld[IPA_MAX_NUM_OF_TABLE_DMA_CMD_DESC];
	struct ipa3_desc desc[IPA_MAX_NUM_OF_TABLE_DMA_CMD_DESC];

	uint8_t cnt, num_cmd = 0;

	int result = 0;
	int i;
	struct ipahal_reg_valmask valmask;
	struct ipahal_imm_cmd_register_write reg_write_coal_close;
	int max_dma_table_cmds = IPA_MAX_NUM_OF_TABLE_DMA_CMD_DESC;

	IPADBG("In\n");

	if (!sram_compatible)
		dma->mem_type = 0;

	memset(&cmd, 0, sizeof(cmd));
	memset(desc, 0, sizeof(desc));
	memset(cmd_pyld, 0, sizeof(cmd_pyld));

	if (!dev->is_dev_init) {
		IPAERR_RL("NAT hasn't been initialized\n");
		result = -EPERM;
		goto bail;
	}

	if (!IPA_VALID_NAT_MEM_IN(dma->mem_type)) {
		IPAERR_RL("Invalid ipa3_nat_mem_in type (%u)\n",
				  dma->mem_type);
		result = -EPERM;
		goto bail;
	}

	IPADBG("nmi(%s)\n", ipa3_nat_mem_in_as_str(dma->mem_type));

	/**
	 * We use a descriptor for closing coalsceing endpoint
	 * by immediate command. So, DMA entries should be less than
	 * IPA_MAX_NUM_OF_TABLE_DMA_CMD_DESC - 1 to overcome
	 * buffer overflow of ipa3_desc array.
	 */
	if (ipa3_get_ep_mapping(IPA_CLIENT_APPS_WAN_COAL_CONS) != -1)
		max_dma_table_cmds -= 1;

	if (!dma->entries || dma->entries > (max_dma_table_cmds - 1)) {
		IPAERR_RL("Invalid number of entries %d\n",
			dma->entries);
		result = -EPERM;
		goto bail;
	}

	for (cnt = 0; cnt < dma->entries; ++cnt) {

		result = ipa3_table_validate_table_dma_one(
			dma->mem_type, &dma->dma[cnt]);

		if (result) {
			IPAERR_RL("Table DMA command parameter %d is invalid\n",
					  cnt);
			goto bail;
		}
	}

	/*
	 * IC to close the coal frame before HPS Clear if coal is enabled
	 */
	if (ipa3_get_ep_mapping(IPA_CLIENT_APPS_WAN_COAL_CONS) != -1) {
		i = ipa3_get_ep_mapping(IPA_CLIENT_APPS_WAN_COAL_CONS);
		reg_write_coal_close.skip_pipeline_clear = false;
		reg_write_coal_close.pipeline_clear_options = IPAHAL_HPS_CLEAR;
		reg_write_coal_close.offset = ipahal_get_reg_ofst(
			IPA_AGGR_FORCE_CLOSE);
		ipahal_get_aggr_force_close_valmask(i, &valmask);
		reg_write_coal_close.value = valmask.val;
		reg_write_coal_close.value_mask = valmask.mask;
		cmd_pyld[num_cmd] = ipahal_construct_imm_cmd(
			IPA_IMM_CMD_REGISTER_WRITE,
			&reg_write_coal_close, false);
		if (!cmd_pyld[num_cmd]) {
			IPAERR("failed to construct coal close IC\n");
			result = -ENOMEM;
			goto destroy_imm_cmd;
		}
		ipa3_init_imm_cmd_desc(&desc[num_cmd], cmd_pyld[num_cmd]);
		++num_cmd;
	}

	/*
	 * NO-OP IC for ensuring that IPA pipeline is empty
	 */
	cmd_pyld[num_cmd] =
		ipahal_construct_nop_imm_cmd(false, IPAHAL_HPS_CLEAR, false);

	if (!cmd_pyld[num_cmd]) {
		IPAERR("Failed to construct NOP imm cmd\n");
		result = -ENOMEM;
		goto destroy_imm_cmd;
	}

	ipa3_init_imm_cmd_desc(&desc[num_cmd], cmd_pyld[num_cmd]);

	++num_cmd;

	/*
	 * NAT_DMA was renamed to TABLE_DMA starting from IPAv4
	 */
	if (ipa3_ctx->ipa_hw_type >= IPA_HW_v4_0)
		cmd_name = IPA_IMM_CMD_TABLE_DMA;

	for (cnt = 0; cnt < dma->entries; ++cnt) {

		cmd.table_index = dma->dma[cnt].table_index;
		cmd.base_addr   = dma->dma[cnt].base_addr;
		cmd.offset      = dma->dma[cnt].offset;
		cmd.data        = dma->dma[cnt].data;

		cmd_pyld[num_cmd] =
			ipahal_construct_imm_cmd(cmd_name, &cmd, false);

		if (!cmd_pyld[num_cmd]) {
			IPAERR_RL("Fail to construct table_dma imm cmd\n");
			result = -ENOMEM;
			goto destroy_imm_cmd;
		}

		ipa3_init_imm_cmd_desc(&desc[num_cmd], cmd_pyld[num_cmd]);

		++num_cmd;
	}

	result = ipa3_send_cmd(num_cmd, desc);

	if (result)
		IPAERR("Fail to send table_dma immediate command\n");

destroy_imm_cmd:
	for (cnt = 0; cnt < num_cmd; ++cnt)
		ipahal_destroy_imm_cmd(cmd_pyld[cnt]);

bail:
	IPADBG("Out\n");

	return result;
}

/**
 * ipa3_nat_dma_cmd() - Post NAT_DMA command to IPA HW
 * @dma:	[in] initialization command attributes
 *
 * Called by NAT client driver to post NAT_DMA command to IPA HW
 *
 * Returns:	0 on success, negative on failure
 */
int ipa3_nat_dma_cmd(struct ipa_ioc_nat_dma_cmd *dma)
{
	return ipa3_table_dma_cmd(dma);
}

static void ipa3_nat_ipv6ct_free_mem(
	struct ipa3_nat_ipv6ct_common_mem *dev)
{
	struct ipa3_nat_mem *nm_ptr;
	struct ipa3_nat_mem_loc_data *mld_ptr;

	if (dev->is_ipv6ct_mem) {

		IPADBG("In: v6\n");

		if (dev->vaddr) {
			IPADBG("Freeing dma memory for %s\n", dev->name);

			dma_free_coherent(
				ipa3_ctx->pdev,
				dev->table_alloc_size,
				dev->vaddr,
				dev->dma_handle);
		}

		dev->vaddr                = NULL;
		dev->dma_handle           = 0;
		dev->table_alloc_size     = 0;
		dev->base_table_addr      = NULL;
		dev->expansion_table_addr = NULL;
		dev->table_entries        = 0;
		dev->expn_table_entries   = 0;

		dev->is_hw_init           = false;
		dev->is_mapped            = false;
	} else {
		if (dev->is_nat_mem) {

			IPADBG("In: v4\n");

			nm_ptr = (struct ipa3_nat_mem *) dev;

			if (nm_ptr->ddr_in_use) {

				nm_ptr->ddr_in_use = false;

				mld_ptr = &nm_ptr->mem_loc[IPA_NAT_MEM_IN_DDR];

				if (mld_ptr->vaddr) {
					IPADBG("Freeing dma memory for %s\n",
						   dev->name);

					dma_free_coherent(
						ipa3_ctx->pdev,
						mld_ptr->table_alloc_size,
						mld_ptr->vaddr,
						mld_ptr->dma_handle);
				}

				mld_ptr->vaddr                      = NULL;
				mld_ptr->dma_handle                 = 0;
				mld_ptr->table_alloc_size           = 0;
				mld_ptr->table_entries              = 0;
				mld_ptr->expn_table_entries         = 0;
				mld_ptr->base_table_addr            = NULL;
				mld_ptr->expansion_table_addr       = NULL;
				mld_ptr->index_table_addr           = NULL;
				mld_ptr->index_table_expansion_addr = NULL;
			}

			if (nm_ptr->sram_in_use) {

				nm_ptr->sram_in_use = false;

				mld_ptr = &nm_ptr->mem_loc[IPA_NAT_MEM_IN_SRAM];

				if (mld_ptr->io_vaddr) {
					IPADBG("Unmappung sram memory for %s\n",
						   dev->name);
					iounmap(mld_ptr->io_vaddr);
				}

				mld_ptr->io_vaddr                   = NULL;
				mld_ptr->vaddr                      = NULL;
				mld_ptr->dma_handle                 = 0;
				mld_ptr->table_alloc_size           = 0;
				mld_ptr->table_entries              = 0;
				mld_ptr->expn_table_entries         = 0;
				mld_ptr->base_table_addr            = NULL;
				mld_ptr->expansion_table_addr       = NULL;
				mld_ptr->index_table_addr           = NULL;
				mld_ptr->index_table_expansion_addr = NULL;
			}

			memset(nm_ptr->mem_loc, 0, sizeof(nm_ptr->mem_loc));
		}
	}

	IPADBG("Out\n");
}

static int ipa3_nat_ipv6ct_create_del_table_cmd(
	uint8_t tbl_index,
	u32 base_addr,
	struct ipa3_nat_ipv6ct_common_mem *dev,
	struct ipahal_imm_cmd_nat_ipv6ct_init_common *table_init_cmd)
{
	bool mem_type_shared = true;

	IPADBG("In: tbl_index(%u) base_addr(%u) v4(%u) v6(%u)\n",
			  tbl_index,
			  base_addr,
			  dev->is_nat_mem,
			  dev->is_ipv6ct_mem);

	if (!IPA_VALID_TBL_INDEX(tbl_index)) {
		IPAERR_RL("Unsupported table index %d\n", tbl_index);
		return -EPERM;
	}

	if (dev->tmp_mem) {
		IPADBG("using temp memory during %s del\n", dev->name);
		mem_type_shared = false;
		base_addr = dev->tmp_mem->dma_handle;
	}

	table_init_cmd->table_index = tbl_index;
	table_init_cmd->base_table_addr = base_addr;
	table_init_cmd->base_table_addr_shared = mem_type_shared;
	table_init_cmd->expansion_table_addr = base_addr;
	table_init_cmd->expansion_table_addr_shared = mem_type_shared;
	table_init_cmd->size_base_table = 0;
	table_init_cmd->size_expansion_table = 0;

	IPADBG("Out\n");

	return 0;
}

static int ipa3_nat_send_del_table_cmd(
	uint8_t tbl_index)
{
	struct ipahal_imm_cmd_ip_v4_nat_init cmd;
	int result = 0;

	IPADBG("In\n");

	result =
		ipa3_nat_ipv6ct_create_del_table_cmd(
			tbl_index,
			IPA_NAT_PHYS_MEM_OFFSET,
			&ipa3_ctx->nat_mem.dev,
			&cmd.table_init);

	if (result) {
		IPAERR(
			"Fail to create immediate command to delete NAT table\n");
		goto bail;
	}

	cmd.index_table_addr =
		cmd.table_init.base_table_addr;
	cmd.index_table_addr_shared =
		cmd.table_init.base_table_addr_shared;
	cmd.index_table_expansion_addr =
		cmd.index_table_addr;
	cmd.index_table_expansion_addr_shared =
		cmd.index_table_addr_shared;
	cmd.public_addr_info = 0;

	IPADBG("Posting NAT delete command\n");

	result = ipa3_nat_send_init_cmd(&cmd, true);

	if (result) {
		IPAERR("Fail to send NAT delete immediate command\n");
		goto bail;
	}

bail:
	IPADBG("Out\n");

	return result;
}

static int ipa3_ipv6ct_send_del_table_cmd(uint8_t tbl_index)
{
	struct ipahal_imm_cmd_ip_v6_ct_init cmd;
	int result;

	IPADBG("\n");

	result = ipa3_nat_ipv6ct_create_del_table_cmd(
		tbl_index,
		IPA_IPV6CT_PHYS_MEM_OFFSET,
		&ipa3_ctx->ipv6ct_mem.dev,
		&cmd.table_init);
	if (result) {
		IPAERR(
			"Fail to create immediate command to delete IPv6CT table\n");
		return result;
	}

	IPADBG("posting IPv6CT delete command\n");
	result = ipa3_ipv6ct_send_init_cmd(&cmd);
	if (result) {
		IPAERR("Fail to send IPv6CT delete immediate command\n");
		return result;
	}

	IPADBG("return\n");
	return 0;
}

/**
 * ipa3_nat_del_cmd() - Delete a NAT table
 * @del:	[in] delete table table table parameters
 *
 * Called by NAT client driver to delete the nat table
 *
 * Returns:	0 on success, negative on failure
 */
int ipa3_nat_del_cmd(struct ipa_ioc_v4_nat_del *del)
{
	struct ipa_ioc_nat_ipv6ct_table_del tmp;

	tmp.table_index = del->table_index;

	return ipa3_del_nat_table(&tmp);
}

/**
 * ipa3_del_nat_table() - Delete the NAT table
 * @del:	[in] delete table parameters
 *
 * Called by NAT client to delete the table
 *
 * Returns:	0 on success, negative on failure
 */
int ipa3_del_nat_table(
	struct ipa_ioc_nat_ipv6ct_table_del *del)
{
	struct ipa3_nat_ipv6ct_common_mem *dev = &ipa3_ctx->nat_mem.dev;
	struct ipa3_nat_mem *nm_ptr = (struct ipa3_nat_mem *) dev;
	struct ipa3_nat_mem_loc_data *mld_ptr;
	enum ipa3_nat_mem_in nmi;

	int result = 0;

	IPADBG("In\n");

	if (!sram_compatible)
		del->mem_type = 0;

	nmi = del->mem_type;

	if (!dev->is_dev_init) {
		IPAERR("NAT hasn't been initialized\n");
		result = -EPERM;
		goto bail;
	}

	if (!IPA_VALID_TBL_INDEX(del->table_index)) {
		IPAERR_RL("Unsupported table index %d\n",
				  del->table_index);
		result = -EPERM;
		goto bail;
	}

	if (!IPA_VALID_NAT_MEM_IN(nmi)) {
		IPAERR_RL("Bad ipa3_nat_mem_in type\n");
		result = -EPERM;
		goto bail;
	}

	IPADBG("nmi(%s)\n", ipa3_nat_mem_in_as_str(nmi));

	mld_ptr = &nm_ptr->mem_loc[nmi];

	mutex_lock(&dev->lock);

	if (dev->is_hw_init) {

		result = ipa3_nat_send_del_table_cmd(del->table_index);

		if (result) {
			IPAERR(
				"Fail to send immediate command to delete NAT table\n");
			goto unlock;
		}
	}

	nm_ptr->public_ip_addr              = 0;

	mld_ptr->index_table_addr           = NULL;
	mld_ptr->index_table_expansion_addr = NULL;

	if (ipa3_ctx->ipa_hw_type >= IPA_HW_v4_0
		&&
		nm_ptr->pdn_mem.base) {

<<<<<<< HEAD
	if (ipa3_ctx->ipa_hw_type >= IPA_HW_v4_0 &&
		ipa3_ctx->nat_mem.dev.is_mem_allocated) {
		IPADBG("freeing the PDN memory\n");
		dma_free_coherent(ipa3_ctx->pdev,
			ipa3_ctx->nat_mem.pdn_mem.size,
			ipa3_ctx->nat_mem.pdn_mem.base,
			ipa3_ctx->nat_mem.pdn_mem.phys_base);
		ipa3_ctx->nat_mem.pdn_mem.base = NULL;
=======
		struct ipa_mem_buffer *pdn_mem_ptr = &nm_ptr->pdn_mem;

		IPADBG("Freeing the PDN memory\n");

		dma_free_coherent(
			ipa3_ctx->pdev,
			pdn_mem_ptr->size,
			pdn_mem_ptr->base,
			pdn_mem_ptr->phys_base);

		pdn_mem_ptr->base = NULL;
>>>>>>> 15457316
	}

	ipa3_nat_ipv6ct_free_mem(dev);

unlock:
	mutex_unlock(&dev->lock);

bail:
	IPADBG("Out\n");

	return result;
}

/**
 * ipa3_del_ipv6ct_table() - Delete the IPv6CT table
 * @del:	[in] delete table parameters
 *
 * Called by IPv6CT client to delete the table
 *
 * Returns:	0 on success, negative on failure
 */
int ipa3_del_ipv6ct_table(
	struct ipa_ioc_nat_ipv6ct_table_del *del)
{
	struct ipa3_nat_ipv6ct_common_mem *dev = &ipa3_ctx->ipv6ct_mem.dev;

	int result = 0;

	IPADBG("In\n");

	if (!sram_compatible)
		del->mem_type = 0;

	if (!dev->is_dev_init) {
		IPAERR("IPv6 connection tracking hasn't been initialized\n");
		result = -EPERM;
		goto bail;
	}

	if (ipa3_ctx->ipa_hw_type < IPA_HW_v4_0) {
		IPAERR_RL("IPv6 connection tracking isn't supported\n");
		result = -EPERM;
		goto bail;
	}

	mutex_lock(&dev->lock);

	if (dev->is_hw_init) {
		result = ipa3_ipv6ct_send_del_table_cmd(del->table_index);

		if (result) {
			IPAERR("ipa3_ipv6ct_send_del_table_cmd() fail\n");
			goto unlock;
		}
	}

	ipa3_nat_ipv6ct_free_mem(&ipa3_ctx->ipv6ct_mem.dev);

unlock:
	mutex_unlock(&dev->lock);

bail:
	IPADBG("Out\n");

	return result;
}

int ipa3_nat_get_sram_info(
	struct ipa_nat_in_sram_info *info_ptr)
{
	struct ipa3_nat_ipv6ct_common_mem *dev = &ipa3_ctx->nat_mem.dev;

	int ret = 0;

	IPADBG("In\n");

	if (!info_ptr) {
		IPAERR("Bad argument passed\n");
		ret = -EINVAL;
		goto bail;
	}

	if (!dev->is_dev_init) {
		IPAERR_RL("NAT hasn't been initialized\n");
		ret = -EPERM;
		goto bail;
	}

	sram_compatible = true;

	memset(info_ptr,
		   0,
		   sizeof(struct ipa_nat_in_sram_info));

	/*
	 * Size of SRAM set aside for the NAT table.
	 */
	info_ptr->sram_mem_available_for_nat = IPA_RAM_NAT_SIZE;

	/*
	 * If table's phys addr in SRAM is not page aligned, it will be
	 * offset into the mmap'd VM by the amount calculated below.  This
	 * value can be used by the app, so that it can know where the
	 * table actually lives in the mmap'd VM...
	 */
	info_ptr->nat_table_offset_into_mmap =
		(ipa3_ctx->ipa_wrapper_base +
		 ipa3_ctx->ctrl->ipa_reg_base_ofst +
		 ipahal_get_reg_n_ofst(
			 IPA_SW_AREA_RAM_DIRECT_ACCESS_n,
			 0) +
		 IPA_RAM_NAT_OFST) & ~PAGE_MASK;

	/*
	 * If the offset above plus the size of the NAT table causes the
	 * table to extend beyond the next page boundary, the app needs to
	 * know it, so that it can increase the size used in the mmap
	 * request...
	 */
	info_ptr->best_nat_in_sram_size_rqst =
		roundup(
			info_ptr->nat_table_offset_into_mmap +
			IPA_RAM_NAT_SIZE,
			PAGE_SIZE);

bail:
	IPADBG("Out\n");

	return ret;
}<|MERGE_RESOLUTION|>--- conflicted
+++ resolved
@@ -383,19 +383,6 @@
 
 	mutex_lock(&dev->lock);
 
-<<<<<<< HEAD
-	if (dev->tmp_mem != NULL &&
-		ipa3_ctx->nat_mem.is_tmp_mem_allocated == false) {
-		dev->tmp_mem = NULL;
-	} else if (dev->tmp_mem != NULL &&
-		ipa3_ctx->nat_mem.is_tmp_mem_allocated) {
-		dma_free_coherent(ipa3_ctx->pdev, IPA_NAT_IPV6CT_TEMP_MEM_SIZE,
-			dev->tmp_mem->vaddr, dev->tmp_mem->dma_handle);
-		kfree(dev->tmp_mem);
-		dev->tmp_mem = NULL;
-		ipa3_ctx->nat_mem.is_tmp_mem_allocated = false;
-	}
-=======
 	if (dev->tmp_mem) {
 		if (ipa3_ctx->nat_mem.is_tmp_mem_allocated) {
 			dma_free_coherent(
@@ -410,7 +397,6 @@
 		dev->tmp_mem = NULL;
 	}
 
->>>>>>> 15457316
 	device_destroy(dev->class, dev->dev_num);
 
 	unregister_chrdev_region(dev->dev_num, 1);
@@ -418,6 +404,7 @@
 	class_destroy(dev->class);
 
 	dev->is_dev_init = false;
+
 	mutex_unlock(&dev->lock);
 
 	IPADBG("Out\n");
@@ -527,17 +514,12 @@
 		goto bail;
 	}
 
-<<<<<<< HEAD
-	if (dev->is_mem_allocated) {
-		IPAERR("Memory already allocated\n");
-=======
 	if ((dev->is_nat_mem    && nat_type != IPAHAL_NAT_IPV4) ||
 		(dev->is_ipv6ct_mem && nat_type != IPAHAL_NAT_IPV6CT)) {
 		IPAERR("%s dev type(%s) and nat_type(%s) mismatch\n",
 			   dev->name,
 			   (dev->is_nat_mem) ? "V4" : "V6",
 			   ipahal_nat_type_str(nat_type));
->>>>>>> 15457316
 		result = -EPERM;
 		goto bail;
 	}
@@ -1464,24 +1446,6 @@
 			&cmd);
 	}
 
-<<<<<<< HEAD
-	if (ipa3_ctx->ipa_hw_type >= IPA_HW_v4_0) {
-		struct ipahal_nat_pdn_entry pdn_entry;
-
-		/* store ip in pdn entry cache array */
-		pdn_entry.public_ip = init->ip_addr;
-		pdn_entry.src_metadata = 0;
-		pdn_entry.dst_metadata = 0;
-
-		result = ipahal_nat_construct_entry(
-			IPAHAL_NAT_IPV4_PDN,
-			&pdn_entry,
-			ipa3_ctx->nat_mem.pdn_mem.base);
-		if (result) {
-			IPAERR("Fail to construct NAT pdn entry\n");
-			return result;
-		}
-=======
 	if (ipa3_ctx->ipa_hw_type >= IPA_HW_v4_0
 		&&
 		nm_ptr->pdn_mem.base
@@ -1499,7 +1463,6 @@
 			IPAHAL_NAT_IPV4_PDN,
 			&pdn_entry,
 			nm_ptr->pdn_mem.base);
->>>>>>> 15457316
 
 		if (result) {
 			IPAERR("Fail to construct NAT pdn entry\n");
@@ -1669,12 +1632,6 @@
 	size_t entry_size;
 
 	int result = 0;
-<<<<<<< HEAD
-	struct ipa3_nat_mem *nat_ctx = &(ipa3_ctx->nat_mem);
-	struct ipahal_nat_pdn_entry pdn_fields;
-	size_t entry_size;
-=======
->>>>>>> 15457316
 
 	IPADBG("In\n");
 
@@ -1699,33 +1656,6 @@
 		goto bail;
 	}
 
-<<<<<<< HEAD
-	/* store ip in pdn entry cache array */
-	pdn_fields.public_ip = mdfy_pdn->public_ip;
-	pdn_fields.dst_metadata = mdfy_pdn->dst_metadata;
-	pdn_fields.src_metadata = mdfy_pdn->src_metadata;
-
-	/* mark tethering bit for remote modem */
-	if (ipa3_ctx->ipa_hw_type == IPA_HW_v4_1) {
-		pdn_fields.src_metadata |=
-			IPA_QMAP_TETH_BIT;
-	}
-
-	/* get size of the entry */
-	result = ipahal_nat_entry_size(
-		IPAHAL_NAT_IPV4_PDN,
-		&entry_size);
-	if (result) {
-		IPAERR("Failed to retrieve pdn entry size\n");
-		goto bail;
-	}
-
-	result = ipahal_nat_construct_entry(
-		IPAHAL_NAT_IPV4_PDN,
-		&pdn_fields,
-		(nat_ctx->pdn_mem.base +
-		(mdfy_pdn->pdn_index)*(entry_size)));
-=======
 	/*
 	 * Store ip in pdn entry cache array
 	 */
@@ -1757,7 +1687,6 @@
 		&pdn_fields,
 		(pdn_mem_ptr->base + (mdfy_pdn->pdn_index)*(entry_size)));
 
->>>>>>> 15457316
 	if (result) {
 		IPAERR("Fail to construct NAT pdn entry\n");
 		goto bail;
@@ -1766,10 +1695,7 @@
 	IPADBG("Modify PDN in index: %d Public ip address:%pI4h\n",
 		mdfy_pdn->pdn_index,
 		&pdn_fields.public_ip);
-<<<<<<< HEAD
-=======
-
->>>>>>> 15457316
+
 	IPADBG("Modify PDN dst metadata: 0x%x src metadata: 0x%x\n",
 		pdn_fields.dst_metadata,
 		pdn_fields.src_metadata);
@@ -2387,16 +2313,6 @@
 		&&
 		nm_ptr->pdn_mem.base) {
 
-<<<<<<< HEAD
-	if (ipa3_ctx->ipa_hw_type >= IPA_HW_v4_0 &&
-		ipa3_ctx->nat_mem.dev.is_mem_allocated) {
-		IPADBG("freeing the PDN memory\n");
-		dma_free_coherent(ipa3_ctx->pdev,
-			ipa3_ctx->nat_mem.pdn_mem.size,
-			ipa3_ctx->nat_mem.pdn_mem.base,
-			ipa3_ctx->nat_mem.pdn_mem.phys_base);
-		ipa3_ctx->nat_mem.pdn_mem.base = NULL;
-=======
 		struct ipa_mem_buffer *pdn_mem_ptr = &nm_ptr->pdn_mem;
 
 		IPADBG("Freeing the PDN memory\n");
@@ -2408,7 +2324,6 @@
 			pdn_mem_ptr->phys_base);
 
 		pdn_mem_ptr->base = NULL;
->>>>>>> 15457316
 	}
 
 	ipa3_nat_ipv6ct_free_mem(dev);
