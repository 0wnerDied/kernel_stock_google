/*
 * Intel Atom SOC Power Management Controller Driver
 * Copyright (c) 2014, Intel Corporation.
 *
 * This program is free software; you can redistribute it and/or modify it
 * under the terms and conditions of the GNU General Public License,
 * version 2, as published by the Free Software Foundation.
 *
 * This program is distributed in the hope it will be useful, but WITHOUT
 * ANY WARRANTY; without even the implied warranty of MERCHANTABILITY or
 * FITNESS FOR A PARTICULAR PURPOSE.  See the GNU General Public License for
 * more details.
 *
 */

#define pr_fmt(fmt) KBUILD_MODNAME ": " fmt

#include <linux/debugfs.h>
#include <linux/device.h>
#include <linux/dmi.h>
#include <linux/init.h>
#include <linux/io.h>
#include <linux/platform_data/x86/clk-pmc-atom.h>
#include <linux/platform_data/x86/pmc_atom.h>
#include <linux/platform_device.h>
#include <linux/pci.h>
#include <linux/seq_file.h>

struct pmc_bit_map {
	const char *name;
	u32 bit_mask;
};

struct pmc_reg_map {
	const struct pmc_bit_map *d3_sts_0;
	const struct pmc_bit_map *d3_sts_1;
	const struct pmc_bit_map *func_dis;
	const struct pmc_bit_map *func_dis_2;
	const struct pmc_bit_map *pss;
};

struct pmc_data {
	const struct pmc_reg_map *map;
	const struct pmc_clk *clks;
};

struct pmc_dev {
	u32 base_addr;
	void __iomem *regmap;
	const struct pmc_reg_map *map;
#ifdef CONFIG_DEBUG_FS
	struct dentry *dbgfs_dir;
#endif /* CONFIG_DEBUG_FS */
	bool init;
};

static struct pmc_dev pmc_device;
static u32 acpi_base_addr;

static const struct pmc_clk byt_clks[] = {
	{
		.name = "xtal",
		.freq = 25000000,
		.parent_name = NULL,
	},
	{
		.name = "pll",
		.freq = 19200000,
		.parent_name = "xtal",
	},
	{},
};

static const struct pmc_clk cht_clks[] = {
	{
		.name = "xtal",
		.freq = 19200000,
		.parent_name = NULL,
	},
	{},
};

static const struct pmc_bit_map d3_sts_0_map[] = {
	{"LPSS1_F0_DMA",	BIT_LPSS1_F0_DMA},
	{"LPSS1_F1_PWM1",	BIT_LPSS1_F1_PWM1},
	{"LPSS1_F2_PWM2",	BIT_LPSS1_F2_PWM2},
	{"LPSS1_F3_HSUART1",	BIT_LPSS1_F3_HSUART1},
	{"LPSS1_F4_HSUART2",	BIT_LPSS1_F4_HSUART2},
	{"LPSS1_F5_SPI",	BIT_LPSS1_F5_SPI},
	{"LPSS1_F6_Reserved",	BIT_LPSS1_F6_XXX},
	{"LPSS1_F7_Reserved",	BIT_LPSS1_F7_XXX},
	{"SCC_EMMC",		BIT_SCC_EMMC},
	{"SCC_SDIO",		BIT_SCC_SDIO},
	{"SCC_SDCARD",		BIT_SCC_SDCARD},
	{"SCC_MIPI",		BIT_SCC_MIPI},
	{"HDA",			BIT_HDA},
	{"LPE",			BIT_LPE},
	{"OTG",			BIT_OTG},
	{"USH",			BIT_USH},
	{"GBE",			BIT_GBE},
	{"SATA",		BIT_SATA},
	{"USB_EHCI",		BIT_USB_EHCI},
	{"SEC",			BIT_SEC},
	{"PCIE_PORT0",		BIT_PCIE_PORT0},
	{"PCIE_PORT1",		BIT_PCIE_PORT1},
	{"PCIE_PORT2",		BIT_PCIE_PORT2},
	{"PCIE_PORT3",		BIT_PCIE_PORT3},
	{"LPSS2_F0_DMA",	BIT_LPSS2_F0_DMA},
	{"LPSS2_F1_I2C1",	BIT_LPSS2_F1_I2C1},
	{"LPSS2_F2_I2C2",	BIT_LPSS2_F2_I2C2},
	{"LPSS2_F3_I2C3",	BIT_LPSS2_F3_I2C3},
	{"LPSS2_F3_I2C4",	BIT_LPSS2_F4_I2C4},
	{"LPSS2_F5_I2C5",	BIT_LPSS2_F5_I2C5},
	{"LPSS2_F6_I2C6",	BIT_LPSS2_F6_I2C6},
	{"LPSS2_F7_I2C7",	BIT_LPSS2_F7_I2C7},
	{},
};

static struct pmc_bit_map byt_d3_sts_1_map[] = {
	{"SMB",			BIT_SMB},
	{"OTG_SS_PHY",		BIT_OTG_SS_PHY},
	{"USH_SS_PHY",		BIT_USH_SS_PHY},
	{"DFX",			BIT_DFX},
	{},
};

static struct pmc_bit_map cht_d3_sts_1_map[] = {
	{"SMB",			BIT_SMB},
	{"GMM",			BIT_STS_GMM},
	{"ISH",			BIT_STS_ISH},
	{},
};

static struct pmc_bit_map cht_func_dis_2_map[] = {
	{"SMB",			BIT_SMB},
	{"GMM",			BIT_FD_GMM},
	{"ISH",			BIT_FD_ISH},
	{},
};

static const struct pmc_bit_map byt_pss_map[] = {
	{"GBE",			PMC_PSS_BIT_GBE},
	{"SATA",		PMC_PSS_BIT_SATA},
	{"HDA",			PMC_PSS_BIT_HDA},
	{"SEC",			PMC_PSS_BIT_SEC},
	{"PCIE",		PMC_PSS_BIT_PCIE},
	{"LPSS",		PMC_PSS_BIT_LPSS},
	{"LPE",			PMC_PSS_BIT_LPE},
	{"DFX",			PMC_PSS_BIT_DFX},
	{"USH_CTRL",		PMC_PSS_BIT_USH_CTRL},
	{"USH_SUS",		PMC_PSS_BIT_USH_SUS},
	{"USH_VCCS",		PMC_PSS_BIT_USH_VCCS},
	{"USH_VCCA",		PMC_PSS_BIT_USH_VCCA},
	{"OTG_CTRL",		PMC_PSS_BIT_OTG_CTRL},
	{"OTG_VCCS",		PMC_PSS_BIT_OTG_VCCS},
	{"OTG_VCCA_CLK",	PMC_PSS_BIT_OTG_VCCA_CLK},
	{"OTG_VCCA",		PMC_PSS_BIT_OTG_VCCA},
	{"USB",			PMC_PSS_BIT_USB},
	{"USB_SUS",		PMC_PSS_BIT_USB_SUS},
	{},
};

static const struct pmc_bit_map cht_pss_map[] = {
	{"SATA",		PMC_PSS_BIT_SATA},
	{"HDA",			PMC_PSS_BIT_HDA},
	{"SEC",			PMC_PSS_BIT_SEC},
	{"PCIE",		PMC_PSS_BIT_PCIE},
	{"LPSS",		PMC_PSS_BIT_LPSS},
	{"LPE",			PMC_PSS_BIT_LPE},
	{"UFS",			PMC_PSS_BIT_CHT_UFS},
	{"UXD",			PMC_PSS_BIT_CHT_UXD},
	{"UXD_FD",		PMC_PSS_BIT_CHT_UXD_FD},
	{"UX_ENG",		PMC_PSS_BIT_CHT_UX_ENG},
	{"USB_SUS",		PMC_PSS_BIT_CHT_USB_SUS},
	{"GMM",			PMC_PSS_BIT_CHT_GMM},
	{"ISH",			PMC_PSS_BIT_CHT_ISH},
	{"DFX_MASTER",		PMC_PSS_BIT_CHT_DFX_MASTER},
	{"DFX_CLUSTER1",	PMC_PSS_BIT_CHT_DFX_CLUSTER1},
	{"DFX_CLUSTER2",	PMC_PSS_BIT_CHT_DFX_CLUSTER2},
	{"DFX_CLUSTER3",	PMC_PSS_BIT_CHT_DFX_CLUSTER3},
	{"DFX_CLUSTER4",	PMC_PSS_BIT_CHT_DFX_CLUSTER4},
	{"DFX_CLUSTER5",	PMC_PSS_BIT_CHT_DFX_CLUSTER5},
	{},
};

static const struct pmc_reg_map byt_reg_map = {
	.d3_sts_0	= d3_sts_0_map,
	.d3_sts_1	= byt_d3_sts_1_map,
	.func_dis	= d3_sts_0_map,
	.func_dis_2	= byt_d3_sts_1_map,
	.pss		= byt_pss_map,
};

static const struct pmc_reg_map cht_reg_map = {
	.d3_sts_0	= d3_sts_0_map,
	.d3_sts_1	= cht_d3_sts_1_map,
	.func_dis	= d3_sts_0_map,
	.func_dis_2	= cht_func_dis_2_map,
	.pss		= cht_pss_map,
};

static const struct pmc_data byt_data = {
	.map = &byt_reg_map,
	.clks = byt_clks,
};

static const struct pmc_data cht_data = {
	.map = &cht_reg_map,
	.clks = cht_clks,
};

static inline u32 pmc_reg_read(struct pmc_dev *pmc, int reg_offset)
{
	return readl(pmc->regmap + reg_offset);
}

static inline void pmc_reg_write(struct pmc_dev *pmc, int reg_offset, u32 val)
{
	writel(val, pmc->regmap + reg_offset);
}

int pmc_atom_read(int offset, u32 *value)
{
	struct pmc_dev *pmc = &pmc_device;

	if (!pmc->init)
		return -ENODEV;

	*value = pmc_reg_read(pmc, offset);
	return 0;
}
EXPORT_SYMBOL_GPL(pmc_atom_read);

int pmc_atom_write(int offset, u32 value)
{
	struct pmc_dev *pmc = &pmc_device;

	if (!pmc->init)
		return -ENODEV;

	pmc_reg_write(pmc, offset, value);
	return 0;
}
EXPORT_SYMBOL_GPL(pmc_atom_write);

static void pmc_power_off(void)
{
	u16	pm1_cnt_port;
	u32	pm1_cnt_value;

	pr_info("Preparing to enter system sleep state S5\n");

	pm1_cnt_port = acpi_base_addr + PM1_CNT;

	pm1_cnt_value = inl(pm1_cnt_port);
	pm1_cnt_value &= SLEEP_TYPE_MASK;
	pm1_cnt_value |= SLEEP_TYPE_S5;
	pm1_cnt_value |= SLEEP_ENABLE;

	outl(pm1_cnt_value, pm1_cnt_port);
}

static void pmc_hw_reg_setup(struct pmc_dev *pmc)
{
	/*
	 * Disable PMC S0IX_WAKE_EN events coming from:
	 * - LPC clock run
	 * - GPIO_SUS ored dedicated IRQs
	 * - GPIO_SCORE ored dedicated IRQs
	 * - GPIO_SUS shared IRQ
	 * - GPIO_SCORE shared IRQ
	 */
	pmc_reg_write(pmc, PMC_S0IX_WAKE_EN, (u32)PMC_WAKE_EN_SETTING);
}

#ifdef CONFIG_DEBUG_FS
static void pmc_dev_state_print(struct seq_file *s, int reg_index,
				u32 sts, const struct pmc_bit_map *sts_map,
				u32 fd, const struct pmc_bit_map *fd_map)
{
	int offset = PMC_REG_BIT_WIDTH * reg_index;
	int index;

	for (index = 0; sts_map[index].name; index++) {
		seq_printf(s, "Dev: %-2d - %-32s\tState: %s [%s]\n",
			offset + index, sts_map[index].name,
			fd_map[index].bit_mask & fd ?  "Disabled" : "Enabled ",
			sts_map[index].bit_mask & sts ?  "D3" : "D0");
	}
}

static int pmc_dev_state_show(struct seq_file *s, void *unused)
{
	struct pmc_dev *pmc = s->private;
	const struct pmc_reg_map *m = pmc->map;
	u32 func_dis, func_dis_2;
	u32 d3_sts_0, d3_sts_1;

	func_dis = pmc_reg_read(pmc, PMC_FUNC_DIS);
	func_dis_2 = pmc_reg_read(pmc, PMC_FUNC_DIS_2);
	d3_sts_0 = pmc_reg_read(pmc, PMC_D3_STS_0);
	d3_sts_1 = pmc_reg_read(pmc, PMC_D3_STS_1);

	/* Low part */
	pmc_dev_state_print(s, 0, d3_sts_0, m->d3_sts_0, func_dis, m->func_dis);

	/* High part */
	pmc_dev_state_print(s, 1, d3_sts_1, m->d3_sts_1, func_dis_2, m->func_dis_2);

	return 0;
}

static int pmc_dev_state_open(struct inode *inode, struct file *file)
{
	return single_open(file, pmc_dev_state_show, inode->i_private);
}

static const struct file_operations pmc_dev_state_ops = {
	.open		= pmc_dev_state_open,
	.read		= seq_read,
	.llseek		= seq_lseek,
	.release	= single_release,
};

static int pmc_pss_state_show(struct seq_file *s, void *unused)
{
	struct pmc_dev *pmc = s->private;
	const struct pmc_bit_map *map = pmc->map->pss;
	u32 pss = pmc_reg_read(pmc, PMC_PSS);
	int index;

	for (index = 0; map[index].name; index++) {
		seq_printf(s, "Island: %-2d - %-32s\tState: %s\n",
			index, map[index].name,
			map[index].bit_mask & pss ? "Off" : "On");
	}
	return 0;
}

static int pmc_pss_state_open(struct inode *inode, struct file *file)
{
	return single_open(file, pmc_pss_state_show, inode->i_private);
}

static const struct file_operations pmc_pss_state_ops = {
	.open		= pmc_pss_state_open,
	.read		= seq_read,
	.llseek		= seq_lseek,
	.release	= single_release,
};

static int pmc_sleep_tmr_show(struct seq_file *s, void *unused)
{
	struct pmc_dev *pmc = s->private;
	u64 s0ir_tmr, s0i1_tmr, s0i2_tmr, s0i3_tmr, s0_tmr;

	s0ir_tmr = (u64)pmc_reg_read(pmc, PMC_S0IR_TMR) << PMC_TMR_SHIFT;
	s0i1_tmr = (u64)pmc_reg_read(pmc, PMC_S0I1_TMR) << PMC_TMR_SHIFT;
	s0i2_tmr = (u64)pmc_reg_read(pmc, PMC_S0I2_TMR) << PMC_TMR_SHIFT;
	s0i3_tmr = (u64)pmc_reg_read(pmc, PMC_S0I3_TMR) << PMC_TMR_SHIFT;
	s0_tmr = (u64)pmc_reg_read(pmc, PMC_S0_TMR) << PMC_TMR_SHIFT;

	seq_printf(s, "S0IR Residency:\t%lldus\n", s0ir_tmr);
	seq_printf(s, "S0I1 Residency:\t%lldus\n", s0i1_tmr);
	seq_printf(s, "S0I2 Residency:\t%lldus\n", s0i2_tmr);
	seq_printf(s, "S0I3 Residency:\t%lldus\n", s0i3_tmr);
	seq_printf(s, "S0   Residency:\t%lldus\n", s0_tmr);
	return 0;
}

static int pmc_sleep_tmr_open(struct inode *inode, struct file *file)
{
	return single_open(file, pmc_sleep_tmr_show, inode->i_private);
}

static const struct file_operations pmc_sleep_tmr_ops = {
	.open		= pmc_sleep_tmr_open,
	.read		= seq_read,
	.llseek		= seq_lseek,
	.release	= single_release,
};

static void pmc_dbgfs_unregister(struct pmc_dev *pmc)
{
	debugfs_remove_recursive(pmc->dbgfs_dir);
}

static int pmc_dbgfs_register(struct pmc_dev *pmc)
{
	struct dentry *dir, *f;

	dir = debugfs_create_dir("pmc_atom", NULL);
	if (!dir)
		return -ENOMEM;

	pmc->dbgfs_dir = dir;

	f = debugfs_create_file("dev_state", S_IFREG | S_IRUGO,
				dir, pmc, &pmc_dev_state_ops);
	if (!f)
		goto err;

	f = debugfs_create_file("pss_state", S_IFREG | S_IRUGO,
				dir, pmc, &pmc_pss_state_ops);
	if (!f)
		goto err;

	f = debugfs_create_file("sleep_state", S_IFREG | S_IRUGO,
				dir, pmc, &pmc_sleep_tmr_ops);
	if (!f)
		goto err;

	return 0;
err:
	pmc_dbgfs_unregister(pmc);
	return -ENODEV;
}
#else
static int pmc_dbgfs_register(struct pmc_dev *pmc)
{
	return 0;
}
#endif /* CONFIG_DEBUG_FS */

/*
 * Some systems need one or more of their pmc_plt_clks to be
 * marked as critical.
 */
static const struct dmi_system_id critclk_systems[] __initconst = {
	{
		.ident = "MPL CEC1x",
		.matches = {
			DMI_MATCH(DMI_SYS_VENDOR, "MPL AG"),
			DMI_MATCH(DMI_PRODUCT_NAME, "CEC10 Family"),
		},
	},
<<<<<<< HEAD
=======
	{
		/* pmc_plt_clk0 - 3 are used for the 4 ethernet controllers */
		.ident = "Lex 3I380D",
		.matches = {
			DMI_MATCH(DMI_SYS_VENDOR, "Lex BayTrail"),
			DMI_MATCH(DMI_PRODUCT_NAME, "3I380D"),
		},
	},
	{
		/* pmc_plt_clk* - are used for ethernet controllers */
		.ident = "Beckhoff CB3163",
		.matches = {
			DMI_MATCH(DMI_SYS_VENDOR, "Beckhoff Automation"),
			DMI_MATCH(DMI_BOARD_NAME, "CB3163"),
		},
	},
	{
		/* pmc_plt_clk* - are used for ethernet controllers */
		.ident = "Beckhoff CB4063",
		.matches = {
			DMI_MATCH(DMI_SYS_VENDOR, "Beckhoff Automation"),
			DMI_MATCH(DMI_BOARD_NAME, "CB4063"),
		},
	},
	{
		/* pmc_plt_clk* - are used for ethernet controllers */
		.ident = "Beckhoff CB6263",
		.matches = {
			DMI_MATCH(DMI_SYS_VENDOR, "Beckhoff Automation"),
			DMI_MATCH(DMI_BOARD_NAME, "CB6263"),
		},
	},
	{
		/* pmc_plt_clk* - are used for ethernet controllers */
		.ident = "Beckhoff CB6363",
		.matches = {
			DMI_MATCH(DMI_SYS_VENDOR, "Beckhoff Automation"),
			DMI_MATCH(DMI_BOARD_NAME, "CB6363"),
		},
	},
	{
		.ident = "SIMATIC IPC227E",
		.matches = {
			DMI_MATCH(DMI_SYS_VENDOR, "SIEMENS AG"),
			DMI_MATCH(DMI_PRODUCT_VERSION, "6ES7647-8B"),
		},
	},
>>>>>>> LA.UM.9.1.R1.10.00.00.604.030
	{ /*sentinel*/ }
};

static int pmc_setup_clks(struct pci_dev *pdev, void __iomem *pmc_regmap,
			  const struct pmc_data *pmc_data)
{
	struct platform_device *clkdev;
	struct pmc_clk_data *clk_data;
	const struct dmi_system_id *d = dmi_first_match(critclk_systems);

	clk_data = kzalloc(sizeof(*clk_data), GFP_KERNEL);
	if (!clk_data)
		return -ENOMEM;

	clk_data->base = pmc_regmap; /* offset is added by client */
	clk_data->clks = pmc_data->clks;
	if (d) {
		clk_data->critical = true;
		pr_info("%s critclks quirk enabled\n", d->ident);
	}

	clkdev = platform_device_register_data(&pdev->dev, "clk-pmc-atom",
					       PLATFORM_DEVID_NONE,
					       clk_data, sizeof(*clk_data));
	if (IS_ERR(clkdev)) {
		kfree(clk_data);
		return PTR_ERR(clkdev);
	}

	kfree(clk_data);

	return 0;
}

static int pmc_setup_dev(struct pci_dev *pdev, const struct pci_device_id *ent)
{
	struct pmc_dev *pmc = &pmc_device;
	const struct pmc_data *data = (struct pmc_data *)ent->driver_data;
	const struct pmc_reg_map *map = data->map;
	int ret;

	/* Obtain ACPI base address */
	pci_read_config_dword(pdev, ACPI_BASE_ADDR_OFFSET, &acpi_base_addr);
	acpi_base_addr &= ACPI_BASE_ADDR_MASK;

	/* Install power off function */
	if (acpi_base_addr != 0 && pm_power_off == NULL)
		pm_power_off = pmc_power_off;

	pci_read_config_dword(pdev, PMC_BASE_ADDR_OFFSET, &pmc->base_addr);
	pmc->base_addr &= PMC_BASE_ADDR_MASK;

	pmc->regmap = ioremap_nocache(pmc->base_addr, PMC_MMIO_REG_LEN);
	if (!pmc->regmap) {
		dev_err(&pdev->dev, "error: ioremap failed\n");
		return -ENOMEM;
	}

	pmc->map = map;

	/* PMC hardware registers setup */
	pmc_hw_reg_setup(pmc);

	ret = pmc_dbgfs_register(pmc);
	if (ret)
		dev_warn(&pdev->dev, "debugfs register failed\n");

	/* Register platform clocks - PMC_PLT_CLK [0..5] */
	ret = pmc_setup_clks(pdev, pmc->regmap, data);
	if (ret)
		dev_warn(&pdev->dev, "platform clocks register failed: %d\n",
			 ret);

	pmc->init = true;
	return ret;
}

/*
 * Data for PCI driver interface
 *
 * used by pci_match_id() call below.
 */
static const struct pci_device_id pmc_pci_ids[] = {
	{ PCI_VDEVICE(INTEL, PCI_DEVICE_ID_VLV_PMC), (kernel_ulong_t)&byt_data },
	{ PCI_VDEVICE(INTEL, PCI_DEVICE_ID_CHT_PMC), (kernel_ulong_t)&cht_data },
	{ 0, },
};

static int __init pmc_atom_init(void)
{
	struct pci_dev *pdev = NULL;
	const struct pci_device_id *ent;

	/* We look for our device - PCU PMC
	 * we assume that there is max. one device.
	 *
	 * We can't use plain pci_driver mechanism,
	 * as the device is really a multiple function device,
	 * main driver that binds to the pci_device is lpc_ich
	 * and have to find & bind to the device this way.
	 */
	for_each_pci_dev(pdev) {
		ent = pci_match_id(pmc_pci_ids, pdev);
		if (ent)
			return pmc_setup_dev(pdev, ent);
	}
	/* Device not found. */
	return -ENODEV;
}

device_initcall(pmc_atom_init);

/*
MODULE_AUTHOR("Aubrey Li <aubrey.li@linux.intel.com>");
MODULE_DESCRIPTION("Intel Atom SOC Power Management Controller Interface");
MODULE_LICENSE("GPL v2");
*/<|MERGE_RESOLUTION|>--- conflicted
+++ resolved
@@ -426,16 +426,15 @@
  * Some systems need one or more of their pmc_plt_clks to be
  * marked as critical.
  */
-static const struct dmi_system_id critclk_systems[] __initconst = {
-	{
+static const struct dmi_system_id critclk_systems[] = {
+	{
+		/* pmc_plt_clk0 is used for an external HSIC USB HUB */
 		.ident = "MPL CEC1x",
 		.matches = {
 			DMI_MATCH(DMI_SYS_VENDOR, "MPL AG"),
 			DMI_MATCH(DMI_PRODUCT_NAME, "CEC10 Family"),
 		},
 	},
-<<<<<<< HEAD
-=======
 	{
 		/* pmc_plt_clk0 - 3 are used for the 4 ethernet controllers */
 		.ident = "Lex 3I380D",
@@ -483,7 +482,6 @@
 			DMI_MATCH(DMI_PRODUCT_VERSION, "6ES7647-8B"),
 		},
 	},
->>>>>>> LA.UM.9.1.R1.10.00.00.604.030
 	{ /*sentinel*/ }
 };
 
