// SPDX-License-Identifier: GPL-2.0-only
/*
 * Copyright (c) 2012-2020, The Linux Foundation. All rights reserved.
 */

#include <linux/debugfs.h>
#include <linux/delay.h>
#include <linux/errno.h>
#include <linux/init.h>
#include <linux/input.h>
#include <linux/interrupt.h>
#include <linux/kernel.h>
#include <linux/list.h>
#include <linux/log2.h>
#include <linux/module.h>
#include <linux/mutex.h>
#include <linux/of_device.h>
#include <linux/of.h>
#include <linux/platform_device.h>
#include <linux/power_supply.h>
#include <linux/regmap.h>
#include <linux/slab.h>
#include <linux/spmi.h>
#include <linux/input/qpnp-power-on.h>
#include <linux/regulator/driver.h>
#include <linux/regulator/machine.h>
#include <linux/regulator/of_regulator.h>

#define PMIC_VER_8941				0x01
#define PMIC_VERSION_REG			0x0105
#define PMIC_VERSION_REV4_REG			0x0103

#define PMIC8941_V1_REV4			0x01
#define PMIC8941_V2_REV4			0x02
#define PON_PRIMARY				0x01
#define PON_SECONDARY				0x02
#define PON_1REG				0x03
#define PON_GEN2_PRIMARY			0x04
#define PON_GEN2_SECONDARY			0x05

#define PON_OFFSET(subtype, offset_gen1, offset_gen2) \
	(((subtype == PON_PRIMARY) || \
	(subtype == PON_SECONDARY) || \
	(subtype == PON_1REG)) ? offset_gen1 : offset_gen2)

/* Common PNP register addresses */
#define QPNP_PON_REVISION2(pon)			((pon)->base + 0x01)
#define QPNP_PON_PERPH_SUBTYPE(pon)		((pon)->base + 0x05)

/* PON common register addresses */
#define QPNP_PON_RT_STS(pon)			((pon)->base + 0x10)
#define QPNP_PON_PULL_CTL(pon)			((pon)->base + 0x70)
#define QPNP_PON_DBC_CTL(pon)			((pon)->base + 0x71)

/* PON/RESET sources register addresses */
#define QPNP_PON_REASON1(pon) \
	((pon)->base + PON_OFFSET((pon)->subtype, 0x8, 0xC0))
#define QPNP_PON_WARM_RESET_REASON1(pon) \
	((pon)->base + PON_OFFSET((pon)->subtype, 0xA, 0xC2))
#define QPNP_POFF_REASON1(pon) \
	((pon)->base + PON_OFFSET((pon)->subtype, 0xC, 0xC5))
#define QPNP_PON_WARM_RESET_REASON2(pon)	((pon)->base + 0xB)
#define QPNP_PON_OFF_REASON(pon)		((pon)->base + 0xC7)
#define QPNP_FAULT_REASON1(pon)			((pon)->base + 0xC8)
#define QPNP_S3_RESET_REASON(pon)		((pon)->base + 0xCA)
#define QPNP_PON_KPDPWR_S1_TIMER(pon)		((pon)->base + 0x40)
#define QPNP_PON_KPDPWR_S2_TIMER(pon)		((pon)->base + 0x41)
#define QPNP_PON_KPDPWR_S2_CNTL(pon)		((pon)->base + 0x42)
#define QPNP_PON_KPDPWR_S2_CNTL2(pon)		((pon)->base + 0x43)
#define QPNP_PON_RESIN_S1_TIMER(pon)		((pon)->base + 0x44)
#define QPNP_PON_RESIN_S2_TIMER(pon)		((pon)->base + 0x45)
#define QPNP_PON_RESIN_S2_CNTL(pon)		((pon)->base + 0x46)
#define QPNP_PON_RESIN_S2_CNTL2(pon)		((pon)->base + 0x47)
#define QPNP_PON_KPDPWR_RESIN_S1_TIMER(pon)	((pon)->base + 0x48)
#define QPNP_PON_KPDPWR_RESIN_S2_TIMER(pon)	((pon)->base + 0x49)
#define QPNP_PON_KPDPWR_RESIN_S2_CNTL(pon)	((pon)->base + 0x4A)
#define QPNP_PON_KPDPWR_RESIN_S2_CNTL2(pon)	((pon)->base + 0x4B)
#define QPNP_PON_PS_HOLD_RST_CTL(pon)		((pon)->base + 0x5A)
#define QPNP_PON_PS_HOLD_RST_CTL2(pon)		((pon)->base + 0x5B)
#define QPNP_PON_WD_RST_S2_CTL(pon)		((pon)->base + 0x56)
#define QPNP_PON_WD_RST_S2_CTL2(pon)		((pon)->base + 0x57)
#define QPNP_PON_SW_RST_S2_CTL(pon)		((pon)->base + 0x62)
#define QPNP_PON_SW_RST_S2_CTL2(pon)		((pon)->base + 0x63)
#define QPNP_PON_SW_RST_GO(pon)			((pon)->base + 0x64)
#define QPNP_PON_S3_SRC(pon)			((pon)->base + 0x74)
#define QPNP_PON_S3_DBC_CTL(pon)		((pon)->base + 0x75)
#define QPNP_PON_SMPL_CTL(pon)			((pon)->base + 0x7F)
#define QPNP_PON_TRIGGER_EN(pon)		((pon)->base + 0x80)
#define QPNP_PON_XVDD_RB_SPARE(pon)		((pon)->base + 0x8E)
#define QPNP_PON_SOFT_RB_SPARE(pon)		((pon)->base + 0x8F)
#define QPNP_PON_SEC_ACCESS(pon)		((pon)->base + 0xD0)

#define QPNP_PON_SEC_UNLOCK			0xA5
#define QPNP_PON_SW_RST_GO_VAL			0xA5

#define QPNP_PON_WARM_RESET_TFT			BIT(4)

#define QPNP_PON_RESIN_PULL_UP			BIT(0)
#define QPNP_PON_KPDPWR_PULL_UP			BIT(1)
#define QPNP_PON_CBLPWR_PULL_UP			BIT(2)
#define QPNP_PON_FAULT_PULL_UP			BIT(4)
#define QPNP_PON_S2_CNTL_EN			BIT(7)
#define QPNP_PON_S2_RESET_ENABLE		BIT(7)
#define QPNP_PON_DELAY_BIT_SHIFT		6
#define QPNP_PON_GEN2_DELAY_BIT_SHIFT		14

#define QPNP_PON_S1_TIMER_MASK			(0xF)
#define QPNP_PON_S2_TIMER_MASK			(0x7)
#define QPNP_PON_S2_CNTL_TYPE_MASK		(0xF)

#define QPNP_PON_DBC_DELAY_MASK(pon)	PON_OFFSET((pon)->subtype, 0x7, 0xF)

#define QPNP_PON_KPDPWR_N_SET			BIT(0)
#define QPNP_PON_RESIN_N_SET			BIT(1)
#define QPNP_PON_CBLPWR_N_SET			BIT(2)
#define QPNP_PON_RESIN_BARK_N_SET		BIT(4)
#define QPNP_PON_KPDPWR_RESIN_BARK_N_SET	BIT(5)

#define QPNP_PON_WD_EN				BIT(7)
#define QPNP_PON_RESET_EN			BIT(7)
#define QPNP_PON_POWER_OFF_MASK			0xF
#define QPNP_GEN2_POFF_SEQ			BIT(7)
#define QPNP_GEN2_FAULT_SEQ			BIT(6)
#define QPNP_GEN2_S3_RESET_SEQ			BIT(5)

#define QPNP_PON_S3_SRC_KPDPWR			0
#define QPNP_PON_S3_SRC_RESIN			1
#define QPNP_PON_S3_SRC_KPDPWR_AND_RESIN	2
#define QPNP_PON_S3_SRC_KPDPWR_OR_RESIN		3
#define QPNP_PON_S3_SRC_MASK			0x3
#define QPNP_PON_HARD_RESET_MASK		GENMASK(7, 5)

#define QPNP_PON_UVLO_DLOAD_EN			BIT(7)
#define QPNP_PON_SMPL_EN			BIT(7)

/* Limits */
#define QPNP_PON_S1_TIMER_MAX			10256
#define QPNP_PON_S2_TIMER_MAX			2000
#define QPNP_PON_S3_TIMER_SECS_MAX		128
#define QPNP_PON_S3_DBC_DELAY_MASK		0x07
#define QPNP_PON_RESET_TYPE_MAX			0xF
#define PON_S1_COUNT_MAX			0xF
#define QPNP_PON_MIN_DBC_US			(USEC_PER_SEC / 64)
#define QPNP_PON_MAX_DBC_US			(USEC_PER_SEC * 2)
#define QPNP_PON_GEN2_MIN_DBC_US		62
#define QPNP_PON_GEN2_MAX_DBC_US		(USEC_PER_SEC / 4)

#define QPNP_KEY_STATUS_DELAY			msecs_to_jiffies(250)

#define QPNP_PON_BUFFER_SIZE			9

#define QPNP_POFF_REASON_UVLO			13

enum qpnp_pon_version {
	QPNP_PON_GEN1_V1,
	QPNP_PON_GEN1_V2,
	QPNP_PON_GEN2,
};

enum pon_type {
	PON_KPDPWR	 = PON_POWER_ON_TYPE_KPDPWR,
	PON_RESIN	 = PON_POWER_ON_TYPE_RESIN,
	PON_CBLPWR	 = PON_POWER_ON_TYPE_CBLPWR,
	PON_KPDPWR_RESIN = PON_POWER_ON_TYPE_KPDPWR_RESIN,
};

struct qpnp_pon_config {
	u32			pon_type;
	u32			support_reset;
	u32			key_code;
	u32			s1_timer;
	u32			s2_timer;
	u32			s2_type;
	bool			pull_up;
	int			state_irq;
	int			bark_irq;
	u16			s2_cntl_addr;
	u16			s2_cntl2_addr;
	bool			old_state;
	bool			use_bark;
	bool			config_reset;
};

struct pon_regulator {
	struct qpnp_pon		*pon;
	struct regulator_dev	*rdev;
	struct regulator_desc	rdesc;
	u32			addr;
	u32			bit;
	bool			enabled;
};

struct qpnp_pon {
	struct device		*dev;
	struct regmap		*regmap;
	struct input_dev	*pon_input;
	struct qpnp_pon_config	*pon_cfg;
	struct pon_regulator	*pon_reg_cfg;
	struct list_head	list;
	struct delayed_work	bark_work;
	struct dentry		*debugfs;
	u16			base;
	u8			subtype;
	u8			pon_ver;
	u8			warm_reset_reason1;
	u8			warm_reset_reason2;
	int			num_pon_config;
	int			num_pon_reg;
	int			pon_trigger_reason;
	int			pon_power_off_reason;
	u32			dbc_time_us;
	u32			uvlo;
	int			warm_reset_poff_type;
	int			hard_reset_poff_type;
	int			shutdown_poff_type;
	int			resin_warm_reset_type;
	int			resin_hard_reset_type;
	int			resin_shutdown_type;
	bool			is_spon;
	bool			store_hard_reset_reason;
	bool			resin_hard_reset_disable;
	bool			resin_shutdown_disable;
	bool			ps_hold_hard_reset_disable;
	bool			ps_hold_shutdown_disable;
	bool			kpdpwr_dbc_enable;
	bool			resin_pon_reset;
	ktime_t			kpdpwr_last_release_time;
};

static int pon_ship_mode_en;
module_param_named(
	ship_mode_en, pon_ship_mode_en, int, 0600
);

static struct qpnp_pon *sys_reset_dev;
static struct qpnp_pon *modem_reset_dev;
static DEFINE_SPINLOCK(spon_list_slock);
static LIST_HEAD(spon_dev_list);

static u32 s1_delay[PON_S1_COUNT_MAX + 1] = {
	0, 32, 56, 80, 138, 184, 272, 408, 608, 904, 1352, 2048, 3072, 4480,
	6720, 10256
};

static const char * const qpnp_pon_reason[] = {
	[0] = "Triggered from Hard Reset",
	[1] = "Triggered from SMPL (Sudden Momentary Power Loss)",
	[2] = "Triggered from RTC (RTC Alarm Expiry)",
	[3] = "Triggered from DC (DC Charger Insertion)",
	[4] = "Triggered from USB (USB Charger Insertion)",
	[5] = "Triggered from PON1 (Secondary PMIC)",
	[6] = "Triggered from CBL (External Power Supply)",
	[7] = "Triggered from KPD (Power Key Press)",
};

#define POFF_REASON_FAULT_OFFSET	16
#define POFF_REASON_S3_RESET_OFFSET	32
static const char * const qpnp_poff_reason[] = {
	/* QPNP_PON_GEN1 POFF reasons */
	[0] = "Triggered from SOFT (Software)",
	[1] = "Triggered from PS_HOLD (PS_HOLD/MSM Controlled Shutdown)",
	[2] = "Triggered from PMIC_WD (PMIC Watchdog)",
	[3] = "Triggered from GP1 (Keypad_Reset1)",
	[4] = "Triggered from GP2 (Keypad_Reset2)",
	[5] = "Triggered from KPDPWR_AND_RESIN (Power Key and Reset Line)",
	[6] = "Triggered from RESIN_N (Reset Line/Volume Down Key)",
	[7] = "Triggered from KPDPWR_N (Long Power Key Hold)",
	[8] = "N/A",
	[9] = "N/A",
	[10] = "N/A",
	[11] = "Triggered from CHARGER (Charger ENUM_TIMER, BOOT_DONE)",
	[12] = "Triggered from TFT (Thermal Fault Tolerance)",
	[13] = "Triggered from UVLO (Under Voltage Lock Out)",
	[14] = "Triggered from OTST3 (Over Temperature)",
	[15] = "Triggered from STAGE3 (Stage 3 Reset)",

	/* QPNP_PON_GEN2 FAULT reasons */
	[16] = "Triggered from GP_FAULT0",
	[17] = "Triggered from GP_FAULT1",
	[18] = "Triggered from GP_FAULT2",
	[19] = "Triggered from GP_FAULT3",
	[20] = "Triggered from MBG_FAULT",
	[21] = "Triggered from OVLO (Over Voltage Lock Out)",
	[22] = "Triggered from UVLO (Under Voltage Lock Out)",
	[23] = "Triggered from AVDD_RB",
	[24] = "N/A",
	[25] = "N/A",
	[26] = "N/A",
	[27] = "Triggered from FAULT_FAULT_N",
	[28] = "Triggered from FAULT_PBS_WATCHDOG_TO",
	[29] = "Triggered from FAULT_PBS_NACK",
	[30] = "Triggered from FAULT_RESTART_PON",
	[31] = "Triggered from OTST3 (Over Temperature)",

	/* QPNP_PON_GEN2 S3_RESET reasons */
	[32] = "N/A",
	[33] = "N/A",
	[34] = "N/A",
	[35] = "N/A",
	[36] = "Triggered from S3_RESET_FAULT_N",
	[37] = "Triggered from S3_RESET_PBS_WATCHDOG_TO",
	[38] = "Triggered from S3_RESET_PBS_NACK",
	[39] = "Triggered from S3_RESET_KPDPWR_ANDOR_RESIN",
};

static int
qpnp_pon_masked_write(struct qpnp_pon *pon, u16 addr, u8 mask, u8 val)
{
	int rc;

	rc = regmap_update_bits(pon->regmap, addr, mask, val);
	if (rc)
		dev_err(pon->dev, "Register write failed, addr=0x%04X, rc=%d\n",
			addr, rc);
	return rc;
}

static int qpnp_pon_write(struct qpnp_pon *pon, u16 addr, u8 val)
{
	int rc;

	rc = regmap_write(pon->regmap, addr, val);
	if (rc)
		dev_err(pon->dev, "Register write failed, addr=0x%04X, rc=%d\n",
			addr, rc);
	return rc;
}

static int qpnp_pon_read(struct qpnp_pon *pon, u16 addr, unsigned int *val)
{
	int rc;

	rc = regmap_read(pon->regmap, addr, val);
	if (rc)
		dev_err(pon->dev, "Register read failed, addr=0x%04X, rc=%d\n",
			addr, rc);
	return rc;
}

static bool is_pon_gen1(struct qpnp_pon *pon)
{
	return pon->subtype == PON_PRIMARY || pon->subtype == PON_SECONDARY;
}

static bool is_pon_gen2(struct qpnp_pon *pon)
{
	return pon->subtype == PON_GEN2_PRIMARY ||
		pon->subtype == PON_GEN2_SECONDARY;
}

/**
 * qpnp_pon_set_restart_reason() - Store device restart reason in PMIC register
 *
 * Returns 0 if PMIC feature is not available or store restart reason
 * successfully.
 * Returns < 0 for errors
 *
 * This function is used to store device restart reason in PMIC register.
 * It checks here to see if the restart reason register has been specified.
 * If it hasn't, this function should immediately return 0
 */
int qpnp_pon_set_restart_reason(enum pon_restart_reason reason)
{
	int rc = 0;
	struct qpnp_pon *pon = sys_reset_dev;

	if (!pon)
		return 0;

	if (!pon->store_hard_reset_reason)
		return 0;

	if (is_pon_gen2(pon))
		rc = qpnp_pon_masked_write(pon, QPNP_PON_SOFT_RB_SPARE(pon),
					   GENMASK(7, 1), (reason << 1));
	else
		rc = qpnp_pon_masked_write(pon, QPNP_PON_SOFT_RB_SPARE(pon),
					   GENMASK(7, 2), (reason << 2));

	return rc;
}
EXPORT_SYMBOL(qpnp_pon_set_restart_reason);

/*
 * qpnp_pon_check_hard_reset_stored() - Checks if the PMIC need to
 * store hard reset reason.
 *
 * Returns true if reset reason can be stored, false if it cannot be stored
 *
 */
bool qpnp_pon_check_hard_reset_stored(void)
{
	struct qpnp_pon *pon = sys_reset_dev;

	if (!pon)
		return false;

	return pon->store_hard_reset_reason;
}
EXPORT_SYMBOL(qpnp_pon_check_hard_reset_stored);

static int qpnp_pon_set_dbc(struct qpnp_pon *pon, u32 delay)
{
	int rc = 0;
	u32 val;

	if (delay == pon->dbc_time_us)
		return 0;

	if (pon->pon_input)
		mutex_lock(&pon->pon_input->mutex);

	if (is_pon_gen2(pon)) {
		if (delay < QPNP_PON_GEN2_MIN_DBC_US)
			delay = QPNP_PON_GEN2_MIN_DBC_US;
		else if (delay > QPNP_PON_GEN2_MAX_DBC_US)
			delay = QPNP_PON_GEN2_MAX_DBC_US;
		val = (delay << QPNP_PON_GEN2_DELAY_BIT_SHIFT) / USEC_PER_SEC;
	} else {
		if (delay < QPNP_PON_MIN_DBC_US)
			delay = QPNP_PON_MIN_DBC_US;
		else if (delay > QPNP_PON_MAX_DBC_US)
			delay = QPNP_PON_MAX_DBC_US;
		val = (delay << QPNP_PON_DELAY_BIT_SHIFT) / USEC_PER_SEC;
	}

	val = ilog2(val);
	rc = qpnp_pon_masked_write(pon, QPNP_PON_DBC_CTL(pon),
				   QPNP_PON_DBC_DELAY_MASK(pon), val);
	if (!rc)
		pon->dbc_time_us = delay;

	if (pon->pon_input)
		mutex_unlock(&pon->pon_input->mutex);

	return rc;
}

static int qpnp_pon_get_dbc(struct qpnp_pon *pon, u32 *delay)
{
	int rc;
	unsigned int val;

	rc = qpnp_pon_read(pon, QPNP_PON_DBC_CTL(pon), &val);
	if (rc)
		return rc;
	val &= QPNP_PON_DBC_DELAY_MASK(pon);

	if (is_pon_gen2(pon))
		*delay = USEC_PER_SEC /
			(1 << (QPNP_PON_GEN2_DELAY_BIT_SHIFT - val));
	else
		*delay = USEC_PER_SEC /
			(1 << (QPNP_PON_DELAY_BIT_SHIFT - val));

	return rc;
}

static ssize_t debounce_us_show(struct device *dev,
				struct device_attribute *attr, char *buf)
{
	struct qpnp_pon *pon = dev_get_drvdata(dev);

	return scnprintf(buf, QPNP_PON_BUFFER_SIZE, "%d\n", pon->dbc_time_us);
}

static ssize_t debounce_us_store(struct device *dev,
				struct device_attribute *attr,
				const char *buf, size_t size)
{
	struct qpnp_pon *pon = dev_get_drvdata(dev);
	u32 value;
	int rc;

	if (size > QPNP_PON_BUFFER_SIZE)
		return -EINVAL;

	rc = kstrtou32(buf, 10, &value);
	if (rc)
		return rc;

	rc = qpnp_pon_set_dbc(pon, value);
	if (rc < 0)
		return rc;

	return size;
}
static DEVICE_ATTR_RW(debounce_us);

static int qpnp_pon_reset_config(struct qpnp_pon *pon,
				 enum pon_power_off_type type)
{
	int rc;
	bool disable = false;
	u16 rst_en_reg;

	if (pon->pon_ver == QPNP_PON_GEN1_V1)
		rst_en_reg = QPNP_PON_PS_HOLD_RST_CTL(pon);
	else
		rst_en_reg = QPNP_PON_PS_HOLD_RST_CTL2(pon);

	/*
	 * Based on the power-off type set for a PON device through device tree
	 * change the type being configured into PS_HOLD_RST_CTL.
	 */
	switch (type) {
	case PON_POWER_OFF_WARM_RESET:
		if (pon->warm_reset_poff_type != -EINVAL)
			type = pon->warm_reset_poff_type;
		break;
	case PON_POWER_OFF_HARD_RESET:
		if (pon->hard_reset_poff_type != -EINVAL)
			type = pon->hard_reset_poff_type;
		disable = pon->ps_hold_hard_reset_disable;
		break;
	case PON_POWER_OFF_SHUTDOWN:
		if (pon->shutdown_poff_type != -EINVAL)
			type = pon->shutdown_poff_type;
		disable = pon->ps_hold_shutdown_disable;
		break;
	default:
		break;
	}

	rc = qpnp_pon_masked_write(pon, rst_en_reg, QPNP_PON_RESET_EN, 0);
	if (rc)
		return rc;

	/*
	 * Check if ps-hold power off configuration needs to be disabled.
	 * If yes, then return without configuring.
	 */
	if (disable)
		return 0;

	/*
	 * We need 10 sleep clock cycles here. But since the clock is
	 * internally generated, we need to add 50% tolerance to be
	 * conservative.
	 */
	udelay(500);

	rc = qpnp_pon_masked_write(pon, QPNP_PON_PS_HOLD_RST_CTL(pon),
				   QPNP_PON_POWER_OFF_MASK, type);
	if (rc)
		return rc;

	rc = qpnp_pon_masked_write(pon, rst_en_reg, QPNP_PON_RESET_EN,
				   QPNP_PON_RESET_EN);
	if (rc)
		return rc;

	dev_dbg(pon->dev, "ps_hold power off type = 0x%02X\n", type);

	return 0;
}

static int qpnp_resin_pon_reset_config(struct qpnp_pon *pon,
				       enum pon_power_off_type type)
{
	int rc;
	bool disable = false;
	u16 rst_en_reg;

	if (pon->pon_ver == QPNP_PON_GEN1_V1)
		rst_en_reg = QPNP_PON_RESIN_S2_CNTL(pon);
	else
		rst_en_reg = QPNP_PON_RESIN_S2_CNTL2(pon);

	/*
	 * Based on the power-off type set for a PON device through device tree
	 * change the type being configured into PON_RESIN_S2_CTL.
	 */
	switch (type) {
	case PON_POWER_OFF_WARM_RESET:
		if (pon->resin_warm_reset_type != -EINVAL)
			type = pon->resin_warm_reset_type;
		break;
	case PON_POWER_OFF_HARD_RESET:
		if (pon->resin_hard_reset_type != -EINVAL)
			type = pon->resin_hard_reset_type;
		disable = pon->resin_hard_reset_disable;
		break;
	case PON_POWER_OFF_SHUTDOWN:
		if (pon->resin_shutdown_type != -EINVAL)
			type = pon->resin_shutdown_type;
		disable = pon->resin_shutdown_disable;
		break;
	default:
		break;
	}

	rc = qpnp_pon_masked_write(pon, rst_en_reg, QPNP_PON_S2_CNTL_EN, 0);
	if (rc)
		return rc;

	/*
	 * Check if resin power off configuration needs to be disabled.
	 * If yes, then return without configuring.
	 */
	if (disable)
		return 0;

	/*
	 * We need 10 sleep clock cycles here. But since the clock is
	 * internally generated, we need to add 50% tolerance to be
	 * conservative.
	 */
	udelay(500);

	rc = qpnp_pon_masked_write(pon, QPNP_PON_RESIN_S2_CNTL(pon),
				   QPNP_PON_S2_CNTL_TYPE_MASK, type);
	if (rc)
		return rc;

	rc = qpnp_pon_masked_write(pon, rst_en_reg, QPNP_PON_S2_CNTL_EN,
				   QPNP_PON_S2_CNTL_EN);
	if (rc)
		return rc;

	dev_dbg(pon->dev, "resin power off type = 0x%02X\n", type);

	return 0;
}

/**
 * qpnp_pon_system_pwr_off() - Configure system-reset PMIC for shutdown or reset
 * @type: Determines the type of power off to perform - shutdown, reset, etc
 *
 * This function supports configuration of multiple PMICs. In some cases, the
 * PON of secondary PMICs also needs to be configured, so this supports that
 * requirement. Once the system-reset and secondary PMIC is configured properly,
 * the MSM can drop PS_HOLD to activate the specified configuration.
 *
 * Note that this function may be called from atomic context as in the case of
 * the panic notifier path and thus it should not rely on function calls that
 * may sleep.
 */
int qpnp_pon_system_pwr_off(enum pon_power_off_type type)
{
	struct qpnp_pon *pon, *tmp;
	struct power_supply *batt_psy;
	union power_supply_propval val;
	unsigned long flags;
	int rc;

	if (!sys_reset_dev)
		return -ENODEV;

	rc = qpnp_pon_reset_config(sys_reset_dev, type);
	if (rc) {
		dev_err(sys_reset_dev->dev, "Error configuring main PON, rc=%d\n",
			rc);
		return rc;
	}

	/*
	 * Check if a secondary PON device needs to be configured. If it
	 * is available, configure that also as per the requested power-off
	 * type
	 */
	spin_lock_irqsave(&spon_list_slock, flags);
	if (list_empty(&spon_dev_list))
		goto out;

	list_for_each_entry_safe(pon, tmp, &spon_dev_list, list) {
		dev_emerg(pon->dev, "PMIC@SID%d: configuring PON for reset\n",
			  to_spmi_device(pon->dev->parent)->usid);
		rc = qpnp_pon_reset_config(pon, type);
		if (rc) {
			dev_err(pon->dev, "Error configuring secondary PON, rc=%d\n",
				rc);
			goto out;
		}
		if (pon->resin_pon_reset) {
			rc = qpnp_resin_pon_reset_config(pon, type);
			if (rc) {
				dev_err(pon->dev, "Error configuring secondary PON resin, rc=%d\n",
					rc);
				goto out;
			}
		}
	}

out:
	spin_unlock_irqrestore(&spon_list_slock, flags);
	/* Set ship mode here if it has been requested */
	if (!!pon_ship_mode_en) {
		batt_psy = power_supply_get_by_name("battery");
		if (batt_psy) {
			pr_debug("Setting ship mode\n");
			val.intval = 1;
			rc = power_supply_set_property(batt_psy,
					POWER_SUPPLY_PROP_SET_SHIP_MODE, &val);
			if (rc)
				dev_err(sys_reset_dev->dev, "Failed to set ship mode\n");
		}
	}

	return rc;
}
EXPORT_SYMBOL(qpnp_pon_system_pwr_off);

/**
 * qpnp_pon_modem_pwr_off() - shutdown or reset the modem PMIC
 * @type: Determines the type of power off to perform - shutdown, reset, etc
 *
 * This function causes the immediate shutdown or reset of the primary PMIC
 * for an attached modem chip.
 *
 * Return: 0 for success or < 0 for errors
 */
int qpnp_pon_modem_pwr_off(enum pon_power_off_type type)
{
	struct qpnp_pon *pon = modem_reset_dev;
	int rc;

	if (!modem_reset_dev)
		return -ENODEV;

	rc = qpnp_pon_write(pon, QPNP_PON_SW_RST_S2_CTL2(pon), 0);
	if (rc)
		return rc;

	/* Wait for at least 10 sleep clock cycles. */
	udelay(500);

	rc = qpnp_pon_write(pon, QPNP_PON_SW_RST_S2_CTL(pon), type);
	if (rc)
		return rc;

	rc = qpnp_pon_write(pon, QPNP_PON_SW_RST_S2_CTL2(pon),
				QPNP_PON_RESET_EN);
	if (rc)
		return rc;

	/* Wait for at least 10 sleep clock cycles. */
	udelay(500);

	rc = qpnp_pon_write(pon, QPNP_PON_SW_RST_GO(pon),
				QPNP_PON_SW_RST_GO_VAL);
	if (rc)
		return rc;

	dev_dbg(pon->dev, "modem sw power off type = 0x%02X\n", type);

	return 0;
}
EXPORT_SYMBOL(qpnp_pon_modem_pwr_off);

static int _qpnp_pon_is_warm_reset(struct qpnp_pon *pon)
{
	if (!pon)
		return -ENODEV;

	if (is_pon_gen1(pon) || pon->subtype == PON_1REG)
		return pon->warm_reset_reason1
			|| (pon->warm_reset_reason2 & QPNP_PON_WARM_RESET_TFT);
	else
		return pon->warm_reset_reason1;
}

/**
 * qpnp_pon_is_warm_reset - Checks if the PMIC went through a warm reset.
 *
 * Returns > 0 for warm resets, 0 for not warm reset, < 0 for errors
 *
 * Note that this function will only return the warm vs not-warm reset status
 * of the PMIC that is configured as the system-reset device.
 */
int qpnp_pon_is_warm_reset(void)
{
	if (!sys_reset_dev)
		return -EPROBE_DEFER;

	return _qpnp_pon_is_warm_reset(sys_reset_dev);
}
EXPORT_SYMBOL(qpnp_pon_is_warm_reset);

/**
 * qpnp_pon_wd_config() - configure the watch dog behavior for warm reset
 * @enable: to enable or disable the PON watch dog
 *
 * Return: 0 for success or < 0 for errors
 */
int qpnp_pon_wd_config(bool enable)
{
	if (!sys_reset_dev)
		return -EPROBE_DEFER;

	return qpnp_pon_masked_write(sys_reset_dev,
				QPNP_PON_WD_RST_S2_CTL2(sys_reset_dev),
				QPNP_PON_WD_EN, enable ? QPNP_PON_WD_EN : 0);
}
EXPORT_SYMBOL(qpnp_pon_wd_config);

static int qpnp_pon_get_trigger_config(enum pon_trigger_source pon_src,
							bool *enabled)
{
	struct qpnp_pon *pon = sys_reset_dev;
	int val, rc;
	u16 addr;
	u8 mask;

	if (!pon)
		return -ENODEV;

	if (pon_src < PON_SMPL || pon_src > PON_KPDPWR_N) {
		dev_err(pon->dev, "Invalid PON source %d\n", pon_src);
		return -EINVAL;
	}

	addr = QPNP_PON_TRIGGER_EN(pon);
	mask = BIT(pon_src);
	if (is_pon_gen2(pon) && pon_src == PON_SMPL) {
		addr = QPNP_PON_SMPL_CTL(pon);
		mask = QPNP_PON_SMPL_EN;
	}

	rc = qpnp_pon_read(pon, addr, &val);
	if (rc)
		return rc;

	*enabled = !!(val & mask);

	return 0;
}

/**
 * qpnp_pon_trigger_config() - Configures enable state of the PON trigger source
 * @pon_src: PON source to be configured
 * @enable: to enable or disable the PON trigger
 *
 * This function configures the power-on trigger capability of a
 * PON source. If a specific PON trigger is disabled it cannot act
 * as a power-on source to the PMIC.
 */

int qpnp_pon_trigger_config(enum pon_trigger_source pon_src, bool enable)
{
	struct qpnp_pon *pon = sys_reset_dev;
	int rc;

	if (!pon)
		return -EPROBE_DEFER;

	if (pon_src < PON_SMPL || pon_src > PON_KPDPWR_N) {
		dev_err(pon->dev, "Invalid PON source %d\n", pon_src);
		return -EINVAL;
	}

	if (is_pon_gen2(pon) && pon_src == PON_SMPL)
		rc = qpnp_pon_masked_write(pon, QPNP_PON_SMPL_CTL(pon),
			QPNP_PON_SMPL_EN, enable ? QPNP_PON_SMPL_EN : 0);
	else
		rc = qpnp_pon_masked_write(pon, QPNP_PON_TRIGGER_EN(pon),
				BIT(pon_src), enable ? BIT(pon_src) : 0);

	return rc;
}
EXPORT_SYMBOL(qpnp_pon_trigger_config);

/*
 * This function stores the PMIC warm reset reason register values. It also
 * clears these registers if the qcom,clear-warm-reset device tree property
 * is specified.
 */
static int qpnp_pon_store_and_clear_warm_reset(struct qpnp_pon *pon)
{
	int rc;
	uint val;

	rc = qpnp_pon_read(pon, QPNP_PON_WARM_RESET_REASON1(pon), &val);
	if (rc)
		return rc;
	pon->warm_reset_reason1 = (u8)val;

	if (is_pon_gen1(pon) || pon->subtype == PON_1REG) {
		rc = qpnp_pon_read(pon, QPNP_PON_WARM_RESET_REASON2(pon), &val);
		if (rc)
			return rc;
		pon->warm_reset_reason2 = (u8)val;
	}

	if (of_property_read_bool(pon->dev->of_node, "qcom,clear-warm-reset")) {
		rc = regmap_write(pon->regmap, QPNP_PON_WARM_RESET_REASON1(pon),
				  0);
		if (rc) {
			dev_err(pon->dev, "Register write failed, addr=0x%04X, rc=%d\n",
				QPNP_PON_WARM_RESET_REASON1(pon), rc);
			return rc;
		}
	}

	return 0;
}

static struct qpnp_pon_config *qpnp_get_cfg(struct qpnp_pon *pon, u32 pon_type)
{
	int i;

	for (i = 0; i < pon->num_pon_config; i++) {
		if (pon_type == pon->pon_cfg[i].pon_type)
			return &pon->pon_cfg[i];
	}

	return NULL;
}

static int qpnp_pon_input_dispatch(struct qpnp_pon *pon, u32 pon_type)
{
	struct qpnp_pon_config *cfg = NULL;
	u8  pon_rt_bit = 0;
	u32 key_status;
	uint pon_rt_sts;
	u64 elapsed_us;
	int rc;

	cfg = qpnp_get_cfg(pon, pon_type);
	if (!cfg)
		return -EINVAL;

	/* Check if key reporting is supported */
	if (!cfg->key_code)
		return 0;

	if (pon->kpdpwr_dbc_enable && cfg->pon_type == PON_KPDPWR) {
		elapsed_us = ktime_us_delta(ktime_get(),
				pon->kpdpwr_last_release_time);
		if (elapsed_us < pon->dbc_time_us) {
			pr_debug("Ignoring kpdpwr event; within debounce time\n");
			return 0;
		}
	}

	/* Check the RT status to get the current status of the line */
	rc = qpnp_pon_read(pon, QPNP_PON_RT_STS(pon), &pon_rt_sts);
	if (rc)
		return rc;

	switch (cfg->pon_type) {
	case PON_KPDPWR:
		pon_rt_bit = QPNP_PON_KPDPWR_N_SET;
		break;
	case PON_RESIN:
		pon_rt_bit = QPNP_PON_RESIN_N_SET;
		break;
	case PON_CBLPWR:
		pon_rt_bit = QPNP_PON_CBLPWR_N_SET;
		break;
	case PON_KPDPWR_RESIN:
		pon_rt_bit = QPNP_PON_KPDPWR_RESIN_BARK_N_SET;
		break;
	default:
		return -EINVAL;
	}

	pr_info("PMIC input: code=%d, sts=0x%hhx, bit=0x%hhx, type=%d, os=%d\n",
		cfg->key_code, pon_rt_sts, pon_rt_bit, cfg->pon_type,
		cfg->old_state);

	key_status = pon_rt_sts & pon_rt_bit;

	if (pon->kpdpwr_dbc_enable && cfg->pon_type == PON_KPDPWR) {
		if (!key_status)
			pon->kpdpwr_last_release_time = ktime_get();
	}

	/*
	 * Simulate a press event in case release event occurred without a press
	 * event
	 */
	if (!cfg->old_state && !key_status) {
		input_report_key(pon->pon_input, cfg->key_code, 1);
		input_sync(pon->pon_input);
	}

	input_report_key(pon->pon_input, cfg->key_code, key_status);
	input_sync(pon->pon_input);

	cfg->old_state = !!key_status;

	return 0;
}

static irqreturn_t qpnp_kpdpwr_irq(int irq, void *_pon)
{
	int rc;
	struct qpnp_pon *pon = _pon;

	rc = qpnp_pon_input_dispatch(pon, PON_KPDPWR);
	if (rc)
		dev_err(pon->dev, "Unable to send input event, rc=%d\n", rc);

	return IRQ_HANDLED;
}

static irqreturn_t qpnp_kpdpwr_bark_irq(int irq, void *_pon)
{
	return IRQ_HANDLED;
}

static irqreturn_t qpnp_resin_irq(int irq, void *_pon)
{
	int rc;
	struct qpnp_pon *pon = _pon;

	rc = qpnp_pon_input_dispatch(pon, PON_RESIN);
	if (rc)
		dev_err(pon->dev, "Unable to send input event, rc=%d\n", rc);

	return IRQ_HANDLED;
}

static irqreturn_t qpnp_kpdpwr_resin_bark_irq(int irq, void *_pon)
{
	return IRQ_HANDLED;
}

static irqreturn_t qpnp_cblpwr_irq(int irq, void *_pon)
{
	int rc;
	struct qpnp_pon *pon = _pon;

	rc = qpnp_pon_input_dispatch(pon, PON_CBLPWR);
	if (rc)
		dev_err(pon->dev, "Unable to send input event, rc=%d\n", rc);

	return IRQ_HANDLED;
}

static void print_pon_reg(struct qpnp_pon *pon, u16 offset)
{
	int rc;
	u16 addr;
	uint reg;

	addr = pon->base + offset;
	rc = regmap_read(pon->regmap, addr, &reg);
	if (rc)
		dev_emerg(pon->dev, "Register read failed, addr=0x%04X, rc=%d\n",
			  addr, rc);
	else
		dev_emerg(pon->dev, "reg@0x%04X: 0x%02X\n", addr, reg);
}

#define PON_PBL_STATUS			0x7
#define PON_PON_REASON1(subtype)	PON_OFFSET(subtype, 0x8, 0xC0)
#define PON_PON_REASON2			0x9
#define PON_WARM_RESET_REASON1(subtype)	PON_OFFSET(subtype, 0xA, 0xC2)
#define PON_WARM_RESET_REASON2		0xB
#define PON_POFF_REASON1(subtype)	PON_OFFSET(subtype, 0xC, 0xC5)
#define PON_POFF_REASON2		0xD
#define PON_SOFT_RESET_REASON1(subtype)	PON_OFFSET(subtype, 0xE, 0xCB)
#define PON_SOFT_RESET_REASON2		0xF
#define PON_FAULT_REASON1		0xC8
#define PON_FAULT_REASON2		0xC9
#define PON_PMIC_WD_RESET_S1_TIMER	0x54
#define PON_PMIC_WD_RESET_S2_TIMER	0x55

static irqreturn_t qpnp_pmic_wd_bark_irq(int irq, void *_pon)
{
	struct qpnp_pon *pon = _pon;

	print_pon_reg(pon, PON_PBL_STATUS);
	print_pon_reg(pon, PON_PON_REASON1(pon->subtype));
	print_pon_reg(pon, PON_WARM_RESET_REASON1(pon->subtype));
	print_pon_reg(pon, PON_SOFT_RESET_REASON1(pon->subtype));
	print_pon_reg(pon, PON_POFF_REASON1(pon->subtype));
	if (is_pon_gen1(pon) || pon->subtype == PON_1REG) {
		print_pon_reg(pon, PON_PON_REASON2);
		print_pon_reg(pon, PON_WARM_RESET_REASON2);
		print_pon_reg(pon, PON_POFF_REASON2);
		print_pon_reg(pon, PON_SOFT_RESET_REASON2);
	} else {
		print_pon_reg(pon, PON_FAULT_REASON1);
		print_pon_reg(pon, PON_FAULT_REASON2);
	}
	print_pon_reg(pon, PON_PMIC_WD_RESET_S1_TIMER);
	print_pon_reg(pon, PON_PMIC_WD_RESET_S2_TIMER);
	panic("PMIC Watch Dog Triggered");

	return IRQ_HANDLED;
}

static void bark_work_func(struct work_struct *work)
{
	struct qpnp_pon *pon =
			container_of(work, struct qpnp_pon, bark_work.work);
	uint pon_rt_sts = 0;
	struct qpnp_pon_config *cfg;
	int rc;

	cfg = qpnp_get_cfg(pon, PON_RESIN);
	if (!cfg) {
		dev_err(pon->dev, "Invalid config pointer\n");
		return;
	}

	/* Enable reset */
	rc = qpnp_pon_masked_write(pon, cfg->s2_cntl2_addr, QPNP_PON_S2_CNTL_EN,
				   QPNP_PON_S2_CNTL_EN);
	if (rc)
		return;

	/* Wait for bark RT status update delay */
	msleep(100);

	/* Read the bark RT status */
	rc = qpnp_pon_read(pon, QPNP_PON_RT_STS(pon), &pon_rt_sts);
	if (rc)
		return;

	if (!(pon_rt_sts & QPNP_PON_RESIN_BARK_N_SET)) {
		/* Report the key event and enable the bark IRQ */
		input_report_key(pon->pon_input, cfg->key_code, 0);
		input_sync(pon->pon_input);
		enable_irq(cfg->bark_irq);
	} else {
		/* Disable reset */
		rc = qpnp_pon_masked_write(pon, cfg->s2_cntl2_addr,
				QPNP_PON_S2_CNTL_EN, 0);
		if (rc)
			return;

		/* Re-arm the work */
		schedule_delayed_work(&pon->bark_work, QPNP_KEY_STATUS_DELAY);
	}
}

static irqreturn_t qpnp_resin_bark_irq(int irq, void *_pon)
{
	struct qpnp_pon *pon = _pon;
	struct qpnp_pon_config *cfg;
	int rc;

	/* Disable the bark interrupt */
	disable_irq_nosync(irq);

	cfg = qpnp_get_cfg(pon, PON_RESIN);
	if (!cfg) {
		dev_err(pon->dev, "Invalid config pointer\n");
		return IRQ_HANDLED;
	}

	/* Disable reset */
	rc = qpnp_pon_masked_write(pon, cfg->s2_cntl2_addr,
					QPNP_PON_S2_CNTL_EN, 0);
	if (rc)
		return IRQ_HANDLED;

	/* Report the key event */
	input_report_key(pon->pon_input, cfg->key_code, 1);
	input_sync(pon->pon_input);

	/* Schedule work to check the bark status for key-release */
	schedule_delayed_work(&pon->bark_work, QPNP_KEY_STATUS_DELAY);

	return IRQ_HANDLED;
}

static int qpnp_config_pull(struct qpnp_pon *pon, struct qpnp_pon_config *cfg)
{
	u8 pull_bit;

	switch (cfg->pon_type) {
	case PON_KPDPWR:
		pull_bit = QPNP_PON_KPDPWR_PULL_UP;
		break;
	case PON_RESIN:
		pull_bit = QPNP_PON_RESIN_PULL_UP;
		break;
	case PON_CBLPWR:
		pull_bit = QPNP_PON_CBLPWR_PULL_UP;
		break;
	case PON_KPDPWR_RESIN:
		pull_bit = QPNP_PON_KPDPWR_PULL_UP | QPNP_PON_RESIN_PULL_UP;
		break;
	default:
		return -EINVAL;
	}

	return qpnp_pon_masked_write(pon, QPNP_PON_PULL_CTL(pon), pull_bit,
				     cfg->pull_up ? pull_bit : 0);
}

static int qpnp_config_reset(struct qpnp_pon *pon, struct qpnp_pon_config *cfg)
{
	u16 s1_timer_addr, s2_timer_addr;
	int rc;
	u8 i;

	switch (cfg->pon_type) {
	case PON_KPDPWR:
		s1_timer_addr = QPNP_PON_KPDPWR_S1_TIMER(pon);
		s2_timer_addr = QPNP_PON_KPDPWR_S2_TIMER(pon);
		break;
	case PON_RESIN:
		s1_timer_addr = QPNP_PON_RESIN_S1_TIMER(pon);
		s2_timer_addr = QPNP_PON_RESIN_S2_TIMER(pon);
		break;
	case PON_KPDPWR_RESIN:
		s1_timer_addr = QPNP_PON_KPDPWR_RESIN_S1_TIMER(pon);
		s2_timer_addr = QPNP_PON_KPDPWR_RESIN_S2_TIMER(pon);
		break;
	default:
		return -EINVAL;
	}

	/* Disable S2 reset */
	rc = qpnp_pon_masked_write(pon, cfg->s2_cntl2_addr, QPNP_PON_S2_CNTL_EN,
				   0);
	if (rc)
		return rc;

	usleep_range(100, 120);

	/* configure s1 timer, s2 timer and reset type */
	for (i = 0; i < PON_S1_COUNT_MAX + 1; i++) {
		if (cfg->s1_timer <= s1_delay[i])
			break;
	}
	rc = qpnp_pon_masked_write(pon, s1_timer_addr,
				QPNP_PON_S1_TIMER_MASK, i);
	if (rc)
		return rc;

	i = 0;
	if (cfg->s2_timer) {
		i = cfg->s2_timer / 10;
		i = ilog2(i + 1);
	}

	rc = qpnp_pon_masked_write(pon, s2_timer_addr, QPNP_PON_S2_TIMER_MASK,
				   i);
	if (rc)
		return rc;

	rc = qpnp_pon_masked_write(pon, cfg->s2_cntl_addr,
				QPNP_PON_S2_CNTL_TYPE_MASK, (u8)cfg->s2_type);
	if (rc)
		return rc;

	/* Enable S2 reset */
	return qpnp_pon_masked_write(pon, cfg->s2_cntl2_addr,
				     QPNP_PON_S2_CNTL_EN, QPNP_PON_S2_CNTL_EN);
}

static int
qpnp_pon_request_irqs(struct qpnp_pon *pon, struct qpnp_pon_config *cfg)
{
	int rc;

	switch (cfg->pon_type) {
	case PON_KPDPWR:
		rc = devm_request_irq(pon->dev, cfg->state_irq, qpnp_kpdpwr_irq,
				IRQF_TRIGGER_RISING | IRQF_TRIGGER_FALLING,
				"pon_kpdpwr_status", pon);
		if (rc < 0) {
			dev_err(pon->dev, "IRQ %d request failed, rc=%d\n",
				cfg->state_irq, rc);
			return rc;
		}

		if (cfg->use_bark) {
			rc = devm_request_irq(pon->dev, cfg->bark_irq,
						qpnp_kpdpwr_bark_irq,
						IRQF_TRIGGER_RISING,
						"pon_kpdpwr_bark", pon);
			if (rc < 0) {
				dev_err(pon->dev, "IRQ %d request failed, rc=%d\n",
					cfg->bark_irq, rc);
				return rc;
			}
		}
		break;
	case PON_RESIN:
		rc = devm_request_irq(pon->dev, cfg->state_irq, qpnp_resin_irq,
				IRQF_TRIGGER_RISING | IRQF_TRIGGER_FALLING,
				"pon_resin_status", pon);
		if (rc < 0) {
			dev_err(pon->dev, "IRQ %d request failed, rc=%d\n",
				cfg->state_irq, rc);
			return rc;
		}

		if (cfg->use_bark) {
			rc = devm_request_irq(pon->dev, cfg->bark_irq,
						qpnp_resin_bark_irq,
						IRQF_TRIGGER_RISING,
						"pon_resin_bark", pon);
			if (rc < 0) {
				dev_err(pon->dev, "IRQ %d request failed, rc=%d\n",
					cfg->bark_irq, rc);
				return rc;
			}
		}
		break;
	case PON_CBLPWR:
		rc = devm_request_irq(pon->dev, cfg->state_irq, qpnp_cblpwr_irq,
				IRQF_TRIGGER_RISING | IRQF_TRIGGER_FALLING,
				"pon_cblpwr_status", pon);
		if (rc < 0) {
			dev_err(pon->dev, "IRQ %d request failed, rc=%d\n",
				cfg->state_irq, rc);
			return rc;
		}
		break;
	case PON_KPDPWR_RESIN:
		if (cfg->use_bark) {
			rc = devm_request_irq(pon->dev, cfg->bark_irq,
						qpnp_kpdpwr_resin_bark_irq,
						IRQF_TRIGGER_RISING,
						"pon_kpdpwr_resin_bark", pon);
			if (rc < 0) {
				dev_err(pon->dev, "IRQ %d request failed, rc=%d\n",
					cfg->bark_irq, rc);
				return rc;
			}
		}
		break;
	default:
		return -EINVAL;
	}

	/* Mark the interrupts wakeable if they support linux-key */
	if (cfg->key_code) {
		enable_irq_wake(cfg->state_irq);

		/* Special handling for RESIN due to a hardware bug */
		if (cfg->pon_type == PON_RESIN && cfg->support_reset)
			enable_irq_wake(cfg->bark_irq);
	}

	return 0;
}

static int
qpnp_pon_config_input(struct qpnp_pon *pon, struct qpnp_pon_config *cfg)
{
	if (!pon->pon_input) {
		pon->pon_input = devm_input_allocate_device(pon->dev);
		if (!pon->pon_input)
			return -ENOMEM;

		pon->pon_input->name = "qpnp_pon";
		pon->pon_input->phys = "qpnp_pon/input0";
	}

	input_set_capability(pon->pon_input, EV_KEY, cfg->key_code);

	return 0;
}

static int qpnp_pon_config_kpdpwr_init(struct qpnp_pon *pon,
				       struct platform_device *pdev,
				       struct qpnp_pon_config *cfg,
				       struct device_node *node)
{
	int rc;

	cfg->state_irq = platform_get_irq_byname(pdev, "kpdpwr");
	if (cfg->state_irq < 0) {
		dev_err(pon->dev, "Unable to get kpdpwr irq, rc=%d\n",
			cfg->state_irq);
		return cfg->state_irq;
	}

	rc = of_property_read_u32(node, "qcom,support-reset",
				  &cfg->support_reset);
	if (rc) {
		if (rc != -EINVAL) {
			dev_err(pon->dev, "Unable to read qcom,support-reset, rc=%d\n",
				rc);
			return rc;
		}
	} else {
		cfg->config_reset = true;
	}

	cfg->use_bark = of_property_read_bool(node, "qcom,use-bark");
	if (cfg->use_bark) {
		cfg->bark_irq = platform_get_irq_byname(pdev, "kpdpwr-bark");
		if (cfg->bark_irq < 0) {
			dev_err(pon->dev, "Unable to get kpdpwr-bark irq, rc=%d\n",
				cfg->bark_irq);
			return cfg->bark_irq;
		}
	}

	if (pon->pon_ver == QPNP_PON_GEN1_V1) {
		cfg->s2_cntl_addr = cfg->s2_cntl2_addr =
			QPNP_PON_KPDPWR_S2_CNTL(pon);
	} else {
		cfg->s2_cntl_addr = QPNP_PON_KPDPWR_S2_CNTL(pon);
		cfg->s2_cntl2_addr = QPNP_PON_KPDPWR_S2_CNTL2(pon);
	}

	return 0;
}

static int qpnp_pon_config_resin_init(struct qpnp_pon *pon,
				       struct platform_device *pdev,
				       struct qpnp_pon_config *cfg,
				       struct device_node *node)
{
	unsigned int pmic_type, revid_rev4;
	int rc;

	cfg->state_irq = platform_get_irq_byname(pdev, "resin");
	if (cfg->state_irq < 0) {
		dev_err(pon->dev, "Unable to get resin irq, rc=%d\n",
			cfg->state_irq);
		return cfg->state_irq;
	}

	rc = of_property_read_u32(node, "qcom,support-reset",
				  &cfg->support_reset);
	if (rc) {
		if (rc != -EINVAL) {
			dev_err(pon->dev, "Unable to read qcom,support-reset, rc=%d\n",
				rc);
			return rc;
		}
	} else {
		cfg->config_reset = true;
	}

	cfg->use_bark = of_property_read_bool(node, "qcom,use-bark");

	rc = qpnp_pon_read(pon, PMIC_VERSION_REG, &pmic_type);
	if (rc)
		return rc;

	if (pmic_type == PMIC_VER_8941) {
		rc = qpnp_pon_read(pon, PMIC_VERSION_REV4_REG, &revid_rev4);
		if (rc)
			return rc;

		/*
		 * PM8941 V3 does not have hardware bug. Hence
		 * bark is not required from PMIC versions 3.0.
		 */
		if (!(revid_rev4 == PMIC8941_V1_REV4 ||
		      revid_rev4 == PMIC8941_V2_REV4)) {
			cfg->support_reset = false;
			cfg->use_bark = false;
		}
	}

	if (cfg->use_bark) {
		cfg->bark_irq = platform_get_irq_byname(pdev, "resin-bark");
		if (cfg->bark_irq < 0) {
			dev_err(pon->dev, "Unable to get resin-bark irq, rc=%d\n",
				cfg->bark_irq);
			return cfg->bark_irq;
		}
	}

	if (pon->pon_ver == QPNP_PON_GEN1_V1) {
		cfg->s2_cntl_addr = cfg->s2_cntl2_addr =
			QPNP_PON_RESIN_S2_CNTL(pon);
	} else {
		cfg->s2_cntl_addr = QPNP_PON_RESIN_S2_CNTL(pon);
		cfg->s2_cntl2_addr = QPNP_PON_RESIN_S2_CNTL2(pon);
	}

	return 0;
}

static int qpnp_pon_config_cblpwr_init(struct qpnp_pon *pon,
				       struct platform_device *pdev,
				       struct qpnp_pon_config *cfg,
				       struct device_node *node)
{
	cfg->state_irq = platform_get_irq_byname(pdev, "cblpwr");
	if (cfg->state_irq < 0) {
		dev_err(pon->dev, "Unable to get cblpwr irq, rc=%d\n",
			cfg->state_irq);
		return cfg->state_irq;
	}

	return 0;
}

static int qpnp_pon_config_kpdpwr_resin_init(struct qpnp_pon *pon,
				       struct platform_device *pdev,
				       struct qpnp_pon_config *cfg,
				       struct device_node *node)
{
	int rc;

	rc = of_property_read_u32(node, "qcom,support-reset",
				  &cfg->support_reset);
	if (rc) {
		if (rc != -EINVAL) {
			dev_err(pon->dev, "Unable to read qcom,support-reset, rc=%d\n",
				rc);
			return rc;
		}
	} else {
		cfg->config_reset = true;
	}

	cfg->use_bark = of_property_read_bool(node, "qcom,use-bark");
	if (cfg->use_bark) {
		cfg->bark_irq = platform_get_irq_byname(pdev,
							"kpdpwr-resin-bark");
		if (cfg->bark_irq < 0) {
			dev_err(pon->dev, "Unable to get kpdpwr-resin-bark irq, rc=%d\n",
				cfg->bark_irq);
			return cfg->bark_irq;
		}
	}

	if (pon->pon_ver == QPNP_PON_GEN1_V1) {
		cfg->s2_cntl_addr = cfg->s2_cntl2_addr =
			QPNP_PON_KPDPWR_RESIN_S2_CNTL(pon);
	} else {
		cfg->s2_cntl_addr = QPNP_PON_KPDPWR_RESIN_S2_CNTL(pon);
		cfg->s2_cntl2_addr = QPNP_PON_KPDPWR_RESIN_S2_CNTL2(pon);
	}

	return 0;
}

static int qpnp_pon_config_parse_reset_info(struct qpnp_pon *pon,
					    struct qpnp_pon_config *cfg,
					    struct device_node *node)
{
	int rc;

	if (!cfg->support_reset)
		return 0;

	/*
	 * Get the reset parameters (bark debounce time and
	 * reset debounce time) for the reset line.
	 */
	rc = of_property_read_u32(node, "qcom,s1-timer", &cfg->s1_timer);
	if (rc) {
		dev_err(pon->dev, "Unable to read s1-timer, rc=%d\n", rc);
		return rc;
	}
	if (cfg->s1_timer > QPNP_PON_S1_TIMER_MAX) {
		dev_err(pon->dev, "Invalid S1 debounce time %u\n",
			cfg->s1_timer);
		return -EINVAL;
	}

	rc = of_property_read_u32(node, "qcom,s2-timer", &cfg->s2_timer);
	if (rc) {
		dev_err(pon->dev, "Unable to read s2-timer, rc=%d\n", rc);
		return rc;
	}
	if (cfg->s2_timer > QPNP_PON_S2_TIMER_MAX) {
		dev_err(pon->dev, "Invalid S2 debounce time %u\n",
			cfg->s2_timer);
		return -EINVAL;
	}

	rc = of_property_read_u32(node, "qcom,s2-type", &cfg->s2_type);
	if (rc) {
		dev_err(pon->dev, "Unable to read s2-type, rc=%d\n", rc);
		return rc;
	}
	if (cfg->s2_type > QPNP_PON_RESET_TYPE_MAX) {
		dev_err(pon->dev, "Invalid reset type specified %u\n",
			cfg->s2_type);
		return -EINVAL;
	}

	return 0;
}

static int qpnp_pon_config_init(struct qpnp_pon *pon,
				struct platform_device *pdev)
{
	int rc = 0, i = 0, pmic_wd_bark_irq;
	struct device_node *cfg_node = NULL;
	struct qpnp_pon_config *cfg;

	if (pon->num_pon_config) {
		pon->pon_cfg = devm_kcalloc(pon->dev, pon->num_pon_config,
					    sizeof(*pon->pon_cfg), GFP_KERNEL);
		if (!pon->pon_cfg)
			return -ENOMEM;
	}

	/* Iterate through the list of pon configs */
	for_each_available_child_of_node(pon->dev->of_node, cfg_node) {
		if (!of_find_property(cfg_node, "qcom,pon-type", NULL))
			continue;

		cfg = &pon->pon_cfg[i++];

		rc = of_property_read_u32(cfg_node, "qcom,pon-type",
					  &cfg->pon_type);
		if (rc) {
			dev_err(pon->dev, "PON type not specified\n");
			return rc;
		}

		switch (cfg->pon_type) {
		case PON_KPDPWR:
			rc = qpnp_pon_config_kpdpwr_init(pon, pdev, cfg,
							 cfg_node);
			if (rc)
				return rc;
			break;
		case PON_RESIN:
			rc = qpnp_pon_config_resin_init(pon, pdev, cfg,
							cfg_node);
			if (rc)
				return rc;
			break;
		case PON_CBLPWR:
			rc = qpnp_pon_config_cblpwr_init(pon, pdev, cfg,
							 cfg_node);
			if (rc)
				return rc;
			break;
		case PON_KPDPWR_RESIN:
			rc = qpnp_pon_config_kpdpwr_resin_init(pon, pdev, cfg,
							       cfg_node);
			if (rc)
				return rc;
			break;
		default:
			dev_err(pon->dev, "PON RESET %u not supported\n",
				cfg->pon_type);
			return -EINVAL;
		}

		rc = qpnp_pon_config_parse_reset_info(pon, cfg, cfg_node);
		if (rc)
			return rc;

		/*
		 * Get the standard key parameters. This might not be
		 * specified if there is no key mapping on the reset line.
		 */
		of_property_read_u32(cfg_node, "linux,code", &cfg->key_code);

		/* Register key configuration */
		if (cfg->key_code) {
			rc = qpnp_pon_config_input(pon, cfg);
			if (rc < 0)
				return rc;
		}

		/* Get the pull-up configuration */
		cfg->pull_up = of_property_read_bool(cfg_node, "qcom,pull-up");
	}

	pmic_wd_bark_irq = platform_get_irq_byname(pdev, "pmic-wd-bark");
	/* Request the pmic-wd-bark irq only if it is defined */
	if (pmic_wd_bark_irq >= 0) {
		rc = devm_request_irq(pon->dev, pmic_wd_bark_irq,
					qpnp_pmic_wd_bark_irq,
					IRQF_TRIGGER_RISING,
					"qpnp_pmic_wd_bark", pon);
		if (rc < 0) {
			dev_err(pon->dev, "Can't request %d IRQ, rc=%d\n",
				pmic_wd_bark_irq, rc);
			return rc;
		}
	}

	/* Register the input device */
	if (pon->pon_input) {
		rc = input_register_device(pon->pon_input);
		if (rc) {
			dev_err(pon->dev, "Can't register pon key: %d\n", rc);
			return rc;
		}
	}

	for (i = 0; i < pon->num_pon_config; i++) {
		cfg = &pon->pon_cfg[i];

		rc = qpnp_config_pull(pon, cfg);
		if (rc)
			return rc;

		if (cfg->config_reset) {
			if (cfg->support_reset) {
				rc = qpnp_config_reset(pon, cfg);
				if (rc)
					return rc;
			} else if (cfg->pon_type != PON_CBLPWR) {
				/* Disable S2 reset */
				rc = qpnp_pon_masked_write(pon,
							cfg->s2_cntl2_addr,
							QPNP_PON_S2_CNTL_EN, 0);
				if (rc)
					return rc;
			}
		}

		rc = qpnp_pon_request_irqs(pon, cfg);
		if (rc)
			return rc;
	}

	device_init_wakeup(pon->dev, true);

	return 0;
}

static int pon_spare_regulator_enable(struct regulator_dev *rdev)
{
	struct pon_regulator *pon_reg = rdev_get_drvdata(rdev);
	u8 value;
	int rc;

	value = BIT(pon_reg->bit) & 0xFF;
	rc = qpnp_pon_masked_write(pon_reg->pon, pon_reg->pon->base +
				pon_reg->addr, value, value);
	if (rc)
		return rc;

	pon_reg->enabled = true;

	return 0;
}

static int pon_spare_regulator_disable(struct regulator_dev *rdev)
{
	struct pon_regulator *pon_reg = rdev_get_drvdata(rdev);
	u8 mask;
	int rc;

	mask = BIT(pon_reg->bit) & 0xFF;
	rc = qpnp_pon_masked_write(pon_reg->pon, pon_reg->pon->base +
				pon_reg->addr, mask, 0);
	if (rc)
		return rc;

	pon_reg->enabled = false;

	return 0;
}

static int pon_spare_regulator_is_enable(struct regulator_dev *rdev)
{
	struct pon_regulator *pon_reg = rdev_get_drvdata(rdev);

	return pon_reg->enabled;
}

struct regulator_ops pon_spare_reg_ops = {
	.enable		= pon_spare_regulator_enable,
	.disable	= pon_spare_regulator_disable,
	.is_enabled	= pon_spare_regulator_is_enable,
};

static int pon_regulator_init(struct qpnp_pon *pon)
{
	struct device *dev = pon->dev;
	struct regulator_init_data *init_data;
	struct regulator_config reg_cfg = {};
	struct device_node *node;
	struct pon_regulator *pon_reg;
	int rc, i;

	if (!pon->num_pon_reg)
		return 0;

	pon->pon_reg_cfg = devm_kcalloc(dev, pon->num_pon_reg,
					sizeof(*pon->pon_reg_cfg),
					GFP_KERNEL);
	if (!pon->pon_reg_cfg)
		return -ENOMEM;

	i = 0;
	for_each_available_child_of_node(dev->of_node, node) {
		if (!of_find_property(node, "regulator-name", NULL))
			continue;

		pon_reg = &pon->pon_reg_cfg[i++];
		pon_reg->pon = pon;

		rc = of_property_read_u32(node, "qcom,pon-spare-reg-addr",
					  &pon_reg->addr);
		if (rc) {
			dev_err(dev, "Unable to read address for regulator, rc=%d\n",
				rc);
			return rc;
		}

		rc = of_property_read_u32(node, "qcom,pon-spare-reg-bit",
					  &pon_reg->bit);
		if (rc) {
			dev_err(dev, "Unable to read bit for regulator, rc=%d\n",
				rc);
			return rc;
		}

		init_data = of_get_regulator_init_data(dev, node,
						       &pon_reg->rdesc);
		if (!init_data) {
			dev_err(dev, "regulator init data is missing\n");
			return -ENOMEM;
		}

		if (!init_data->constraints.name) {
			dev_err(dev, "regulator-name is missing\n");
			return -EINVAL;
		}

		pon_reg->rdesc.type = REGULATOR_VOLTAGE;
		pon_reg->rdesc.ops = &pon_spare_reg_ops;
		pon_reg->rdesc.name = init_data->constraints.name;

		reg_cfg.dev = dev;
		reg_cfg.init_data = init_data;
		reg_cfg.driver_data = pon_reg;
		reg_cfg.of_node = node;

		pon_reg->rdev = devm_regulator_register(dev, &pon_reg->rdesc,
							&reg_cfg);
		if (IS_ERR(pon_reg->rdev)) {
			rc = PTR_ERR(pon_reg->rdev);
			pon_reg->rdev = NULL;
			if (rc != -EPROBE_DEFER)
				dev_err(dev, "regulator register failed, rc=%d\n",
					rc);
			return rc;
		}
	}

	return 0;
}

static bool smpl_en;

static int qpnp_pon_smpl_en_get(char *buf, const struct kernel_param *kp)
{
	bool enabled = false;
	int rc;

	rc = qpnp_pon_get_trigger_config(PON_SMPL, &enabled);
	if (rc < 0)
		return rc;

	return scnprintf(buf, QPNP_PON_BUFFER_SIZE, "%d", enabled);
}

static int qpnp_pon_smpl_en_set(const char *val, const struct kernel_param *kp)
{
	int rc;

	rc = param_set_bool(val, kp);
	if (rc < 0) {
		pr_err("Unable to set smpl_en rc=%d\n", rc);
		return rc;
	}

	return qpnp_pon_trigger_config(PON_SMPL, *(bool *)kp->arg);
}

static struct kernel_param_ops smpl_en_ops = {
	.set = qpnp_pon_smpl_en_set,
	.get = qpnp_pon_smpl_en_get,
};

module_param_cb(smpl_en, &smpl_en_ops, &smpl_en, 0600);

static bool dload_on_uvlo;

static int
qpnp_pon_uvlo_dload_get(char *buf, const struct kernel_param *kp)
{
	struct qpnp_pon *pon = sys_reset_dev;
	uint reg;
	int rc;

	if (!pon)
		return -ENODEV;

	rc = qpnp_pon_read(pon, QPNP_PON_XVDD_RB_SPARE(pon), &reg);
	if (rc)
		return rc;

	return scnprintf(buf, PAGE_SIZE, "%d",
			!!(QPNP_PON_UVLO_DLOAD_EN & reg));
}

static int
qpnp_pon_uvlo_dload_set(const char *val, const struct kernel_param *kp)
{
	struct qpnp_pon *pon = sys_reset_dev;
	uint reg;
	int rc;

	if (!pon)
		return -ENODEV;

	rc = param_set_bool(val, kp);
	if (rc) {
		pr_err("Unable to set dload_on_uvlo: %d\n", rc);
		return rc;
	}

	reg = *(bool *)kp->arg ? QPNP_PON_UVLO_DLOAD_EN : 0;

	return qpnp_pon_masked_write(pon, QPNP_PON_XVDD_RB_SPARE(pon),
				   QPNP_PON_UVLO_DLOAD_EN, reg);
}

static struct kernel_param_ops dload_on_uvlo_ops = {
	.set = qpnp_pon_uvlo_dload_set,
	.get = qpnp_pon_uvlo_dload_get,
};

module_param_cb(dload_on_uvlo, &dload_on_uvlo_ops, &dload_on_uvlo, 0600);

#if defined(CONFIG_DEBUG_FS)

static int qpnp_pon_debugfs_uvlo_get(void *data, u64 *val)
{
	struct qpnp_pon *pon = data;

	*val = pon->uvlo;

	return 0;
}

static int qpnp_pon_debugfs_uvlo_set(void *data, u64 val)
{
	struct qpnp_pon *pon = data;

	if (pon->pon_trigger_reason == PON_SMPL ||
	    pon->pon_power_off_reason == QPNP_POFF_REASON_UVLO)
		panic("UVLO occurred");
	pon->uvlo = val;

	return 0;
}
DEFINE_DEBUGFS_ATTRIBUTE(qpnp_pon_debugfs_uvlo_fops, qpnp_pon_debugfs_uvlo_get,
			qpnp_pon_debugfs_uvlo_set, "0x%02llx\n");

static void qpnp_pon_debugfs_init(struct qpnp_pon *pon)
{
	struct dentry *ent;

	pon->debugfs = debugfs_create_dir(dev_name(pon->dev), NULL);
	if (!pon->debugfs) {
		dev_err(pon->dev, "Unable to create debugfs directory\n");
	} else {
		ent = debugfs_create_file_unsafe("uvlo_panic", 0644,
				pon->debugfs, pon, &qpnp_pon_debugfs_uvlo_fops);
		if (!ent)
			dev_err(pon->dev, "Unable to create uvlo_panic debugfs file\n");
	}
}

static void qpnp_pon_debugfs_remove(struct qpnp_pon *pon)
{
	debugfs_remove_recursive(pon->debugfs);
}

#else

static void qpnp_pon_debugfs_init(struct qpnp_pon *pon)
{}

static void qpnp_pon_debugfs_remove(struct qpnp_pon *pon)
{}
#endif

static int qpnp_pon_read_gen2_pon_off_reason(struct qpnp_pon *pon, u16 *reason,
					int *reason_index_offset)
{
<<<<<<< HEAD
	unsigned int reg = 0, data = 0;
	u8 buf[2] = {0};
=======
	unsigned int reg, reg1;
	u8 buf[2];
>>>>>>> c9bd1012
	int rc;

	rc = qpnp_pon_read(pon, QPNP_PON_OFF_REASON(pon), &reg);
	if (rc)
		return rc;

	if (reg & QPNP_GEN2_POFF_SEQ) {
<<<<<<< HEAD
		rc = qpnp_pon_read(pon, QPNP_POFF_REASON1(pon), &data);
		if (rc)
			return rc;
		*reason = data;
=======
		rc = qpnp_pon_read(pon, QPNP_POFF_REASON1(pon), &reg1);
		if (rc)
			return rc;
		*reason = (u8)reg1;
>>>>>>> c9bd1012
		*reason_index_offset = 0;
	} else if (reg & QPNP_GEN2_FAULT_SEQ) {
		rc = regmap_bulk_read(pon->regmap, QPNP_FAULT_REASON1(pon), buf,
				      2);
		if (rc) {
			dev_err(pon->dev, "Register read failed, addr=0x%04X, rc=%d\n",
				QPNP_FAULT_REASON1(pon), rc);
			return rc;
		}
<<<<<<< HEAD
		*reason = buf[0] | ((u16)buf[1] << 8);
		*reason_index_offset = POFF_REASON_FAULT_OFFSET;
	} else if (reg & QPNP_GEN2_S3_RESET_SEQ) {
		rc = qpnp_pon_read(pon, QPNP_S3_RESET_REASON(pon), &data);
		if (rc)
			return rc;
		*reason = data;
=======
		*reason = buf[0] | (u16)(buf[1] << 8);
		*reason_index_offset = POFF_REASON_FAULT_OFFSET;
	} else if (reg & QPNP_GEN2_S3_RESET_SEQ) {
		rc = qpnp_pon_read(pon, QPNP_S3_RESET_REASON(pon), &reg1);
		if (rc)
			return rc;
		*reason = (u8)reg1;
>>>>>>> c9bd1012
		*reason_index_offset = POFF_REASON_S3_RESET_OFFSET;
	}

	return 0;
}

static int qpnp_pon_configure_s3_reset(struct qpnp_pon *pon)
{
	struct device *dev = pon->dev;
	const char *src_name;
	u32 debounce;
	u8 src_val;
	int rc;

	/* Program S3 reset debounce time */
	rc = of_property_read_u32(dev->of_node, "qcom,s3-debounce", &debounce);
	if (!rc) {
		if (debounce > QPNP_PON_S3_TIMER_SECS_MAX) {
			dev_err(dev, "S3 debounce time %u greater than max supported %u\n",
				debounce, QPNP_PON_S3_TIMER_SECS_MAX);
			return -EINVAL;
		}

		if (debounce != 0)
			debounce = ilog2(debounce);

		/* S3 debounce is a SEC_ACCESS register */
		rc = qpnp_pon_masked_write(pon, QPNP_PON_SEC_ACCESS(pon),
					0xFF, QPNP_PON_SEC_UNLOCK);
		if (rc)
			return rc;

		rc = qpnp_pon_masked_write(pon, QPNP_PON_S3_DBC_CTL(pon),
					QPNP_PON_S3_DBC_DELAY_MASK, debounce);
		if (rc)
			return rc;
	}

	/* Program S3 reset source */
	rc = of_property_read_string(dev->of_node, "qcom,s3-src", &src_name);
	if (!rc) {
		if (!strcmp(src_name, "kpdpwr")) {
			src_val = QPNP_PON_S3_SRC_KPDPWR;
		} else if (!strcmp(src_name, "resin")) {
			src_val = QPNP_PON_S3_SRC_RESIN;
		} else if (!strcmp(src_name, "kpdpwr-or-resin")) {
			src_val = QPNP_PON_S3_SRC_KPDPWR_OR_RESIN;
		} else if (!strcmp(src_name, "kpdpwr-and-resin")) {
			src_val = QPNP_PON_S3_SRC_KPDPWR_AND_RESIN;
		} else {
			dev_err(dev, "Unknown S3 reset source: %s\n",
				src_name);
			return -EINVAL;
		}

		/*
		 * S3 source is a write once register. If the register has
		 * been configured by the bootloader then this operation will
		 * not have an effect.
		 */
		rc = qpnp_pon_masked_write(pon, QPNP_PON_S3_SRC(pon),
					QPNP_PON_S3_SRC_MASK, src_val);
		if (rc)
			return rc;
	}

	return 0;
}

static int qpnp_pon_read_hardware_info(struct qpnp_pon *pon, bool sys_reset)
{
	struct device *dev = pon->dev;
	unsigned int reg = 0;
	u8 buf[2];
	int reason_index_offset = 0;
	unsigned int pon_sts = 0;
	u16 poff_sts = 0;
	int rc, index;

	/* Read PON_PERPH_SUBTYPE register to get PON type */
	rc = qpnp_pon_read(pon, QPNP_PON_PERPH_SUBTYPE(pon), &reg);
	if (rc)
		return rc;
	pon->subtype = reg;

	/* Check if it is rev B */
	rc = qpnp_pon_read(pon, QPNP_PON_REVISION2(pon), &reg);
	if (rc)
		return rc;
	pon->pon_ver = reg;

	if (is_pon_gen1(pon)) {
		if (pon->pon_ver == 0)
			pon->pon_ver = QPNP_PON_GEN1_V1;
		else
			pon->pon_ver = QPNP_PON_GEN1_V2;
	} else if (is_pon_gen2(pon)) {
		pon->pon_ver = QPNP_PON_GEN2;
	} else if (pon->subtype == PON_1REG) {
		pon->pon_ver = QPNP_PON_GEN1_V2;
	} else {
		dev_err(dev, "Invalid PON_PERPH_SUBTYPE 0x%02X\n",
			pon->subtype);
		return -EINVAL;
	}
	dev_dbg(dev, "pon_subtype=0x%02X, pon_version=0x%02X\n", pon->subtype,
		pon->pon_ver);

	rc = qpnp_pon_store_and_clear_warm_reset(pon);
	if (rc)
		return rc;

	/* PON reason */
	rc = qpnp_pon_read(pon, QPNP_PON_REASON1(pon), &pon_sts);
	if (rc)
		return rc;

	if (sys_reset)
		boot_reason = ffs(pon_sts);

	index = ffs(pon_sts) - 1;
	cold_boot = sys_reset_dev ? !_qpnp_pon_is_warm_reset(sys_reset_dev)
				  : !_qpnp_pon_is_warm_reset(pon);
	if (index >= ARRAY_SIZE(qpnp_pon_reason) || index < 0) {
		dev_info(dev, "PMIC@SID%d Power-on reason: Unknown and '%s' boot\n",
			 to_spmi_device(dev->parent)->usid,
			 cold_boot ? "cold" : "warm");
	} else {
		pon->pon_trigger_reason = index;
		dev_info(dev, "PMIC@SID%d Power-on reason: %s and '%s' boot\n",
			 to_spmi_device(dev->parent)->usid,
			 qpnp_pon_reason[index],
			 cold_boot ? "cold" : "warm");
	}

	/* POFF reason */
	if (!is_pon_gen1(pon) && pon->subtype != PON_1REG) {
		rc = qpnp_pon_read_gen2_pon_off_reason(pon, &poff_sts,
							&reason_index_offset);
		if (rc)
			return rc;
	} else {
		rc = regmap_bulk_read(pon->regmap, QPNP_POFF_REASON1(pon), buf,
				      2);
		if (rc) {
			dev_err(dev, "Register read failed, addr=0x%04X, rc=%d\n",
				QPNP_POFF_REASON1(pon), rc);
			return rc;
		}
		poff_sts = buf[0] | (u16)(buf[1] << 8);
	}
	index = ffs(poff_sts) - 1 + reason_index_offset;
	if (index >= ARRAY_SIZE(qpnp_poff_reason) || index < 0 ||
					index < reason_index_offset) {
		dev_info(dev, "PMIC@SID%d: Unknown power-off reason\n",
			 to_spmi_device(dev->parent)->usid);
	} else {
		pon->pon_power_off_reason = index;
		dev_info(dev, "PMIC@SID%d: Power-off reason: %s\n",
			 to_spmi_device(dev->parent)->usid,
			 qpnp_poff_reason[index]);
	}

	if ((pon->pon_trigger_reason == PON_SMPL ||
		pon->pon_power_off_reason == QPNP_POFF_REASON_UVLO) &&
	    of_property_read_bool(dev->of_node, "qcom,uvlo-panic")) {
		panic("UVLO occurred");
	}

	return 0;
}

static int qpnp_pon_parse_power_off_type(struct qpnp_pon *pon,
					 const char *prop, int *val)
{
	u32 type = 0;
	int rc;

	rc = of_property_read_u32(pon->dev->of_node, prop, &type);
	if (rc) {
		if (rc != -EINVAL) {
			dev_err(pon->dev, "Unable to read property %s, rc=%d\n",
				prop, rc);
			return rc;
		}
		*val = -EINVAL;
		return 0;
	}

	if (type >= PON_POWER_OFF_MAX_TYPE) {
		dev_err(pon->dev, "Invalid property value %s=%u\n", prop, type);
		return -EINVAL;
	}

	*val = type;

	return 0;
}

static int qpnp_pon_parse_dt_power_off_config(struct qpnp_pon *pon)
{
	struct device_node *node = pon->dev->of_node;
	int rc;

	rc = qpnp_pon_parse_power_off_type(pon, "qcom,warm-reset-poweroff-type",
					   &pon->warm_reset_poff_type);
	if (rc)
		return rc;

	rc = qpnp_pon_parse_power_off_type(pon, "qcom,hard-reset-poweroff-type",
					   &pon->hard_reset_poff_type);
	if (rc)
		return rc;

	rc = qpnp_pon_parse_power_off_type(pon, "qcom,shutdown-poweroff-type",
					   &pon->shutdown_poff_type);
	if (rc)
		return rc;

	rc = qpnp_pon_parse_power_off_type(pon, "qcom,resin-warm-reset-type",
					   &pon->resin_warm_reset_type);
	if (rc)
		return rc;

	rc = qpnp_pon_parse_power_off_type(pon, "qcom,resin-hard-reset-type",
					   &pon->resin_hard_reset_type);
	if (rc)
		return rc;

	rc = qpnp_pon_parse_power_off_type(pon, "qcom,resin-shutdown-type",
					   &pon->resin_shutdown_type);
	if (rc)
		return rc;

	pon->ps_hold_hard_reset_disable = of_property_read_bool(node,
					"qcom,ps-hold-hard-reset-disable");
	pon->ps_hold_shutdown_disable = of_property_read_bool(node,
					"qcom,ps-hold-shutdown-disable");
	pon->resin_hard_reset_disable = of_property_read_bool(node,
					"qcom,resin-hard-reset-disable");
	pon->resin_shutdown_disable = of_property_read_bool(node,
					"qcom,resin-shutdown-disable");
	pon->resin_pon_reset = of_property_read_bool(node,
					"qcom,resin-pon-reset");

	return 0;
}

static int qpnp_pon_probe(struct platform_device *pdev)
{
	struct device *dev = &pdev->dev;
	struct device_node *node;
	struct qpnp_pon *pon;
	unsigned long flags;
	u32 base, delay;
	bool sys_reset, modem_reset;
	int rc;

	pon = devm_kzalloc(dev, sizeof(*pon), GFP_KERNEL);
	if (!pon)
		return -ENOMEM;
	pon->dev = dev;

	pon->regmap = dev_get_regmap(dev->parent, NULL);
	if (!pon->regmap) {
		dev_err(dev, "Parent regmap missing\n");
		return -ENODEV;
	}

	rc = of_property_read_u32(dev->of_node, "reg", &base);
	if (rc < 0) {
		dev_err(dev, "reg property missing, rc=%d\n", rc);
		return rc;
	}
	pon->base = base;

	sys_reset = of_property_read_bool(dev->of_node, "qcom,system-reset");
	if (sys_reset && sys_reset_dev) {
		dev_err(dev, "qcom,system-reset property must only be specified for one PMIC PON device in the system\n");
		return -EINVAL;
	}

	modem_reset = of_property_read_bool(dev->of_node, "qcom,modem-reset");
	if (modem_reset && modem_reset_dev) {
		dev_err(dev, "qcom,modem-reset property must only be specified for one PMIC PON device in the system\n");
		return -EINVAL;
	} else if (modem_reset && sys_reset) {
		dev_err(dev, "qcom,modem-reset and qcom,system-reset properties cannot be supported together for one PMIC PON device\n");
		return -EINVAL;
	}

	/* Get the total number of pon configurations and regulators */
	for_each_available_child_of_node(dev->of_node, node) {
		if (of_find_property(node, "regulator-name", NULL)) {
			pon->num_pon_reg++;
		} else if (of_find_property(node, "qcom,pon-type", NULL)) {
			pon->num_pon_config++;
		} else {
			dev_err(dev, "Unknown sub-node found %s\n", node->name);
			return -EINVAL;
		}
	}
	dev_dbg(dev, "PON@SID%d: num_pon_config=%d, num_pon_reg=%d\n",
		to_spmi_device(dev->parent)->usid, pon->num_pon_config,
		pon->num_pon_reg);

	rc = qpnp_pon_read_hardware_info(pon, sys_reset);
	if (rc)
		return rc;

	rc = pon_regulator_init(pon);
	if (rc)
		return rc;

	rc = qpnp_pon_configure_s3_reset(pon);
	if (rc)
		return rc;

	dev_set_drvdata(dev, pon);

	INIT_DELAYED_WORK(&pon->bark_work, bark_work_func);

	rc = qpnp_pon_parse_dt_power_off_config(pon);
	if (rc)
		return rc;

	rc = of_property_read_u32(dev->of_node, "qcom,pon-dbc-delay", &delay);
	if (!rc) {
		rc = qpnp_pon_set_dbc(pon, delay);
		if (rc)
			return rc;
	} else if (rc != -EINVAL) {
		dev_err(dev, "Unable to read debounce delay, rc=%d\n", rc);
		return rc;
	}

	rc = qpnp_pon_get_dbc(pon, &pon->dbc_time_us);
	if (rc)
		return rc;

	pon->kpdpwr_dbc_enable = of_property_read_bool(dev->of_node,
						"qcom,kpdpwr-sw-debounce");

	pon->store_hard_reset_reason = of_property_read_bool(dev->of_node,
					"qcom,store-hard-reset-reason");

	if (of_property_read_bool(dev->of_node, "qcom,secondary-pon-reset")) {
		if (sys_reset) {
			dev_err(dev, "qcom,system-reset property shouldn't be used along with qcom,secondary-pon-reset property\n");
			return -EINVAL;
		} else if (modem_reset) {
			dev_err(dev, "qcom,modem-reset property shouldn't be used along with qcom,secondary-pon-reset property\n");
			return -EINVAL;
		}
		spin_lock_irqsave(&spon_list_slock, flags);
		list_add(&pon->list, &spon_dev_list);
		spin_unlock_irqrestore(&spon_list_slock, flags);
		pon->is_spon = true;
	}

	/* Register the PON configurations */
	rc = qpnp_pon_config_init(pon, pdev);
	if (rc)
		return rc;

	rc = device_create_file(dev, &dev_attr_debounce_us);
	if (rc) {
		dev_err(dev, "sysfs debounce file creation failed, rc=%d\n",
			rc);
		return rc;
	}

	if (sys_reset)
		sys_reset_dev = pon;
	if (modem_reset)
		modem_reset_dev = pon;

	qpnp_pon_debugfs_init(pon);

	return 0;
}

static int qpnp_pon_remove(struct platform_device *pdev)
{
	struct qpnp_pon *pon = platform_get_drvdata(pdev);
	unsigned long flags;

	device_remove_file(&pdev->dev, &dev_attr_debounce_us);

	cancel_delayed_work_sync(&pon->bark_work);

	qpnp_pon_debugfs_remove(pon);
	if (pon->is_spon) {
		spin_lock_irqsave(&spon_list_slock, flags);
		list_del(&pon->list);
		spin_unlock_irqrestore(&spon_list_slock, flags);
	}

	return 0;
}

static const struct of_device_id qpnp_pon_match_table[] = {
	{ .compatible = "qcom,qpnp-power-on" },
	{}
};

static struct platform_driver qpnp_pon_driver = {
	.driver = {
		.name = "qcom,qpnp-power-on",
		.of_match_table = qpnp_pon_match_table,
	},
	.probe = qpnp_pon_probe,
	.remove = qpnp_pon_remove,
};

static int __init qpnp_pon_init(void)
{
	return platform_driver_register(&qpnp_pon_driver);
}
subsys_initcall(qpnp_pon_init);

static void __exit qpnp_pon_exit(void)
{
	return platform_driver_unregister(&qpnp_pon_driver);
}
module_exit(qpnp_pon_exit);

MODULE_DESCRIPTION("QPNP PMIC Power-on driver");
MODULE_LICENSE("GPL v2");<|MERGE_RESOLUTION|>--- conflicted
+++ resolved
@@ -1973,13 +1973,8 @@
 static int qpnp_pon_read_gen2_pon_off_reason(struct qpnp_pon *pon, u16 *reason,
 					int *reason_index_offset)
 {
-<<<<<<< HEAD
 	unsigned int reg = 0, data = 0;
 	u8 buf[2] = {0};
-=======
-	unsigned int reg, reg1;
-	u8 buf[2];
->>>>>>> c9bd1012
 	int rc;
 
 	rc = qpnp_pon_read(pon, QPNP_PON_OFF_REASON(pon), &reg);
@@ -1987,17 +1982,10 @@
 		return rc;
 
 	if (reg & QPNP_GEN2_POFF_SEQ) {
-<<<<<<< HEAD
 		rc = qpnp_pon_read(pon, QPNP_POFF_REASON1(pon), &data);
 		if (rc)
 			return rc;
 		*reason = data;
-=======
-		rc = qpnp_pon_read(pon, QPNP_POFF_REASON1(pon), &reg1);
-		if (rc)
-			return rc;
-		*reason = (u8)reg1;
->>>>>>> c9bd1012
 		*reason_index_offset = 0;
 	} else if (reg & QPNP_GEN2_FAULT_SEQ) {
 		rc = regmap_bulk_read(pon->regmap, QPNP_FAULT_REASON1(pon), buf,
@@ -2007,7 +1995,6 @@
 				QPNP_FAULT_REASON1(pon), rc);
 			return rc;
 		}
-<<<<<<< HEAD
 		*reason = buf[0] | ((u16)buf[1] << 8);
 		*reason_index_offset = POFF_REASON_FAULT_OFFSET;
 	} else if (reg & QPNP_GEN2_S3_RESET_SEQ) {
@@ -2015,15 +2002,6 @@
 		if (rc)
 			return rc;
 		*reason = data;
-=======
-		*reason = buf[0] | (u16)(buf[1] << 8);
-		*reason_index_offset = POFF_REASON_FAULT_OFFSET;
-	} else if (reg & QPNP_GEN2_S3_RESET_SEQ) {
-		rc = qpnp_pon_read(pon, QPNP_S3_RESET_REASON(pon), &reg1);
-		if (rc)
-			return rc;
-		*reason = (u8)reg1;
->>>>>>> c9bd1012
 		*reason_index_offset = POFF_REASON_S3_RESET_OFFSET;
 	}
 
