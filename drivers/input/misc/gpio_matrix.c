--- conflicted
+++ resolved
@@ -395,14 +395,6 @@
 
 		hrtimer_init(&kp->timer, CLOCK_MONOTONIC, HRTIMER_MODE_REL);
 		kp->timer.function = gpio_keypad_timer_func;
-<<<<<<< HEAD
-		kp->wake_src = wakeup_source_register(NULL, "gpio_kp");
-		if (!kp->wake_src) {
-			pr_err("gpiomatrix: failed to register wakeup source\n");
-			err = -ENODEV;
-			goto err_wakeup_source_register_failed;
-		}
-=======
 
 		kp->wake_src =
 			wakeup_source_register(&input_devs->dev[0]->dev, "gpio_kp");
@@ -411,7 +403,6 @@
 			goto err_wakeup_source_register_failed;
 		}
 
->>>>>>> 9033d72d
 		err = gpio_keypad_request_irqs(kp);
 		kp->use_irq = err == 0;
 
@@ -437,11 +428,7 @@
 	hrtimer_cancel(&kp->timer);
 	wakeup_source_unregister(kp->wake_src);
 err_wakeup_source_register_failed:
-<<<<<<< HEAD
-	for (i = mi->noutputs - 1; i >= 0; i--) {
-=======
 	for (i = mi->ninputs - 1; i >= 0; i--) {
->>>>>>> 9033d72d
 err_gpio_direction_input_failed:
 		gpio_free(mi->input_gpios[i]);
 err_request_input_gpio_failed:
