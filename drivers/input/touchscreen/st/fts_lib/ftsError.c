--- conflicted
+++ resolved
@@ -109,11 +109,7 @@
 			tag,  __func__, ret);
 		return ret;
 	}
-<<<<<<< HEAD
-	logError(1, "%s %s: Error Info =\n", tag, __func__);
-=======
 	logError(0, "%s %s: Error Info =\n", tag, __func__);
->>>>>>> d8914c3a
 	u8ToU32(data, &sign);
 	if (sign != ERROR_SIGNATURE)
 		logError(1, "%s %s:Wrong Signature! Data may be invalid!\n",
@@ -151,11 +147,7 @@
 		return ERROR_OP_NOT_ALLOW;
 	}
 
-<<<<<<< HEAD
-	logError(1, "%s %s: Starting handling...\n", tag, __func__);
-=======
 	logError(0, "%s %s: Starting handling...\n", tag, __func__);
->>>>>>> d8914c3a
 	//TODO: write an error log for undefinied command subtype 0xBA
 	switch (event[1]) {
 	case EVENT_TYPE_ESD_ERROR:	//esd
@@ -259,12 +251,7 @@
 		break;
 
 	default:
-<<<<<<< HEAD
-		logError(1,
-		"%s %s: No Action taken!\n", tag, __func__);
-=======
 		logError(0,  "%s %s: No Action taken!\n", tag, __func__);
->>>>>>> d8914c3a
 	break;
 	}
 	logError(1, "%s %s: handling Finished! res = %08X\n",
