--- conflicted
+++ resolved
@@ -29,10 +29,6 @@
 #define dbg(format, arg...) do {} while (0)
 #endif
 
-<<<<<<< HEAD
-
-=======
->>>>>>> 2fbe74b9
 #define ALPS_OLDPROTO		0x01	/* old style input */
 #define ALPS_DUALPOINT		0x02	/* touchpad has trackstick */
 #define ALPS_PASS		0x04	/* device has a pass-through port */
@@ -41,12 +37,8 @@
 #define ALPS_FW_BK_1		0x10	/* front & back buttons present */
 #define ALPS_FW_BK_2		0x20	/* front & back buttons present */
 #define ALPS_FOUR_BUTTONS	0x40	/* 4 direction button present */
-<<<<<<< HEAD
-
-=======
 #define ALPS_PS2_INTERLEAVED	0x80	/* 3-byte PS/2 packet interleaved with
 					   6-byte ALPS packet */
->>>>>>> 2fbe74b9
 
 static const struct alps_model_info alps_model_data[] = {
 	{ { 0x32, 0x02, 0x14 },	0xf8, 0xf8, ALPS_PASS | ALPS_DUALPOINT }, /* Toshiba Salellite Pro M10 */
@@ -67,13 +59,9 @@
 	{ { 0x20, 0x02, 0x0e },	0xf8, 0xf8, ALPS_PASS | ALPS_DUALPOINT }, /* XXX */
 	{ { 0x22, 0x02, 0x0a },	0xf8, 0xf8, ALPS_PASS | ALPS_DUALPOINT },
 	{ { 0x22, 0x02, 0x14 }, 0xff, 0xff, ALPS_PASS | ALPS_DUALPOINT }, /* Dell Latitude D600 */
-<<<<<<< HEAD
-	{ { 0x62, 0x02, 0x14 }, 0xcf, 0xcf, ALPS_PASS | ALPS_DUALPOINT }, /* Dell Latitude E6500 */
-=======
 	/* Dell Latitude E5500, E6400, E6500, Precision M4400 */
 	{ { 0x62, 0x02, 0x14 }, 0xcf, 0xcf,
 		ALPS_PASS | ALPS_DUALPOINT | ALPS_PS2_INTERLEAVED },
->>>>>>> 2fbe74b9
 	{ { 0x73, 0x02, 0x50 }, 0xcf, 0xcf, ALPS_FOUR_BUTTONS },	  /* Dell Vostro 1400 */
 };
 
@@ -176,21 +164,6 @@
 	int x, y, z, ges, fin, left, right, middle;
 	int back = 0, forward = 0;
 
-<<<<<<< HEAD
-	if ((packet[0] & 0xc8) == 0x08) {   /* 3-byte PS/2 packet */
-		input_report_key(dev2, BTN_LEFT,   packet[0] & 1);
-		input_report_key(dev2, BTN_RIGHT,  packet[0] & 2);
-		input_report_key(dev2, BTN_MIDDLE, packet[0] & 4);
-		input_report_rel(dev2, REL_X,
-			packet[1] ? packet[1] - ((packet[0] << 4) & 0x100) : 0);
-		input_report_rel(dev2, REL_Y,
-			packet[2] ? ((packet[0] << 3) & 0x100) - packet[2] : 0);
-		input_sync(dev2);
-		return;
-	}
-
-=======
->>>>>>> 2fbe74b9
 	if (model->flags & ALPS_OLDPROTO) {
 		left = packet[2] & 0x10;
 		right = packet[2] & 0x08;
