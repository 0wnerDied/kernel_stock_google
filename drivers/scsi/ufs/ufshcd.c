--- conflicted
+++ resolved
@@ -121,8 +121,6 @@
 }
 
 static void ufshcd_event_record(struct scsi_cmnd *cmd, enum mm_event_type event)
-<<<<<<< HEAD
-=======
 {
 	struct bio *bio;
 
@@ -142,28 +140,6 @@
 	}
 }
 
-static int ufshcd_tag_req_type(struct request *rq)
->>>>>>> 66ba67a0
-{
-	struct bio *bio;
-
-	if (!cmd || !cmd->request || !cmd->request->bio)
-		return;
-
-	if (likely(!is_read_opcode(*cmd->cmnd)))
-		return;
-
-	bio = cmd->request->bio;
-	while (bio) {
-		if (bio->bi_alloc_ts)
-			mm_event_end(event, bio->bi_alloc_ts);
-		bio = bio->bi_next;
-		if (bio == cmd->request->bio)
-			break;
-	}
-}
-
-<<<<<<< HEAD
 static int ufshcd_tag_req_type(struct ufshcd_lrb *lrbp)
 {
 	u8 opcode;
@@ -187,8 +163,6 @@
 	return TS_NOT_SUPPORTED;
 }
 
-=======
->>>>>>> 66ba67a0
 static void ufshcd_update_tag_stats(struct ufs_hba *hba, int tag)
 {
 	struct request *rq =
@@ -295,13 +269,10 @@
 		hba->ufs_stats.req_stats[rq_type].max = delta;
 	if (delta < hba->ufs_stats.req_stats[rq_type].min)
 			hba->ufs_stats.req_stats[rq_type].min = delta;
-<<<<<<< HEAD
 	if (delta > hba->ufs_stats.peak_reqs[rq_type])
 		hba->ufs_stats.peak_reqs[rq_type] = delta;
 out:
 	record_ufs_stats(&hba->ufs_stats);
-=======
->>>>>>> 66ba67a0
 }
 
 static void
@@ -349,7 +320,6 @@
 	__update_io_stat(hba, is_read_opcode(opcode) ? &hba->ufs_stats.io_read:
 			&hba->ufs_stats.io_write, transfer_len, is_start);
 
-<<<<<<< HEAD
 	inflight_req = hba->ufs_stats.io_readwrite.req_count_started
 			- hba->ufs_stats.io_readwrite.req_count_completed;
 	if (inflight_req > hba->ufs_stats.peak_queue_depth)
@@ -372,24 +342,6 @@
 	if (opcode < UPIU_QUERY_OPCODE_MAX && idn < MAX_QUERY_IDN)
 		hba->ufs_stats.query_stats_arr[opcode][idn]++;
 }
-=======
-static void ufshcd_update_error_stats(struct ufs_hba *hba, int type)
-{
-	ufsdbg_set_err_state(hba);
-	if (type < UFS_ERR_MAX)
-		hba->ufs_stats.err_stats[type]++;
-}
-
-#ifdef CONFIG_DEBUG_FS
-static void ufshcd_update_query_stats(struct ufs_hba *hba,
-				      enum query_opcode opcode, u8 idn)
-{
-	if (opcode < UPIU_QUERY_OPCODE_MAX && idn < MAX_QUERY_IDN)
-		hba->ufs_stats.query_stats_arr[opcode][idn]++;
-}
-
-#else
->>>>>>> 66ba67a0
 
 #else
 
@@ -11670,55 +11622,25 @@
 };
 
 static ssize_t ufs_sysfs_read_desc_param(struct ufs_hba *hba,
-<<<<<<< HEAD
-				  enum desc_idn desc_id,
-				  u8 desc_index,
-				  u8 param_offset,
-				  u8 *sysfs_buf,
-				  u8 param_size)
-{
-	u8 desc_buf[8] = {0};
-=======
 					 enum desc_idn desc_id, u8 desc_index,
 					 u8 param_offset, u8 *sysfs_buf,
 					 u8 param_size)
 {
 	u8 desc_buf[8] = { 0 };
->>>>>>> 66ba67a0
 	int ret;
 
 	if (param_size > 8)
 		return -EINVAL;
 
 	pm_runtime_get_sync(hba->dev);
-<<<<<<< HEAD
-	ret = ufshcd_read_desc_param(hba, desc_id, desc_index,
-				param_offset, desc_buf, param_size);
-=======
 	ret = ufshcd_read_desc_param(hba, desc_id, desc_index, param_offset,
 				     desc_buf, param_size);
->>>>>>> 66ba67a0
 	pm_runtime_mark_last_busy(hba->dev);
 	pm_runtime_put_noidle(hba->dev);
 	if (ret)
 		return -EINVAL;
 	switch (param_size) {
 	case 1:
-<<<<<<< HEAD
-		ret = sprintf(sysfs_buf, "0x%02X\n", *desc_buf);
-		break;
-	case 2:
-		ret = sprintf(sysfs_buf, "0x%04X\n",
-			get_unaligned_be16(desc_buf));
-		break;
-	case 4:
-		ret = sprintf(sysfs_buf, "0x%08X\n",
-			get_unaligned_be32(desc_buf));
-		break;
-	case 8:
-		ret = sprintf(sysfs_buf, "0x%016llX\n",
-			get_unaligned_be64(desc_buf));
-=======
 		ret = snprintf(sysfs_buf, PAGE_SIZE, "0x%02X\n", *desc_buf);
 		break;
 	case 2:
@@ -11732,26 +11654,12 @@
 	case 8:
 		ret = snprintf(sysfs_buf, PAGE_SIZE, "0x%016llX\n",
 			       get_unaligned_be64(desc_buf));
->>>>>>> 66ba67a0
 		break;
 	}
 
 	return ret;
 }
 
-<<<<<<< HEAD
-#define UFS_DESC_PARAM(_name, _puname, _duname, _size)			\
-static ssize_t _name##_show(struct device *dev,				\
-	struct device_attribute *attr, char *buf)			\
-{									\
-	struct ufs_hba *hba = dev_get_drvdata(dev);			\
-	return ufs_sysfs_read_desc_param(hba, QUERY_DESC_IDN_##_duname,	\
-		0, _duname##_DESC_PARAM##_puname, buf, _size);		\
-}									\
-static DEVICE_ATTR_RO(_name)
-
-#define UFS_DEVICE_DESC_PARAM(_name, _uname, _size)			\
-=======
 #define UFS_DESC_PARAM(_name, _puname, _duname, _size)                         \
 	static ssize_t _name##_show(struct device *dev,                        \
 				    struct device_attribute *attr, char *buf)  \
@@ -11764,7 +11672,6 @@
 	static DEVICE_ATTR_RO(_name)
 
 #define UFS_DEVICE_DESC_PARAM(_name, _uname, _size)                            \
->>>>>>> 66ba67a0
 	UFS_DESC_PARAM(_name, _uname, DEVICE, _size)
 
 UFS_DEVICE_DESC_PARAM(device_type, _DEVICE_TYPE, 1);
@@ -12103,12 +12010,8 @@
 	if (sysfs_create_group(&hba->dev->kobj,
 		&ufs_sysfs_controller_capabilities_group))
 		dev_err(hba->dev, "Failed to create ufs_sysfs_controller_capabilities_group\n");
-<<<<<<< HEAD
-	if (sysfs_create_group(&hba->dev->kobj, &ufs_sysfs_device_descriptor_group))
-=======
 	if (sysfs_create_group(&hba->dev->kobj,
 			       &ufs_sysfs_device_descriptor_group))
->>>>>>> 66ba67a0
 		dev_err(hba->dev, "Failed to create device descriptor group\n");
 	if (sysfs_create_group(&hba->dev->kobj, &ufs_sysfs_req_stats_group))
 		dev_err(hba->dev, "Failed to create req_stats group\n");
