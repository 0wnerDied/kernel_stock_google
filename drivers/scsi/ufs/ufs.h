/*
 * Universal Flash Storage Host controller driver
 *
 * This code is based on drivers/scsi/ufs/ufs.h
 * Copyright (C) 2011-2013 Samsung India Software Operations
 *
 * Authors:
 *	Santosh Yaraganavi <santosh.sy@samsung.com>
 *	Vinayak Holikatti <h.vinayak@samsung.com>
 *
 * This program is free software; you can redistribute it and/or
 * modify it under the terms of the GNU General Public License
 * as published by the Free Software Foundation; either version 2
 * of the License, or (at your option) any later version.
 * See the COPYING file in the top-level directory or visit
 * <http://www.gnu.org/licenses/gpl-2.0.html>
 *
 * This program is distributed in the hope that it will be useful,
 * but WITHOUT ANY WARRANTY; without even the implied warranty of
 * MERCHANTABILITY or FITNESS FOR A PARTICULAR PURPOSE.  See the
 * GNU General Public License for more details.
 *
 * This program is provided "AS IS" and "WITH ALL FAULTS" and
 * without warranty of any kind. You are solely responsible for
 * determining the appropriateness of using and distributing
 * the program and assume all risks associated with your exercise
 * of rights with respect to the program, including but not limited
 * to infringement of third party rights, the risks and costs of
 * program errors, damage to or loss of data, programs or equipment,
 * and unavailability or interruption of operations. Under no
 * circumstances will the contributor of this Program be liable for
 * any damages of any kind arising from your use or distribution of
 * this program.
 */

#ifndef _UFS_H
#define _UFS_H

#include <linux/mutex.h>
#include <linux/types.h>
#include <scsi/ufs/ufs.h>

#define MAX_CDB_SIZE	16
#define GENERAL_UPIU_REQUEST_SIZE 32
#define QUERY_DESC_MAX_SIZE       255
#define QUERY_DESC_MIN_SIZE       2
#define QUERY_DESC_HDR_SIZE       2
#define QUERY_OSF_SIZE            (GENERAL_UPIU_REQUEST_SIZE - \
					(sizeof(struct utp_upiu_header)))
#define RESPONSE_UPIU_SENSE_DATA_LENGTH	18

#define UPIU_HEADER_DWORD(byte3, byte2, byte1, byte0)\
			cpu_to_be32((byte3 << 24) | (byte2 << 16) |\
			 (byte1 << 8) | (byte0))
/*
 * UFS device may have standard LUs and LUN id could be from 0x00 to
 * 0x7F. Standard LUs use "Peripheral Device Addressing Format".
 * UFS device may also have the Well Known LUs (also referred as W-LU)
 * which again could be from 0x00 to 0x7F. For W-LUs, device only use
 * the "Extended Addressing Format" which means the W-LUNs would be
 * from 0xc100 (SCSI_W_LUN_BASE) onwards.
 * This means max. LUN number reported from UFS device could be 0xC17F.
 */
#define UFS_UPIU_MAX_UNIT_NUM_ID	0x7F
#define UFS_MAX_LUNS		(SCSI_W_LUN_BASE + UFS_UPIU_MAX_UNIT_NUM_ID)
#define UFS_UPIU_WLUN_ID	(1 << 7)
#define UFS_UPIU_MAX_GENERAL_LUN	8
#define UFS_MAX_WLUS			4
#define UFS_MAX_LUS	(UFS_UPIU_MAX_GENERAL_LUN + UFS_MAX_WLUS)

/* Well known logical unit id in LUN field of UPIU */
enum {
	UFS_UPIU_REPORT_LUNS_WLUN	= 0x81,
	UFS_UPIU_UFS_DEVICE_WLUN	= 0xD0,
	UFS_UPIU_BOOT_WLUN		= 0xB0,
	UFS_UPIU_RPMB_WLUN		= 0xC4,
};

/*
 * UFS Protocol Information Unit related definitions
 */

/* Task management functions */
enum {
	UFS_ABORT_TASK		= 0x01,
	UFS_ABORT_TASK_SET	= 0x02,
	UFS_CLEAR_TASK_SET	= 0x04,
	UFS_LOGICAL_RESET	= 0x08,
	UFS_QUERY_TASK		= 0x80,
	UFS_QUERY_TASK_SET	= 0x81,
};

/* UTP UPIU Transaction Codes Initiator to Target */
enum {
	UPIU_TRANSACTION_NOP_OUT	= 0x00,
	UPIU_TRANSACTION_COMMAND	= 0x01,
	UPIU_TRANSACTION_DATA_OUT	= 0x02,
	UPIU_TRANSACTION_TASK_REQ	= 0x04,
	UPIU_TRANSACTION_QUERY_REQ	= 0x16,
};

/* UTP UPIU Transaction Codes Target to Initiator */
enum {
	UPIU_TRANSACTION_NOP_IN		= 0x20,
	UPIU_TRANSACTION_RESPONSE	= 0x21,
	UPIU_TRANSACTION_DATA_IN	= 0x22,
	UPIU_TRANSACTION_TASK_RSP	= 0x24,
	UPIU_TRANSACTION_READY_XFER	= 0x31,
	UPIU_TRANSACTION_QUERY_RSP	= 0x36,
	UPIU_TRANSACTION_REJECT_UPIU	= 0x3F,
};

/* UPIU Read/Write flags */
enum {
	UPIU_CMD_FLAGS_NONE	= 0x00,
	UPIU_CMD_FLAGS_WRITE	= 0x20,
	UPIU_CMD_FLAGS_READ	= 0x40,
};

/* UPIU Task Attributes */
enum {
	UPIU_TASK_ATTR_SIMPLE	= 0x00,
	UPIU_TASK_ATTR_ORDERED	= 0x01,
	UPIU_TASK_ATTR_HEADQ	= 0x02,
	UPIU_TASK_ATTR_ACA	= 0x03,
};

/* UPIU Query request function */
enum {
	UPIU_QUERY_FUNC_STANDARD_READ_REQUEST           = 0x01,
	UPIU_QUERY_FUNC_STANDARD_WRITE_REQUEST          = 0x81,
};

enum desc_header_offset {
	QUERY_DESC_LENGTH_OFFSET	= 0x00,
	QUERY_DESC_DESC_TYPE_OFFSET	= 0x01,
};

enum ufs_desc_def_size {
	QUERY_DESC_DEVICE_DEF_SIZE		= 0x59,
	QUERY_DESC_CONFIGURATION_DEF_SIZE	= 0x90,
	QUERY_DESC_UNIT_DEF_SIZE		= 0x23,
	QUERY_DESC_INTERCONNECT_DEF_SIZE	= 0x06,
	QUERY_DESC_GEOMETRY_DEF_SIZE		= 0x48,
	QUERY_DESC_POWER_DEF_SIZE		= 0x62,
	QUERY_DESC_HEALTH_DEF_SIZE		= 0x25,
};

/* Unit descriptor parameters offsets in bytes*/
enum unit_desc_param {
	UNIT_DESC_PARAM_LEN			= 0x0,
	UNIT_DESC_PARAM_TYPE			= 0x1,
	UNIT_DESC_PARAM_UNIT_INDEX		= 0x2,
	UNIT_DESC_PARAM_LU_ENABLE		= 0x3,
	UNIT_DESC_PARAM_BOOT_LUN_ID		= 0x4,
	UNIT_DESC_PARAM_LU_WR_PROTECT		= 0x5,
	UNIT_DESC_PARAM_LU_Q_DEPTH		= 0x6,
	UNIT_DESC_PARAM_PSA_SENSITIVE		= 0x7,
	UNIT_DESC_PARAM_MEM_TYPE		= 0x8,
	UNIT_DESC_PARAM_DATA_RELIABILITY	= 0x9,
	UNIT_DESC_PARAM_LOGICAL_BLK_SIZE	= 0xA,
	UNIT_DESC_PARAM_LOGICAL_BLK_COUNT	= 0xB,
	UNIT_DESC_PARAM_ERASE_BLK_SIZE		= 0x13,
	UNIT_DESC_PARAM_PROVISIONING_TYPE	= 0x17,
	UNIT_DESC_PARAM_PHY_MEM_RSRC_CNT	= 0x18,
	UNIT_DESC_PARAM_CTX_CAPABILITIES	= 0x20,
	UNIT_DESC_PARAM_LARGE_UNIT_SIZE_M1	= 0x22,
	UNIT_DESC_PARAM_WB_BUF_ALLOC_UNITS	= 0x29,
};

/* Device descriptor parameters offsets in bytes*/
enum device_desc_param {
	DEVICE_DESC_PARAM_LEN			= 0x0,
	DEVICE_DESC_PARAM_TYPE			= 0x1,
	DEVICE_DESC_PARAM_DEVICE_TYPE		= 0x2,
	DEVICE_DESC_PARAM_DEVICE_CLASS		= 0x3,
	DEVICE_DESC_PARAM_DEVICE_SUB_CLASS	= 0x4,
	DEVICE_DESC_PARAM_PRTCL			= 0x5,
	DEVICE_DESC_PARAM_NUM_LU		= 0x6,
	DEVICE_DESC_PARAM_NUM_WLU		= 0x7,
	DEVICE_DESC_PARAM_BOOT_ENBL		= 0x8,
	DEVICE_DESC_PARAM_DESC_ACCSS_ENBL	= 0x9,
	DEVICE_DESC_PARAM_INIT_PWR_MODE		= 0xA,
	DEVICE_DESC_PARAM_HIGH_PR_LUN		= 0xB,
	DEVICE_DESC_PARAM_SEC_RMV_TYPE		= 0xC,
	DEVICE_DESC_PARAM_SEC_LU		= 0xD,
	DEVICE_DESC_PARAM_BKOP_TERM_LT		= 0xE,
	DEVICE_DESC_PARAM_ACTVE_ICC_LVL		= 0xF,
	DEVICE_DESC_PARAM_SPEC_VER		= 0x10,
	DEVICE_DESC_PARAM_MANF_DATE		= 0x12,
	DEVICE_DESC_PARAM_MANF_NAME		= 0x14,
	DEVICE_DESC_PARAM_PRDCT_NAME		= 0x15,
	DEVICE_DESC_PARAM_SN			= 0x16,
	DEVICE_DESC_PARAM_OEM_ID		= 0x17,
	DEVICE_DESC_PARAM_MANF_ID		= 0x18,
	DEVICE_DESC_PARAM_UD_OFFSET		= 0x1A,
	DEVICE_DESC_PARAM_UD_LEN		= 0x1B,
	DEVICE_DESC_PARAM_RTT_CAP		= 0x1C,
	DEVICE_DESC_PARAM_FRQ_RTC		= 0x1D,
	DEVICE_DESC_PARAM_UFS_FEAT		= 0x1F,
	DEVICE_DESC_PARAM_FFU_TMT		= 0x20,
	DEVICE_DESC_PARAM_Q_DPTH		= 0x21,
	DEVICE_DESC_PARAM_DEV_VER		= 0x22,
	DEVICE_DESC_PARAM_NUM_SEC_WPA		= 0x24,
	DEVICE_DESC_PARAM_PSA_MAX_DATA		= 0x25,
	DEVICE_DESC_PARAM_PSA_TMT		= 0x29,
	DEVICE_DESC_PARAM_PRDCT_REV		= 0x2A,
	DEVICE_DESC_PARAM_EXT_UFS_FEATURE_SUP	= 0x4F,
	DEVICE_DESC_PARAM_WB_US_RED_EN		= 0x53,
	DEVICE_DESC_PARAM_WB_TYPE		= 0x54,
	DEVICE_DESC_PARAM_WB_SHARED_ALLOC_UNITS = 0x55,
};

/* Interconnect descriptor parameters offsets in bytes*/
enum interconnect_desc_param {
	INTERCONNECT_DESC_PARAM_LEN		= 0x0,
	INTERCONNECT_DESC_PARAM_TYPE		= 0x1,
	INTERCONNECT_DESC_PARAM_UNIPRO_VER	= 0x2,
	INTERCONNECT_DESC_PARAM_MPHY_VER	= 0x4,
};

/* Geometry descriptor parameters offsets in bytes*/
enum geometry_desc_param {
	GEOMETRY_DESC_PARAM_LEN			= 0x0,
	GEOMETRY_DESC_PARAM_TYPE		= 0x1,
	GEOMETRY_DESC_PARAM_DEV_CAP		= 0x4,
	GEOMETRY_DESC_PARAM_MAX_NUM_LUN		= 0xC,
	GEOMETRY_DESC_PARAM_SEG_SIZE		= 0xD,
	GEOMETRY_DESC_PARAM_ALLOC_UNIT_SIZE	= 0x11,
	GEOMETRY_DESC_PARAM_MIN_BLK_SIZE	= 0x12,
	GEOMETRY_DESC_PARAM_OPT_RD_BLK_SIZE	= 0x13,
	GEOMETRY_DESC_PARAM_OPT_WR_BLK_SIZE	= 0x14,
	GEOMETRY_DESC_PARAM_MAX_IN_BUF_SIZE	= 0x15,
	GEOMETRY_DESC_PARAM_MAX_OUT_BUF_SIZE	= 0x16,
	GEOMETRY_DESC_PARAM_RPMB_RW_SIZE	= 0x17,
	GEOMETRY_DESC_PARAM_DYN_CAP_RSRC_PLC	= 0x18,
	GEOMETRY_DESC_PARAM_DATA_ORDER		= 0x19,
	GEOMETRY_DESC_PARAM_MAX_NUM_CTX		= 0x1A,
	GEOMETRY_DESC_PARAM_TAG_UNIT_SIZE	= 0x1B,
	GEOMETRY_DESC_PARAM_TAG_RSRC_SIZE	= 0x1C,
	GEOMETRY_DESC_PARAM_SEC_RM_TYPES	= 0x1D,
	GEOMETRY_DESC_PARAM_MEM_TYPES		= 0x1E,
	GEOMETRY_DESC_PARAM_SCM_MAX_NUM_UNITS	= 0x20,
	GEOMETRY_DESC_PARAM_SCM_CAP_ADJ_FCTR	= 0x24,
	GEOMETRY_DESC_PARAM_NPM_MAX_NUM_UNITS	= 0x26,
	GEOMETRY_DESC_PARAM_NPM_CAP_ADJ_FCTR	= 0x2A,
	GEOMETRY_DESC_PARAM_ENM1_MAX_NUM_UNITS	= 0x2C,
	GEOMETRY_DESC_PARAM_ENM1_CAP_ADJ_FCTR	= 0x30,
	GEOMETRY_DESC_PARAM_ENM2_MAX_NUM_UNITS	= 0x32,
	GEOMETRY_DESC_PARAM_ENM2_CAP_ADJ_FCTR	= 0x36,
	GEOMETRY_DESC_PARAM_ENM3_MAX_NUM_UNITS	= 0x38,
	GEOMETRY_DESC_PARAM_ENM3_CAP_ADJ_FCTR	= 0x3C,
	GEOMETRY_DESC_PARAM_ENM4_MAX_NUM_UNITS	= 0x3E,
	GEOMETRY_DESC_PARAM_ENM4_CAP_ADJ_FCTR	= 0x42,
	GEOMETRY_DESC_PARAM_OPT_LOG_BLK_SIZE	= 0x44,
	GEOMETRY_DESC_PARAM_WB_MAX_ALLOC_UNITS	= 0x4F,
	GEOMETRY_DESC_PARAM_WB_MAX_WB_LUNS	= 0x53,
	GEOMETRY_DESC_PARAM_WB_BUFF_CAP_ADJ	= 0x54,
	GEOMETRY_DESC_PARAM_WB_SUP_RED_TYPE	= 0x55,
	GEOMETRY_DESC_PARAM_WB_SUP_WB_TYPE	= 0x56,
};

/* Health descriptor parameters offsets in bytes*/
enum health_desc_param {
	HEALTH_DESC_PARAM_LEN			= 0x0,
	HEALTH_DESC_PARAM_TYPE			= 0x1,
	HEALTH_DESC_PARAM_EOL_INFO		= 0x2,
	HEALTH_DESC_PARAM_LIFE_TIME_EST_A	= 0x3,
	HEALTH_DESC_PARAM_LIFE_TIME_EST_B	= 0x4,
	HEALTH_DESC_PARAM_LIFE_TIME_EST_C	= 0x24,
};

/*
 * Logical Unit Write Protect
 * 00h: LU not write protected
 * 01h: LU write protected when fPowerOnWPEn =1
 * 02h: LU permanently write protected when fPermanentWPEn =1
 */
enum ufs_lu_wp_type {
	UFS_LU_NO_WP		= 0x00,
	UFS_LU_POWER_ON_WP	= 0x01,
	UFS_LU_PERM_WP		= 0x02,
};

/* bActiveICCLevel parameter current units */
enum {
	UFSHCD_NANO_AMP		= 0,
	UFSHCD_MICRO_AMP	= 1,
	UFSHCD_MILI_AMP		= 2,
	UFSHCD_AMP		= 3,
};

#define POWER_DESC_MAX_SIZE			0x62
#define POWER_DESC_MAX_ACTV_ICC_LVLS		16

/* Attribute  bActiveICCLevel parameter bit masks definitions */
#define ATTR_ICC_LVL_UNIT_OFFSET	14
#define ATTR_ICC_LVL_UNIT_MASK		(0x3 << ATTR_ICC_LVL_UNIT_OFFSET)
#define ATTR_ICC_LVL_VALUE_MASK		0x3FF

/* Power descriptor parameters offsets in bytes */
enum power_desc_param_offset {
	PWR_DESC_LEN			= 0x0,
	PWR_DESC_TYPE			= 0x1,
	PWR_DESC_ACTIVE_LVLS_VCC_0	= 0x2,
	PWR_DESC_ACTIVE_LVLS_VCCQ_0	= 0x22,
	PWR_DESC_ACTIVE_LVLS_VCCQ2_0	= 0x42,
};

/* Exception event mask values */
enum {
	MASK_EE_STATUS		= 0xFFFF,
	MASK_EE_URGENT_BKOPS	= (1 << 2),
};

/* Background operation status */
enum bkops_status {
	BKOPS_STATUS_NO_OP               = 0x0,
	BKOPS_STATUS_NON_CRITICAL        = 0x1,
	BKOPS_STATUS_PERF_IMPACT         = 0x2,
	BKOPS_STATUS_CRITICAL            = 0x3,
	BKOPS_STATUS_MAX		 = BKOPS_STATUS_CRITICAL,
};

/* bRefClkFreq attribute values */
enum ref_clk_freq {
	REF_CLK_FREQ_19_2_MHZ	= 0x0,
	REF_CLK_FREQ_26_MHZ	= 0x1,
	REF_CLK_FREQ_38_4_MHZ	= 0x2,
	REF_CLK_FREQ_52_MHZ	= 0x3,
	REF_CLK_FREQ_MAX	= REF_CLK_FREQ_52_MHZ,
};

/* Query response result code */
enum {
	QUERY_RESULT_SUCCESS                    = 0x00,
	QUERY_RESULT_NOT_READABLE               = 0xF6,
	QUERY_RESULT_NOT_WRITEABLE              = 0xF7,
	QUERY_RESULT_ALREADY_WRITTEN            = 0xF8,
	QUERY_RESULT_INVALID_LENGTH             = 0xF9,
	QUERY_RESULT_INVALID_VALUE              = 0xFA,
	QUERY_RESULT_INVALID_SELECTOR           = 0xFB,
	QUERY_RESULT_INVALID_INDEX              = 0xFC,
	QUERY_RESULT_INVALID_IDN                = 0xFD,
	QUERY_RESULT_INVALID_OPCODE             = 0xFE,
	QUERY_RESULT_GENERAL_FAILURE            = 0xFF,
};

/* UTP Transfer Request Command Type (CT) */
enum {
	UPIU_COMMAND_SET_TYPE_SCSI	= 0x0,
	UPIU_COMMAND_SET_TYPE_UFS	= 0x1,
	UPIU_COMMAND_SET_TYPE_QUERY	= 0x2,
};

/* UTP Transfer Request Command Offset */
#define UPIU_COMMAND_TYPE_OFFSET	28

/* Offset of the response code in the UPIU header */
#define UPIU_RSP_CODE_OFFSET		8

enum {
	MASK_SCSI_STATUS		= 0xFF,
	MASK_TASK_RESPONSE              = 0xFF00,
	MASK_RSP_UPIU_RESULT            = 0xFFFF,
	MASK_QUERY_DATA_SEG_LEN         = 0xFFFF,
	MASK_RSP_UPIU_DATA_SEG_LEN	= 0xFFFF,
	MASK_RSP_EXCEPTION_EVENT        = 0x10000,
	MASK_TM_SERVICE_RESP		= 0xFF,
};

/* Task management service response */
enum {
	UPIU_TASK_MANAGEMENT_FUNC_COMPL		= 0x00,
	UPIU_TASK_MANAGEMENT_FUNC_NOT_SUPPORTED = 0x04,
	UPIU_TASK_MANAGEMENT_FUNC_SUCCEEDED	= 0x08,
	UPIU_TASK_MANAGEMENT_FUNC_FAILED	= 0x05,
	UPIU_INCORRECT_LOGICAL_UNIT_NO		= 0x09,
};

/* UFS device power modes */
enum ufs_dev_pwr_mode {
	UFS_ACTIVE_PWR_MODE	= 1,
	UFS_SLEEP_PWR_MODE	= 2,
	UFS_POWERDOWN_PWR_MODE	= 3,
};

enum ufs_dev_wb_buf_avail_size {
	UFS_WB_0_PERCENT_BUF_REMAIN = 0x0,
	UFS_WB_10_PERCENT_BUF_REMAIN = 0x1,
	UFS_WB_20_PERCENT_BUF_REMAIN = 0x2,
	UFS_WB_30_PERCENT_BUF_REMAIN = 0x3,
	UFS_WB_40_PERCENT_BUF_REMAIN = 0x4,
	UFS_WB_50_PERCENT_BUF_REMAIN = 0x5,
	UFS_WB_60_PERCENT_BUF_REMAIN = 0x6,
	UFS_WB_70_PERCENT_BUF_REMAIN = 0x7,
	UFS_WB_80_PERCENT_BUF_REMAIN = 0x8,
	UFS_WB_90_PERCENT_BUF_REMAIN = 0x9,
	UFS_WB_100_PERCENT_BUF_REMAIN = 0xA,
};

enum ufs_dev_wb_buf_life_time_est {
	UFS_WB_0_10_PERCENT_USED = 0x1,
	UFS_WB_10_20_PERCENT_USED = 0x2,
	UFS_WB_20_30_PERCENT_USED = 0x3,
	UFS_WB_30_40_PERCENT_USED = 0x4,
	UFS_WB_40_50_PERCENT_USED = 0x5,
	UFS_WB_50_60_PERCENT_USED = 0x6,
	UFS_WB_60_70_PERCENT_USED = 0x7,
	UFS_WB_70_80_PERCENT_USED = 0x8,
	UFS_WB_80_90_PERCENT_USED = 0x9,
	UFS_WB_90_100_PERCENT_USED = 0xA,
	UFS_WB_MAX_USED = 0xB,
};

enum ufs_dev_wb_buf_user_cap_config {
	UFS_WB_BUFF_PRESERVE_USER_SPACE = 1,
	UFS_WB_BUFF_USER_SPACE_RED_EN = 2,
};
/**
 * struct utp_upiu_header - UPIU header structure
 * @dword_0: UPIU header DW-0
 * @dword_1: UPIU header DW-1
 * @dword_2: UPIU header DW-2
 */
struct utp_upiu_header {
	__be32 dword_0;
	__be32 dword_1;
	__be32 dword_2;
};

/**
 * struct utp_upiu_cmd - Command UPIU structure
 * @data_transfer_len: Data Transfer Length DW-3
 * @cdb: Command Descriptor Block CDB DW-4 to DW-7
 */
struct utp_upiu_cmd {
	__be32 exp_data_transfer_len;
	u8 cdb[MAX_CDB_SIZE];
};

/**
 * struct utp_upiu_query - upiu request buffer structure for
 * query request.
 * @opcode: command to perform B-0
 * @idn: a value that indicates the particular type of data B-1
 * @index: Index to further identify data B-2
 * @selector: Index to further identify data B-3
 * @reserved_osf: spec reserved field B-4,5
 * @length: number of descriptor bytes to read/write B-6,7
 * @value: Attribute value to be written DW-5
 * @reserved: spec reserved DW-6,7
 */
struct utp_upiu_query {
	u8 opcode;
	u8 idn;
	u8 index;
	u8 selector;
	__be16 reserved_osf;
	__be16 length;
	__be32 value;
	__be32 reserved[2];
};

/**
 * struct utp_upiu_req - general upiu request structure
 * @header:UPIU header structure DW-0 to DW-2
 * @sc: fields structure for scsi command DW-3 to DW-7
 * @qr: fields structure for query request DW-3 to DW-7
 */
struct utp_upiu_req {
	struct utp_upiu_header header;
	union {
		struct utp_upiu_cmd sc;
		struct utp_upiu_query qr;
	};
};

/**
 * struct utp_cmd_rsp - Response UPIU structure
 * @residual_transfer_count: Residual transfer count DW-3
 * @reserved: Reserved double words DW-4 to DW-7
 * @sense_data_len: Sense data length DW-8 U16
 * @sense_data: Sense data field DW-8 to DW-12
 */
struct utp_cmd_rsp {
	__be32 residual_transfer_count;
	__be32 reserved[4];
	__be16 sense_data_len;
	u8 sense_data[RESPONSE_UPIU_SENSE_DATA_LENGTH];
};

/**
 * struct utp_upiu_rsp - general upiu response structure
 * @header: UPIU header structure DW-0 to DW-2
 * @sr: fields structure for scsi command DW-3 to DW-12
 * @qr: fields structure for query request DW-3 to DW-7
 */
struct utp_upiu_rsp {
	struct utp_upiu_header header;
	union {
		struct utp_cmd_rsp sr;
		struct utp_upiu_query qr;
	};
};

/**
 * struct utp_upiu_task_req - Task request UPIU structure
 * @header - UPIU header structure DW0 to DW-2
 * @input_param1: Input parameter 1 DW-3
 * @input_param2: Input parameter 2 DW-4
 * @input_param3: Input parameter 3 DW-5
 * @reserved: Reserved double words DW-6 to DW-7
 */
struct utp_upiu_task_req {
	struct utp_upiu_header header;
	__be32 input_param1;
	__be32 input_param2;
	__be32 input_param3;
	__be32 reserved[2];
};

/**
 * struct utp_upiu_task_rsp - Task Management Response UPIU structure
 * @header: UPIU header structure DW0-DW-2
 * @output_param1: Ouput parameter 1 DW3
 * @output_param2: Output parameter 2 DW4
 * @reserved: Reserved double words DW-5 to DW-7
 */
struct utp_upiu_task_rsp {
	struct utp_upiu_header header;
	__be32 output_param1;
	__be32 output_param2;
	__be32 reserved[3];
};

/**
 * struct ufs_query_req - parameters for building a query request
 * @query_func: UPIU header query function
 * @upiu_req: the query request data
 */
struct ufs_query_req {
	u8 query_func;
	struct utp_upiu_query upiu_req;
};

/**
 * struct ufs_query_resp - UPIU QUERY
 * @response: device response code
 * @upiu_res: query response data
 */
struct ufs_query_res {
	u8 response;
	struct utp_upiu_query upiu_res;
};

#define UFS_VREG_VCC_MIN_UV	   2700000 /* uV */
#define UFS_VREG_VCC_MAX_UV	   3600000 /* uV */
#define UFS_VREG_VCC_1P8_MIN_UV    1700000 /* uV */
#define UFS_VREG_VCC_1P8_MAX_UV    1950000 /* uV */
#define UFS_VREG_VCCQ_MIN_UV	   1140000 /* uV */
#define UFS_VREG_VCCQ_MAX_UV	   1300000 /* uV */
#define UFS_VREG_VCCQ2_MIN_UV	   1700000 /* uV */
#define UFS_VREG_VCCQ2_MAX_UV	   1950000 /* uV */

/*
 * VCCQ & VCCQ2 current requirement when UFS device is in sleep state
 * and link is in Hibern8 state.
 */
#define UFS_VREG_LPM_LOAD_UA	1000 /* uA */

struct ufs_vreg {
	struct regulator *reg;
	const char *name;
	bool enabled;
	bool unused;
	int min_uV;
	int max_uV;
	bool low_voltage_sup;
	bool low_voltage_active;
	bool sys_suspend_pwr_off;
	int min_uA;
	int max_uA;
};

struct ufs_vreg_info {
	struct ufs_vreg *vcc;
	struct ufs_vreg *vccq;
	struct ufs_vreg *vccq2;
	struct ufs_vreg *vdd_hba;
};

/* Possible values for bDeviceSubClass of device descriptor */
enum {
	UFS_DEV_EMBEDDED_BOOTABLE	= 0x00,
	UFS_DEV_EMBEDDED_NON_BOOTABLE	= 0x01,
	UFS_DEV_REMOVABLE_BOOTABLE	= 0x02,
	UFS_DEV_REMOVABLE_NON_BOOTABLE	= 0x03,
};

/* Possible values for dExtendedUFSFeaturesSupport */
enum {
	UFS_DEV_WRITE_BOOSTER_SUP	= BIT(8),
};

struct ufs_dev_info {
	/* device descriptor info */
	u8	b_device_sub_class;
	u16	w_manufacturer_id;
	u8	i_product_name;
	u16	w_spec_version;
	u32	d_ext_ufs_feature_sup;
	u8	b_wb_buffer_type;

	/* query flags */
	bool f_power_on_wp_en;

	/* Keeps information if any of the LU is power on write protected */
	bool is_lu_power_on_wp;
	/* is Unit Attention Condition cleared on UFS Device LUN? */
	unsigned is_ufs_dev_wlun_ua_cleared:1;

	/* Device deviations from standard UFS device spec. */
	unsigned int quirks;

	bool keep_vcc_on;

<<<<<<< HEAD
	unsigned int pre_eol_info;
	unsigned int lifetime_a;
	unsigned int lifetime_b;
	unsigned int lifetime_c;
=======
	bool wb_config_lun;
>>>>>>> 6f12fd2c
};

#define MAX_MODEL_LEN 16
/**
 * ufs_dev_desc - ufs device details from the device descriptor
 *
 * @wmanufacturerid: card details
 * @model: card model
 */
struct ufs_dev_desc {
	u16 wmanufacturerid;
	char model[MAX_MODEL_LEN + 1];
	u16 wspecversion;
};

/**
 * ufs_is_valid_unit_desc_lun - checks if the given LUN has a unit descriptor
 * @lun: LU number to check
 * @return: true if the lun has a matching unit descriptor, false otherwise
 */
static inline bool ufs_is_valid_unit_desc_lun(u8 lun)
{
	return lun == UFS_UPIU_RPMB_WLUN || (lun < UFS_UPIU_MAX_GENERAL_LUN);
}

#endif /* End of Header */<|MERGE_RESOLUTION|>--- conflicted
+++ resolved
@@ -625,14 +625,12 @@
 
 	bool keep_vcc_on;
 
-<<<<<<< HEAD
+	bool wb_config_lun;
+
 	unsigned int pre_eol_info;
 	unsigned int lifetime_a;
 	unsigned int lifetime_b;
 	unsigned int lifetime_c;
-=======
-	bool wb_config_lun;
->>>>>>> 6f12fd2c
 };
 
 #define MAX_MODEL_LEN 16
