/*
 * Universal Flash Storage Host controller driver
 *
 * This code is based on drivers/scsi/ufs/ufs.h
 * Copyright (C) 2011-2013 Samsung India Software Operations
 *
 * Authors:
 *	Santosh Yaraganavi <santosh.sy@samsung.com>
 *	Vinayak Holikatti <h.vinayak@samsung.com>
 *
 * This program is free software; you can redistribute it and/or
 * modify it under the terms of the GNU General Public License
 * as published by the Free Software Foundation; either version 2
 * of the License, or (at your option) any later version.
 * See the COPYING file in the top-level directory or visit
 * <http://www.gnu.org/licenses/gpl-2.0.html>
 *
 * This program is distributed in the hope that it will be useful,
 * but WITHOUT ANY WARRANTY; without even the implied warranty of
 * MERCHANTABILITY or FITNESS FOR A PARTICULAR PURPOSE.  See the
 * GNU General Public License for more details.
 *
 * This program is provided "AS IS" and "WITH ALL FAULTS" and
 * without warranty of any kind. You are solely responsible for
 * determining the appropriateness of using and distributing
 * the program and assume all risks associated with your exercise
 * of rights with respect to the program, including but not limited
 * to infringement of third party rights, the risks and costs of
 * program errors, damage to or loss of data, programs or equipment,
 * and unavailability or interruption of operations. Under no
 * circumstances will the contributor of this Program be liable for
 * any damages of any kind arising from your use or distribution of
 * this program.
 */

#ifndef _UFS_H
#define _UFS_H

#include <linux/mutex.h>
#include <linux/types.h>
#include <scsi/ufs/ufs.h>

#define MAX_CDB_SIZE	16
#define GENERAL_UPIU_REQUEST_SIZE 32
#define QUERY_DESC_MAX_SIZE       255
#define QUERY_DESC_MIN_SIZE       2
#define QUERY_DESC_HDR_SIZE       2
#define QUERY_OSF_SIZE            (GENERAL_UPIU_REQUEST_SIZE - \
					(sizeof(struct utp_upiu_header)))
#define RESPONSE_UPIU_SENSE_DATA_LENGTH	18

#define UPIU_HEADER_DWORD(byte3, byte2, byte1, byte0)\
			cpu_to_be32((byte3 << 24) | (byte2 << 16) |\
			 (byte1 << 8) | (byte0))
/*
 * UFS device may have standard LUs and LUN id could be from 0x00 to
 * 0x7F. Standard LUs use "Peripheral Device Addressing Format".
 * UFS device may also have the Well Known LUs (also referred as W-LU)
 * which again could be from 0x00 to 0x7F. For W-LUs, device only use
 * the "Extended Addressing Format" which means the W-LUNs would be
 * from 0xc100 (SCSI_W_LUN_BASE) onwards.
 * This means max. LUN number reported from UFS device could be 0xC17F.
 */
#define UFS_UPIU_MAX_UNIT_NUM_ID	0x7F
#define UFS_MAX_LUNS		(SCSI_W_LUN_BASE + UFS_UPIU_MAX_UNIT_NUM_ID)
#define UFS_UPIU_WLUN_ID	(1 << 7)
#define UFS_UPIU_MAX_GENERAL_LUN	8
#define UFS_MAX_WLUS			4
#define UFS_MAX_LUS	(UFS_UPIU_MAX_GENERAL_LUN + UFS_MAX_WLUS)

/* Well known logical unit id in LUN field of UPIU */
enum {
	UFS_UPIU_REPORT_LUNS_WLUN	= 0x81,
	UFS_UPIU_UFS_DEVICE_WLUN	= 0xD0,
	UFS_UPIU_BOOT_WLUN		= 0xB0,
	UFS_UPIU_RPMB_WLUN		= 0xC4,
};

/*
 * UFS Protocol Information Unit related definitions
 */

/* Task management functions */
enum {
	UFS_ABORT_TASK		= 0x01,
	UFS_ABORT_TASK_SET	= 0x02,
	UFS_CLEAR_TASK_SET	= 0x04,
	UFS_LOGICAL_RESET	= 0x08,
	UFS_QUERY_TASK		= 0x80,
	UFS_QUERY_TASK_SET	= 0x81,
};

/* UTP UPIU Transaction Codes Initiator to Target */
enum {
	UPIU_TRANSACTION_NOP_OUT	= 0x00,
	UPIU_TRANSACTION_COMMAND	= 0x01,
	UPIU_TRANSACTION_DATA_OUT	= 0x02,
	UPIU_TRANSACTION_TASK_REQ	= 0x04,
	UPIU_TRANSACTION_QUERY_REQ	= 0x16,
};

/* UTP UPIU Transaction Codes Target to Initiator */
enum {
	UPIU_TRANSACTION_NOP_IN		= 0x20,
	UPIU_TRANSACTION_RESPONSE	= 0x21,
	UPIU_TRANSACTION_DATA_IN	= 0x22,
	UPIU_TRANSACTION_TASK_RSP	= 0x24,
	UPIU_TRANSACTION_READY_XFER	= 0x31,
	UPIU_TRANSACTION_QUERY_RSP	= 0x36,
	UPIU_TRANSACTION_REJECT_UPIU	= 0x3F,
};

/* UPIU Read/Write flags */
enum {
	UPIU_CMD_FLAGS_NONE	= 0x00,
	UPIU_CMD_FLAGS_WRITE	= 0x20,
	UPIU_CMD_FLAGS_READ	= 0x40,
};

/* UPIU Task Attributes */
enum {
	UPIU_TASK_ATTR_SIMPLE	= 0x00,
	UPIU_TASK_ATTR_ORDERED	= 0x01,
	UPIU_TASK_ATTR_HEADQ	= 0x02,
	UPIU_TASK_ATTR_ACA	= 0x03,
};

/* UPIU Query request function */
enum {
	UPIU_QUERY_FUNC_STANDARD_READ_REQUEST           = 0x01,
	UPIU_QUERY_FUNC_STANDARD_WRITE_REQUEST          = 0x81,
};

enum desc_header_offset {
	QUERY_DESC_LENGTH_OFFSET	= 0x00,
	QUERY_DESC_DESC_TYPE_OFFSET	= 0x01,
};

enum ufs_desc_def_size {
	QUERY_DESC_DEVICE_DEF_SIZE		= 0x59,
	QUERY_DESC_CONFIGURATION_DEF_SIZE	= 0x90,
	QUERY_DESC_UNIT_DEF_SIZE		= 0x23,
	QUERY_DESC_INTERCONNECT_DEF_SIZE	= 0x06,
	QUERY_DESC_GEOMETRY_DEF_SIZE		= 0x48,
	QUERY_DESC_POWER_DEF_SIZE		= 0x62,
	QUERY_DESC_HEALTH_DEF_SIZE		= 0x25,
};

/* Unit descriptor parameters offsets in bytes*/
enum unit_desc_param {
	UNIT_DESC_PARAM_LEN			= 0x0,
	UNIT_DESC_PARAM_TYPE			= 0x1,
	UNIT_DESC_PARAM_UNIT_INDEX		= 0x2,
	UNIT_DESC_PARAM_LU_ENABLE		= 0x3,
	UNIT_DESC_PARAM_BOOT_LUN_ID		= 0x4,
	UNIT_DESC_PARAM_LU_WR_PROTECT		= 0x5,
	UNIT_DESC_PARAM_LU_Q_DEPTH		= 0x6,
	UNIT_DESC_PARAM_PSA_SENSITIVE		= 0x7,
	UNIT_DESC_PARAM_MEM_TYPE		= 0x8,
	UNIT_DESC_PARAM_DATA_RELIABILITY	= 0x9,
	UNIT_DESC_PARAM_LOGICAL_BLK_SIZE	= 0xA,
	UNIT_DESC_PARAM_LOGICAL_BLK_COUNT	= 0xB,
	UNIT_DESC_PARAM_ERASE_BLK_SIZE		= 0x13,
	UNIT_DESC_PARAM_PROVISIONING_TYPE	= 0x17,
	UNIT_DESC_PARAM_PHY_MEM_RSRC_CNT	= 0x18,
	UNIT_DESC_PARAM_CTX_CAPABILITIES	= 0x20,
	UNIT_DESC_PARAM_LARGE_UNIT_SIZE_M1	= 0x22,
};

/* Device descriptor parameters offsets in bytes*/
enum device_desc_param {
	DEVICE_DESC_PARAM_LEN			= 0x0,
	DEVICE_DESC_PARAM_TYPE			= 0x1,
	DEVICE_DESC_PARAM_DEVICE_TYPE		= 0x2,
	DEVICE_DESC_PARAM_DEVICE_CLASS		= 0x3,
	DEVICE_DESC_PARAM_DEVICE_SUB_CLASS	= 0x4,
	DEVICE_DESC_PARAM_PRTCL			= 0x5,
	DEVICE_DESC_PARAM_NUM_LU		= 0x6,
	DEVICE_DESC_PARAM_NUM_WLU		= 0x7,
	DEVICE_DESC_PARAM_BOOT_ENBL		= 0x8,
	DEVICE_DESC_PARAM_DESC_ACCSS_ENBL	= 0x9,
	DEVICE_DESC_PARAM_INIT_PWR_MODE		= 0xA,
	DEVICE_DESC_PARAM_HIGH_PR_LUN		= 0xB,
	DEVICE_DESC_PARAM_SEC_RMV_TYPE		= 0xC,
	DEVICE_DESC_PARAM_SEC_LU		= 0xD,
	DEVICE_DESC_PARAM_BKOP_TERM_LT		= 0xE,
	DEVICE_DESC_PARAM_ACTVE_ICC_LVL		= 0xF,
	DEVICE_DESC_PARAM_SPEC_VER		= 0x10,
	DEVICE_DESC_PARAM_MANF_DATE		= 0x12,
	DEVICE_DESC_PARAM_MANF_NAME		= 0x14,
	DEVICE_DESC_PARAM_PRDCT_NAME		= 0x15,
	DEVICE_DESC_PARAM_SN			= 0x16,
	DEVICE_DESC_PARAM_OEM_ID		= 0x17,
	DEVICE_DESC_PARAM_MANF_ID		= 0x18,
	DEVICE_DESC_PARAM_UD_OFFSET		= 0x1A,
	DEVICE_DESC_PARAM_UD_LEN		= 0x1B,
	DEVICE_DESC_PARAM_RTT_CAP		= 0x1C,
	DEVICE_DESC_PARAM_FRQ_RTC		= 0x1D,
	DEVICE_DESC_PARAM_UFS_FEAT		= 0x1F,
	DEVICE_DESC_PARAM_FFU_TMT		= 0x20,
	DEVICE_DESC_PARAM_Q_DPTH		= 0x21,
	DEVICE_DESC_PARAM_DEV_VER		= 0x22,
	DEVICE_DESC_PARAM_NUM_SEC_WPA		= 0x24,
	DEVICE_DESC_PARAM_PSA_MAX_DATA		= 0x25,
	DEVICE_DESC_PARAM_PSA_TMT		= 0x29,
	DEVICE_DESC_PARAM_PRDCT_REV		= 0x2A,
	DEVICE_DESC_PARAM_EXT_UFS_FEATURE_SUP	= 0x4F,
};

/* Interconnect descriptor parameters offsets in bytes*/
enum interconnect_desc_param {
	INTERCONNECT_DESC_PARAM_LEN		= 0x0,
	INTERCONNECT_DESC_PARAM_TYPE		= 0x1,
	INTERCONNECT_DESC_PARAM_UNIPRO_VER	= 0x2,
	INTERCONNECT_DESC_PARAM_MPHY_VER	= 0x4,
};

/* Geometry descriptor parameters offsets in bytes*/
enum geometry_desc_param {
	GEOMETRY_DESC_PARAM_LEN			= 0x0,
	GEOMETRY_DESC_PARAM_TYPE		= 0x1,
	GEOMETRY_DESC_PARAM_DEV_CAP		= 0x4,
	GEOMETRY_DESC_PARAM_MAX_NUM_LUN		= 0xC,
	GEOMETRY_DESC_PARAM_SEG_SIZE		= 0xD,
	GEOMETRY_DESC_PARAM_ALLOC_UNIT_SIZE	= 0x11,
	GEOMETRY_DESC_PARAM_MIN_BLK_SIZE	= 0x12,
	GEOMETRY_DESC_PARAM_OPT_RD_BLK_SIZE	= 0x13,
	GEOMETRY_DESC_PARAM_OPT_WR_BLK_SIZE	= 0x14,
	GEOMETRY_DESC_PARAM_MAX_IN_BUF_SIZE	= 0x15,
	GEOMETRY_DESC_PARAM_MAX_OUT_BUF_SIZE	= 0x16,
	GEOMETRY_DESC_PARAM_RPMB_RW_SIZE	= 0x17,
	GEOMETRY_DESC_PARAM_DYN_CAP_RSRC_PLC	= 0x18,
	GEOMETRY_DESC_PARAM_DATA_ORDER		= 0x19,
	GEOMETRY_DESC_PARAM_MAX_NUM_CTX		= 0x1A,
	GEOMETRY_DESC_PARAM_TAG_UNIT_SIZE	= 0x1B,
	GEOMETRY_DESC_PARAM_TAG_RSRC_SIZE	= 0x1C,
	GEOMETRY_DESC_PARAM_SEC_RM_TYPES	= 0x1D,
	GEOMETRY_DESC_PARAM_MEM_TYPES		= 0x1E,
	GEOMETRY_DESC_PARAM_SCM_MAX_NUM_UNITS	= 0x20,
	GEOMETRY_DESC_PARAM_SCM_CAP_ADJ_FCTR	= 0x24,
	GEOMETRY_DESC_PARAM_NPM_MAX_NUM_UNITS	= 0x26,
	GEOMETRY_DESC_PARAM_NPM_CAP_ADJ_FCTR	= 0x2A,
	GEOMETRY_DESC_PARAM_ENM1_MAX_NUM_UNITS	= 0x2C,
	GEOMETRY_DESC_PARAM_ENM1_CAP_ADJ_FCTR	= 0x30,
	GEOMETRY_DESC_PARAM_ENM2_MAX_NUM_UNITS	= 0x32,
	GEOMETRY_DESC_PARAM_ENM2_CAP_ADJ_FCTR	= 0x36,
	GEOMETRY_DESC_PARAM_ENM3_MAX_NUM_UNITS	= 0x38,
	GEOMETRY_DESC_PARAM_ENM3_CAP_ADJ_FCTR	= 0x3C,
	GEOMETRY_DESC_PARAM_ENM4_MAX_NUM_UNITS	= 0x3E,
	GEOMETRY_DESC_PARAM_ENM4_CAP_ADJ_FCTR	= 0x42,
	GEOMETRY_DESC_PARAM_OPT_LOG_BLK_SIZE	= 0x44,
};

/* Health descriptor parameters offsets in bytes*/
enum health_desc_param {
	HEALTH_DESC_PARAM_LEN			= 0x0,
	HEALTH_DESC_PARAM_TYPE			= 0x1,
	HEALTH_DESC_PARAM_EOL_INFO		= 0x2,
	HEALTH_DESC_PARAM_LIFE_TIME_EST_A	= 0x3,
	HEALTH_DESC_PARAM_LIFE_TIME_EST_B	= 0x4,
	HEALTH_DESC_PARAM_LIFE_TIME_EST_C	= 0x24,
};

/*
 * Logical Unit Write Protect
 * 00h: LU not write protected
 * 01h: LU write protected when fPowerOnWPEn =1
 * 02h: LU permanently write protected when fPermanentWPEn =1
 */
enum ufs_lu_wp_type {
	UFS_LU_NO_WP		= 0x00,
	UFS_LU_POWER_ON_WP	= 0x01,
	UFS_LU_PERM_WP		= 0x02,
};

/* bActiveICCLevel parameter current units */
enum {
	UFSHCD_NANO_AMP		= 0,
	UFSHCD_MICRO_AMP	= 1,
	UFSHCD_MILI_AMP		= 2,
	UFSHCD_AMP		= 3,
};

#define POWER_DESC_MAX_SIZE			0x62
#define POWER_DESC_MAX_ACTV_ICC_LVLS		16

/* Attribute  bActiveICCLevel parameter bit masks definitions */
#define ATTR_ICC_LVL_UNIT_OFFSET	14
#define ATTR_ICC_LVL_UNIT_MASK		(0x3 << ATTR_ICC_LVL_UNIT_OFFSET)
#define ATTR_ICC_LVL_VALUE_MASK		0x3FF

/* Power descriptor parameters offsets in bytes */
enum power_desc_param_offset {
	PWR_DESC_LEN			= 0x0,
	PWR_DESC_TYPE			= 0x1,
	PWR_DESC_ACTIVE_LVLS_VCC_0	= 0x2,
	PWR_DESC_ACTIVE_LVLS_VCCQ_0	= 0x22,
	PWR_DESC_ACTIVE_LVLS_VCCQ2_0	= 0x42,
};

/* Exception event mask values */
enum {
	MASK_EE_STATUS		= 0xFFFF,
	MASK_EE_URGENT_BKOPS	= (1 << 2),
};

/* Background operation status */
enum bkops_status {
	BKOPS_STATUS_NO_OP               = 0x0,
	BKOPS_STATUS_NON_CRITICAL        = 0x1,
	BKOPS_STATUS_PERF_IMPACT         = 0x2,
	BKOPS_STATUS_CRITICAL            = 0x3,
	BKOPS_STATUS_MAX		 = BKOPS_STATUS_CRITICAL,
};

/* bRefClkFreq attribute values */
enum ref_clk_freq {
	REF_CLK_FREQ_19_2_MHZ	= 0x0,
	REF_CLK_FREQ_26_MHZ	= 0x1,
	REF_CLK_FREQ_38_4_MHZ	= 0x2,
	REF_CLK_FREQ_52_MHZ	= 0x3,
	REF_CLK_FREQ_MAX	= REF_CLK_FREQ_52_MHZ,
};

/* Query response result code */
enum {
	QUERY_RESULT_SUCCESS                    = 0x00,
	QUERY_RESULT_NOT_READABLE               = 0xF6,
	QUERY_RESULT_NOT_WRITEABLE              = 0xF7,
	QUERY_RESULT_ALREADY_WRITTEN            = 0xF8,
	QUERY_RESULT_INVALID_LENGTH             = 0xF9,
	QUERY_RESULT_INVALID_VALUE              = 0xFA,
	QUERY_RESULT_INVALID_SELECTOR           = 0xFB,
	QUERY_RESULT_INVALID_INDEX              = 0xFC,
	QUERY_RESULT_INVALID_IDN                = 0xFD,
	QUERY_RESULT_INVALID_OPCODE             = 0xFE,
	QUERY_RESULT_GENERAL_FAILURE            = 0xFF,
};

/* UTP Transfer Request Command Type (CT) */
enum {
	UPIU_COMMAND_SET_TYPE_SCSI	= 0x0,
	UPIU_COMMAND_SET_TYPE_UFS	= 0x1,
	UPIU_COMMAND_SET_TYPE_QUERY	= 0x2,
};

/* UTP Transfer Request Command Offset */
#define UPIU_COMMAND_TYPE_OFFSET	28

/* Offset of the response code in the UPIU header */
#define UPIU_RSP_CODE_OFFSET		8

enum {
	MASK_SCSI_STATUS		= 0xFF,
	MASK_TASK_RESPONSE              = 0xFF00,
	MASK_RSP_UPIU_RESULT            = 0xFFFF,
	MASK_QUERY_DATA_SEG_LEN         = 0xFFFF,
	MASK_RSP_UPIU_DATA_SEG_LEN	= 0xFFFF,
	MASK_RSP_EXCEPTION_EVENT        = 0x10000,
	MASK_TM_SERVICE_RESP		= 0xFF,
};

/* Task management service response */
enum {
	UPIU_TASK_MANAGEMENT_FUNC_COMPL		= 0x00,
	UPIU_TASK_MANAGEMENT_FUNC_NOT_SUPPORTED = 0x04,
	UPIU_TASK_MANAGEMENT_FUNC_SUCCEEDED	= 0x08,
	UPIU_TASK_MANAGEMENT_FUNC_FAILED	= 0x05,
	UPIU_INCORRECT_LOGICAL_UNIT_NO		= 0x09,
};

/* UFS device power modes */
enum ufs_dev_pwr_mode {
	UFS_ACTIVE_PWR_MODE	= 1,
	UFS_SLEEP_PWR_MODE	= 2,
	UFS_POWERDOWN_PWR_MODE	= 3,
};

enum ufs_dev_wb_buf_avail_size {
	UFS_WB_0_PERCENT_BUF_REMAIN = 0x0,
	UFS_WB_10_PERCENT_BUF_REMAIN = 0x1,
	UFS_WB_20_PERCENT_BUF_REMAIN = 0x2,
	UFS_WB_30_PERCENT_BUF_REMAIN = 0x3,
	UFS_WB_40_PERCENT_BUF_REMAIN = 0x4,
	UFS_WB_50_PERCENT_BUF_REMAIN = 0x5,
	UFS_WB_60_PERCENT_BUF_REMAIN = 0x6,
	UFS_WB_70_PERCENT_BUF_REMAIN = 0x7,
	UFS_WB_80_PERCENT_BUF_REMAIN = 0x8,
	UFS_WB_90_PERCENT_BUF_REMAIN = 0x9,
	UFS_WB_100_PERCENT_BUF_REMAIN = 0xA,
};

enum ufs_dev_wb_buf_life_time_est {
	UFS_WB_0_10_PERCENT_USED = 0x1,
	UFS_WB_10_20_PERCENT_USED = 0x2,
	UFS_WB_20_30_PERCENT_USED = 0x3,
	UFS_WB_30_40_PERCENT_USED = 0x4,
	UFS_WB_40_50_PERCENT_USED = 0x5,
	UFS_WB_50_60_PERCENT_USED = 0x6,
	UFS_WB_60_70_PERCENT_USED = 0x7,
	UFS_WB_70_80_PERCENT_USED = 0x8,
	UFS_WB_80_90_PERCENT_USED = 0x9,
	UFS_WB_90_100_PERCENT_USED = 0xA,
	UFS_WB_MAX_USED = 0xB,
};

enum ufs_dev_wb_buf_user_cap_config {
	UFS_WB_BUFF_PRESERVE_USER_SPACE = 1,
	UFS_WB_BUFF_USER_SPACE_RED_EN = 2,
};
/**
 * struct utp_upiu_header - UPIU header structure
 * @dword_0: UPIU header DW-0
 * @dword_1: UPIU header DW-1
 * @dword_2: UPIU header DW-2
 */
struct utp_upiu_header {
	__be32 dword_0;
	__be32 dword_1;
	__be32 dword_2;
};

/**
 * struct utp_upiu_cmd - Command UPIU structure
 * @data_transfer_len: Data Transfer Length DW-3
 * @cdb: Command Descriptor Block CDB DW-4 to DW-7
 */
struct utp_upiu_cmd {
	__be32 exp_data_transfer_len;
	u8 cdb[MAX_CDB_SIZE];
};

/**
 * struct utp_upiu_query - upiu request buffer structure for
 * query request.
 * @opcode: command to perform B-0
 * @idn: a value that indicates the particular type of data B-1
 * @index: Index to further identify data B-2
 * @selector: Index to further identify data B-3
 * @reserved_osf: spec reserved field B-4,5
 * @length: number of descriptor bytes to read/write B-6,7
 * @value: Attribute value to be written DW-5
 * @reserved: spec reserved DW-6,7
 */
struct utp_upiu_query {
	u8 opcode;
	u8 idn;
	u8 index;
	u8 selector;
	__be16 reserved_osf;
	__be16 length;
	__be32 value;
	__be32 reserved[2];
};

/**
 * struct utp_upiu_req - general upiu request structure
 * @header:UPIU header structure DW-0 to DW-2
 * @sc: fields structure for scsi command DW-3 to DW-7
 * @qr: fields structure for query request DW-3 to DW-7
 */
struct utp_upiu_req {
	struct utp_upiu_header header;
	union {
		struct utp_upiu_cmd sc;
		struct utp_upiu_query qr;
	};
};

/**
 * struct utp_cmd_rsp - Response UPIU structure
 * @residual_transfer_count: Residual transfer count DW-3
 * @reserved: Reserved double words DW-4 to DW-7
 * @sense_data_len: Sense data length DW-8 U16
 * @sense_data: Sense data field DW-8 to DW-12
 */
struct utp_cmd_rsp {
	__be32 residual_transfer_count;
	__be32 reserved[4];
	__be16 sense_data_len;
	u8 sense_data[RESPONSE_UPIU_SENSE_DATA_LENGTH];
};

/**
 * struct utp_upiu_rsp - general upiu response structure
 * @header: UPIU header structure DW-0 to DW-2
 * @sr: fields structure for scsi command DW-3 to DW-12
 * @qr: fields structure for query request DW-3 to DW-7
 */
struct utp_upiu_rsp {
	struct utp_upiu_header header;
	union {
		struct utp_cmd_rsp sr;
		struct utp_upiu_query qr;
	};
};

/**
 * struct utp_upiu_task_req - Task request UPIU structure
 * @header - UPIU header structure DW0 to DW-2
 * @input_param1: Input parameter 1 DW-3
 * @input_param2: Input parameter 2 DW-4
 * @input_param3: Input parameter 3 DW-5
 * @reserved: Reserved double words DW-6 to DW-7
 */
struct utp_upiu_task_req {
	struct utp_upiu_header header;
	__be32 input_param1;
	__be32 input_param2;
	__be32 input_param3;
	__be32 reserved[2];
};

/**
 * struct utp_upiu_task_rsp - Task Management Response UPIU structure
 * @header: UPIU header structure DW0-DW-2
 * @output_param1: Ouput parameter 1 DW3
 * @output_param2: Output parameter 2 DW4
 * @reserved: Reserved double words DW-5 to DW-7
 */
struct utp_upiu_task_rsp {
	struct utp_upiu_header header;
	__be32 output_param1;
	__be32 output_param2;
	__be32 reserved[3];
};

/**
 * struct ufs_query_req - parameters for building a query request
 * @query_func: UPIU header query function
 * @upiu_req: the query request data
 */
struct ufs_query_req {
	u8 query_func;
	struct utp_upiu_query upiu_req;
};

/**
 * struct ufs_query_resp - UPIU QUERY
 * @response: device response code
 * @upiu_res: query response data
 */
struct ufs_query_res {
	u8 response;
	struct utp_upiu_query upiu_res;
};

#define UFS_VREG_VCC_MIN_UV	   2700000 /* uV */
#define UFS_VREG_VCC_MAX_UV	   3600000 /* uV */
#define UFS_VREG_VCC_1P8_MIN_UV    1700000 /* uV */
#define UFS_VREG_VCC_1P8_MAX_UV    1950000 /* uV */
#define UFS_VREG_VCCQ_MIN_UV	   1140000 /* uV */
#define UFS_VREG_VCCQ_MAX_UV	   1300000 /* uV */
#define UFS_VREG_VCCQ2_MIN_UV	   1700000 /* uV */
#define UFS_VREG_VCCQ2_MAX_UV	   1950000 /* uV */

/*
 * VCCQ & VCCQ2 current requirement when UFS device is in sleep state
 * and link is in Hibern8 state.
 */
#define UFS_VREG_LPM_LOAD_UA	1000 /* uA */

struct ufs_vreg {
	struct regulator *reg;
	const char *name;
	bool enabled;
	bool unused;
	int min_uV;
	int max_uV;
	bool low_voltage_sup;
	bool low_voltage_active;
	bool sys_suspend_pwr_off;
	int min_uA;
	int max_uA;
};

struct ufs_vreg_info {
	struct ufs_vreg *vcc;
	struct ufs_vreg *vccq;
	struct ufs_vreg *vccq2;
	struct ufs_vreg *vdd_hba;
};

/* Possible values for bDeviceSubClass of device descriptor */
enum {
	UFS_DEV_EMBEDDED_BOOTABLE	= 0x00,
	UFS_DEV_EMBEDDED_NON_BOOTABLE	= 0x01,
	UFS_DEV_REMOVABLE_BOOTABLE	= 0x02,
	UFS_DEV_REMOVABLE_NON_BOOTABLE	= 0x03,
};

/* Possible values for dExtendedUFSFeaturesSupport */
enum {
	UFS_DEV_WRITE_BOOSTER_SUP	= BIT(8),
};

struct ufs_dev_info {
	/* device descriptor info */
	u8	b_device_sub_class;
	u16	w_manufacturer_id;
	u8	i_product_name;
	u16	w_spec_version;
	u32	d_ext_ufs_feature_sup;

	/* query flags */
	bool f_power_on_wp_en;

	/* Keeps information if any of the LU is power on write protected */
	bool is_lu_power_on_wp;
	/* is Unit Attention Condition cleared on UFS Device LUN? */
	unsigned is_ufs_dev_wlun_ua_cleared:1;

	/* Device deviations from standard UFS device spec. */
	unsigned int quirks;

<<<<<<< HEAD
	unsigned int pre_eol_info;
	unsigned int lifetime_a;
	unsigned int lifetime_b;
	unsigned int lifetime_c;
=======
	bool keep_vcc_on;
>>>>>>> 7b47b506
};

#define MAX_MODEL_LEN 16
/**
 * ufs_dev_desc - ufs device details from the device descriptor
 *
 * @wmanufacturerid: card details
 * @model: card model
 */
struct ufs_dev_desc {
	u16 wmanufacturerid;
	char model[MAX_MODEL_LEN + 1];
	u16 wspecversion;
};

/**
 * ufs_is_valid_unit_desc_lun - checks if the given LUN has a unit descriptor
 * @lun: LU number to check
 * @return: true if the lun has a matching unit descriptor, false otherwise
 */
static inline bool ufs_is_valid_unit_desc_lun(u8 lun)
{
	return lun == UFS_UPIU_RPMB_WLUN || (lun < UFS_UPIU_MAX_GENERAL_LUN);
}

#endif /* End of Header */<|MERGE_RESOLUTION|>--- conflicted
+++ resolved
@@ -613,14 +613,12 @@
 	/* Device deviations from standard UFS device spec. */
 	unsigned int quirks;
 
-<<<<<<< HEAD
+	bool keep_vcc_on;
+
 	unsigned int pre_eol_info;
 	unsigned int lifetime_a;
 	unsigned int lifetime_b;
 	unsigned int lifetime_c;
-=======
-	bool keep_vcc_on;
->>>>>>> 7b47b506
 };
 
 #define MAX_MODEL_LEN 16
