--- conflicted
+++ resolved
@@ -794,14 +794,6 @@
 	u32 seq_num;
 };
 
-<<<<<<< HEAD
-/* UFS card state - hotplug state */
-enum ufshcd_card_state {
-	UFS_CARD_STATE_UNKNOWN	= 0,
-	UFS_CARD_STATE_ONLINE	= 1,
-	UFS_CARD_STATE_OFFLINE	= 2,
-};
-
 /* UFS Slow I/O operation types */
 enum ufshcd_slowio_optype {
 	UFSHCD_SLOWIO_READ = 0,
@@ -818,8 +810,6 @@
 	UFSHCD_SLOWIO_SYS_MAX = 2,
 };
 
-=======
->>>>>>> 0bb870f4
 /**
  * struct ufs_hba - per adapter private structure
  * @mmio_base: UFSHCI base register address
