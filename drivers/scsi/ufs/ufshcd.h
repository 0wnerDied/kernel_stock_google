--- conflicted
+++ resolved
@@ -1186,16 +1186,13 @@
 
 	bool phy_init_g4;
 	bool force_g4;
-<<<<<<< HEAD
+	bool wb_enabled;
 
 	struct ufs_manual_gc manual_gc;
 
 	/* To monitor slow UFS I/O requests. */
 	u64 slowio_min_us;
 	u64 slowio[UFSHCD_SLOWIO_OP_MAX][UFSHCD_SLOWIO_SYS_MAX];
-=======
-	bool wb_enabled;
->>>>>>> 7b47b506
 };
 
 static inline void ufshcd_set_card_removal_ongoing(struct ufs_hba *hba)
@@ -1764,7 +1761,13 @@
 int ufshcd_dump_regs(struct ufs_hba *hba, size_t offset, size_t len,
 		     const char *prefix);
 
-<<<<<<< HEAD
+static inline unsigned int ufshcd_vops_get_user_cap_mode(struct ufs_hba *hba)
+{
+	if (hba->var && hba->var->vops->get_user_cap_mode)
+		return hba->var->vops->get_user_cap_mode(hba);
+	return 0;
+}
+
 void ufshcd_update_slowio_min_us(struct ufs_hba *hba);
 
 #define UFSHCD_MIN_SLOWIO_US		(1000)     /*  1 ms      */
@@ -1772,13 +1775,4 @@
 #define UFSHCD_DEFAULT_SLOWIO_WRITE_US	(10000000) /* 10 seconds */
 #define UFSHCD_DEFAULT_SLOWIO_UNMAP_US	(30000000) /* 30 seconds */
 #define UFSHCD_DEFAULT_SLOWIO_SYNC_US	(10000000) /* 10 seconds */
-
-=======
-static inline unsigned int ufshcd_vops_get_user_cap_mode(struct ufs_hba *hba)
-{
-	if (hba->var && hba->var->vops->get_user_cap_mode)
-		return hba->var->vops->get_user_cap_mode(hba);
-	return 0;
-}
->>>>>>> 7b47b506
 #endif /* End of Header */