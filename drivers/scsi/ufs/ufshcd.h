/*
 * Universal Flash Storage Host controller driver
 *
 * This code is based on drivers/scsi/ufs/ufshcd.h
 * Copyright (C) 2011-2013 Samsung India Software Operations
<<<<<<< HEAD
 * Copyright (c) 2013-2018, The Linux Foundation. All rights reserved.
 * Copyright (c) 2017-2018 Samsung Electronics Co., Ltd.
 * Copyright (C) 2018, Google, Inc.
=======
 * Copyright (c) 2013-2019, The Linux Foundation. All rights reserved.
>>>>>>> a1ef8a6b
 *
 * Authors:
 *	Santosh Yaraganavi <santosh.sy@samsung.com>
 *	Vinayak Holikatti <h.vinayak@samsung.com>
 *
 * This program is free software; you can redistribute it and/or
 * modify it under the terms of the GNU General Public License
 * as published by the Free Software Foundation; either version 2
 * of the License, or (at your option) any later version.
 * See the COPYING file in the top-level directory or visit
 * <http://www.gnu.org/licenses/gpl-2.0.html>
 *
 * This program is distributed in the hope that it will be useful,
 * but WITHOUT ANY WARRANTY; without even the implied warranty of
 * MERCHANTABILITY or FITNESS FOR A PARTICULAR PURPOSE.  See the
 * GNU General Public License for more details.
 *
 * This program is provided "AS IS" and "WITH ALL FAULTS" and
 * without warranty of any kind. You are solely responsible for
 * determining the appropriateness of using and distributing
 * the program and assume all risks associated with your exercise
 * of rights with respect to the program, including but not limited
 * to infringement of third party rights, the risks and costs of
 * program errors, damage to or loss of data, programs or equipment,
 * and unavailability or interruption of operations. Under no
 * circumstances will the contributor of this Program be liable for
 * any damages of any kind arising from your use or distribution of
 * this program.
 */

#ifndef _UFSHCD_H
#define _UFSHCD_H

#include <linux/module.h>
#include <linux/kernel.h>
#include <linux/hrtimer.h>
#include <linux/init.h>
#include <linux/interrupt.h>
#include <linux/io.h>
#include <linux/delay.h>
#include <linux/kthread.h>
#include <linux/slab.h>
#include <linux/spinlock.h>
#include <linux/rwsem.h>
#include <linux/workqueue.h>
#include <linux/errno.h>
#include <linux/types.h>
#include <linux/wait.h>
#include <linux/bitops.h>
#include <linux/pm_runtime.h>
#include <linux/clk.h>
#include <linux/completion.h>
#include <linux/regulator/consumer.h>
#include <linux/reset.h>
#include <linux/extcon.h>
#include "unipro.h"

#include <asm/irq.h>
#include <asm/byteorder.h>
#include <scsi/scsi.h>
#include <scsi/scsi_cmnd.h>
#include <scsi/scsi_host.h>
#include <scsi/scsi_tcq.h>
#include <scsi/scsi_dbg.h>
#include <scsi/scsi_eh.h>

#include <linux/fault-inject.h>

#include "ufs.h"
#include "ufshci.h"

#define UFSHCD "ufshcd"
#define UFSHCD_DRIVER_VERSION "0.3"

#define UFS_BIT(x)	BIT(x)
#define UFS_MASK(x, y)	(x << ((y) % BITS_PER_LONG))

struct ufs_hba;

#ifdef CONFIG_SCSI_UFS_IMPAIRED
#include "ufs-impaired.h"
#endif

enum dev_cmd_type {
	DEV_CMD_TYPE_NOP		= 0x0,
	DEV_CMD_TYPE_QUERY		= 0x1,
};

/**
 * struct uic_command - UIC command structure
 * @command: UIC command
 * @argument1: UIC command argument 1
 * @argument2: UIC command argument 2
 * @argument3: UIC command argument 3
 * @cmd_active: Indicate if UIC command is outstanding
 * @result: UIC command result
 * @done: UIC command completion
 */
struct uic_command {
	u32 command;
	u32 argument1;
	u32 argument2;
	u32 argument3;
	int cmd_active;
	int result;
	struct completion done;
};

/* Used to differentiate the power management options */
enum ufs_pm_op {
	UFS_RUNTIME_PM,
	UFS_SYSTEM_PM,
	UFS_SHUTDOWN_PM,
	UFS_SYSTEM_RESTORE,
};

#define ufshcd_is_runtime_pm(op) ((op) == UFS_RUNTIME_PM)
#define ufshcd_is_system_pm(op) ((op) == UFS_SYSTEM_PM)
#define ufshcd_is_shutdown_pm(op) ((op) == UFS_SHUTDOWN_PM)
#define ufshcd_is_restore(op) ((op) == UFS_SYSTEM_RESTORE)

/* Host <-> Device UniPro Link state */
enum uic_link_state {
	UIC_LINK_OFF_STATE	= 0, /* Link powered down or disabled */
	UIC_LINK_ACTIVE_STATE	= 1, /* Link is in Fast/Slow/Sleep state */
	UIC_LINK_HIBERN8_STATE	= 2, /* Link is in Hibernate state */
};

#define ufshcd_is_link_off(hba) ((hba)->uic_link_state == UIC_LINK_OFF_STATE)
#define ufshcd_is_link_active(hba) ((hba)->uic_link_state == \
				    UIC_LINK_ACTIVE_STATE)
#define ufshcd_is_link_hibern8(hba) ((hba)->uic_link_state == \
				    UIC_LINK_HIBERN8_STATE)
#define ufshcd_set_link_off(hba) ((hba)->uic_link_state = UIC_LINK_OFF_STATE)
#define ufshcd_set_link_active(hba) ((hba)->uic_link_state = \
				    UIC_LINK_ACTIVE_STATE)
#define ufshcd_set_link_hibern8(hba) ((hba)->uic_link_state = \
				    UIC_LINK_HIBERN8_STATE)

enum {
	/* errors which require the host controller reset for recovery */
	UFS_ERR_HIBERN8_EXIT,
	UFS_ERR_VOPS_SUSPEND,
	UFS_ERR_EH,
	UFS_ERR_CLEAR_PEND_XFER_TM,
	UFS_ERR_INT_FATAL_ERRORS,
	UFS_ERR_INT_UIC_ERROR,
	UFS_ERR_CRYPTO_ENGINE,

	/* other errors */
	UFS_ERR_HIBERN8_ENTER,
	UFS_ERR_RESUME,
	UFS_ERR_SUSPEND,
	UFS_ERR_LINKSTARTUP,
	UFS_ERR_POWER_MODE_CHANGE,
	UFS_ERR_TASK_ABORT,
	UFS_ERR_AUTOH8_ENTER,
	UFS_ERR_AUTOH8_EXIT,
	UFS_ERR_MAX,
};

/*
 * UFS Power management levels.
 * Each level is in increasing order of power savings.
 */
enum ufs_pm_level {
	UFS_PM_LVL_0, /* UFS_ACTIVE_PWR_MODE, UIC_LINK_ACTIVE_STATE */
	UFS_PM_LVL_1, /* UFS_ACTIVE_PWR_MODE, UIC_LINK_HIBERN8_STATE */
	UFS_PM_LVL_2, /* UFS_SLEEP_PWR_MODE, UIC_LINK_ACTIVE_STATE */
	UFS_PM_LVL_3, /* UFS_SLEEP_PWR_MODE, UIC_LINK_HIBERN8_STATE */
	UFS_PM_LVL_4, /* UFS_POWERDOWN_PWR_MODE, UIC_LINK_HIBERN8_STATE */
	UFS_PM_LVL_5, /* UFS_POWERDOWN_PWR_MODE, UIC_LINK_OFF_STATE */
	UFS_PM_LVL_MAX
};

struct ufs_pm_lvl_states {
	enum ufs_dev_pwr_mode dev_state;
	enum uic_link_state link_state;
};

/**
 * struct ufshcd_lrb - local reference block
 * @utr_descriptor_ptr: UTRD address of the command
 * @ucd_req_ptr: UCD address of the command
 * @ucd_rsp_ptr: Response UPIU address for this command
 * @ucd_prdt_ptr: PRDT address of the command
 * @utrd_dma_addr: UTRD dma address for debug
 * @ucd_prdt_dma_addr: PRDT dma address for debug
 * @ucd_rsp_dma_addr: UPIU response dma address for debug
 * @ucd_req_dma_addr: UPIU request dma address for debug
 * @cmd: pointer to SCSI command
 * @sense_buffer: pointer to sense buffer address of the SCSI command
 * @sense_bufflen: Length of the sense buffer
 * @scsi_status: SCSI status of the command
 * @command_type: SCSI, UFS, Query.
 * @task_tag: Task tag of the command
 * @lun: LUN of the command
 * @intr_cmd: Interrupt command (doesn't participate in interrupt aggregation)
 * @issue_time_stamp: time stamp for debug purposes
 * @complete_time_stamp: time stamp for statistics
 * @req_abort_skip: skip request abort task flag
 *
 * impaired storage related
 * @list_head: LRB list node head
 * @complete_delay: target delay in us
 * @target_complete_time: target completion time with delay emulation.
 */
struct ufshcd_lrb {
	struct utp_transfer_req_desc *utr_descriptor_ptr;
	struct utp_upiu_req *ucd_req_ptr;
	struct utp_upiu_rsp *ucd_rsp_ptr;
	struct ufshcd_sg_entry *ucd_prdt_ptr;

	dma_addr_t utrd_dma_addr;
	dma_addr_t ucd_req_dma_addr;
	dma_addr_t ucd_rsp_dma_addr;
	dma_addr_t ucd_prdt_dma_addr;

	struct scsi_cmnd *cmd;
	u8 *sense_buffer;
	unsigned int sense_bufflen;
	int scsi_status;

	int command_type;
	int task_tag;
	u8 lun; /* UPIU LUN id field is only 8-bit wide */
	bool intr_cmd;
	ktime_t issue_time_stamp;
	ktime_t complete_time_stamp;

	bool req_abort_skip;

#ifdef CONFIG_SCSI_UFS_IMPAIRED
	struct list_head list;
	int complete_delay;
	ktime_t target_complete_time;
#endif
};

/**
 * struct ufs_query - holds relevant data structures for query request
 * @request: request upiu and function
 * @descriptor: buffer for sending/receiving descriptor
 * @response: response upiu and response
 */
struct ufs_query {
	struct ufs_query_req request;
	u8 *descriptor;
	struct ufs_query_res response;
};

/**
 * struct ufs_dev_cmd - all assosiated fields with device management commands
 * @type: device management command type - Query, NOP OUT
 * @lock: lock to allow one command at a time
 * @complete: internal commands completion
 * @tag_wq: wait queue until free command slot is available
 */
struct ufs_dev_cmd {
	enum dev_cmd_type type;
	struct mutex lock;
	struct completion *complete;
	wait_queue_head_t tag_wq;
	struct ufs_query query;
};

struct ufs_desc_size {
	int dev_desc;
	int pwr_desc;
	int geom_desc;
	int interc_desc;
	int unit_desc;
	int conf_desc;
	int health_desc;
};

/**
 * struct ufs_clk_info - UFS clock related info
 * @list: list headed by hba->clk_list_head
 * @clk: clock node
 * @name: clock name
 * @max_freq: maximum frequency supported by the clock
 * @min_freq: min frequency that can be used for clock scaling
 * @curr_freq: indicates the current frequency that it is set to
 * @enabled: variable to check against multiple enable/disable
 */
struct ufs_clk_info {
	struct list_head list;
	struct clk *clk;
	const char *name;
	u32 max_freq;
	u32 min_freq;
	u32 curr_freq;
	bool enabled;
};

enum ufs_notify_change_status {
	PRE_CHANGE,
	POST_CHANGE,
};

struct ufs_pa_layer_attr {
	u32 gear_rx;
	u32 gear_tx;
	u32 lane_rx;
	u32 lane_tx;
	u32 pwr_rx;
	u32 pwr_tx;
	u32 hs_rate;
};

struct ufs_pwr_mode_info {
	bool is_valid;
	struct ufs_pa_layer_attr info;
};

/**
 * struct ufs_hba_variant_ops - variant specific callbacks
 * @init: called when the driver is initialized
 * @exit: called to cleanup everything done in init
 * @get_ufs_hci_version: called to get UFS HCI version
 * @clk_scale_notify: notifies that clks are scaled up/down
 * @setup_clocks: called before touching any of the controller registers
 * @setup_regulators: called before accessing the host controller
 * @hce_enable_notify: called before and after HCE enable bit is set to allow
 *                     variant specific Uni-Pro initialization.
 * @link_startup_notify: called before and after Link startup is carried out
 *                       to allow variant specific Uni-Pro initialization.
 * @pwr_change_notify: called before and after a power mode change
 *			is carried out to allow vendor spesific capabilities
 *			to be set.
 * @setup_xfer_req: called before any transfer request is issued
 *                  to set some things
 * @setup_task_mgmt: called before any task management request is issued
 *                  to set some things
 * @hibern8_notify: called around hibern8 enter/exit
 * @apply_dev_quirks: called to apply device specific quirks
 * @suspend: called during host controller PM callback
 * @resume: called during host controller PM callback
 * @full_reset:  called during link recovery for handling variant specific
 *		 implementations of resetting the hci
 * @update_sec_cfg: called to restore host controller secure configuration
 * @get_scale_down_gear: called to get the minimum supported gear to
 *			 scale down
 * @set_bus_vote: called to vote for the required bus bandwidth
 * @phy_initialization: used to initialize phys
 */
struct ufs_hba_variant_ops {
	int	(*init)(struct ufs_hba *);
	void    (*exit)(struct ufs_hba *);
	u32	(*get_ufs_hci_version)(struct ufs_hba *);
	int	(*clk_scale_notify)(struct ufs_hba *, bool,
				    enum ufs_notify_change_status);
	int	(*setup_clocks)(struct ufs_hba *, bool,
				enum ufs_notify_change_status);
	int     (*setup_regulators)(struct ufs_hba *, bool);
	int	(*hce_enable_notify)(struct ufs_hba *,
				     enum ufs_notify_change_status);
	int	(*link_startup_notify)(struct ufs_hba *,
				       enum ufs_notify_change_status);
	int	(*pwr_change_notify)(struct ufs_hba *,
					enum ufs_notify_change_status status,
					struct ufs_pa_layer_attr *,
					struct ufs_pa_layer_attr *);
	void	(*setup_xfer_req)(struct ufs_hba *, int, bool);
	void	(*setup_task_mgmt)(struct ufs_hba *, int, u8);
	void    (*hibern8_notify)(struct ufs_hba *, enum uic_cmd_dme,
					enum ufs_notify_change_status);
	int	(*apply_dev_quirks)(struct ufs_hba *);
	int     (*suspend)(struct ufs_hba *, enum ufs_pm_op);
	int     (*resume)(struct ufs_hba *, enum ufs_pm_op);
	int	(*full_reset)(struct ufs_hba *);
	void	(*dbg_register_dump)(struct ufs_hba *hba, bool no_sleep);
	int	(*update_sec_cfg)(struct ufs_hba *hba, bool restore_sec_cfg);
	u32	(*get_scale_down_gear)(struct ufs_hba *);
	int	(*set_bus_vote)(struct ufs_hba *, bool);
	int	(*phy_initialization)(struct ufs_hba *);
#ifdef CONFIG_DEBUG_FS
	void	(*add_debugfs)(struct ufs_hba *hba, struct dentry *root);
	void	(*remove_debugfs)(struct ufs_hba *hba);
#endif
};

/**
 * struct ufs_hba_crypto_variant_ops - variant specific crypto callbacks
 * @crypto_req_setup:	retreieve the necessary cryptographic arguments to setup
			a requests's transfer descriptor.
 * @crypto_engine_cfg_start: start configuring cryptographic engine
 *							 according to tag
 *							 parameter
 * @crypto_engine_cfg_end: end configuring cryptographic engine
 *						   according to tag parameter
 * @crypto_engine_reset: perform reset to the cryptographic engine
 * @crypto_engine_get_status: get errors status of the cryptographic engine
 * @crypto_get_req_status: Check if crypto driver still holds request or not
 */
struct ufs_hba_crypto_variant_ops {
	int	(*crypto_req_setup)(struct ufs_hba *, struct ufshcd_lrb *lrbp,
				    u8 *cc_index, bool *enable, u64 *dun);
	int	(*crypto_engine_cfg_start)(struct ufs_hba *, unsigned int);
	int	(*crypto_engine_cfg_end)(struct ufs_hba *, struct ufshcd_lrb *,
			struct request *);
	int	(*crypto_engine_reset)(struct ufs_hba *);
	int	(*crypto_engine_get_status)(struct ufs_hba *, u32 *);
	int     (*crypto_get_req_status)(struct ufs_hba *);
};

/**
* struct ufs_hba_pm_qos_variant_ops - variant specific PM QoS callbacks
*/
struct ufs_hba_pm_qos_variant_ops {
	void		(*req_start)(struct ufs_hba *, struct request *);
	void		(*req_end)(struct ufs_hba *, struct request *, bool);
};

/**
 * struct ufs_hba_variant - variant specific parameters
 * @name: variant name
 */
struct ufs_hba_variant {
	struct device				*dev;
	const char				*name;
	struct ufs_hba_variant_ops		*vops;
	struct ufs_hba_crypto_variant_ops	*crypto_vops;
	struct ufs_hba_pm_qos_variant_ops	*pm_qos_vops;
};

/* for manual gc */
struct ufs_manual_gc {
	int state;
	bool hagc_support;
	struct hrtimer hrtimer;
	unsigned long delay_ms;
	struct work_struct hibern8_work;
	struct workqueue_struct *mgc_workq;
};

/* clock gating state  */
enum clk_gating_state {
	CLKS_OFF,
	CLKS_ON,
	REQ_CLKS_OFF,
	REQ_CLKS_ON,
};

/**
 * struct ufs_clk_gating - UFS clock gating related info
 * @gate_hrtimer: hrtimer to invoke @gate_work after some delay as
 * specified in @delay_ms
 * @gate_work: worker to turn off clocks
 * @ungate_work: worker to turn on clocks that will be used in case of
 * interrupt context
 * @state: the current clocks state
 * @delay_ms: current gating delay in ms
 * @delay_ms_pwr_save: gating delay (in ms) in power save mode
 * @delay_ms_perf: gating delay (in ms) in performance mode
 * @is_suspended: clk gating is suspended when set to 1 which can be used
 * during suspend/resume
 * @delay_attr: sysfs attribute to control delay_ms if clock scaling is disabled
 * @delay_pwr_save_attr: sysfs attribute to control delay_ms_pwr_save
 * @delay_perf_attr: sysfs attribute to control delay_ms_perf
 * @enable_attr: sysfs attribute to enable/disable clock gating
 * @is_enabled: Indicates the current status of clock gating
 * @active_reqs: number of requests that are pending and should be waited for
 * completion before gating clocks.
 */
struct ufs_clk_gating {
	struct hrtimer gate_hrtimer;
	struct work_struct gate_work;
	struct work_struct ungate_work;
	enum clk_gating_state state;
	unsigned long delay_ms;
	unsigned long delay_ms_pwr_save;
	unsigned long delay_ms_perf;
	bool is_suspended;
	struct device_attribute delay_attr;
	struct device_attribute delay_pwr_save_attr;
	struct device_attribute delay_perf_attr;
	struct device_attribute enable_attr;
	bool is_enabled;
	int active_reqs;
	struct workqueue_struct *clk_gating_workq;
};

struct ufs_saved_pwr_info {
	struct ufs_pa_layer_attr info;
	bool is_valid;
};

/* Hibern8 state  */
enum ufshcd_hibern8_on_idle_state {
	HIBERN8_ENTERED,
	HIBERN8_EXITED,
	REQ_HIBERN8_ENTER,
	REQ_HIBERN8_EXIT,
	AUTO_HIBERN8,
};

/**
 * struct ufs_hibern8_on_idle - UFS Hibern8 on idle related data
 * @enter_work: worker to put UFS link in hibern8 after some delay as
 * specified in delay_ms
 * @exit_work: worker to bring UFS link out of hibern8
 * @state: the current hibern8 state
 * @delay_ms: hibern8 enter delay in ms
 * @is_suspended: hibern8 enter is suspended when set to 1 which can be used
 * during suspend/resume
 * @active_reqs: number of requests that are pending and should be waited for
 * completion before scheduling delayed "enter_work".
 * @delay_attr: sysfs attribute to control delay_attr
 * @enable_attr: sysfs attribute to enable/disable hibern8 on idle
 * @is_enabled: Indicates the current status of hibern8
 * @enable_mutex: protect sys node race from multithread access
 */
struct ufs_hibern8_on_idle {
	struct delayed_work enter_work;
	struct work_struct exit_work;
	enum ufshcd_hibern8_on_idle_state state;
	unsigned long delay_ms;
	bool is_suspended;
	int active_reqs;
	struct device_attribute delay_attr;
	struct device_attribute enable_attr;
	bool is_enabled;
	struct mutex enable_mutex;
};

/**
 * struct ufs_clk_scaling - UFS clock scaling related data
 * @active_reqs: number of requests that are pending. If this is zero when
 * devfreq ->target() function is called then schedule "suspend_work" to
 * suspend devfreq.
 * @tot_busy_t: Total busy time in current polling window
 * @window_start_t: Start time (in jiffies) of the current polling window
 * @busy_start_t: Start time of current busy period
 * @enable_attr: sysfs attribute to enable/disable clock scaling
 * @saved_pwr_info: UFS power mode may also be changed during scaling and this
 * one keeps track of previous power mode.
 * @workq: workqueue to schedule devfreq suspend/resume work
 * @suspend_work: worker to suspend devfreq
 * @resume_work: worker to resume devfreq
 * @is_allowed: tracks if scaling is currently allowed or not
 * @is_busy_started: tracks if busy period has started or not
 * @is_suspended: tracks if devfreq is suspended or not
 * @is_scaled_up: tracks if we are currently scaled up or scaled down
 */
struct ufs_clk_scaling {
	int active_reqs;
	unsigned long tot_busy_t;
	unsigned long window_start_t;
	ktime_t busy_start_t;
	struct device_attribute enable_attr;
	struct ufs_saved_pwr_info saved_pwr_info;
	struct workqueue_struct *workq;
	struct work_struct suspend_work;
	struct work_struct resume_work;
	bool is_allowed;
	bool is_busy_started;
	bool is_suspended;
	bool is_scaled_up;
};

#define UIC_ERR_REG_HIST_LENGTH 20
/**
 * struct ufs_uic_err_reg_hist - keeps history of uic errors
 * @pos: index to indicate cyclic buffer position
 * @reg: cyclic buffer for registers value
 * @tstamp: cyclic buffer for time stamp
 */
struct ufs_uic_err_reg_hist {
	int pos;
	u32 reg[UIC_ERR_REG_HIST_LENGTH];
	ktime_t tstamp[UIC_ERR_REG_HIST_LENGTH];
};

#ifdef CONFIG_DEBUG_FS
struct debugfs_files {
	struct dentry *debugfs_root;
	struct dentry *stats_folder;
	struct dentry *tag_stats;
	struct dentry *err_stats;
	struct dentry *show_hba;
	struct dentry *host_regs;
	struct dentry *dump_dev_desc;
	struct dentry *power_mode;
	struct dentry *dme_local_read;
	struct dentry *dme_peer_read;
	struct dentry *dbg_print_en;
	struct dentry *req_stats;
	struct dentry *query_stats;
	struct dentry *io_stats;
	u32 dme_local_attr_id;
	u32 dme_peer_attr_id;
	struct dentry *reset_controller;
	struct dentry *err_state;
	bool err_occurred;
#ifdef CONFIG_UFS_FAULT_INJECTION
	struct dentry *err_inj_scenario;
	struct dentry *err_inj_stats;
	u32 err_inj_scenario_mask;
	struct fault_attr fail_attr;
#endif
};

/* tag stats statistics types */
enum ts_types {
	TS_NOT_SUPPORTED	= -1,
	TS_TAG			= 0,
	TS_READ			= 1,
	TS_WRITE		= 2,
	TS_URGENT_READ		= 3,
	TS_URGENT_WRITE		= 4,
	TS_FLUSH		= 5,
	TS_DISCARD		= 6,
	TS_NUM_STATS		= 7,
};

/**
 * struct ufshcd_req_stat - statistics for request handling times (in usec)
 * @min: shortest time measured
 * @max: longest time measured
 * @sum: sum of all the handling times measured (used for average calculation)
 * @count: number of measurements taken
 */
struct ufshcd_req_stat {
	u64 min;
	u64 max;
	u64 sum;
	u64 count;
};

/**
 * struct ufshcd_io_stat - statistics for I/O amount.
 * @req_count_started: total number of I/O requests, which were started.
 * @total_bytes_started: total I/O amount in bytes, which were started.
 * @req_count_completed: total number of I/O request, which were completed.
 * @total_bytes_completed: total I/O amount in bytes, which were completed.
 * @max_diff_req_count: MAX of 'req_count_started - req_count_completed'.
 * @max_diff_total_bytes: MAX of 'total_bytes_started - total_bytes_completed'.
 */
struct ufshcd_io_stat {
	u64 req_count_started;
	u64 total_bytes_started;
	u64 req_count_completed;
	u64 total_bytes_completed;
	u64 max_diff_req_count;
	u64 max_diff_total_bytes;
};
#endif

enum ufshcd_ctx {
	QUEUE_CMD,
	ERR_HNDLR_WORK,
	H8_EXIT_WORK,
	UIC_CMD_SEND,
	PWRCTL_CMD_SEND,
	TM_CMD_SEND,
	XFR_REQ_COMPL,
	CLK_SCALE_WORK,
	DBGFS_CFG_PWR_MODE,
};

struct ufshcd_clk_ctx {
	ktime_t ts;
	enum ufshcd_ctx ctx;
};

/**
 * struct ufs_stats - keeps usage/err statistics
 * @enabled: enable tag stats for debugfs
 * @tag_stats: pointer to tag statistic counters
 * @q_depth: current amount of busy slots
 * @err_stats: counters to keep track of various errors
 * @req_stats: request handling time statistics per request type
 * @query_stats_arr: array that holds query statistics
 * @hibern8_exit_cnt: Counter to keep track of number of exits,
 *		reset this after link-startup.
 * @last_hibern8_exit_tstamp: Set time after the hibern8 exit.
 *		Clear after the first successful command completion.
 * @pa_err: tracks pa-uic errors
 * @dl_err: tracks dl-uic errors
 * @nl_err: tracks nl-uic errors
 * @tl_err: tracks tl-uic errors
 * @dme_err: tracks dme errors
 */
struct ufs_stats {
#ifdef CONFIG_DEBUG_FS
	bool enabled;
	u64 **tag_stats;
	int q_depth;
	int err_stats[UFS_ERR_MAX];
	struct ufshcd_req_stat req_stats[TS_NUM_STATS];
	int query_stats_arr[UPIU_QUERY_OPCODE_MAX][MAX_QUERY_IDN];
	struct ufshcd_io_stat io_read;
	struct ufshcd_io_stat io_write;
	struct ufshcd_io_stat io_readwrite;

#endif
	u32 last_intr_status;
	ktime_t last_intr_ts;
	struct ufshcd_clk_ctx clk_hold;
	struct ufshcd_clk_ctx clk_rel;
	u32 hibern8_exit_cnt;
	ktime_t last_hibern8_exit_tstamp;
	u32 power_mode_change_cnt;
	struct ufs_uic_err_reg_hist pa_err;
	struct ufs_uic_err_reg_hist dl_err;
	struct ufs_uic_err_reg_hist nl_err;
	struct ufs_uic_err_reg_hist tl_err;
	struct ufs_uic_err_reg_hist dme_err;
	u32 pa_err_cnt_total;
	u32 pa_err_cnt[UFS_EC_PA_MAX];
	u32 dl_err_cnt_total;
	u32 dl_err_cnt[UFS_EC_DL_MAX];
	u32 dme_err_cnt;
};

static inline bool is_read_opcode(u8 opcode)
{
	return opcode == READ_10 || opcode == READ_16;
}

static inline bool is_write_opcode(u8 opcode)
{
	return opcode == WRITE_10 || opcode == WRITE_16;
}

static inline bool is_unmap_opcode(u8 opcode)
{
	return opcode == UNMAP;
}

static inline char *parse_opcode(u8 opcode)
{
	/* string should be less than 12 byte-long */
	switch (opcode) {
	case READ_10:
		return "READ_10";
	case READ_16:
		return "READ_16";
	case WRITE_10:
		return "WRITE_10";
	case WRITE_16:
		return "WRITE_16";
	case UNMAP:
		return "UNMAP";
	case SYNCHRONIZE_CACHE:
		return "SYNC_CACHE";
	}
	return NULL;
}

/* UFS Host Controller debug print bitmask */
#define UFSHCD_DBG_PRINT_CLK_FREQ_EN		UFS_BIT(0)
#define UFSHCD_DBG_PRINT_UIC_ERR_HIST_EN	UFS_BIT(1)
#define UFSHCD_DBG_PRINT_HOST_REGS_EN		UFS_BIT(2)
#define UFSHCD_DBG_PRINT_TRS_EN			UFS_BIT(3)
#define UFSHCD_DBG_PRINT_TMRS_EN		UFS_BIT(4)
#define UFSHCD_DBG_PRINT_PWR_EN			UFS_BIT(5)
#define UFSHCD_DBG_PRINT_HOST_STATE_EN		UFS_BIT(6)

#define UFSHCD_DBG_PRINT_ALL						   \
		(UFSHCD_DBG_PRINT_CLK_FREQ_EN		|		   \
		 UFSHCD_DBG_PRINT_UIC_ERR_HIST_EN	|		   \
		 UFSHCD_DBG_PRINT_HOST_REGS_EN | UFSHCD_DBG_PRINT_TRS_EN | \
		 UFSHCD_DBG_PRINT_TMRS_EN | UFSHCD_DBG_PRINT_PWR_EN |	   \
		 UFSHCD_DBG_PRINT_HOST_STATE_EN)

struct ufshcd_cmd_log_entry {
	char *str;	/* context like "send", "complete" */
	char *cmd_type;	/* "scsi", "query", "nop", "dme" */
	u8 lun;
	u8 cmd_id;
	sector_t lba;
	u32 transfer_len;
	u8 idn;		/* used only for query idn */
	u32 doorbell;
	u32 outstanding_reqs;
#ifdef CONFIG_SCSI_UFS_IMPAIRED
	u32 delayed_reqs;
#endif
	u32 seq_num;
	unsigned int tag;
	ktime_t tstamp;
};

struct ufshcd_cmd_log {
	struct ufshcd_cmd_log_entry *entries;
	int pos;
	u32 seq_num;
};

/* UFS card state - hotplug state */
enum ufshcd_card_state {
	UFS_CARD_STATE_UNKNOWN	= 0,
	UFS_CARD_STATE_ONLINE	= 1,
	UFS_CARD_STATE_OFFLINE	= 2,
};

/* UFS Slow I/O operation types */
enum ufshcd_slowio_optype {
	UFSHCD_SLOWIO_READ = 0,
	UFSHCD_SLOWIO_WRITE = 1,
	UFSHCD_SLOWIO_UNMAP = 2,
	UFSHCD_SLOWIO_SYNC = 3,
	UFSHCD_SLOWIO_OP_MAX = 4,
};

/* UFS Slow I/O sysfs entry types */
enum ufshcd_slowio_systype {
	UFSHCD_SLOWIO_US = 0,
	UFSHCD_SLOWIO_CNT = 1,
	UFSHCD_SLOWIO_SYS_MAX = 2,
};

#ifdef CONFIG_SCSI_UFS_IMPAIRED
extern void ufshcd_complete_lrb(struct ufs_hba *hba, struct ufshcd_lrb *lrbp);
#endif

/**
 * struct ufs_hba - per adapter private structure
 * @mmio_base: UFSHCI base register address
 * @ucdl_base_addr: UFS Command Descriptor base address
 * @utrdl_base_addr: UTP Transfer Request Descriptor base address
 * @utmrdl_base_addr: UTP Task Management Descriptor base address
 * @ucdl_dma_addr: UFS Command Descriptor DMA address
 * @utrdl_dma_addr: UTRDL DMA address
 * @utmrdl_dma_addr: UTMRDL DMA address
 * @host: Scsi_Host instance of the driver
 * @dev: device handle
 * @lrb: local reference block
 * @lrb_in_use: lrb in use
 * @outstanding_tasks: Bits representing outstanding task requests
 * @outstanding_reqs: Bits representing outstanding transfer requests
 * @capabilities: UFS Controller Capabilities
 * @nutrs: Transfer Request Queue depth supported by controller
 * @nutmrs: Task Management Queue depth supported by controller
 * @ufs_version: UFS Version to which controller complies
 * @var: pointer to variant specific data
 * @priv: pointer to variant specific private data
 * @irq: Irq number of the controller
 * @active_uic_cmd: handle of active UIC command
 * @uic_cmd_mutex: mutex for uic command
 * @tm_wq: wait queue for task management
 * @tm_tag_wq: wait queue for free task management slots
 * @tm_slots_in_use: bit map of task management request slots in use
 * @pwr_done: completion for power mode change
 * @tm_condition: condition variable for task management
 * @ufshcd_state: UFSHCD states
 * @eh_flags: Error handling flags
 * @intr_mask: Interrupt Mask Bits
 * @ee_ctrl_mask: Exception event control mask
 * @is_powered: flag to check if HBA is powered
 * @eh_work: Worker to handle UFS errors that require s/w attention
 * @eeh_work: Worker to handle exception events
 * @errors: HBA errors
 * @uic_error: UFS interconnect layer error status
 * @saved_err: sticky error mask
 * @saved_uic_err: sticky UIC error mask
 * @dev_cmd: ufs device management command information
 * @last_dme_cmd_tstamp: time stamp of the last completed DME command
 * @auto_bkops_enabled: to track whether bkops is enabled in device
 * @ufs_stats: ufshcd statistics to be used via debugfs
 * @debugfs_files: debugfs files associated with the ufs stats
 * @ufshcd_dbg_print: Bitmask for enabling debug prints
 * @extcon: pointer to external connector device
 * @card_detect_nb: card detector notifier registered with @extcon
 * @card_detect_work: work to exectute the card detect function
 * @card_state: card state event, enum ufshcd_card_state defines possible states
 * @vreg_info: UFS device voltage regulator information
 * @clk_list_head: UFS host controller clocks list node head
 * @pwr_info: holds current power mode
 * @max_pwr_info: keeps the device max valid pwm
 * @hibern8_on_idle: UFS Hibern8 on idle related data
 * @desc_size: descriptor sizes reported by device
 * @urgent_bkops_lvl: keeps track of urgent bkops level for device
 * @is_urgent_bkops_lvl_checked: keeps track if the urgent bkops level for
 *  device is known or not.
 * @scsi_block_reqs_cnt: reference counting for scsi block requests
 */
struct ufs_hba {
	void __iomem *mmio_base;

	/* Virtual memory reference */
	struct utp_transfer_cmd_desc *ucdl_base_addr;
	struct utp_transfer_req_desc *utrdl_base_addr;
	struct utp_task_req_desc *utmrdl_base_addr;

	/* DMA memory reference */
	dma_addr_t ucdl_dma_addr;
	dma_addr_t utrdl_dma_addr;
	dma_addr_t utmrdl_dma_addr;

	struct Scsi_Host *host;
	struct device *dev;
	/*
	 * This field is to keep a reference to "scsi_device" corresponding to
	 * "UFS device" W-LU.
	 */
	struct scsi_device *sdev_ufs_device;

	enum ufs_dev_pwr_mode curr_dev_pwr_mode;
	enum uic_link_state uic_link_state;
	/* Desired UFS power management level during runtime PM */
	int rpm_lvl;
	/* Desired UFS power management level during system PM */
	int spm_lvl;
	int pm_op_in_progress;

	struct ufshcd_lrb *lrb;
	unsigned long lrb_in_use;

	unsigned long outstanding_tasks;
	unsigned long outstanding_reqs;

	u32 capabilities;
	int nutrs;
	int nutmrs;
	u32 ufs_version;
	struct ufs_hba_variant *var;
	void *priv;
	unsigned int irq;
	bool is_irq_enabled;
	bool crash_on_err;

	u32 dev_ref_clk_gating_wait;
	u32 dev_ref_clk_freq;

	/* Interrupt aggregation support is broken */
	#define UFSHCD_QUIRK_BROKEN_INTR_AGGR			UFS_BIT(0)

	/*
	 * delay before each dme command is required as the unipro
	 * layer has shown instabilities
	 */
	#define UFSHCD_QUIRK_DELAY_BEFORE_DME_CMDS		UFS_BIT(1)

	/*
	 * If UFS host controller is having issue in processing LCC (Line
	 * Control Command) coming from device then enable this quirk.
	 * When this quirk is enabled, host controller driver should disable
	 * the LCC transmission on UFS device (by clearing TX_LCC_ENABLE
	 * attribute of device to 0).
	 */
	#define UFSHCD_QUIRK_BROKEN_LCC				UFS_BIT(2)

	/*
	 * The attribute PA_RXHSUNTERMCAP specifies whether or not the
	 * inbound Link supports unterminated line in HS mode. Setting this
	 * attribute to 1 fixes moving to HS gear.
	 */
	#define UFSHCD_QUIRK_BROKEN_PA_RXHSUNTERMCAP		UFS_BIT(3)

	/*
	 * This quirk needs to be enabled if the host contoller only allows
	 * accessing the peer dme attributes in AUTO mode (FAST AUTO or
	 * SLOW AUTO).
	 */
	#define UFSHCD_QUIRK_DME_PEER_ACCESS_AUTO_MODE		UFS_BIT(4)

	/*
	 * This quirk needs to be enabled if the host contoller doesn't
	 * advertise the correct version in UFS_VER register. If this quirk
	 * is enabled, standard UFS host driver will call the vendor specific
	 * ops (get_ufs_hci_version) to get the correct version.
	 */
	#define UFSHCD_QUIRK_BROKEN_UFS_HCI_VERSION		UFS_BIT(5)

	/*
	 * This quirk needs to be enabled if the host contoller regards
	 * resolution of the values of PRDTO and PRDTL in UTRD as byte.
	 */
	#define UFSHCD_QUIRK_PRDT_BYTE_GRAN			UFS_BIT(7)

	/* HIBERN8 support is broken */
	#define UFSHCD_QUIRK_BROKEN_HIBERN8			UFS_BIT(8)

	/*
	 * UFS controller version register (VER) wrongly advertise the version
	 * as v1.0 though controller implementation is as per UFSHCI v1.1
	 * specification.
	 */
	#define UFSHCD_QUIRK_BROKEN_VER_REG_1_1			UFS_BIT(9)

	/* UFSHC advertises 64-bit not supported even though it supports */
	#define UFSHCD_QUIRK_BROKEN_CAP_64_BIT_0		UFS_BIT(10)

	/*
	 * If LCC (Line Control Command) are having issue on the host
	 * controller then enable this quirk. Note that connected UFS device
	 * should also have workaround to not expect LCC commands from host.
	 */
	#define UFSHCD_BROKEN_LCC				UFS_BIT(11)

	/*
	 * If UFS device is having issue in processing LCC (Line Control
	 * Command) coming from UFS host controller then enable this quirk.
	 * When this quirk is enabled, host controller driver should disable
	 * the LCC transmission on UFS host controller (by clearing
	 * TX_LCC_ENABLE attribute of host to 0).
	 */
	#define UFSHCD_BROKEN_LCC_PROCESSING_ON_DEVICE		UFS_BIT(12)

	#define UFSHCD_BROKEN_LCC_PROCESSING_ON_HOST		UFS_BIT(13)

	#define UFSHCD_QUIRK_DME_PEER_GET_FAST_MODE		UFS_BIT(14)

	/* Auto hibern8 support is broken */
	#define UFSHCD_QUIRK_BROKEN_AUTO_HIBERN8		UFS_BIT(15)

	unsigned int quirks;	/* Deviations from standard UFSHCI spec. */

	wait_queue_head_t tm_wq;
	wait_queue_head_t tm_tag_wq;
	unsigned long tm_condition;
	unsigned long tm_slots_in_use;

	struct uic_command *active_uic_cmd;
	struct mutex uic_cmd_mutex;
	struct completion *uic_async_done;

	u32 ufshcd_state;
	u32 eh_flags;
	u32 intr_mask;
	u16 ee_ctrl_mask;
	bool is_powered;

	/* Work Queues */
	struct work_struct eh_work;
	struct work_struct eeh_work;
	struct work_struct rls_work;
	struct work_struct hibern8_on_idle_enable_work;

	/* HBA Errors */
	u32 errors;
	u32 uic_error;
	u32 ce_error;	/* crypto engine errors */
	u32 saved_err;
	u32 saved_uic_err;
	u32 saved_ce_err;
	bool silence_err_logs;
	bool force_host_reset;
	bool auto_h8_err;
	struct ufs_stats ufs_stats;

	/* Device management request data */
	struct ufs_dev_cmd dev_cmd;
	ktime_t last_dme_cmd_tstamp;

	/* Keeps information of the UFS device connected to this host */
	struct ufs_dev_info dev_info;
	bool auto_bkops_enabled;

#ifdef CONFIG_DEBUG_FS
	struct debugfs_files debugfs_files;
#endif

	struct ufs_vreg_info vreg_info;
	struct list_head clk_list_head;

	bool wlun_dev_clr_ua;

	/* Number of requests aborts */
	int req_abort_count;

	u32 security_in;

	/* Number of lanes available (1 or 2) for Rx/Tx */
	u32 lanes_per_direction;

	/* Gear limits */
	u32 limit_tx_hs_gear;
	u32 limit_rx_hs_gear;
	u32 limit_tx_pwm_gear;
	u32 limit_rx_pwm_gear;

	u32 scsi_cmd_timeout;

	/* Bitmask for enabling debug prints */
	u32 ufshcd_dbg_print;

	struct extcon_dev *extcon;
	struct notifier_block card_detect_nb;
	struct work_struct card_detect_work;
	atomic_t card_state;

	struct ufs_pa_layer_attr pwr_info;
	struct ufs_pwr_mode_info max_pwr_info;

	struct ufs_clk_gating clk_gating;
	struct ufs_hibern8_on_idle hibern8_on_idle;
	struct ufshcd_cmd_log cmd_log;

	/* Control to enable/disable host capabilities */
	u32 caps;
	/* Allow dynamic clk gating */
#define UFSHCD_CAP_CLK_GATING	(1 << 0)
	/* Allow hiberb8 with clk gating */
#define UFSHCD_CAP_HIBERN8_WITH_CLK_GATING (1 << 1)
	/* Allow dynamic clk scaling */
#define UFSHCD_CAP_CLK_SCALING	(1 << 2)
	/* Allow auto bkops to enabled during runtime suspend */
#define UFSHCD_CAP_AUTO_BKOPS_SUSPEND (1 << 3)
	/*
	 * This capability allows host controller driver to use the UFS HCI's
	 * interrupt aggregation capability.
	 * CAUTION: Enabling this might reduce overall UFS throughput.
	 */
#define UFSHCD_CAP_INTR_AGGR (1 << 4)
	/* Allow standalone Hibern8 enter on idle */
#define UFSHCD_CAP_HIBERN8_ENTER_ON_IDLE (1 << 5)

	/*
	 * This capability allows the device auto-bkops to be always enabled
	 * except during suspend (both runtime and suspend).
	 * Enabling this capability means that device will always be allowed
	 * to do background operation when it's active but it might degrade
	 * the performance of ongoing read/write operations.
	 */
#define UFSHCD_CAP_KEEP_AUTO_BKOPS_ENABLED_EXCEPT_SUSPEND (1 << 6)
	/*
	 * If host controller hardware can be power collapsed when UFS link is
	 * in hibern8 then enable this cap.
	 */
#define UFSHCD_CAP_POWER_COLLAPSE_DURING_HIBERN8 (1 << 7)

	struct devfreq *devfreq;
	struct ufs_clk_scaling clk_scaling;
	bool is_sys_suspended;

	enum bkops_status urgent_bkops_lvl;
	bool is_urgent_bkops_lvl_checked;

	/* sync b/w diff contexts */
	struct rw_semaphore lock;
	struct rw_semaphore query_lock;
	unsigned long shutdown_in_prog;

	/* If set, don't gate device ref_clk during clock gating */
	bool no_ref_clk_gating;

	int scsi_block_reqs_cnt;

	bool full_init_linereset;
	struct pinctrl *pctrl;

	struct reset_control *core_reset;

	int latency_hist_enabled;
	struct io_latency_state io_lat_read;
	struct io_latency_state io_lat_write;
	struct ufs_desc_size desc_size;
	bool restore_needed;

	/* To monitor slow UFS I/O requests. */
	u64 slowio_min_us;
	u64 slowio[UFSHCD_SLOWIO_OP_MAX][UFSHCD_SLOWIO_SYS_MAX];

	struct ufs_manual_gc manual_gc;

	bool reinit_g4_rate_A;
	bool force_g4;
<<<<<<< HEAD
#ifdef CONFIG_SCSI_UFS_IMPAIRED
	struct kobject *impaired_kobj;
	struct ufs_impaired_storage impaired;
	struct task_struct *impaired_thread;
	struct mutex impaired_thread_mutex;
	struct list_head impaired_list_head;
	unsigned long delayed_reqs;
#endif
=======
	/* distinguish between resume and restore */
	bool restore;
>>>>>>> a1ef8a6b
};

static inline void ufshcd_mark_shutdown_ongoing(struct ufs_hba *hba)
{
	set_bit(0, &hba->shutdown_in_prog);
}

static inline bool ufshcd_is_shutdown_ongoing(struct ufs_hba *hba)
{
	return !!(test_bit(0, &hba->shutdown_in_prog));
}

/* Returns true if clocks can be gated. Otherwise false */
static inline bool ufshcd_is_clkgating_allowed(struct ufs_hba *hba)
{
	return hba->caps & UFSHCD_CAP_CLK_GATING;
}
static inline bool ufshcd_can_hibern8_during_gating(struct ufs_hba *hba)
{
	return hba->caps & UFSHCD_CAP_HIBERN8_WITH_CLK_GATING;
}
static inline int ufshcd_is_clkscaling_supported(struct ufs_hba *hba)
{
	return hba->caps & UFSHCD_CAP_CLK_SCALING;
}
static inline bool ufshcd_can_autobkops_during_suspend(struct ufs_hba *hba)
{
	return hba->caps & UFSHCD_CAP_AUTO_BKOPS_SUSPEND;
}
static inline bool ufshcd_is_hibern8_on_idle_allowed(struct ufs_hba *hba)
{
	return hba->caps & UFSHCD_CAP_HIBERN8_ENTER_ON_IDLE;
}

static inline bool ufshcd_is_power_collapse_during_hibern8_allowed(
						struct ufs_hba *hba)
{
	return !!(hba->caps & UFSHCD_CAP_POWER_COLLAPSE_DURING_HIBERN8);
}

static inline bool ufshcd_is_intr_aggr_allowed(struct ufs_hba *hba)
{
/* DWC UFS Core has the Interrupt aggregation feature but is not detectable*/
#ifndef CONFIG_SCSI_UFS_DWC
	if ((hba->caps & UFSHCD_CAP_INTR_AGGR) &&
	    !(hba->quirks & UFSHCD_QUIRK_BROKEN_INTR_AGGR))
		return true;
	else
		return false;
#else
return true;
#endif
}

static inline bool ufshcd_is_auto_hibern8_supported(struct ufs_hba *hba)
{
	return !!((hba->capabilities & MASK_AUTO_HIBERN8_SUPPORT) &&
		!(hba->quirks & UFSHCD_QUIRK_BROKEN_AUTO_HIBERN8));
}

static inline bool ufshcd_is_crypto_supported(struct ufs_hba *hba)
{
	return !!(hba->capabilities & MASK_CRYPTO_SUPPORT);
}

#define ufshcd_writel(hba, val, reg)	\
	writel((val), (hba)->mmio_base + (reg))
#define ufshcd_readl(hba, reg)	\
	readl((hba)->mmio_base + (reg))

/**
 * ufshcd_rmwl - read modify write into a register
 * @hba - per adapter instance
 * @mask - mask to apply on read value
 * @val - actual value to write
 * @reg - register address
 */
static inline void ufshcd_rmwl(struct ufs_hba *hba, u32 mask, u32 val, u32 reg)
{
	u32 tmp;

	tmp = ufshcd_readl(hba, reg);
	tmp &= ~mask;
	tmp |= (val & mask);
	ufshcd_writel(hba, tmp, reg);
}

int ufshcd_alloc_host(struct device *, struct ufs_hba **);
void ufshcd_dealloc_host(struct ufs_hba *);
int ufshcd_init(struct ufs_hba * , void __iomem * , unsigned int);
void ufshcd_remove(struct ufs_hba *);
int ufshcd_wait_for_register(struct ufs_hba *hba, u32 reg, u32 mask,
				u32 val, unsigned long interval_us,
				unsigned long timeout_ms, bool can_sleep);
int ufshcd_uic_hibern8_enter(struct ufs_hba *hba);
int ufshcd_uic_hibern8_exit(struct ufs_hba *hba);

static inline void check_upiu_size(void)
{
	BUILD_BUG_ON(ALIGNED_UPIU_SIZE <
		GENERAL_UPIU_REQUEST_SIZE + QUERY_DESC_MAX_SIZE);
}

/**
 * ufshcd_set_variant - set variant specific data to the hba
 * @hba - per adapter instance
 * @variant - pointer to variant specific data
 */
static inline void ufshcd_set_variant(struct ufs_hba *hba, void *variant)
{
	BUG_ON(!hba);
	hba->priv = variant;
}

/**
 * ufshcd_get_variant - get variant specific data from the hba
 * @hba - per adapter instance
 */
static inline void *ufshcd_get_variant(struct ufs_hba *hba)
{
	BUG_ON(!hba);
	return hba->priv;
}
static inline bool ufshcd_keep_autobkops_enabled_except_suspend(
							struct ufs_hba *hba)
{
	return hba->caps & UFSHCD_CAP_KEEP_AUTO_BKOPS_ENABLED_EXCEPT_SUSPEND;
}

extern int ufshcd_system_thaw(struct ufs_hba *hba);
extern int ufshcd_system_restore(struct ufs_hba *hba);
extern int ufshcd_system_freeze(struct ufs_hba *hba);
extern int ufshcd_runtime_suspend(struct ufs_hba *hba);
extern int ufshcd_runtime_resume(struct ufs_hba *hba);
extern int ufshcd_runtime_idle(struct ufs_hba *hba);
extern int ufshcd_system_suspend(struct ufs_hba *hba);
extern int ufshcd_system_resume(struct ufs_hba *hba);
extern int ufshcd_shutdown(struct ufs_hba *hba);
extern int ufshcd_dme_set_attr(struct ufs_hba *hba, u32 attr_sel,
			       u8 attr_set, u32 mib_val, u8 peer);
extern int ufshcd_dme_get_attr(struct ufs_hba *hba, u32 attr_sel,
			       u32 *mib_val, u8 peer);
extern int ufshcd_scale_clks(struct ufs_hba *hba, bool scale_up);

/* UIC command interfaces for DME primitives */
#define DME_LOCAL	0
#define DME_PEER	1
#define ATTR_SET_NOR	0	/* NORMAL */
#define ATTR_SET_ST	1	/* STATIC */

static inline int ufshcd_dme_set(struct ufs_hba *hba, u32 attr_sel,
				 u32 mib_val)
{
	return ufshcd_dme_set_attr(hba, attr_sel, ATTR_SET_NOR,
				   mib_val, DME_LOCAL);
}

static inline int ufshcd_dme_st_set(struct ufs_hba *hba, u32 attr_sel,
				    u32 mib_val)
{
	return ufshcd_dme_set_attr(hba, attr_sel, ATTR_SET_ST,
				   mib_val, DME_LOCAL);
}

static inline int ufshcd_dme_peer_set(struct ufs_hba *hba, u32 attr_sel,
				      u32 mib_val)
{
	return ufshcd_dme_set_attr(hba, attr_sel, ATTR_SET_NOR,
				   mib_val, DME_PEER);
}

static inline int ufshcd_dme_peer_st_set(struct ufs_hba *hba, u32 attr_sel,
					 u32 mib_val)
{
	return ufshcd_dme_set_attr(hba, attr_sel, ATTR_SET_ST,
				   mib_val, DME_PEER);
}

static inline int ufshcd_dme_get(struct ufs_hba *hba,
				 u32 attr_sel, u32 *mib_val)
{
	return ufshcd_dme_get_attr(hba, attr_sel, mib_val, DME_LOCAL);
}

static inline int ufshcd_dme_peer_get(struct ufs_hba *hba,
				      u32 attr_sel, u32 *mib_val)
{
	return ufshcd_dme_get_attr(hba, attr_sel, mib_val, DME_PEER);
}

/**
 * ufshcd_dme_rmw - get modify set a dme attribute
 * @hba - per adapter instance
 * @mask - mask to apply on read value
 * @val - actual value to write
 * @attr - dme attribute
 */
static inline int ufshcd_dme_rmw(struct ufs_hba *hba, u32 mask,
				 u32 val, u32 attr)
{
	u32 cfg = 0;
	int err = 0;

	err = ufshcd_dme_get(hba, UIC_ARG_MIB(attr), &cfg);
	if (err)
		goto out;

	cfg &= ~mask;
	cfg |= (val & mask);

	err = ufshcd_dme_set(hba, UIC_ARG_MIB(attr), cfg);

out:
	return err;
}

int ufshcd_read_device_desc(struct ufs_hba *hba, u8 *buf, u32 size);

static inline bool ufshcd_is_hs_mode(struct ufs_pa_layer_attr *pwr_info)
{
	return (pwr_info->pwr_rx == FAST_MODE ||
		pwr_info->pwr_rx == FASTAUTO_MODE) &&
		(pwr_info->pwr_tx == FAST_MODE ||
		pwr_info->pwr_tx == FASTAUTO_MODE);
}

static inline bool ufshcd_is_embedded_dev(struct ufs_hba *hba)
{
	if ((hba->dev_info.b_device_sub_class == UFS_DEV_EMBEDDED_BOOTABLE) ||
	    (hba->dev_info.b_device_sub_class == UFS_DEV_EMBEDDED_NON_BOOTABLE))
		return true;
	return false;
}

#ifdef CONFIG_DEBUG_FS
static inline void ufshcd_init_req_stats(struct ufs_hba *hba)
{
	memset(hba->ufs_stats.req_stats, 0, sizeof(hba->ufs_stats.req_stats));
}
#else
static inline void ufshcd_init_req_stats(struct ufs_hba *hba) {}
#endif

/* Expose Query-Request API */
int ufshcd_query_flag(struct ufs_hba *hba, enum query_opcode opcode,
	enum flag_idn idn, bool *flag_res);
int ufshcd_query_attr(struct ufs_hba *hba, enum query_opcode opcode,
	enum attr_idn idn, u8 index, u8 selector, u32 *attr_val);
int ufshcd_query_descriptor_retry(struct ufs_hba *hba, enum query_opcode opcode,
	enum desc_idn idn, u8 index, u8 selector, u8 *desc_buf, int *buf_len);

int ufshcd_hold(struct ufs_hba *hba, bool async);
void ufshcd_release(struct ufs_hba *hba, bool no_sched);
int ufshcd_wait_for_doorbell_clr(struct ufs_hba *hba, u64 wait_timeout_us);
int ufshcd_change_power_mode(struct ufs_hba *hba,
			     struct ufs_pa_layer_attr *pwr_mode);
void ufshcd_abort_outstanding_transfer_requests(struct ufs_hba *hba,
		int result);

int ufshcd_map_desc_id_to_length(struct ufs_hba *hba, enum desc_idn desc_id,
	int *desc_length);

u32 ufshcd_get_local_unipro_ver(struct ufs_hba *hba);

void ufshcd_scsi_block_requests(struct ufs_hba *hba);
void ufshcd_scsi_unblock_requests(struct ufs_hba *hba);

/* Wrapper functions for safely calling variant operations */
static inline const char *ufshcd_get_var_name(struct ufs_hba *hba)
{
	if (hba->var && hba->var->name)
		return hba->var->name;
	return "";
}

static inline int ufshcd_vops_init(struct ufs_hba *hba)
{
	if (hba->var && hba->var->vops && hba->var->vops->init)
		return hba->var->vops->init(hba);
	return 0;
}

static inline void ufshcd_vops_exit(struct ufs_hba *hba)
{
	if (hba->var && hba->var->vops && hba->var->vops->exit)
		hba->var->vops->exit(hba);
}

static inline u32 ufshcd_vops_get_ufs_hci_version(struct ufs_hba *hba)
{
	if (hba->var && hba->var->vops && hba->var->vops->get_ufs_hci_version)
		return hba->var->vops->get_ufs_hci_version(hba);
	return ufshcd_readl(hba, REG_UFS_VERSION);
}

static inline int ufshcd_vops_clk_scale_notify(struct ufs_hba *hba,
			bool up, enum ufs_notify_change_status status)
{
	if (hba->var && hba->var->vops && hba->var->vops->clk_scale_notify)
		return hba->var->vops->clk_scale_notify(hba, up, status);
	return 0;
}

static inline int ufshcd_vops_setup_clocks(struct ufs_hba *hba, bool on,
					enum ufs_notify_change_status status)
{
	if (hba->var && hba->var->vops && hba->var->vops->setup_clocks)
		return hba->var->vops->setup_clocks(hba, on, status);
	return 0;
}

static inline int ufshcd_vops_setup_regulators(struct ufs_hba *hba, bool status)
{
	if (hba->var && hba->var->vops && hba->var->vops->setup_regulators)
		return hba->var->vops->setup_regulators(hba, status);
	return 0;
}

static inline int ufshcd_vops_hce_enable_notify(struct ufs_hba *hba,
						bool status)
{
	if (hba->var && hba->var->vops && hba->var->vops->hce_enable_notify)
		hba->var->vops->hce_enable_notify(hba, status);
	return 0;
}
static inline int ufshcd_vops_link_startup_notify(struct ufs_hba *hba,
						bool status)
{
	if (hba->var && hba->var->vops && hba->var->vops->link_startup_notify)
		return hba->var->vops->link_startup_notify(hba, status);
	return 0;
}

static inline int ufshcd_vops_pwr_change_notify(struct ufs_hba *hba,
				  bool status,
				  struct ufs_pa_layer_attr *dev_max_params,
				  struct ufs_pa_layer_attr *dev_req_params)
{
	if (hba->var && hba->var->vops && hba->var->vops->pwr_change_notify)
		return hba->var->vops->pwr_change_notify(hba, status,
					dev_max_params, dev_req_params);

	return -ENOTSUPP;
}

static inline void ufshcd_vops_setup_xfer_req(struct ufs_hba *hba, int tag,
					bool is_scsi_cmd)
{
	if (hba->var && hba->var->vops && hba->var->vops->setup_xfer_req)
		return hba->var->vops->setup_xfer_req(hba, tag, is_scsi_cmd);
}

static inline void ufshcd_vops_setup_task_mgmt(struct ufs_hba *hba,
					int tag, u8 tm_function)
{
	if (hba->var->vops && hba->var->vops->setup_task_mgmt)
		return hba->var->vops->setup_task_mgmt(hba, tag, tm_function);
}

static inline void ufshcd_vops_hibern8_notify(struct ufs_hba *hba,
					enum uic_cmd_dme cmd,
					enum ufs_notify_change_status status)
{
	if (hba->var->vops && hba->var->vops->hibern8_notify)
		return hba->var->vops->hibern8_notify(hba, cmd, status);
}

static inline int ufshcd_vops_apply_dev_quirks(struct ufs_hba *hba)
{
	if (hba->var->vops && hba->var->vops->apply_dev_quirks)
		return hba->var->vops->apply_dev_quirks(hba);
	return 0;
}

static inline int ufshcd_vops_suspend(struct ufs_hba *hba, enum ufs_pm_op op)
{
	if (hba->var && hba->var->vops && hba->var->vops->suspend)
		return hba->var->vops->suspend(hba, op);
	return 0;
}

static inline int ufshcd_vops_resume(struct ufs_hba *hba, enum ufs_pm_op op)
{
	if (hba->var && hba->var->vops && hba->var->vops->resume)
		return hba->var->vops->resume(hba, op);
	return 0;
}

static inline int ufshcd_vops_full_reset(struct ufs_hba *hba)
{
	if (hba->var && hba->var->vops && hba->var->vops->full_reset)
		return hba->var->vops->full_reset(hba);
	return 0;
}

static inline void ufshcd_vops_dbg_register_dump(struct ufs_hba *hba,
						 bool no_sleep)
{
	if (hba->var && hba->var->vops && hba->var->vops->dbg_register_dump)
		hba->var->vops->dbg_register_dump(hba, no_sleep);
}

static inline int ufshcd_vops_update_sec_cfg(struct ufs_hba *hba,
						bool restore_sec_cfg)
{
	if (hba->var && hba->var->vops && hba->var->vops->update_sec_cfg)
		return hba->var->vops->update_sec_cfg(hba, restore_sec_cfg);
	return 0;
}

static inline u32 ufshcd_vops_get_scale_down_gear(struct ufs_hba *hba)
{
	if (hba->var && hba->var->vops && hba->var->vops->get_scale_down_gear)
		return hba->var->vops->get_scale_down_gear(hba);
	/* Default to lowest high speed gear */
	return UFS_HS_G1;
}

static inline int ufshcd_vops_set_bus_vote(struct ufs_hba *hba, bool on)
{
	if (hba->var && hba->var->vops && hba->var->vops->set_bus_vote)
		return hba->var->vops->set_bus_vote(hba, on);
	return 0;
}

#ifdef CONFIG_DEBUG_FS
static inline void ufshcd_vops_add_debugfs(struct ufs_hba *hba,
						struct dentry *root)
{
	if (hba->var && hba->var->vops && hba->var->vops->add_debugfs)
		hba->var->vops->add_debugfs(hba, root);
}

static inline void ufshcd_vops_remove_debugfs(struct ufs_hba *hba)
{
	if (hba->var && hba->var->vops && hba->var->vops->remove_debugfs)
		hba->var->vops->remove_debugfs(hba);
}
#else
static inline void ufshcd_vops_add_debugfs(struct ufs_hba *hba, struct dentry *)
{
}

static inline void ufshcd_vops_remove_debugfs(struct ufs_hba *hba)
{
}
#endif

static inline int ufshcd_vops_crypto_req_setup(struct ufs_hba *hba,
	struct ufshcd_lrb *lrbp, u8 *cc_index, bool *enable, u64 *dun)
{
	if (hba->var && hba->var->crypto_vops &&
		hba->var->crypto_vops->crypto_req_setup)
		return hba->var->crypto_vops->crypto_req_setup(hba, lrbp,
			cc_index, enable, dun);
	return 0;
}

static inline int ufshcd_vops_crypto_engine_cfg_start(struct ufs_hba *hba,
						unsigned int task_tag)
{
	if (hba->var && hba->var->crypto_vops &&
	    hba->var->crypto_vops->crypto_engine_cfg_start)
		return hba->var->crypto_vops->crypto_engine_cfg_start
				(hba, task_tag);
	return 0;
}

static inline int ufshcd_vops_crypto_engine_cfg_end(struct ufs_hba *hba,
						struct ufshcd_lrb *lrbp,
						struct request *req)
{
	if (hba->var && hba->var->crypto_vops &&
	    hba->var->crypto_vops->crypto_engine_cfg_end)
		return hba->var->crypto_vops->crypto_engine_cfg_end
				(hba, lrbp, req);
	return 0;
}

static inline int ufshcd_vops_crypto_engine_reset(struct ufs_hba *hba)
{
	if (hba->var && hba->var->crypto_vops &&
	    hba->var->crypto_vops->crypto_engine_reset)
		return hba->var->crypto_vops->crypto_engine_reset(hba);
	return 0;
}

static inline int ufshcd_vops_crypto_engine_get_status(struct ufs_hba *hba,
		u32 *status)
{
	if (hba->var && hba->var->crypto_vops &&
	    hba->var->crypto_vops->crypto_engine_get_status)
		return hba->var->crypto_vops->crypto_engine_get_status(hba,
			status);
	return 0;
}

static inline void ufshcd_vops_pm_qos_req_start(struct ufs_hba *hba,
		struct request *req)
{
	if (hba->var && hba->var->pm_qos_vops &&
		hba->var->pm_qos_vops->req_start)
		hba->var->pm_qos_vops->req_start(hba, req);
}

static inline void ufshcd_vops_pm_qos_req_end(struct ufs_hba *hba,
		struct request *req, bool lock)
{
	if (hba->var && hba->var->pm_qos_vops && hba->var->pm_qos_vops->req_end)
		hba->var->pm_qos_vops->req_end(hba, req, lock);
}

<<<<<<< HEAD
#define UFSHCD_MIN_SLOWIO_US		(1000)     /*  1 ms      */
#define UFSHCD_DEFAULT_SLOWIO_READ_US	(5000000)  /*  5 seconds */
#define UFSHCD_DEFAULT_SLOWIO_WRITE_US	(10000000) /* 10 seconds */
#define UFSHCD_DEFAULT_SLOWIO_UNMAP_US	(30000000) /* 30 seconds */
#define UFSHCD_DEFAULT_SLOWIO_SYNC_US	(10000000) /* 10 seconds */
=======
static inline int ufshcd_vops_crypto_engine_get_req_status(struct ufs_hba *hba)

{
	if (hba->var && hba->var->crypto_vops &&
	    hba->var->crypto_vops->crypto_get_req_status)
		return hba->var->crypto_vops->crypto_get_req_status(hba);
	return 0;
}
>>>>>>> a1ef8a6b

#endif /* End of Header */<|MERGE_RESOLUTION|>--- conflicted
+++ resolved
@@ -3,13 +3,9 @@
  *
  * This code is based on drivers/scsi/ufs/ufshcd.h
  * Copyright (C) 2011-2013 Samsung India Software Operations
-<<<<<<< HEAD
- * Copyright (c) 2013-2018, The Linux Foundation. All rights reserved.
  * Copyright (c) 2017-2018 Samsung Electronics Co., Ltd.
  * Copyright (C) 2018, Google, Inc.
-=======
  * Copyright (c) 2013-2019, The Linux Foundation. All rights reserved.
->>>>>>> a1ef8a6b
  *
  * Authors:
  *	Santosh Yaraganavi <santosh.sy@samsung.com>
@@ -1172,7 +1168,8 @@
 
 	bool reinit_g4_rate_A;
 	bool force_g4;
-<<<<<<< HEAD
+	/* distinguish between resume and restore */
+	bool restore;
 #ifdef CONFIG_SCSI_UFS_IMPAIRED
 	struct kobject *impaired_kobj;
 	struct ufs_impaired_storage impaired;
@@ -1181,10 +1178,6 @@
 	struct list_head impaired_list_head;
 	unsigned long delayed_reqs;
 #endif
-=======
-	/* distinguish between resume and restore */
-	bool restore;
->>>>>>> a1ef8a6b
 };
 
 static inline void ufshcd_mark_shutdown_ongoing(struct ufs_hba *hba)
@@ -1697,21 +1690,18 @@
 		hba->var->pm_qos_vops->req_end(hba, req, lock);
 }
 
-<<<<<<< HEAD
+static inline int ufshcd_vops_crypto_engine_get_req_status(struct ufs_hba *hba)
+
+{
+	if (hba->var && hba->var->crypto_vops &&
+	    hba->var->crypto_vops->crypto_get_req_status)
+		return hba->var->crypto_vops->crypto_get_req_status(hba);
+	return 0;
+}
+
 #define UFSHCD_MIN_SLOWIO_US		(1000)     /*  1 ms      */
 #define UFSHCD_DEFAULT_SLOWIO_READ_US	(5000000)  /*  5 seconds */
 #define UFSHCD_DEFAULT_SLOWIO_WRITE_US	(10000000) /* 10 seconds */
 #define UFSHCD_DEFAULT_SLOWIO_UNMAP_US	(30000000) /* 30 seconds */
 #define UFSHCD_DEFAULT_SLOWIO_SYNC_US	(10000000) /* 10 seconds */
-=======
-static inline int ufshcd_vops_crypto_engine_get_req_status(struct ufs_hba *hba)
-
-{
-	if (hba->var && hba->var->crypto_vops &&
-	    hba->var->crypto_vops->crypto_get_req_status)
-		return hba->var->crypto_vops->crypto_get_req_status(hba);
-	return 0;
-}
->>>>>>> a1ef8a6b
-
 #endif /* End of Header */