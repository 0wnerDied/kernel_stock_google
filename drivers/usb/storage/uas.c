--- conflicted
+++ resolved
@@ -800,26 +800,9 @@
 	sdev->hostdata = devinfo;
 
 	/*
-<<<<<<< HEAD
-	 * USB has unusual DMA-alignment requirements: Although the
-	 * starting address of each scatter-gather element doesn't matter,
-	 * the length of each element except the last must be divisible
-	 * by the Bulk maxpacket value.  There's currently no way to
-	 * express this by block-layer constraints, so we'll cop out
-	 * and simply require addresses to be aligned at 512-byte
-	 * boundaries.  This is okay since most block I/O involves
-	 * hardware sectors that are multiples of 512 bytes in length,
-	 * and since host controllers up through USB 2.0 have maxpacket
-	 * values no larger than 512.
-	 *
-	 * But it doesn't suffice for Wireless USB, where Bulk maxpacket
-	 * values can be as large as 2048.  To make that work properly
-	 * will require changes to the block layer.
-=======
 	 * The protocol has no requirements on alignment in the strict sense.
 	 * Controllers may or may not have alignment restrictions.
 	 * As this is not exported, we use an extremely conservative guess.
->>>>>>> LA.UM.9.1.R1.10.00.00.604.030
 	 */
 	blk_queue_update_dma_alignment(sdev->request_queue, (512 - 1));
 
