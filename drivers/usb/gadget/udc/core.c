// SPDX-License-Identifier: GPL-2.0
/**
 * udc.c - Core UDC Framework
 *
 * Copyright (C) 2010 Texas Instruments
 * Author: Felipe Balbi <balbi@ti.com>
 */

#include <linux/kernel.h>
#include <linux/module.h>
#include <linux/device.h>
#include <linux/list.h>
#include <linux/err.h>
#include <linux/dma-mapping.h>
#include <linux/sched/task_stack.h>
#include <linux/workqueue.h>

#include <linux/usb/ch9.h>
#include <linux/usb/gadget.h>
#include <linux/usb.h>

#include "trace.h"

/**
 * struct usb_udc - describes one usb device controller
 * @driver - the gadget driver pointer. For use by the class code
 * @dev - the child device to the actual controller
 * @gadget - the gadget. For use by the class code
 * @list - for use by the udc class driver
 * @vbus - for udcs who care about vbus status, this value is real vbus status;
 * for udcs who do not care about vbus status, this value is always true
 *
 * This represents the internal data structure which is used by the UDC-class
 * to hold information about udc driver and gadget together.
 */
struct usb_udc {
	struct usb_gadget_driver	*driver;
	struct usb_gadget		*gadget;
	struct device			dev;
	struct list_head		list;
	bool				vbus;
};

static struct class *udc_class;
static LIST_HEAD(udc_list);
static LIST_HEAD(gadget_driver_pending_list);
static DEFINE_MUTEX(udc_lock);

static int udc_bind_to_driver(struct usb_udc *udc,
		struct usb_gadget_driver *driver);

/* ------------------------------------------------------------------------- */

/**
 * usb_ep_set_maxpacket_limit - set maximum packet size limit for endpoint
 * @ep:the endpoint being configured
 * @maxpacket_limit:value of maximum packet size limit
 *
 * This function should be used only in UDC drivers to initialize endpoint
 * (usually in probe function).
 */
void usb_ep_set_maxpacket_limit(struct usb_ep *ep,
					      unsigned maxpacket_limit)
{
	ep->maxpacket_limit = maxpacket_limit;
	ep->maxpacket = maxpacket_limit;

	trace_usb_ep_set_maxpacket_limit(ep, 0);
}
EXPORT_SYMBOL_GPL(usb_ep_set_maxpacket_limit);

/**
 * usb_ep_enable - configure endpoint, making it usable
 * @ep:the endpoint being configured.  may not be the endpoint named "ep0".
 *	drivers discover endpoints through the ep_list of a usb_gadget.
 *
 * When configurations are set, or when interface settings change, the driver
 * will enable or disable the relevant endpoints.  while it is enabled, an
 * endpoint may be used for i/o until the driver receives a disconnect() from
 * the host or until the endpoint is disabled.
 *
 * the ep0 implementation (which calls this routine) must ensure that the
 * hardware capabilities of each endpoint match the descriptor provided
 * for it.  for example, an endpoint named "ep2in-bulk" would be usable
 * for interrupt transfers as well as bulk, but it likely couldn't be used
 * for iso transfers or for endpoint 14.  some endpoints are fully
 * configurable, with more generic names like "ep-a".  (remember that for
 * USB, "in" means "towards the USB master".)
 *
 * This routine must be called in process context.
 *
 * returns zero, or a negative error code.
 */
int usb_ep_enable(struct usb_ep *ep)
{
	int ret = 0;

	if (ep->enabled)
		goto out;

	/* UDC drivers can't handle endpoints with maxpacket size 0 */
	if (usb_endpoint_maxp(ep->desc) == 0) {
		/*
		 * We should log an error message here, but we can't call
		 * dev_err() because there's no way to find the gadget
		 * given only ep.
		 */
		ret = -EINVAL;
		goto out;
	}

	ret = ep->ops->enable(ep, ep->desc);
	if (ret)
		goto out;

	ep->enabled = true;

out:
	trace_usb_ep_enable(ep, ret);

	return ret;
}
EXPORT_SYMBOL_GPL(usb_ep_enable);

/**
 * usb_ep_disable - endpoint is no longer usable
 * @ep:the endpoint being unconfigured.  may not be the endpoint named "ep0".
 *
 * no other task may be using this endpoint when this is called.
 * any pending and uncompleted requests will complete with status
 * indicating disconnect (-ESHUTDOWN) before this call returns.
 * gadget drivers must call usb_ep_enable() again before queueing
 * requests to the endpoint.
 *
 * This routine must be called in process context.
 *
 * returns zero, or a negative error code.
 */
int usb_ep_disable(struct usb_ep *ep)
{
	int ret = 0;

	if (!ep->enabled)
		goto out;

	ret = ep->ops->disable(ep);
	if (ret)
		goto out;

	ep->enabled = false;

out:
	trace_usb_ep_disable(ep, ret);

	return ret;
}
EXPORT_SYMBOL_GPL(usb_ep_disable);

/**
 * usb_ep_alloc_request - allocate a request object to use with this endpoint
 * @ep:the endpoint to be used with with the request
 * @gfp_flags:GFP_* flags to use
 *
 * Request objects must be allocated with this call, since they normally
 * need controller-specific setup and may even need endpoint-specific
 * resources such as allocation of DMA descriptors.
 * Requests may be submitted with usb_ep_queue(), and receive a single
 * completion callback.  Free requests with usb_ep_free_request(), when
 * they are no longer needed.
 *
 * Returns the request, or null if one could not be allocated.
 */
struct usb_request *usb_ep_alloc_request(struct usb_ep *ep,
						       gfp_t gfp_flags)
{
	struct usb_request *req = NULL;

	req = ep->ops->alloc_request(ep, gfp_flags);

	trace_usb_ep_alloc_request(ep, req, req ? 0 : -ENOMEM);

	return req;
}
EXPORT_SYMBOL_GPL(usb_ep_alloc_request);

/**
 * usb_ep_free_request - frees a request object
 * @ep:the endpoint associated with the request
 * @req:the request being freed
 *
 * Reverses the effect of usb_ep_alloc_request().
 * Caller guarantees the request is not queued, and that it will
 * no longer be requeued (or otherwise used).
 */
void usb_ep_free_request(struct usb_ep *ep,
				       struct usb_request *req)
{
	trace_usb_ep_free_request(ep, req, 0);
	ep->ops->free_request(ep, req);
}
EXPORT_SYMBOL_GPL(usb_ep_free_request);

/**
 * usb_ep_queue - queues (submits) an I/O request to an endpoint.
 * @ep:the endpoint associated with the request
 * @req:the request being submitted
 * @gfp_flags: GFP_* flags to use in case the lower level driver couldn't
 *	pre-allocate all necessary memory with the request.
 *
 * This tells the device controller to perform the specified request through
 * that endpoint (reading or writing a buffer).  When the request completes,
 * including being canceled by usb_ep_dequeue(), the request's completion
 * routine is called to return the request to the driver.  Any endpoint
 * (except control endpoints like ep0) may have more than one transfer
 * request queued; they complete in FIFO order.  Once a gadget driver
 * submits a request, that request may not be examined or modified until it
 * is given back to that driver through the completion callback.
 *
 * Each request is turned into one or more packets.  The controller driver
 * never merges adjacent requests into the same packet.  OUT transfers
 * will sometimes use data that's already buffered in the hardware.
 * Drivers can rely on the fact that the first byte of the request's buffer
 * always corresponds to the first byte of some USB packet, for both
 * IN and OUT transfers.
 *
 * Bulk endpoints can queue any amount of data; the transfer is packetized
 * automatically.  The last packet will be short if the request doesn't fill it
 * out completely.  Zero length packets (ZLPs) should be avoided in portable
 * protocols since not all usb hardware can successfully handle zero length
 * packets.  (ZLPs may be explicitly written, and may be implicitly written if
 * the request 'zero' flag is set.)  Bulk endpoints may also be used
 * for interrupt transfers; but the reverse is not true, and some endpoints
 * won't support every interrupt transfer.  (Such as 768 byte packets.)
 *
 * Interrupt-only endpoints are less functional than bulk endpoints, for
 * example by not supporting queueing or not handling buffers that are
 * larger than the endpoint's maxpacket size.  They may also treat data
 * toggle differently.
 *
 * Control endpoints ... after getting a setup() callback, the driver queues
 * one response (even if it would be zero length).  That enables the
 * status ack, after transferring data as specified in the response.  Setup
 * functions may return negative error codes to generate protocol stalls.
 * (Note that some USB device controllers disallow protocol stall responses
 * in some cases.)  When control responses are deferred (the response is
 * written after the setup callback returns), then usb_ep_set_halt() may be
 * used on ep0 to trigger protocol stalls.  Depending on the controller,
 * it may not be possible to trigger a status-stage protocol stall when the
 * data stage is over, that is, from within the response's completion
 * routine.
 *
 * For periodic endpoints, like interrupt or isochronous ones, the usb host
 * arranges to poll once per interval, and the gadget driver usually will
 * have queued some data to transfer at that time.
 *
 * Note that @req's ->complete() callback must never be called from
 * within usb_ep_queue() as that can create deadlock situations.
 *
 * This routine may be called in interrupt context.
 *
 * Returns zero, or a negative error code.  Endpoints that are not enabled
 * report errors; errors will also be
 * reported when the usb peripheral is disconnected.
 *
 * If and only if @req is successfully queued (the return value is zero),
 * @req->complete() will be called exactly once, when the Gadget core and
 * UDC are finished with the request.  When the completion function is called,
 * control of the request is returned to the device driver which submitted it.
 * The completion handler may then immediately free or reuse @req.
 */
int usb_ep_queue(struct usb_ep *ep,
			       struct usb_request *req, gfp_t gfp_flags)
{
	int ret = 0;

	if (WARN_ON_ONCE(!ep->enabled && ep->address)) {
		ret = -ESHUTDOWN;
		goto out;
	}

	ret = ep->ops->queue(ep, req, gfp_flags);

out:
	trace_usb_ep_queue(ep, req, ret);

	return ret;
}
EXPORT_SYMBOL_GPL(usb_ep_queue);

/**
 * usb_ep_dequeue - dequeues (cancels, unlinks) an I/O request from an endpoint
 * @ep:the endpoint associated with the request
 * @req:the request being canceled
 *
 * If the request is still active on the endpoint, it is dequeued and its
 * completion routine is called (with status -ECONNRESET); else a negative
 * error code is returned. This is guaranteed to happen before the call to
 * usb_ep_dequeue() returns.
 *
 * Note that some hardware can't clear out write fifos (to unlink the request
 * at the head of the queue) except as part of disconnecting from usb. Such
 * restrictions prevent drivers from supporting configuration changes,
 * even to configuration zero (a "chapter 9" requirement).
 *
 * This routine may be called in interrupt context.
 */
int usb_ep_dequeue(struct usb_ep *ep, struct usb_request *req)
{
	int ret;

	ret = ep->ops->dequeue(ep, req);
	trace_usb_ep_dequeue(ep, req, ret);

	return ret;
}
EXPORT_SYMBOL_GPL(usb_ep_dequeue);

/**
 * usb_ep_set_halt - sets the endpoint halt feature.
 * @ep: the non-isochronous endpoint being stalled
 *
 * Use this to stall an endpoint, perhaps as an error report.
 * Except for control endpoints,
 * the endpoint stays halted (will not stream any data) until the host
 * clears this feature; drivers may need to empty the endpoint's request
 * queue first, to make sure no inappropriate transfers happen.
 *
 * Note that while an endpoint CLEAR_FEATURE will be invisible to the
 * gadget driver, a SET_INTERFACE will not be.  To reset endpoints for the
 * current altsetting, see usb_ep_clear_halt().  When switching altsettings,
 * it's simplest to use usb_ep_enable() or usb_ep_disable() for the endpoints.
 *
 * This routine may be called in interrupt context.
 *
 * Returns zero, or a negative error code.  On success, this call sets
 * underlying hardware state that blocks data transfers.
 * Attempts to halt IN endpoints will fail (returning -EAGAIN) if any
 * transfer requests are still queued, or if the controller hardware
 * (usually a FIFO) still holds bytes that the host hasn't collected.
 */
int usb_ep_set_halt(struct usb_ep *ep)
{
	int ret;

	ret = ep->ops->set_halt(ep, 1);
	trace_usb_ep_set_halt(ep, ret);

	return ret;
}
EXPORT_SYMBOL_GPL(usb_ep_set_halt);

/**
 * usb_ep_clear_halt - clears endpoint halt, and resets toggle
 * @ep:the bulk or interrupt endpoint being reset
 *
 * Use this when responding to the standard usb "set interface" request,
 * for endpoints that aren't reconfigured, after clearing any other state
 * in the endpoint's i/o queue.
 *
 * This routine may be called in interrupt context.
 *
 * Returns zero, or a negative error code.  On success, this call clears
 * the underlying hardware state reflecting endpoint halt and data toggle.
 * Note that some hardware can't support this request (like pxa2xx_udc),
 * and accordingly can't correctly implement interface altsettings.
 */
int usb_ep_clear_halt(struct usb_ep *ep)
{
	int ret;

	ret = ep->ops->set_halt(ep, 0);
	trace_usb_ep_clear_halt(ep, ret);

	return ret;
}
EXPORT_SYMBOL_GPL(usb_ep_clear_halt);

/**
 * usb_ep_set_wedge - sets the halt feature and ignores clear requests
 * @ep: the endpoint being wedged
 *
 * Use this to stall an endpoint and ignore CLEAR_FEATURE(HALT_ENDPOINT)
 * requests. If the gadget driver clears the halt status, it will
 * automatically unwedge the endpoint.
 *
 * This routine may be called in interrupt context.
 *
 * Returns zero on success, else negative errno.
 */
int usb_ep_set_wedge(struct usb_ep *ep)
{
	int ret;

	if (ep->ops->set_wedge)
		ret = ep->ops->set_wedge(ep);
	else
		ret = ep->ops->set_halt(ep, 1);

	trace_usb_ep_set_wedge(ep, ret);

	return ret;
}
EXPORT_SYMBOL_GPL(usb_ep_set_wedge);

/**
 * usb_ep_fifo_status - returns number of bytes in fifo, or error
 * @ep: the endpoint whose fifo status is being checked.
 *
 * FIFO endpoints may have "unclaimed data" in them in certain cases,
 * such as after aborted transfers.  Hosts may not have collected all
 * the IN data written by the gadget driver (and reported by a request
 * completion).  The gadget driver may not have collected all the data
 * written OUT to it by the host.  Drivers that need precise handling for
 * fault reporting or recovery may need to use this call.
 *
 * This routine may be called in interrupt context.
 *
 * This returns the number of such bytes in the fifo, or a negative
 * errno if the endpoint doesn't use a FIFO or doesn't support such
 * precise handling.
 */
int usb_ep_fifo_status(struct usb_ep *ep)
{
	int ret;

	if (ep->ops->fifo_status)
		ret = ep->ops->fifo_status(ep);
	else
		ret = -EOPNOTSUPP;

	trace_usb_ep_fifo_status(ep, ret);

	return ret;
}
EXPORT_SYMBOL_GPL(usb_ep_fifo_status);

/**
 * usb_ep_fifo_flush - flushes contents of a fifo
 * @ep: the endpoint whose fifo is being flushed.
 *
 * This call may be used to flush the "unclaimed data" that may exist in
 * an endpoint fifo after abnormal transaction terminations.  The call
 * must never be used except when endpoint is not being used for any
 * protocol translation.
 *
 * This routine may be called in interrupt context.
 */
void usb_ep_fifo_flush(struct usb_ep *ep)
{
	if (ep->ops->fifo_flush)
		ep->ops->fifo_flush(ep);

	trace_usb_ep_fifo_flush(ep, 0);
}
EXPORT_SYMBOL_GPL(usb_ep_fifo_flush);

/* ------------------------------------------------------------------------- */

/**
 * usb_gadget_frame_number - returns the current frame number
 * @gadget: controller that reports the frame number
 *
 * Returns the usb frame number, normally eleven bits from a SOF packet,
 * or negative errno if this device doesn't support this capability.
 */
int usb_gadget_frame_number(struct usb_gadget *gadget)
{
	int ret;

	ret = gadget->ops->get_frame(gadget);

	trace_usb_gadget_frame_number(gadget, ret);

	return ret;
}
EXPORT_SYMBOL_GPL(usb_gadget_frame_number);

/**
 * usb_gadget_wakeup - tries to wake up the host connected to this gadget
 * @gadget: controller used to wake up the host
 *
 * Returns zero on success, else negative error code if the hardware
 * doesn't support such attempts, or its support has not been enabled
 * by the usb host.  Drivers must return device descriptors that report
 * their ability to support this, or hosts won't enable it.
 *
 * This may also try to use SRP to wake the host and start enumeration,
 * even if OTG isn't otherwise in use.  OTG devices may also start
 * remote wakeup even when hosts don't explicitly enable it.
 */
int usb_gadget_wakeup(struct usb_gadget *gadget)
{
	int ret = 0;

	if (!gadget->ops->wakeup) {
		ret = -EOPNOTSUPP;
		goto out;
	}

	ret = gadget->ops->wakeup(gadget);

out:
	trace_usb_gadget_wakeup(gadget, ret);

	return ret;
}
EXPORT_SYMBOL_GPL(usb_gadget_wakeup);

/**
 * usb_gsi_ep_op - performs operation on GSI accelerated EP based on EP op code
 *
 * Operations such as EP configuration, TRB allocation, StartXfer etc.
 * See gsi_ep_op for more details.
 */
int usb_gsi_ep_op(struct usb_ep *ep,
		struct usb_gsi_request *req, enum gsi_ep_op op)
{
<<<<<<< HEAD
	if (ep->ops->gsi_ep_op)
=======
	if (ep && ep->ops && ep->ops->gsi_ep_op)
>>>>>>> a4834780
		return ep->ops->gsi_ep_op(ep, req, op);

	return -EOPNOTSUPP;
}
<<<<<<< HEAD
EXPORT_SYMBOL(usb_gsi_ep_op);
=======
EXPORT_SYMBOL_GPL(usb_gsi_ep_op);
>>>>>>> a4834780

/**
 * usb_gadget_func_wakeup - send a function remote wakeup up notification
 * to the host connected to this gadget
 * @gadget: controller used to wake up the host
 * @interface_id: the interface which triggered the remote wakeup event
 *
 * Returns zero on success. Otherwise, negative error code is returned.
 */
int usb_gadget_func_wakeup(struct usb_gadget *gadget,
	int interface_id)
{
	if (!gadget || (gadget->speed != USB_SPEED_SUPER))
		return -EOPNOTSUPP;

	if (!gadget->ops || !gadget->ops->func_wakeup)
		return -EOPNOTSUPP;

	return gadget->ops->func_wakeup(gadget, interface_id);
}
EXPORT_SYMBOL_GPL(usb_gadget_func_wakeup);

/**
 * usb_gadget_set_selfpowered - sets the device selfpowered feature.
 * @gadget:the device being declared as self-powered
 *
 * this affects the device status reported by the hardware driver
 * to reflect that it now has a local power supply.
 *
 * returns zero on success, else negative errno.
 */
int usb_gadget_set_selfpowered(struct usb_gadget *gadget)
{
	int ret = 0;

	if (!gadget->ops->set_selfpowered) {
		ret = -EOPNOTSUPP;
		goto out;
	}

	ret = gadget->ops->set_selfpowered(gadget, 1);

out:
	trace_usb_gadget_set_selfpowered(gadget, ret);

	return ret;
}
EXPORT_SYMBOL_GPL(usb_gadget_set_selfpowered);

/**
 * usb_gadget_clear_selfpowered - clear the device selfpowered feature.
 * @gadget:the device being declared as bus-powered
 *
 * this affects the device status reported by the hardware driver.
 * some hardware may not support bus-powered operation, in which
 * case this feature's value can never change.
 *
 * returns zero on success, else negative errno.
 */
int usb_gadget_clear_selfpowered(struct usb_gadget *gadget)
{
	int ret = 0;

	if (!gadget->ops->set_selfpowered) {
		ret = -EOPNOTSUPP;
		goto out;
	}

	ret = gadget->ops->set_selfpowered(gadget, 0);

out:
	trace_usb_gadget_clear_selfpowered(gadget, ret);

	return ret;
}
EXPORT_SYMBOL_GPL(usb_gadget_clear_selfpowered);

/**
 * usb_gadget_vbus_connect - Notify controller that VBUS is powered
 * @gadget:The device which now has VBUS power.
 * Context: can sleep
 *
 * This call is used by a driver for an external transceiver (or GPIO)
 * that detects a VBUS power session starting.  Common responses include
 * resuming the controller, activating the D+ (or D-) pullup to let the
 * host detect that a USB device is attached, and starting to draw power
 * (8mA or possibly more, especially after SET_CONFIGURATION).
 *
 * Returns zero on success, else negative errno.
 */
int usb_gadget_vbus_connect(struct usb_gadget *gadget)
{
	int ret = 0;

	if (!gadget->ops->vbus_session) {
		ret = -EOPNOTSUPP;
		goto out;
	}

	ret = gadget->ops->vbus_session(gadget, 1);

out:
	trace_usb_gadget_vbus_connect(gadget, ret);

	return ret;
}
EXPORT_SYMBOL_GPL(usb_gadget_vbus_connect);

/**
 * usb_gadget_vbus_draw - constrain controller's VBUS power usage
 * @gadget:The device whose VBUS usage is being described
 * @mA:How much current to draw, in milliAmperes.  This should be twice
 *	the value listed in the configuration descriptor bMaxPower field.
 *
 * This call is used by gadget drivers during SET_CONFIGURATION calls,
 * reporting how much power the device may consume.  For example, this
 * could affect how quickly batteries are recharged.
 *
 * Returns zero on success, else negative errno.
 */
int usb_gadget_vbus_draw(struct usb_gadget *gadget, unsigned mA)
{
	int ret = 0;

	if (!gadget->ops->vbus_draw) {
		ret = -EOPNOTSUPP;
		goto out;
	}

	ret = gadget->ops->vbus_draw(gadget, mA);
	if (!ret)
		gadget->mA = mA;

out:
	trace_usb_gadget_vbus_draw(gadget, ret);

	return ret;
}
EXPORT_SYMBOL_GPL(usb_gadget_vbus_draw);

/**
 * usb_gadget_vbus_disconnect - notify controller about VBUS session end
 * @gadget:the device whose VBUS supply is being described
 * Context: can sleep
 *
 * This call is used by a driver for an external transceiver (or GPIO)
 * that detects a VBUS power session ending.  Common responses include
 * reversing everything done in usb_gadget_vbus_connect().
 *
 * Returns zero on success, else negative errno.
 */
int usb_gadget_vbus_disconnect(struct usb_gadget *gadget)
{
	int ret = 0;

	if (!gadget->ops->vbus_session) {
		ret = -EOPNOTSUPP;
		goto out;
	}

	ret = gadget->ops->vbus_session(gadget, 0);

out:
	trace_usb_gadget_vbus_disconnect(gadget, ret);

	return ret;
}
EXPORT_SYMBOL_GPL(usb_gadget_vbus_disconnect);

/**
 * usb_gadget_connect - software-controlled connect to USB host
 * @gadget:the peripheral being connected
 *
 * Enables the D+ (or potentially D-) pullup.  The host will start
 * enumerating this gadget when the pullup is active and a VBUS session
 * is active (the link is powered).  This pullup is always enabled unless
 * usb_gadget_disconnect() has been used to disable it.
 *
 * Returns zero on success, else negative errno.
 */
int usb_gadget_connect(struct usb_gadget *gadget)
{
	int ret = 0;

	if (!gadget->ops->pullup) {
		ret = -EOPNOTSUPP;
		goto out;
	}

	if (gadget->deactivated) {
		/*
		 * If gadget is deactivated we only save new state.
		 * Gadget will be connected automatically after activation.
		 */
		gadget->connected = true;
		goto out;
	}

	ret = gadget->ops->pullup(gadget, 1);
	if (!ret)
		gadget->connected = 1;

out:
	trace_usb_gadget_connect(gadget, ret);

	return ret;
}
EXPORT_SYMBOL_GPL(usb_gadget_connect);

/**
 * usb_gadget_disconnect - software-controlled disconnect from USB host
 * @gadget:the peripheral being disconnected
 *
 * Disables the D+ (or potentially D-) pullup, which the host may see
 * as a disconnect (when a VBUS session is active).  Not all systems
 * support software pullup controls.
 *
 * Returns zero on success, else negative errno.
 */
int usb_gadget_disconnect(struct usb_gadget *gadget)
{
	int ret = 0;

	if (!gadget->ops->pullup) {
		ret = -EOPNOTSUPP;
		goto out;
	}

	if (gadget->deactivated) {
		/*
		 * If gadget is deactivated we only save new state.
		 * Gadget will stay disconnected after activation.
		 */
		gadget->connected = false;
		goto out;
	}

	ret = gadget->ops->pullup(gadget, 0);
	if (!ret)
		gadget->connected = 0;

out:
	trace_usb_gadget_disconnect(gadget, ret);

	return ret;
}
EXPORT_SYMBOL_GPL(usb_gadget_disconnect);

/**
 * usb_gadget_deactivate - deactivate function which is not ready to work
 * @gadget: the peripheral being deactivated
 *
 * This routine may be used during the gadget driver bind() call to prevent
 * the peripheral from ever being visible to the USB host, unless later
 * usb_gadget_activate() is called.  For example, user mode components may
 * need to be activated before the system can talk to hosts.
 *
 * Returns zero on success, else negative errno.
 */
int usb_gadget_deactivate(struct usb_gadget *gadget)
{
	int ret = 0;

	if (gadget->deactivated)
		goto out;

	if (gadget->connected) {
		ret = usb_gadget_disconnect(gadget);
		if (ret)
			goto out;

		/*
		 * If gadget was being connected before deactivation, we want
		 * to reconnect it in usb_gadget_activate().
		 */
		gadget->connected = true;
	}
	gadget->deactivated = true;

out:
	trace_usb_gadget_deactivate(gadget, ret);

	return ret;
}
EXPORT_SYMBOL_GPL(usb_gadget_deactivate);

/**
 * usb_gadget_activate - activate function which is not ready to work
 * @gadget: the peripheral being activated
 *
 * This routine activates gadget which was previously deactivated with
 * usb_gadget_deactivate() call. It calls usb_gadget_connect() if needed.
 *
 * Returns zero on success, else negative errno.
 */
int usb_gadget_activate(struct usb_gadget *gadget)
{
	int ret = 0;

	if (!gadget->deactivated)
		goto out;

	gadget->deactivated = false;

	/*
	 * If gadget has been connected before deactivation, or became connected
	 * while it was being deactivated, we call usb_gadget_connect().
	 */
	if (gadget->connected)
		ret = usb_gadget_connect(gadget);

out:
	trace_usb_gadget_activate(gadget, ret);

	return ret;
}
EXPORT_SYMBOL_GPL(usb_gadget_activate);

/* ------------------------------------------------------------------------- */

#ifdef	CONFIG_HAS_DMA

int usb_gadget_map_request_by_dev(struct device *dev,
		struct usb_request *req, int is_in)
{
	if (req->length == 0)
		return 0;

	if (req->num_sgs) {
		int     mapped;

		mapped = dma_map_sg(dev, req->sg, req->num_sgs,
				is_in ? DMA_TO_DEVICE : DMA_FROM_DEVICE);
		if (mapped == 0) {
			dev_err(dev, "failed to map SGs\n");
			return -EFAULT;
		}

		req->num_mapped_sgs = mapped;
	} else {
		if (is_vmalloc_addr(req->buf)) {
			dev_err(dev, "buffer is not dma capable\n");
			return -EFAULT;
		} else if (object_is_on_stack(req->buf)) {
			dev_err(dev, "buffer is on stack\n");
			return -EFAULT;
		}

		req->dma = dma_map_single(dev, req->buf, req->length,
				is_in ? DMA_TO_DEVICE : DMA_FROM_DEVICE);

		if (dma_mapping_error(dev, req->dma)) {
			dev_err(dev, "failed to map buffer\n");
			return -EFAULT;
		}

		req->dma_mapped = 1;
	}

	return 0;
}
EXPORT_SYMBOL_GPL(usb_gadget_map_request_by_dev);

int usb_gadget_map_request(struct usb_gadget *gadget,
		struct usb_request *req, int is_in)
{
	return usb_gadget_map_request_by_dev(gadget->dev.parent, req, is_in);
}
EXPORT_SYMBOL_GPL(usb_gadget_map_request);

void usb_gadget_unmap_request_by_dev(struct device *dev,
		struct usb_request *req, int is_in)
{
	if (req->length == 0)
		return;

	if (req->num_mapped_sgs) {
		dma_unmap_sg(dev, req->sg, req->num_sgs,
				is_in ? DMA_TO_DEVICE : DMA_FROM_DEVICE);

		req->num_mapped_sgs = 0;
	} else if (req->dma_mapped) {
		dma_unmap_single(dev, req->dma, req->length,
				is_in ? DMA_TO_DEVICE : DMA_FROM_DEVICE);
		req->dma_mapped = 0;
	}
}
EXPORT_SYMBOL_GPL(usb_gadget_unmap_request_by_dev);

void usb_gadget_unmap_request(struct usb_gadget *gadget,
		struct usb_request *req, int is_in)
{
	usb_gadget_unmap_request_by_dev(gadget->dev.parent, req, is_in);
}
EXPORT_SYMBOL_GPL(usb_gadget_unmap_request);

#endif	/* CONFIG_HAS_DMA */

/* ------------------------------------------------------------------------- */

/**
 * usb_gadget_giveback_request - give the request back to the gadget layer
 * Context: in_interrupt()
 *
 * This is called by device controller drivers in order to return the
 * completed request back to the gadget layer.
 */
void usb_gadget_giveback_request(struct usb_ep *ep,
		struct usb_request *req)
{
	if (likely(req->status == 0))
		usb_led_activity(USB_LED_EVENT_GADGET);

	trace_usb_gadget_giveback_request(ep, req, 0);

	req->complete(ep, req);
}
EXPORT_SYMBOL_GPL(usb_gadget_giveback_request);

/* ------------------------------------------------------------------------- */

/**
 * gadget_find_ep_by_name - returns ep whose name is the same as sting passed
 *	in second parameter or NULL if searched endpoint not found
 * @g: controller to check for quirk
 * @name: name of searched endpoint
 */
struct usb_ep *gadget_find_ep_by_name(struct usb_gadget *g, const char *name)
{
	struct usb_ep *ep;

	gadget_for_each_ep(ep, g) {
		if (!strcmp(ep->name, name))
			return ep;
	}

	return NULL;
}
EXPORT_SYMBOL_GPL(gadget_find_ep_by_name);

/* ------------------------------------------------------------------------- */

int usb_gadget_ep_match_desc(struct usb_gadget *gadget,
		struct usb_ep *ep, struct usb_endpoint_descriptor *desc,
		struct usb_ss_ep_comp_descriptor *ep_comp)
{
	u8		type;
	u16		max;
	int		num_req_streams = 0;

	/* endpoint already claimed? */
	if (ep->claimed)
		return 0;

	type = usb_endpoint_type(desc);
	max = usb_endpoint_maxp(desc);

	if (usb_endpoint_dir_in(desc) && !ep->caps.dir_in)
		return 0;
	if (usb_endpoint_dir_out(desc) && !ep->caps.dir_out)
		return 0;

	if (max > ep->maxpacket_limit)
		return 0;

	/* "high bandwidth" works only at high speed */
	if (!gadget_is_dualspeed(gadget) && usb_endpoint_maxp_mult(desc) > 1)
		return 0;

	switch (type) {
	case USB_ENDPOINT_XFER_CONTROL:
		/* only support ep0 for portable CONTROL traffic */
		return 0;
	case USB_ENDPOINT_XFER_ISOC:
		if (!ep->caps.type_iso)
			return 0;
		/* ISO:  limit 1023 bytes full speed, 1024 high/super speed */
		if (!gadget_is_dualspeed(gadget) && max > 1023)
			return 0;
		break;
	case USB_ENDPOINT_XFER_BULK:
		if (!ep->caps.type_bulk)
			return 0;
		if (ep_comp && gadget_is_superspeed(gadget)) {
			/* Get the number of required streams from the
			 * EP companion descriptor and see if the EP
			 * matches it
			 */
			num_req_streams = ep_comp->bmAttributes & 0x1f;
			if (num_req_streams > ep->max_streams)
				return 0;
		}
		break;
	case USB_ENDPOINT_XFER_INT:
		/* Bulk endpoints handle interrupt transfers,
		 * except the toggle-quirky iso-synch kind
		 */
		if (!ep->caps.type_int && !ep->caps.type_bulk)
			return 0;
		/* INT:  limit 64 bytes full speed, 1024 high/super speed */
		if (!gadget_is_dualspeed(gadget) && max > 64)
			return 0;
		break;
	}

	return 1;
}
EXPORT_SYMBOL_GPL(usb_gadget_ep_match_desc);

/* ------------------------------------------------------------------------- */

static void usb_gadget_state_work(struct work_struct *work)
{
	struct usb_gadget *gadget = work_to_gadget(work);
	struct usb_udc *udc = gadget->udc;

	if (udc)
		sysfs_notify(&udc->dev.kobj, NULL, "state");
}

void usb_gadget_set_state(struct usb_gadget *gadget,
		enum usb_device_state state)
{
	gadget->state = state;
	schedule_work(&gadget->work);
}
EXPORT_SYMBOL_GPL(usb_gadget_set_state);

/* ------------------------------------------------------------------------- */

static void usb_udc_connect_control(struct usb_udc *udc)
{
	if (udc->vbus)
		usb_gadget_connect(udc->gadget);
	else
		usb_gadget_disconnect(udc->gadget);
}

/**
 * usb_udc_vbus_handler - updates the udc core vbus status, and try to
 * connect or disconnect gadget
 * @gadget: The gadget which vbus change occurs
 * @status: The vbus status
 *
 * The udc driver calls it when it wants to connect or disconnect gadget
 * according to vbus status.
 */
void usb_udc_vbus_handler(struct usb_gadget *gadget, bool status)
{
	struct usb_udc *udc = gadget->udc;

	if (udc) {
		udc->vbus = status;
		usb_udc_connect_control(udc);
	}
}
EXPORT_SYMBOL_GPL(usb_udc_vbus_handler);

/**
 * usb_gadget_udc_reset - notifies the udc core that bus reset occurs
 * @gadget: The gadget which bus reset occurs
 * @driver: The gadget driver we want to notify
 *
 * If the udc driver has bus reset handler, it needs to call this when the bus
 * reset occurs, it notifies the gadget driver that the bus reset occurs as
 * well as updates gadget state.
 */
void usb_gadget_udc_reset(struct usb_gadget *gadget,
		struct usb_gadget_driver *driver)
{
	driver->reset(gadget);
	usb_gadget_set_state(gadget, USB_STATE_DEFAULT);
}
EXPORT_SYMBOL_GPL(usb_gadget_udc_reset);

/**
 * usb_gadget_udc_start - tells usb device controller to start up
 * @udc: The UDC to be started
 *
 * This call is issued by the UDC Class driver when it's about
 * to register a gadget driver to the device controller, before
 * calling gadget driver's bind() method.
 *
 * It allows the controller to be powered off until strictly
 * necessary to have it powered on.
 *
 * Returns zero on success, else negative errno.
 */
static inline int usb_gadget_udc_start(struct usb_udc *udc)
{
	return udc->gadget->ops->udc_start(udc->gadget, udc->driver);
}

/**
 * usb_gadget_udc_stop - tells usb device controller we don't need it anymore
 * @gadget: The device we want to stop activity
 * @driver: The driver to unbind from @gadget
 *
 * This call is issued by the UDC Class driver after calling
 * gadget driver's unbind() method.
 *
 * The details are implementation specific, but it can go as
 * far as powering off UDC completely and disable its data
 * line pullups.
 */
static inline void usb_gadget_udc_stop(struct usb_udc *udc)
{
	udc->gadget->ops->udc_stop(udc->gadget);
}

/**
 * usb_gadget_udc_set_speed - tells usb device controller speed supported by
 *    current driver
 * @udc: The device we want to set maximum speed
 * @speed: The maximum speed to allowed to run
 *
 * This call is issued by the UDC Class driver before calling
 * usb_gadget_udc_start() in order to make sure that we don't try to
 * connect on speeds the gadget driver doesn't support.
 */
static inline void usb_gadget_udc_set_speed(struct usb_udc *udc,
					    enum usb_device_speed speed)
{
	if (udc->gadget->ops->udc_set_speed) {
		enum usb_device_speed s;

		s = min(speed, udc->gadget->max_speed);
		udc->gadget->ops->udc_set_speed(udc->gadget, s);
	}
}

/**
 * usb_udc_release - release the usb_udc struct
 * @dev: the dev member within usb_udc
 *
 * This is called by driver's core in order to free memory once the last
 * reference is released.
 */
static void usb_udc_release(struct device *dev)
{
	struct usb_udc *udc;

	udc = container_of(dev, struct usb_udc, dev);
	dev_dbg(dev, "releasing '%s'\n", dev_name(dev));
	kfree(udc);
}

static const struct attribute_group *usb_udc_attr_groups[];

static void usb_udc_nop_release(struct device *dev)
{
	dev_vdbg(dev, "%s\n", __func__);
}

/* should be called with udc_lock held */
static int check_pending_gadget_drivers(struct usb_udc *udc)
{
	struct usb_gadget_driver *driver;
	int ret = 0;

	list_for_each_entry(driver, &gadget_driver_pending_list, pending)
		if (!driver->udc_name || strcmp(driver->udc_name,
						dev_name(&udc->dev)) == 0) {
			ret = udc_bind_to_driver(udc, driver);
			if (ret != -EPROBE_DEFER)
				list_del_init(&driver->pending);
			break;
		}

	return ret;
}

/**
 * usb_add_gadget_udc_release - adds a new gadget to the udc class driver list
 * @parent: the parent device to this udc. Usually the controller driver's
 * device.
 * @gadget: the gadget to be added to the list.
 * @release: a gadget release function.
 *
 * Returns zero on success, negative errno otherwise.
 * Calls the gadget release function in the latter case.
 */
int usb_add_gadget_udc_release(struct device *parent, struct usb_gadget *gadget,
		void (*release)(struct device *dev))
{
	struct usb_udc		*udc;
	int			ret = -ENOMEM;

	dev_set_name(&gadget->dev, "gadget");
	INIT_WORK(&gadget->work, usb_gadget_state_work);
	gadget->dev.parent = parent;

	if (release)
		gadget->dev.release = release;
	else
		gadget->dev.release = usb_udc_nop_release;

	device_initialize(&gadget->dev);

	udc = kzalloc(sizeof(*udc), GFP_KERNEL);
	if (!udc)
		goto err_put_gadget;

	device_initialize(&udc->dev);
	udc->dev.release = usb_udc_release;
	udc->dev.class = udc_class;
	udc->dev.groups = usb_udc_attr_groups;
	udc->dev.parent = parent;
	ret = dev_set_name(&udc->dev, "%s", kobject_name(&parent->kobj));
	if (ret)
		goto err_put_udc;

	ret = device_add(&gadget->dev);
	if (ret)
		goto err_put_udc;

	udc->gadget = gadget;
	gadget->udc = udc;

	mutex_lock(&udc_lock);
	list_add_tail(&udc->list, &udc_list);

	ret = device_add(&udc->dev);
	if (ret)
		goto err_unlist_udc;

	usb_gadget_set_state(gadget, USB_STATE_NOTATTACHED);
	udc->vbus = true;

	/* pick up one of pending gadget drivers */
	ret = check_pending_gadget_drivers(udc);
	if (ret)
		goto err_del_udc;

	mutex_unlock(&udc_lock);

	return 0;

 err_del_udc:
	device_del(&udc->dev);

 err_unlist_udc:
	list_del(&udc->list);
	mutex_unlock(&udc_lock);

	device_del(&gadget->dev);

 err_put_udc:
	put_device(&udc->dev);

 err_put_gadget:
	put_device(&gadget->dev);
	return ret;
}
EXPORT_SYMBOL_GPL(usb_add_gadget_udc_release);

/**
 * usb_get_gadget_udc_name - get the name of the first UDC controller
 * This functions returns the name of the first UDC controller in the system.
 * Please note that this interface is usefull only for legacy drivers which
 * assume that there is only one UDC controller in the system and they need to
 * get its name before initialization. There is no guarantee that the UDC
 * of the returned name will be still available, when gadget driver registers
 * itself.
 *
 * Returns pointer to string with UDC controller name on success, NULL
 * otherwise. Caller should kfree() returned string.
 */
char *usb_get_gadget_udc_name(void)
{
	struct usb_udc *udc;
	char *name = NULL;

	/* For now we take the first available UDC */
	mutex_lock(&udc_lock);
	list_for_each_entry(udc, &udc_list, list) {
		if (!udc->driver) {
			name = kstrdup(udc->gadget->name, GFP_KERNEL);
			break;
		}
	}
	mutex_unlock(&udc_lock);
	return name;
}
EXPORT_SYMBOL_GPL(usb_get_gadget_udc_name);

/**
 * usb_add_gadget_udc - adds a new gadget to the udc class driver list
 * @parent: the parent device to this udc. Usually the controller
 * driver's device.
 * @gadget: the gadget to be added to the list
 *
 * Returns zero on success, negative errno otherwise.
 */
int usb_add_gadget_udc(struct device *parent, struct usb_gadget *gadget)
{
	return usb_add_gadget_udc_release(parent, gadget, NULL);
}
EXPORT_SYMBOL_GPL(usb_add_gadget_udc);

static void usb_gadget_remove_driver(struct usb_udc *udc)
{
	dev_dbg(&udc->dev, "unregistering UDC driver [%s]\n",
			udc->driver->function);

	kobject_uevent(&udc->dev.kobj, KOBJ_CHANGE);

	usb_gadget_disconnect(udc->gadget);
	udc->driver->disconnect(udc->gadget);
	udc->driver->unbind(udc->gadget);
	usb_gadget_udc_stop(udc);

	udc->driver = NULL;
	udc->dev.driver = NULL;
	udc->gadget->dev.driver = NULL;
}

/**
 * usb_del_gadget_udc - deletes @udc from udc_list
 * @gadget: the gadget to be removed.
 *
 * This, will call usb_gadget_unregister_driver() if
 * the @udc is still busy.
 */
void usb_del_gadget_udc(struct usb_gadget *gadget)
{
	struct usb_udc *udc = gadget->udc;

	if (!udc)
		return;

	dev_vdbg(gadget->dev.parent, "unregistering gadget\n");

	mutex_lock(&udc_lock);
	list_del(&udc->list);

	if (udc->driver) {
		struct usb_gadget_driver *driver = udc->driver;

		usb_gadget_remove_driver(udc);
		list_add(&driver->pending, &gadget_driver_pending_list);
	}
	mutex_unlock(&udc_lock);

	kobject_uevent(&udc->dev.kobj, KOBJ_REMOVE);
	flush_work(&gadget->work);
	device_unregister(&udc->dev);
	device_unregister(&gadget->dev);
	memset(&gadget->dev, 0x00, sizeof(gadget->dev));
}
EXPORT_SYMBOL_GPL(usb_del_gadget_udc);

/* ------------------------------------------------------------------------- */

static int udc_bind_to_driver(struct usb_udc *udc, struct usb_gadget_driver *driver)
{
	int ret;

	dev_dbg(&udc->dev, "registering UDC driver [%s]\n",
			driver->function);

	udc->driver = driver;
	udc->dev.driver = &driver->driver;
	udc->gadget->dev.driver = &driver->driver;

	usb_gadget_udc_set_speed(udc, driver->max_speed);

	ret = driver->bind(udc->gadget, driver);
	if (ret)
		goto err1;
	ret = usb_gadget_udc_start(udc);
	if (ret) {
		driver->unbind(udc->gadget);
		goto err1;
	}
	usb_udc_connect_control(udc);

	kobject_uevent(&udc->dev.kobj, KOBJ_CHANGE);
	return 0;
err1:
	if (ret != -EISNAM)
		dev_err(&udc->dev, "failed to start %s: %d\n",
			udc->driver->function, ret);
	udc->driver = NULL;
	udc->dev.driver = NULL;
	udc->gadget->dev.driver = NULL;
	return ret;
}

int usb_gadget_probe_driver(struct usb_gadget_driver *driver)
{
	struct usb_udc		*udc = NULL;
	int			ret = -ENODEV;

	if (!driver || !driver->bind || !driver->setup)
		return -EINVAL;

	mutex_lock(&udc_lock);
	if (driver->udc_name) {
		list_for_each_entry(udc, &udc_list, list) {
			ret = strcmp(driver->udc_name, dev_name(&udc->dev));
			if (!ret)
				break;
		}
		if (ret)
			ret = -ENODEV;
		else if (udc->driver)
			ret = -EBUSY;
		else
			goto found;
	} else {
		list_for_each_entry(udc, &udc_list, list) {
			/* For now we take the first one */
			if (!udc->driver)
				goto found;
		}
	}

	if (!driver->match_existing_only) {
		list_add_tail(&driver->pending, &gadget_driver_pending_list);
		pr_info("udc-core: couldn't find an available UDC - added [%s] to list of pending drivers\n",
			driver->function);
		ret = 0;
	}

	mutex_unlock(&udc_lock);
	return ret;
found:
	ret = udc_bind_to_driver(udc, driver);
	mutex_unlock(&udc_lock);
	return ret;
}
EXPORT_SYMBOL_GPL(usb_gadget_probe_driver);

int usb_gadget_unregister_driver(struct usb_gadget_driver *driver)
{
	struct usb_udc		*udc = NULL;
	int			ret = -ENODEV;

	if (!driver || !driver->unbind)
		return -EINVAL;

	mutex_lock(&udc_lock);
	list_for_each_entry(udc, &udc_list, list) {
		if (udc->driver == driver) {
			usb_gadget_remove_driver(udc);
			usb_gadget_set_state(udc->gadget,
					     USB_STATE_NOTATTACHED);

			/* Maybe there is someone waiting for this UDC? */
			check_pending_gadget_drivers(udc);
			/*
			 * For now we ignore bind errors as probably it's
			 * not a valid reason to fail other's gadget unbind
			 */
			ret = 0;
			break;
		}
	}

	if (ret) {
		list_del(&driver->pending);
		ret = 0;
	}
	mutex_unlock(&udc_lock);
	return ret;
}
EXPORT_SYMBOL_GPL(usb_gadget_unregister_driver);

/* ------------------------------------------------------------------------- */

static ssize_t srp_store(struct device *dev,
		struct device_attribute *attr, const char *buf, size_t n)
{
	struct usb_udc		*udc = container_of(dev, struct usb_udc, dev);

	if (sysfs_streq(buf, "1"))
		usb_gadget_wakeup(udc->gadget);

	return n;
}
static DEVICE_ATTR_WO(srp);

static ssize_t soft_connect_store(struct device *dev,
		struct device_attribute *attr, const char *buf, size_t n)
{
	struct usb_udc		*udc = container_of(dev, struct usb_udc, dev);

	if (!udc->driver) {
		dev_err(dev, "soft-connect without a gadget driver\n");
		return -EOPNOTSUPP;
	}

	if (sysfs_streq(buf, "connect")) {
		usb_gadget_udc_start(udc);
		usb_gadget_connect(udc->gadget);
	} else if (sysfs_streq(buf, "disconnect")) {
		usb_gadget_disconnect(udc->gadget);
		udc->driver->disconnect(udc->gadget);
		usb_gadget_udc_stop(udc);
	} else {
		dev_err(dev, "unsupported command '%s'\n", buf);
		return -EINVAL;
	}

	return n;
}
static DEVICE_ATTR_WO(soft_connect);

static ssize_t state_show(struct device *dev, struct device_attribute *attr,
			  char *buf)
{
	struct usb_udc		*udc = container_of(dev, struct usb_udc, dev);
	struct usb_gadget	*gadget = udc->gadget;

	return sprintf(buf, "%s\n", usb_state_string(gadget->state));
}
static DEVICE_ATTR_RO(state);

static ssize_t function_show(struct device *dev, struct device_attribute *attr,
			     char *buf)
{
	struct usb_udc		*udc = container_of(dev, struct usb_udc, dev);
	struct usb_gadget_driver *drv = udc->driver;

	if (!drv || !drv->function)
		return 0;
	return scnprintf(buf, PAGE_SIZE, "%s\n", drv->function);
}
static DEVICE_ATTR_RO(function);

#define USB_UDC_SPEED_ATTR(name, param)					\
ssize_t name##_show(struct device *dev,					\
		struct device_attribute *attr, char *buf)		\
{									\
	struct usb_udc *udc = container_of(dev, struct usb_udc, dev);	\
	return scnprintf(buf, PAGE_SIZE, "%s\n",			\
			usb_speed_string(udc->gadget->param));		\
}									\
static DEVICE_ATTR_RO(name)

static USB_UDC_SPEED_ATTR(current_speed, speed);
static USB_UDC_SPEED_ATTR(maximum_speed, max_speed);

#define USB_UDC_ATTR(name)					\
ssize_t name##_show(struct device *dev,				\
		struct device_attribute *attr, char *buf)	\
{								\
	struct usb_udc		*udc = container_of(dev, struct usb_udc, dev); \
	struct usb_gadget	*gadget = udc->gadget;		\
								\
	return scnprintf(buf, PAGE_SIZE, "%d\n", gadget->name);	\
}								\
static DEVICE_ATTR_RO(name)

static USB_UDC_ATTR(is_otg);
static USB_UDC_ATTR(is_a_peripheral);
static USB_UDC_ATTR(b_hnp_enable);
static USB_UDC_ATTR(a_hnp_support);
static USB_UDC_ATTR(a_alt_hnp_support);
static USB_UDC_ATTR(is_selfpowered);

static struct attribute *usb_udc_attrs[] = {
	&dev_attr_srp.attr,
	&dev_attr_soft_connect.attr,
	&dev_attr_state.attr,
	&dev_attr_function.attr,
	&dev_attr_current_speed.attr,
	&dev_attr_maximum_speed.attr,

	&dev_attr_is_otg.attr,
	&dev_attr_is_a_peripheral.attr,
	&dev_attr_b_hnp_enable.attr,
	&dev_attr_a_hnp_support.attr,
	&dev_attr_a_alt_hnp_support.attr,
	&dev_attr_is_selfpowered.attr,
	NULL,
};

static const struct attribute_group usb_udc_attr_group = {
	.attrs = usb_udc_attrs,
};

static const struct attribute_group *usb_udc_attr_groups[] = {
	&usb_udc_attr_group,
	NULL,
};

static int usb_udc_uevent(struct device *dev, struct kobj_uevent_env *env)
{
	struct usb_udc		*udc = container_of(dev, struct usb_udc, dev);
	int			ret;

	ret = add_uevent_var(env, "USB_UDC_NAME=%s", udc->gadget->name);
	if (ret) {
		dev_err(dev, "failed to add uevent USB_UDC_NAME\n");
		return ret;
	}

	if (udc->driver) {
		ret = add_uevent_var(env, "USB_UDC_DRIVER=%s",
				udc->driver->function);
		if (ret) {
			dev_err(dev, "failed to add uevent USB_UDC_DRIVER\n");
			return ret;
		}
	}

	return 0;
}

static int __init usb_udc_init(void)
{
	udc_class = class_create(THIS_MODULE, "udc");
	if (IS_ERR(udc_class)) {
		pr_err("failed to create udc class --> %ld\n",
				PTR_ERR(udc_class));
		return PTR_ERR(udc_class);
	}

	udc_class->dev_uevent = usb_udc_uevent;
	return 0;
}
subsys_initcall(usb_udc_init);

static void __exit usb_udc_exit(void)
{
	class_destroy(udc_class);
}
module_exit(usb_udc_exit);

MODULE_DESCRIPTION("UDC Framework");
MODULE_AUTHOR("Felipe Balbi <balbi@ti.com>");
MODULE_LICENSE("GPL v2");<|MERGE_RESOLUTION|>--- conflicted
+++ resolved
@@ -515,20 +515,12 @@
 int usb_gsi_ep_op(struct usb_ep *ep,
 		struct usb_gsi_request *req, enum gsi_ep_op op)
 {
-<<<<<<< HEAD
-	if (ep->ops->gsi_ep_op)
-=======
 	if (ep && ep->ops && ep->ops->gsi_ep_op)
->>>>>>> a4834780
 		return ep->ops->gsi_ep_op(ep, req, op);
 
 	return -EOPNOTSUPP;
 }
-<<<<<<< HEAD
-EXPORT_SYMBOL(usb_gsi_ep_op);
-=======
 EXPORT_SYMBOL_GPL(usb_gsi_ep_op);
->>>>>>> a4834780
 
 /**
  * usb_gadget_func_wakeup - send a function remote wakeup up notification
