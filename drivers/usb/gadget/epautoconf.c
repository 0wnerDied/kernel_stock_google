--- conflicted
+++ resolved
@@ -207,11 +207,7 @@
 EXPORT_SYMBOL_GPL(usb_ep_autoconfig_reset);
 
 /**
-<<<<<<< HEAD
- * usb_ep_autoconfig_by_name - Used to pick the endpoint by name. eg gsi-epin1
-=======
  * usb_ep_autoconfig_by_name - Used to pick the endpoint by name. eg ep1in-gsi
->>>>>>> 2d2af525
  * @gadget: The device to which the endpoint must belong.
  * @desc: Endpoint descriptor, with endpoint direction and transfer mode
  *	initialized.
@@ -227,17 +223,12 @@
 	struct usb_ep	*ep;
 	bool ep_found = false;
 
-<<<<<<< HEAD
 	if (!ep_name || !strlen(ep_name))
 		goto err;
 
 	list_for_each_entry(ep, &gadget->ep_list, ep_list)
 		if (strncmp(ep->name, ep_name, strlen(ep_name)) == 0 &&
 				!ep->driver_data) {
-=======
-	list_for_each_entry(ep, &gadget->ep_list, ep_list)
-		if (strcmp(ep->name, ep_name) == 0 && !ep->driver_data) {
->>>>>>> 2d2af525
 			ep_found = true;
 			break;
 		}
@@ -252,15 +243,8 @@
 		return ep;
 	}
 
-<<<<<<< HEAD
 err:
 	pr_err("%s:error finding ep %s\n", __func__, ep_name);
 	return NULL;
 }
-EXPORT_SYMBOL(usb_ep_autoconfig_by_name);
-=======
-	pr_err("%s:error finding ep %s\n", __func__, ep_name);
-	return NULL;
-}
-EXPORT_SYMBOL_GPL(usb_ep_autoconfig_by_name);
->>>>>>> 2d2af525
+EXPORT_SYMBOL_GPL(usb_ep_autoconfig_by_name);