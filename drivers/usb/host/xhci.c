--- conflicted
+++ resolved
@@ -5218,7 +5218,6 @@
 }
 EXPORT_SYMBOL_GPL(xhci_gen_setup);
 
-<<<<<<< HEAD
 static phys_addr_t xhci_get_sec_event_ring_phys_addr(struct usb_hcd *hcd,
 	unsigned int intr_num, dma_addr_t *dma)
 {
@@ -5302,26 +5301,17 @@
 static int  xhci_stop_endpoint(struct usb_hcd *hcd,
 	struct usb_device *udev, struct usb_host_endpoint *ep)
 {
-	struct xhci_hcd *xhci = hcd_to_xhci(hcd);
-=======
-static int  xhci_stop_endpoint(struct usb_hcd *hcd,
-	struct usb_device *udev, struct usb_host_endpoint *ep)
-{
 	struct xhci_hcd *xhci;
->>>>>>> 2d2af525
 	unsigned int ep_index;
 	struct xhci_virt_device *virt_dev;
 	struct xhci_command *cmd;
 	unsigned long flags;
 	int ret = 0;
 
-<<<<<<< HEAD
-=======
 	if (!hcd || !udev || !ep)
 		return -EINVAL;
 
 	xhci = hcd_to_xhci(hcd);
->>>>>>> 2d2af525
 	cmd = xhci_alloc_command(xhci, true, GFP_NOIO);
 	if (!cmd)
 		return -ENOMEM;
@@ -5365,11 +5355,6 @@
 	return ret;
 }
 
-<<<<<<< HEAD
-
-
-=======
->>>>>>> 2d2af525
 static const struct hc_driver xhci_hc_driver = {
 	.description =		"xhci-hcd",
 	.product_desc =		"xHCI Host Controller",
@@ -5432,12 +5417,9 @@
 	.find_raw_port_number =	xhci_find_raw_port_number,
 	.sec_event_ring_setup =		xhci_sec_event_ring_setup,
 	.sec_event_ring_cleanup =	xhci_sec_event_ring_cleanup,
-<<<<<<< HEAD
 	.get_sec_event_ring_phys_addr =	xhci_get_sec_event_ring_phys_addr,
 	.get_xfer_ring_phys_addr =	xhci_get_xfer_ring_phys_addr,
 	.get_core_id =			xhci_get_core_id,
-=======
->>>>>>> 2d2af525
 	.stop_endpoint =		xhci_stop_endpoint,
 };
 
