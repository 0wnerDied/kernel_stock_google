--- conflicted
+++ resolved
@@ -1486,7 +1486,8 @@
 
 	ret = dwc3_send_gadget_ep_cmd(dep, cmd, &params);
 	if (ret < 0) {
-<<<<<<< HEAD
+		struct dwc3_request *tmp;
+
 		if ((ret == -EAGAIN) && starting &&
 				usb_endpoint_xfer_isoc(dep->endpoint.desc)) {
 			dbg_event(dep->number, "CMD_STS", ret);
@@ -1511,21 +1512,10 @@
 			return ret;
 		}
 
-		/*
-		 * FIXME we need to iterate over the list of requests
-		 * here and stop, unmap, free and del each of the linked
-		 * requests instead of what we do now.
-		 */
-		if (req->trb)
-			memset(req->trb, 0, sizeof(struct dwc3_trb));
-		dwc3_gadget_del_and_unmap_request(dep, req, ret);
-=======
-		struct dwc3_request *tmp;
-
 		if (ret == -EAGAIN)
 			return ret;
 
-		dwc3_stop_active_transfer(dep, true, true);
+		dwc3_stop_active_transfer(dwc, dep->number, true, true);
 
 		list_for_each_entry_safe(req, tmp, &dep->started_list, list)
 			dwc3_gadget_move_cancelled_request(req);
@@ -1534,7 +1524,6 @@
 		if (!(dep->flags & DWC3_EP_END_TRANSFER_PENDING))
 			dwc3_gadget_ep_cleanup_cancelled_requests(dep);
 
->>>>>>> bcf95174
 		return ret;
 	}
 
