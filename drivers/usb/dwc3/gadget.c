--- conflicted
+++ resolved
@@ -808,8 +808,6 @@
 	return 0;
 }
 
-void dwc3_stop_active_transfer(struct dwc3 *dwc, u32 epnum, bool force,
-	bool interrupt);
 static void dwc3_remove_requests(struct dwc3 *dwc, struct dwc3_ep *dep)
 {
 	int retries = 40;
@@ -1577,18 +1575,12 @@
 			return ret;
 		}
 
-<<<<<<< HEAD
 		if (ret == -EAGAIN)
 			return ret;
 
 		dwc3_stop_active_transfer(dwc, dep->number, true, true);
 
 		list_for_each_entry_safe(req, tmp, &dep->started_list, list)
-=======
-		dwc3_stop_active_transfer(dwc, dep->number, true);
-
-		list_for_each_entry_safe(req, n, &dep->started_list, list)
->>>>>>> 96aaa2a2
 			dwc3_gadget_move_cancelled_request(req);
 
 		/* If ep isn't started, then there's no end transfer pending */
@@ -2045,10 +2037,8 @@
 	link_state = dwc3_get_link_state(dwc);
 
 	switch (link_state) {
-	case DWC3_LINK_STATE_RESET:
 	case DWC3_LINK_STATE_RX_DET:	/* in HS, means Early Suspend */
 	case DWC3_LINK_STATE_U3:	/* in HS, means SUSPEND */
-	case DWC3_LINK_STATE_RESUME:
 		break;
 	case DWC3_LINK_STATE_U1:
 		if (dwc->gadget.speed != USB_SPEED_SUPER) {
@@ -3128,13 +3118,7 @@
 		    (IS_ALIGNED(req->request.length, maxp)))
 			ret = dwc3_gadget_ep_reclaim_trb_linear(dep, req, event, status);
 
-<<<<<<< HEAD
 		req->needs_extra_trb = false;
-=======
-	if (!dwc3_gadget_ep_request_completed(req)) {
-		__dwc3_gadget_kick_transfer(dep);
-		goto out;
->>>>>>> 96aaa2a2
 	}
 
 	dwc3_gadget_giveback(dep, req, status);
@@ -3204,18 +3188,10 @@
 
 	dwc3_gadget_ep_cleanup_completed_requests(dep, event, status);
 
-<<<<<<< HEAD
-	if (stop) {
+	if (stop)
 		dwc3_stop_active_transfer(dwc, dep->number, true, true);
-		dep->flags = DWC3_EP_ENABLED;
-	}
 	else if (dwc3_gadget_ep_should_continue(dep))
 		__dwc3_gadget_kick_transfer(dep);
-
-=======
-	if (stop)
-		dwc3_stop_active_transfer(dwc, dep->number, true);
->>>>>>> 96aaa2a2
 	/*
 	 * WORKAROUND: This is the 2nd half of U1/U2 -> U0 workaround.
 	 * See dwc3_gadget_linksts_change_interrupt() for 1st half.
@@ -3413,7 +3389,7 @@
 
 	cmd = DWC3_DEPCMD_ENDTRANSFER;
 	cmd |= force ? DWC3_DEPCMD_HIPRI_FORCERM : 0;
-	cmd |= interrupt ? DWC3_DEPCMD_CMDIOC : 0;
+	cmd |= DWC3_DEPCMD_CMDIOC;
 	cmd |= DWC3_DEPCMD_PARAM(dep->resource_index);
 	memset(&params, 0, sizeof(params));
 	ret = dwc3_send_gadget_ep_cmd(dep, cmd, &params);
