// SPDX-License-Identifier: GPL-2.0
/*
 * gadget.c - DesignWare USB3 DRD Controller Gadget Framework Link
 *
 * Copyright (C) 2010-2011 Texas Instruments Incorporated - http://www.ti.com
 *
 * Authors: Felipe Balbi <balbi@ti.com>,
 *	    Sebastian Andrzej Siewior <bigeasy@linutronix.de>
 */

#include <linux/kernel.h>
#include <linux/delay.h>
#include <linux/slab.h>
#include <linux/spinlock.h>
#include <linux/platform_device.h>
#include <linux/pm_runtime.h>
#include <linux/interrupt.h>
#include <linux/io.h>
#include <linux/list.h>
#include <linux/dma-mapping.h>

#include <linux/usb/ch9.h>
#include <linux/usb/composite.h>
#include <linux/usb/gadget.h>

#include "debug.h"
#include "core.h"
#include "gadget.h"
#include "io.h"

#define DWC3_ALIGN_FRAME(d)	(((d)->frame_number + (d)->interval) \
					& ~((d)->interval - 1))

static void dwc3_gadget_wakeup_interrupt(struct dwc3 *dwc, bool remote_wakeup);
static int dwc3_gadget_wakeup_int(struct dwc3 *dwc);
static int __dwc3_gadget_start(struct dwc3 *dwc);
static void dwc3_gadget_disconnect_interrupt(struct dwc3 *dwc);

/**
 * dwc3_gadget_set_test_mode - enables usb2 test modes
 * @dwc: pointer to our context structure
 * @mode: the mode to set (J, K SE0 NAK, Force Enable)
 *
 * Caller should take care of locking. This function will return 0 on
 * success or -EINVAL if wrong Test Selector is passed.
 */
int dwc3_gadget_set_test_mode(struct dwc3 *dwc, int mode)
{
	u32		reg;

	reg = dwc3_readl(dwc->regs, DWC3_DCTL);
	reg &= ~DWC3_DCTL_TSTCTRL_MASK;

	switch (mode) {
	case TEST_J:
	case TEST_K:
	case TEST_SE0_NAK:
	case TEST_PACKET:
	case TEST_FORCE_EN:
		reg |= mode << 1;
		break;
	default:
		return -EINVAL;
	}

	dwc3_writel(dwc->regs, DWC3_DCTL, reg);

	return 0;
}

/**
 * dwc3_gadget_get_link_state - gets current state of usb link
 * @dwc: pointer to our context structure
 *
 * Caller should take care of locking. This function will
 * return the link state on success (>= 0) or -ETIMEDOUT.
 */
int dwc3_gadget_get_link_state(struct dwc3 *dwc)
{
	u32		reg;

	reg = dwc3_readl(dwc->regs, DWC3_DSTS);

	return DWC3_DSTS_USBLNKST(reg);
}

/**
 * dwc3_gadget_set_link_state - sets usb link to a particular state
 * @dwc: pointer to our context structure
 * @state: the state to put link into
 *
 * Caller should take care of locking. This function will
 * return 0 on success or -ETIMEDOUT.
 */
int dwc3_gadget_set_link_state(struct dwc3 *dwc, enum dwc3_link_state state)
{
	int		retries = 10000;
	u32		reg;

	/*
	 * Wait until device controller is ready. Only applies to 1.94a and
	 * later RTL.
	 */
	if (dwc->revision >= DWC3_REVISION_194A) {
		while (--retries) {
			reg = dwc3_readl(dwc->regs, DWC3_DSTS);
			if (reg & DWC3_DSTS_DCNRD)
				udelay(5);
			else
				break;
		}

		if (retries <= 0)
			return -ETIMEDOUT;
	}

	reg = dwc3_readl(dwc->regs, DWC3_DCTL);
	reg &= ~DWC3_DCTL_ULSTCHNGREQ_MASK;

	/* set requested state */
	reg |= DWC3_DCTL_ULSTCHNGREQ(state);
	dwc3_writel(dwc->regs, DWC3_DCTL, reg);

	/*
	 * The following code is racy when called from dwc3_gadget_wakeup,
	 * and is not needed, at least on newer versions
	 */
	if (dwc->revision >= DWC3_REVISION_194A)
		return 0;

	/* wait for a change in DSTS */
	retries = 10000;
	while (--retries) {
		reg = dwc3_readl(dwc->regs, DWC3_DSTS);

		if (DWC3_DSTS_USBLNKST(reg) == state)
			return 0;

		udelay(5);
	}

	return -ETIMEDOUT;
}

/**
 * dwc3_ep_inc_trb - increment a trb index.
 * @index: Pointer to the TRB index to increment.
 *
 * The index should never point to the link TRB. After incrementing,
 * if it is point to the link TRB, wrap around to the beginning. The
 * link TRB is always at the last TRB entry.
 */
static void dwc3_ep_inc_trb(u8 *index)
{
	(*index)++;
	if (*index == (DWC3_TRB_NUM - 1))
		*index = 0;
}

/**
 * dwc3_ep_inc_enq - increment endpoint's enqueue pointer
 * @dep: The endpoint whose enqueue pointer we're incrementing
 */
void dwc3_ep_inc_enq(struct dwc3_ep *dep)
{
	dwc3_ep_inc_trb(&dep->trb_enqueue);
}

/**
 * dwc3_ep_inc_deq - increment endpoint's dequeue pointer
 * @dep: The endpoint whose enqueue pointer we're incrementing
 */
void dwc3_ep_inc_deq(struct dwc3_ep *dep)
{
	dwc3_ep_inc_trb(&dep->trb_dequeue);
}

/*
 * dwc3_gadget_resize_tx_fifos - reallocate fifo spaces for current use-case
 * @dwc: pointer to our context structure
 *
 * This function will a best effort FIFO allocation in order
 * to improve FIFO usage and throughput, while still allowing
 * us to enable as many endpoints as possible.
 *
 * Keep in mind that this operation will be highly dependent
 * on the configured size for RAM1 - which contains TxFifo -,
 * the amount of endpoints enabled on coreConsultant tool, and
 * the width of the Master Bus.
 *
 * In the ideal world, we would always be able to satisfy the
 * following equation:
 *
 * ((512 + 2 * MDWIDTH-Bytes) + (Number of IN Endpoints - 1) * \
 * (3 * (1024 + MDWIDTH-Bytes) + MDWIDTH-Bytes)) / MDWIDTH-Bytes
 *
 * Unfortunately, due to many variables that's not always the case.
 */
int dwc3_gadget_resize_tx_fifos(struct dwc3 *dwc, struct dwc3_ep *dep)
{
	int		fifo_size, mdwidth, max_packet = 1024;
	int		tmp, mult = 1, fifo_0_start;

	if (!dwc->needs_fifo_resize || !dwc->tx_fifo_size)
		return 0;

	/* resize IN endpoints excepts ep0 */
	if (!usb_endpoint_dir_in(dep->endpoint.desc) ||
			dep->endpoint.ep_num == 0)
		return 0;

	/* Don't resize already resized IN endpoint */
	if (dep->fifo_depth) {
		dev_dbg(dwc->dev, "%s fifo_depth:%d is already set\n",
				dep->endpoint.name, dep->fifo_depth);
		return 0;
	}

	mdwidth = DWC3_MDWIDTH(dwc->hwparams.hwparams0);
	/* MDWIDTH is represented in bits, we need it in bytes */
	mdwidth >>= 3;

	if (((dep->endpoint.maxburst > 1) &&
			usb_endpoint_xfer_bulk(dep->endpoint.desc))
			|| usb_endpoint_xfer_isoc(dep->endpoint.desc))
		mult = 3;

	if ((dep->endpoint.maxburst > 6) &&
			usb_endpoint_xfer_bulk(dep->endpoint.desc)
			&& dwc3_is_usb31(dwc))
		mult = 6;

	tmp = ((max_packet + mdwidth) * mult) + mdwidth;
	fifo_size = DIV_ROUND_UP(tmp, mdwidth);
	dep->fifo_depth = fifo_size;

	/* Check if TXFIFOs start at non-zero addr */
	tmp = dwc3_readl(dwc->regs, DWC3_GTXFIFOSIZ(0));
	fifo_0_start = DWC3_GTXFIFOSIZ_TXFSTADDR(tmp);

	fifo_size |= (fifo_0_start + (dwc->last_fifo_depth << 16));
	if (dwc3_is_usb31(dwc))
		dwc->last_fifo_depth += DWC31_GTXFIFOSIZ_TXFDEF(fifo_size);
	else
		dwc->last_fifo_depth += DWC3_GTXFIFOSIZ_TXFDEF(fifo_size);

	dev_dbg(dwc->dev, "%s ep_num:%d last_fifo_depth:%04x fifo_depth:%d\n",
		dep->endpoint.name, dep->endpoint.ep_num, dwc->last_fifo_depth,
		dep->fifo_depth);

	dbg_event(0xFF, "resize_fifo", dep->number);
	dbg_event(0xFF, "fifo_depth", dep->fifo_depth);
	/* Check fifo size allocation doesn't exceed available RAM size. */
	if ((dwc->last_fifo_depth * mdwidth) >= dwc->tx_fifo_size) {
		dev_err(dwc->dev, "Fifosize(%d) > RAM size(%d) %s depth:%d\n",
			(dwc->last_fifo_depth * mdwidth), dwc->tx_fifo_size,
			dep->endpoint.name, fifo_size);
		if (dwc3_is_usb31(dwc))
			fifo_size = DWC31_GTXFIFOSIZ_TXFDEF(fifo_size);
		else
			fifo_size = DWC3_GTXFIFOSIZ_TXFDEF(fifo_size);
		dwc->last_fifo_depth -= fifo_size;
		dep->fifo_depth = 0;
		WARN_ON(1);
		return -ENOMEM;
	}

	if ((dwc->revision == DWC3_USB31_REVISION_170A) &&
		(dwc->versiontype == DWC3_USB31_VER_TYPE_EA06) &&
		usb_endpoint_xfer_isoc(dep->endpoint.desc))
		fifo_size |= DWC31_GTXFIFOSIZ_TXFRAMNUM;

	dwc3_writel(dwc->regs, DWC3_GTXFIFOSIZ(dep->endpoint.ep_num),
							fifo_size);
	return 0;
}

static void dwc3_gadget_del_and_unmap_request(struct dwc3_ep *dep,
		struct dwc3_request *req, int status)
{
	struct dwc3			*dwc = dep->dwc;

	req->started = false;
	list_del(&req->list);
	req->remaining = 0;
	req->needs_extra_trb = false;

	if (req->request.status == -EINPROGRESS)
		req->request.status = status;

	if (req->trb) {
		dbg_ep_unmap(dep->number, req);
		usb_gadget_unmap_request_by_dev(dwc->sysdev,
				&req->request, req->direction);
	}

	req->trb = NULL;
	trace_dwc3_gadget_giveback(req);
}

/**
 * dwc3_gadget_giveback - call struct usb_request's ->complete callback
 * @dep: The endpoint to whom the request belongs to
 * @req: The request we're giving back
 * @status: completion code for the request
 *
 * Must be called with controller's lock held and interrupts disabled. This
 * function will unmap @req and call its ->complete() callback to notify upper
 * layers that it has completed.
 */
void dwc3_gadget_giveback(struct dwc3_ep *dep, struct dwc3_request *req,
		int status)
{
	struct dwc3			*dwc = dep->dwc;

	dwc3_gadget_del_and_unmap_request(dep, req, status);

	spin_unlock(&dwc->lock);
	usb_gadget_giveback_request(&dep->endpoint, &req->request);
	spin_lock(&dwc->lock);
}

/**
 * dwc3_send_gadget_generic_command - issue a generic command for the controller
 * @dwc: pointer to the controller context
 * @cmd: the command to be issued
 * @param: command parameter
 *
 * Caller should take care of locking. Issue @cmd with a given @param to @dwc
 * and wait for its completion.
 */
int dwc3_send_gadget_generic_command(struct dwc3 *dwc, unsigned cmd, u32 param)
{
	u32		timeout = 500;
	int		status = 0;
	int		ret = 0;
	u32		reg;

	dwc3_writel(dwc->regs, DWC3_DGCMDPAR, param);
	dwc3_writel(dwc->regs, DWC3_DGCMD, cmd | DWC3_DGCMD_CMDACT);

	do {
		reg = dwc3_readl(dwc->regs, DWC3_DGCMD);
		if (!(reg & DWC3_DGCMD_CMDACT)) {
			status = DWC3_DGCMD_STATUS(reg);
			if (status)
				ret = -EINVAL;
			break;
		}
	} while (--timeout);

	if (!timeout) {
		ret = -ETIMEDOUT;
		status = -ETIMEDOUT;
	}

	trace_dwc3_gadget_generic_cmd(cmd, param, status);

	return ret;
}

/**
 * dwc3_send_gadget_ep_cmd - issue an endpoint command
 * @dep: the endpoint to which the command is going to be issued
 * @cmd: the command to be issued
 * @params: parameters to the command
 *
 * Caller should handle locking. This function will issue @cmd with given
 * @params to @dep and wait for its completion.
 */
int dwc3_send_gadget_ep_cmd(struct dwc3_ep *dep, unsigned cmd,
		struct dwc3_gadget_ep_cmd_params *params)
{
	const struct usb_endpoint_descriptor *desc = dep->endpoint.desc;
	struct dwc3		*dwc = dep->dwc;
	u32			timeout = 3000;
	u32			saved_config = 0;
	u32			reg;

	int			cmd_status = 0;
	int			ret = -EINVAL;

	/*
	 * When operating in USB 2.0 speeds (HS/FS), if GUSB2PHYCFG.ENBLSLPM or
	 * GUSB2PHYCFG.SUSPHY is set, it must be cleared before issuing an
	 * endpoint command.
	 *
	 * Save and clear both GUSB2PHYCFG.ENBLSLPM and GUSB2PHYCFG.SUSPHY
	 * settings. Restore them after the command is completed.
	 *
	 * DWC_usb3 3.30a and DWC_usb31 1.90a programming guide section 3.2.2
	 */
	if (dwc->gadget.speed <= USB_SPEED_HIGH) {
		reg = dwc3_readl(dwc->regs, DWC3_GUSB2PHYCFG(0));
		if (unlikely(reg & DWC3_GUSB2PHYCFG_SUSPHY)) {
			saved_config |= DWC3_GUSB2PHYCFG_SUSPHY;
			reg &= ~DWC3_GUSB2PHYCFG_SUSPHY;
		}

		if (reg & DWC3_GUSB2PHYCFG_ENBLSLPM) {
			saved_config |= DWC3_GUSB2PHYCFG_ENBLSLPM;
			reg &= ~DWC3_GUSB2PHYCFG_ENBLSLPM;
		}

		if (saved_config)
			dwc3_writel(dwc->regs, DWC3_GUSB2PHYCFG(0), reg);
	}

	dwc3_writel(dep->regs, DWC3_DEPCMDPAR0, params->param0);
	dwc3_writel(dep->regs, DWC3_DEPCMDPAR1, params->param1);
	dwc3_writel(dep->regs, DWC3_DEPCMDPAR2, params->param2);

	/*
	 * Synopsys Databook 2.60a states in section 6.3.2.5.6 of that if we're
	 * not relying on XferNotReady, we can make use of a special "No
	 * Response Update Transfer" command where we should clear both CmdAct
	 * and CmdIOC bits.
	 *
	 * With this, we don't need to wait for command completion and can
	 * straight away issue further commands to the endpoint.
	 *
	 * NOTICE: We're making an assumption that control endpoints will never
	 * make use of Update Transfer command. This is a safe assumption
	 * because we can never have more than one request at a time with
	 * Control Endpoints. If anybody changes that assumption, this chunk
	 * needs to be updated accordingly.
	 */
	if (DWC3_DEPCMD_CMD(cmd) == DWC3_DEPCMD_UPDATETRANSFER &&
			!usb_endpoint_xfer_isoc(desc))
		cmd &= ~(DWC3_DEPCMD_CMDIOC | DWC3_DEPCMD_CMDACT);
	else
		cmd |= DWC3_DEPCMD_CMDACT;

	dwc3_writel(dep->regs, DWC3_DEPCMD, cmd);
	do {
		reg = dwc3_readl(dep->regs, DWC3_DEPCMD);
		if (!(reg & DWC3_DEPCMD_CMDACT)) {
			cmd_status = DWC3_DEPCMD_STATUS(reg);

			switch (cmd_status) {
			case 0:
				ret = 0;
				break;
			case DEPEVT_TRANSFER_NO_RESOURCE:
				ret = -EINVAL;
				break;
			case DEPEVT_TRANSFER_BUS_EXPIRY:
				/*
				 * SW issues START TRANSFER command to
				 * isochronous ep with future frame interval. If
				 * future interval time has already passed when
				 * core receives the command, it will respond
				 * with an error status of 'Bus Expiry'.
				 *
				 * Instead of always returning -EINVAL, let's
				 * give a hint to the gadget driver that this is
				 * the case by returning -EAGAIN.
				 */
				ret = -EAGAIN;
				break;
			default:
				dev_WARN(dwc->dev, "UNKNOWN cmd status\n");
			}

			break;
		}
	} while (--timeout);

	if (timeout == 0) {
		ret = -ETIMEDOUT;
		dev_err(dwc->dev, "%s command timeout for %s\n",
			dwc3_gadget_ep_cmd_string(cmd), dep->name);
		if (DWC3_DEPCMD_CMD(cmd) != DWC3_DEPCMD_ENDTRANSFER) {
			dwc->ep_cmd_timeout_cnt++;
			dwc3_notify_event(dwc,
				DWC3_CONTROLLER_RESTART_USB_SESSION, 0);
		}
		cmd_status = -ETIMEDOUT;
	}

	trace_dwc3_gadget_ep_cmd(dep, cmd, params, cmd_status);

	if (ret == 0 && DWC3_DEPCMD_CMD(cmd) == DWC3_DEPCMD_STARTTRANSFER) {
		dep->flags |= DWC3_EP_TRANSFER_STARTED;
		dwc3_gadget_ep_get_transfer_index(dep);
	}

	if (saved_config) {
		reg = dwc3_readl(dwc->regs, DWC3_GUSB2PHYCFG(0));
		reg |= saved_config;
		dwc3_writel(dwc->regs, DWC3_GUSB2PHYCFG(0), reg);
	}

	return ret;
}

static int dwc3_send_clear_stall_ep_cmd(struct dwc3_ep *dep)
{
	struct dwc3 *dwc = dep->dwc;
	struct dwc3_gadget_ep_cmd_params params;
	u32 cmd = DWC3_DEPCMD_CLEARSTALL;

	/*
	 * As of core revision 2.60a the recommended programming model
	 * is to set the ClearPendIN bit when issuing a Clear Stall EP
	 * command for IN endpoints. This is to prevent an issue where
	 * some (non-compliant) hosts may not send ACK TPs for pending
	 * IN transfers due to a mishandled error condition. Synopsys
	 * STAR 9000614252.
	 */
	if (dep->direction && (dwc->revision >= DWC3_REVISION_260A) &&
	    (dwc->gadget.speed >= USB_SPEED_SUPER))
		cmd |= DWC3_DEPCMD_CLEARPENDIN;

	memset(&params, 0, sizeof(params));

	return dwc3_send_gadget_ep_cmd(dep, cmd, &params);
}

static int dwc3_alloc_trb_pool(struct dwc3_ep *dep)
{
	struct dwc3		*dwc = dep->dwc;
	u32			num_trbs = DWC3_TRB_NUM;

	if (dep->trb_pool)
		return 0;

	dep->trb_pool = dma_zalloc_coherent(dwc->sysdev,
			sizeof(struct dwc3_trb) * num_trbs,
			&dep->trb_pool_dma, GFP_KERNEL);
	if (!dep->trb_pool) {
		dev_err(dep->dwc->dev, "failed to allocate trb pool for %s\n",
				dep->name);
		return -ENOMEM;
	}
	dep->num_trbs = num_trbs;

	return 0;
}

static void dwc3_free_trb_pool(struct dwc3_ep *dep)
{
	struct dwc3		*dwc = dep->dwc;

	/* Freeing of GSI EP TRBs are handled by GSI EP ops. */
	if (dep->endpoint.ep_type == EP_TYPE_GSI)
		return;

	/*
	 * Clean up ep ring to avoid getting xferInProgress due to stale trbs
	 * with HWO bit set from previous composition when update transfer cmd
	 * is issued.
	 */
	if (dep->number > 1 && dep->trb_pool && dep->trb_pool_dma) {
		memset(&dep->trb_pool[0], 0,
			sizeof(struct dwc3_trb) * dep->num_trbs);
		dbg_event(dep->number, "Clr_TRB", 0);
		dev_dbg(dwc->dev, "Clr_TRB ring of %s\n", dep->name);

		dma_free_coherent(dwc->sysdev,
				sizeof(struct dwc3_trb) * DWC3_TRB_NUM,
				dep->trb_pool, dep->trb_pool_dma);
		dep->trb_pool = NULL;
		dep->trb_pool_dma = 0;
	}
}

static int dwc3_gadget_set_xfer_resource(struct dwc3_ep *dep)
{
	struct dwc3_gadget_ep_cmd_params params;

	memset(&params, 0x00, sizeof(params));

	params.param0 = DWC3_DEPXFERCFG_NUM_XFER_RES(1);

	return dwc3_send_gadget_ep_cmd(dep, DWC3_DEPCMD_SETTRANSFRESOURCE,
			&params);
}

/**
 * dwc3_gadget_start_config - configure ep resources
 * @dep: endpoint that is being enabled
 *
 * Issue a %DWC3_DEPCMD_DEPSTARTCFG command to @dep. After the command's
 * completion, it will set Transfer Resource for all available endpoints.
 *
 * The assignment of transfer resources cannot perfectly follow the data book
 * due to the fact that the controller driver does not have all knowledge of the
 * configuration in advance. It is given this information piecemeal by the
 * composite gadget framework after every SET_CONFIGURATION and
 * SET_INTERFACE. Trying to follow the databook programming model in this
 * scenario can cause errors. For two reasons:
 *
 * 1) The databook says to do %DWC3_DEPCMD_DEPSTARTCFG for every
 * %USB_REQ_SET_CONFIGURATION and %USB_REQ_SET_INTERFACE (8.1.5). This is
 * incorrect in the scenario of multiple interfaces.
 *
 * 2) The databook does not mention doing more %DWC3_DEPCMD_DEPXFERCFG for new
 * endpoint on alt setting (8.1.6).
 *
 * The following simplified method is used instead:
 *
 * All hardware endpoints can be assigned a transfer resource and this setting
 * will stay persistent until either a core reset or hibernation. So whenever we
 * do a %DWC3_DEPCMD_DEPSTARTCFG(0) we can go ahead and do
 * %DWC3_DEPCMD_DEPXFERCFG for every hardware endpoint as well. We are
 * guaranteed that there are as many transfer resources as endpoints.
 *
 * This function is called for each endpoint when it is being enabled but is
 * triggered only when called for EP0-out, which always happens first, and which
 * should only happen in one of the above conditions.
 */
static int dwc3_gadget_start_config(struct dwc3_ep *dep)
{
	struct dwc3_gadget_ep_cmd_params params;
	struct dwc3		*dwc;
	u32			cmd;
	int			i;
	int			ret;

	if (dep->number)
		return 0;

	memset(&params, 0x00, sizeof(params));
	cmd = DWC3_DEPCMD_DEPSTARTCFG;
	dwc = dep->dwc;

	ret = dwc3_send_gadget_ep_cmd(dep, cmd, &params);
	if (ret)
		return ret;

	for (i = 0; i < DWC3_ENDPOINTS_NUM; i++) {
		struct dwc3_ep *dep = dwc->eps[i];

		if (!dep)
			continue;

		ret = dwc3_gadget_set_xfer_resource(dep);
		if (ret)
			return ret;
	}

	return 0;
}

static int dwc3_gadget_set_ep_config(struct dwc3_ep *dep, unsigned int action)
{
	const struct usb_ss_ep_comp_descriptor *comp_desc;
	const struct usb_endpoint_descriptor *desc;
	struct dwc3_gadget_ep_cmd_params params;
	struct dwc3 *dwc = dep->dwc;

	comp_desc = dep->endpoint.comp_desc;
	desc = dep->endpoint.desc;

	memset(&params, 0x00, sizeof(params));

	params.param0 = DWC3_DEPCFG_EP_TYPE(usb_endpoint_type(desc))
		| DWC3_DEPCFG_MAX_PACKET_SIZE(usb_endpoint_maxp(desc));

	/* Burst size is only needed in SuperSpeed mode */
	if (dwc->gadget.speed >= USB_SPEED_SUPER) {
		u32 burst = dep->endpoint.maxburst;
		params.param0 |= DWC3_DEPCFG_BURST_SIZE(burst - 1);
	}

	params.param0 |= action;
	if (action == DWC3_DEPCFG_ACTION_RESTORE)
		params.param2 |= dep->saved_state;

	if (usb_endpoint_xfer_control(desc))
		params.param1 = DWC3_DEPCFG_XFER_COMPLETE_EN;

	if (dep->number <= 1 || usb_endpoint_xfer_isoc(desc))
		params.param1 |= DWC3_DEPCFG_XFER_NOT_READY_EN;

	if (usb_ss_max_streams(comp_desc) && usb_endpoint_xfer_bulk(desc)) {
		params.param1 |= DWC3_DEPCFG_STREAM_CAPABLE
			| DWC3_DEPCFG_STREAM_EVENT_EN;
		dep->stream_capable = true;
	}

	if (!usb_endpoint_xfer_control(desc))
		params.param1 |= DWC3_DEPCFG_XFER_IN_PROGRESS_EN;

	/*
	 * We are doing 1:1 mapping for endpoints, meaning
	 * Physical Endpoints 2 maps to Logical Endpoint 2 and
	 * so on. We consider the direction bit as part of the physical
	 * endpoint number. So USB endpoint 0x81 is 0x03.
	 */
	params.param1 |= DWC3_DEPCFG_EP_NUMBER(dep->number);

	/*
	 * We must use the lower 16 TX FIFOs even though
	 * HW might have more
	 */
	if (dep->direction)
		params.param0 |= DWC3_DEPCFG_FIFO_NUMBER(dep->number >> 1);

	if (desc->bInterval) {
		params.param1 |= DWC3_DEPCFG_BINTERVAL_M1(desc->bInterval - 1);
		dep->interval = 1 << (desc->bInterval - 1);
	}

	return dwc3_send_gadget_ep_cmd(dep, DWC3_DEPCMD_SETEPCONFIG, &params);
}

/**
 * __dwc3_gadget_ep_enable - initializes a hw endpoint
 * @dep: endpoint to be initialized
 * @action: one of INIT, MODIFY or RESTORE
 *
 * Caller should take care of locking. Execute all necessary commands to
 * initialize a HW endpoint so it can be used by a gadget driver.
 */
static int __dwc3_gadget_ep_enable(struct dwc3_ep *dep, unsigned int action)
{
	const struct usb_endpoint_descriptor *desc = dep->endpoint.desc;
	struct dwc3		*dwc = dep->dwc;

	u32			reg;
	int			ret;

	if (!(dep->flags & DWC3_EP_ENABLED)) {
		ret = dwc3_gadget_resize_tx_fifos(dwc, dep);
		if (ret)
			return ret;

		ret = dwc3_gadget_start_config(dep);
		if (ret) {
			dev_err(dwc->dev, "start_config() failed for %s\n",
								dep->name);
			return ret;
		}
	}

	ret = dwc3_gadget_set_ep_config(dep, action);
	if (ret) {
		dev_err(dwc->dev, "set_ep_config() failed for %s\n", dep->name);
		return ret;
	}

	if (!(dep->flags & DWC3_EP_ENABLED)) {
		struct dwc3_trb	*trb_st_hw;
		struct dwc3_trb	*trb_link;

		dep->type = usb_endpoint_type(desc);
		dep->flags |= DWC3_EP_ENABLED;
		dep->flags &= ~DWC3_EP_END_TRANSFER_PENDING;

		reg = dwc3_readl(dwc->regs, DWC3_DALEPENA);
		reg |= DWC3_DALEPENA_EP(dep->number);
		dwc3_writel(dwc->regs, DWC3_DALEPENA, reg);

		if (usb_endpoint_xfer_control(desc))
			goto out;

		/* Initialize the TRB ring */
		dep->trb_dequeue = 0;
		dep->trb_enqueue = 0;
		memset(dep->trb_pool, 0,
		       sizeof(struct dwc3_trb) * DWC3_TRB_NUM);

		/* Link TRB. The HWO bit is never reset */
		trb_st_hw = &dep->trb_pool[0];

		trb_link = &dep->trb_pool[DWC3_TRB_NUM - 1];
		trb_link->bpl = lower_32_bits(dwc3_trb_dma_offset(dep, trb_st_hw));
		trb_link->bph = upper_32_bits(dwc3_trb_dma_offset(dep, trb_st_hw));
		trb_link->ctrl |= DWC3_TRBCTL_LINK_TRB;
		trb_link->ctrl |= DWC3_TRB_CTRL_HWO;
	}

	/*
	 * Issue StartTransfer here with no-op TRB so we can always rely on No
	 * Response Update Transfer command.
	 */
	if ((usb_endpoint_xfer_bulk(desc) && !dep->endpoint.endless) ||
			usb_endpoint_xfer_int(desc)) {
		struct dwc3_gadget_ep_cmd_params params;
		struct dwc3_trb	*trb;
		dma_addr_t trb_dma;
		u32 cmd;

		memset(&params, 0, sizeof(params));
		trb = &dep->trb_pool[0];
		trb_dma = dwc3_trb_dma_offset(dep, trb);

		params.param0 = upper_32_bits(trb_dma);
		params.param1 = lower_32_bits(trb_dma);

		cmd = DWC3_DEPCMD_STARTTRANSFER;

		ret = dwc3_send_gadget_ep_cmd(dep, cmd, &params);
		if (ret < 0)
			return ret;
	}

out:
	trace_dwc3_gadget_ep_enable(dep);

	return 0;
}

static void dwc3_remove_requests(struct dwc3 *dwc, struct dwc3_ep *dep)
{
	int retries = 40;
	struct dwc3_request		*req;

	dbg_log_string("START for %s(%d)", dep->name, dep->number);
	dwc3_stop_active_transfer(dwc, dep->number, true);

	if (dep->number == 1 && dwc->ep0state != EP0_SETUP_PHASE) {
		unsigned int dir;

		dbg_log_string("CTRLPEND(%d)", dwc->ep0state);
		dir = !!dwc->ep0_expect_in;
		if (dwc->ep0state == EP0_DATA_PHASE)
			dwc3_ep0_end_control_data(dwc, dwc->eps[dir]);
		else
			dwc3_ep0_end_control_data(dwc, dwc->eps[!dir]);

		dwc->eps[0]->trb_enqueue = 0;
		dwc->eps[1]->trb_enqueue = 0;
	}

	do {
		udelay(50);
	} while ((dep->flags & DWC3_EP_END_TRANSFER_PENDING) && --retries);

	if (!retries)
		dbg_log_string("ep end_xfer cmd completion timeout for %d",
				dep->number);

	/* - giveback all requests to gadget driver */
	while (!list_empty(&dep->started_list)) {
		req = next_request(&dep->started_list);
		if (req)
			dwc3_gadget_giveback(dep, req, -ESHUTDOWN);
	}

	while (!list_empty(&dep->pending_list)) {
		req = next_request(&dep->pending_list);
		if (req)
			dwc3_gadget_giveback(dep, req, -ESHUTDOWN);
	}

	while (!list_empty(&dep->cancelled_list)) {
		req = next_request(&dep->cancelled_list);

		dwc3_gadget_giveback(dep, req, -ESHUTDOWN);
	}

	dbg_log_string("DONE for %s(%d)", dep->name, dep->number);
}

static void dwc3_stop_active_transfers(struct dwc3 *dwc)
{
	u32 epnum;

	dbg_log_string("START");
	for (epnum = 2; epnum < DWC3_ENDPOINTS_NUM; epnum++) {
		struct dwc3_ep *dep;

		dep = dwc->eps[epnum];
		if (!dep)
			continue;

		if (!(dep->flags & DWC3_EP_ENABLED))
			continue;

		if (dep->endpoint.ep_type == EP_TYPE_GSI && dep->direction)
			dwc3_notify_event(dwc,
				DWC3_CONTROLLER_NOTIFY_CLEAR_DB, 0);

		dwc3_remove_requests(dwc, dep);
		if (dep->endpoint.ep_type != EP_TYPE_GSI &&
					!dep->endpoint.endless) {
			if (dep->trb_pool) {
				memset(&dep->trb_pool[0], 0,
					sizeof(struct dwc3_trb) *
							dep->num_trbs);
				dbg_event(dep->number, "Clr_TRB", 0);
			}
		}
	}
	dbg_log_string("DONE");
}

static void dwc3_stop_active_transfers_to_halt(struct dwc3 *dwc)
{
	u32 epnum;
	struct dwc3_request *req;
	struct dwc3_ep *dep;

	dbg_log_string("START");
	for (epnum = 2; epnum < DWC3_ENDPOINTS_NUM; epnum++) {
		dep = dwc->eps[epnum];
		if (!dep)
			continue;

		if (!(dep->flags & DWC3_EP_ENABLED))
			continue;

		dwc3_stop_active_transfer_noioc(dwc, dep->number, true);

		/* - giveback all requests to gadget driver */
		while (!list_empty(&dep->started_list)) {
			req = next_request(&dep->started_list);
			if (req)
				dwc3_gadget_giveback(dep, req, -ESHUTDOWN);
		}

		while (!list_empty(&dep->pending_list)) {
			req = next_request(&dep->pending_list);
			if (req)
				dwc3_gadget_giveback(dep, req, -ESHUTDOWN);
		}
	}

	dbg_log_string("DONE");
}

/**
 * __dwc3_gadget_ep_disable - disables a hw endpoint
 * @dep: the endpoint to disable
 *
 * This function undoes what __dwc3_gadget_ep_enable did and also removes
 * requests which are currently being processed by the hardware and those which
 * are not yet scheduled.
 *
 * Caller should take care of locking.
 */
static int __dwc3_gadget_ep_disable(struct dwc3_ep *dep)
{
	struct dwc3		*dwc = dep->dwc;
	u32			reg;

	trace_dwc3_gadget_ep_disable(dep);

	if (dep->endpoint.ep_type == EP_TYPE_NORMAL)
		dwc3_remove_requests(dwc, dep);
	else if (dep->endpoint.ep_type == EP_TYPE_GSI)
		dwc3_stop_active_transfer(dwc, dep->number, true);

	/* make sure HW endpoint isn't stalled */
	if (dep->flags & DWC3_EP_STALL)
		__dwc3_gadget_ep_set_halt(dep, 0, false);

	reg = dwc3_readl(dwc->regs, DWC3_DALEPENA);
	reg &= ~DWC3_DALEPENA_EP(dep->number);
	dwc3_writel(dwc->regs, DWC3_DALEPENA, reg);

	dep->stream_capable = false;
	dep->type = 0;
	dep->flags &= DWC3_EP_END_TRANSFER_PENDING;

	/* Clear out the ep descriptors for non-ep0 */
	if (dep->number > 1) {
		dep->endpoint.comp_desc = NULL;
		dep->endpoint.desc = NULL;
	}

	return 0;
}

/* -------------------------------------------------------------------------- */

static int dwc3_gadget_ep0_enable(struct usb_ep *ep,
		const struct usb_endpoint_descriptor *desc)
{
	return -EINVAL;
}

static int dwc3_gadget_ep0_disable(struct usb_ep *ep)
{
	return -EINVAL;
}

/* -------------------------------------------------------------------------- */

static int dwc3_gadget_ep_enable(struct usb_ep *ep,
		const struct usb_endpoint_descriptor *desc)
{
	struct dwc3_ep			*dep;
	struct dwc3			*dwc;
	unsigned long			flags;
	int				ret;

	if (!ep || !desc || desc->bDescriptorType != USB_DT_ENDPOINT) {
		pr_debug("dwc3: invalid parameters\n");
		return -EINVAL;
	}

	if (!desc->wMaxPacketSize) {
		pr_debug("dwc3: missing wMaxPacketSize\n");
		return -EINVAL;
	}

	dep = to_dwc3_ep(ep);
	dwc = dep->dwc;

	if (dev_WARN_ONCE(dwc->dev, dep->flags & DWC3_EP_ENABLED,
					"%s is already enabled\n",
					dep->name))
		return 0;

	spin_lock_irqsave(&dwc->lock, flags);
	ret = __dwc3_gadget_ep_enable(dep, DWC3_DEPCFG_ACTION_INIT);
	dbg_event(dep->number, "ENABLE", ret);
	spin_unlock_irqrestore(&dwc->lock, flags);

	return ret;
}

static int dwc3_gadget_ep_disable(struct usb_ep *ep)
{
	struct dwc3_ep			*dep;
	struct dwc3			*dwc;
	unsigned long			flags;
	int				ret;

	if (!ep) {
		pr_debug("dwc3: invalid parameters\n");
		return -EINVAL;
	}

	dep = to_dwc3_ep(ep);
	dwc = dep->dwc;

	if (dev_WARN_ONCE(dwc->dev, !(dep->flags & DWC3_EP_ENABLED),
					"%s is already disabled\n",
					dep->name))
		return 0;

	spin_lock_irqsave(&dwc->lock, flags);
	ret = __dwc3_gadget_ep_disable(dep);
	dbg_event(dep->number, "DISABLE", ret);
	spin_unlock_irqrestore(&dwc->lock, flags);

	return ret;
}

static struct usb_request *dwc3_gadget_ep_alloc_request(struct usb_ep *ep,
		gfp_t gfp_flags)
{
	struct dwc3_request		*req;
	struct dwc3_ep			*dep = to_dwc3_ep(ep);

	req = kzalloc(sizeof(*req), gfp_flags);
	if (!req)
		return NULL;

	req->direction	= dep->direction;
	req->epnum	= dep->number;
	req->dep	= dep;

	trace_dwc3_alloc_request(req);

	return &req->request;
}

static void dwc3_gadget_ep_free_request(struct usb_ep *ep,
		struct usb_request *request)
{
	struct dwc3_request		*req = to_dwc3_request(request);

	trace_dwc3_free_request(req);
	kfree(req);
}

/**
 * dwc3_ep_prev_trb - returns the previous TRB in the ring
 * @dep: The endpoint with the TRB ring
 * @index: The index of the current TRB in the ring
 *
 * Returns the TRB prior to the one pointed to by the index. If the
 * index is 0, we will wrap backwards, skip the link TRB, and return
 * the one just before that.
 */
static struct dwc3_trb *dwc3_ep_prev_trb(struct dwc3_ep *dep, u8 index)
{
	u8 tmp = index;

	if (!dep->trb_pool)
		return NULL;

	if (!tmp)
		tmp = DWC3_TRB_NUM - 1;

	return &dep->trb_pool[tmp - 1];
}

static u32 dwc3_calc_trbs_left(struct dwc3_ep *dep)
{
	struct dwc3_trb		*tmp;
	u8			trbs_left;

	/*
	 * If enqueue & dequeue are equal than it is either full or empty.
	 *
	 * One way to know for sure is if the TRB right before us has HWO bit
	 * set or not. If it has, then we're definitely full and can't fit any
	 * more transfers in our ring.
	 */
	if (dep->trb_enqueue == dep->trb_dequeue) {
		tmp = dwc3_ep_prev_trb(dep, dep->trb_enqueue);
		if (!tmp || tmp->ctrl & DWC3_TRB_CTRL_HWO)
			return 0;

		return DWC3_TRB_NUM - 1;
	}

	trbs_left = dep->trb_dequeue - dep->trb_enqueue;
	trbs_left &= (DWC3_TRB_NUM - 1);

	if (dep->trb_dequeue < dep->trb_enqueue)
		trbs_left--;

	return trbs_left;
}

static void __dwc3_prepare_one_trb(struct dwc3_ep *dep, struct dwc3_trb *trb,
		dma_addr_t dma, unsigned length, unsigned chain, unsigned node,
		unsigned stream_id, unsigned short_not_ok, unsigned no_interrupt)
{
	struct dwc3		*dwc = dep->dwc;
	struct usb_gadget	*gadget = &dwc->gadget;
	enum usb_device_speed	speed = gadget->speed;

	trb->size = DWC3_TRB_SIZE_LENGTH(length);
	trb->bpl = lower_32_bits(dma);
	trb->bph = upper_32_bits(dma);

	switch (usb_endpoint_type(dep->endpoint.desc)) {
	case USB_ENDPOINT_XFER_CONTROL:
		trb->ctrl = DWC3_TRBCTL_CONTROL_SETUP;
		break;

	case USB_ENDPOINT_XFER_ISOC:
		if (!node) {
			trb->ctrl = DWC3_TRBCTL_ISOCHRONOUS_FIRST;

			/*
			 * USB Specification 2.0 Section 5.9.2 states that: "If
			 * there is only a single transaction in the microframe,
			 * only a DATA0 data packet PID is used.  If there are
			 * two transactions per microframe, DATA1 is used for
			 * the first transaction data packet and DATA0 is used
			 * for the second transaction data packet.  If there are
			 * three transactions per microframe, DATA2 is used for
			 * the first transaction data packet, DATA1 is used for
			 * the second, and DATA0 is used for the third."
			 *
			 * IOW, we should satisfy the following cases:
			 *
			 * 1) length <= maxpacket
			 *	- DATA0
			 *
			 * 2) maxpacket < length <= (2 * maxpacket)
			 *	- DATA1, DATA0
			 *
			 * 3) (2 * maxpacket) < length <= (3 * maxpacket)
			 *	- DATA2, DATA1, DATA0
			 */
			if (speed == USB_SPEED_HIGH) {
				struct usb_ep *ep = &dep->endpoint;
				unsigned int mult = 2;
				unsigned int maxp = usb_endpoint_maxp(ep->desc);

				if (length <= (2 * maxp))
					mult--;

				if (length <= maxp)
					mult--;

				trb->size |= DWC3_TRB_SIZE_PCM1(mult);
			}
		} else {
			trb->ctrl = DWC3_TRBCTL_ISOCHRONOUS;
		}

		/* always enable Interrupt on Missed ISOC */
		trb->ctrl |= DWC3_TRB_CTRL_ISP_IMI;
		break;

	case USB_ENDPOINT_XFER_BULK:
	case USB_ENDPOINT_XFER_INT:
		trb->ctrl = DWC3_TRBCTL_NORMAL;
		break;
	default:
		/*
		 * This is only possible with faulty memory because we
		 * checked it already :)
		 */
		dev_WARN(dwc->dev, "Unknown endpoint type %d\n",
				usb_endpoint_type(dep->endpoint.desc));
	}

	/*
	 * Enable Continue on Short Packet
	 * when endpoint is not a stream capable
	 */
	if (usb_endpoint_dir_out(dep->endpoint.desc)) {
		if (!dep->stream_capable)
			trb->ctrl |= DWC3_TRB_CTRL_CSP;

		if (short_not_ok)
			trb->ctrl |= DWC3_TRB_CTRL_ISP_IMI;
	}

	if ((!no_interrupt && !chain) ||
			(dwc3_calc_trbs_left(dep) == 1))
		trb->ctrl |= DWC3_TRB_CTRL_IOC;

	if (chain)
		trb->ctrl |= DWC3_TRB_CTRL_CHN;

	if (usb_endpoint_xfer_bulk(dep->endpoint.desc) && dep->stream_capable)
		trb->ctrl |= DWC3_TRB_CTRL_SID_SOFN(stream_id);

	/*
	 * Ensure that updates of buffer address and size happens
	 * before we set the DWC3_TRB_CTRL_HWO so that core
	 * does not process any stale TRB.
	 */
	mb();
	trb->ctrl |= DWC3_TRB_CTRL_HWO;

	dwc3_ep_inc_enq(dep);

	trace_dwc3_prepare_trb(dep, trb);
}

/**
 * dwc3_prepare_one_trb - setup one TRB from one request
 * @dep: endpoint for which this request is prepared
 * @req: dwc3_request pointer
 * @chain: should this TRB be chained to the next?
 * @node: only for isochronous endpoints. First TRB needs different type.
 */
static void dwc3_prepare_one_trb(struct dwc3_ep *dep,
		struct dwc3_request *req, unsigned chain, unsigned node)
{
	struct dwc3_trb		*trb;
	unsigned int		length;
	dma_addr_t		dma;
	unsigned		stream_id = req->request.stream_id;
	unsigned		short_not_ok = req->request.short_not_ok;
	unsigned		no_interrupt = req->request.no_interrupt;

	if (req->request.num_sgs > 0) {
		length = sg_dma_len(req->start_sg);
		dma = sg_dma_address(req->start_sg);
	} else {
		length = req->request.length;
		dma = req->request.dma;
	}

	trb = &dep->trb_pool[dep->trb_enqueue];

	if (!req->trb) {
		dwc3_gadget_move_started_request(req);
		req->trb = trb;
		req->trb_dma = dwc3_trb_dma_offset(dep, trb);
	}

	req->num_trbs++;

	__dwc3_prepare_one_trb(dep, trb, dma, length, chain, node,
			stream_id, short_not_ok, no_interrupt);
}

static void dwc3_prepare_one_trb_sg(struct dwc3_ep *dep,
		struct dwc3_request *req)
{
	struct scatterlist *sg = req->start_sg;
	struct scatterlist *s;
	int		i;

	unsigned int remaining = req->request.num_mapped_sgs
		- req->num_queued_sgs;

	for_each_sg(sg, s, remaining, i) {
		unsigned int length = req->request.length;
		unsigned int maxp = usb_endpoint_maxp(dep->endpoint.desc);
		unsigned int rem = length % maxp;
		unsigned chain = true;

		/*
<<<<<<< HEAD
		 * IOMMU driver is clubbing the list of sgs which shares a page
		 * boundary into one and giving it to USB driver. With this the
		 * number of sgs mapped it not equal to the the number of sgs
		 * passed. Mark the chain bit to false if it is the last mapped
		 * sg.
		 */
		if (sg_is_last(s) || (i == remaining - 1))
=======
		 * IOMMU driver is coalescing the list of sgs which shares a
		 * page boundary into one and giving it to USB driver. With
		 * this the number of sgs mapped is not equal to the number of
		 * sgs passed. So mark the chain bit to false if it isthe last
		 * mapped sg.
		 */
		if (i == remaining - 1)
>>>>>>> f8b19f1e
			chain = false;

		if (rem && usb_endpoint_dir_out(dep->endpoint.desc) && !chain) {
			struct dwc3	*dwc = dep->dwc;
			struct dwc3_trb	*trb;

			req->needs_extra_trb = true;

			/* prepare normal TRB */
			dwc3_prepare_one_trb(dep, req, true, i);

			/* Now prepare one extra TRB to align transfer size */
			trb = &dep->trb_pool[dep->trb_enqueue];
			req->num_trbs++;
			__dwc3_prepare_one_trb(dep, trb, dwc->bounce_addr,
					maxp - rem, false, 1,
					req->request.stream_id,
					req->request.short_not_ok,
					req->request.no_interrupt);
		} else {
			dwc3_prepare_one_trb(dep, req, chain, i);
		}

		/*
		 * There can be a situation where all sgs in sglist are not
		 * queued because of insufficient trb number. To handle this
		 * case, update start_sg to next sg to be queued, so that
		 * we have free trbs we can continue queuing from where we
		 * previously stopped
		 */
		if (chain)
			req->start_sg = sg_next(s);

		req->num_queued_sgs++;

		if (!dwc3_calc_trbs_left(dep))
			break;
	}
}

static void dwc3_prepare_one_trb_linear(struct dwc3_ep *dep,
		struct dwc3_request *req)
{
	unsigned int length = req->request.length;
	unsigned int maxp = usb_endpoint_maxp(dep->endpoint.desc);
	unsigned int rem = length % maxp;

	if ((!length || rem) && usb_endpoint_dir_out(dep->endpoint.desc)) {
		struct dwc3	*dwc = dep->dwc;
		struct dwc3_trb	*trb;

		req->needs_extra_trb = true;

		/* prepare normal TRB */
		dwc3_prepare_one_trb(dep, req, true, 0);

		/* Now prepare one extra TRB to align transfer size */
		trb = &dep->trb_pool[dep->trb_enqueue];
		req->num_trbs++;
		__dwc3_prepare_one_trb(dep, trb, dwc->bounce_addr, maxp - rem,
				false, 1, req->request.stream_id,
				req->request.short_not_ok,
				req->request.no_interrupt);
	} else if (req->request.zero && req->request.length &&
		   (IS_ALIGNED(req->request.length, maxp))) {
		struct dwc3	*dwc = dep->dwc;
		struct dwc3_trb	*trb;

		req->needs_extra_trb = true;

		/* prepare normal TRB */
		dwc3_prepare_one_trb(dep, req, true, 0);

		/* Now prepare one extra TRB to handle ZLP */
		trb = &dep->trb_pool[dep->trb_enqueue];
		req->num_trbs++;
		__dwc3_prepare_one_trb(dep, trb, dwc->bounce_addr, 0,
				false, 1, req->request.stream_id,
				req->request.short_not_ok,
				req->request.no_interrupt);
	} else {
		dwc3_prepare_one_trb(dep, req, false, 0);
	}
}

/*
 * dwc3_prepare_trbs - setup TRBs from requests
 * @dep: endpoint for which requests are being prepared
 *
 * The function goes through the requests list and sets up TRBs for the
 * transfers. The function returns once there are no more TRBs available or
 * it runs out of requests.
 */
static void dwc3_prepare_trbs(struct dwc3_ep *dep)
{
	struct dwc3_request	*req, *n;

	BUILD_BUG_ON_NOT_POWER_OF_2(DWC3_TRB_NUM);

	/*
	 * We can get in a situation where there's a request in the started list
	 * but there weren't enough TRBs to fully kick it in the first time
	 * around, so it has been waiting for more TRBs to be freed up.
	 *
	 * In that case, we should check if we have a request with pending_sgs
	 * in the started list and prepare TRBs for that request first,
	 * otherwise we will prepare TRBs completely out of order and that will
	 * break things.
	 */
	list_for_each_entry(req, &dep->started_list, list) {
		if (req->num_pending_sgs > 0)
			dwc3_prepare_one_trb_sg(dep, req);

		if (!dwc3_calc_trbs_left(dep))
			return;
	}

	list_for_each_entry_safe(req, n, &dep->pending_list, list) {
		struct dwc3	*dwc = dep->dwc;
		int		ret;

		ret = usb_gadget_map_request_by_dev(dwc->sysdev, &req->request,
						    dep->direction);
		if (ret)
			return;

		req->sg			= req->request.sg;
		req->start_sg		= req->sg;
		req->num_queued_sgs	= 0;
		req->num_pending_sgs	= req->request.num_mapped_sgs;

		if (req->num_pending_sgs > 0)
			dwc3_prepare_one_trb_sg(dep, req);
		else
			dwc3_prepare_one_trb_linear(dep, req);

		dbg_ep_map(dep->number, req);
		if (!dwc3_calc_trbs_left(dep))
			return;
	}
}

static int __dwc3_gadget_kick_transfer(struct dwc3_ep *dep)
{
	struct dwc3_gadget_ep_cmd_params params;
	struct dwc3_request		*req, *req1, *n;
	struct dwc3			*dwc = dep->dwc;
	int				starting;
	int				ret;
	u32				cmd;

	if (!dwc3_calc_trbs_left(dep))
		return 0;

	if (dep->flags & DWC3_EP_END_TRANSFER_PENDING) {
		dbg_event(dep->number, "ENDXFER Pending", dep->flags);
		return -EBUSY;
	}

	starting = !(dep->flags & DWC3_EP_TRANSFER_STARTED);

	dwc3_prepare_trbs(dep);
	req = next_request(&dep->started_list);
	if (!req) {
		dep->flags |= DWC3_EP_PENDING_REQUEST;
		dbg_event(dep->number, "NO REQ", 0);
		return 0;
	}

	memset(&params, 0, sizeof(params));

	if (starting) {
		params.param0 = upper_32_bits(req->trb_dma);
		params.param1 = lower_32_bits(req->trb_dma);
		cmd = DWC3_DEPCMD_STARTTRANSFER;

		if (usb_endpoint_xfer_isoc(dep->endpoint.desc))
			cmd |= DWC3_DEPCMD_PARAM(dep->frame_number);
	} else {
		cmd = DWC3_DEPCMD_UPDATETRANSFER |
			DWC3_DEPCMD_PARAM(dep->resource_index);
	}

	ret = dwc3_send_gadget_ep_cmd(dep, cmd, &params);
	if (ret < 0) {
		if ((ret == -EAGAIN) && starting &&
				usb_endpoint_xfer_isoc(dep->endpoint.desc)) {
			dbg_event(dep->number, "CMD_STS", ret);
			/* If bit13 in Command complete event is set, software
			 * must issue ENDTRANDFER command and wait for
			 * Xfernotready event to queue the requests again.
			 */
			if (!dep->resource_index) {
				dwc3_gadget_ep_get_transfer_index(dep);
				WARN_ON_ONCE(!dep->resource_index);
			}
			dwc3_stop_active_transfer(dwc, dep->number, true);

			list_for_each_entry_safe_reverse(req1, n,
						&dep->started_list, list) {
				req1->trb->ctrl &= ~DWC3_TRB_CTRL_HWO;
				req1->trb = NULL;
				dwc3_gadget_move_pending_list_front(req1);
				dwc3_ep_inc_deq(dep);
			}

			return ret;
		}

		/*
		 * FIXME we need to iterate over the list of requests
		 * here and stop, unmap, free and del each of the linked
		 * requests instead of what we do now.
		 */
		if (req->trb)
			memset(req->trb, 0, sizeof(struct dwc3_trb));
		dwc3_gadget_del_and_unmap_request(dep, req, ret);
		return ret;
	}

	return 0;
}

static int __dwc3_gadget_get_frame(struct dwc3 *dwc)
{
	u32			reg;

	reg = dwc3_readl(dwc->regs, DWC3_DSTS);
	return DWC3_DSTS_SOFFN(reg);
}

static void __dwc3_gadget_start_isoc(struct dwc3_ep *dep)
{
	u16 wraparound_bits;

	if (list_empty(&dep->pending_list)) {
		dev_info(dep->dwc->dev, "%s: ran out of requests\n",
				dep->name);
		dep->flags |= DWC3_EP_PENDING_REQUEST;
		return;
	}

	wraparound_bits = dep->frame_number & DWC3_FRAME_WRAP_AROUND_MASK;
	dep->frame_number = dep->frame_number & ~DWC3_FRAME_WRAP_AROUND_MASK;

	/* if frame wrapped-around update wrap-around bits to reflect that */
	if (__dwc3_gadget_get_frame(dep->dwc) < dep->frame_number)
		wraparound_bits += BIT(14);

	dep->frame_number = __dwc3_gadget_get_frame(dep->dwc) +
				2 * dep->interval;

	/* align uf to ep interval */
	dep->frame_number = (wraparound_bits | dep->frame_number) &
				~(dep->interval - 1);

	__dwc3_gadget_kick_transfer(dep);
}

static int __dwc3_gadget_ep_queue(struct dwc3_ep *dep, struct dwc3_request *req)
{
	struct dwc3		*dwc = dep->dwc;

	if (!dep->endpoint.desc || !dwc->pullups_connected) {
		dev_err_ratelimited(dwc->dev, "%s: can't queue to disabled endpoint\n",
				dep->name);
		return -ESHUTDOWN;
	}

	if (WARN(req->dep != dep, "request %pK belongs to '%s'\n",
				&req->request, req->dep->name))
		return -EINVAL;

	if (req->request.status == -EINPROGRESS) {
		dev_err(dwc->dev, "%s: %pK request already in queue\n",
					dep->name, req);
		return -EBUSY;
	}

	req->request.actual	= 0;
	req->request.status	= -EINPROGRESS;

	trace_dwc3_ep_queue(req);

	list_add_tail(&req->list, &dep->pending_list);

	dbg_ep_queue(dep->number, req);
	/*
	 * NOTICE: Isochronous endpoints should NEVER be prestarted. We must
	 * wait for a XferNotReady event so we will know what's the current
	 * (micro-)frame number.
	 *
	 * Without this trick, we are very, very likely gonna get Bus Expiry
	 * errors which will force us issue EndTransfer command.
	 */
	if (usb_endpoint_xfer_isoc(dep->endpoint.desc)) {
		if (!(dep->flags & DWC3_EP_PENDING_REQUEST) &&
				!(dep->flags & DWC3_EP_TRANSFER_STARTED))
			return 0;

		if ((dep->flags & DWC3_EP_PENDING_REQUEST)) {
			if (!(dep->flags & DWC3_EP_TRANSFER_STARTED)) {
				__dwc3_gadget_start_isoc(dep);
				return 0;
			}
		}
	}

	return __dwc3_gadget_kick_transfer(dep);
}

static int dwc3_gadget_wakeup(struct usb_gadget *g)
{
	struct dwc3	*dwc = gadget_to_dwc(g);

	schedule_work(&dwc->wakeup_work);
	return 0;
}

static bool dwc3_gadget_is_suspended(struct dwc3 *dwc)
{
	if (atomic_read(&dwc->in_lpm) ||
			dwc->link_state == DWC3_LINK_STATE_U3)
		return true;
	return false;
}

static int dwc3_gadget_ep_queue(struct usb_ep *ep, struct usb_request *request,
	gfp_t gfp_flags)
{
	struct dwc3_request		*req = to_dwc3_request(request);
	struct dwc3_ep			*dep = to_dwc3_ep(ep);
	struct dwc3			*dwc = dep->dwc;

	unsigned long			flags;

	int				ret;

	spin_lock_irqsave(&dwc->lock, flags);
	ret = __dwc3_gadget_ep_queue(dep, req);
	spin_unlock_irqrestore(&dwc->lock, flags);

	return ret;
}

static void dwc3_gadget_ep_skip_trbs(struct dwc3_ep *dep, struct dwc3_request *req)
{
	int i;
	struct dwc3_trb *trb = req->trb;

	/*
	 * If request was already started, this means we had to
	 * stop the transfer. With that we also need to ignore
	 * all TRBs used by the request, however TRBs can only
	 * be modified after completion of END_TRANSFER
	 * command. So what we do here is that we wait for
	 * END_TRANSFER completion and only after that, we jump
	 * over TRBs by clearing HWO and incrementing dequeue
	 * pointer.
	 */
	for (i = 0; i < req->num_trbs; i++) {
		trb->ctrl &= ~DWC3_TRB_CTRL_HWO;
		dwc3_ep_inc_deq(dep);
		trb++;
		if (trb->ctrl & DWC3_TRBCTL_LINK_TRB)
			trb = dep->trb_pool;
	}

	req->num_trbs = 0;
}

static void dwc3_gadget_ep_cleanup_cancelled_requests(struct dwc3_ep *dep)
{
	struct dwc3_request		*req;
	struct dwc3_request		*tmp;

	list_for_each_entry_safe(req, tmp, &dep->cancelled_list, list) {
		dwc3_gadget_ep_skip_trbs(dep, req);
		dwc3_gadget_giveback(dep, req, -ECONNRESET);
	}
}

static int dwc3_gadget_ep_dequeue(struct usb_ep *ep,
		struct usb_request *request)
{
	struct dwc3_request		*req = to_dwc3_request(request);
	struct dwc3_request		*r = NULL;

	struct dwc3_ep			*dep = to_dwc3_ep(ep);
	struct dwc3			*dwc = dep->dwc;

	unsigned long			flags;
	int				ret = 0;

	if (atomic_read(&dwc->in_lpm)) {
		dev_err(dwc->dev, "Unable to dequeue while in LPM\n");
		return -EAGAIN;
	}

	trace_dwc3_ep_dequeue(req);

	spin_lock_irqsave(&dwc->lock, flags);

	list_for_each_entry(r, &dep->pending_list, list) {
		if (r == req)
			break;
	}

	if (r != req) {
		list_for_each_entry(r, &dep->started_list, list) {
			if (r == req)
				break;
		}
		if (r == req) {
			/* wait until it is processed */
			dwc3_stop_active_transfer(dwc, dep->number, true);

			if (!r->trb)
				goto out0;

			dwc3_gadget_move_cancelled_request(req);
			if (dep->flags & DWC3_EP_TRANSFER_STARTED)
				goto out0;
			else
				goto out1;
		}
		dev_err(dwc->dev, "request %pK was not queued to %s\n",
				request, ep->name);
		ret = -EINVAL;
		goto out0;
	}

out1:
	dbg_ep_dequeue(dep->number, req);
	dwc3_gadget_giveback(dep, req, -ECONNRESET);

out0:
	spin_unlock_irqrestore(&dwc->lock, flags);

	return ret;
}

int __dwc3_gadget_ep_set_halt(struct dwc3_ep *dep, int value, int protocol)
{
	struct dwc3_gadget_ep_cmd_params	params;
	struct dwc3				*dwc = dep->dwc;
	int					ret;

	if (!dep->endpoint.desc) {
		dev_dbg(dwc->dev, "(%s)'s desc is NULL.\n", dep->name);
		return -EINVAL;
	}

	if (usb_endpoint_xfer_isoc(dep->endpoint.desc)) {
		dev_err(dwc->dev, "%s is of Isochronous type\n", dep->name);
		return -EINVAL;
	}

	memset(&params, 0x00, sizeof(params));
	dbg_event(dep->number, "HALT", value);
	if (value) {
		struct dwc3_trb *trb;

		unsigned transfer_in_flight;
		unsigned started;

		if (dep->number > 1)
			trb = dwc3_ep_prev_trb(dep, dep->trb_enqueue);
		else
			trb = &dwc->ep0_trb[dep->trb_enqueue];

		if (trb)
			transfer_in_flight = trb->ctrl & DWC3_TRB_CTRL_HWO;
		else
			transfer_in_flight = false;

		started = !list_empty(&dep->started_list);

		if (!protocol && ((dep->direction && transfer_in_flight) ||
				(!dep->direction && started))) {
			return -EAGAIN;
		}

		ret = dwc3_send_gadget_ep_cmd(dep, DWC3_DEPCMD_SETSTALL,
				&params);
		if (ret)
			dev_err(dwc->dev, "failed to set STALL on %s\n",
					dep->name);
		else
			dep->flags |= DWC3_EP_STALL;
	} else {

		ret = dwc3_send_clear_stall_ep_cmd(dep);
		if (ret)
			dev_err(dwc->dev, "failed to clear STALL on %s\n",
					dep->name);
		else
			dep->flags &= ~(DWC3_EP_STALL | DWC3_EP_WEDGE);
	}

	return ret;
}

static int dwc3_gadget_ep_set_halt(struct usb_ep *ep, int value)
{
	struct dwc3_ep			*dep = to_dwc3_ep(ep);
	struct dwc3			*dwc = dep->dwc;

	unsigned long			flags;

	int				ret;

	if (!ep->desc) {
		dev_err(dwc->dev, "(%s)'s desc is NULL.\n", dep->name);
		return -EINVAL;
	}

	spin_lock_irqsave(&dwc->lock, flags);
	ret = __dwc3_gadget_ep_set_halt(dep, value, false);
	spin_unlock_irqrestore(&dwc->lock, flags);

	return ret;
}

static int dwc3_gadget_ep_set_wedge(struct usb_ep *ep)
{
	struct dwc3_ep			*dep = to_dwc3_ep(ep);
	struct dwc3			*dwc = dep->dwc;
	unsigned long			flags;
	int				ret;

	spin_lock_irqsave(&dwc->lock, flags);
	dbg_event(dep->number, "WEDGE", 0);
	dep->flags |= DWC3_EP_WEDGE;

	if (dep->number == 0 || dep->number == 1)
		ret = __dwc3_gadget_ep0_set_halt(ep, 1);
	else
		ret = __dwc3_gadget_ep_set_halt(dep, 1, false);
	spin_unlock_irqrestore(&dwc->lock, flags);

	return ret;
}

/* -------------------------------------------------------------------------- */

static struct usb_endpoint_descriptor dwc3_gadget_ep0_desc = {
	.bLength	= USB_DT_ENDPOINT_SIZE,
	.bDescriptorType = USB_DT_ENDPOINT,
	.bmAttributes	= USB_ENDPOINT_XFER_CONTROL,
};

static const struct usb_ep_ops dwc3_gadget_ep0_ops = {
	.enable		= dwc3_gadget_ep0_enable,
	.disable	= dwc3_gadget_ep0_disable,
	.alloc_request	= dwc3_gadget_ep_alloc_request,
	.free_request	= dwc3_gadget_ep_free_request,
	.queue		= dwc3_gadget_ep0_queue,
	.dequeue	= dwc3_gadget_ep_dequeue,
	.set_halt	= dwc3_gadget_ep0_set_halt,
	.set_wedge	= dwc3_gadget_ep_set_wedge,
};

static const struct usb_ep_ops dwc3_gadget_ep_ops = {
	.enable		= dwc3_gadget_ep_enable,
	.disable	= dwc3_gadget_ep_disable,
	.alloc_request	= dwc3_gadget_ep_alloc_request,
	.free_request	= dwc3_gadget_ep_free_request,
	.queue		= dwc3_gadget_ep_queue,
	.dequeue	= dwc3_gadget_ep_dequeue,
	.set_halt	= dwc3_gadget_ep_set_halt,
	.set_wedge	= dwc3_gadget_ep_set_wedge,
};

/* -------------------------------------------------------------------------- */

static int dwc3_gadget_get_frame(struct usb_gadget *g)
{
	struct dwc3		*dwc = gadget_to_dwc(g);

	return __dwc3_gadget_get_frame(dwc);
}

#define DWC3_PM_RESUME_RETRIES		20    /* Max Number of retries */
#define DWC3_PM_RESUME_DELAY		100   /* 100 msec */

static void dwc3_gadget_wakeup_work(struct work_struct *w)
{
	struct dwc3		*dwc;
	int			ret;
	static int		retry_count;

	dwc = container_of(w, struct dwc3, wakeup_work);

	ret = pm_runtime_get_sync(dwc->dev);
	if (ret) {
		/* pm_runtime_get_sync returns -EACCES error between
		 * late_suspend and early_resume, wait for system resume to
		 * finish and queue work again
		 */
		dev_dbg(dwc->dev, "PM runtime get sync failed, ret %d\n", ret);
		if (ret == -EACCES) {
			pm_runtime_put_noidle(dwc->dev);
			if (retry_count == DWC3_PM_RESUME_RETRIES) {
				retry_count = 0;
				dev_err(dwc->dev, "pm_runtime_get_sync timed out\n");
				return;
			}
			msleep(DWC3_PM_RESUME_DELAY);
			retry_count++;
			schedule_work(&dwc->wakeup_work);
			return;
		}
	}
	retry_count = 0;
	dbg_event(0xFF, "Gdgwake gsyn",
		atomic_read(&dwc->dev->power.usage_count));

	ret = dwc3_gadget_wakeup_int(dwc);
	if (ret)
		dev_err(dwc->dev, "Remote wakeup failed. ret = %d\n", ret);

	pm_runtime_put_noidle(dwc->dev);
	dbg_event(0xFF, "Gdgwake put",
		atomic_read(&dwc->dev->power.usage_count));
}

static int dwc3_gadget_wakeup_int(struct dwc3 *dwc)
{
	bool			link_recover_only = false;

	u32			reg;
	int			ret = 0;
	u8			link_state;
	unsigned long		flags;

	dev_dbg(dwc->dev, "%s(): Entry\n", __func__);
	disable_irq(dwc->irq);
	spin_lock_irqsave(&dwc->lock, flags);
	/*
	 * According to the Databook Remote wakeup request should
	 * be issued only when the device is in early suspend state.
	 *
	 * We can check that via USB Link State bits in DSTS register.
	 */
	link_state = dwc3_get_link_state(dwc);

	switch (link_state) {
	case DWC3_LINK_STATE_RX_DET:	/* in HS, means Early Suspend */
	case DWC3_LINK_STATE_U3:	/* in HS, means SUSPEND */
		break;
	case DWC3_LINK_STATE_U1:
		if (dwc->gadget.speed != USB_SPEED_SUPER) {
			link_recover_only = true;
			break;
		}
		/* Intentional fallthrough */
	default:
		dev_dbg(dwc->dev, "can't wakeup from link state %d\n",
				link_state);
		ret = -EINVAL;
		goto out;
	}

	/* Enable LINK STATUS change event */
	reg = dwc3_readl(dwc->regs, DWC3_DEVTEN);
	reg |= DWC3_DEVTEN_ULSTCNGEN;
	dwc3_writel(dwc->regs, DWC3_DEVTEN, reg);
	/*
	 * memory barrier is required to make sure that required events
	 * with core is enabled before performing RECOVERY mechnism.
	 */
	mb();

	ret = dwc3_gadget_set_link_state(dwc, DWC3_LINK_STATE_RECOV);
	if (ret < 0) {
		dev_err(dwc->dev, "failed to put link in Recovery\n");
		/* Disable LINK STATUS change */
		reg = dwc3_readl(dwc->regs, DWC3_DEVTEN);
		reg &= ~DWC3_DEVTEN_ULSTCNGEN;
		dwc3_writel(dwc->regs, DWC3_DEVTEN, reg);
		/* Required to complete this operation before returning */
		mb();
		goto out;
	}

	/* Recent versions do this automatically */
	if (dwc->revision < DWC3_REVISION_194A) {
		/* write zeroes to Link Change Request */
		reg = dwc3_readl(dwc->regs, DWC3_DCTL);
		reg &= ~DWC3_DCTL_ULSTCHNGREQ_MASK;
		dwc3_writel(dwc->regs, DWC3_DCTL, reg);
	}

	spin_unlock_irqrestore(&dwc->lock, flags);
	enable_irq(dwc->irq);

	/*
	 * Have bigger value (16 sec) for timeout since some host PCs driving
	 * resume for very long time (e.g. 8 sec)
	 */
	ret = wait_event_interruptible_timeout(dwc->wait_linkstate,
			(dwc->link_state < DWC3_LINK_STATE_U3) ||
			(dwc->link_state == DWC3_LINK_STATE_SS_DIS),
			msecs_to_jiffies(16000));

	spin_lock_irqsave(&dwc->lock, flags);
	/* Disable link status change event */
	reg = dwc3_readl(dwc->regs, DWC3_DEVTEN);
	reg &= ~DWC3_DEVTEN_ULSTCNGEN;
	dwc3_writel(dwc->regs, DWC3_DEVTEN, reg);
	/*
	 * Complete this write before we go ahead and perform resume
	 * as we don't need link status change notificaiton anymore.
	 */
	mb();

	if (!ret) {
		dev_dbg(dwc->dev, "Timeout moving into state(%d)\n",
							dwc->link_state);
		ret = -EINVAL;
		spin_unlock_irqrestore(&dwc->lock, flags);
		goto out1;
	} else {
		ret = 0;
		/*
		 * If USB is disconnected OR received RESET from host,
		 * don't perform resume
		 */
		if (dwc->link_state == DWC3_LINK_STATE_SS_DIS ||
				dwc->gadget.state == USB_STATE_DEFAULT)
			link_recover_only = true;
	}

	/*
	 * According to DWC3 databook, the controller does not
	 * trigger a wakeup event when remote-wakeup is used.
	 * Hence, after remote-wakeup sequence is complete, and
	 * the device is back at U0 state, it is required that
	 * the resume sequence is initiated by SW.
	 */
	if (!link_recover_only)
		dwc3_gadget_wakeup_interrupt(dwc, true);

	spin_unlock_irqrestore(&dwc->lock, flags);
	dev_dbg(dwc->dev, "%s: Exit\n", __func__);
	return ret;

out:
	spin_unlock_irqrestore(&dwc->lock, flags);
	enable_irq(dwc->irq);

out1:
	return ret;
}

static int dwc_gadget_func_wakeup(struct usb_gadget *g, int interface_id)
{
	int ret = 0;
	struct dwc3 *dwc = gadget_to_dwc(g);

	if (!g || (g->speed != USB_SPEED_SUPER))
		return -ENOTSUPP;

	if (dwc3_gadget_is_suspended(dwc)) {
		dev_dbg(dwc->dev, "USB bus is suspended, scheduling wakeup\n");
		dwc3_gadget_wakeup(&dwc->gadget);
		return -EAGAIN;
	}

	ret = dwc3_send_gadget_generic_command(dwc, DWC3_DGCMD_XMIT_DEV,
			0x1 | (interface_id << 4));
	if (ret)
		dev_err(dwc->dev, "Function wakeup HW command failed, ret %d\n",
				ret);

	return ret;
}

static int dwc3_gadget_set_selfpowered(struct usb_gadget *g,
		int is_selfpowered)
{
	struct dwc3		*dwc = gadget_to_dwc(g);
	unsigned long		flags;

	spin_lock_irqsave(&dwc->lock, flags);
	g->is_selfpowered = !!is_selfpowered;
	spin_unlock_irqrestore(&dwc->lock, flags);

	return 0;
}

/**
 * dwc3_device_core_soft_reset - Issues device core soft reset
 * @dwc: pointer to our context structure
 */
static int dwc3_device_core_soft_reset(struct dwc3 *dwc)
{
	u32             reg;
	int             retries = 10;

	reg = dwc3_readl(dwc->regs, DWC3_DCTL);
	reg |= DWC3_DCTL_CSFTRST;
	dwc3_writel(dwc->regs, DWC3_DCTL, reg);

	do {
		reg = dwc3_readl(dwc->regs, DWC3_DCTL);
		if (!(reg & DWC3_DCTL_CSFTRST))
			goto done;

		usleep_range(1000, 1100);
	} while (--retries);

	dev_err(dwc->dev, "%s timedout\n", __func__);

	return -ETIMEDOUT;

done:
	/* phy sync delay as per data book */
	msleep(50);

	/*
	 * Soft reset clears the block on the doorbell,
	 * set it back to prevent unwanted writes to the doorbell.
	 */
	dwc3_notify_event(dwc, DWC3_CONTROLLER_NOTIFY_CLEAR_DB, 0);

	return 0;
}

#define MIN_RUN_STOP_DELAY_MS 50

static int dwc3_gadget_run_stop(struct dwc3 *dwc, int is_on, int suspend)
{
	u32			reg, reg1;
	u32			timeout = 1500;

	dbg_event(0xFF, "run_stop", is_on);
	reg = dwc3_readl(dwc->regs, DWC3_DCTL);
	if (is_on) {
		if (dwc->revision <= DWC3_REVISION_187A) {
			reg &= ~DWC3_DCTL_TRGTULST_MASK;
			reg |= DWC3_DCTL_TRGTULST_RX_DET;
		}

		if (dwc->revision >= DWC3_REVISION_194A)
			reg &= ~DWC3_DCTL_KEEP_CONNECT;

		dwc3_event_buffers_setup(dwc);
		__dwc3_gadget_start(dwc);

		reg1 = dwc3_readl(dwc->regs, DWC3_DCFG);
		reg1 &= ~(DWC3_DCFG_SPEED_MASK);

		if (dwc->maximum_speed == USB_SPEED_SUPER_PLUS)
			reg1 |= DWC3_DCFG_SUPERSPEED_PLUS;
		else if (dwc->maximum_speed == USB_SPEED_HIGH)
			reg1 |= DWC3_DCFG_HIGHSPEED;
		else
			reg1 |= DWC3_DCFG_SUPERSPEED;
		dwc3_writel(dwc->regs, DWC3_DCFG, reg1);

		reg |= DWC3_DCTL_RUN_STOP;

		if (dwc->has_hibernation)
			reg |= DWC3_DCTL_KEEP_CONNECT;

		dwc->pullups_connected = true;
	} else {
		dwc3_gadget_disable_irq(dwc);

		dwc->err_evt_seen = false;
		dwc->pullups_connected = false;
		__dwc3_gadget_ep_disable(dwc->eps[0]);
		__dwc3_gadget_ep_disable(dwc->eps[1]);

		/*
		 * According to dwc3 databook, it is must to remove any active
		 * transfers before trying to stop USB device controller. Hence
		 * call dwc3_stop_active_transfers() API before stopping USB
		 * device controller.
		 */
		dwc3_stop_active_transfers_to_halt(dwc);

		reg &= ~DWC3_DCTL_RUN_STOP;

		if (dwc->has_hibernation && !suspend)
			reg &= ~DWC3_DCTL_KEEP_CONNECT;
	}

	dwc3_writel(dwc->regs, DWC3_DCTL, reg);

	/* Controller is not halted until the events are acknowledged */
	if (!is_on) {
		/*
		 * Clear out any pending events (i.e. End Transfer Command
		 * Complete).
		 */
		reg1 = dwc3_readl(dwc->regs, DWC3_GEVNTCOUNT(0));
		reg1 &= DWC3_GEVNTCOUNT_MASK;
		dbg_log_string("remaining EVNTCOUNT(0)=%d", reg1);
		dwc3_writel(dwc->regs, DWC3_GEVNTCOUNT(0), reg1);
		dwc3_notify_event(dwc, DWC3_GSI_EVT_BUF_CLEAR, 0);
		dwc3_notify_event(dwc, DWC3_CONTROLLER_NOTIFY_CLEAR_DB, 0);
	}

	do {
		reg = dwc3_readl(dwc->regs, DWC3_DSTS);
		reg &= DWC3_DSTS_DEVCTRLHLT;
	} while (--timeout && !(!is_on ^ !reg));

	if (!timeout) {
		dev_err(dwc->dev, "failed to %s controller\n",
				is_on ? "start" : "stop");
		if (is_on)
			dbg_event(0xFF, "STARTTOUT", reg);
		else
			dbg_event(0xFF, "STOPTOUT", reg);
		return -ETIMEDOUT;
	}

	return 0;
}

static int dwc3_gadget_vbus_draw(struct usb_gadget *g, unsigned int mA)
{
	struct dwc3		*dwc = gadget_to_dwc(g);

	dwc->vbus_draw = mA;
	dev_dbg(dwc->dev, "Notify controller from %s. mA = %u\n", __func__, mA);
	dbg_event(0xFF, "currentDraw", mA);
	dwc3_notify_event(dwc, DWC3_CONTROLLER_SET_CURRENT_DRAW_EVENT, 0);
	return 0;
}

static int dwc3_gadget_pullup(struct usb_gadget *g, int is_on)
{
	struct dwc3		*dwc = gadget_to_dwc(g);
	unsigned long		flags;
	int			ret;
	ktime_t			diff;

	is_on = !!is_on;
	dwc->softconnect = is_on;

	if ((dwc3_is_otg_or_drd(dwc) && !dwc->vbus_active)
			|| !dwc->gadget_driver) {
		/*
		 * Need to wait for vbus_session(on) from otg driver or to
		 * the udc_start.
		 */
		dbg_event(0xFF, "WaitPullup", 0);
		return 0;
	}

	pm_runtime_get_sync(dwc->dev);
	dbg_event(0xFF, "Pullup gsync",
		atomic_read(&dwc->dev->power.usage_count));

	diff = ktime_sub(ktime_get(), dwc->last_run_stop);
	if (ktime_to_ms(diff) < MIN_RUN_STOP_DELAY_MS) {
		dbg_event(0xFF, "waitBefRun_Stop",
			  MIN_RUN_STOP_DELAY_MS - ktime_to_ms(diff));
		msleep(MIN_RUN_STOP_DELAY_MS - ktime_to_ms(diff));
	}

	dwc->last_run_stop = ktime_get();

	/*
	 * Per databook, when we want to stop the gadget, if a control transfer
	 * is still in process, complete it and get the core into setup phase.
	 */
	if (!is_on && (dwc->ep0state != EP0_SETUP_PHASE ||
				dwc->ep0_next_event != DWC3_EP0_COMPLETE)) {
		reinit_completion(&dwc->ep0_in_setup);

		ret = wait_for_completion_timeout(&dwc->ep0_in_setup,
				msecs_to_jiffies(DWC3_PULL_UP_TIMEOUT));
		if (ret == 0)
			dev_err(dwc->dev, "timed out waiting for SETUP phase\n");
	}

	/* pull-up disable: clear pending events without queueing bh */
	dwc->pullups_connected = is_on;

	disable_irq(dwc->irq);

	/* prevent pending bh to run later */
	flush_work(&dwc->bh_work);

	if (is_on)
		dwc3_device_core_soft_reset(dwc);

	spin_lock_irqsave(&dwc->lock, flags);
	if (dwc->ep0state != EP0_SETUP_PHASE)
		dbg_event(0xFF, "EP0 is not in SETUP phase\n", 0);

	/*
	 * If we are here after bus suspend notify otg state machine to
	 * increment pm usage count of dwc to prevent pm_runtime_suspend
	 * during enumeration.
	 */
	dwc->b_suspend = false;
	dwc3_notify_event(dwc, DWC3_CONTROLLER_NOTIFY_OTG_EVENT, 0);

	ret = dwc3_gadget_run_stop(dwc, is_on, false);
	spin_unlock_irqrestore(&dwc->lock, flags);
	if (!is_on && ret == -ETIMEDOUT) {
		dev_err(dwc->dev, "%s: Core soft reset...\n", __func__);
		dwc3_device_core_soft_reset(dwc);
	}
	enable_irq(dwc->irq);

	pm_runtime_mark_last_busy(dwc->dev);
	pm_runtime_put_autosuspend(dwc->dev);
	dbg_event(0xFF, "Pullup put",
		atomic_read(&dwc->dev->power.usage_count));
	return ret;
}

static void dwc3_gadget_enable_irq(struct dwc3 *dwc)
{
	u32			reg;

	dbg_event(0xFF, "UnmaskINT", 0);
	/* Enable all but Start and End of Frame IRQs */
	reg = (DWC3_DEVTEN_VNDRDEVTSTRCVEDEN |
			DWC3_DEVTEN_EVNTOVERFLOWEN |
			DWC3_DEVTEN_CMDCMPLTEN |
			DWC3_DEVTEN_ERRTICERREN |
			DWC3_DEVTEN_WKUPEVTEN |
			DWC3_DEVTEN_CONNECTDONEEN |
			DWC3_DEVTEN_USBRSTEN |
			DWC3_DEVTEN_DISCONNEVTEN);

	if (dwc->revision < DWC3_REVISION_230A)
		reg |= DWC3_DEVTEN_ULSTCNGEN;

	dwc3_writel(dwc->regs, DWC3_DEVTEN, reg);
}

void dwc3_gadget_disable_irq(struct dwc3 *dwc)
{
	dbg_event(0xFF, "MaskINT", 0);
	/* mask all interrupts */
	dwc3_writel(dwc->regs, DWC3_DEVTEN, 0x00);
}

static irqreturn_t dwc3_thread_interrupt(int irq, void *_dwc);

/**
 * dwc3_gadget_setup_nump - calculate and initialize NUMP field of %DWC3_DCFG
 * @dwc: pointer to our context structure
 *
 * The following looks like complex but it's actually very simple. In order to
 * calculate the number of packets we can burst at once on OUT transfers, we're
 * gonna use RxFIFO size.
 *
 * To calculate RxFIFO size we need two numbers:
 * MDWIDTH = size, in bits, of the internal memory bus
 * RAM2_DEPTH = depth, in MDWIDTH, of internal RAM2 (where RxFIFO sits)
 *
 * Given these two numbers, the formula is simple:
 *
 * RxFIFO Size = (RAM2_DEPTH * MDWIDTH / 8) - 24 - 16;
 *
 * 24 bytes is for 3x SETUP packets
 * 16 bytes is a clock domain crossing tolerance
 *
 * Given RxFIFO Size, NUMP = RxFIFOSize / 1024;
 */
static void dwc3_gadget_setup_nump(struct dwc3 *dwc)
{
	u32 ram2_depth;
	u32 mdwidth;
	u32 nump;
	u32 reg;

	ram2_depth = DWC3_GHWPARAMS7_RAM2_DEPTH(dwc->hwparams.hwparams7);
	mdwidth = DWC3_GHWPARAMS0_MDWIDTH(dwc->hwparams.hwparams0);

	nump = ((ram2_depth * mdwidth / 8) - 24 - 16) / 1024;
	nump = min_t(u32, nump, 16);

	/* update NumP */
	reg = dwc3_readl(dwc->regs, DWC3_DCFG);
	reg &= ~DWC3_DCFG_NUMP_MASK;
	reg |= nump << DWC3_DCFG_NUMP_SHIFT;
	dwc3_writel(dwc->regs, DWC3_DCFG, reg);
}

static int dwc3_gadget_vbus_session(struct usb_gadget *_gadget, int is_active)
{
	struct dwc3 *dwc = gadget_to_dwc(_gadget);
	unsigned long flags;
	int ret = 0;

	if (dwc->dr_mode != USB_DR_MODE_OTG && dwc->dr_mode != USB_DR_MODE_DRD)
		return -EPERM;

	is_active = !!is_active;

	dbg_event(0xFF, "VbusSess", is_active);

	disable_irq(dwc->irq);

	flush_work(&dwc->bh_work);

	spin_lock_irqsave(&dwc->lock, flags);

	/* Mark that the vbus was powered */
	dwc->vbus_active = is_active;

	/*
	 * Check if upper level usb_gadget_driver was already registered with
	 * this udc controller driver (if dwc3_gadget_start was called)
	 */
	if (dwc->gadget_driver && dwc->softconnect) {
		if (dwc->vbus_active) {
			/*
			 * Both vbus was activated by otg and pullup was
			 * signaled by the gadget driver.
			 */
			ret = dwc3_gadget_run_stop(dwc, 1, false);
		}
	}

	/*
	 * Clearing run/stop bit might occur before disconnect event is seen.
	 * Make sure to let gadget driver know in that case.
	 */
	if (!dwc->vbus_active) {
		ret = dwc3_gadget_run_stop(dwc, 0, false);
		dev_dbg(dwc->dev, "calling disconnect from %s\n", __func__);
		dwc3_gadget_disconnect_interrupt(dwc);
	}

	spin_unlock_irqrestore(&dwc->lock, flags);
	if (!is_active && ret == -ETIMEDOUT) {
		dev_err(dwc->dev, "%s: Core soft reset...\n", __func__);
		dwc3_device_core_soft_reset(dwc);
	}

	enable_irq(dwc->irq);

	return 0;
}

static int __dwc3_gadget_start(struct dwc3 *dwc)
{
	struct dwc3_ep		*dep;
	int			ret = 0;
	u32			reg;

	dbg_event(0xFF, "__Gadgetstart", 0);

	/*
	 * Use IMOD if enabled via dwc->imod_interval. Otherwise, if
	 * the core supports IMOD, disable it.
	 */
	if (dwc->imod_interval) {
		dwc3_writel(dwc->regs, DWC3_DEV_IMOD(0), dwc->imod_interval);
		dwc3_writel(dwc->regs, DWC3_GEVNTCOUNT(0), DWC3_GEVNTCOUNT_EHB);
	} else if (dwc3_has_imod(dwc)) {
		dwc3_writel(dwc->regs, DWC3_DEV_IMOD(0), 0);
	}

	/*
	 * We are telling dwc3 that we want to use DCFG.NUMP as ACK TP's NUMP
	 * field instead of letting dwc3 itself calculate that automatically.
	 *
	 * This way, we maximize the chances that we'll be able to get several
	 * bursts of data without going through any sort of endpoint throttling.
	 */
	reg = dwc3_readl(dwc->regs, DWC3_GRXTHRCFG);
	if (dwc3_is_usb31(dwc))
		reg &= ~DWC31_GRXTHRCFG_PKTCNTSEL;
	else
		reg &= ~DWC3_GRXTHRCFG_PKTCNTSEL;

	dwc3_writel(dwc->regs, DWC3_GRXTHRCFG, reg);

	/*
	 * Programs the number of outstanding pipelined transfer requests
	 * the AXI master pushes to the AXI slave.
	 */
	if (dwc->revision >= DWC3_REVISION_270A) {
		reg = dwc3_readl(dwc->regs, DWC3_GSBUSCFG1);
		reg &= ~DWC3_GSBUSCFG1_PIPETRANSLIMIT_MASK;
		reg |= DWC3_GSBUSCFG1_PIPETRANSLIMIT(0xe);
		dwc3_writel(dwc->regs, DWC3_GSBUSCFG1, reg);
	}

	dwc3_gadget_setup_nump(dwc);

	/* Start with SuperSpeed Default */
	dwc3_gadget_ep0_desc.wMaxPacketSize = cpu_to_le16(512);

	dep = dwc->eps[0];
	ret = __dwc3_gadget_ep_enable(dep, DWC3_DEPCFG_ACTION_INIT);
	if (ret) {
		dev_err(dwc->dev, "failed to enable %s\n", dep->name);
		goto err0;
	}

	dep = dwc->eps[1];
	ret = __dwc3_gadget_ep_enable(dep, DWC3_DEPCFG_ACTION_INIT);
	if (ret) {
		dev_err(dwc->dev, "failed to enable %s\n", dep->name);
		goto err1;
	}

	/* begin to receive SETUP packets */
	dwc->ep0state = EP0_SETUP_PHASE;
	dwc->link_state = DWC3_LINK_STATE_SS_DIS;
	dwc3_ep0_out_start(dwc);

	dwc3_gadget_enable_irq(dwc);

	return 0;

err1:
	__dwc3_gadget_ep_disable(dwc->eps[0]);

err0:
	return ret;
}

static int dwc3_gadget_start(struct usb_gadget *g,
		struct usb_gadget_driver *driver)
{
	struct dwc3		*dwc = gadget_to_dwc(g);
	unsigned long		flags;
	int			ret = 0;

	dbg_event(0xFF, "Gadgetstart", 0);
	spin_lock_irqsave(&dwc->lock, flags);
	if (dwc->gadget_driver) {
		dev_err(dwc->dev, "%s is already bound to %s\n",
				dwc->gadget.name,
				dwc->gadget_driver->driver.name);
		ret = -EBUSY;
		goto err0;
	}

	dwc->gadget_driver	= driver;

	/*
	 * For DRD, this might get called by gadget driver during bootup
	 * even though host mode might be active. Don't actually perform
	 * device-specific initialization until device mode is activated.
	 * In that case dwc3_gadget_restart() will handle it.
	 */
	spin_unlock_irqrestore(&dwc->lock, flags);

	return 0;

err0:
	spin_unlock_irqrestore(&dwc->lock, flags);
	return ret;
}

static void __dwc3_gadget_stop(struct dwc3 *dwc)
{
	dbg_event(0xFF, "__Gadgetstop", 0);
	dwc3_gadget_disable_irq(dwc);
	__dwc3_gadget_ep_disable(dwc->eps[0]);
	__dwc3_gadget_ep_disable(dwc->eps[1]);
}

static int dwc3_gadget_stop(struct usb_gadget *g)
{
	struct dwc3		*dwc = gadget_to_dwc(g);
	unsigned long		flags;

	spin_lock_irqsave(&dwc->lock, flags);
	dwc->gadget_driver	= NULL;
	spin_unlock_irqrestore(&dwc->lock, flags);

	dbg_event(0xFF, "fwq_started", 0);
	flush_workqueue(dwc->dwc_wq);
	dbg_event(0xFF, "fwq_completed", 0);

	return 0;
}

static void __maybe_unused dwc3_gadget_set_speed(struct usb_gadget *g,
				  enum usb_device_speed speed)
{
	struct dwc3		*dwc = gadget_to_dwc(g);
	unsigned long		flags;
	u32			reg;

	spin_lock_irqsave(&dwc->lock, flags);
	reg = dwc3_readl(dwc->regs, DWC3_DCFG);
	reg &= ~(DWC3_DCFG_SPEED_MASK);

	/*
	 * WORKAROUND: DWC3 revision < 2.20a have an issue
	 * which would cause metastability state on Run/Stop
	 * bit if we try to force the IP to USB2-only mode.
	 *
	 * Because of that, we cannot configure the IP to any
	 * speed other than the SuperSpeed
	 *
	 * Refers to:
	 *
	 * STAR#9000525659: Clock Domain Crossing on DCTL in
	 * USB 2.0 Mode
	 */
	if (dwc->revision < DWC3_REVISION_220A &&
	    !dwc->dis_metastability_quirk) {
		reg |= DWC3_DCFG_SUPERSPEED;
	} else {
		switch (speed) {
		case USB_SPEED_LOW:
			reg |= DWC3_DCFG_LOWSPEED;
			break;
		case USB_SPEED_FULL:
			reg |= DWC3_DCFG_FULLSPEED;
			break;
		case USB_SPEED_HIGH:
			reg |= DWC3_DCFG_HIGHSPEED;
			break;
		case USB_SPEED_SUPER:
			reg |= DWC3_DCFG_SUPERSPEED;
			break;
		case USB_SPEED_SUPER_PLUS:
			if (dwc3_is_usb31(dwc))
				reg |= DWC3_DCFG_SUPERSPEED_PLUS;
			else
				reg |= DWC3_DCFG_SUPERSPEED;
			break;
		default:
			dev_err(dwc->dev, "invalid speed (%d)\n", speed);

			if (dwc->revision & DWC3_REVISION_IS_DWC31)
				reg |= DWC3_DCFG_SUPERSPEED_PLUS;
			else
				reg |= DWC3_DCFG_SUPERSPEED;
		}
	}
	dwc3_writel(dwc->regs, DWC3_DCFG, reg);

	spin_unlock_irqrestore(&dwc->lock, flags);
}

static int dwc3_gadget_restart_usb_session(struct usb_gadget *g)
{
	struct dwc3		*dwc = gadget_to_dwc(g);

	dbg_event(0xFF, "RestartUSBSession", 0);
	return dwc3_notify_event(dwc, DWC3_CONTROLLER_RESTART_USB_SESSION, 0);
}

static const struct usb_gadget_ops dwc3_gadget_ops = {
	.get_frame		= dwc3_gadget_get_frame,
	.wakeup			= dwc3_gadget_wakeup,
	.func_wakeup		= dwc_gadget_func_wakeup,
	.set_selfpowered	= dwc3_gadget_set_selfpowered,
	.vbus_session		= dwc3_gadget_vbus_session,
	.vbus_draw		= dwc3_gadget_vbus_draw,
	.pullup			= dwc3_gadget_pullup,
	.udc_start		= dwc3_gadget_start,
	.udc_stop		= dwc3_gadget_stop,
	.restart		= dwc3_gadget_restart_usb_session,
};

/* -------------------------------------------------------------------------- */

#define NUM_GSI_OUT_EPS	1
#define NUM_GSI_IN_EPS	2

static int dwc3_gadget_init_control_endpoint(struct dwc3_ep *dep)
{
	struct dwc3 *dwc = dep->dwc;

	usb_ep_set_maxpacket_limit(&dep->endpoint, 512);
	dep->endpoint.maxburst = 1;
	dep->endpoint.ops = &dwc3_gadget_ep0_ops;
	if (!dep->direction)
		dwc->gadget.ep0 = &dep->endpoint;

	dep->endpoint.caps.type_control = true;

	return 0;
}

static int dwc3_gadget_init_in_out_endpoint(struct dwc3_ep *dep)
{
	struct dwc3 *dwc = dep->dwc;

	usb_ep_set_maxpacket_limit(&dep->endpoint, 1024);
	dep->endpoint.max_streams = 15;
	dep->endpoint.ops = &dwc3_gadget_ep_ops;
	list_add_tail(&dep->endpoint.ep_list,
			&dwc->gadget.ep_list);
	dep->endpoint.caps.type_iso = true;
	dep->endpoint.caps.type_bulk = true;
	dep->endpoint.caps.type_int = true;

	return dwc3_alloc_trb_pool(dep);
}

static int dwc3_gadget_init_endpoint(struct dwc3 *dwc, u8 epnum)
{
	struct dwc3_ep			*dep;
	bool				direction = epnum & 1;
	int				ret;
	u8				num = epnum >> 1;

	dep = kzalloc(sizeof(*dep), GFP_KERNEL);
	if (!dep)
		return -ENOMEM;

	dep->dwc = dwc;
	dep->number = epnum;
	dep->direction = direction;
	dep->regs = dwc->regs + DWC3_DEP_BASE(epnum);
	dwc->eps[epnum] = dep;

	snprintf(dep->name, sizeof(dep->name), "ep%u%s", num,
			direction ? "in" : "out");

	dep->endpoint.ep_num = epnum >> 1;
	dep->endpoint.name = dep->name;

	if (!(dep->number > 1)) {
		dep->endpoint.desc = &dwc3_gadget_ep0_desc;
		dep->endpoint.comp_desc = NULL;
	}

	spin_lock_init(&dep->lock);

	if (num == 0)
		ret = dwc3_gadget_init_control_endpoint(dep);
	else
		ret = dwc3_gadget_init_in_out_endpoint(dep);

	if (ret)
		return ret;

	dep->endpoint.caps.dir_in = direction;
	dep->endpoint.caps.dir_out = !direction;

	INIT_LIST_HEAD(&dep->pending_list);
	INIT_LIST_HEAD(&dep->started_list);
	INIT_LIST_HEAD(&dep->cancelled_list);

	return 0;
}

static int dwc3_gadget_init_endpoints(struct dwc3 *dwc, u8 total)
{
	u8				epnum;
	u8				out_count;
	u8				in_count;
	u8				idx;
	struct dwc3_ep			*dep;

	in_count = out_count = total / 2;
	out_count += total & 1;		/* in case odd, there is one more OUT */

	INIT_LIST_HEAD(&dwc->gadget.ep_list);

	for (epnum = 0; epnum < total; epnum++) {
		int			ret;
		u8			num = epnum >> 1;

		ret = dwc3_gadget_init_endpoint(dwc, epnum);
		if (ret)
			return ret;

		dep = dwc->eps[epnum];
		/* Reserve EPs at the end for GSI */
		if (!dep->direction && num >
				out_count - NUM_GSI_OUT_EPS - 1) {
			/* Allocation of TRBs are handled by GSI EP ops. */
			dwc3_free_trb_pool(dep);
			idx = num - (out_count - NUM_GSI_OUT_EPS - 1);
			snprintf(dep->name, sizeof(dep->name), "gsi-epout%d",
					idx);
			dep->endpoint.ep_type = EP_TYPE_GSI;
		} else if (dep->direction && num >
				in_count - NUM_GSI_IN_EPS - 1) {
			/* Allocation of TRBs are handled by GSI EP ops. */
			dwc3_free_trb_pool(dep);
			idx = num - (in_count - NUM_GSI_IN_EPS - 1);
			snprintf(dep->name, sizeof(dep->name), "gsi-epin%d",
					idx);
			dep->endpoint.ep_type = EP_TYPE_GSI;
		}
	}

	return 0;
}

static void dwc3_gadget_free_endpoints(struct dwc3 *dwc)
{
	struct dwc3_ep			*dep;
	u8				epnum;

	for (epnum = 0; epnum < DWC3_ENDPOINTS_NUM; epnum++) {
		dep = dwc->eps[epnum];
		if (!dep)
			continue;
		/*
		 * Physical endpoints 0 and 1 are special; they form the
		 * bi-directional USB endpoint 0.
		 *
		 * For those two physical endpoints, we don't allocate a TRB
		 * pool nor do we add them the endpoints list. Due to that, we
		 * shouldn't do these two operations otherwise we would end up
		 * with all sorts of bugs when removing dwc3.ko.
		 */
		if (epnum != 0 && epnum != 1) {
			dwc3_free_trb_pool(dep);
			list_del(&dep->endpoint.ep_list);
		}

		kfree(dep);
	}
}

/* -------------------------------------------------------------------------- */

static int dwc3_gadget_ep_reclaim_completed_trb(struct dwc3_ep *dep,
		struct dwc3_request *req, struct dwc3_trb *trb,
		const struct dwc3_event_depevt *event, int status, int chain)
{
	unsigned int		count;

	dwc3_ep_inc_deq(dep);

	trace_dwc3_complete_trb(dep, trb);
	req->num_trbs--;

	/*
	 * If we're in the middle of series of chained TRBs and we
	 * receive a short transfer along the way, DWC3 will skip
	 * through all TRBs including the last TRB in the chain (the
	 * where CHN bit is zero. DWC3 will also avoid clearing HWO
	 * bit and SW has to do it manually.
	 *
	 * We're going to do that here to avoid problems of HW trying
	 * to use bogus TRBs for transfers.
	 */
	if (chain && (trb->ctrl & DWC3_TRB_CTRL_HWO))
		trb->ctrl &= ~DWC3_TRB_CTRL_HWO;

	/*
	 * If we're dealing with unaligned size OUT transfer, we will be left
	 * with one TRB pending in the ring. We need to manually clear HWO bit
	 * from that TRB.
	 */

	if (req->needs_extra_trb && !(trb->ctrl & DWC3_TRB_CTRL_CHN)) {
		trb->ctrl &= ~DWC3_TRB_CTRL_HWO;
		return 1;
	}

	count = trb->size & DWC3_TRB_SIZE_MASK;
	req->remaining += count;

	if ((trb->ctrl & DWC3_TRB_CTRL_HWO) && status != -ESHUTDOWN)
		return 1;

	if (event->status & DEPEVT_STATUS_SHORT && !chain)
		return 1;

	if ((trb->ctrl & DWC3_TRB_CTRL_IOC) ||
	    (trb->ctrl & DWC3_TRB_CTRL_LST))
		return 1;

	return 0;
}

static int dwc3_gadget_ep_reclaim_trb_sg(struct dwc3_ep *dep,
		struct dwc3_request *req, const struct dwc3_event_depevt *event,
		int status)
{
	struct dwc3_trb *trb = &dep->trb_pool[dep->trb_dequeue];
	struct scatterlist *sg = req->sg;
	struct scatterlist *s;
	unsigned int pending = req->num_pending_sgs;
	unsigned int i;
	int ret = 0;

	for_each_sg(sg, s, pending, i) {
		trb = &dep->trb_pool[dep->trb_dequeue];

		if (trb->ctrl & DWC3_TRB_CTRL_HWO)
			break;

		req->sg = sg_next(s);
		req->num_pending_sgs--;

		ret = dwc3_gadget_ep_reclaim_completed_trb(dep, req,
				trb, event, status, true);
		if (ret)
			break;
	}

	return ret;
}

static int dwc3_gadget_ep_reclaim_trb_linear(struct dwc3_ep *dep,
		struct dwc3_request *req, const struct dwc3_event_depevt *event,
		int status)
{
	struct dwc3_trb *trb = &dep->trb_pool[dep->trb_dequeue];

	return dwc3_gadget_ep_reclaim_completed_trb(dep, req, trb,
			event, status, false);
}

static bool dwc3_gadget_ep_request_completed(struct dwc3_request *req)
{
	/*
	 * For OUT direction, host may send less than the setup
	 * length. Return true for all OUT requests.
	 */
	if (!req->direction)
		return true;

	return req->request.actual == req->request.length;
}

static int dwc3_gadget_ep_cleanup_completed_request(struct dwc3_ep *dep,
		const struct dwc3_event_depevt *event,
		struct dwc3_request *req, int status)
{
	struct dwc3 *dwc = dep->dwc;
	int ret;

	/*
	 * If the HWO is set, it implies the TRB is still being
	 * processed by the core. Hence do not reclaim it until
	 * it is processed by the core.
	 */
	if (req->trb->ctrl & DWC3_TRB_CTRL_HWO) {
		dbg_event(0xFF, "PEND TRB", dep->number);
		return 1;
	}

	if (req->num_pending_sgs)
		ret = dwc3_gadget_ep_reclaim_trb_sg(dep, req, event,
				status);
	else
		ret = dwc3_gadget_ep_reclaim_trb_linear(dep, req, event,
				status);

	if (req->needs_extra_trb) {
		ret = dwc3_gadget_ep_reclaim_trb_linear(dep, req, event,
				status);
		req->needs_extra_trb = false;
	}

	req->request.actual = req->request.length - req->remaining;

	if (!dwc3_gadget_ep_request_completed(req) ||
			req->num_pending_sgs) {
		__dwc3_gadget_kick_transfer(dep);
		goto out;
	}

	dwc3_gadget_giveback(dep, req, status);

out:
	return ret;
}

static void dwc3_gadget_ep_cleanup_completed_requests(struct dwc3_ep *dep,
		const struct dwc3_event_depevt *event, int status)
{
	struct dwc3_request	*req;

	while (!list_empty(&dep->started_list)) {
		int ret;

		req = next_request(&dep->started_list);
		ret = dwc3_gadget_ep_cleanup_completed_request(dep, event,
				req, status);
		if (ret)
			break;
	}
}

static void dwc3_gadget_endpoint_frame_from_event(struct dwc3_ep *dep,
		const struct dwc3_event_depevt *event)
{
	dep->frame_number = event->parameters;
}

static void dwc3_gadget_endpoint_transfer_in_progress(struct dwc3_ep *dep,
		const struct dwc3_event_depevt *event)
{
	struct dwc3		*dwc = dep->dwc;
	unsigned		status = 0;
	bool			stop = false;

	dwc3_gadget_endpoint_frame_from_event(dep, event);

	if (event->status & DEPEVT_STATUS_BUSERR)
		status = -ECONNRESET;

	if (event->status & DEPEVT_STATUS_MISSED_ISOC) {
		status = -EXDEV;

		if (list_empty(&dep->started_list))
			stop = true;
	}

	dwc3_gadget_ep_cleanup_completed_requests(dep, event, status);

	if (stop) {
		dwc3_stop_active_transfer(dwc, dep->number, true);
		dep->flags = DWC3_EP_ENABLED;
	}

	/*
	 * WORKAROUND: This is the 2nd half of U1/U2 -> U0 workaround.
	 * See dwc3_gadget_linksts_change_interrupt() for 1st half.
	 */
	if (dwc->revision < DWC3_REVISION_183A) {
		u32		reg;
		int		i;

		for (i = 0; i < DWC3_ENDPOINTS_NUM; i++) {
			dep = dwc->eps[i];

			if (!(dep->flags & DWC3_EP_ENABLED))
				continue;

			if (!list_empty(&dep->started_list))
				return;
		}

		reg = dwc3_readl(dwc->regs, DWC3_DCTL);
		reg |= dwc->u1u2;
		dwc3_writel(dwc->regs, DWC3_DCTL, reg);

		dwc->u1u2 = 0;
	}
}

static void dwc3_gadget_endpoint_transfer_not_ready(struct dwc3_ep *dep,
		const struct dwc3_event_depevt *event)
{
	dwc3_gadget_endpoint_frame_from_event(dep, event);
	__dwc3_gadget_start_isoc(dep);
}

static void dwc3_endpoint_interrupt(struct dwc3 *dwc,
		const struct dwc3_event_depevt *event)
{
	struct dwc3_ep		*dep;
	u8			epnum = event->endpoint_number;
	u8			cmd;

	dep = dwc->eps[epnum];

	if (!(dep->flags & DWC3_EP_ENABLED)) {
		if (!(dep->flags & DWC3_EP_END_TRANSFER_PENDING))
			return;

		/* Handle only EPCMDCMPLT when EP disabled */
		if (event->endpoint_event != DWC3_DEPEVT_EPCMDCMPLT)
			return;
	}

	if (epnum == 0 || epnum == 1) {
		dwc3_ep0_interrupt(dwc, event);
		return;
	}

	dep->dbg_ep_events.total++;

	switch (event->endpoint_event) {
	case DWC3_DEPEVT_XFERINPROGRESS:
		dep->dbg_ep_events.xferinprogress++;
		dwc3_gadget_endpoint_transfer_in_progress(dep, event);
		break;
	case DWC3_DEPEVT_XFERNOTREADY:
		dep->dbg_ep_events.xfernotready++;
		dwc3_gadget_endpoint_transfer_not_ready(dep, event);
		break;
	case DWC3_DEPEVT_EPCMDCMPLT:
		dep->dbg_ep_events.epcmdcomplete++;
		cmd = DEPEVT_PARAMETER_CMD(event->parameters);

		if (cmd == DWC3_DEPCMD_ENDTRANSFER) {
			dep->flags &= ~(DWC3_EP_END_TRANSFER_PENDING |
					DWC3_EP_TRANSFER_STARTED);
			dwc3_gadget_ep_cleanup_cancelled_requests(dep);
			dbg_log_string("DWC3_DEPEVT_EPCMDCMPLT (%d)",
							dep->number);
		}
		break;
	case DWC3_DEPEVT_STREAMEVT:
		dep->dbg_ep_events.streamevent++;
		break;
	case DWC3_DEPEVT_XFERCOMPLETE:
		dep->dbg_ep_events.xfercomplete++;
		break;
	case DWC3_DEPEVT_RXTXFIFOEVT:
		dep->dbg_ep_events.rxtxfifoevent++;
		break;
	}
}

static void dwc3_disconnect_gadget(struct dwc3 *dwc)
{
	struct usb_gadget_driver *gadget_driver;

	if (dwc->gadget_driver && dwc->gadget_driver->disconnect) {
		gadget_driver = dwc->gadget_driver;
		spin_unlock(&dwc->lock);
		dbg_event(0xFF, "DISCONNECT", 0);
		gadget_driver->disconnect(&dwc->gadget);
		spin_lock(&dwc->lock);
	}
}

static void dwc3_suspend_gadget(struct dwc3 *dwc)
{
	struct usb_gadget_driver *gadget_driver;

	if (dwc->gadget_driver && dwc->gadget_driver->suspend) {
		gadget_driver = dwc->gadget_driver;
		spin_unlock(&dwc->lock);
		dbg_event(0xFF, "SUSPEND", 0);
		gadget_driver->suspend(&dwc->gadget);
		spin_lock(&dwc->lock);
	}
}

static void dwc3_resume_gadget(struct dwc3 *dwc)
{
	struct usb_gadget_driver *gadget_driver;

	if (dwc->gadget_driver && dwc->gadget_driver->resume) {
		gadget_driver = dwc->gadget_driver;
		spin_unlock(&dwc->lock);
		dbg_event(0xFF, "RESUME", 0);
		gadget_driver->resume(&dwc->gadget);
		spin_lock(&dwc->lock);
	}
}

static void dwc3_reset_gadget(struct dwc3 *dwc)
{
	struct usb_gadget_driver *gadget_driver;

	if (!dwc->gadget_driver)
		return;

	if (dwc->gadget.speed != USB_SPEED_UNKNOWN) {
		gadget_driver = dwc->gadget_driver;
		spin_unlock(&dwc->lock);
		dbg_event(0xFF, "UDC RESET", 0);
		usb_gadget_udc_reset(&dwc->gadget, gadget_driver);
		spin_lock(&dwc->lock);
	}
}

void dwc3_stop_active_transfer(struct dwc3 *dwc, u32 epnum, bool force)
{
	struct dwc3_ep *dep;
	struct dwc3_gadget_ep_cmd_params params;
	u32 cmd;
	int ret;

	dep = dwc->eps[epnum];

	if ((dep->flags & DWC3_EP_END_TRANSFER_PENDING) ||
	    !dep->resource_index)
		return;

	if (dep->endpoint.endless)
		dwc3_notify_event(dwc, DWC3_CONTROLLER_NOTIFY_DISABLE_UPDXFER,
								dep->number);

	/*
	 * NOTICE: We are violating what the Databook says about the
	 * EndTransfer command. Ideally we would _always_ wait for the
	 * EndTransfer Command Completion IRQ, but that's causing too
	 * much trouble synchronizing between us and gadget driver.
	 *
	 * We have discussed this with the IP Provider and it was
	 * suggested to giveback all requests here, but give HW some
	 * extra time to synchronize with the interconnect. We're using
	 * an arbitrary 100us delay for that.
	 *
	 * Note also that a similar handling was tested by Synopsys
	 * (thanks a lot Paul) and nothing bad has come out of it.
	 * In short, what we're doing is:
	 *
	 * - Issue EndTransfer WITH CMDIOC bit set
	 * - Wait 100us
	 *
	 * As of IP version 3.10a of the DWC_usb3 IP, the controller
	 * supports a mode to work around the above limitation. The
	 * software can poll the CMDACT bit in the DEPCMD register
	 * after issuing a EndTransfer command. This mode is enabled
	 * by writing GUCTL2[14]. This polling is already done in the
	 * dwc3_send_gadget_ep_cmd() function so if the mode is
	 * enabled, the EndTransfer command will have completed upon
	 * returning from this function and we don't need to delay for
	 * 100us.
	 *
	 * This mode is NOT available on the DWC_usb31 IP.
	 */

	cmd = DWC3_DEPCMD_ENDTRANSFER;
	cmd |= force ? DWC3_DEPCMD_HIPRI_FORCERM : 0;
	cmd |= DWC3_DEPCMD_CMDIOC;
	cmd |= DWC3_DEPCMD_PARAM(dep->resource_index);
	memset(&params, 0, sizeof(params));
	ret = dwc3_send_gadget_ep_cmd(dep, cmd, &params);
	WARN_ON_ONCE(ret);
	dep->resource_index = 0;

	if (dwc3_is_usb31(dwc) || dwc->revision < DWC3_REVISION_310A) {
		if (dep->endpoint.ep_type != EP_TYPE_GSI)
			dep->flags |= DWC3_EP_END_TRANSFER_PENDING;
		udelay(100);
	}
	dbg_log_string("%s(%d): endxfer ret:%d)",
			dep->name, dep->number, ret);
}

void dwc3_stop_active_transfer_noioc(struct dwc3 *dwc, u32 epnum, bool force)
{
	struct dwc3_ep *dep;
	struct dwc3_gadget_ep_cmd_params params;
	u32 cmd;
	int ret;

	dep = dwc->eps[epnum];

	if (!dep->resource_index)
		return;

	if (dep->endpoint.endless)
		dwc3_notify_event(dwc, DWC3_CONTROLLER_NOTIFY_DISABLE_UPDXFER,
								dep->number);

	cmd = DWC3_DEPCMD_ENDTRANSFER;
	cmd |= force ? DWC3_DEPCMD_HIPRI_FORCERM : 0;
	cmd |= DWC3_DEPCMD_PARAM(dep->resource_index);
	memset(&params, 0, sizeof(params));
	ret = dwc3_send_gadget_ep_cmd(dep, cmd, &params);
	WARN_ON_ONCE(ret);
	dep->resource_index = 0;

	dbg_log_string("%s(%d): endxfer ret:%d)",
			dep->name, dep->number, ret);
}

static void dwc3_clear_stall_all_ep(struct dwc3 *dwc)
{
	u32 epnum;

	for (epnum = 1; epnum < DWC3_ENDPOINTS_NUM; epnum++) {
		struct dwc3_ep *dep;
		int ret;

		dep = dwc->eps[epnum];
		if (!dep)
			continue;

		if (!(dep->flags & DWC3_EP_STALL))
			continue;

		dep->flags &= ~DWC3_EP_STALL;

		ret = dwc3_send_clear_stall_ep_cmd(dep);
		dbg_event(dep->number, "ECLRSTALL", ret);
		WARN_ON_ONCE(ret);
	}
}

static void dwc3_gadget_disconnect_interrupt(struct dwc3 *dwc)
{
	int			reg;

	dbg_event(0xFF, "DISCONNECT INT", 0);
	dev_dbg(dwc->dev, "Notify OTG from %s\n", __func__);
	dwc->b_suspend = false;
	dwc3_notify_event(dwc, DWC3_CONTROLLER_NOTIFY_OTG_EVENT, 0);

	reg = dwc3_readl(dwc->regs, DWC3_DCTL);
	reg &= ~DWC3_DCTL_INITU1ENA;
	dwc3_writel(dwc->regs, DWC3_DCTL, reg);

	reg &= ~DWC3_DCTL_INITU2ENA;
	dwc3_writel(dwc->regs, DWC3_DCTL, reg);

	dwc3_disconnect_gadget(dwc);

	dwc->gadget.speed = USB_SPEED_UNKNOWN;
	dwc->setup_packet_pending = false;
	dwc->link_state = DWC3_LINK_STATE_SS_DIS;
	usb_gadget_set_state(&dwc->gadget, USB_STATE_NOTATTACHED);

	dwc->connected = false;
	wake_up_interruptible(&dwc->wait_linkstate);
}

static void dwc3_gadget_reset_interrupt(struct dwc3 *dwc)
{
	u32			reg;

	dwc->connected = true;

	/*
	 * WORKAROUND: DWC3 revisions <1.88a have an issue which
	 * would cause a missing Disconnect Event if there's a
	 * pending Setup Packet in the FIFO.
	 *
	 * There's no suggested workaround on the official Bug
	 * report, which states that "unless the driver/application
	 * is doing any special handling of a disconnect event,
	 * there is no functional issue".
	 *
	 * Unfortunately, it turns out that we _do_ some special
	 * handling of a disconnect event, namely complete all
	 * pending transfers, notify gadget driver of the
	 * disconnection, and so on.
	 *
	 * Our suggested workaround is to follow the Disconnect
	 * Event steps here, instead, based on a setup_packet_pending
	 * flag. Such flag gets set whenever we have a SETUP_PENDING
	 * status for EP0 TRBs and gets cleared on XferComplete for the
	 * same endpoint.
	 *
	 * Refers to:
	 *
	 * STAR#9000466709: RTL: Device : Disconnect event not
	 * generated if setup packet pending in FIFO
	 */
	if (dwc->revision < DWC3_REVISION_188A) {
		if (dwc->setup_packet_pending)
			dwc3_gadget_disconnect_interrupt(dwc);
	}

	dbg_event(0xFF, "BUS RESET", 0);
	dev_dbg(dwc->dev, "Notify OTG from %s\n", __func__);
	dwc->b_suspend = false;
	dwc3_notify_event(dwc, DWC3_CONTROLLER_NOTIFY_OTG_EVENT, 0);

	usb_gadget_vbus_draw(&dwc->gadget, 100);

	dwc3_reset_gadget(dwc);

	reg = dwc3_readl(dwc->regs, DWC3_DCTL);
	reg &= ~DWC3_DCTL_TSTCTRL_MASK;
	dwc3_writel(dwc->regs, DWC3_DCTL, reg);
	dwc->test_mode = false;
	/*
	 * From SNPS databook section 8.1.2
	 * the EP0 should be in setup phase. So ensure
	 * that EP0 is in setup phase by issuing a stall
	 * and restart if EP0 is not in setup phase.
	 */
	if (dwc->ep0state != EP0_SETUP_PHASE) {
		unsigned int	dir;

		dbg_event(0xFF, "CONTRPEND(%d)", dwc->ep0state);
		dir = !!dwc->ep0_expect_in;
		if (dwc->ep0state == EP0_DATA_PHASE)
			dwc3_ep0_end_control_data(dwc, dwc->eps[dir]);
		else
			dwc3_ep0_end_control_data(dwc, dwc->eps[!dir]);
		dwc3_ep0_stall_and_restart(dwc);
	}

	dwc->delayed_status = false;
	dwc3_stop_active_transfers(dwc);
	dwc3_clear_stall_all_ep(dwc);

	/* Reset device address to zero */
	reg = dwc3_readl(dwc->regs, DWC3_DCFG);
	reg &= ~(DWC3_DCFG_DEVADDR_MASK);
	dwc3_writel(dwc->regs, DWC3_DCFG, reg);

	dwc->gadget.speed = USB_SPEED_UNKNOWN;
	dwc->link_state = DWC3_LINK_STATE_U0;
	wake_up_interruptible(&dwc->wait_linkstate);
}

static void dwc3_gadget_conndone_interrupt(struct dwc3 *dwc)
{
	struct dwc3_ep		*dep;
	int			ret;
	u32			reg;
	u8			speed;

	dbg_event(0xFF, "CONNECT DONE", 0);
	reg = dwc3_readl(dwc->regs, DWC3_DSTS);
	speed = reg & DWC3_DSTS_CONNECTSPD;
	dwc->speed = speed;

	/* Enable SUSPENDEVENT(BIT:6) for version 230A and above */
	if (dwc->revision >= DWC3_REVISION_230A) {
		reg = dwc3_readl(dwc->regs, DWC3_DEVTEN);
		reg |= DWC3_DEVTEN_EOPFEN;
		dwc3_writel(dwc->regs, DWC3_DEVTEN, reg);
	}

	/* Reset the retry on erratic error event count */
	dwc->retries_on_error = 0;

	/*
	 * RAMClkSel is reset to 0 after USB reset, so it must be reprogrammed
	 * each time on Connect Done.
	 *
	 * Currently we always use the reset value. If any platform
	 * wants to set this to a different value, we need to add a
	 * setting and update GCTL.RAMCLKSEL here.
	 */

	switch (speed) {
	case DWC3_DSTS_SUPERSPEED_PLUS:
		dwc3_gadget_ep0_desc.wMaxPacketSize = cpu_to_le16(512);
		dwc->gadget.ep0->maxpacket = 512;
		dwc->gadget.speed = USB_SPEED_SUPER_PLUS;
		break;
	case DWC3_DSTS_SUPERSPEED:
		/*
		 * WORKAROUND: DWC3 revisions <1.90a have an issue which
		 * would cause a missing USB3 Reset event.
		 *
		 * In such situations, we should force a USB3 Reset
		 * event by calling our dwc3_gadget_reset_interrupt()
		 * routine.
		 *
		 * Refers to:
		 *
		 * STAR#9000483510: RTL: SS : USB3 reset event may
		 * not be generated always when the link enters poll
		 */
		if (dwc->revision < DWC3_REVISION_190A)
			dwc3_gadget_reset_interrupt(dwc);

		dwc3_gadget_ep0_desc.wMaxPacketSize = cpu_to_le16(512);
		dwc->gadget.ep0->maxpacket = 512;
		dwc->gadget.speed = USB_SPEED_SUPER;
		break;
	case DWC3_DSTS_HIGHSPEED:
		dwc3_gadget_ep0_desc.wMaxPacketSize = cpu_to_le16(64);
		dwc->gadget.ep0->maxpacket = 64;
		dwc->gadget.speed = USB_SPEED_HIGH;
		break;
	case DWC3_DSTS_FULLSPEED:
		dwc3_gadget_ep0_desc.wMaxPacketSize = cpu_to_le16(64);
		dwc->gadget.ep0->maxpacket = 64;
		dwc->gadget.speed = USB_SPEED_FULL;
		break;
	case DWC3_DSTS_LOWSPEED:
		dwc3_gadget_ep0_desc.wMaxPacketSize = cpu_to_le16(8);
		dwc->gadget.ep0->maxpacket = 8;
		dwc->gadget.speed = USB_SPEED_LOW;
		break;
	}

	dwc->eps[1]->endpoint.maxpacket = dwc->gadget.ep0->maxpacket;

	/* Enable USB2 LPM Capability */

	if ((dwc->revision > DWC3_REVISION_194A) &&
	    (speed != DWC3_DSTS_SUPERSPEED) &&
	    (speed != DWC3_DSTS_SUPERSPEED_PLUS)) {
		reg = dwc3_readl(dwc->regs, DWC3_DCFG);
		reg |= DWC3_DCFG_LPM_CAP;
		dwc3_writel(dwc->regs, DWC3_DCFG, reg);

		reg = dwc3_readl(dwc->regs, DWC3_DCTL);
		reg &= ~(DWC3_DCTL_HIRD_THRES_MASK | DWC3_DCTL_L1_HIBER_EN);

		reg |= DWC3_DCTL_HIRD_THRES(dwc->hird_threshold);

		/*
		 * When dwc3 revisions >= 2.40a, LPM Erratum is enabled and
		 * DCFG.LPMCap is set, core responses with an ACK and the
		 * BESL value in the LPM token is less than or equal to LPM
		 * NYET threshold.
		 */
		WARN_ONCE(dwc->revision < DWC3_REVISION_240A
				&& dwc->has_lpm_erratum,
				"LPM Erratum not available on dwc3 revisions < 2.40a\n");

		if (dwc->has_lpm_erratum && dwc->revision >= DWC3_REVISION_240A)
			reg |= DWC3_DCTL_LPM_ERRATA(dwc->lpm_nyet_threshold);

		dwc3_writel(dwc->regs, DWC3_DCTL, reg);
	} else {
		reg = dwc3_readl(dwc->regs, DWC3_DCTL);
		reg &= ~DWC3_DCTL_HIRD_THRES_MASK;
		dwc3_writel(dwc->regs, DWC3_DCTL, reg);
	}

	dep = dwc->eps[0];
	ret = __dwc3_gadget_ep_enable(dep, DWC3_DEPCFG_ACTION_MODIFY);
	if (ret) {
		dev_err(dwc->dev, "failed to enable %s\n", dep->name);
		return;
	}

	dep = dwc->eps[1];
	ret = __dwc3_gadget_ep_enable(dep, DWC3_DEPCFG_ACTION_MODIFY);
	if (ret) {
		dev_err(dwc->dev, "failed to enable %s\n", dep->name);
		return;
	}

	dwc3_notify_event(dwc, DWC3_CONTROLLER_CONNDONE_EVENT, 0);

	/*
	 * Configure PHY via GUSB3PIPECTLn if required.
	 *
	 * Update GTXFIFOSIZn
	 *
	 * In both cases reset values should be sufficient.
	 */
}

static void dwc3_gadget_wakeup_interrupt(struct dwc3 *dwc, bool remote_wakeup)
{
	bool perform_resume = true;

	dev_dbg(dwc->dev, "%s\n", __func__);

	dbg_event(0xFF, "WAKEUP", remote_wakeup);
	/*
	 * Identify if it is called from wakeup_interrupt() context for bus
	 * resume or as part of remote wakeup. And based on that check for
	 * U3 state. as we need to handle case of L1 resume i.e. where we
	 * don't want to perform resume.
	 */
	if (!remote_wakeup && dwc->link_state != DWC3_LINK_STATE_U3)
		perform_resume = false;

	/* Only perform resume from L2 or Early Suspend states */
	if (perform_resume) {

		/*
		 * In case of remote wake up dwc3_gadget_wakeup_work()
		 * is doing pm_runtime_get_sync().
		 */
		dev_dbg(dwc->dev, "Notify OTG from %s\n", __func__);
		dwc->b_suspend = false;
		dwc3_notify_event(dwc,
				DWC3_CONTROLLER_NOTIFY_OTG_EVENT, 0);

		/*
		 * set state to U0 as function level resume is trying to queue
		 * notification over USB interrupt endpoint which would fail
		 * due to state is not being updated.
		 */
		dwc->link_state = DWC3_LINK_STATE_U0;
		dwc3_resume_gadget(dwc);
		return;
	}

	dwc->link_state = DWC3_LINK_STATE_U0;
}

static void dwc3_gadget_linksts_change_interrupt(struct dwc3 *dwc,
		unsigned int evtinfo)
{
	enum dwc3_link_state	next = evtinfo & DWC3_LINK_STATE_MASK;
	unsigned int		pwropt;

	/*
	 * WORKAROUND: DWC3 < 2.50a have an issue when configured without
	 * Hibernation mode enabled which would show up when device detects
	 * host-initiated U3 exit.
	 *
	 * In that case, device will generate a Link State Change Interrupt
	 * from U3 to RESUME which is only necessary if Hibernation is
	 * configured in.
	 *
	 * There are no functional changes due to such spurious event and we
	 * just need to ignore it.
	 *
	 * Refers to:
	 *
	 * STAR#9000570034 RTL: SS Resume event generated in non-Hibernation
	 * operational mode
	 */
	pwropt = DWC3_GHWPARAMS1_EN_PWROPT(dwc->hwparams.hwparams1);
	if ((dwc->revision < DWC3_REVISION_250A) &&
			(pwropt != DWC3_GHWPARAMS1_EN_PWROPT_HIB)) {
		if ((dwc->link_state == DWC3_LINK_STATE_U3) &&
				(next == DWC3_LINK_STATE_RESUME)) {
			return;
		}
	}

	/*
	 * WORKAROUND: DWC3 Revisions <1.83a have an issue which, depending
	 * on the link partner, the USB session might do multiple entry/exit
	 * of low power states before a transfer takes place.
	 *
	 * Due to this problem, we might experience lower throughput. The
	 * suggested workaround is to disable DCTL[12:9] bits if we're
	 * transitioning from U1/U2 to U0 and enable those bits again
	 * after a transfer completes and there are no pending transfers
	 * on any of the enabled endpoints.
	 *
	 * This is the first half of that workaround.
	 *
	 * Refers to:
	 *
	 * STAR#9000446952: RTL: Device SS : if U1/U2 ->U0 takes >128us
	 * core send LGO_Ux entering U0
	 */
	if (dwc->revision < DWC3_REVISION_183A) {
		if (next == DWC3_LINK_STATE_U0) {
			u32	u1u2;
			u32	reg;

			switch (dwc->link_state) {
			case DWC3_LINK_STATE_U1:
			case DWC3_LINK_STATE_U2:
				reg = dwc3_readl(dwc->regs, DWC3_DCTL);
				u1u2 = reg & (DWC3_DCTL_INITU2ENA
						| DWC3_DCTL_ACCEPTU2ENA
						| DWC3_DCTL_INITU1ENA
						| DWC3_DCTL_ACCEPTU1ENA);

				if (!dwc->u1u2)
					dwc->u1u2 = reg & u1u2;

				reg &= ~u1u2;

				dwc3_writel(dwc->regs, DWC3_DCTL, reg);
				break;
			default:
				/* do nothing */
				break;
			}
		}
	}

	switch (next) {
	case DWC3_LINK_STATE_U1:
		if (dwc->speed == USB_SPEED_SUPER)
			dwc3_suspend_gadget(dwc);
		break;
	case DWC3_LINK_STATE_U2:
	case DWC3_LINK_STATE_U3:
		dwc3_suspend_gadget(dwc);
		break;
	case DWC3_LINK_STATE_RESUME:
		dwc3_resume_gadget(dwc);
		break;
	default:
		/* do nothing */
		break;
	}

	dev_dbg(dwc->dev, "Going from (%d)--->(%d)\n", dwc->link_state, next);
	dwc->link_state = next;
	wake_up_interruptible(&dwc->wait_linkstate);
}

static void dwc3_gadget_suspend_interrupt(struct dwc3 *dwc,
					  unsigned int evtinfo)
{
	enum dwc3_link_state next = evtinfo & DWC3_LINK_STATE_MASK;

	dbg_event(0xFF, "SUSPEND INT", 0);
	dev_dbg(dwc->dev, "%s Entry to %d\n", __func__, next);

	if (dwc->link_state != next && next == DWC3_LINK_STATE_U3) {
		/*
		 * When first connecting the cable, even before the initial
		 * DWC3_DEVICE_EVENT_RESET or DWC3_DEVICE_EVENT_CONNECT_DONE
		 * events, the controller sees a DWC3_DEVICE_EVENT_SUSPEND
		 * event. In such a case, ignore.
		 * Ignore suspend event until device side usb is not into
		 * CONFIGURED state.
		 */
		if (dwc->gadget.state != USB_STATE_CONFIGURED) {
			dev_err(dwc->dev, "%s(): state:%d. Ignore SUSPEND.\n",
						__func__, dwc->gadget.state);
			return;
		}

		dwc3_suspend_gadget(dwc);

		dev_dbg(dwc->dev, "Notify OTG from %s\n", __func__);
		dwc->b_suspend = true;
		dwc3_notify_event(dwc, DWC3_CONTROLLER_NOTIFY_OTG_EVENT, 0);
	}

	dwc->link_state = next;
}

static void dwc3_gadget_hibernation_interrupt(struct dwc3 *dwc,
		unsigned int evtinfo)
{
	unsigned int is_ss = evtinfo & BIT(4);

	/*
	 * WORKAROUND: DWC3 revison 2.20a with hibernation support
	 * have a known issue which can cause USB CV TD.9.23 to fail
	 * randomly.
	 *
	 * Because of this issue, core could generate bogus hibernation
	 * events which SW needs to ignore.
	 *
	 * Refers to:
	 *
	 * STAR#9000546576: Device Mode Hibernation: Issue in USB 2.0
	 * Device Fallback from SuperSpeed
	 */
	if (is_ss ^ (dwc->speed == USB_SPEED_SUPER))
		return;

	/* enter hibernation here */
}

static void dwc3_gadget_interrupt(struct dwc3 *dwc,
		const struct dwc3_event_devt *event)
{
	switch (event->type) {
	case DWC3_DEVICE_EVENT_DISCONNECT:
		dwc3_gadget_disconnect_interrupt(dwc);
		dwc->dbg_gadget_events.disconnect++;
		break;
	case DWC3_DEVICE_EVENT_RESET:
		dwc3_gadget_reset_interrupt(dwc);
		dwc->dbg_gadget_events.reset++;
		break;
	case DWC3_DEVICE_EVENT_CONNECT_DONE:
		dwc3_gadget_conndone_interrupt(dwc);
		dwc->dbg_gadget_events.connect++;
		break;
	case DWC3_DEVICE_EVENT_WAKEUP:
		dwc3_gadget_wakeup_interrupt(dwc, false);
		dwc->dbg_gadget_events.wakeup++;
		break;
	case DWC3_DEVICE_EVENT_HIBER_REQ:
		if (dev_WARN_ONCE(dwc->dev, !dwc->has_hibernation,
					"unexpected hibernation event\n"))
			break;

		dwc3_gadget_hibernation_interrupt(dwc, event->event_info);
		break;
	case DWC3_DEVICE_EVENT_LINK_STATUS_CHANGE:
		dwc3_gadget_linksts_change_interrupt(dwc, event->event_info);
		dwc->dbg_gadget_events.link_status_change++;
		break;
	case DWC3_DEVICE_EVENT_EOPF:
		/* It changed to be suspend event for version 2.30a and above */
		if (dwc->revision >= DWC3_REVISION_230A) {
			dbg_event(0xFF, "GAD SUS", 0);
			dwc->dbg_gadget_events.suspend++;
			/*
			 * Ignore suspend event until the gadget enters into
			 * USB_STATE_CONFIGURED state.
			 */
			if (dwc->gadget.state >= USB_STATE_CONFIGURED)
				dwc3_gadget_suspend_interrupt(dwc,
						event->event_info);
			else
				usb_gadget_vbus_draw(&dwc->gadget, 2);
		}
		break;
	case DWC3_DEVICE_EVENT_SOF:
		dwc->dbg_gadget_events.sof++;
		break;
	case DWC3_DEVICE_EVENT_ERRATIC_ERROR:
		dbg_event(0xFF, "ERROR", dwc->retries_on_error);
		dwc->dbg_gadget_events.erratic_error++;
		dwc->err_evt_seen = true;
		break;
	case DWC3_DEVICE_EVENT_CMD_CMPL:
		dwc->dbg_gadget_events.cmdcmplt++;
		break;
	case DWC3_DEVICE_EVENT_OVERFLOW:
		dwc->dbg_gadget_events.overflow++;
		break;
	default:
		dev_WARN(dwc->dev, "UNKNOWN IRQ %d\n", event->type);
		dwc->dbg_gadget_events.unknown_event++;
	}
}

static void dwc3_process_event_entry(struct dwc3 *dwc,
		const union dwc3_event *event)
{
	trace_dwc3_event(event->raw, dwc);

	if (!event->type.is_devspec)
		dwc3_endpoint_interrupt(dwc, &event->depevt);
	else if (event->type.type == DWC3_EVENT_TYPE_DEV)
		dwc3_gadget_interrupt(dwc, &event->devt);
	else
		dev_err(dwc->dev, "UNKNOWN IRQ type %d\n", event->raw);
}

static irqreturn_t dwc3_process_event_buf(struct dwc3_event_buffer *evt)
{
	struct dwc3 *dwc = evt->dwc;
	irqreturn_t ret = IRQ_NONE;
	int left;
	u32 reg;

	left = evt->count;

	if (!(evt->flags & DWC3_EVENT_PENDING))
		return IRQ_NONE;

	while (left > 0) {
		union dwc3_event event;

		event.raw = *(u32 *) (evt->cache + evt->lpos);

		dwc3_process_event_entry(dwc, &event);

		if (dwc->err_evt_seen) {
			/*
			 * if erratic error, skip remaining events
			 * while controller undergoes reset
			 */
			evt->lpos = (evt->lpos + left) %
					DWC3_EVENT_BUFFERS_SIZE;
			if (dwc3_notify_event(dwc,
						DWC3_CONTROLLER_ERROR_EVENT, 0))
				dwc->err_evt_seen = 0;
			dwc->retries_on_error++;
			break;
		}

		/*
		 * FIXME we wrap around correctly to the next entry as
		 * almost all entries are 4 bytes in size. There is one
		 * entry which has 12 bytes which is a regular entry
		 * followed by 8 bytes data. ATM I don't know how
		 * things are organized if we get next to the a
		 * boundary so I worry about that once we try to handle
		 * that.
		 */
		evt->lpos = (evt->lpos + 4) % evt->length;
		left -= 4;
	}

	dwc->bh_handled_evt_cnt[dwc->irq_dbg_index] += (evt->count / 4);
	evt->count = 0;
	evt->flags &= ~DWC3_EVENT_PENDING;
	ret = IRQ_HANDLED;

	/* Unmask interrupt */
	reg = dwc3_readl(dwc->regs, DWC3_GEVNTSIZ(0));
	reg &= ~DWC3_GEVNTSIZ_INTMASK;
	dwc3_writel(dwc->regs, DWC3_GEVNTSIZ(0), reg);

	if (dwc->imod_interval) {
		dwc3_writel(dwc->regs, DWC3_GEVNTCOUNT(0), DWC3_GEVNTCOUNT_EHB);
		dwc3_writel(dwc->regs, DWC3_DEV_IMOD(0), dwc->imod_interval);
	}

	return ret;
}

void dwc3_bh_work(struct work_struct *w)
{
	struct dwc3 *dwc = container_of(w, struct dwc3, bh_work);

	pm_runtime_get_sync(dwc->dev);
	dwc3_thread_interrupt(dwc->irq, dwc->ev_buf);
	pm_runtime_put(dwc->dev);
}

static irqreturn_t dwc3_thread_interrupt(int irq, void *_evt)
{
	struct dwc3_event_buffer *evt = _evt;
	struct dwc3 *dwc = evt->dwc;
	unsigned long flags;
	irqreturn_t ret = IRQ_NONE;
	ktime_t start_time;

	start_time = ktime_get();

	spin_lock_irqsave(&dwc->lock, flags);
	dwc->bh_handled_evt_cnt[dwc->irq_dbg_index] = 0;
	ret = dwc3_process_event_buf(evt);
	spin_unlock_irqrestore(&dwc->lock, flags);

	dwc->bh_completion_time[dwc->irq_dbg_index] =
		ktime_to_us(ktime_sub(ktime_get(), start_time));
	dwc->irq_dbg_index = (dwc->irq_dbg_index + 1) % MAX_INTR_STATS;

	return ret;
}

static irqreturn_t dwc3_check_event_buf(struct dwc3_event_buffer *evt)
{
	struct dwc3 *dwc;
	u32 amount;
	u32 count;
	u32 reg;
	ktime_t start_time;

	if (!evt)
		return IRQ_NONE;

	dwc = evt->dwc;
	start_time = ktime_get();
	dwc->irq_cnt++;

	/* controller reset is still pending */
	if (dwc->err_evt_seen)
		return IRQ_HANDLED;

	/* Controller is being halted, ignore the interrupts */
	if (!dwc->pullups_connected) {
		count = dwc3_readl(dwc->regs, DWC3_GEVNTCOUNT(0));
		count &= DWC3_GEVNTCOUNT_MASK;
		dwc3_writel(dwc->regs, DWC3_GEVNTCOUNT(0), count);
		dbg_event(0xFF, "NO_PULLUP", count);
		return IRQ_HANDLED;
	}

	/*
	 * With PCIe legacy interrupt, test shows that top-half irq handler can
	 * be called again after HW interrupt deassertion. Check if bottom-half
	 * irq event handler completes before caching new event to prevent
	 * losing events.
	 */
	if (evt->flags & DWC3_EVENT_PENDING)
		return IRQ_HANDLED;

	count = dwc3_readl(dwc->regs, DWC3_GEVNTCOUNT(0));
	count &= DWC3_GEVNTCOUNT_MASK;
	if (!count)
		return IRQ_NONE;

	evt->count = count;
	evt->flags |= DWC3_EVENT_PENDING;

	/* Mask interrupt */
	reg = dwc3_readl(dwc->regs, DWC3_GEVNTSIZ(0));
	reg |= DWC3_GEVNTSIZ_INTMASK;
	dwc3_writel(dwc->regs, DWC3_GEVNTSIZ(0), reg);

	amount = min(count, evt->length - evt->lpos);
	memcpy(evt->cache + evt->lpos, evt->buf + evt->lpos, amount);

	if (amount < count)
		memcpy(evt->cache, evt->buf, count - amount);

	dwc3_writel(dwc->regs, DWC3_GEVNTCOUNT(0), count);

	dwc->irq_start_time[dwc->irq_dbg_index] = start_time;
	dwc->irq_completion_time[dwc->irq_dbg_index] =
		ktime_us_delta(ktime_get(), start_time);
	dwc->irq_event_count[dwc->irq_dbg_index] = count / 4;
	dwc->irq_dbg_index = (dwc->irq_dbg_index + 1) % MAX_INTR_STATS;

	return IRQ_WAKE_THREAD;
}

irqreturn_t dwc3_interrupt(int irq, void *_dwc)
{
	struct dwc3     *dwc = _dwc;
	irqreturn_t     ret = IRQ_NONE;
	irqreturn_t     status;

	status = dwc3_check_event_buf(dwc->ev_buf);
	if (status == IRQ_WAKE_THREAD)
		ret = status;

	if (ret == IRQ_WAKE_THREAD)
		queue_work(dwc->dwc_wq, &dwc->bh_work);

	return IRQ_HANDLED;
}

static int dwc3_gadget_get_irq(struct dwc3 *dwc)
{
	struct platform_device *dwc3_pdev = to_platform_device(dwc->dev);
	int irq;

	irq = platform_get_irq_byname(dwc3_pdev, "peripheral");
	if (irq > 0)
		goto out;

	if (irq == -EPROBE_DEFER)
		goto out;

	irq = platform_get_irq_byname(dwc3_pdev, "dwc_usb3");
	if (irq > 0)
		goto out;

	if (irq == -EPROBE_DEFER)
		goto out;

	irq = platform_get_irq(dwc3_pdev, 0);
	if (irq > 0)
		goto out;

	if (irq != -EPROBE_DEFER)
		dev_err(dwc->dev, "missing peripheral IRQ\n");

	if (!irq)
		irq = -EINVAL;

out:
	return irq;
}

/**
 * dwc3_gadget_init - initializes gadget related registers
 * @dwc: pointer to our controller context structure
 *
 * Returns 0 on success otherwise negative errno.
 */
int dwc3_gadget_init(struct dwc3 *dwc)
{
	int ret;
	int irq;

	irq = dwc3_gadget_get_irq(dwc);
	if (irq < 0) {
		ret = irq;
		goto err0;
	}

	dwc->irq_gadget = irq;

	INIT_WORK(&dwc->wakeup_work, dwc3_gadget_wakeup_work);

	dwc->ep0_trb = dma_alloc_coherent(dwc->sysdev,
					  sizeof(*dwc->ep0_trb) * 2,
					  &dwc->ep0_trb_addr, GFP_KERNEL);
	if (!dwc->ep0_trb) {
		dev_err(dwc->dev, "failed to allocate ep0 trb\n");
		ret = -ENOMEM;
		goto err0;
	}

	dwc->setup_buf = kzalloc(DWC3_EP0_SETUP_SIZE, GFP_KERNEL);
	if (!dwc->setup_buf) {
		ret = -ENOMEM;
		goto err1;
	}

	dwc->bounce = dma_alloc_coherent(dwc->sysdev, DWC3_BOUNCE_SIZE,
			&dwc->bounce_addr, GFP_KERNEL);
	if (!dwc->bounce) {
		ret = -ENOMEM;
		goto err2;
	}

	init_completion(&dwc->ep0_in_setup);

	dwc->gadget.ops                 = &dwc3_gadget_ops;
	dwc->gadget.speed               = USB_SPEED_UNKNOWN;
	dwc->gadget.sg_supported        = true;
	dwc->gadget.name                = "dwc3-gadget";
	dwc->gadget.is_otg              = dwc->dr_mode == USB_DR_MODE_OTG;

	/*
	 * FIXME We might be setting max_speed to <SUPER, however versions
	 * <2.20a of dwc3 have an issue with metastability (documented
	 * elsewhere in this driver) which tells us we can't set max speed to
	 * anything lower than SUPER.
	 *
	 * Because gadget.max_speed is only used by composite.c and function
	 * drivers (i.e. it won't go into dwc3's registers) we are allowing this
	 * to happen so we avoid sending SuperSpeed Capability descriptor
	 * together with our BOS descriptor as that could confuse host into
	 * thinking we can handle super speed.
	 *
	 * Note that, in fact, we won't even support GetBOS requests when speed
	 * is less than super speed because we don't have means, yet, to tell
	 * composite.c that we are USB 2.0 + LPM ECN.
	 */
	if (dwc->revision < DWC3_REVISION_220A &&
	    !dwc->dis_metastability_quirk)
		dev_info(dwc->dev, "changing max_speed on rev %08x\n",
				dwc->revision);

	dwc->gadget.max_speed		= dwc->maximum_speed;

	/*
	 * REVISIT: Here we should clear all pending IRQs to be
	 * sure we're starting from a well known location.
	 */

	dwc->num_eps = DWC3_ENDPOINTS_NUM;
	ret = dwc3_gadget_init_endpoints(dwc, dwc->num_eps);
	if (ret)
		goto err3;

	ret = usb_add_gadget_udc(dwc->dev, &dwc->gadget);
	if (ret) {
		dev_err(dwc->dev, "failed to register udc\n");
		goto err4;
	}

	return 0;

err4:
	dwc3_gadget_free_endpoints(dwc);

err3:
	dma_free_coherent(dwc->sysdev, DWC3_BOUNCE_SIZE, dwc->bounce,
			dwc->bounce_addr);

err2:
	kfree(dwc->setup_buf);

err1:
	dma_free_coherent(dwc->sysdev, sizeof(*dwc->ep0_trb) * 2,
			dwc->ep0_trb, dwc->ep0_trb_addr);

err0:
	return ret;
}

/* -------------------------------------------------------------------------- */

void dwc3_gadget_exit(struct dwc3 *dwc)
{
	usb_del_gadget_udc(&dwc->gadget);
	dwc3_gadget_free_endpoints(dwc);
	dma_free_coherent(dwc->sysdev, DWC3_BOUNCE_SIZE, dwc->bounce,
			  dwc->bounce_addr);
	kfree(dwc->setup_buf);
	dma_free_coherent(dwc->sysdev, sizeof(*dwc->ep0_trb) * 2,
			  dwc->ep0_trb, dwc->ep0_trb_addr);
}

int dwc3_gadget_suspend(struct dwc3 *dwc)
{
	if (!dwc->gadget_driver)
		return 0;

	dwc3_gadget_run_stop(dwc, false, false);
	dwc3_disconnect_gadget(dwc);
	__dwc3_gadget_stop(dwc);

	return 0;
}

int dwc3_gadget_resume(struct dwc3 *dwc)
{
	int			ret;

	if (!dwc->gadget_driver)
		return 0;

	ret = __dwc3_gadget_start(dwc);
	if (ret < 0)
		goto err0;

	ret = dwc3_gadget_run_stop(dwc, true, false);
	if (ret < 0)
		goto err1;

	return 0;

err1:
	__dwc3_gadget_stop(dwc);

err0:
	return ret;
}

void dwc3_gadget_process_pending_events(struct dwc3 *dwc)
{
	if (dwc->pending_events) {
		dwc3_interrupt(dwc->irq_gadget, dwc->ev_buf);
		dwc->pending_events = false;
		enable_irq(dwc->irq_gadget);
	}
}<|MERGE_RESOLUTION|>--- conflicted
+++ resolved
@@ -1289,15 +1289,6 @@
 		unsigned chain = true;
 
 		/*
-<<<<<<< HEAD
-		 * IOMMU driver is clubbing the list of sgs which shares a page
-		 * boundary into one and giving it to USB driver. With this the
-		 * number of sgs mapped it not equal to the the number of sgs
-		 * passed. Mark the chain bit to false if it is the last mapped
-		 * sg.
-		 */
-		if (sg_is_last(s) || (i == remaining - 1))
-=======
 		 * IOMMU driver is coalescing the list of sgs which shares a
 		 * page boundary into one and giving it to USB driver. With
 		 * this the number of sgs mapped is not equal to the number of
@@ -1305,7 +1296,6 @@
 		 * mapped sg.
 		 */
 		if (i == remaining - 1)
->>>>>>> f8b19f1e
 			chain = false;
 
 		if (rem && usb_endpoint_dir_out(dep->endpoint.desc) && !chain) {
