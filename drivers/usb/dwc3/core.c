--- conflicted
+++ resolved
@@ -1006,10 +1006,6 @@
 		if (dwc->dis_tx_ipgap_linecheck_quirk)
 			reg |= DWC3_GUCTL1_TX_IPGAP_LINECHECK_DIS;
 
-<<<<<<< HEAD
-		if (dwc->parkmode_disable_ss_quirk)
-			reg |= DWC3_GUCTL1_PARKMODE_DISABLE_SS;
-=======
 		/*
 		 * STAR: 9001415732: Host failure when Park mode is enabled:
 		 * Disable parkmode for Gen1 controllers to fix the stall
@@ -1020,7 +1016,6 @@
 			reg |= DWC3_GUCTL1_PARKMODE_DISABLE_HS;
 			reg |= DWC3_GUCTL1_PARKMODE_DISABLE_FSLS;
 		}
->>>>>>> 96aaa2a2
 
 		dwc3_writel(dwc->regs, DWC3_GUCTL1, reg);
 	}
@@ -1338,8 +1333,6 @@
 				"snps,dis-del-phy-power-chg-quirk");
 	dwc->dis_tx_ipgap_linecheck_quirk = device_property_read_bool(dev,
 				"snps,dis-tx-ipgap-linecheck-quirk");
-	dwc->parkmode_disable_ss_quirk = device_property_read_bool(dev,
-				"snps,parkmode-disable-ss-quirk");
 
 	dwc->tx_de_emphasis_quirk = device_property_read_bool(dev,
 				"snps,tx_de_emphasis_quirk");
