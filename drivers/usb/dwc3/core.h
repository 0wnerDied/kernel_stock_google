--- conflicted
+++ resolved
@@ -969,7 +969,6 @@
  * 	1	- -3.5dB de-emphasis
  * 	2	- No de-emphasis
  * 	3	- Reserved
-<<<<<<< HEAD
  * @err_evt_seen: previous event in queue was erratic error
  * @usb3_u1u2_disable: if true, disable U1U2 low power modes in Superspeed mode
  * @in_lpm: indicates if controller is in low power mode (no clocks)
@@ -980,9 +979,7 @@
  * @irq_dbg_index: index for capturing IRQ stats
  * @wait_linkstate: waitqueue for waiting LINK to move into required state
  * @vbus_draw: current to be drawn from USB
-=======
  * @dis_metastability_quirk: set to disable metastability quirk.
->>>>>>> 13f83e6b
  * @imod_interval: set the interrupt moderation interval in 250ns
  *                 increments or 0 to disable.
  * @index: dwc3's instance number
