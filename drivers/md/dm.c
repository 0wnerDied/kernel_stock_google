/*
 * Copyright (C) 2001, 2002 Sistina Software (UK) Limited.
 * Copyright (C) 2004-2008 Red Hat, Inc. All rights reserved.
 *
 * This file is released under the GPL.
 */

#include "dm-core.h"
#include "dm-rq.h"
#include "dm-uevent.h"

#include <linux/init.h>
#include <linux/module.h>
#include <linux/mutex.h>
#include <linux/sched/signal.h>
#include <linux/blkpg.h>
#include <linux/bio.h>
#include <linux/mempool.h>
#include <linux/dax.h>
#include <linux/slab.h>
#include <linux/idr.h>
#include <linux/uio.h>
#include <linux/hdreg.h>
#include <linux/delay.h>
#include <linux/wait.h>
#include <linux/pr.h>
#include <linux/refcount.h>
#include <linux/blk-crypto.h>
#include <linux/keyslot-manager.h>

#define DM_MSG_PREFIX "core"

/*
 * Cookies are numeric values sent with CHANGE and REMOVE
 * uevents while resuming, removing or renaming the device.
 */
#define DM_COOKIE_ENV_VAR_NAME "DM_COOKIE"
#define DM_COOKIE_LENGTH 24

static const char *_name = DM_NAME;

static unsigned int major = 0;
static unsigned int _major = 0;

static DEFINE_IDR(_minor_idr);

static DEFINE_SPINLOCK(_minor_lock);

static void do_deferred_remove(struct work_struct *w);

static DECLARE_WORK(deferred_remove_work, do_deferred_remove);

static struct workqueue_struct *deferred_remove_workqueue;

atomic_t dm_global_event_nr = ATOMIC_INIT(0);
DECLARE_WAIT_QUEUE_HEAD(dm_global_eventq);

void dm_issue_global_event(void)
{
	atomic_inc(&dm_global_event_nr);
	wake_up(&dm_global_eventq);
}

/*
 * One of these is allocated (on-stack) per original bio.
 */
struct clone_info {
	struct dm_table *map;
	struct bio *bio;
	struct dm_io *io;
	sector_t sector;
	unsigned sector_count;
};

/*
 * One of these is allocated per clone bio.
 */
#define DM_TIO_MAGIC 7282014
struct dm_target_io {
	unsigned magic;
	struct dm_io *io;
	struct dm_target *ti;
	unsigned target_bio_nr;
	unsigned *len_ptr;
	bool inside_dm_io;
	struct bio clone;
};

/*
 * One of these is allocated per original bio.
 * It contains the first clone used for that original.
 */
#define DM_IO_MAGIC 5191977
struct dm_io {
	unsigned magic;
	struct mapped_device *md;
	blk_status_t status;
	atomic_t io_count;
	struct bio *orig_bio;
	unsigned long start_time;
	spinlock_t endio_lock;
	struct dm_stats_aux stats_aux;
	/* last member of dm_target_io is 'struct bio' */
	struct dm_target_io tio;
};

void *dm_per_bio_data(struct bio *bio, size_t data_size)
{
	struct dm_target_io *tio = container_of(bio, struct dm_target_io, clone);
	if (!tio->inside_dm_io)
		return (char *)bio - offsetof(struct dm_target_io, clone) - data_size;
	return (char *)bio - offsetof(struct dm_target_io, clone) - offsetof(struct dm_io, tio) - data_size;
}
EXPORT_SYMBOL_GPL(dm_per_bio_data);

struct bio *dm_bio_from_per_bio_data(void *data, size_t data_size)
{
	struct dm_io *io = (struct dm_io *)((char *)data + data_size);
	if (io->magic == DM_IO_MAGIC)
		return (struct bio *)((char *)io + offsetof(struct dm_io, tio) + offsetof(struct dm_target_io, clone));
	BUG_ON(io->magic != DM_TIO_MAGIC);
	return (struct bio *)((char *)io + offsetof(struct dm_target_io, clone));
}
EXPORT_SYMBOL_GPL(dm_bio_from_per_bio_data);

unsigned dm_bio_get_target_bio_nr(const struct bio *bio)
{
	return container_of(bio, struct dm_target_io, clone)->target_bio_nr;
}
EXPORT_SYMBOL_GPL(dm_bio_get_target_bio_nr);

#define MINOR_ALLOCED ((void *)-1)

/*
 * Bits for the md->flags field.
 */
#define DMF_BLOCK_IO_FOR_SUSPEND 0
#define DMF_SUSPENDED 1
#define DMF_FROZEN 2
#define DMF_FREEING 3
#define DMF_DELETING 4
#define DMF_NOFLUSH_SUSPENDING 5
#define DMF_DEFERRED_REMOVE 6
#define DMF_SUSPENDED_INTERNALLY 7

#define DM_NUMA_NODE NUMA_NO_NODE
static int dm_numa_node = DM_NUMA_NODE;

/*
 * For mempools pre-allocation at the table loading time.
 */
struct dm_md_mempools {
	struct bio_set bs;
	struct bio_set io_bs;
};

struct table_device {
	struct list_head list;
	refcount_t count;
	struct dm_dev dm_dev;
};

static struct kmem_cache *_rq_tio_cache;
static struct kmem_cache *_rq_cache;

/*
 * Bio-based DM's mempools' reserved IOs set by the user.
 */
#define RESERVED_BIO_BASED_IOS		16
static unsigned reserved_bio_based_ios = RESERVED_BIO_BASED_IOS;

static int __dm_get_module_param_int(int *module_param, int min, int max)
{
	int param = READ_ONCE(*module_param);
	int modified_param = 0;
	bool modified = true;

	if (param < min)
		modified_param = min;
	else if (param > max)
		modified_param = max;
	else
		modified = false;

	if (modified) {
		(void)cmpxchg(module_param, param, modified_param);
		param = modified_param;
	}

	return param;
}

unsigned __dm_get_module_param(unsigned *module_param,
			       unsigned def, unsigned max)
{
	unsigned param = READ_ONCE(*module_param);
	unsigned modified_param = 0;

	if (!param)
		modified_param = def;
	else if (param > max)
		modified_param = max;

	if (modified_param) {
		(void)cmpxchg(module_param, param, modified_param);
		param = modified_param;
	}

	return param;
}

unsigned dm_get_reserved_bio_based_ios(void)
{
	return __dm_get_module_param(&reserved_bio_based_ios,
				     RESERVED_BIO_BASED_IOS, DM_RESERVED_MAX_IOS);
}
EXPORT_SYMBOL_GPL(dm_get_reserved_bio_based_ios);

static unsigned dm_get_numa_node(void)
{
	return __dm_get_module_param_int(&dm_numa_node,
					 DM_NUMA_NODE, num_online_nodes() - 1);
}

static int __init local_init(void)
{
	int r = -ENOMEM;

	_rq_tio_cache = KMEM_CACHE(dm_rq_target_io, 0);
	if (!_rq_tio_cache)
		return r;

	_rq_cache = kmem_cache_create("dm_old_clone_request", sizeof(struct request),
				      __alignof__(struct request), 0, NULL);
	if (!_rq_cache)
		goto out_free_rq_tio_cache;

	r = dm_uevent_init();
	if (r)
		goto out_free_rq_cache;

	deferred_remove_workqueue = alloc_workqueue("kdmremove", WQ_UNBOUND, 1);
	if (!deferred_remove_workqueue) {
		r = -ENOMEM;
		goto out_uevent_exit;
	}

	_major = major;
	r = register_blkdev(_major, _name);
	if (r < 0)
		goto out_free_workqueue;

	if (!_major)
		_major = r;

	return 0;

out_free_workqueue:
	destroy_workqueue(deferred_remove_workqueue);
out_uevent_exit:
	dm_uevent_exit();
out_free_rq_cache:
	kmem_cache_destroy(_rq_cache);
out_free_rq_tio_cache:
	kmem_cache_destroy(_rq_tio_cache);

	return r;
}

static void local_exit(void)
{
	flush_scheduled_work();
	destroy_workqueue(deferred_remove_workqueue);

	kmem_cache_destroy(_rq_cache);
	kmem_cache_destroy(_rq_tio_cache);
	unregister_blkdev(_major, _name);
	dm_uevent_exit();

	_major = 0;

	DMINFO("cleaned up");
}

static int (*_inits[])(void) __initdata = {
	local_init,
	dm_target_init,
	dm_linear_init,
	dm_stripe_init,
	dm_io_init,
	dm_kcopyd_init,
	dm_interface_init,
	dm_statistics_init,
};

static void (*_exits[])(void) = {
	local_exit,
	dm_target_exit,
	dm_linear_exit,
	dm_stripe_exit,
	dm_io_exit,
	dm_kcopyd_exit,
	dm_interface_exit,
	dm_statistics_exit,
};

static int __init dm_init(void)
{
	const int count = ARRAY_SIZE(_inits);

	int r, i;

	for (i = 0; i < count; i++) {
		r = _inits[i]();
		if (r)
			goto bad;
	}

	return 0;

      bad:
	while (i--)
		_exits[i]();

	return r;
}

static void __exit dm_exit(void)
{
	int i = ARRAY_SIZE(_exits);

	while (i--)
		_exits[i]();

	/*
	 * Should be empty by this point.
	 */
	idr_destroy(&_minor_idr);
}

/*
 * Block device functions
 */
int dm_deleting_md(struct mapped_device *md)
{
	return test_bit(DMF_DELETING, &md->flags);
}

static int dm_blk_open(struct block_device *bdev, fmode_t mode)
{
	struct mapped_device *md;

	spin_lock(&_minor_lock);

	md = bdev->bd_disk->private_data;
	if (!md)
		goto out;

	if (test_bit(DMF_FREEING, &md->flags) ||
	    dm_deleting_md(md)) {
		md = NULL;
		goto out;
	}

	dm_get(md);
	atomic_inc(&md->open_count);
out:
	spin_unlock(&_minor_lock);

	return md ? 0 : -ENXIO;
}

static void dm_blk_close(struct gendisk *disk, fmode_t mode)
{
	struct mapped_device *md;

	spin_lock(&_minor_lock);

	md = disk->private_data;
	if (WARN_ON(!md))
		goto out;

	if (atomic_dec_and_test(&md->open_count) &&
	    (test_bit(DMF_DEFERRED_REMOVE, &md->flags)))
		queue_work(deferred_remove_workqueue, &deferred_remove_work);

	dm_put(md);
out:
	spin_unlock(&_minor_lock);
}

int dm_open_count(struct mapped_device *md)
{
	return atomic_read(&md->open_count);
}

/*
 * Guarantees nothing is using the device before it's deleted.
 */
int dm_lock_for_deletion(struct mapped_device *md, bool mark_deferred, bool only_deferred)
{
	int r = 0;

	spin_lock(&_minor_lock);

	if (dm_open_count(md)) {
		r = -EBUSY;
		if (mark_deferred)
			set_bit(DMF_DEFERRED_REMOVE, &md->flags);
	} else if (only_deferred && !test_bit(DMF_DEFERRED_REMOVE, &md->flags))
		r = -EEXIST;
	else
		set_bit(DMF_DELETING, &md->flags);

	spin_unlock(&_minor_lock);

	return r;
}

int dm_cancel_deferred_remove(struct mapped_device *md)
{
	int r = 0;

	spin_lock(&_minor_lock);

	if (test_bit(DMF_DELETING, &md->flags))
		r = -EBUSY;
	else
		clear_bit(DMF_DEFERRED_REMOVE, &md->flags);

	spin_unlock(&_minor_lock);

	return r;
}

static void do_deferred_remove(struct work_struct *w)
{
	dm_deferred_remove();
}

sector_t dm_get_size(struct mapped_device *md)
{
	return get_capacity(md->disk);
}

struct request_queue *dm_get_md_queue(struct mapped_device *md)
{
	return md->queue;
}

struct dm_stats *dm_get_stats(struct mapped_device *md)
{
	return &md->stats;
}

static int dm_blk_getgeo(struct block_device *bdev, struct hd_geometry *geo)
{
	struct mapped_device *md = bdev->bd_disk->private_data;

	return dm_get_geometry(md, geo);
}

static int dm_prepare_ioctl(struct mapped_device *md, int *srcu_idx,
			    struct block_device **bdev)
	__acquires(md->io_barrier)
{
	struct dm_target *tgt;
	struct dm_table *map;
	int r;

retry:
	r = -ENOTTY;
	map = dm_get_live_table(md, srcu_idx);
	if (!map || !dm_table_get_size(map))
		return r;

	/* We only support devices that have a single target */
	if (dm_table_get_num_targets(map) != 1)
		return r;

	tgt = dm_table_get_target(map, 0);
	if (!tgt->type->prepare_ioctl)
		return r;

	if (dm_suspended_md(md))
		return -EAGAIN;

	r = tgt->type->prepare_ioctl(tgt, bdev);
	if (r == -ENOTCONN && !fatal_signal_pending(current)) {
		dm_put_live_table(md, *srcu_idx);
		msleep(10);
		goto retry;
	}

	return r;
}

static void dm_unprepare_ioctl(struct mapped_device *md, int srcu_idx)
	__releases(md->io_barrier)
{
	dm_put_live_table(md, srcu_idx);
}

static int dm_blk_ioctl(struct block_device *bdev, fmode_t mode,
			unsigned int cmd, unsigned long arg)
{
	struct mapped_device *md = bdev->bd_disk->private_data;
	int r, srcu_idx;

	r = dm_prepare_ioctl(md, &srcu_idx, &bdev);
	if (r < 0)
		goto out;

	if (r > 0) {
		/*
		 * Target determined this ioctl is being issued against a
		 * subset of the parent bdev; require extra privileges.
		 */
		if (!capable(CAP_SYS_RAWIO)) {
			DMWARN_LIMIT(
	"%s: sending ioctl %x to DM device without required privilege.",
				current->comm, cmd);
			r = -ENOIOCTLCMD;
			goto out;
		}
	}

	r =  __blkdev_driver_ioctl(bdev, mode, cmd, arg);
out:
	dm_unprepare_ioctl(md, srcu_idx);
	return r;
}

static void start_io_acct(struct dm_io *io);

static struct dm_io *alloc_io(struct mapped_device *md, struct bio *bio)
{
	struct dm_io *io;
	struct dm_target_io *tio;
	struct bio *clone;

	clone = bio_alloc_bioset(GFP_NOIO, 0, &md->io_bs);
	if (!clone)
		return NULL;

	tio = container_of(clone, struct dm_target_io, clone);
	tio->inside_dm_io = true;
	tio->io = NULL;

	io = container_of(tio, struct dm_io, tio);
	io->magic = DM_IO_MAGIC;
	io->status = 0;
	atomic_set(&io->io_count, 1);
	io->orig_bio = bio;
	io->md = md;
	spin_lock_init(&io->endio_lock);

	start_io_acct(io);

	return io;
}

static void free_io(struct mapped_device *md, struct dm_io *io)
{
	bio_put(&io->tio.clone);
}

static struct dm_target_io *alloc_tio(struct clone_info *ci, struct dm_target *ti,
				      unsigned target_bio_nr, gfp_t gfp_mask)
{
	struct dm_target_io *tio;

	if (!ci->io->tio.io) {
		/* the dm_target_io embedded in ci->io is available */
		tio = &ci->io->tio;
	} else {
		struct bio *clone = bio_alloc_bioset(gfp_mask, 0, &ci->io->md->bs);
		if (!clone)
			return NULL;

		tio = container_of(clone, struct dm_target_io, clone);
		tio->inside_dm_io = false;
	}

	tio->magic = DM_TIO_MAGIC;
	tio->io = ci->io;
	tio->ti = ti;
	tio->target_bio_nr = target_bio_nr;

	return tio;
}

static void free_tio(struct dm_target_io *tio)
{
	if (tio->inside_dm_io)
		return;
	bio_put(&tio->clone);
}

int md_in_flight(struct mapped_device *md)
{
	return atomic_read(&md->pending[READ]) +
	       atomic_read(&md->pending[WRITE]);
}

static void start_io_acct(struct dm_io *io)
{
	struct mapped_device *md = io->md;
	struct bio *bio = io->orig_bio;
	int rw = bio_data_dir(bio);

	io->start_time = jiffies;

	generic_start_io_acct(md->queue, bio_op(bio), bio_sectors(bio),
			      &dm_disk(md)->part0);

	atomic_set(&dm_disk(md)->part0.in_flight[rw],
		   atomic_inc_return(&md->pending[rw]));

	if (unlikely(dm_stats_used(&md->stats)))
		dm_stats_account_io(&md->stats, bio_data_dir(bio),
				    bio->bi_iter.bi_sector, bio_sectors(bio),
				    false, 0, &io->stats_aux);
}

static void end_io_acct(struct dm_io *io)
{
	struct mapped_device *md = io->md;
	struct bio *bio = io->orig_bio;
	unsigned long duration = jiffies - io->start_time;
	int pending;
	int rw = bio_data_dir(bio);

	generic_end_io_acct(md->queue, bio_op(bio), &dm_disk(md)->part0,
			    io->start_time);

	if (unlikely(dm_stats_used(&md->stats)))
		dm_stats_account_io(&md->stats, bio_data_dir(bio),
				    bio->bi_iter.bi_sector, bio_sectors(bio),
				    true, duration, &io->stats_aux);

	/*
	 * After this is decremented the bio must not be touched if it is
	 * a flush.
	 */
	pending = atomic_dec_return(&md->pending[rw]);
	atomic_set(&dm_disk(md)->part0.in_flight[rw], pending);
	pending += atomic_read(&md->pending[rw^0x1]);

	/* nudge anyone waiting on suspend queue */
	if (!pending)
		wake_up(&md->wait);
}

/*
 * Add the bio to the list of deferred io.
 */
static void queue_io(struct mapped_device *md, struct bio *bio)
{
	unsigned long flags;

	spin_lock_irqsave(&md->deferred_lock, flags);
	bio_list_add(&md->deferred, bio);
	spin_unlock_irqrestore(&md->deferred_lock, flags);
	queue_work(md->wq, &md->work);
}

/*
 * Everyone (including functions in this file), should use this
 * function to access the md->map field, and make sure they call
 * dm_put_live_table() when finished.
 */
struct dm_table *dm_get_live_table(struct mapped_device *md, int *srcu_idx) __acquires(md->io_barrier)
{
	*srcu_idx = srcu_read_lock(&md->io_barrier);

	return srcu_dereference(md->map, &md->io_barrier);
}

void dm_put_live_table(struct mapped_device *md, int srcu_idx) __releases(md->io_barrier)
{
	srcu_read_unlock(&md->io_barrier, srcu_idx);
}

void dm_sync_table(struct mapped_device *md)
{
	synchronize_srcu(&md->io_barrier);
	synchronize_rcu_expedited();
}

/*
 * A fast alternative to dm_get_live_table/dm_put_live_table.
 * The caller must not block between these two functions.
 */
static struct dm_table *dm_get_live_table_fast(struct mapped_device *md) __acquires(RCU)
{
	rcu_read_lock();
	return rcu_dereference(md->map);
}

static void dm_put_live_table_fast(struct mapped_device *md) __releases(RCU)
{
	rcu_read_unlock();
}

static char *_dm_claim_ptr = "I belong to device-mapper";

/*
 * Open a table device so we can use it as a map destination.
 */
static int open_table_device(struct table_device *td, dev_t dev,
			     struct mapped_device *md)
{
	struct block_device *bdev;

	int r;

	BUG_ON(td->dm_dev.bdev);

	bdev = blkdev_get_by_dev(dev, td->dm_dev.mode | FMODE_EXCL, _dm_claim_ptr);
	if (IS_ERR(bdev))
		return PTR_ERR(bdev);

	r = bd_link_disk_holder(bdev, dm_disk(md));
	if (r) {
		blkdev_put(bdev, td->dm_dev.mode | FMODE_EXCL);
		return r;
	}

	td->dm_dev.bdev = bdev;
	td->dm_dev.dax_dev = dax_get_by_host(bdev->bd_disk->disk_name);
	return 0;
}

/*
 * Close a table device that we've been using.
 */
static void close_table_device(struct table_device *td, struct mapped_device *md)
{
	if (!td->dm_dev.bdev)
		return;

	bd_unlink_disk_holder(td->dm_dev.bdev, dm_disk(md));
	blkdev_put(td->dm_dev.bdev, td->dm_dev.mode | FMODE_EXCL);
	put_dax(td->dm_dev.dax_dev);
	td->dm_dev.bdev = NULL;
	td->dm_dev.dax_dev = NULL;
}

static struct table_device *find_table_device(struct list_head *l, dev_t dev,
					      fmode_t mode) {
	struct table_device *td;

	list_for_each_entry(td, l, list)
		if (td->dm_dev.bdev->bd_dev == dev && td->dm_dev.mode == mode)
			return td;

	return NULL;
}

int dm_get_table_device(struct mapped_device *md, dev_t dev, fmode_t mode,
			struct dm_dev **result) {
	int r;
	struct table_device *td;

	mutex_lock(&md->table_devices_lock);
	td = find_table_device(&md->table_devices, dev, mode);
	if (!td) {
		td = kmalloc_node(sizeof(*td), GFP_KERNEL, md->numa_node_id);
		if (!td) {
			mutex_unlock(&md->table_devices_lock);
			return -ENOMEM;
		}

		td->dm_dev.mode = mode;
		td->dm_dev.bdev = NULL;

		if ((r = open_table_device(td, dev, md))) {
			mutex_unlock(&md->table_devices_lock);
			kfree(td);
			return r;
		}

		format_dev_t(td->dm_dev.name, dev);

		refcount_set(&td->count, 1);
		list_add(&td->list, &md->table_devices);
	} else {
		refcount_inc(&td->count);
	}
	mutex_unlock(&md->table_devices_lock);

	*result = &td->dm_dev;
	return 0;
}
EXPORT_SYMBOL_GPL(dm_get_table_device);

void dm_put_table_device(struct mapped_device *md, struct dm_dev *d)
{
	struct table_device *td = container_of(d, struct table_device, dm_dev);

	mutex_lock(&md->table_devices_lock);
	if (refcount_dec_and_test(&td->count)) {
		close_table_device(td, md);
		list_del(&td->list);
		kfree(td);
	}
	mutex_unlock(&md->table_devices_lock);
}
EXPORT_SYMBOL(dm_put_table_device);

static void free_table_devices(struct list_head *devices)
{
	struct list_head *tmp, *next;

	list_for_each_safe(tmp, next, devices) {
		struct table_device *td = list_entry(tmp, struct table_device, list);

		DMWARN("dm_destroy: %s still exists with %d references",
		       td->dm_dev.name, refcount_read(&td->count));
		kfree(td);
	}
}

/*
 * Get the geometry associated with a dm device
 */
int dm_get_geometry(struct mapped_device *md, struct hd_geometry *geo)
{
	*geo = md->geometry;

	return 0;
}

/*
 * Set the geometry of a device.
 */
int dm_set_geometry(struct mapped_device *md, struct hd_geometry *geo)
{
	sector_t sz = (sector_t)geo->cylinders * geo->heads * geo->sectors;

	if (geo->start > sz) {
		DMWARN("Start sector is beyond the geometry limits.");
		return -EINVAL;
	}

	md->geometry = *geo;

	return 0;
}

static int __noflush_suspending(struct mapped_device *md)
{
	return test_bit(DMF_NOFLUSH_SUSPENDING, &md->flags);
}

/*
 * Decrements the number of outstanding ios that a bio has been
 * cloned into, completing the original io if necc.
 */
static void dec_pending(struct dm_io *io, blk_status_t error)
{
	unsigned long flags;
	blk_status_t io_error;
	struct bio *bio;
	struct mapped_device *md = io->md;

	/* Push-back supersedes any I/O errors */
	if (unlikely(error)) {
		spin_lock_irqsave(&io->endio_lock, flags);
		if (!(io->status == BLK_STS_DM_REQUEUE && __noflush_suspending(md)))
			io->status = error;
		spin_unlock_irqrestore(&io->endio_lock, flags);
	}

	if (atomic_dec_and_test(&io->io_count)) {
		if (io->status == BLK_STS_DM_REQUEUE) {
			/*
			 * Target requested pushing back the I/O.
			 */
			spin_lock_irqsave(&md->deferred_lock, flags);
			if (__noflush_suspending(md))
				/* NOTE early return due to BLK_STS_DM_REQUEUE below */
				bio_list_add_head(&md->deferred, io->orig_bio);
			else
				/* noflush suspend was interrupted. */
				io->status = BLK_STS_IOERR;
			spin_unlock_irqrestore(&md->deferred_lock, flags);
		}

		io_error = io->status;
		bio = io->orig_bio;
		end_io_acct(io);
		free_io(md, io);

		if (io_error == BLK_STS_DM_REQUEUE)
			return;

		if ((bio->bi_opf & REQ_PREFLUSH) && bio->bi_iter.bi_size) {
			/*
			 * Preflush done for flush with data, reissue
			 * without REQ_PREFLUSH.
			 */
			bio->bi_opf &= ~REQ_PREFLUSH;
			queue_io(md, bio);
		} else {
			/* done with normal IO or empty flush */
			if (io_error)
				bio->bi_status = io_error;
			bio_endio(bio);
		}
	}
}

void disable_discard(struct mapped_device *md)
{
	struct queue_limits *limits = dm_get_queue_limits(md);

	/* device doesn't really support DISCARD, disable it */
	limits->max_discard_sectors = 0;
	blk_queue_flag_clear(QUEUE_FLAG_DISCARD, md->queue);
}

void disable_write_same(struct mapped_device *md)
{
	struct queue_limits *limits = dm_get_queue_limits(md);

	/* device doesn't really support WRITE SAME, disable it */
	limits->max_write_same_sectors = 0;
}

void disable_write_zeroes(struct mapped_device *md)
{
	struct queue_limits *limits = dm_get_queue_limits(md);

	/* device doesn't really support WRITE ZEROES, disable it */
	limits->max_write_zeroes_sectors = 0;
}

static void clone_endio(struct bio *bio)
{
	blk_status_t error = bio->bi_status;
	struct dm_target_io *tio = container_of(bio, struct dm_target_io, clone);
	struct dm_io *io = tio->io;
	struct mapped_device *md = tio->io->md;
	dm_endio_fn endio = tio->ti->type->end_io;

	if (unlikely(error == BLK_STS_TARGET) && md->type != DM_TYPE_NVME_BIO_BASED) {
		if (bio_op(bio) == REQ_OP_DISCARD &&
		    !bio->bi_disk->queue->limits.max_discard_sectors)
			disable_discard(md);
		else if (bio_op(bio) == REQ_OP_WRITE_SAME &&
			 !bio->bi_disk->queue->limits.max_write_same_sectors)
			disable_write_same(md);
		else if (bio_op(bio) == REQ_OP_WRITE_ZEROES &&
			 !bio->bi_disk->queue->limits.max_write_zeroes_sectors)
			disable_write_zeroes(md);
	}

	if (endio) {
		int r = endio(tio->ti, bio, &error);
		switch (r) {
		case DM_ENDIO_REQUEUE:
			error = BLK_STS_DM_REQUEUE;
			/*FALLTHRU*/
		case DM_ENDIO_DONE:
			break;
		case DM_ENDIO_INCOMPLETE:
			/* The target will handle the io */
			return;
		default:
			DMWARN("unimplemented target endio return value: %d", r);
			BUG();
		}
	}

	free_tio(tio);
	dec_pending(io, error);
}

/*
 * Return maximum size of I/O possible at the supplied sector up to the current
 * target boundary.
 */
static sector_t max_io_len_target_boundary(sector_t sector, struct dm_target *ti)
{
	sector_t target_offset = dm_target_offset(ti, sector);

	return ti->len - target_offset;
}

static sector_t max_io_len(sector_t sector, struct dm_target *ti)
{
	sector_t len = max_io_len_target_boundary(sector, ti);
	sector_t offset, max_len;

	/*
	 * Does the target need to split even further?
	 */
	if (ti->max_io_len) {
		offset = dm_target_offset(ti, sector);
		if (unlikely(ti->max_io_len & (ti->max_io_len - 1)))
			max_len = sector_div(offset, ti->max_io_len);
		else
			max_len = offset & (ti->max_io_len - 1);
		max_len = ti->max_io_len - max_len;

		if (len > max_len)
			len = max_len;
	}

	return len;
}

int dm_set_target_max_io_len(struct dm_target *ti, sector_t len)
{
	if (len > UINT_MAX) {
		DMERR("Specified maximum size of target IO (%llu) exceeds limit (%u)",
		      (unsigned long long)len, UINT_MAX);
		ti->error = "Maximum size of target IO is too large";
		return -EINVAL;
	}

	ti->max_io_len = (uint32_t) len;

	return 0;
}
EXPORT_SYMBOL_GPL(dm_set_target_max_io_len);

static struct dm_target *dm_dax_get_live_target(struct mapped_device *md,
						sector_t sector, int *srcu_idx)
	__acquires(md->io_barrier)
{
	struct dm_table *map;
	struct dm_target *ti;

	map = dm_get_live_table(md, srcu_idx);
	if (!map)
		return NULL;

	ti = dm_table_find_target(map, sector);
	if (!dm_target_is_valid(ti))
		return NULL;

	return ti;
}

static long dm_dax_direct_access(struct dax_device *dax_dev, pgoff_t pgoff,
				 long nr_pages, void **kaddr, pfn_t *pfn)
{
	struct mapped_device *md = dax_get_private(dax_dev);
	sector_t sector = pgoff * PAGE_SECTORS;
	struct dm_target *ti;
	long len, ret = -EIO;
	int srcu_idx;

	ti = dm_dax_get_live_target(md, sector, &srcu_idx);

	if (!ti)
		goto out;
	if (!ti->type->direct_access)
		goto out;
	len = max_io_len(sector, ti) / PAGE_SECTORS;
	if (len < 1)
		goto out;
	nr_pages = min(len, nr_pages);
	ret = ti->type->direct_access(ti, pgoff, nr_pages, kaddr, pfn);

 out:
	dm_put_live_table(md, srcu_idx);

	return ret;
}

static size_t dm_dax_copy_from_iter(struct dax_device *dax_dev, pgoff_t pgoff,
				    void *addr, size_t bytes, struct iov_iter *i)
{
	struct mapped_device *md = dax_get_private(dax_dev);
	sector_t sector = pgoff * PAGE_SECTORS;
	struct dm_target *ti;
	long ret = 0;
	int srcu_idx;

	ti = dm_dax_get_live_target(md, sector, &srcu_idx);

	if (!ti)
		goto out;
	if (!ti->type->dax_copy_from_iter) {
		ret = copy_from_iter(addr, bytes, i);
		goto out;
	}
	ret = ti->type->dax_copy_from_iter(ti, pgoff, addr, bytes, i);
 out:
	dm_put_live_table(md, srcu_idx);

	return ret;
}

static size_t dm_dax_copy_to_iter(struct dax_device *dax_dev, pgoff_t pgoff,
		void *addr, size_t bytes, struct iov_iter *i)
{
	struct mapped_device *md = dax_get_private(dax_dev);
	sector_t sector = pgoff * PAGE_SECTORS;
	struct dm_target *ti;
	long ret = 0;
	int srcu_idx;

	ti = dm_dax_get_live_target(md, sector, &srcu_idx);

	if (!ti)
		goto out;
	if (!ti->type->dax_copy_to_iter) {
		ret = copy_to_iter(addr, bytes, i);
		goto out;
	}
	ret = ti->type->dax_copy_to_iter(ti, pgoff, addr, bytes, i);
 out:
	dm_put_live_table(md, srcu_idx);

	return ret;
}

/*
 * A target may call dm_accept_partial_bio only from the map routine.  It is
 * allowed for all bio types except REQ_PREFLUSH and REQ_OP_ZONE_RESET.
 *
 * dm_accept_partial_bio informs the dm that the target only wants to process
 * additional n_sectors sectors of the bio and the rest of the data should be
 * sent in a next bio.
 *
 * A diagram that explains the arithmetics:
 * +--------------------+---------------+-------+
 * |         1          |       2       |   3   |
 * +--------------------+---------------+-------+
 *
 * <-------------- *tio->len_ptr --------------->
 *                      <------- bi_size ------->
 *                      <-- n_sectors -->
 *
 * Region 1 was already iterated over with bio_advance or similar function.
 *	(it may be empty if the target doesn't use bio_advance)
 * Region 2 is the remaining bio size that the target wants to process.
 *	(it may be empty if region 1 is non-empty, although there is no reason
 *	 to make it empty)
 * The target requires that region 3 is to be sent in the next bio.
 *
 * If the target wants to receive multiple copies of the bio (via num_*bios, etc),
 * the partially processed part (the sum of regions 1+2) must be the same for all
 * copies of the bio.
 */
void dm_accept_partial_bio(struct bio *bio, unsigned n_sectors)
{
	struct dm_target_io *tio = container_of(bio, struct dm_target_io, clone);
	unsigned bi_size = bio->bi_iter.bi_size >> SECTOR_SHIFT;
	BUG_ON(bio->bi_opf & REQ_PREFLUSH);
	BUG_ON(bi_size > *tio->len_ptr);
	BUG_ON(n_sectors > bi_size);
	*tio->len_ptr -= bi_size - n_sectors;
	bio->bi_iter.bi_size = n_sectors << SECTOR_SHIFT;
}
EXPORT_SYMBOL_GPL(dm_accept_partial_bio);

/*
 * The zone descriptors obtained with a zone report indicate zone positions
 * within the target backing device, regardless of that device is a partition
 * and regardless of the target mapping start sector on the device or partition.
 * The zone descriptors start sector and write pointer position must be adjusted
 * to match their relative position within the dm device.
 * A target may call dm_remap_zone_report() after completion of a
 * REQ_OP_ZONE_REPORT bio to remap the zone descriptors obtained from the
 * backing device.
 */
void dm_remap_zone_report(struct dm_target *ti, struct bio *bio, sector_t start)
{
#ifdef CONFIG_BLK_DEV_ZONED
	struct dm_target_io *tio = container_of(bio, struct dm_target_io, clone);
	struct bio *report_bio = tio->io->orig_bio;
	struct blk_zone_report_hdr *hdr = NULL;
	struct blk_zone *zone;
	unsigned int nr_rep = 0;
	unsigned int ofst;
	sector_t part_offset;
	struct bio_vec bvec;
	struct bvec_iter iter;
	void *addr;

	if (bio->bi_status)
		return;

	/*
	 * bio sector was incremented by the request size on completion. Taking
	 * into account the original request sector, the target start offset on
	 * the backing device and the target mapping offset (ti->begin), the
	 * start sector of the backing device. The partition offset is always 0
	 * if the target uses a whole device.
	 */
	part_offset = bio->bi_iter.bi_sector + ti->begin - (start + bio_end_sector(report_bio));

	/*
	 * Remap the start sector of the reported zones. For sequential zones,
	 * also remap the write pointer position.
	 */
	bio_for_each_segment(bvec, report_bio, iter) {
		addr = kmap_atomic(bvec.bv_page);

		/* Remember the report header in the first page */
		if (!hdr) {
			hdr = addr;
			ofst = sizeof(struct blk_zone_report_hdr);
		} else
			ofst = 0;

		/* Set zones start sector */
		while (hdr->nr_zones && ofst < bvec.bv_len) {
			zone = addr + ofst;
			zone->start -= part_offset;
			if (zone->start >= start + ti->len) {
				hdr->nr_zones = 0;
				break;
			}
			zone->start = zone->start + ti->begin - start;
			if (zone->type != BLK_ZONE_TYPE_CONVENTIONAL) {
				if (zone->cond == BLK_ZONE_COND_FULL)
					zone->wp = zone->start + zone->len;
				else if (zone->cond == BLK_ZONE_COND_EMPTY)
					zone->wp = zone->start;
				else
					zone->wp = zone->wp + ti->begin - start - part_offset;
			}
			ofst += sizeof(struct blk_zone);
			hdr->nr_zones--;
			nr_rep++;
		}

		if (addr != hdr)
			kunmap_atomic(addr);

		if (!hdr->nr_zones)
			break;
	}

	if (hdr) {
		hdr->nr_zones = nr_rep;
		kunmap_atomic(hdr);
	}

	bio_advance(report_bio, report_bio->bi_iter.bi_size);

#else /* !CONFIG_BLK_DEV_ZONED */
	bio->bi_status = BLK_STS_NOTSUPP;
#endif
}
EXPORT_SYMBOL_GPL(dm_remap_zone_report);

static blk_qc_t __map_bio(struct dm_target_io *tio)
{
	int r;
	sector_t sector;
	struct bio *clone = &tio->clone;
	struct dm_io *io = tio->io;
	struct mapped_device *md = io->md;
	struct dm_target *ti = tio->ti;
	blk_qc_t ret = BLK_QC_T_NONE;

	clone->bi_end_io = clone_endio;

	/*
	 * Map the clone.  If r == 0 we don't need to do
	 * anything, the target has assumed ownership of
	 * this io.
	 */
	atomic_inc(&io->io_count);
	sector = clone->bi_iter.bi_sector;

	r = ti->type->map(ti, clone);
	switch (r) {
	case DM_MAPIO_SUBMITTED:
		break;
	case DM_MAPIO_REMAPPED:
		/* the bio has been remapped so dispatch it */
		trace_block_bio_remap(clone->bi_disk->queue, clone,
				      bio_dev(io->orig_bio), sector);
		if (md->type == DM_TYPE_NVME_BIO_BASED)
			ret = direct_make_request(clone);
		else
			ret = generic_make_request(clone);
		break;
	case DM_MAPIO_KILL:
		free_tio(tio);
		dec_pending(io, BLK_STS_IOERR);
		break;
	case DM_MAPIO_REQUEUE:
		free_tio(tio);
		dec_pending(io, BLK_STS_DM_REQUEUE);
		break;
	default:
		DMWARN("unimplemented target map return value: %d", r);
		BUG();
	}

	return ret;
}

static void bio_setup_sector(struct bio *bio, sector_t sector, unsigned len)
{
	bio->bi_iter.bi_sector = sector;
	bio->bi_iter.bi_size = to_bytes(len);
}

/*
 * Creates a bio that consists of range of complete bvecs.
 */
static int clone_bio(struct dm_target_io *tio, struct bio *bio,
		     sector_t sector, unsigned len)
{
	struct bio *clone = &tio->clone;

	__bio_clone_fast(clone, bio);

	bio_crypt_clone(clone, bio, GFP_NOIO);

	if (unlikely(bio_integrity(bio) != NULL)) {
		int r;
		if (unlikely(!dm_target_has_integrity(tio->ti->type) &&
			     !dm_target_passes_integrity(tio->ti->type))) {
			DMWARN("%s: the target %s doesn't support integrity data.",
				dm_device_name(tio->io->md),
				tio->ti->type->name);
			return -EIO;
		}

		r = bio_integrity_clone(clone, bio, GFP_NOIO);
		if (r < 0)
			return r;
	}

	if (bio_op(bio) != REQ_OP_ZONE_REPORT)
		bio_advance(clone, to_bytes(sector - clone->bi_iter.bi_sector));
	clone->bi_iter.bi_size = to_bytes(len);

	if (unlikely(bio_integrity(bio) != NULL))
		bio_integrity_trim(clone);

	return 0;
}

static void alloc_multiple_bios(struct bio_list *blist, struct clone_info *ci,
				struct dm_target *ti, unsigned num_bios)
{
	struct dm_target_io *tio;
	int try;

	if (!num_bios)
		return;

	if (num_bios == 1) {
		tio = alloc_tio(ci, ti, 0, GFP_NOIO);
		bio_list_add(blist, &tio->clone);
		return;
	}

	for (try = 0; try < 2; try++) {
		int bio_nr;
		struct bio *bio;

		if (try)
			mutex_lock(&ci->io->md->table_devices_lock);
		for (bio_nr = 0; bio_nr < num_bios; bio_nr++) {
			tio = alloc_tio(ci, ti, bio_nr, try ? GFP_NOIO : GFP_NOWAIT);
			if (!tio)
				break;

			bio_list_add(blist, &tio->clone);
		}
		if (try)
			mutex_unlock(&ci->io->md->table_devices_lock);
		if (bio_nr == num_bios)
			return;

		while ((bio = bio_list_pop(blist))) {
			tio = container_of(bio, struct dm_target_io, clone);
			free_tio(tio);
		}
	}
}

static blk_qc_t __clone_and_map_simple_bio(struct clone_info *ci,
					   struct dm_target_io *tio, unsigned *len)
{
	struct bio *clone = &tio->clone;

	tio->len_ptr = len;

	__bio_clone_fast(clone, ci->bio);
	if (len)
		bio_setup_sector(clone, ci->sector, *len);

	return __map_bio(tio);
}

static void __send_duplicate_bios(struct clone_info *ci, struct dm_target *ti,
				  unsigned num_bios, unsigned *len)
{
	struct bio_list blist = BIO_EMPTY_LIST;
	struct bio *bio;
	struct dm_target_io *tio;

	alloc_multiple_bios(&blist, ci, ti, num_bios);

	while ((bio = bio_list_pop(&blist))) {
		tio = container_of(bio, struct dm_target_io, clone);
		(void) __clone_and_map_simple_bio(ci, tio, len);
	}
}

static int __send_empty_flush(struct clone_info *ci)
{
	unsigned target_nr = 0;
	struct dm_target *ti;

	BUG_ON(bio_has_data(ci->bio));
	while ((ti = dm_table_get_target(ci->map, target_nr++)))
		__send_duplicate_bios(ci, ti, ti->num_flush_bios, NULL);

	return 0;
}

static int __clone_and_map_data_bio(struct clone_info *ci, struct dm_target *ti,
				    sector_t sector, unsigned *len)
{
	struct bio *bio = ci->bio;
	struct dm_target_io *tio;
	int r;

	tio = alloc_tio(ci, ti, 0, GFP_NOIO);
	tio->len_ptr = len;
	r = clone_bio(tio, bio, sector, *len);
	if (r < 0) {
		free_tio(tio);
		return r;
	}
	(void) __map_bio(tio);

	return 0;
}

typedef unsigned (*get_num_bios_fn)(struct dm_target *ti);

static unsigned get_num_discard_bios(struct dm_target *ti)
{
	return ti->num_discard_bios;
}

static unsigned get_num_secure_erase_bios(struct dm_target *ti)
{
	return ti->num_secure_erase_bios;
}

static unsigned get_num_write_same_bios(struct dm_target *ti)
{
	return ti->num_write_same_bios;
}

static unsigned get_num_write_zeroes_bios(struct dm_target *ti)
{
	return ti->num_write_zeroes_bios;
}

typedef bool (*is_split_required_fn)(struct dm_target *ti);

static bool is_split_required_for_discard(struct dm_target *ti)
{
	return ti->split_discard_bios;
}

static int __send_changing_extent_only(struct clone_info *ci, struct dm_target *ti,
				       get_num_bios_fn get_num_bios,
				       is_split_required_fn is_split_required)
{
	unsigned len;
	unsigned num_bios;

	/*
	 * Even though the device advertised support for this type of
	 * request, that does not mean every target supports it, and
	 * reconfiguration might also have changed that since the
	 * check was performed.
	 */
	num_bios = get_num_bios ? get_num_bios(ti) : 0;
	if (!num_bios)
		return -EOPNOTSUPP;

	if (is_split_required && !is_split_required(ti))
		len = min((sector_t)ci->sector_count, max_io_len_target_boundary(ci->sector, ti));
	else
		len = min((sector_t)ci->sector_count, max_io_len(ci->sector, ti));

	__send_duplicate_bios(ci, ti, num_bios, &len);

	ci->sector += len;
	ci->sector_count -= len;

	return 0;
}

static int __send_discard(struct clone_info *ci, struct dm_target *ti)
{
	return __send_changing_extent_only(ci, ti, get_num_discard_bios,
					   is_split_required_for_discard);
}

static int __send_secure_erase(struct clone_info *ci, struct dm_target *ti)
{
	return __send_changing_extent_only(ci, ti, get_num_secure_erase_bios, NULL);
}

static int __send_write_same(struct clone_info *ci, struct dm_target *ti)
{
	return __send_changing_extent_only(ci, ti, get_num_write_same_bios, NULL);
}

static int __send_write_zeroes(struct clone_info *ci, struct dm_target *ti)
{
	return __send_changing_extent_only(ci, ti, get_num_write_zeroes_bios, NULL);
}

static bool __process_abnormal_io(struct clone_info *ci, struct dm_target *ti,
				  int *result)
{
	struct bio *bio = ci->bio;

	if (bio_op(bio) == REQ_OP_DISCARD)
		*result = __send_discard(ci, ti);
	else if (bio_op(bio) == REQ_OP_SECURE_ERASE)
		*result = __send_secure_erase(ci, ti);
	else if (bio_op(bio) == REQ_OP_WRITE_SAME)
		*result = __send_write_same(ci, ti);
	else if (bio_op(bio) == REQ_OP_WRITE_ZEROES)
		*result = __send_write_zeroes(ci, ti);
	else
		return false;

	return true;
}

/*
 * Select the correct strategy for processing a non-flush bio.
 */
static int __split_and_process_non_flush(struct clone_info *ci)
{
	struct bio *bio = ci->bio;
	struct dm_target *ti;
	unsigned len;
	int r;

	ti = dm_table_find_target(ci->map, ci->sector);
	if (!dm_target_is_valid(ti))
		return -EIO;

	if (unlikely(__process_abnormal_io(ci, ti, &r)))
		return r;

	if (bio_op(bio) == REQ_OP_ZONE_REPORT)
		len = ci->sector_count;
	else
		len = min_t(sector_t, max_io_len(ci->sector, ti),
			    ci->sector_count);

	r = __clone_and_map_data_bio(ci, ti, ci->sector, &len);
	if (r < 0)
		return r;

	ci->sector += len;
	ci->sector_count -= len;

	return 0;
}

static void init_clone_info(struct clone_info *ci, struct mapped_device *md,
			    struct dm_table *map, struct bio *bio)
{
	ci->map = map;
	ci->io = alloc_io(md, bio);
	ci->sector = bio->bi_iter.bi_sector;
}

/*
 * Entry point to split a bio into clones and submit them to the targets.
 */
static blk_qc_t __split_and_process_bio(struct mapped_device *md,
					struct dm_table *map, struct bio *bio)
{
	struct clone_info ci;
	blk_qc_t ret = BLK_QC_T_NONE;
	int error = 0;

	if (unlikely(!map)) {
		bio_io_error(bio);
		return ret;
	}

	blk_queue_split(md->queue, &bio);

	init_clone_info(&ci, md, map, bio);

	if (bio->bi_opf & REQ_PREFLUSH) {
		ci.bio = &ci.io->md->flush_bio;
		ci.sector_count = 0;
		error = __send_empty_flush(&ci);
		/* dec_pending submits any data associated with flush */
	} else if (bio_op(bio) == REQ_OP_ZONE_RESET) {
		ci.bio = bio;
		ci.sector_count = 0;
		error = __split_and_process_non_flush(&ci);
	} else {
		ci.bio = bio;
		ci.sector_count = bio_sectors(bio);
		while (ci.sector_count && !error) {
			error = __split_and_process_non_flush(&ci);
			if (current->bio_list && ci.sector_count && !error) {
				/*
				 * Remainder must be passed to generic_make_request()
				 * so that it gets handled *after* bios already submitted
				 * have been completely processed.
				 * We take a clone of the original to store in
				 * ci.io->orig_bio to be used by end_io_acct() and
				 * for dec_pending to use for completion handling.
				 * As this path is not used for REQ_OP_ZONE_REPORT,
				 * the usage of io->orig_bio in dm_remap_zone_report()
				 * won't be affected by this reassignment.
				 */
				struct bio *b = bio_split(bio, bio_sectors(bio) - ci.sector_count,
							  GFP_NOIO, &md->queue->bio_split);
				ci.io->orig_bio = b;
				bio_chain(b, bio);
				ret = generic_make_request(bio);
				break;
			}
		}
	}

	/* drop the extra reference count */
	dec_pending(ci.io, errno_to_blk_status(error));
	return ret;
}

/*
 * Optimized variant of __split_and_process_bio that leverages the
 * fact that targets that use it do _not_ have a need to split bios.
 */
static blk_qc_t __process_bio(struct mapped_device *md,
			      struct dm_table *map, struct bio *bio)
{
	struct clone_info ci;
	blk_qc_t ret = BLK_QC_T_NONE;
	int error = 0;

	if (unlikely(!map)) {
		bio_io_error(bio);
		return ret;
	}

	init_clone_info(&ci, md, map, bio);

	if (bio->bi_opf & REQ_PREFLUSH) {
		ci.bio = &ci.io->md->flush_bio;
		ci.sector_count = 0;
		error = __send_empty_flush(&ci);
		/* dec_pending submits any data associated with flush */
	} else {
		struct dm_target *ti = md->immutable_target;
		struct dm_target_io *tio;

		/*
		 * Defend against IO still getting in during teardown
		 * - as was seen for a time with nvme-fcloop
		 */
		if (unlikely(WARN_ON_ONCE(!ti || !dm_target_is_valid(ti)))) {
			error = -EIO;
			goto out;
		}

		ci.bio = bio;
		ci.sector_count = bio_sectors(bio);
		if (unlikely(__process_abnormal_io(&ci, ti, &error)))
			goto out;

		tio = alloc_tio(&ci, ti, 0, GFP_NOIO);
		ret = __clone_and_map_simple_bio(&ci, tio, NULL);
	}
out:
	/* drop the extra reference count */
	dec_pending(ci.io, errno_to_blk_status(error));
	return ret;
}

typedef blk_qc_t (process_bio_fn)(struct mapped_device *, struct dm_table *, struct bio *);

static blk_qc_t __dm_make_request(struct request_queue *q, struct bio *bio,
				  process_bio_fn process_bio)
{
	struct mapped_device *md = q->queuedata;
	blk_qc_t ret = BLK_QC_T_NONE;
	int srcu_idx;
	struct dm_table *map;

	map = dm_get_live_table(md, &srcu_idx);

	/* if we're suspended, we have to queue this io for later */
	if (unlikely(test_bit(DMF_BLOCK_IO_FOR_SUSPEND, &md->flags))) {
		dm_put_live_table(md, srcu_idx);

		if (!(bio->bi_opf & REQ_RAHEAD))
			queue_io(md, bio);
		else
			bio_io_error(bio);
		return ret;
	}

	ret = process_bio(md, map, bio);

	dm_put_live_table(md, srcu_idx);
	return ret;
}

/*
 * The request function that remaps the bio to one target and
 * splits off any remainder.
 */
static blk_qc_t dm_make_request(struct request_queue *q, struct bio *bio)
{
	return __dm_make_request(q, bio, __split_and_process_bio);
}

static blk_qc_t dm_make_request_nvme(struct request_queue *q, struct bio *bio)
{
	return __dm_make_request(q, bio, __process_bio);
}

static int dm_any_congested(void *congested_data, int bdi_bits)
{
	int r = bdi_bits;
	struct mapped_device *md = congested_data;
	struct dm_table *map;

	if (!test_bit(DMF_BLOCK_IO_FOR_SUSPEND, &md->flags)) {
		if (dm_request_based(md)) {
			/*
			 * With request-based DM we only need to check the
			 * top-level queue for congestion.
			 */
			r = md->queue->backing_dev_info->wb.state & bdi_bits;
		} else {
			map = dm_get_live_table_fast(md);
			if (map)
				r = dm_table_any_congested(map, bdi_bits);
			dm_put_live_table_fast(md);
		}
	}

	return r;
}

/*-----------------------------------------------------------------
 * An IDR is used to keep track of allocated minor numbers.
 *---------------------------------------------------------------*/
static void free_minor(int minor)
{
	spin_lock(&_minor_lock);
	idr_remove(&_minor_idr, minor);
	spin_unlock(&_minor_lock);
}

/*
 * See if the device with a specific minor # is free.
 */
static int specific_minor(int minor)
{
	int r;

	if (minor >= (1 << MINORBITS))
		return -EINVAL;

	idr_preload(GFP_KERNEL);
	spin_lock(&_minor_lock);

	r = idr_alloc(&_minor_idr, MINOR_ALLOCED, minor, minor + 1, GFP_NOWAIT);

	spin_unlock(&_minor_lock);
	idr_preload_end();
	if (r < 0)
		return r == -ENOSPC ? -EBUSY : r;
	return 0;
}

static int next_free_minor(int *minor)
{
	int r;

	idr_preload(GFP_KERNEL);
	spin_lock(&_minor_lock);

	r = idr_alloc(&_minor_idr, MINOR_ALLOCED, 0, 1 << MINORBITS, GFP_NOWAIT);

	spin_unlock(&_minor_lock);
	idr_preload_end();
	if (r < 0)
		return r;
	*minor = r;
	return 0;
}

static const struct block_device_operations dm_blk_dops;
static const struct dax_operations dm_dax_ops;

static void dm_wq_work(struct work_struct *work);

static void dm_init_normal_md_queue(struct mapped_device *md)
{
	md->use_blk_mq = false;

	/*
	 * Initialize aspects of queue that aren't relevant for blk-mq
	 */
	md->queue->backing_dev_info->congested_data = md;
	md->queue->backing_dev_info->congested_fn = dm_any_congested;
}

static void dm_destroy_inline_encryption(struct request_queue *q);

static void cleanup_mapped_device(struct mapped_device *md)
{
	if (md->wq)
		destroy_workqueue(md->wq);
	if (md->kworker_task)
		kthread_stop(md->kworker_task);
	bioset_exit(&md->bs);
	bioset_exit(&md->io_bs);

	if (md->dax_dev) {
		kill_dax(md->dax_dev);
		put_dax(md->dax_dev);
		md->dax_dev = NULL;
	}

	if (md->disk) {
		spin_lock(&_minor_lock);
		md->disk->private_data = NULL;
		spin_unlock(&_minor_lock);
		del_gendisk(md->disk);
		put_disk(md->disk);
	}

	if (md->queue) {
		dm_destroy_inline_encryption(md->queue);
		blk_cleanup_queue(md->queue);
	}

	cleanup_srcu_struct(&md->io_barrier);

	if (md->bdev) {
		bdput(md->bdev);
		md->bdev = NULL;
	}

	mutex_destroy(&md->suspend_lock);
	mutex_destroy(&md->type_lock);
	mutex_destroy(&md->table_devices_lock);

	dm_mq_cleanup_mapped_device(md);
}

/*
 * Allocate and initialise a blank device with a given minor.
 */
static struct mapped_device *alloc_dev(int minor)
{
	int r, numa_node_id = dm_get_numa_node();
	struct dax_device *dax_dev = NULL;
	struct mapped_device *md;
	void *old_md;

	md = kvzalloc_node(sizeof(*md), GFP_KERNEL, numa_node_id);
	if (!md) {
		DMWARN("unable to allocate device, out of memory.");
		return NULL;
	}

	if (!try_module_get(THIS_MODULE))
		goto bad_module_get;

	/* get a minor number for the dev */
	if (minor == DM_ANY_MINOR)
		r = next_free_minor(&minor);
	else
		r = specific_minor(minor);
	if (r < 0)
		goto bad_minor;

	r = init_srcu_struct(&md->io_barrier);
	if (r < 0)
		goto bad_io_barrier;

	md->numa_node_id = numa_node_id;
	md->use_blk_mq = dm_use_blk_mq_default();
	md->init_tio_pdu = false;
	md->type = DM_TYPE_NONE;
	mutex_init(&md->suspend_lock);
	mutex_init(&md->type_lock);
	mutex_init(&md->table_devices_lock);
	spin_lock_init(&md->deferred_lock);
	atomic_set(&md->holders, 1);
	atomic_set(&md->open_count, 0);
	atomic_set(&md->event_nr, 0);
	atomic_set(&md->uevent_seq, 0);
	INIT_LIST_HEAD(&md->uevent_list);
	INIT_LIST_HEAD(&md->table_devices);
	spin_lock_init(&md->uevent_lock);

	md->queue = blk_alloc_queue_node(GFP_KERNEL, numa_node_id, NULL);
	if (!md->queue)
		goto bad;
	md->queue->queuedata = md;
	/*
	 * default to bio-based required ->make_request_fn until DM
	 * table is loaded and md->type established. If request-based
	 * table is loaded: blk-mq will override accordingly.
	 */
	blk_queue_make_request(md->queue, dm_make_request);

	md->disk = alloc_disk_node(1, md->numa_node_id);
	if (!md->disk)
		goto bad;

	atomic_set(&md->pending[0], 0);
	atomic_set(&md->pending[1], 0);
	init_waitqueue_head(&md->wait);
	INIT_WORK(&md->work, dm_wq_work);
	init_waitqueue_head(&md->eventq);
	init_completion(&md->kobj_holder.completion);
	md->kworker_task = NULL;

	md->disk->major = _major;
	md->disk->first_minor = minor;
	md->disk->fops = &dm_blk_dops;
	md->disk->queue = md->queue;
	md->disk->private_data = md;
	sprintf(md->disk->disk_name, "dm-%d", minor);

	if (IS_ENABLED(CONFIG_DAX_DRIVER)) {
		dax_dev = alloc_dax(md, md->disk->disk_name, &dm_dax_ops);
		if (!dax_dev)
			goto bad;
	}
	md->dax_dev = dax_dev;

	add_disk_no_queue_reg(md->disk);
	format_dev_t(md->name, MKDEV(_major, minor));

	md->wq = alloc_workqueue("kdmflush", WQ_MEM_RECLAIM, 0);
	if (!md->wq)
		goto bad;

	md->bdev = bdget_disk(md->disk, 0);
	if (!md->bdev)
		goto bad;

	bio_init(&md->flush_bio, NULL, 0);
	bio_set_dev(&md->flush_bio, md->bdev);
	md->flush_bio.bi_opf = REQ_OP_WRITE | REQ_PREFLUSH | REQ_SYNC;

	dm_stats_init(&md->stats);

	/* Populate the mapping, nobody knows we exist yet */
	spin_lock(&_minor_lock);
	old_md = idr_replace(&_minor_idr, md, minor);
	spin_unlock(&_minor_lock);

	BUG_ON(old_md != MINOR_ALLOCED);

	return md;

bad:
	cleanup_mapped_device(md);
bad_io_barrier:
	free_minor(minor);
bad_minor:
	module_put(THIS_MODULE);
bad_module_get:
	kvfree(md);
	return NULL;
}

static void unlock_fs(struct mapped_device *md);

static void free_dev(struct mapped_device *md)
{
	int minor = MINOR(disk_devt(md->disk));

	unlock_fs(md);

	cleanup_mapped_device(md);

	free_table_devices(&md->table_devices);
	dm_stats_cleanup(&md->stats);
	free_minor(minor);

	module_put(THIS_MODULE);
	kvfree(md);
}

static int __bind_mempools(struct mapped_device *md, struct dm_table *t)
{
	struct dm_md_mempools *p = dm_table_get_md_mempools(t);
	int ret = 0;

	if (dm_table_bio_based(t)) {
		/*
		 * The md may already have mempools that need changing.
		 * If so, reload bioset because front_pad may have changed
		 * because a different table was loaded.
		 */
		bioset_exit(&md->bs);
		bioset_exit(&md->io_bs);

	} else if (bioset_initialized(&md->bs)) {
		/*
		 * There's no need to reload with request-based dm
		 * because the size of front_pad doesn't change.
		 * Note for future: If you are to reload bioset,
		 * prep-ed requests in the queue may refer
		 * to bio from the old bioset, so you must walk
		 * through the queue to unprep.
		 */
		goto out;
	}

	BUG_ON(!p ||
	       bioset_initialized(&md->bs) ||
	       bioset_initialized(&md->io_bs));

	ret = bioset_init_from_src(&md->bs, &p->bs);
	if (ret)
		goto out;
	ret = bioset_init_from_src(&md->io_bs, &p->io_bs);
	if (ret)
		bioset_exit(&md->bs);
out:
	/* mempool bind completed, no longer need any mempools in the table */
	dm_table_free_md_mempools(t);
	return ret;
}

/*
 * Bind a table to the device.
 */
static void event_callback(void *context)
{
	unsigned long flags;
	LIST_HEAD(uevents);
	struct mapped_device *md = (struct mapped_device *) context;

	spin_lock_irqsave(&md->uevent_lock, flags);
	list_splice_init(&md->uevent_list, &uevents);
	spin_unlock_irqrestore(&md->uevent_lock, flags);

	dm_send_uevents(&uevents, &disk_to_dev(md->disk)->kobj);

	atomic_inc(&md->event_nr);
	wake_up(&md->eventq);
	dm_issue_global_event();
}

/*
 * Protected by md->suspend_lock obtained by dm_swap_table().
 */
static void __set_size(struct mapped_device *md, sector_t size)
{
	lockdep_assert_held(&md->suspend_lock);

	set_capacity(md->disk, size);

	i_size_write(md->bdev->bd_inode, (loff_t)size << SECTOR_SHIFT);
}

/*
 * Returns old map, which caller must destroy.
 */
static struct dm_table *__bind(struct mapped_device *md, struct dm_table *t,
			       struct queue_limits *limits)
{
	struct dm_table *old_map;
	struct request_queue *q = md->queue;
	bool request_based = dm_table_request_based(t);
	sector_t size;
	int ret;

	lockdep_assert_held(&md->suspend_lock);

	size = dm_table_get_size(t);

	/*
	 * Wipe any geometry if the size of the table changed.
	 */
	if (size != dm_get_size(md))
		memset(&md->geometry, 0, sizeof(md->geometry));

	__set_size(md, size);

	dm_table_event_callback(t, event_callback, md);

	/*
	 * The queue hasn't been stopped yet, if the old table type wasn't
	 * for request-based during suspension.  So stop it to prevent
	 * I/O mapping before resume.
	 * This must be done before setting the queue restrictions,
	 * because request-based dm may be run just after the setting.
	 */
	if (request_based)
		dm_stop_queue(q);

	if (request_based || md->type == DM_TYPE_NVME_BIO_BASED) {
		/*
		 * Leverage the fact that request-based DM targets and
		 * NVMe bio based targets are immutable singletons
		 * - used to optimize both dm_request_fn and dm_mq_queue_rq;
		 *   and __process_bio.
		 */
		md->immutable_target = dm_table_get_immutable_target(t);
	}

	ret = __bind_mempools(md, t);
	if (ret) {
		old_map = ERR_PTR(ret);
		goto out;
	}

	old_map = rcu_dereference_protected(md->map, lockdep_is_held(&md->suspend_lock));
	rcu_assign_pointer(md->map, (void *)t);
	md->immutable_target_type = dm_table_get_immutable_target_type(t);

	dm_table_set_restrictions(t, q, limits);
	if (old_map)
		dm_sync_table(md);

out:
	return old_map;
}

/*
 * Returns unbound table for the caller to free.
 */
static struct dm_table *__unbind(struct mapped_device *md)
{
	struct dm_table *map = rcu_dereference_protected(md->map, 1);

	if (!map)
		return NULL;

	dm_table_event_callback(map, NULL, NULL);
	RCU_INIT_POINTER(md->map, NULL);
	dm_sync_table(md);

	return map;
}

/*
 * Constructor for a new device.
 */
int dm_create(int minor, struct mapped_device **result)
{
	int r;
	struct mapped_device *md;

	md = alloc_dev(minor);
	if (!md)
		return -ENXIO;

	r = dm_sysfs_init(md);
	if (r) {
		free_dev(md);
		return r;
	}

	*result = md;
	return 0;
}

/*
 * Functions to manage md->type.
 * All are required to hold md->type_lock.
 */
void dm_lock_md_type(struct mapped_device *md)
{
	mutex_lock(&md->type_lock);
}

void dm_unlock_md_type(struct mapped_device *md)
{
	mutex_unlock(&md->type_lock);
}

void dm_set_md_type(struct mapped_device *md, enum dm_queue_mode type)
{
	BUG_ON(!mutex_is_locked(&md->type_lock));
	md->type = type;
}

enum dm_queue_mode dm_get_md_type(struct mapped_device *md)
{
	return md->type;
}

struct target_type *dm_get_immutable_target_type(struct mapped_device *md)
{
	return md->immutable_target_type;
}

/*
 * The queue_limits are only valid as long as you have a reference
 * count on 'md'.
 */
struct queue_limits *dm_get_queue_limits(struct mapped_device *md)
{
	BUG_ON(!atomic_read(&md->holders));
	return &md->queue->limits;
}
EXPORT_SYMBOL_GPL(dm_get_queue_limits);

#ifdef CONFIG_BLK_INLINE_ENCRYPTION
struct dm_keyslot_evict_args {
	const struct blk_crypto_key *key;
	int err;
};

static int dm_keyslot_evict_callback(struct dm_target *ti, struct dm_dev *dev,
				     sector_t start, sector_t len, void *data)
{
	struct dm_keyslot_evict_args *args = data;
	int err;

	err = blk_crypto_evict_key(dev->bdev->bd_queue, args->key);
	if (!args->err)
		args->err = err;
	/* Always try to evict the key from all devices. */
	return 0;
}

/*
 * When an inline encryption key is evicted from a device-mapper device, evict
 * it from all the underlying devices.
 */
static int dm_keyslot_evict(struct keyslot_manager *ksm,
			    const struct blk_crypto_key *key, unsigned int slot)
{
	struct mapped_device *md = keyslot_manager_private(ksm);
	struct dm_keyslot_evict_args args = { key };
	struct dm_table *t;
	int srcu_idx;
	int i;
	struct dm_target *ti;

	t = dm_get_live_table(md, &srcu_idx);
	if (!t)
		return 0;
	for (i = 0; i < dm_table_get_num_targets(t); i++) {
		ti = dm_table_get_target(t, i);
		if (!ti->type->iterate_devices)
			continue;
		ti->type->iterate_devices(ti, dm_keyslot_evict_callback, &args);
	}
	dm_put_live_table(md, srcu_idx);
	return args.err;
}

struct dm_derive_raw_secret_args {
	const u8 *wrapped_key;
	unsigned int wrapped_key_size;
	u8 *secret;
	unsigned int secret_size;
	int err;
};

static int dm_derive_raw_secret_callback(struct dm_target *ti,
					 struct dm_dev *dev, sector_t start,
					 sector_t len, void *data)
{
	struct dm_derive_raw_secret_args *args = data;
	struct request_queue *q = dev->bdev->bd_queue;

	if (!args->err)
		return 0;

	if (!q->ksm) {
		args->err = -EOPNOTSUPP;
		return 0;
	}

	args->err = keyslot_manager_derive_raw_secret(q->ksm, args->wrapped_key,
						args->wrapped_key_size,
						args->secret,
						args->secret_size);
	/* Try another device in case this fails. */
	return 0;
}

/*
 * Retrieve the raw_secret from the underlying device. Given that
 * only only one raw_secret can exist for a particular wrappedkey,
 * retrieve it only from the first device that supports derive_raw_secret()
 */
static int dm_derive_raw_secret(struct keyslot_manager *ksm,
				const u8 *wrapped_key,
				unsigned int wrapped_key_size,
				u8 *secret, unsigned int secret_size)
{
	struct mapped_device *md = keyslot_manager_private(ksm);
	struct dm_derive_raw_secret_args args = {
		.wrapped_key = wrapped_key,
		.wrapped_key_size = wrapped_key_size,
		.secret = secret,
		.secret_size = secret_size,
		.err = -EOPNOTSUPP,
	};
	struct dm_table *t;
	int srcu_idx;
	int i;
	struct dm_target *ti;

	t = dm_get_live_table(md, &srcu_idx);
	if (!t)
		return -EOPNOTSUPP;
	for (i = 0; i < dm_table_get_num_targets(t); i++) {
		ti = dm_table_get_target(t, i);
		if (!ti->type->iterate_devices)
			continue;
		ti->type->iterate_devices(ti, dm_derive_raw_secret_callback,
					  &args);
		if (!args.err)
			break;
	}
	dm_put_live_table(md, srcu_idx);
	return args.err;
}

static struct keyslot_mgmt_ll_ops dm_ksm_ll_ops = {
	.keyslot_evict = dm_keyslot_evict,
	.derive_raw_secret = dm_derive_raw_secret,
};

static int dm_init_inline_encryption(struct mapped_device *md)
{
	unsigned int mode_masks[BLK_ENCRYPTION_MODE_MAX];

	/*
	 * Start out with all crypto mode support bits set.  Any unsupported
	 * bits will be cleared later when calculating the device restrictions.
	 */
	memset(mode_masks, 0xFF, sizeof(mode_masks));

<<<<<<< HEAD
	md->queue->ksm = keyslot_manager_create_passthrough(&dm_ksm_ll_ops,
=======
	md->queue->ksm = keyslot_manager_create_passthrough(NULL,
							    &dm_ksm_ll_ops,
>>>>>>> f8b19f1e
							    mode_masks, md);
	if (!md->queue->ksm)
		return -ENOMEM;
	return 0;
}

static void dm_destroy_inline_encryption(struct request_queue *q)
{
	keyslot_manager_destroy(q->ksm);
	q->ksm = NULL;
}
#else /* CONFIG_BLK_INLINE_ENCRYPTION */
static inline int dm_init_inline_encryption(struct mapped_device *md)
{
	return 0;
}

static inline void dm_destroy_inline_encryption(struct request_queue *q)
{
}
#endif /* !CONFIG_BLK_INLINE_ENCRYPTION */

/*
 * Setup the DM device's queue based on md's type
 */
int dm_setup_md_queue(struct mapped_device *md, struct dm_table *t)
{
	int r;
	struct queue_limits limits;
	enum dm_queue_mode type = dm_get_md_type(md);

	switch (type) {
	case DM_TYPE_REQUEST_BASED:
		dm_init_normal_md_queue(md);
		r = dm_old_init_request_queue(md, t);
		if (r) {
			DMERR("Cannot initialize queue for request-based mapped device");
			return r;
		}
		break;
	case DM_TYPE_MQ_REQUEST_BASED:
		r = dm_mq_init_request_queue(md, t);
		if (r) {
			DMERR("Cannot initialize queue for request-based dm-mq mapped device");
			return r;
		}
		break;
	case DM_TYPE_BIO_BASED:
	case DM_TYPE_DAX_BIO_BASED:
		dm_init_normal_md_queue(md);
		break;
	case DM_TYPE_NVME_BIO_BASED:
		dm_init_normal_md_queue(md);
		blk_queue_make_request(md->queue, dm_make_request_nvme);
		break;
	case DM_TYPE_NONE:
		WARN_ON_ONCE(true);
		break;
	}

	r = dm_calculate_queue_limits(t, &limits);
	if (r) {
		DMERR("Cannot calculate initial queue limits");
		return r;
	}

	r = dm_init_inline_encryption(md);
	if (r) {
		DMERR("Cannot initialize inline encryption");
		return r;
	}

	dm_table_set_restrictions(t, md->queue, &limits);
	blk_register_queue(md->disk);

	return 0;
}

struct mapped_device *dm_get_md(dev_t dev)
{
	struct mapped_device *md;
	unsigned minor = MINOR(dev);

	if (MAJOR(dev) != _major || minor >= (1 << MINORBITS))
		return NULL;

	spin_lock(&_minor_lock);

	md = idr_find(&_minor_idr, minor);
	if (!md || md == MINOR_ALLOCED || (MINOR(disk_devt(dm_disk(md))) != minor) ||
	    test_bit(DMF_FREEING, &md->flags) || dm_deleting_md(md)) {
		md = NULL;
		goto out;
	}
	dm_get(md);
out:
	spin_unlock(&_minor_lock);

	return md;
}
EXPORT_SYMBOL_GPL(dm_get_md);

void *dm_get_mdptr(struct mapped_device *md)
{
	return md->interface_ptr;
}

void dm_set_mdptr(struct mapped_device *md, void *ptr)
{
	md->interface_ptr = ptr;
}

void dm_get(struct mapped_device *md)
{
	atomic_inc(&md->holders);
	BUG_ON(test_bit(DMF_FREEING, &md->flags));
}

int dm_hold(struct mapped_device *md)
{
	spin_lock(&_minor_lock);
	if (test_bit(DMF_FREEING, &md->flags)) {
		spin_unlock(&_minor_lock);
		return -EBUSY;
	}
	dm_get(md);
	spin_unlock(&_minor_lock);
	return 0;
}
EXPORT_SYMBOL_GPL(dm_hold);

const char *dm_device_name(struct mapped_device *md)
{
	return md->name;
}
EXPORT_SYMBOL_GPL(dm_device_name);

static void __dm_destroy(struct mapped_device *md, bool wait)
{
	struct dm_table *map;
	int srcu_idx;

	might_sleep();

	spin_lock(&_minor_lock);
	idr_replace(&_minor_idr, MINOR_ALLOCED, MINOR(disk_devt(dm_disk(md))));
	set_bit(DMF_FREEING, &md->flags);
	spin_unlock(&_minor_lock);

	blk_set_queue_dying(md->queue);

	if (dm_request_based(md) && md->kworker_task)
		kthread_flush_worker(&md->kworker);

	/*
	 * Take suspend_lock so that presuspend and postsuspend methods
	 * do not race with internal suspend.
	 */
	mutex_lock(&md->suspend_lock);
	map = dm_get_live_table(md, &srcu_idx);
	if (!dm_suspended_md(md)) {
		dm_table_presuspend_targets(map);
		set_bit(DMF_SUSPENDED, &md->flags);
		dm_table_postsuspend_targets(map);
	}
	/* dm_put_live_table must be before msleep, otherwise deadlock is possible */
	dm_put_live_table(md, srcu_idx);
	mutex_unlock(&md->suspend_lock);

	/*
	 * Rare, but there may be I/O requests still going to complete,
	 * for example.  Wait for all references to disappear.
	 * No one should increment the reference count of the mapped_device,
	 * after the mapped_device state becomes DMF_FREEING.
	 */
	if (wait)
		while (atomic_read(&md->holders))
			msleep(1);
	else if (atomic_read(&md->holders))
		DMWARN("%s: Forcibly removing mapped_device still in use! (%d users)",
		       dm_device_name(md), atomic_read(&md->holders));

	dm_sysfs_exit(md);
	dm_table_destroy(__unbind(md));
	free_dev(md);
}

void dm_destroy(struct mapped_device *md)
{
	__dm_destroy(md, true);
}

void dm_destroy_immediate(struct mapped_device *md)
{
	__dm_destroy(md, false);
}

void dm_put(struct mapped_device *md)
{
	atomic_dec(&md->holders);
}
EXPORT_SYMBOL_GPL(dm_put);

static int dm_wait_for_completion(struct mapped_device *md, long task_state)
{
	int r = 0;
	DEFINE_WAIT(wait);

	while (1) {
		prepare_to_wait(&md->wait, &wait, task_state);

		if (!md_in_flight(md))
			break;

		if (signal_pending_state(task_state, current)) {
			r = -EINTR;
			break;
		}

		io_schedule();
	}
	finish_wait(&md->wait, &wait);

	return r;
}

/*
 * Process the deferred bios
 */
static void dm_wq_work(struct work_struct *work)
{
	struct mapped_device *md = container_of(work, struct mapped_device,
						work);
	struct bio *c;
	int srcu_idx;
	struct dm_table *map;

	map = dm_get_live_table(md, &srcu_idx);

	while (!test_bit(DMF_BLOCK_IO_FOR_SUSPEND, &md->flags)) {
		spin_lock_irq(&md->deferred_lock);
		c = bio_list_pop(&md->deferred);
		spin_unlock_irq(&md->deferred_lock);

		if (!c)
			break;

		if (dm_request_based(md))
			generic_make_request(c);
		else
			__split_and_process_bio(md, map, c);
	}

	dm_put_live_table(md, srcu_idx);
}

static void dm_queue_flush(struct mapped_device *md)
{
	clear_bit(DMF_BLOCK_IO_FOR_SUSPEND, &md->flags);
	smp_mb__after_atomic();
	queue_work(md->wq, &md->work);
}

/*
 * Swap in a new table, returning the old one for the caller to destroy.
 */
struct dm_table *dm_swap_table(struct mapped_device *md, struct dm_table *table)
{
	struct dm_table *live_map = NULL, *map = ERR_PTR(-EINVAL);
	struct queue_limits limits;
	int r;

	mutex_lock(&md->suspend_lock);

	/* device must be suspended */
	if (!dm_suspended_md(md))
		goto out;

	/*
	 * If the new table has no data devices, retain the existing limits.
	 * This helps multipath with queue_if_no_path if all paths disappear,
	 * then new I/O is queued based on these limits, and then some paths
	 * reappear.
	 */
	if (dm_table_has_no_data_devices(table)) {
		live_map = dm_get_live_table_fast(md);
		if (live_map)
			limits = md->queue->limits;
		dm_put_live_table_fast(md);
	}

	if (!live_map) {
		r = dm_calculate_queue_limits(table, &limits);
		if (r) {
			map = ERR_PTR(r);
			goto out;
		}
	}

	map = __bind(md, table, &limits);
	dm_issue_global_event();

out:
	mutex_unlock(&md->suspend_lock);
	return map;
}

/*
 * Functions to lock and unlock any filesystem running on the
 * device.
 */
static int lock_fs(struct mapped_device *md)
{
	int r;

	WARN_ON(md->frozen_sb);

	md->frozen_sb = freeze_bdev(md->bdev);
	if (IS_ERR(md->frozen_sb)) {
		r = PTR_ERR(md->frozen_sb);
		md->frozen_sb = NULL;
		return r;
	}

	set_bit(DMF_FROZEN, &md->flags);

	return 0;
}

static void unlock_fs(struct mapped_device *md)
{
	if (!test_bit(DMF_FROZEN, &md->flags))
		return;

	thaw_bdev(md->bdev, md->frozen_sb);
	md->frozen_sb = NULL;
	clear_bit(DMF_FROZEN, &md->flags);
}

/*
 * @suspend_flags: DM_SUSPEND_LOCKFS_FLAG and/or DM_SUSPEND_NOFLUSH_FLAG
 * @task_state: e.g. TASK_INTERRUPTIBLE or TASK_UNINTERRUPTIBLE
 * @dmf_suspended_flag: DMF_SUSPENDED or DMF_SUSPENDED_INTERNALLY
 *
 * If __dm_suspend returns 0, the device is completely quiescent
 * now. There is no request-processing activity. All new requests
 * are being added to md->deferred list.
 */
static int __dm_suspend(struct mapped_device *md, struct dm_table *map,
			unsigned suspend_flags, long task_state,
			int dmf_suspended_flag)
{
	bool do_lockfs = suspend_flags & DM_SUSPEND_LOCKFS_FLAG;
	bool noflush = suspend_flags & DM_SUSPEND_NOFLUSH_FLAG;
	int r;

	lockdep_assert_held(&md->suspend_lock);

	/*
	 * DMF_NOFLUSH_SUSPENDING must be set before presuspend.
	 * This flag is cleared before dm_suspend returns.
	 */
	if (noflush)
		set_bit(DMF_NOFLUSH_SUSPENDING, &md->flags);
	else
		pr_debug("%s: suspending with flush\n", dm_device_name(md));

	/*
	 * This gets reverted if there's an error later and the targets
	 * provide the .presuspend_undo hook.
	 */
	dm_table_presuspend_targets(map);

	/*
	 * Flush I/O to the device.
	 * Any I/O submitted after lock_fs() may not be flushed.
	 * noflush takes precedence over do_lockfs.
	 * (lock_fs() flushes I/Os and waits for them to complete.)
	 */
	if (!noflush && do_lockfs) {
		r = lock_fs(md);
		if (r) {
			dm_table_presuspend_undo_targets(map);
			return r;
		}
	}

	/*
	 * Here we must make sure that no processes are submitting requests
	 * to target drivers i.e. no one may be executing
	 * __split_and_process_bio. This is called from dm_request and
	 * dm_wq_work.
	 *
	 * To get all processes out of __split_and_process_bio in dm_request,
	 * we take the write lock. To prevent any process from reentering
	 * __split_and_process_bio from dm_request and quiesce the thread
	 * (dm_wq_work), we set BMF_BLOCK_IO_FOR_SUSPEND and call
	 * flush_workqueue(md->wq).
	 */
	set_bit(DMF_BLOCK_IO_FOR_SUSPEND, &md->flags);
	if (map)
		synchronize_srcu(&md->io_barrier);

	/*
	 * Stop md->queue before flushing md->wq in case request-based
	 * dm defers requests to md->wq from md->queue.
	 */
	if (dm_request_based(md)) {
		dm_stop_queue(md->queue);
		if (md->kworker_task)
			kthread_flush_worker(&md->kworker);
	}

	flush_workqueue(md->wq);

	/*
	 * At this point no more requests are entering target request routines.
	 * We call dm_wait_for_completion to wait for all existing requests
	 * to finish.
	 */
	r = dm_wait_for_completion(md, task_state);
	if (!r)
		set_bit(dmf_suspended_flag, &md->flags);

	if (noflush)
		clear_bit(DMF_NOFLUSH_SUSPENDING, &md->flags);
	if (map)
		synchronize_srcu(&md->io_barrier);

	/* were we interrupted ? */
	if (r < 0) {
		dm_queue_flush(md);

		if (dm_request_based(md))
			dm_start_queue(md->queue);

		unlock_fs(md);
		dm_table_presuspend_undo_targets(map);
		/* pushback list is already flushed, so skip flush */
	}

	return r;
}

/*
 * We need to be able to change a mapping table under a mounted
 * filesystem.  For example we might want to move some data in
 * the background.  Before the table can be swapped with
 * dm_bind_table, dm_suspend must be called to flush any in
 * flight bios and ensure that any further io gets deferred.
 */
/*
 * Suspend mechanism in request-based dm.
 *
 * 1. Flush all I/Os by lock_fs() if needed.
 * 2. Stop dispatching any I/O by stopping the request_queue.
 * 3. Wait for all in-flight I/Os to be completed or requeued.
 *
 * To abort suspend, start the request_queue.
 */
int dm_suspend(struct mapped_device *md, unsigned suspend_flags)
{
	struct dm_table *map = NULL;
	int r = 0;

retry:
	mutex_lock_nested(&md->suspend_lock, SINGLE_DEPTH_NESTING);

	if (dm_suspended_md(md)) {
		r = -EINVAL;
		goto out_unlock;
	}

	if (dm_suspended_internally_md(md)) {
		/* already internally suspended, wait for internal resume */
		mutex_unlock(&md->suspend_lock);
		r = wait_on_bit(&md->flags, DMF_SUSPENDED_INTERNALLY, TASK_INTERRUPTIBLE);
		if (r)
			return r;
		goto retry;
	}

	map = rcu_dereference_protected(md->map, lockdep_is_held(&md->suspend_lock));

	r = __dm_suspend(md, map, suspend_flags, TASK_INTERRUPTIBLE, DMF_SUSPENDED);
	if (r)
		goto out_unlock;

	dm_table_postsuspend_targets(map);

out_unlock:
	mutex_unlock(&md->suspend_lock);
	return r;
}

static int __dm_resume(struct mapped_device *md, struct dm_table *map)
{
	if (map) {
		int r = dm_table_resume_targets(map);
		if (r)
			return r;
	}

	dm_queue_flush(md);

	/*
	 * Flushing deferred I/Os must be done after targets are resumed
	 * so that mapping of targets can work correctly.
	 * Request-based dm is queueing the deferred I/Os in its request_queue.
	 */
	if (dm_request_based(md))
		dm_start_queue(md->queue);

	unlock_fs(md);

	return 0;
}

int dm_resume(struct mapped_device *md)
{
	int r;
	struct dm_table *map = NULL;

retry:
	r = -EINVAL;
	mutex_lock_nested(&md->suspend_lock, SINGLE_DEPTH_NESTING);

	if (!dm_suspended_md(md))
		goto out;

	if (dm_suspended_internally_md(md)) {
		/* already internally suspended, wait for internal resume */
		mutex_unlock(&md->suspend_lock);
		r = wait_on_bit(&md->flags, DMF_SUSPENDED_INTERNALLY, TASK_INTERRUPTIBLE);
		if (r)
			return r;
		goto retry;
	}

	map = rcu_dereference_protected(md->map, lockdep_is_held(&md->suspend_lock));
	if (!map || !dm_table_get_size(map))
		goto out;

	r = __dm_resume(md, map);
	if (r)
		goto out;

	clear_bit(DMF_SUSPENDED, &md->flags);
out:
	mutex_unlock(&md->suspend_lock);

	return r;
}

/*
 * Internal suspend/resume works like userspace-driven suspend. It waits
 * until all bios finish and prevents issuing new bios to the target drivers.
 * It may be used only from the kernel.
 */

static void __dm_internal_suspend(struct mapped_device *md, unsigned suspend_flags)
{
	struct dm_table *map = NULL;

	lockdep_assert_held(&md->suspend_lock);

	if (md->internal_suspend_count++)
		return; /* nested internal suspend */

	if (dm_suspended_md(md)) {
		set_bit(DMF_SUSPENDED_INTERNALLY, &md->flags);
		return; /* nest suspend */
	}

	map = rcu_dereference_protected(md->map, lockdep_is_held(&md->suspend_lock));

	/*
	 * Using TASK_UNINTERRUPTIBLE because only NOFLUSH internal suspend is
	 * supported.  Properly supporting a TASK_INTERRUPTIBLE internal suspend
	 * would require changing .presuspend to return an error -- avoid this
	 * until there is a need for more elaborate variants of internal suspend.
	 */
	(void) __dm_suspend(md, map, suspend_flags, TASK_UNINTERRUPTIBLE,
			    DMF_SUSPENDED_INTERNALLY);

	dm_table_postsuspend_targets(map);
}

static void __dm_internal_resume(struct mapped_device *md)
{
	BUG_ON(!md->internal_suspend_count);

	if (--md->internal_suspend_count)
		return; /* resume from nested internal suspend */

	if (dm_suspended_md(md))
		goto done; /* resume from nested suspend */

	/*
	 * NOTE: existing callers don't need to call dm_table_resume_targets
	 * (which may fail -- so best to avoid it for now by passing NULL map)
	 */
	(void) __dm_resume(md, NULL);

done:
	clear_bit(DMF_SUSPENDED_INTERNALLY, &md->flags);
	smp_mb__after_atomic();
	wake_up_bit(&md->flags, DMF_SUSPENDED_INTERNALLY);
}

void dm_internal_suspend_noflush(struct mapped_device *md)
{
	mutex_lock(&md->suspend_lock);
	__dm_internal_suspend(md, DM_SUSPEND_NOFLUSH_FLAG);
	mutex_unlock(&md->suspend_lock);
}
EXPORT_SYMBOL_GPL(dm_internal_suspend_noflush);

void dm_internal_resume(struct mapped_device *md)
{
	mutex_lock(&md->suspend_lock);
	__dm_internal_resume(md);
	mutex_unlock(&md->suspend_lock);
}
EXPORT_SYMBOL_GPL(dm_internal_resume);

/*
 * Fast variants of internal suspend/resume hold md->suspend_lock,
 * which prevents interaction with userspace-driven suspend.
 */

void dm_internal_suspend_fast(struct mapped_device *md)
{
	mutex_lock(&md->suspend_lock);
	if (dm_suspended_md(md) || dm_suspended_internally_md(md))
		return;

	set_bit(DMF_BLOCK_IO_FOR_SUSPEND, &md->flags);
	synchronize_srcu(&md->io_barrier);
	flush_workqueue(md->wq);
	dm_wait_for_completion(md, TASK_UNINTERRUPTIBLE);
}
EXPORT_SYMBOL_GPL(dm_internal_suspend_fast);

void dm_internal_resume_fast(struct mapped_device *md)
{
	if (dm_suspended_md(md) || dm_suspended_internally_md(md))
		goto done;

	dm_queue_flush(md);

done:
	mutex_unlock(&md->suspend_lock);
}
EXPORT_SYMBOL_GPL(dm_internal_resume_fast);

/*-----------------------------------------------------------------
 * Event notification.
 *---------------------------------------------------------------*/
int dm_kobject_uevent(struct mapped_device *md, enum kobject_action action,
		       unsigned cookie)
{
	char udev_cookie[DM_COOKIE_LENGTH];
	char *envp[] = { udev_cookie, NULL };

	if (!cookie)
		return kobject_uevent(&disk_to_dev(md->disk)->kobj, action);
	else {
		snprintf(udev_cookie, DM_COOKIE_LENGTH, "%s=%u",
			 DM_COOKIE_ENV_VAR_NAME, cookie);
		return kobject_uevent_env(&disk_to_dev(md->disk)->kobj,
					  action, envp);
	}
}

uint32_t dm_next_uevent_seq(struct mapped_device *md)
{
	return atomic_add_return(1, &md->uevent_seq);
}

uint32_t dm_get_event_nr(struct mapped_device *md)
{
	return atomic_read(&md->event_nr);
}

int dm_wait_event(struct mapped_device *md, int event_nr)
{
	return wait_event_interruptible(md->eventq,
			(event_nr != atomic_read(&md->event_nr)));
}

void dm_uevent_add(struct mapped_device *md, struct list_head *elist)
{
	unsigned long flags;

	spin_lock_irqsave(&md->uevent_lock, flags);
	list_add(elist, &md->uevent_list);
	spin_unlock_irqrestore(&md->uevent_lock, flags);
}

/*
 * The gendisk is only valid as long as you have a reference
 * count on 'md'.
 */
struct gendisk *dm_disk(struct mapped_device *md)
{
	return md->disk;
}
EXPORT_SYMBOL_GPL(dm_disk);

struct kobject *dm_kobject(struct mapped_device *md)
{
	return &md->kobj_holder.kobj;
}

struct mapped_device *dm_get_from_kobject(struct kobject *kobj)
{
	struct mapped_device *md;

	md = container_of(kobj, struct mapped_device, kobj_holder.kobj);

	spin_lock(&_minor_lock);
	if (test_bit(DMF_FREEING, &md->flags) || dm_deleting_md(md)) {
		md = NULL;
		goto out;
	}
	dm_get(md);
out:
	spin_unlock(&_minor_lock);

	return md;
}

int dm_suspended_md(struct mapped_device *md)
{
	return test_bit(DMF_SUSPENDED, &md->flags);
}

int dm_suspended_internally_md(struct mapped_device *md)
{
	return test_bit(DMF_SUSPENDED_INTERNALLY, &md->flags);
}

int dm_test_deferred_remove_flag(struct mapped_device *md)
{
	return test_bit(DMF_DEFERRED_REMOVE, &md->flags);
}

int dm_suspended(struct dm_target *ti)
{
	return dm_suspended_md(dm_table_get_md(ti->table));
}
EXPORT_SYMBOL_GPL(dm_suspended);

int dm_noflush_suspending(struct dm_target *ti)
{
	return __noflush_suspending(dm_table_get_md(ti->table));
}
EXPORT_SYMBOL_GPL(dm_noflush_suspending);

struct dm_md_mempools *dm_alloc_md_mempools(struct mapped_device *md, enum dm_queue_mode type,
					    unsigned integrity, unsigned per_io_data_size,
					    unsigned min_pool_size)
{
	struct dm_md_mempools *pools = kzalloc_node(sizeof(*pools), GFP_KERNEL, md->numa_node_id);
	unsigned int pool_size = 0;
	unsigned int front_pad, io_front_pad;
	int ret;

	if (!pools)
		return NULL;

	switch (type) {
	case DM_TYPE_BIO_BASED:
	case DM_TYPE_DAX_BIO_BASED:
	case DM_TYPE_NVME_BIO_BASED:
		pool_size = max(dm_get_reserved_bio_based_ios(), min_pool_size);
		front_pad = roundup(per_io_data_size, __alignof__(struct dm_target_io)) + offsetof(struct dm_target_io, clone);
		io_front_pad = roundup(front_pad,  __alignof__(struct dm_io)) + offsetof(struct dm_io, tio);
		ret = bioset_init(&pools->io_bs, pool_size, io_front_pad, 0);
		if (ret)
			goto out;
		if (integrity && bioset_integrity_create(&pools->io_bs, pool_size))
			goto out;
		break;
	case DM_TYPE_REQUEST_BASED:
	case DM_TYPE_MQ_REQUEST_BASED:
		pool_size = max(dm_get_reserved_rq_based_ios(), min_pool_size);
		front_pad = offsetof(struct dm_rq_clone_bio_info, clone);
		/* per_io_data_size is used for blk-mq pdu at queue allocation */
		break;
	default:
		BUG();
	}

	ret = bioset_init(&pools->bs, pool_size, front_pad, 0);
	if (ret)
		goto out;

	if (integrity && bioset_integrity_create(&pools->bs, pool_size))
		goto out;

	return pools;

out:
	dm_free_md_mempools(pools);

	return NULL;
}

void dm_free_md_mempools(struct dm_md_mempools *pools)
{
	if (!pools)
		return;

	bioset_exit(&pools->bs);
	bioset_exit(&pools->io_bs);

	kfree(pools);
}

struct dm_pr {
	u64	old_key;
	u64	new_key;
	u32	flags;
	bool	fail_early;
};

static int dm_call_pr(struct block_device *bdev, iterate_devices_callout_fn fn,
		      void *data)
{
	struct mapped_device *md = bdev->bd_disk->private_data;
	struct dm_table *table;
	struct dm_target *ti;
	int ret = -ENOTTY, srcu_idx;

	table = dm_get_live_table(md, &srcu_idx);
	if (!table || !dm_table_get_size(table))
		goto out;

	/* We only support devices that have a single target */
	if (dm_table_get_num_targets(table) != 1)
		goto out;
	ti = dm_table_get_target(table, 0);

	ret = -EINVAL;
	if (!ti->type->iterate_devices)
		goto out;

	ret = ti->type->iterate_devices(ti, fn, data);
out:
	dm_put_live_table(md, srcu_idx);
	return ret;
}

/*
 * For register / unregister we need to manually call out to every path.
 */
static int __dm_pr_register(struct dm_target *ti, struct dm_dev *dev,
			    sector_t start, sector_t len, void *data)
{
	struct dm_pr *pr = data;
	const struct pr_ops *ops = dev->bdev->bd_disk->fops->pr_ops;

	if (!ops || !ops->pr_register)
		return -EOPNOTSUPP;
	return ops->pr_register(dev->bdev, pr->old_key, pr->new_key, pr->flags);
}

static int dm_pr_register(struct block_device *bdev, u64 old_key, u64 new_key,
			  u32 flags)
{
	struct dm_pr pr = {
		.old_key	= old_key,
		.new_key	= new_key,
		.flags		= flags,
		.fail_early	= true,
	};
	int ret;

	ret = dm_call_pr(bdev, __dm_pr_register, &pr);
	if (ret && new_key) {
		/* unregister all paths if we failed to register any path */
		pr.old_key = new_key;
		pr.new_key = 0;
		pr.flags = 0;
		pr.fail_early = false;
		dm_call_pr(bdev, __dm_pr_register, &pr);
	}

	return ret;
}

static int dm_pr_reserve(struct block_device *bdev, u64 key, enum pr_type type,
			 u32 flags)
{
	struct mapped_device *md = bdev->bd_disk->private_data;
	const struct pr_ops *ops;
	int r, srcu_idx;

	r = dm_prepare_ioctl(md, &srcu_idx, &bdev);
	if (r < 0)
		goto out;

	ops = bdev->bd_disk->fops->pr_ops;
	if (ops && ops->pr_reserve)
		r = ops->pr_reserve(bdev, key, type, flags);
	else
		r = -EOPNOTSUPP;
out:
	dm_unprepare_ioctl(md, srcu_idx);
	return r;
}

static int dm_pr_release(struct block_device *bdev, u64 key, enum pr_type type)
{
	struct mapped_device *md = bdev->bd_disk->private_data;
	const struct pr_ops *ops;
	int r, srcu_idx;

	r = dm_prepare_ioctl(md, &srcu_idx, &bdev);
	if (r < 0)
		goto out;

	ops = bdev->bd_disk->fops->pr_ops;
	if (ops && ops->pr_release)
		r = ops->pr_release(bdev, key, type);
	else
		r = -EOPNOTSUPP;
out:
	dm_unprepare_ioctl(md, srcu_idx);
	return r;
}

static int dm_pr_preempt(struct block_device *bdev, u64 old_key, u64 new_key,
			 enum pr_type type, bool abort)
{
	struct mapped_device *md = bdev->bd_disk->private_data;
	const struct pr_ops *ops;
	int r, srcu_idx;

	r = dm_prepare_ioctl(md, &srcu_idx, &bdev);
	if (r < 0)
		goto out;

	ops = bdev->bd_disk->fops->pr_ops;
	if (ops && ops->pr_preempt)
		r = ops->pr_preempt(bdev, old_key, new_key, type, abort);
	else
		r = -EOPNOTSUPP;
out:
	dm_unprepare_ioctl(md, srcu_idx);
	return r;
}

static int dm_pr_clear(struct block_device *bdev, u64 key)
{
	struct mapped_device *md = bdev->bd_disk->private_data;
	const struct pr_ops *ops;
	int r, srcu_idx;

	r = dm_prepare_ioctl(md, &srcu_idx, &bdev);
	if (r < 0)
		goto out;

	ops = bdev->bd_disk->fops->pr_ops;
	if (ops && ops->pr_clear)
		r = ops->pr_clear(bdev, key);
	else
		r = -EOPNOTSUPP;
out:
	dm_unprepare_ioctl(md, srcu_idx);
	return r;
}

static const struct pr_ops dm_pr_ops = {
	.pr_register	= dm_pr_register,
	.pr_reserve	= dm_pr_reserve,
	.pr_release	= dm_pr_release,
	.pr_preempt	= dm_pr_preempt,
	.pr_clear	= dm_pr_clear,
};

static const struct block_device_operations dm_blk_dops = {
	.open = dm_blk_open,
	.release = dm_blk_close,
	.ioctl = dm_blk_ioctl,
	.getgeo = dm_blk_getgeo,
	.pr_ops = &dm_pr_ops,
	.owner = THIS_MODULE
};

static const struct dax_operations dm_dax_ops = {
	.direct_access = dm_dax_direct_access,
	.copy_from_iter = dm_dax_copy_from_iter,
	.copy_to_iter = dm_dax_copy_to_iter,
};

/*
 * module hooks
 */
module_init(dm_init);
module_exit(dm_exit);

module_param(major, uint, 0);
MODULE_PARM_DESC(major, "The major number of the device mapper");

module_param(reserved_bio_based_ios, uint, S_IRUGO | S_IWUSR);
MODULE_PARM_DESC(reserved_bio_based_ios, "Reserved IOs in bio-based mempools");

module_param(dm_numa_node, int, S_IRUGO | S_IWUSR);
MODULE_PARM_DESC(dm_numa_node, "NUMA node for DM device memory allocations");

MODULE_DESCRIPTION(DM_NAME " driver");
MODULE_AUTHOR("Joe Thornber <dm-devel@redhat.com>");
MODULE_LICENSE("GPL");<|MERGE_RESOLUTION|>--- conflicted
+++ resolved
@@ -2358,12 +2358,8 @@
 	 */
 	memset(mode_masks, 0xFF, sizeof(mode_masks));
 
-<<<<<<< HEAD
-	md->queue->ksm = keyslot_manager_create_passthrough(&dm_ksm_ll_ops,
-=======
 	md->queue->ksm = keyslot_manager_create_passthrough(NULL,
 							    &dm_ksm_ll_ops,
->>>>>>> f8b19f1e
 							    mode_masks, md);
 	if (!md->queue->ksm)
 		return -ENOMEM;
