/*
 * Copyright (C) 2001 Sistina Software (UK) Limited.
 * Copyright (C) 2004-2008 Red Hat, Inc. All rights reserved.
 *
 * This file is released under the GPL.
 */

#include "dm-core.h"

#include <linux/module.h>
#include <linux/vmalloc.h>
#include <linux/blkdev.h>
#include <linux/namei.h>
#include <linux/mount.h>
#include <linux/ctype.h>
#include <linux/string.h>
#include <linux/slab.h>
#include <linux/interrupt.h>
#include <linux/mutex.h>
#include <linux/delay.h>
#include <linux/atomic.h>
#include <linux/blk-mq.h>
#include <linux/mount.h>
#include <linux/dax.h>

#define DM_MSG_PREFIX "table"

#define MAX_DEPTH 16
#define NODE_SIZE L1_CACHE_BYTES
#define KEYS_PER_NODE (NODE_SIZE / sizeof(sector_t))
#define CHILDREN_PER_NODE (KEYS_PER_NODE + 1)

struct dm_table {
	struct mapped_device *md;
	enum dm_queue_mode type;

	/* btree table */
	unsigned int depth;
	unsigned int counts[MAX_DEPTH];	/* in nodes */
	sector_t *index[MAX_DEPTH];

	unsigned int num_targets;
	unsigned int num_allocated;
	sector_t *highs;
	struct dm_target *targets;

	struct target_type *immutable_target_type;

	bool integrity_supported:1;
	bool singleton:1;
	bool all_blk_mq:1;
	unsigned integrity_added:1;

	/*
	 * Indicates the rw permissions for the new logical
	 * device.  This should be a combination of FMODE_READ
	 * and FMODE_WRITE.
	 */
	fmode_t mode;

	/* a list of devices used by this table */
	struct list_head devices;

	/* events get handed up using this callback */
	void (*event_fn)(void *);
	void *event_context;

	struct dm_md_mempools *mempools;

	struct list_head target_callbacks;
};

/*
 * Similar to ceiling(log_size(n))
 */
static unsigned int int_log(unsigned int n, unsigned int base)
{
	int result = 0;

	while (n > 1) {
		n = dm_div_up(n, base);
		result++;
	}

	return result;
}

/*
 * Calculate the index of the child node of the n'th node k'th key.
 */
static inline unsigned int get_child(unsigned int n, unsigned int k)
{
	return (n * CHILDREN_PER_NODE) + k;
}

/*
 * Return the n'th node of level l from table t.
 */
static inline sector_t *get_node(struct dm_table *t,
				 unsigned int l, unsigned int n)
{
	return t->index[l] + (n * KEYS_PER_NODE);
}

/*
 * Return the highest key that you could lookup from the n'th
 * node on level l of the btree.
 */
static sector_t high(struct dm_table *t, unsigned int l, unsigned int n)
{
	for (; l < t->depth - 1; l++)
		n = get_child(n, CHILDREN_PER_NODE - 1);

	if (n >= t->counts[l])
		return (sector_t) - 1;

	return get_node(t, l, n)[KEYS_PER_NODE - 1];
}

/*
 * Fills in a level of the btree based on the highs of the level
 * below it.
 */
static int setup_btree_index(unsigned int l, struct dm_table *t)
{
	unsigned int n, k;
	sector_t *node;

	for (n = 0U; n < t->counts[l]; n++) {
		node = get_node(t, l, n);

		for (k = 0U; k < KEYS_PER_NODE; k++)
			node[k] = high(t, l + 1, get_child(n, k));
	}

	return 0;
}

void *dm_vcalloc(unsigned long nmemb, unsigned long elem_size)
{
	unsigned long size;
	void *addr;

	/*
	 * Check that we're not going to overflow.
	 */
	if (nmemb > (ULONG_MAX / elem_size))
		return NULL;

	size = nmemb * elem_size;
	addr = vzalloc(size);

	return addr;
}
EXPORT_SYMBOL(dm_vcalloc);

/*
 * highs, and targets are managed as dynamic arrays during a
 * table load.
 */
static int alloc_targets(struct dm_table *t, unsigned int num)
{
	sector_t *n_highs;
	struct dm_target *n_targets;

	/*
	 * Allocate both the target array and offset array at once.
	 * Append an empty entry to catch sectors beyond the end of
	 * the device.
	 */
	n_highs = (sector_t *) dm_vcalloc(num + 1, sizeof(struct dm_target) +
					  sizeof(sector_t));
	if (!n_highs)
		return -ENOMEM;

	n_targets = (struct dm_target *) (n_highs + num);

	memset(n_highs, -1, sizeof(*n_highs) * num);
	vfree(t->highs);

	t->num_allocated = num;
	t->highs = n_highs;
	t->targets = n_targets;

	return 0;
}

int dm_table_create(struct dm_table **result, fmode_t mode,
		    unsigned num_targets, struct mapped_device *md)
{
	struct dm_table *t = kzalloc(sizeof(*t), GFP_KERNEL);

	if (!t)
		return -ENOMEM;

	INIT_LIST_HEAD(&t->devices);
	INIT_LIST_HEAD(&t->target_callbacks);

	if (!num_targets)
		num_targets = KEYS_PER_NODE;

	num_targets = dm_round_up(num_targets, KEYS_PER_NODE);

	if (!num_targets) {
		kfree(t);
		return -ENOMEM;
	}

	if (alloc_targets(t, num_targets)) {
		kfree(t);
		return -ENOMEM;
	}

	t->type = DM_TYPE_NONE;
	t->mode = mode;
	t->md = md;
	*result = t;
	return 0;
}

static void free_devices(struct list_head *devices, struct mapped_device *md)
{
	struct list_head *tmp, *next;

	list_for_each_safe(tmp, next, devices) {
		struct dm_dev_internal *dd =
		    list_entry(tmp, struct dm_dev_internal, list);
		DMWARN("%s: dm_table_destroy: dm_put_device call missing for %s",
		       dm_device_name(md), dd->dm_dev->name);
		dm_put_table_device(md, dd->dm_dev);
		kfree(dd);
	}
}

void dm_table_destroy(struct dm_table *t)
{
	unsigned int i;

	if (!t)
		return;

	/* free the indexes */
	if (t->depth >= 2)
		vfree(t->index[t->depth - 2]);

	/* free the targets */
	for (i = 0; i < t->num_targets; i++) {
		struct dm_target *tgt = t->targets + i;

		if (tgt->type->dtr)
			tgt->type->dtr(tgt);

		dm_put_target_type(tgt->type);
	}

	vfree(t->highs);

	/* free the device list */
	free_devices(&t->devices, t->md);

	dm_free_md_mempools(t->mempools);

	kfree(t);
}

/*
 * See if we've already got a device in the list.
 */
static struct dm_dev_internal *find_device(struct list_head *l, dev_t dev)
{
	struct dm_dev_internal *dd;

	list_for_each_entry (dd, l, list)
		if (dd->dm_dev->bdev->bd_dev == dev)
			return dd;

	return NULL;
}

/*
 * If possible, this checks an area of a destination device is invalid.
 */
static int device_area_is_invalid(struct dm_target *ti, struct dm_dev *dev,
				  sector_t start, sector_t len, void *data)
{
	struct request_queue *q;
	struct queue_limits *limits = data;
	struct block_device *bdev = dev->bdev;
	sector_t dev_size =
		i_size_read(bdev->bd_inode) >> SECTOR_SHIFT;
	unsigned short logical_block_size_sectors =
		limits->logical_block_size >> SECTOR_SHIFT;
	char b[BDEVNAME_SIZE];

	/*
	 * Some devices exist without request functions,
	 * such as loop devices not yet bound to backing files.
	 * Forbid the use of such devices.
	 */
	q = bdev_get_queue(bdev);
	if (!q || !q->make_request_fn) {
		DMWARN("%s: %s is not yet initialised: "
		       "start=%llu, len=%llu, dev_size=%llu",
		       dm_device_name(ti->table->md), bdevname(bdev, b),
		       (unsigned long long)start,
		       (unsigned long long)len,
		       (unsigned long long)dev_size);
		return 1;
	}

	if (!dev_size)
		return 0;

	if ((start >= dev_size) || (start + len > dev_size)) {
		DMWARN("%s: %s too small for target: "
		       "start=%llu, len=%llu, dev_size=%llu",
		       dm_device_name(ti->table->md), bdevname(bdev, b),
		       (unsigned long long)start,
		       (unsigned long long)len,
		       (unsigned long long)dev_size);
		return 1;
	}

	/*
	 * If the target is mapped to zoned block device(s), check
	 * that the zones are not partially mapped.
	 */
	if (bdev_zoned_model(bdev) != BLK_ZONED_NONE) {
		unsigned int zone_sectors = bdev_zone_sectors(bdev);

		if (start & (zone_sectors - 1)) {
			DMWARN("%s: start=%llu not aligned to h/w zone size %u of %s",
			       dm_device_name(ti->table->md),
			       (unsigned long long)start,
			       zone_sectors, bdevname(bdev, b));
			return 1;
		}

		/*
		 * Note: The last zone of a zoned block device may be smaller
		 * than other zones. So for a target mapping the end of a
		 * zoned block device with such a zone, len would not be zone
		 * aligned. We do not allow such last smaller zone to be part
		 * of the mapping here to ensure that mappings with multiple
		 * devices do not end up with a smaller zone in the middle of
		 * the sector range.
		 */
		if (len & (zone_sectors - 1)) {
			DMWARN("%s: len=%llu not aligned to h/w zone size %u of %s",
			       dm_device_name(ti->table->md),
			       (unsigned long long)len,
			       zone_sectors, bdevname(bdev, b));
			return 1;
		}
	}

	if (logical_block_size_sectors <= 1)
		return 0;

	if (start & (logical_block_size_sectors - 1)) {
		DMWARN("%s: start=%llu not aligned to h/w "
		       "logical block size %u of %s",
		       dm_device_name(ti->table->md),
		       (unsigned long long)start,
		       limits->logical_block_size, bdevname(bdev, b));
		return 1;
	}

	if (len & (logical_block_size_sectors - 1)) {
		DMWARN("%s: len=%llu not aligned to h/w "
		       "logical block size %u of %s",
		       dm_device_name(ti->table->md),
		       (unsigned long long)len,
		       limits->logical_block_size, bdevname(bdev, b));
		return 1;
	}

	return 0;
}

/*
 * This upgrades the mode on an already open dm_dev, being
 * careful to leave things as they were if we fail to reopen the
 * device and not to touch the existing bdev field in case
 * it is accessed concurrently inside dm_table_any_congested().
 */
static int upgrade_mode(struct dm_dev_internal *dd, fmode_t new_mode,
			struct mapped_device *md)
{
	int r;
	struct dm_dev *old_dev, *new_dev;

	old_dev = dd->dm_dev;

	r = dm_get_table_device(md, dd->dm_dev->bdev->bd_dev,
				dd->dm_dev->mode | new_mode, &new_dev);
	if (r)
		return r;

	dd->dm_dev = new_dev;
	dm_put_table_device(md, old_dev);

	return 0;
}

/*
 * Convert the path to a device
 */
dev_t dm_get_dev_t(const char *path)
{
	dev_t dev;
	struct block_device *bdev;

	bdev = lookup_bdev(path);
	if (IS_ERR(bdev))
		dev = name_to_dev_t(path);
	else {
		dev = bdev->bd_dev;
		bdput(bdev);
	}

	return dev;
}
EXPORT_SYMBOL_GPL(dm_get_dev_t);

/*
 * Add a device to the list, or just increment the usage count if
 * it's already present.
 */
int dm_get_device(struct dm_target *ti, const char *path, fmode_t mode,
		  struct dm_dev **result)
{
	int r;
	dev_t dev;
	unsigned int major, minor;
	char dummy;
	struct dm_dev_internal *dd;
	struct dm_table *t = ti->table;

	BUG_ON(!t);

	if (sscanf(path, "%u:%u%c", &major, &minor, &dummy) == 2) {
		/* Extract the major/minor numbers */
		dev = MKDEV(major, minor);
		if (MAJOR(dev) != major || MINOR(dev) != minor)
			return -EOVERFLOW;
	} else {
		dev = dm_get_dev_t(path);
		if (!dev)
			return -ENODEV;
	}

	dd = find_device(&t->devices, dev);
	if (!dd) {
		dd = kmalloc(sizeof(*dd), GFP_KERNEL);
		if (!dd)
			return -ENOMEM;

		if ((r = dm_get_table_device(t->md, dev, mode, &dd->dm_dev))) {
			kfree(dd);
			return r;
		}

		atomic_set(&dd->count, 0);
		list_add(&dd->list, &t->devices);

	} else if (dd->dm_dev->mode != (mode | dd->dm_dev->mode)) {
		r = upgrade_mode(dd, mode, t->md);
		if (r)
			return r;
	}
	atomic_inc(&dd->count);

	*result = dd->dm_dev;
	return 0;
}
EXPORT_SYMBOL(dm_get_device);

static int dm_set_device_limits(struct dm_target *ti, struct dm_dev *dev,
				sector_t start, sector_t len, void *data)
{
	struct queue_limits *limits = data;
	struct block_device *bdev = dev->bdev;
	struct request_queue *q = bdev_get_queue(bdev);
	char b[BDEVNAME_SIZE];

	if (unlikely(!q)) {
		DMWARN("%s: Cannot set limits for nonexistent device %s",
		       dm_device_name(ti->table->md), bdevname(bdev, b));
		return 0;
	}

	if (bdev_stack_limits(limits, bdev, start) < 0)
		DMWARN("%s: adding target device %s caused an alignment inconsistency: "
		       "physical_block_size=%u, logical_block_size=%u, "
		       "alignment_offset=%u, start=%llu",
		       dm_device_name(ti->table->md), bdevname(bdev, b),
		       q->limits.physical_block_size,
		       q->limits.logical_block_size,
		       q->limits.alignment_offset,
		       (unsigned long long) start << SECTOR_SHIFT);

	limits->zoned = blk_queue_zoned_model(q);

	return 0;
}

/*
 * Decrement a device's use count and remove it if necessary.
 */
void dm_put_device(struct dm_target *ti, struct dm_dev *d)
{
	int found = 0;
	struct list_head *devices = &ti->table->devices;
	struct dm_dev_internal *dd;

	list_for_each_entry(dd, devices, list) {
		if (dd->dm_dev == d) {
			found = 1;
			break;
		}
	}
	if (!found) {
		DMWARN("%s: device %s not in table devices list",
		       dm_device_name(ti->table->md), d->name);
		return;
	}
	if (atomic_dec_and_test(&dd->count)) {
		dm_put_table_device(ti->table->md, d);
		list_del(&dd->list);
		kfree(dd);
	}
}
EXPORT_SYMBOL(dm_put_device);

/*
 * Checks to see if the target joins onto the end of the table.
 */
static int adjoin(struct dm_table *table, struct dm_target *ti)
{
	struct dm_target *prev;

	if (!table->num_targets)
		return !ti->begin;

	prev = &table->targets[table->num_targets - 1];
	return (ti->begin == (prev->begin + prev->len));
}

/*
 * Used to dynamically allocate the arg array.
 *
 * We do first allocation with GFP_NOIO because dm-mpath and dm-thin must
 * process messages even if some device is suspended. These messages have a
 * small fixed number of arguments.
 *
 * On the other hand, dm-switch needs to process bulk data using messages and
 * excessive use of GFP_NOIO could cause trouble.
 */
static char **realloc_argv(unsigned *size, char **old_argv)
{
	char **argv;
	unsigned new_size;
	gfp_t gfp;

	if (*size) {
		new_size = *size * 2;
		gfp = GFP_KERNEL;
	} else {
		new_size = 8;
		gfp = GFP_NOIO;
	}
	argv = kmalloc(new_size * sizeof(*argv), gfp);
	if (argv) {
		memcpy(argv, old_argv, *size * sizeof(*argv));
		*size = new_size;
	}

	kfree(old_argv);
	return argv;
}

/*
 * Destructively splits up the argument list to pass to ctr.
 */
int dm_split_args(int *argc, char ***argvp, char *input)
{
	char *start, *end = input, *out, **argv = NULL;
	unsigned array_size = 0;

	*argc = 0;

	if (!input) {
		*argvp = NULL;
		return 0;
	}

	argv = realloc_argv(&array_size, argv);
	if (!argv)
		return -ENOMEM;

	while (1) {
		/* Skip whitespace */
		start = skip_spaces(end);

		if (!*start)
			break;	/* success, we hit the end */

		/* 'out' is used to remove any back-quotes */
		end = out = start;
		while (*end) {
			/* Everything apart from '\0' can be quoted */
			if (*end == '\\' && *(end + 1)) {
				*out++ = *(end + 1);
				end += 2;
				continue;
			}

			if (isspace(*end))
				break;	/* end of token */

			*out++ = *end++;
		}

		/* have we already filled the array ? */
		if ((*argc + 1) > array_size) {
			argv = realloc_argv(&array_size, argv);
			if (!argv)
				return -ENOMEM;
		}

		/* we know this is whitespace */
		if (*end)
			end++;

		/* terminate the string and put it in the array */
		*out = '\0';
		argv[*argc] = start;
		(*argc)++;
	}

	*argvp = argv;
	return 0;
}

/*
 * Impose necessary and sufficient conditions on a devices's table such
 * that any incoming bio which respects its logical_block_size can be
 * processed successfully.  If it falls across the boundary between
 * two or more targets, the size of each piece it gets split into must
 * be compatible with the logical_block_size of the target processing it.
 */
static int validate_hardware_logical_block_alignment(struct dm_table *table,
						 struct queue_limits *limits)
{
	/*
	 * This function uses arithmetic modulo the logical_block_size
	 * (in units of 512-byte sectors).
	 */
	unsigned short device_logical_block_size_sects =
		limits->logical_block_size >> SECTOR_SHIFT;

	/*
	 * Offset of the start of the next table entry, mod logical_block_size.
	 */
	unsigned short next_target_start = 0;

	/*
	 * Given an aligned bio that extends beyond the end of a
	 * target, how many sectors must the next target handle?
	 */
	unsigned short remaining = 0;

	struct dm_target *uninitialized_var(ti);
	struct queue_limits ti_limits;
	unsigned i;

	/*
	 * Check each entry in the table in turn.
	 */
	for (i = 0; i < dm_table_get_num_targets(table); i++) {
		ti = dm_table_get_target(table, i);

		blk_set_stacking_limits(&ti_limits);

		/* combine all target devices' limits */
		if (ti->type->iterate_devices)
			ti->type->iterate_devices(ti, dm_set_device_limits,
						  &ti_limits);

		/*
		 * If the remaining sectors fall entirely within this
		 * table entry are they compatible with its logical_block_size?
		 */
		if (remaining < ti->len &&
		    remaining & ((ti_limits.logical_block_size >>
				  SECTOR_SHIFT) - 1))
			break;	/* Error */

		next_target_start =
		    (unsigned short) ((next_target_start + ti->len) &
				      (device_logical_block_size_sects - 1));
		remaining = next_target_start ?
		    device_logical_block_size_sects - next_target_start : 0;
	}

	if (remaining) {
		DMWARN("%s: table line %u (start sect %llu len %llu) "
		       "not aligned to h/w logical block size %u",
		       dm_device_name(table->md), i,
		       (unsigned long long) ti->begin,
		       (unsigned long long) ti->len,
		       limits->logical_block_size);
		return -EINVAL;
	}

	return 0;
}

int dm_table_add_target(struct dm_table *t, const char *type,
			sector_t start, sector_t len, char *params)
{
	int r = -EINVAL, argc;
	char **argv;
	struct dm_target *tgt;

	if (t->singleton) {
		DMERR("%s: target type %s must appear alone in table",
		      dm_device_name(t->md), t->targets->type->name);
		return -EINVAL;
	}

	BUG_ON(t->num_targets >= t->num_allocated);

	tgt = t->targets + t->num_targets;
	memset(tgt, 0, sizeof(*tgt));

	if (!len) {
		DMERR("%s: zero-length target", dm_device_name(t->md));
		return -EINVAL;
	}

	tgt->type = dm_get_target_type(type);
	if (!tgt->type) {
		DMERR("%s: %s: unknown target type", dm_device_name(t->md), type);
		return -EINVAL;
	}

	if (dm_target_needs_singleton(tgt->type)) {
		if (t->num_targets) {
			tgt->error = "singleton target type must appear alone in table";
			goto bad;
		}
		t->singleton = true;
	}

	if (dm_target_always_writeable(tgt->type) && !(t->mode & FMODE_WRITE)) {
		tgt->error = "target type may not be included in a read-only table";
		goto bad;
	}

	if (t->immutable_target_type) {
		if (t->immutable_target_type != tgt->type) {
			tgt->error = "immutable target type cannot be mixed with other target types";
			goto bad;
		}
	} else if (dm_target_is_immutable(tgt->type)) {
		if (t->num_targets) {
			tgt->error = "immutable target type cannot be mixed with other target types";
			goto bad;
		}
		t->immutable_target_type = tgt->type;
	}

	if (dm_target_has_integrity(tgt->type))
		t->integrity_added = 1;

	tgt->table = t;
	tgt->begin = start;
	tgt->len = len;
	tgt->error = "Unknown error";

	/*
	 * Does this target adjoin the previous one ?
	 */
	if (!adjoin(t, tgt)) {
		tgt->error = "Gap in table";
		goto bad;
	}

	r = dm_split_args(&argc, &argv, params);
	if (r) {
		tgt->error = "couldn't split parameters (insufficient memory)";
		goto bad;
	}

	r = tgt->type->ctr(tgt, argc, argv);
	kfree(argv);
	if (r)
		goto bad;

	t->highs[t->num_targets++] = tgt->begin + tgt->len - 1;

	if (!tgt->num_discard_bios && tgt->discards_supported)
		DMWARN("%s: %s: ignoring discards_supported because num_discard_bios is zero.",
		       dm_device_name(t->md), type);

	return 0;

 bad:
	DMERR("%s: %s: %s", dm_device_name(t->md), type, tgt->error);
	dm_put_target_type(tgt->type);
	return r;
}

/*
 * Target argument parsing helpers.
 */
static int validate_next_arg(const struct dm_arg *arg,
			     struct dm_arg_set *arg_set,
			     unsigned *value, char **error, unsigned grouped)
{
	const char *arg_str = dm_shift_arg(arg_set);
	char dummy;

	if (!arg_str ||
	    (sscanf(arg_str, "%u%c", value, &dummy) != 1) ||
	    (*value < arg->min) ||
	    (*value > arg->max) ||
	    (grouped && arg_set->argc < *value)) {
		*error = arg->error;
		return -EINVAL;
	}

	return 0;
}

int dm_read_arg(const struct dm_arg *arg, struct dm_arg_set *arg_set,
		unsigned *value, char **error)
{
	return validate_next_arg(arg, arg_set, value, error, 0);
}
EXPORT_SYMBOL(dm_read_arg);

int dm_read_arg_group(const struct dm_arg *arg, struct dm_arg_set *arg_set,
		      unsigned *value, char **error)
{
	return validate_next_arg(arg, arg_set, value, error, 1);
}
EXPORT_SYMBOL(dm_read_arg_group);

const char *dm_shift_arg(struct dm_arg_set *as)
{
	char *r;

	if (as->argc) {
		as->argc--;
		r = *as->argv;
		as->argv++;
		return r;
	}

	return NULL;
}
EXPORT_SYMBOL(dm_shift_arg);

void dm_consume_args(struct dm_arg_set *as, unsigned num_args)
{
	BUG_ON(as->argc < num_args);
	as->argc -= num_args;
	as->argv += num_args;
}
EXPORT_SYMBOL(dm_consume_args);

static bool __table_type_bio_based(enum dm_queue_mode table_type)
{
	return (table_type == DM_TYPE_BIO_BASED ||
		table_type == DM_TYPE_DAX_BIO_BASED);
}

static bool __table_type_request_based(enum dm_queue_mode table_type)
{
	return (table_type == DM_TYPE_REQUEST_BASED ||
		table_type == DM_TYPE_MQ_REQUEST_BASED);
}

void dm_table_set_type(struct dm_table *t, enum dm_queue_mode type)
{
	t->type = type;
}
EXPORT_SYMBOL_GPL(dm_table_set_type);

static int device_not_dax_capable(struct dm_target *ti, struct dm_dev *dev,
			       sector_t start, sector_t len, void *data)
{
	return !bdev_dax_supported(dev->bdev, PAGE_SIZE);
}

static bool dm_table_supports_dax(struct dm_table *t)
{
	struct dm_target *ti;
	unsigned i;

	/* Ensure that all targets support DAX. */
	for (i = 0; i < dm_table_get_num_targets(t); i++) {
		ti = dm_table_get_target(t, i);

		if (!ti->type->direct_access)
			return false;

		if (!ti->type->iterate_devices ||
		    ti->type->iterate_devices(ti, device_not_dax_capable, NULL))
			return false;
	}

	return true;
}

static int dm_table_determine_type(struct dm_table *t)
{
	unsigned i;
	unsigned bio_based = 0, request_based = 0, hybrid = 0;
	unsigned sq_count = 0, mq_count = 0;
	struct dm_target *tgt;
	struct dm_dev_internal *dd;
	struct list_head *devices = dm_table_get_devices(t);
	enum dm_queue_mode live_md_type = dm_get_md_type(t->md);

	if (t->type != DM_TYPE_NONE) {
		/* target already set the table's type */
		if (t->type == DM_TYPE_BIO_BASED)
			return 0;
		BUG_ON(t->type == DM_TYPE_DAX_BIO_BASED);
		goto verify_rq_based;
	}

	for (i = 0; i < t->num_targets; i++) {
		tgt = t->targets + i;
		if (dm_target_hybrid(tgt))
			hybrid = 1;
		else if (dm_target_request_based(tgt))
			request_based = 1;
		else
			bio_based = 1;

		if (bio_based && request_based) {
			DMWARN("Inconsistent table: different target types"
			       " can't be mixed up");
			return -EINVAL;
		}
	}

	if (hybrid && !bio_based && !request_based) {
		/*
		 * The targets can work either way.
		 * Determine the type from the live device.
		 * Default to bio-based if device is new.
		 */
		if (__table_type_request_based(live_md_type))
			request_based = 1;
		else
			bio_based = 1;
	}

	if (bio_based) {
		/* We must use this table as bio-based */
		t->type = DM_TYPE_BIO_BASED;
		if (dm_table_supports_dax(t) ||
		    (list_empty(devices) && live_md_type == DM_TYPE_DAX_BIO_BASED))
			t->type = DM_TYPE_DAX_BIO_BASED;
		return 0;
	}

	BUG_ON(!request_based); /* No targets in this table */

	/*
	 * The only way to establish DM_TYPE_MQ_REQUEST_BASED is by
	 * having a compatible target use dm_table_set_type.
	 */
	t->type = DM_TYPE_REQUEST_BASED;

verify_rq_based:
	/*
	 * Request-based dm supports only tables that have a single target now.
	 * To support multiple targets, request splitting support is needed,
	 * and that needs lots of changes in the block-layer.
	 * (e.g. request completion process for partial completion.)
	 */
	if (t->num_targets > 1) {
		DMWARN("Request-based dm doesn't support multiple targets yet");
		return -EINVAL;
	}

	if (list_empty(devices)) {
		int srcu_idx;
		struct dm_table *live_table = dm_get_live_table(t->md, &srcu_idx);

		/* inherit live table's type and all_blk_mq */
		if (live_table) {
			t->type = live_table->type;
			t->all_blk_mq = live_table->all_blk_mq;
		}
		dm_put_live_table(t->md, srcu_idx);
		return 0;
	}

	/* Non-request-stackable devices can't be used for request-based dm */
	list_for_each_entry(dd, devices, list) {
		struct request_queue *q = bdev_get_queue(dd->dm_dev->bdev);

		if (!blk_queue_stackable(q)) {
			DMERR("table load rejected: including"
			      " non-request-stackable devices");
			return -EINVAL;
		}

		if (q->mq_ops)
			mq_count++;
		else
			sq_count++;
	}
	if (sq_count && mq_count) {
		DMERR("table load rejected: not all devices are blk-mq request-stackable");
		return -EINVAL;
	}
	t->all_blk_mq = mq_count > 0;

	if (t->type == DM_TYPE_MQ_REQUEST_BASED && !t->all_blk_mq) {
		DMERR("table load rejected: all devices are not blk-mq request-stackable");
		return -EINVAL;
	}

	return 0;
}

enum dm_queue_mode dm_table_get_type(struct dm_table *t)
{
	return t->type;
}

struct target_type *dm_table_get_immutable_target_type(struct dm_table *t)
{
	return t->immutable_target_type;
}

struct dm_target *dm_table_get_immutable_target(struct dm_table *t)
{
	/* Immutable target is implicitly a singleton */
	if (t->num_targets > 1 ||
	    !dm_target_is_immutable(t->targets[0].type))
		return NULL;

	return t->targets;
}

struct dm_target *dm_table_get_wildcard_target(struct dm_table *t)
{
	struct dm_target *ti;
	unsigned i;

	for (i = 0; i < dm_table_get_num_targets(t); i++) {
		ti = dm_table_get_target(t, i);
		if (dm_target_is_wildcard(ti->type))
			return ti;
	}

	return NULL;
}

bool dm_table_bio_based(struct dm_table *t)
{
	return __table_type_bio_based(dm_table_get_type(t));
}

bool dm_table_request_based(struct dm_table *t)
{
	return __table_type_request_based(dm_table_get_type(t));
}

bool dm_table_all_blk_mq_devices(struct dm_table *t)
{
	return t->all_blk_mq;
}

static int dm_table_alloc_md_mempools(struct dm_table *t, struct mapped_device *md)
{
	enum dm_queue_mode type = dm_table_get_type(t);
	unsigned per_io_data_size = 0;
	struct dm_target *tgt;
	unsigned i;

	if (unlikely(type == DM_TYPE_NONE)) {
		DMWARN("no table type is set, can't allocate mempools");
		return -EINVAL;
	}

	if (__table_type_bio_based(type))
		for (i = 0; i < t->num_targets; i++) {
			tgt = t->targets + i;
			per_io_data_size = max(per_io_data_size, tgt->per_io_data_size);
		}

	t->mempools = dm_alloc_md_mempools(md, type, t->integrity_supported, per_io_data_size);
	if (!t->mempools)
		return -ENOMEM;

	return 0;
}

void dm_table_free_md_mempools(struct dm_table *t)
{
	dm_free_md_mempools(t->mempools);
	t->mempools = NULL;
}

struct dm_md_mempools *dm_table_get_md_mempools(struct dm_table *t)
{
	return t->mempools;
}

static int setup_indexes(struct dm_table *t)
{
	int i;
	unsigned int total = 0;
	sector_t *indexes;

	/* allocate the space for *all* the indexes */
	for (i = t->depth - 2; i >= 0; i--) {
		t->counts[i] = dm_div_up(t->counts[i + 1], CHILDREN_PER_NODE);
		total += t->counts[i];
	}

	indexes = (sector_t *) dm_vcalloc(total, (unsigned long) NODE_SIZE);
	if (!indexes)
		return -ENOMEM;

	/* set up internal nodes, bottom-up */
	for (i = t->depth - 2; i >= 0; i--) {
		t->index[i] = indexes;
		indexes += (KEYS_PER_NODE * t->counts[i]);
		setup_btree_index(i, t);
	}

	return 0;
}

/*
 * Builds the btree to index the map.
 */
static int dm_table_build_index(struct dm_table *t)
{
	int r = 0;
	unsigned int leaf_nodes;

	/* how many indexes will the btree have ? */
	leaf_nodes = dm_div_up(t->num_targets, KEYS_PER_NODE);
	t->depth = 1 + int_log(leaf_nodes, CHILDREN_PER_NODE);

	/* leaf layer has already been set up */
	t->counts[t->depth - 1] = leaf_nodes;
	t->index[t->depth - 1] = t->highs;

	if (t->depth >= 2)
		r = setup_indexes(t);

	return r;
}

static bool integrity_profile_exists(struct gendisk *disk)
{
	return !!blk_get_integrity(disk);
}

/*
 * Get a disk whose integrity profile reflects the table's profile.
 * Returns NULL if integrity support was inconsistent or unavailable.
 */
static struct gendisk * dm_table_get_integrity_disk(struct dm_table *t)
{
	struct list_head *devices = dm_table_get_devices(t);
	struct dm_dev_internal *dd = NULL;
	struct gendisk *prev_disk = NULL, *template_disk = NULL;
	unsigned i;

	for (i = 0; i < dm_table_get_num_targets(t); i++) {
		struct dm_target *ti = dm_table_get_target(t, i);
		if (!dm_target_passes_integrity(ti->type))
			goto no_integrity;
	}

	list_for_each_entry(dd, devices, list) {
		template_disk = dd->dm_dev->bdev->bd_disk;
		if (!integrity_profile_exists(template_disk))
			goto no_integrity;
		else if (prev_disk &&
			 blk_integrity_compare(prev_disk, template_disk) < 0)
			goto no_integrity;
		prev_disk = template_disk;
	}

	return template_disk;

no_integrity:
	if (prev_disk)
		DMWARN("%s: integrity not set: %s and %s profile mismatch",
		       dm_device_name(t->md),
		       prev_disk->disk_name,
		       template_disk->disk_name);
	return NULL;
}

/*
 * Register the mapped device for blk_integrity support if the
 * underlying devices have an integrity profile.  But all devices may
 * not have matching profiles (checking all devices isn't reliable
 * during table load because this table may use other DM device(s) which
 * must be resumed before they will have an initialized integity
 * profile).  Consequently, stacked DM devices force a 2 stage integrity
 * profile validation: First pass during table load, final pass during
 * resume.
 */
static int dm_table_register_integrity(struct dm_table *t)
{
	struct mapped_device *md = t->md;
	struct gendisk *template_disk = NULL;

	/* If target handles integrity itself do not register it here. */
	if (t->integrity_added)
		return 0;

	template_disk = dm_table_get_integrity_disk(t);
	if (!template_disk)
		return 0;

	if (!integrity_profile_exists(dm_disk(md))) {
		t->integrity_supported = true;
		/*
		 * Register integrity profile during table load; we can do
		 * this because the final profile must match during resume.
		 */
		blk_integrity_register(dm_disk(md),
				       blk_get_integrity(template_disk));
		return 0;
	}

	/*
	 * If DM device already has an initialized integrity
	 * profile the new profile should not conflict.
	 */
	if (blk_integrity_compare(dm_disk(md), template_disk) < 0) {
		DMWARN("%s: conflict with existing integrity profile: "
		       "%s profile mismatch",
		       dm_device_name(t->md),
		       template_disk->disk_name);
		return 1;
	}

	/* Preserve existing integrity profile */
	t->integrity_supported = true;
	return 0;
}

/*
 * Prepares the table for use by building the indices,
 * setting the type, and allocating mempools.
 */
int dm_table_complete(struct dm_table *t)
{
	int r;

	r = dm_table_determine_type(t);
	if (r) {
		DMERR("unable to determine table type");
		return r;
	}

	r = dm_table_build_index(t);
	if (r) {
		DMERR("unable to build btrees");
		return r;
	}

	r = dm_table_register_integrity(t);
	if (r) {
		DMERR("could not register integrity profile.");
		return r;
	}

	r = dm_table_alloc_md_mempools(t, t->md);
	if (r)
		DMERR("unable to allocate mempools");

	return r;
}

static DEFINE_MUTEX(_event_lock);
void dm_table_event_callback(struct dm_table *t,
			     void (*fn)(void *), void *context)
{
	mutex_lock(&_event_lock);
	t->event_fn = fn;
	t->event_context = context;
	mutex_unlock(&_event_lock);
}

void dm_table_event(struct dm_table *t)
{
	mutex_lock(&_event_lock);
	if (t->event_fn)
		t->event_fn(t->event_context);
	mutex_unlock(&_event_lock);
}
EXPORT_SYMBOL(dm_table_event);

inline sector_t dm_table_get_size(struct dm_table *t)
{
	return t->num_targets ? (t->highs[t->num_targets - 1] + 1) : 0;
}
EXPORT_SYMBOL(dm_table_get_size);

struct dm_target *dm_table_get_target(struct dm_table *t, unsigned int index)
{
	if (index >= t->num_targets)
		return NULL;

	return t->targets + index;
}

/*
 * Search the btree for the correct target.
 *
 * Caller should check returned pointer with dm_target_is_valid()
 * to trap I/O beyond end of device.
 */
struct dm_target *dm_table_find_target(struct dm_table *t, sector_t sector)
{
	unsigned int l, n = 0, k = 0;
	sector_t *node;

	if (unlikely(sector >= dm_table_get_size(t)))
		return &t->targets[t->num_targets];

	for (l = 0; l < t->depth; l++) {
		n = get_child(n, k);
		node = get_node(t, l, n);

		for (k = 0; k < KEYS_PER_NODE; k++)
			if (node[k] >= sector)
				break;
	}

	return &t->targets[(KEYS_PER_NODE * n) + k];
}

/*
 * type->iterate_devices() should be called when the sanity check needs to
 * iterate and check all underlying data devices. iterate_devices() will
 * iterate all underlying data devices until it encounters a non-zero return
 * code, returned by whether the input iterate_devices_callout_fn, or
 * iterate_devices() itself internally.
 *
 * For some target type (e.g. dm-stripe), one call of iterate_devices() may
 * iterate multiple underlying devices internally, in which case a non-zero
 * return code returned by iterate_devices_callout_fn will stop the iteration
 * in advance.
 *
 * Cases requiring _any_ underlying device supporting some kind of attribute,
 * should use the iteration structure like dm_table_any_dev_attr(), or call
 * it directly. @func should handle semantics of positive examples, e.g.
 * capable of something.
 *
 * Cases requiring _all_ underlying devices supporting some kind of attribute,
 * should use the iteration structure like dm_table_supports_nowait() or
 * dm_table_supports_discards(). Or introduce dm_table_all_devs_attr() that
 * uses an @anti_func that handle semantics of counter examples, e.g. not
 * capable of something. So: return !dm_table_any_dev_attr(t, anti_func, data);
 */
static bool dm_table_any_dev_attr(struct dm_table *t,
				  iterate_devices_callout_fn func, void *data)
{
	struct dm_target *ti;
	unsigned int i;

	for (i = 0; i < dm_table_get_num_targets(t); i++) {
		ti = dm_table_get_target(t, i);

		if (ti->type->iterate_devices &&
		    ti->type->iterate_devices(ti, func, data))
			return true;
        }

	return false;
}

static int count_device(struct dm_target *ti, struct dm_dev *dev,
			sector_t start, sector_t len, void *data)
{
	unsigned *num_devices = data;

	(*num_devices)++;

	return 0;
}

/*
 * Check whether a table has no data devices attached using each
 * target's iterate_devices method.
 * Returns false if the result is unknown because a target doesn't
 * support iterate_devices.
 */
bool dm_table_has_no_data_devices(struct dm_table *table)
{
	struct dm_target *ti;
	unsigned i, num_devices;

	for (i = 0; i < dm_table_get_num_targets(table); i++) {
		ti = dm_table_get_target(table, i);

		if (!ti->type->iterate_devices)
			return false;

		num_devices = 0;
		ti->type->iterate_devices(ti, count_device, &num_devices);
		if (num_devices)
			return false;
	}

	return true;
}

static int device_not_zoned_model(struct dm_target *ti, struct dm_dev *dev,
				  sector_t start, sector_t len, void *data)
{
	struct request_queue *q = bdev_get_queue(dev->bdev);
	enum blk_zoned_model *zoned_model = data;

	return !q || blk_queue_zoned_model(q) != *zoned_model;
}

static bool dm_table_supports_zoned_model(struct dm_table *t,
					  enum blk_zoned_model zoned_model)
{
	struct dm_target *ti;
	unsigned i;

	for (i = 0; i < dm_table_get_num_targets(t); i++) {
		ti = dm_table_get_target(t, i);

		if (zoned_model == BLK_ZONED_HM &&
		    !dm_target_supports_zoned_hm(ti->type))
			return false;

		if (!ti->type->iterate_devices ||
		    ti->type->iterate_devices(ti, device_not_zoned_model, &zoned_model))
			return false;
	}

	return true;
}

static int device_not_matches_zone_sectors(struct dm_target *ti, struct dm_dev *dev,
					   sector_t start, sector_t len, void *data)
{
	struct request_queue *q = bdev_get_queue(dev->bdev);
	unsigned int *zone_sectors = data;

	return !q || blk_queue_zone_sectors(q) != *zone_sectors;
}

static int validate_hardware_zoned_model(struct dm_table *table,
					 enum blk_zoned_model zoned_model,
					 unsigned int zone_sectors)
{
	if (zoned_model == BLK_ZONED_NONE)
		return 0;

	if (!dm_table_supports_zoned_model(table, zoned_model)) {
		DMERR("%s: zoned model is not consistent across all devices",
		      dm_device_name(table->md));
		return -EINVAL;
	}

	/* Check zone size validity and compatibility */
	if (!zone_sectors || !is_power_of_2(zone_sectors))
		return -EINVAL;

	if (dm_table_any_dev_attr(table, device_not_matches_zone_sectors, &zone_sectors)) {
		DMERR("%s: zone sectors is not consistent across all devices",
		      dm_device_name(table->md));
		return -EINVAL;
	}

	return 0;
}

/*
 * Establish the new table's queue_limits and validate them.
 */
int dm_calculate_queue_limits(struct dm_table *table,
			      struct queue_limits *limits)
{
	struct dm_target *ti;
	struct queue_limits ti_limits;
	unsigned i;
	enum blk_zoned_model zoned_model = BLK_ZONED_NONE;
	unsigned int zone_sectors = 0;

	blk_set_stacking_limits(limits);

	for (i = 0; i < dm_table_get_num_targets(table); i++) {
		blk_set_stacking_limits(&ti_limits);

		ti = dm_table_get_target(table, i);

		if (!ti->type->iterate_devices)
			goto combine_limits;

		/*
		 * Combine queue limits of all the devices this target uses.
		 */
		ti->type->iterate_devices(ti, dm_set_device_limits,
					  &ti_limits);

		if (zoned_model == BLK_ZONED_NONE && ti_limits.zoned != BLK_ZONED_NONE) {
			/*
			 * After stacking all limits, validate all devices
			 * in table support this zoned model and zone sectors.
			 */
			zoned_model = ti_limits.zoned;
			zone_sectors = ti_limits.chunk_sectors;
		}

		/* Set I/O hints portion of queue limits */
		if (ti->type->io_hints)
			ti->type->io_hints(ti, &ti_limits);

		/*
		 * Check each device area is consistent with the target's
		 * overall queue limits.
		 */
		if (ti->type->iterate_devices(ti, device_area_is_invalid,
					      &ti_limits))
			return -EINVAL;

combine_limits:
		/*
		 * Merge this target's queue limits into the overall limits
		 * for the table.
		 */
		if (blk_stack_limits(limits, &ti_limits, 0) < 0)
			DMWARN("%s: adding target device "
			       "(start sect %llu len %llu) "
			       "caused an alignment inconsistency",
			       dm_device_name(table->md),
			       (unsigned long long) ti->begin,
			       (unsigned long long) ti->len);

		/*
		 * FIXME: this should likely be moved to blk_stack_limits(), would
		 * also eliminate limits->zoned stacking hack in dm_set_device_limits()
		 */
		if (limits->zoned == BLK_ZONED_NONE && ti_limits.zoned != BLK_ZONED_NONE) {
			/*
			 * By default, the stacked limits zoned model is set to
			 * BLK_ZONED_NONE in blk_set_stacking_limits(). Update
			 * this model using the first target model reported
			 * that is not BLK_ZONED_NONE. This will be either the
			 * first target device zoned model or the model reported
			 * by the target .io_hints.
			 */
			limits->zoned = ti_limits.zoned;
		}
	}

	/*
	 * Verify that the zoned model and zone sectors, as determined before
	 * any .io_hints override, are the same across all devices in the table.
	 * - this is especially relevant if .io_hints is emulating a disk-managed
	 *   zoned model (aka BLK_ZONED_NONE) on host-managed zoned block devices.
	 * BUT...
	 */
	if (limits->zoned != BLK_ZONED_NONE) {
		/*
		 * ...IF the above limits stacking determined a zoned model
		 * validate that all of the table's devices conform to it.
		 */
		zoned_model = limits->zoned;
		zone_sectors = limits->chunk_sectors;
	}
	if (validate_hardware_zoned_model(table, zoned_model, zone_sectors))
		return -EINVAL;

	return validate_hardware_logical_block_alignment(table, limits);
}

/*
 * Verify that all devices have an integrity profile that matches the
 * DM device's registered integrity profile.  If the profiles don't
 * match then unregister the DM device's integrity profile.
 */
static void dm_table_verify_integrity(struct dm_table *t)
{
	struct gendisk *template_disk = NULL;

	if (t->integrity_added)
		return;

	if (t->integrity_supported) {
		/*
		 * Verify that the original integrity profile
		 * matches all the devices in this table.
		 */
		template_disk = dm_table_get_integrity_disk(t);
		if (template_disk &&
		    blk_integrity_compare(dm_disk(t->md), template_disk) >= 0)
			return;
	}

	if (integrity_profile_exists(dm_disk(t->md))) {
		DMWARN("%s: unable to establish an integrity profile",
		       dm_device_name(t->md));
		blk_integrity_unregister(dm_disk(t->md));
	}
}

static int device_flush_capable(struct dm_target *ti, struct dm_dev *dev,
				sector_t start, sector_t len, void *data)
{
	unsigned long flush = (unsigned long) data;
	struct request_queue *q = bdev_get_queue(dev->bdev);

	return q && (q->queue_flags & flush);
}

static bool dm_table_supports_flush(struct dm_table *t, unsigned long flush)
{
	struct dm_target *ti;
	unsigned i;

	/*
	 * Require at least one underlying device to support flushes.
	 * t->devices includes internal dm devices such as mirror logs
	 * so we need to use iterate_devices here, which targets
	 * supporting flushes must provide.
	 */
	for (i = 0; i < dm_table_get_num_targets(t); i++) {
		ti = dm_table_get_target(t, i);

		if (!ti->num_flush_bios)
			continue;

		if (ti->flush_supported)
			return true;

		if (ti->type->iterate_devices &&
		    ti->type->iterate_devices(ti, device_flush_capable, (void *) flush))
			return true;
	}

	return false;
}

static int device_dax_write_cache_enabled(struct dm_target *ti,
					  struct dm_dev *dev, sector_t start,
					  sector_t len, void *data)
{
	struct dax_device *dax_dev = dev->dax_dev;

	if (!dax_dev)
		return false;

	if (dax_write_cache_enabled(dax_dev))
		return true;
	return false;
}

static int device_is_rotational(struct dm_target *ti, struct dm_dev *dev,
				sector_t start, sector_t len, void *data)
{
	struct request_queue *q = bdev_get_queue(dev->bdev);

	return q && !blk_queue_nonrot(q);
}

static int device_is_not_random(struct dm_target *ti, struct dm_dev *dev,
			     sector_t start, sector_t len, void *data)
{
	struct request_queue *q = bdev_get_queue(dev->bdev);

	return q && !blk_queue_add_random(q);
}

static int queue_no_sg_merge(struct dm_target *ti, struct dm_dev *dev,
			     sector_t start, sector_t len, void *data)
{
	struct request_queue *q = bdev_get_queue(dev->bdev);

<<<<<<< HEAD
	return q && !test_bit(QUEUE_FLAG_NO_SG_MERGE, &q->queue_flags);
}

static int queue_supports_inline_encryption(struct dm_target *ti,
					    struct dm_dev *dev,
					    sector_t start, sector_t len,
					    void *data)
{
	struct request_queue *q = bdev_get_queue(dev->bdev);

	return q && blk_queue_inlinecrypt(q);
}

static bool dm_table_all_devices_attribute(struct dm_table *t,
					   iterate_devices_callout_fn func)
{
	struct dm_target *ti;
	unsigned i;

	for (i = 0; i < dm_table_get_num_targets(t); i++) {
		ti = dm_table_get_target(t, i);

		if (!ti->type->iterate_devices ||
		    !ti->type->iterate_devices(ti, func, NULL))
			return false;
	}

	return true;
=======
	return q && test_bit(QUEUE_FLAG_NO_SG_MERGE, &q->queue_flags);
>>>>>>> d3725be6
}

static int device_not_write_same_capable(struct dm_target *ti, struct dm_dev *dev,
					 sector_t start, sector_t len, void *data)
{
	struct request_queue *q = bdev_get_queue(dev->bdev);

	return q && !q->limits.max_write_same_sectors;
}

static bool dm_table_supports_write_same(struct dm_table *t)
{
	struct dm_target *ti;
	unsigned i;

	for (i = 0; i < dm_table_get_num_targets(t); i++) {
		ti = dm_table_get_target(t, i);

		if (!ti->num_write_same_bios)
			return false;

		if (!ti->type->iterate_devices ||
		    ti->type->iterate_devices(ti, device_not_write_same_capable, NULL))
			return false;
	}

	return true;
}

static int device_not_write_zeroes_capable(struct dm_target *ti, struct dm_dev *dev,
					   sector_t start, sector_t len, void *data)
{
	struct request_queue *q = bdev_get_queue(dev->bdev);

	return q && !q->limits.max_write_zeroes_sectors;
}

static bool dm_table_supports_write_zeroes(struct dm_table *t)
{
	struct dm_target *ti;
	unsigned i = 0;

	while (i < dm_table_get_num_targets(t)) {
		ti = dm_table_get_target(t, i++);

		if (!ti->num_write_zeroes_bios)
			return false;

		if (!ti->type->iterate_devices ||
		    ti->type->iterate_devices(ti, device_not_write_zeroes_capable, NULL))
			return false;
	}

	return true;
}

static int device_not_discard_capable(struct dm_target *ti, struct dm_dev *dev,
				      sector_t start, sector_t len, void *data)
{
	struct request_queue *q = bdev_get_queue(dev->bdev);

	return q && !blk_queue_discard(q);
}

static bool dm_table_supports_discards(struct dm_table *t)
{
	struct dm_target *ti;
	unsigned i;

	for (i = 0; i < dm_table_get_num_targets(t); i++) {
		ti = dm_table_get_target(t, i);

		if (!ti->num_discard_bios)
			return false;

		/*
		 * Either the target provides discard support (as implied by setting
		 * 'discards_supported') or it relies on _all_ data devices having
		 * discard support.
		 */
		if (!ti->discards_supported &&
		    (!ti->type->iterate_devices ||
		     ti->type->iterate_devices(ti, device_not_discard_capable, NULL)))
			return false;
	}

	return true;
}

static int device_requires_stable_pages(struct dm_target *ti,
					struct dm_dev *dev, sector_t start,
					sector_t len, void *data)
{
	struct request_queue *q = bdev_get_queue(dev->bdev);

	return q && bdi_cap_stable_pages_required(q->backing_dev_info);
}

void dm_table_set_restrictions(struct dm_table *t, struct request_queue *q,
			       struct queue_limits *limits)
{
	bool wc = false, fua = false;

	/*
	 * Copy table's limits to the DM device's request_queue
	 */
	q->limits = *limits;

	if (!dm_table_supports_discards(t))
		queue_flag_clear_unlocked(QUEUE_FLAG_DISCARD, q);
	else
		queue_flag_set_unlocked(QUEUE_FLAG_DISCARD, q);

	if (dm_table_supports_flush(t, (1UL << QUEUE_FLAG_WC))) {
		wc = true;
		if (dm_table_supports_flush(t, (1UL << QUEUE_FLAG_FUA)))
			fua = true;
	}
	blk_queue_write_cache(q, wc, fua);

	if (dm_table_supports_dax(t))
		queue_flag_set_unlocked(QUEUE_FLAG_DAX, q);
	else
		queue_flag_clear_unlocked(QUEUE_FLAG_DAX, q);

	if (dm_table_any_dev_attr(t, device_dax_write_cache_enabled, NULL))
		dax_write_cache(t->md->dax_dev, true);

	/* Ensure that all underlying devices are non-rotational. */
	if (dm_table_any_dev_attr(t, device_is_rotational, NULL))
		queue_flag_clear_unlocked(QUEUE_FLAG_NONROT, q);
	else
		queue_flag_set_unlocked(QUEUE_FLAG_NONROT, q);

	if (!dm_table_supports_write_same(t))
		q->limits.max_write_same_sectors = 0;
	if (!dm_table_supports_write_zeroes(t))
		q->limits.max_write_zeroes_sectors = 0;

	if (dm_table_any_dev_attr(t, queue_no_sg_merge, NULL))
		queue_flag_set_unlocked(QUEUE_FLAG_NO_SG_MERGE, q);
	else
		queue_flag_clear_unlocked(QUEUE_FLAG_NO_SG_MERGE, q);

	if (dm_table_all_devices_attribute(t, queue_supports_inline_encryption))
		queue_flag_set_unlocked(QUEUE_FLAG_INLINECRYPT, q);
	else
		queue_flag_clear_unlocked(QUEUE_FLAG_INLINECRYPT, q);

	dm_table_verify_integrity(t);

	/*
	 * Some devices don't use blk_integrity but still want stable pages
	 * because they do their own checksumming.
	 * If any underlying device requires stable pages, a table must require
	 * them as well.  Only targets that support iterate_devices are considered:
	 * don't want error, zero, etc to require stable pages.
	 */
	if (dm_table_any_dev_attr(t, device_requires_stable_pages, NULL))
		q->backing_dev_info->capabilities |= BDI_CAP_STABLE_WRITES;
	else
		q->backing_dev_info->capabilities &= ~BDI_CAP_STABLE_WRITES;

	/*
	 * Determine whether or not this queue's I/O timings contribute
	 * to the entropy pool, Only request-based targets use this.
	 * Clear QUEUE_FLAG_ADD_RANDOM if any underlying device does not
	 * have it set.
	 */
	if (blk_queue_add_random(q) &&
	    dm_table_any_dev_attr(t, device_is_not_random, NULL))
		queue_flag_clear_unlocked(QUEUE_FLAG_ADD_RANDOM, q);

	/*
	 * QUEUE_FLAG_STACKABLE must be set after all queue settings are
	 * visible to other CPUs because, once the flag is set, incoming bios
	 * are processed by request-based dm, which refers to the queue
	 * settings.
	 * Until the flag set, bios are passed to bio-based dm and queued to
	 * md->deferred where queue settings are not needed yet.
	 * Those bios are passed to request-based dm at the resume time.
	 */
	smp_mb();
	if (dm_table_request_based(t))
		queue_flag_set_unlocked(QUEUE_FLAG_STACKABLE, q);

	/* io_pages is used for readahead */
	q->backing_dev_info->io_pages = limits->max_sectors >> (PAGE_SHIFT - 9);
}

unsigned int dm_table_get_num_targets(struct dm_table *t)
{
	return t->num_targets;
}

struct list_head *dm_table_get_devices(struct dm_table *t)
{
	return &t->devices;
}

fmode_t dm_table_get_mode(struct dm_table *t)
{
	return t->mode;
}
EXPORT_SYMBOL(dm_table_get_mode);

enum suspend_mode {
	PRESUSPEND,
	PRESUSPEND_UNDO,
	POSTSUSPEND,
};

static void suspend_targets(struct dm_table *t, enum suspend_mode mode)
{
	int i = t->num_targets;
	struct dm_target *ti = t->targets;

	lockdep_assert_held(&t->md->suspend_lock);

	while (i--) {
		switch (mode) {
		case PRESUSPEND:
			if (ti->type->presuspend)
				ti->type->presuspend(ti);
			break;
		case PRESUSPEND_UNDO:
			if (ti->type->presuspend_undo)
				ti->type->presuspend_undo(ti);
			break;
		case POSTSUSPEND:
			if (ti->type->postsuspend)
				ti->type->postsuspend(ti);
			break;
		}
		ti++;
	}
}

void dm_table_presuspend_targets(struct dm_table *t)
{
	if (!t)
		return;

	suspend_targets(t, PRESUSPEND);
}

void dm_table_presuspend_undo_targets(struct dm_table *t)
{
	if (!t)
		return;

	suspend_targets(t, PRESUSPEND_UNDO);
}

void dm_table_postsuspend_targets(struct dm_table *t)
{
	if (!t)
		return;

	suspend_targets(t, POSTSUSPEND);
}

int dm_table_resume_targets(struct dm_table *t)
{
	int i, r = 0;

	lockdep_assert_held(&t->md->suspend_lock);

	for (i = 0; i < t->num_targets; i++) {
		struct dm_target *ti = t->targets + i;

		if (!ti->type->preresume)
			continue;

		r = ti->type->preresume(ti);
		if (r) {
			DMERR("%s: %s: preresume failed, error = %d",
			      dm_device_name(t->md), ti->type->name, r);
			return r;
		}
	}

	for (i = 0; i < t->num_targets; i++) {
		struct dm_target *ti = t->targets + i;

		if (ti->type->resume)
			ti->type->resume(ti);
	}

	return 0;
}

void dm_table_add_target_callbacks(struct dm_table *t, struct dm_target_callbacks *cb)
{
	list_add(&cb->list, &t->target_callbacks);
}
EXPORT_SYMBOL_GPL(dm_table_add_target_callbacks);

int dm_table_any_congested(struct dm_table *t, int bdi_bits)
{
	struct dm_dev_internal *dd;
	struct list_head *devices = dm_table_get_devices(t);
	struct dm_target_callbacks *cb;
	int r = 0;

	list_for_each_entry(dd, devices, list) {
		struct request_queue *q = bdev_get_queue(dd->dm_dev->bdev);
		char b[BDEVNAME_SIZE];

		if (likely(q))
			r |= bdi_congested(q->backing_dev_info, bdi_bits);
		else
			DMWARN_LIMIT("%s: any_congested: nonexistent device %s",
				     dm_device_name(t->md),
				     bdevname(dd->dm_dev->bdev, b));
	}

	list_for_each_entry(cb, &t->target_callbacks, list)
		if (cb->congested_fn)
			r |= cb->congested_fn(cb, bdi_bits);

	return r;
}

struct mapped_device *dm_table_get_md(struct dm_table *t)
{
	return t->md;
}
EXPORT_SYMBOL(dm_table_get_md);

void dm_table_run_md_queue_async(struct dm_table *t)
{
	struct mapped_device *md;
	struct request_queue *queue;
	unsigned long flags;

	if (!dm_table_request_based(t))
		return;

	md = dm_table_get_md(t);
	queue = dm_get_md_queue(md);
	if (queue) {
		if (queue->mq_ops)
			blk_mq_run_hw_queues(queue, true);
		else {
			spin_lock_irqsave(queue->queue_lock, flags);
			blk_run_queue_async(queue);
			spin_unlock_irqrestore(queue->queue_lock, flags);
		}
	}
}
EXPORT_SYMBOL(dm_table_run_md_queue_async);
<|MERGE_RESOLUTION|>--- conflicted
+++ resolved
@@ -1695,8 +1695,7 @@
 {
 	struct request_queue *q = bdev_get_queue(dev->bdev);
 
-<<<<<<< HEAD
-	return q && !test_bit(QUEUE_FLAG_NO_SG_MERGE, &q->queue_flags);
+	return q && test_bit(QUEUE_FLAG_NO_SG_MERGE, &q->queue_flags);
 }
 
 static int queue_supports_inline_encryption(struct dm_target *ti,
@@ -1707,26 +1706,6 @@
 	struct request_queue *q = bdev_get_queue(dev->bdev);
 
 	return q && blk_queue_inlinecrypt(q);
-}
-
-static bool dm_table_all_devices_attribute(struct dm_table *t,
-					   iterate_devices_callout_fn func)
-{
-	struct dm_target *ti;
-	unsigned i;
-
-	for (i = 0; i < dm_table_get_num_targets(t); i++) {
-		ti = dm_table_get_target(t, i);
-
-		if (!ti->type->iterate_devices ||
-		    !ti->type->iterate_devices(ti, func, NULL))
-			return false;
-	}
-
-	return true;
-=======
-	return q && test_bit(QUEUE_FLAG_NO_SG_MERGE, &q->queue_flags);
->>>>>>> d3725be6
 }
 
 static int device_not_write_same_capable(struct dm_target *ti, struct dm_dev *dev,
@@ -1871,7 +1850,7 @@
 	else
 		queue_flag_clear_unlocked(QUEUE_FLAG_NO_SG_MERGE, q);
 
-	if (dm_table_all_devices_attribute(t, queue_supports_inline_encryption))
+	if (dm_table_any_dev_attr(t, queue_supports_inline_encryption, NULL))
 		queue_flag_set_unlocked(QUEUE_FLAG_INLINECRYPT, q);
 	else
 		queue_flag_clear_unlocked(QUEUE_FLAG_INLINECRYPT, q);
