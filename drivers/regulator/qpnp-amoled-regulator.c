--- conflicted
+++ resolved
@@ -89,11 +89,6 @@
 	struct oledb_regulator	oledb;
 	struct ab_regulator	ab;
 	struct ibb_regulator	ibb;
-<<<<<<< HEAD
-	struct mutex		reg_lock;
-	struct workqueue_struct *wq;
-=======
->>>>>>> f416146b
 
 	/* DT params */
 	u32			oledb_base;
@@ -234,7 +229,6 @@
 					val);
 }
 
-<<<<<<< HEAD
 static int qpnp_amoled_pd_control(struct qpnp_amoled *chip, bool en)
 {
 	if (chip->ibb.pd_control) {
@@ -280,56 +274,6 @@
 	else
 		pr_err("Failed to configure for mode %d\n", mode);
 
-
-=======
-static int qpnp_ab_ibb_regulator_set_mode(struct regulator_dev *rdev,
-						unsigned int mode)
-{
-	struct qpnp_amoled *chip  = rdev_get_drvdata(rdev);
-	int rc;
-
-	if (mode != REGULATOR_MODE_NORMAL && mode != REGULATOR_MODE_STANDBY &&
-		mode != REGULATOR_MODE_IDLE) {
-		pr_err("Unsupported mode %u\n", mode);
-		return -EINVAL;
-	}
-
-	if (mode == chip->ab.vreg.mode || mode == chip->ibb.vreg.mode)
-		return 0;
-
-	pr_debug("mode: %d\n", mode);
-
-	if (mode == REGULATOR_MODE_NORMAL || mode == REGULATOR_MODE_STANDBY) {
-		if (chip->ibb.pd_control) {
-			rc = qpnp_ibb_pd_control(chip, true);
-			if (rc < 0)
-				goto error;
-		}
-
-		if (chip->ab.pd_control) {
-			rc = qpnp_ab_pd_control(chip, true);
-			if (rc < 0)
-				goto error;
-		}
-	} else if (mode == REGULATOR_MODE_IDLE) {
-		if (chip->ibb.pd_control) {
-			rc = qpnp_ibb_pd_control(chip, false);
-			if (rc < 0)
-				goto error;
-		}
-
-		if (chip->ab.pd_control) {
-			rc = qpnp_ab_pd_control(chip, false);
-			if (rc < 0)
-				goto error;
-		}
-	}
-
-	chip->ab.vreg.mode = chip->ibb.vreg.mode = mode;
-error:
-	if (rc < 0)
-		pr_err("Failed to configure for mode %d\n", mode);
->>>>>>> f416146b
 	return 0;
 }
 
@@ -613,21 +557,6 @@
 	if (!chip)
 		return -ENOMEM;
 
-<<<<<<< HEAD
-	/*
-	 * We need this workqueue to order the mode transitions that require
-	 * timing considerations. This way, we can ensure whenever the mode
-	 * transition is requested, it can be queued with high priority.
-	 */
-	chip->wq = alloc_ordered_workqueue("qpnp_amoled_wq", WQ_HIGHPRI);
-	if (!chip->wq) {
-		dev_err(chip->dev, "Unable to alloc workqueue\n");
-		return -ENOMEM;
-	}
-
-	mutex_init(&chip->reg_lock);
-=======
->>>>>>> f416146b
 	chip->dev = &pdev->dev;
 
 	chip->regmap = dev_get_regmap(pdev->dev.parent, NULL);
@@ -655,12 +584,6 @@
 
 static int qpnp_amoled_regulator_remove(struct platform_device *pdev)
 {
-<<<<<<< HEAD
-	struct qpnp_amoled *chip = dev_get_drvdata(&pdev->dev);
-
-	destroy_workqueue(chip->wq);
-=======
->>>>>>> f416146b
 	return 0;
 }
 
