--- conflicted
+++ resolved
@@ -1084,7 +1084,6 @@
 	  Clients can use the real regulator device names with proper
 	  constraint checking while the real driver is being developed.
 
-<<<<<<< HEAD
 config REGULATOR_SLG51000
 	tristate "Dialog Semiconductor SLG51000 regulator"
 	depends on I2C
@@ -1092,25 +1091,21 @@
 	help
 	  Say y here to support for the Dialog Semiconductor SLG51000.
 	  The SLG51000 is seven compact and customizable low dropout regulators.
-=======
+	  
 config REGULATOR_MAX77826
 	tristate "Maxim MAX77826 PMIC support"
 	help
 	  If you say yes here you get support for Maxim MAX77826 PMIC.
->>>>>>> fbab955f
 
 config REGULATOR_TPS
 	tristate "TPS voltage regulator support"
 	help
 	  This driver adds support for enabling TPS regulator.
 
-<<<<<<< HEAD
 config VIRTIO_REGULATOR
 	tristate "Virtio regulator driver"
 	depends on VIRTIO
 	---help---
 	  This is the virtual regulator driver for virtio.
 
-=======
->>>>>>> fbab955f
 endif
