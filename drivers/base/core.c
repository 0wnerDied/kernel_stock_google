// SPDX-License-Identifier: GPL-2.0
/*
 * drivers/base/core.c - core driver model code (device registration, etc)
 *
 * Copyright (c) 2002-3 Patrick Mochel
 * Copyright (c) 2002-3 Open Source Development Labs
 * Copyright (c) 2006 Greg Kroah-Hartman <gregkh@suse.de>
 * Copyright (c) 2006 Novell, Inc.
 */

#include <linux/cpufreq.h>
#include <linux/device.h>
#include <linux/err.h>
#include <linux/fwnode.h>
#include <linux/init.h>
#include <linux/module.h>
#include <linux/slab.h>
#include <linux/string.h>
#include <linux/kdev_t.h>
#include <linux/notifier.h>
#include <linux/of.h>
#include <linux/of_device.h>
#include <linux/genhd.h>
#include <linux/mutex.h>
#include <linux/pm_runtime.h>
#include <linux/netdevice.h>
#include <linux/sched/signal.h>
#include <linux/sysfs.h>

#include "base.h"
#include "power/power.h"

#ifdef CONFIG_SYSFS_DEPRECATED
#ifdef CONFIG_SYSFS_DEPRECATED_V2
long sysfs_deprecated = 1;
#else
long sysfs_deprecated = 0;
#endif
static int __init sysfs_deprecated_setup(char *arg)
{
	return kstrtol(arg, 10, &sysfs_deprecated);
}
early_param("sysfs.deprecated", sysfs_deprecated_setup);
#endif

/* Device links support. */
static LIST_HEAD(wait_for_suppliers);
static DEFINE_MUTEX(wfs_lock);
static LIST_HEAD(deferred_sync);
static unsigned int defer_sync_state_count = 1;
static unsigned int defer_fw_devlink_count;
<<<<<<< HEAD
=======
static LIST_HEAD(deferred_fw_devlink);
>>>>>>> 99987d5a
static DEFINE_MUTEX(defer_fw_devlink_lock);

#ifdef CONFIG_SRCU
static DEFINE_MUTEX(device_links_lock);
DEFINE_STATIC_SRCU(device_links_srcu);

static inline void device_links_write_lock(void)
{
	mutex_lock(&device_links_lock);
}

static inline void device_links_write_unlock(void)
{
	mutex_unlock(&device_links_lock);
}

int device_links_read_lock(void)
{
	return srcu_read_lock(&device_links_srcu);
}

void device_links_read_unlock(int idx)
{
	srcu_read_unlock(&device_links_srcu, idx);
}
#else /* !CONFIG_SRCU */
static DECLARE_RWSEM(device_links_lock);

static inline void device_links_write_lock(void)
{
	down_write(&device_links_lock);
}

static inline void device_links_write_unlock(void)
{
	up_write(&device_links_lock);
}

int device_links_read_lock(void)
{
	down_read(&device_links_lock);
	return 0;
}

void device_links_read_unlock(int not_used)
{
	up_read(&device_links_lock);
}
#endif /* !CONFIG_SRCU */

static bool device_is_ancestor(struct device *dev, struct device *target)
{
	while (target->parent) {
		target = target->parent;
		if (dev == target)
			return true;
	}
	return false;
}

/**
 * device_is_dependent - Check if one device depends on another one
 * @dev: Device to check dependencies for.
 * @target: Device to check against.
 *
 * Check if @target depends on @dev or any device dependent on it (its child or
 * its consumer etc).  Return 1 if that is the case or 0 otherwise.
 */
static int device_is_dependent(struct device *dev, void *target)
{
	struct device_link *link;
	int ret;

	/*
	 * The "ancestors" check is needed to catch the case when the target
	 * device has not been completely initialized yet and it is still
	 * missing from the list of children of its parent device.
	 */
	if (dev == target || device_is_ancestor(dev, target))
		return 1;

	ret = device_for_each_child(dev, target, device_is_dependent);
	if (ret)
		return ret;

	list_for_each_entry(link, &dev->links.consumers, s_node) {
		if (link->flags == (DL_FLAG_SYNC_STATE_ONLY | DL_FLAG_MANAGED))
			continue;

		if (link->consumer == target)
			return 1;

		ret = device_is_dependent(link->consumer, target);
		if (ret)
			break;
	}
	return ret;
}

static void device_link_init_status(struct device_link *link,
				    struct device *consumer,
				    struct device *supplier)
{
	switch (supplier->links.status) {
	case DL_DEV_PROBING:
		switch (consumer->links.status) {
		case DL_DEV_PROBING:
			/*
			 * A consumer driver can create a link to a supplier
			 * that has not completed its probing yet as long as it
			 * knows that the supplier is already functional (for
			 * example, it has just acquired some resources from the
			 * supplier).
			 */
			link->status = DL_STATE_CONSUMER_PROBE;
			break;
		default:
			link->status = DL_STATE_DORMANT;
			break;
		}
		break;
	case DL_DEV_DRIVER_BOUND:
		switch (consumer->links.status) {
		case DL_DEV_PROBING:
			link->status = DL_STATE_CONSUMER_PROBE;
			break;
		case DL_DEV_DRIVER_BOUND:
			link->status = DL_STATE_ACTIVE;
			break;
		default:
			link->status = DL_STATE_AVAILABLE;
			break;
		}
		break;
	case DL_DEV_UNBINDING:
		link->status = DL_STATE_SUPPLIER_UNBIND;
		break;
	default:
		link->status = DL_STATE_DORMANT;
		break;
	}
}

static int device_reorder_to_tail(struct device *dev, void *not_used)
{
	struct device_link *link;

	/*
	 * Devices that have not been registered yet will be put to the ends
	 * of the lists during the registration, so skip them here.
	 */
	if (device_is_registered(dev))
		devices_kset_move_last(dev);

	if (device_pm_initialized(dev))
		device_pm_move_last(dev);

	device_for_each_child(dev, NULL, device_reorder_to_tail);
	list_for_each_entry(link, &dev->links.consumers, s_node) {
		if (link->flags == (DL_FLAG_SYNC_STATE_ONLY | DL_FLAG_MANAGED))
			continue;
		device_reorder_to_tail(link->consumer, NULL);
	}

	return 0;
}

/**
 * device_pm_move_to_tail - Move set of devices to the end of device lists
 * @dev: Device to move
 *
 * This is a device_reorder_to_tail() wrapper taking the requisite locks.
 *
 * It moves the @dev along with all of its children and all of its consumers
 * to the ends of the device_kset and dpm_list, recursively.
 */
void device_pm_move_to_tail(struct device *dev)
{
	int idx;

	idx = device_links_read_lock();
	device_pm_lock();
	device_reorder_to_tail(dev, NULL);
	device_pm_unlock();
	device_links_read_unlock(idx);
}

#define DL_MANAGED_LINK_FLAGS (DL_FLAG_AUTOREMOVE_CONSUMER | \
			       DL_FLAG_AUTOREMOVE_SUPPLIER | \
			       DL_FLAG_AUTOPROBE_CONSUMER  | \
			       DL_FLAG_SYNC_STATE_ONLY)

#define DL_ADD_VALID_FLAGS (DL_MANAGED_LINK_FLAGS | DL_FLAG_STATELESS | \
			    DL_FLAG_PM_RUNTIME | DL_FLAG_RPM_ACTIVE)

/**
 * device_link_add - Create a link between two devices.
 * @consumer: Consumer end of the link.
 * @supplier: Supplier end of the link.
 * @flags: Link flags.
 *
 * The caller is responsible for the proper synchronization of the link creation
 * with runtime PM.  First, setting the DL_FLAG_PM_RUNTIME flag will cause the
 * runtime PM framework to take the link into account.  Second, if the
 * DL_FLAG_RPM_ACTIVE flag is set in addition to it, the supplier devices will
 * be forced into the active metastate and reference-counted upon the creation
 * of the link.  If DL_FLAG_PM_RUNTIME is not set, DL_FLAG_RPM_ACTIVE will be
 * ignored.
 *
 * If DL_FLAG_STATELESS is set in @flags, the caller of this function is
 * expected to release the link returned by it directly with the help of either
 * device_link_del() or device_link_remove().
 *
 * If that flag is not set, however, the caller of this function is handing the
 * management of the link over to the driver core entirely and its return value
 * can only be used to check whether or not the link is present.  In that case,
 * the DL_FLAG_AUTOREMOVE_CONSUMER and DL_FLAG_AUTOREMOVE_SUPPLIER device link
 * flags can be used to indicate to the driver core when the link can be safely
 * deleted.  Namely, setting one of them in @flags indicates to the driver core
 * that the link is not going to be used (by the given caller of this function)
 * after unbinding the consumer or supplier driver, respectively, from its
 * device, so the link can be deleted at that point.  If none of them is set,
 * the link will be maintained until one of the devices pointed to by it (either
 * the consumer or the supplier) is unregistered.
 *
 * Also, if DL_FLAG_STATELESS, DL_FLAG_AUTOREMOVE_CONSUMER and
 * DL_FLAG_AUTOREMOVE_SUPPLIER are not set in @flags (that is, a persistent
 * managed device link is being added), the DL_FLAG_AUTOPROBE_CONSUMER flag can
 * be used to request the driver core to automaticall probe for a consmer
 * driver after successfully binding a driver to the supplier device.
 *
 * The combination of DL_FLAG_STATELESS and one of DL_FLAG_AUTOREMOVE_CONSUMER,
 * DL_FLAG_AUTOREMOVE_SUPPLIER, or DL_FLAG_AUTOPROBE_CONSUMER set in @flags at
 * the same time is invalid and will cause NULL to be returned upfront.
 * However, if a device link between the given @consumer and @supplier pair
 * exists already when this function is called for them, the existing link will
 * be returned regardless of its current type and status (the link's flags may
 * be modified then).  The caller of this function is then expected to treat
 * the link as though it has just been created, so (in particular) if
 * DL_FLAG_STATELESS was passed in @flags, the link needs to be released
 * explicitly when not needed any more (as stated above).
 *
 * A side effect of the link creation is re-ordering of dpm_list and the
 * devices_kset list by moving the consumer device and all devices depending
 * on it to the ends of these lists (that does not happen to devices that have
 * not been registered when this function is called).
 *
 * The supplier device is required to be registered when this function is called
 * and NULL will be returned if that is not the case.  The consumer device need
 * not be registered, however.
 */
struct device_link *device_link_add(struct device *consumer,
				    struct device *supplier, u32 flags)
{
	struct device_link *link;

	if (!consumer || !supplier || flags & ~DL_ADD_VALID_FLAGS ||
	    (flags & DL_FLAG_STATELESS && flags & DL_MANAGED_LINK_FLAGS) ||
	    (flags & DL_FLAG_SYNC_STATE_ONLY &&
	     flags != DL_FLAG_SYNC_STATE_ONLY) ||
	    (flags & DL_FLAG_AUTOPROBE_CONSUMER &&
	     flags & (DL_FLAG_AUTOREMOVE_CONSUMER |
		      DL_FLAG_AUTOREMOVE_SUPPLIER)))
		return NULL;

	if (flags & DL_FLAG_PM_RUNTIME && flags & DL_FLAG_RPM_ACTIVE) {
		if (pm_runtime_get_sync(supplier) < 0) {
			pm_runtime_put_noidle(supplier);
			return NULL;
		}
	}

	if (!(flags & DL_FLAG_STATELESS))
		flags |= DL_FLAG_MANAGED;

	device_links_write_lock();
	device_pm_lock();

	/*
	 * If the supplier has not been fully registered yet or there is a
	 * reverse (non-SYNC_STATE_ONLY) dependency between the consumer and
	 * the supplier already in the graph, return NULL. If the link is a
	 * SYNC_STATE_ONLY link, we don't check for reverse dependencies
	 * because it only affects sync_state() callbacks.
	 */
	if (!device_pm_initialized(supplier)
	    || (!(flags & DL_FLAG_SYNC_STATE_ONLY) &&
		  device_is_dependent(consumer, supplier))) {
		link = NULL;
		goto out;
	}

	/*
	 * DL_FLAG_AUTOREMOVE_SUPPLIER indicates that the link will be needed
	 * longer than for DL_FLAG_AUTOREMOVE_CONSUMER and setting them both
	 * together doesn't make sense, so prefer DL_FLAG_AUTOREMOVE_SUPPLIER.
	 */
	if (flags & DL_FLAG_AUTOREMOVE_SUPPLIER)
		flags &= ~DL_FLAG_AUTOREMOVE_CONSUMER;

	list_for_each_entry(link, &supplier->links.consumers, s_node) {
		if (link->consumer != consumer)
			continue;

		if (flags & DL_FLAG_PM_RUNTIME) {
			if (!(link->flags & DL_FLAG_PM_RUNTIME)) {
				pm_runtime_new_link(consumer);
				link->flags |= DL_FLAG_PM_RUNTIME;
			}
			if (flags & DL_FLAG_RPM_ACTIVE)
				refcount_inc(&link->rpm_active);
		}

		if (flags & DL_FLAG_STATELESS) {
			kref_get(&link->kref);
			if (link->flags & DL_FLAG_SYNC_STATE_ONLY &&
			    !(link->flags & DL_FLAG_STATELESS)) {
				link->flags |= DL_FLAG_STATELESS;
				goto reorder;
			} else {
				link->flags |= DL_FLAG_STATELESS;
				goto out;
			}
		}

		/*
		 * If the life time of the link following from the new flags is
		 * longer than indicated by the flags of the existing link,
		 * update the existing link to stay around longer.
		 */
		if (flags & DL_FLAG_AUTOREMOVE_SUPPLIER) {
			if (link->flags & DL_FLAG_AUTOREMOVE_CONSUMER) {
				link->flags &= ~DL_FLAG_AUTOREMOVE_CONSUMER;
				link->flags |= DL_FLAG_AUTOREMOVE_SUPPLIER;
			}
		} else if (!(flags & DL_FLAG_AUTOREMOVE_CONSUMER)) {
			link->flags &= ~(DL_FLAG_AUTOREMOVE_CONSUMER |
					 DL_FLAG_AUTOREMOVE_SUPPLIER);
		}
		if (!(link->flags & DL_FLAG_MANAGED)) {
			kref_get(&link->kref);
			link->flags |= DL_FLAG_MANAGED;
			device_link_init_status(link, consumer, supplier);
		}
		if (link->flags & DL_FLAG_SYNC_STATE_ONLY &&
		    !(flags & DL_FLAG_SYNC_STATE_ONLY)) {
			link->flags &= ~DL_FLAG_SYNC_STATE_ONLY;
			goto reorder;
		}

		goto out;
	}

	link = kzalloc(sizeof(*link), GFP_KERNEL);
	if (!link)
		goto out;

	refcount_set(&link->rpm_active, 1);

	if (flags & DL_FLAG_PM_RUNTIME) {
		if (flags & DL_FLAG_RPM_ACTIVE)
			refcount_inc(&link->rpm_active);

		pm_runtime_new_link(consumer);
	}

	get_device(supplier);
	link->supplier = supplier;
	INIT_LIST_HEAD(&link->s_node);
	get_device(consumer);
	link->consumer = consumer;
	INIT_LIST_HEAD(&link->c_node);
	link->flags = flags;
	kref_init(&link->kref);

	/* Determine the initial link state. */
	if (flags & DL_FLAG_STATELESS)
		link->status = DL_STATE_NONE;
	else
		device_link_init_status(link, consumer, supplier);

	/*
	 * Some callers expect the link creation during consumer driver probe to
	 * resume the supplier even without DL_FLAG_RPM_ACTIVE.
	 */
	if (link->status == DL_STATE_CONSUMER_PROBE &&
	    flags & DL_FLAG_PM_RUNTIME)
		pm_runtime_resume(supplier);

	list_add_tail_rcu(&link->s_node, &supplier->links.consumers);
	list_add_tail_rcu(&link->c_node, &consumer->links.suppliers);

	if (flags & DL_FLAG_SYNC_STATE_ONLY) {
		dev_dbg(consumer,
			"Linked as a sync state only consumer to %s\n",
			dev_name(supplier));
		goto out;
	}

reorder:
	/*
	 * Move the consumer and all of the devices depending on it to the end
	 * of dpm_list and the devices_kset list.
	 *
	 * It is necessary to hold dpm_list locked throughout all that or else
	 * we may end up suspending with a wrong ordering of it.
	 */
	device_reorder_to_tail(consumer, NULL);

	dev_info(consumer, "Linked as a consumer to %s\n", dev_name(supplier));

out:
	device_pm_unlock();
	device_links_write_unlock();

	if ((flags & DL_FLAG_PM_RUNTIME && flags & DL_FLAG_RPM_ACTIVE) && !link)
		pm_runtime_put(supplier);

	return link;
}
EXPORT_SYMBOL_GPL(device_link_add);

/**
 * device_link_wait_for_supplier - Add device to wait_for_suppliers list
 * @consumer: Consumer device
 *
 * Marks the @consumer device as waiting for suppliers to become available by
 * adding it to the wait_for_suppliers list. The consumer device will never be
 * probed until it's removed from the wait_for_suppliers list.
 *
 * The caller is responsible for adding the links to the supplier devices once
 * they are available and removing the @consumer device from the
 * wait_for_suppliers list once links to all the suppliers have been created.
 *
 * This function is NOT meant to be called from the probe function of the
 * consumer but rather from code that creates/adds the consumer device.
 */
static void device_link_wait_for_supplier(struct device *consumer,
					  bool need_for_probe)
{
	mutex_lock(&wfs_lock);
	list_add_tail(&consumer->links.needs_suppliers, &wait_for_suppliers);
	consumer->links.need_for_probe = need_for_probe;
	mutex_unlock(&wfs_lock);
}

static void device_link_wait_for_mandatory_supplier(struct device *consumer)
{
	device_link_wait_for_supplier(consumer, true);
}

static void device_link_wait_for_optional_supplier(struct device *consumer)
{
	device_link_wait_for_supplier(consumer, false);
}

/**
 * device_link_add_missing_supplier_links - Add links from consumer devices to
 *					    supplier devices, leaving any
 *					    consumer with inactive suppliers on
 *					    the wait_for_suppliers list
 *
 * Loops through all consumers waiting on suppliers and tries to add all their
 * supplier links. If that succeeds, the consumer device is removed from
 * wait_for_suppliers list. Otherwise, they are left in the wait_for_suppliers
 * list.  Devices left on the wait_for_suppliers list will not be probed.
 *
 * The fwnode add_links callback is expected to return 0 if it has found and
 * added all the supplier links for the consumer device. It should return an
 * error if it isn't able to do so.
 *
 * The caller of device_link_wait_for_supplier() is expected to call this once
 * it's aware of potential suppliers becoming available.
 */
static void device_link_add_missing_supplier_links(void)
{
	struct device *dev, *tmp;

	mutex_lock(&wfs_lock);
	list_for_each_entry_safe(dev, tmp, &wait_for_suppliers,
				 links.needs_suppliers) {
		int ret = fwnode_call_int_op(dev->fwnode, add_links, dev);
		if (!ret)
			list_del_init(&dev->links.needs_suppliers);
		else if (ret != -ENODEV)
			dev->links.need_for_probe = false;
	}
	mutex_unlock(&wfs_lock);
}

static void device_link_free(struct device_link *link)
{
	while (refcount_dec_not_one(&link->rpm_active))
		pm_runtime_put(link->supplier);

	put_device(link->consumer);
	put_device(link->supplier);
	kfree(link);
}

#ifdef CONFIG_SRCU
static void __device_link_free_srcu(struct rcu_head *rhead)
{
	device_link_free(container_of(rhead, struct device_link, rcu_head));
}

static void __device_link_del(struct kref *kref)
{
	struct device_link *link = container_of(kref, struct device_link, kref);

	dev_info(link->consumer, "Dropping the link to %s\n",
		 dev_name(link->supplier));

	if (link->flags & DL_FLAG_PM_RUNTIME)
		pm_runtime_drop_link(link->consumer);

	list_del_rcu(&link->s_node);
	list_del_rcu(&link->c_node);
	call_srcu(&device_links_srcu, &link->rcu_head, __device_link_free_srcu);
}
#else /* !CONFIG_SRCU */
static void __device_link_del(struct kref *kref)
{
	struct device_link *link = container_of(kref, struct device_link, kref);

	dev_info(link->consumer, "Dropping the link to %s\n",
		 dev_name(link->supplier));

	if (link->flags & DL_FLAG_PM_RUNTIME)
		pm_runtime_drop_link(link->consumer);

	list_del(&link->s_node);
	list_del(&link->c_node);
	device_link_free(link);
}
#endif /* !CONFIG_SRCU */

static void device_link_put_kref(struct device_link *link)
{
	if (link->flags & DL_FLAG_STATELESS)
		kref_put(&link->kref, __device_link_del);
	else
		WARN(1, "Unable to drop a managed device link reference\n");
}

/**
 * device_link_del - Delete a stateless link between two devices.
 * @link: Device link to delete.
 *
 * The caller must ensure proper synchronization of this function with runtime
 * PM.  If the link was added multiple times, it needs to be deleted as often.
 * Care is required for hotplugged devices:  Their links are purged on removal
 * and calling device_link_del() is then no longer allowed.
 */
void device_link_del(struct device_link *link)
{
	device_links_write_lock();
	device_pm_lock();
	device_link_put_kref(link);
	device_pm_unlock();
	device_links_write_unlock();
}
EXPORT_SYMBOL_GPL(device_link_del);

/**
 * device_link_remove - Delete a stateless link between two devices.
 * @consumer: Consumer end of the link.
 * @supplier: Supplier end of the link.
 *
 * The caller must ensure proper synchronization of this function with runtime
 * PM.
 */
void device_link_remove(void *consumer, struct device *supplier)
{
	struct device_link *link;

	if (WARN_ON(consumer == supplier))
		return;

	device_links_write_lock();
	device_pm_lock();

	list_for_each_entry(link, &supplier->links.consumers, s_node) {
		if (link->consumer == consumer) {
			device_link_put_kref(link);
			break;
		}
	}

	device_pm_unlock();
	device_links_write_unlock();
}
EXPORT_SYMBOL_GPL(device_link_remove);

static void device_links_missing_supplier(struct device *dev)
{
	struct device_link *link;

	list_for_each_entry(link, &dev->links.suppliers, c_node) {
		if (link->status != DL_STATE_CONSUMER_PROBE)
			continue;

		if (link->supplier->links.status == DL_DEV_DRIVER_BOUND) {
			WRITE_ONCE(link->status, DL_STATE_AVAILABLE);
		} else {
			WARN_ON(!(link->flags & DL_FLAG_SYNC_STATE_ONLY));
			WRITE_ONCE(link->status, DL_STATE_DORMANT);
		}
	}
}

/**
 * device_links_check_suppliers - Check presence of supplier drivers.
 * @dev: Consumer device.
 *
 * Check links from this device to any suppliers.  Walk the list of the device's
 * links to suppliers and see if all of them are available.  If not, simply
 * return -EPROBE_DEFER.
 *
 * We need to guarantee that the supplier will not go away after the check has
 * been positive here.  It only can go away in __device_release_driver() and
 * that function  checks the device's links to consumers.  This means we need to
 * mark the link as "consumer probe in progress" to make the supplier removal
 * wait for us to complete (or bad things may happen).
 *
 * Links without the DL_FLAG_MANAGED flag set are ignored.
 */
int device_links_check_suppliers(struct device *dev)
{
	struct device_link *link;
	int ret = 0;

	/*
	 * Device waiting for supplier to become available is not allowed to
	 * probe.
	 */
	mutex_lock(&wfs_lock);
	if (!list_empty(&dev->links.needs_suppliers) &&
	    dev->links.need_for_probe) {
		mutex_unlock(&wfs_lock);
		return -EPROBE_DEFER;
	}
	mutex_unlock(&wfs_lock);

	device_links_write_lock();

	list_for_each_entry(link, &dev->links.suppliers, c_node) {
		if (!(link->flags & DL_FLAG_MANAGED))
			continue;

		if (link->status != DL_STATE_AVAILABLE &&
		    !(link->flags & DL_FLAG_SYNC_STATE_ONLY)) {
			device_links_missing_supplier(dev);
			ret = -EPROBE_DEFER;
			break;
		}
		WRITE_ONCE(link->status, DL_STATE_CONSUMER_PROBE);
	}
	dev->links.status = DL_DEV_PROBING;

	device_links_write_unlock();
	return ret;
}

/**
 * __device_links_queue_sync_state - Queue a device for sync_state() callback
 * @dev: Device to call sync_state() on
 * @list: List head to queue the @dev on
 *
 * Queues a device for a sync_state() callback when the device links write lock
 * isn't held. This allows the sync_state() execution flow to use device links
 * APIs.  The caller must ensure this function is called with
 * device_links_write_lock() held.
 *
 * This function does a get_device() to make sure the device is not freed while
 * on this list.
 *
 * So the caller must also ensure that device_links_flush_sync_list() is called
 * as soon as the caller releases device_links_write_lock().  This is necessary
 * to make sure the sync_state() is called in a timely fashion and the
 * put_device() is called on this device.
 */
static void __device_links_queue_sync_state(struct device *dev,
					    struct list_head *list)
{
	struct device_link *link;

	if (dev->state_synced)
		return;

	list_for_each_entry(link, &dev->links.consumers, s_node) {
		if (!(link->flags & DL_FLAG_MANAGED))
			continue;
		if (link->status != DL_STATE_ACTIVE)
			return;
	}

	/*
	 * Set the flag here to avoid adding the same device to a list more
	 * than once. This can happen if new consumers get added to the device
	 * and probed before the list is flushed.
	 */
	dev->state_synced = true;

	if (WARN_ON(!list_empty(&dev->links.defer_hook)))
		return;

	get_device(dev);
	list_add_tail(&dev->links.defer_hook, list);
}

/**
 * device_links_flush_sync_list - Call sync_state() on a list of devices
 * @list: List of devices to call sync_state() on
 * @dont_lock_dev: Device for which lock is already held by the caller
 *
 * Calls sync_state() on all the devices that have been queued for it. This
 * function is used in conjunction with __device_links_queue_sync_state(). The
 * @dont_lock_dev parameter is useful when this function is called from a
 * context where a device lock is already held.
 */
static void device_links_flush_sync_list(struct list_head *list,
					 struct device *dont_lock_dev)
{
	struct device *dev, *tmp;

	list_for_each_entry_safe(dev, tmp, list, links.defer_hook) {
		list_del_init(&dev->links.defer_hook);

		if (dev != dont_lock_dev)
			device_lock(dev);

		if (dev->bus->sync_state)
			dev->bus->sync_state(dev);
		else if (dev->driver && dev->driver->sync_state)
			dev->driver->sync_state(dev);

		if (dev != dont_lock_dev)
			device_unlock(dev);

		put_device(dev);
	}
}

void device_links_supplier_sync_state_pause(void)
{
	device_links_write_lock();
	defer_sync_state_count++;
	device_links_write_unlock();
}

void device_links_supplier_sync_state_resume(void)
{
	struct device *dev, *tmp;
	LIST_HEAD(sync_list);

	device_links_write_lock();
	if (!defer_sync_state_count) {
		WARN(true, "Unmatched sync_state pause/resume!");
		goto out;
	}
	defer_sync_state_count--;
	if (defer_sync_state_count)
		goto out;

	list_for_each_entry_safe(dev, tmp, &deferred_sync, links.defer_hook) {
		/*
		 * Delete from deferred_sync list before queuing it to
		 * sync_list because defer_hook is used for both lists.
		 */
		list_del_init(&dev->links.defer_hook);
		__device_links_queue_sync_state(dev, &sync_list);
	}
out:
	device_links_write_unlock();

	device_links_flush_sync_list(&sync_list, NULL);
}

static int sync_state_resume_initcall(void)
{
	device_links_supplier_sync_state_resume();
	return 0;
}
late_initcall(sync_state_resume_initcall);

static void __device_links_supplier_defer_sync(struct device *sup)
{
	if (list_empty(&sup->links.defer_hook))
		list_add_tail(&sup->links.defer_hook, &deferred_sync);
}

static void device_link_drop_managed(struct device_link *link)
{
	link->flags &= ~DL_FLAG_MANAGED;
	WRITE_ONCE(link->status, DL_STATE_NONE);
	kref_put(&link->kref, __device_link_del);
}

static void device_link_drop_managed(struct device_link *link)
{
	link->flags &= ~DL_FLAG_MANAGED;
	WRITE_ONCE(link->status, DL_STATE_NONE);
	kref_put(&link->kref, __device_link_del);
}

/**
 * device_links_driver_bound - Update device links after probing its driver.
 * @dev: Device to update the links for.
 *
 * The probe has been successful, so update links from this device to any
 * consumers by changing their status to "available".
 *
 * Also change the status of @dev's links to suppliers to "active".
 *
 * Links without the DL_FLAG_MANAGED flag set are ignored.
 */
void device_links_driver_bound(struct device *dev)
{
	struct device_link *link, *ln;
	LIST_HEAD(sync_list);

	/*
	 * If a device probes successfully, it's expected to have created all
	 * the device links it needs to or make new device links as it needs
	 * them. So, it no longer needs to wait on any suppliers.
	 */
	mutex_lock(&wfs_lock);
	list_del_init(&dev->links.needs_suppliers);
	mutex_unlock(&wfs_lock);

	device_links_write_lock();

	list_for_each_entry(link, &dev->links.consumers, s_node) {
		if (!(link->flags & DL_FLAG_MANAGED))
			continue;

		/*
		 * Links created during consumer probe may be in the "consumer
		 * probe" state to start with if the supplier is still probing
		 * when they are created and they may become "active" if the
		 * consumer probe returns first.  Skip them here.
		 */
		if (link->status == DL_STATE_CONSUMER_PROBE ||
		    link->status == DL_STATE_ACTIVE)
			continue;

		WARN_ON(link->status != DL_STATE_DORMANT);
		WRITE_ONCE(link->status, DL_STATE_AVAILABLE);

		if (link->flags & DL_FLAG_AUTOPROBE_CONSUMER)
			driver_deferred_probe_add(link->consumer);
	}

	if (defer_sync_state_count)
		__device_links_supplier_defer_sync(dev);
	else
		__device_links_queue_sync_state(dev, &sync_list);

	list_for_each_entry_safe(link, ln, &dev->links.suppliers, c_node) {
		struct device *supplier;

		if (!(link->flags & DL_FLAG_MANAGED))
			continue;

		supplier = link->supplier;
		if (link->flags & DL_FLAG_SYNC_STATE_ONLY) {
			/*
			 * When DL_FLAG_SYNC_STATE_ONLY is set, it means no
			 * other DL_MANAGED_LINK_FLAGS have been set. So, it's
			 * save to drop the managed link completely.
			 */
			device_link_drop_managed(link);
		} else {
			WARN_ON(link->status != DL_STATE_CONSUMER_PROBE);
			WRITE_ONCE(link->status, DL_STATE_ACTIVE);
		}

		/*
		 * This needs to be done even for the deleted
		 * DL_FLAG_SYNC_STATE_ONLY device link in case it was the last
		 * device link that was preventing the supplier from getting a
		 * sync_state() call.
		 */
		if (defer_sync_state_count)
			__device_links_supplier_defer_sync(supplier);
		else
			__device_links_queue_sync_state(supplier, &sync_list);
	}

	dev->links.status = DL_DEV_DRIVER_BOUND;

	device_links_write_unlock();

	device_links_flush_sync_list(&sync_list, dev);
}

/**
 * __device_links_no_driver - Update links of a device without a driver.
 * @dev: Device without a drvier.
 *
 * Delete all non-persistent links from this device to any suppliers.
 *
 * Persistent links stay around, but their status is changed to "available",
 * unless they already are in the "supplier unbind in progress" state in which
 * case they need not be updated.
 *
 * Links without the DL_FLAG_MANAGED flag set are ignored.
 */
static void __device_links_no_driver(struct device *dev)
{
	struct device_link *link, *ln;

	list_for_each_entry_safe_reverse(link, ln, &dev->links.suppliers, c_node) {
		if (!(link->flags & DL_FLAG_MANAGED))
			continue;

		if (link->flags & DL_FLAG_AUTOREMOVE_CONSUMER) {
			device_link_drop_managed(link);
			continue;
		}

		if (link->status != DL_STATE_CONSUMER_PROBE &&
		    link->status != DL_STATE_ACTIVE)
			continue;

		if (link->supplier->links.status == DL_DEV_DRIVER_BOUND) {
			WRITE_ONCE(link->status, DL_STATE_AVAILABLE);
		} else {
			WARN_ON(!(link->flags & DL_FLAG_SYNC_STATE_ONLY));
			WRITE_ONCE(link->status, DL_STATE_DORMANT);
		}
	}

	dev->links.status = DL_DEV_NO_DRIVER;
}

/**
 * device_links_no_driver - Update links after failing driver probe.
 * @dev: Device whose driver has just failed to probe.
 *
 * Clean up leftover links to consumers for @dev and invoke
 * %__device_links_no_driver() to update links to suppliers for it as
 * appropriate.
 *
 * Links without the DL_FLAG_MANAGED flag set are ignored.
 */
void device_links_no_driver(struct device *dev)
{
	struct device_link *link;

	device_links_write_lock();

	list_for_each_entry(link, &dev->links.consumers, s_node) {
		if (!(link->flags & DL_FLAG_MANAGED))
			continue;

		/*
		 * The probe has failed, so if the status of the link is
		 * "consumer probe" or "active", it must have been added by
		 * a probing consumer while this device was still probing.
		 * Change its state to "dormant", as it represents a valid
		 * relationship, but it is not functionally meaningful.
		 */
		if (link->status == DL_STATE_CONSUMER_PROBE ||
		    link->status == DL_STATE_ACTIVE)
			WRITE_ONCE(link->status, DL_STATE_DORMANT);
	}

	__device_links_no_driver(dev);

	device_links_write_unlock();
}

/**
 * device_links_driver_cleanup - Update links after driver removal.
 * @dev: Device whose driver has just gone away.
 *
 * Update links to consumers for @dev by changing their status to "dormant" and
 * invoke %__device_links_no_driver() to update links to suppliers for it as
 * appropriate.
 *
 * Links without the DL_FLAG_MANAGED flag set are ignored.
 */
void device_links_driver_cleanup(struct device *dev)
{
	struct device_link *link, *ln;

	device_links_write_lock();

	list_for_each_entry_safe(link, ln, &dev->links.consumers, s_node) {
		if (!(link->flags & DL_FLAG_MANAGED))
			continue;

		WARN_ON(link->flags & DL_FLAG_AUTOREMOVE_CONSUMER);
		WARN_ON(link->status != DL_STATE_SUPPLIER_UNBIND);

		/*
		 * autoremove the links between this @dev and its consumer
		 * devices that are not active, i.e. where the link state
		 * has moved to DL_STATE_SUPPLIER_UNBIND.
		 */
		if (link->status == DL_STATE_SUPPLIER_UNBIND &&
		    link->flags & DL_FLAG_AUTOREMOVE_SUPPLIER)
			device_link_drop_managed(link);

		WRITE_ONCE(link->status, DL_STATE_DORMANT);
	}

	list_del_init(&dev->links.defer_hook);
	__device_links_no_driver(dev);

	device_links_write_unlock();
}

/**
 * device_links_busy - Check if there are any busy links to consumers.
 * @dev: Device to check.
 *
 * Check each consumer of the device and return 'true' if its link's status
 * is one of "consumer probe" or "active" (meaning that the given consumer is
 * probing right now or its driver is present).  Otherwise, change the link
 * state to "supplier unbind" to prevent the consumer from being probed
 * successfully going forward.
 *
 * Return 'false' if there are no probing or active consumers.
 *
 * Links without the DL_FLAG_MANAGED flag set are ignored.
 */
bool device_links_busy(struct device *dev)
{
	struct device_link *link;
	bool ret = false;

	device_links_write_lock();

	list_for_each_entry(link, &dev->links.consumers, s_node) {
		if (!(link->flags & DL_FLAG_MANAGED))
			continue;

		if (link->status == DL_STATE_CONSUMER_PROBE
		    || link->status == DL_STATE_ACTIVE) {
			ret = true;
			break;
		}
		WRITE_ONCE(link->status, DL_STATE_SUPPLIER_UNBIND);
	}

	dev->links.status = DL_DEV_UNBINDING;

	device_links_write_unlock();
	return ret;
}

/**
 * device_links_unbind_consumers - Force unbind consumers of the given device.
 * @dev: Device to unbind the consumers of.
 *
 * Walk the list of links to consumers for @dev and if any of them is in the
 * "consumer probe" state, wait for all device probes in progress to complete
 * and start over.
 *
 * If that's not the case, change the status of the link to "supplier unbind"
 * and check if the link was in the "active" state.  If so, force the consumer
 * driver to unbind and start over (the consumer will not re-probe as we have
 * changed the state of the link already).
 *
 * Links without the DL_FLAG_MANAGED flag set are ignored.
 */
void device_links_unbind_consumers(struct device *dev)
{
	struct device_link *link;

 start:
	device_links_write_lock();

	list_for_each_entry(link, &dev->links.consumers, s_node) {
		enum device_link_state status;

		if (!(link->flags & DL_FLAG_MANAGED) ||
		    link->flags & DL_FLAG_SYNC_STATE_ONLY)
			continue;

		status = link->status;
		if (status == DL_STATE_CONSUMER_PROBE) {
			device_links_write_unlock();

			wait_for_device_probe();
			goto start;
		}
		WRITE_ONCE(link->status, DL_STATE_SUPPLIER_UNBIND);
		if (status == DL_STATE_ACTIVE) {
			struct device *consumer = link->consumer;

			get_device(consumer);

			device_links_write_unlock();

			device_release_driver_internal(consumer, NULL,
						       consumer->parent);
			put_device(consumer);
			goto start;
		}
	}

	device_links_write_unlock();
}

/**
 * device_links_purge - Delete existing links to other devices.
 * @dev: Target device.
 */
static void device_links_purge(struct device *dev)
{
	struct device_link *link, *ln;

	mutex_lock(&wfs_lock);
	list_del(&dev->links.needs_suppliers);
	mutex_unlock(&wfs_lock);

	/*
	 * Delete all of the remaining links from this device to any other
	 * devices (either consumers or suppliers).
	 */
	device_links_write_lock();

	list_for_each_entry_safe_reverse(link, ln, &dev->links.suppliers, c_node) {
		WARN_ON(link->status == DL_STATE_ACTIVE);
		__device_link_del(&link->kref);
	}

	list_for_each_entry_safe_reverse(link, ln, &dev->links.consumers, s_node) {
		WARN_ON(link->status != DL_STATE_DORMANT &&
			link->status != DL_STATE_NONE);
		__device_link_del(&link->kref);
	}

	device_links_write_unlock();
}

static void fw_devlink_link_device(struct device *dev)
{
	int fw_ret;

	mutex_lock(&defer_fw_devlink_lock);
	if (!defer_fw_devlink_count)
		device_link_add_missing_supplier_links();

	/*
	 * The device's fwnode not having add_links() doesn't affect if other
	 * consumers can find this device as a supplier.  So, this check is
	 * intentionally placed after device_link_add_missing_supplier_links().
	 */
	if (!fwnode_has_op(dev->fwnode, add_links))
		goto out;

	/*
	 * If fw_devlink is being deferred, assume all devices have mandatory
	 * suppliers they need to link to later. Then, when the fw_devlink is
	 * resumed, all these devices will get a chance to try and link to any
	 * suppliers they have.
	 */
	if (!defer_fw_devlink_count) {
		fw_ret = fwnode_call_int_op(dev->fwnode, add_links, dev);
	} else {
		fw_ret = -ENODEV;
<<<<<<< HEAD
=======
		/*
		 * defer_hook is not used to add device to deferred_sync list
		 * until device is bound. Since deferred fw devlink also blocks
		 * probing, same list hook can be used for deferred_fw_devlink.
		 */
		list_add_tail(&dev->links.defer_hook, &deferred_fw_devlink);
>>>>>>> 99987d5a
	}

	if (fw_ret == -ENODEV)
		device_link_wait_for_mandatory_supplier(dev);
	else if (fw_ret)
		device_link_wait_for_optional_supplier(dev);

out:
	mutex_unlock(&defer_fw_devlink_lock);
}

/**
 * fw_devlink_pause - Pause parsing of fwnode to create device links
 *
 * Calling this function defers any fwnode parsing to create device links until
 * fw_devlink_resume() is called. Both these functions are ref counted and the
 * caller needs to match the calls.
 *
 * While fw_devlink is paused:
 * - Any device that is added won't have its fwnode parsed to create device
 *   links.
 * - The probe of the device will also be deferred during this period.
 * - Any devices that were already added, but waiting for suppliers won't be
 *   able to link to newly added devices.
 *
 * Once fw_devlink_resume():
 * - All the fwnodes that was not parsed will be parsed.
 * - All the devices that were deferred probing will be reattempted if they
 *   aren't waiting for any more suppliers.
 *
 * This pair of functions, is mainly meant to optimize the parsing of fwnodes
 * when a lot of devices that need to link to each other are added in a short
 * interval of time. For example, adding all the top level devices in a system.
 *
 * For example, if N devices are added and:
 * - All the consumers are added before their suppliers
 * - All the suppliers of the N devices are part of the N devices
 *
 * Then:
 *
 * - With the use of fw_devlink_pause() and fw_devlink_resume(), each device
 *   will only need one parsing of its fwnode because it is guaranteed to find
 *   all the supplier devices already registered and ready to link to. It won't
 *   have to do another pass later to find one or more suppliers it couldn't
 *   find in the first parse of the fwnode. So, we'll only need O(N) fwnode
 *   parses.
 *
 * - Without the use of fw_devlink_pause() and fw_devlink_resume(), we would
 *   end up doing O(N^2) parses of fwnodes because every device that's added is
 *   guaranteed to trigger a parse of the fwnode of every device added before
 *   it. This O(N^2) parse is made worse by the fact that when a fwnode of a
 *   device is parsed, all it descendant devices might need to have their
 *   fwnodes parsed too (even if the devices themselves aren't added).
 */
void fw_devlink_pause(void)
{
	mutex_lock(&defer_fw_devlink_lock);
	defer_fw_devlink_count++;
	mutex_unlock(&defer_fw_devlink_lock);
}

/** fw_devlink_resume - Resume parsing of fwnode to create device links
 *
 * This function is used in conjunction with fw_devlink_pause() and is ref
 * counted. See documentation for fw_devlink_pause() for more details.
 */
void fw_devlink_resume(void)
{
<<<<<<< HEAD
=======
	struct device *dev, *tmp;
	LIST_HEAD(probe_list);

>>>>>>> 99987d5a
	mutex_lock(&defer_fw_devlink_lock);
	if (!defer_fw_devlink_count) {
		WARN(true, "Unmatched fw_devlink pause/resume!");
		goto out;
	}

	defer_fw_devlink_count--;
	if (defer_fw_devlink_count)
		goto out;

	device_link_add_missing_supplier_links();
<<<<<<< HEAD
out:
	mutex_unlock(&defer_fw_devlink_lock);
	driver_deferred_probe_flush();
=======
	list_splice_tail_init(&deferred_fw_devlink, &probe_list);
out:
	mutex_unlock(&defer_fw_devlink_lock);

	/*
	 * bus_probe_device() can cause new devices to get added and they'll
	 * try to grab defer_fw_devlink_lock. So, this needs to be done outside
	 * the defer_fw_devlink_lock.
	 */
	list_for_each_entry_safe(dev, tmp, &probe_list, links.defer_hook) {
		list_del_init(&dev->links.defer_hook);
		bus_probe_device(dev);
	}
>>>>>>> 99987d5a
}
/* Device links support end. */

int (*platform_notify)(struct device *dev) = NULL;
int (*platform_notify_remove)(struct device *dev) = NULL;
static struct kobject *dev_kobj;
struct kobject *sysfs_dev_char_kobj;
struct kobject *sysfs_dev_block_kobj;

static DEFINE_MUTEX(device_hotplug_lock);

void lock_device_hotplug(void)
{
	mutex_lock(&device_hotplug_lock);
}

void unlock_device_hotplug(void)
{
	mutex_unlock(&device_hotplug_lock);
}

int lock_device_hotplug_sysfs(void)
{
	if (mutex_trylock(&device_hotplug_lock))
		return 0;

	/* Avoid busy looping (5 ms of sleep should do). */
	msleep(5);
	return restart_syscall();
}

void lock_device_hotplug_assert(void)
{
	lockdep_assert_held(&device_hotplug_lock);
}

#ifdef CONFIG_BLOCK
static inline int device_is_not_partition(struct device *dev)
{
	return !(dev->type == &part_type);
}
#else
static inline int device_is_not_partition(struct device *dev)
{
	return 1;
}
#endif

/**
 * dev_driver_string - Return a device's driver name, if at all possible
 * @dev: struct device to get the name of
 *
 * Will return the device's driver's name if it is bound to a device.  If
 * the device is not bound to a driver, it will return the name of the bus
 * it is attached to.  If it is not attached to a bus either, an empty
 * string will be returned.
 */
const char *dev_driver_string(const struct device *dev)
{
	struct device_driver *drv;

	/* dev->driver can change to NULL underneath us because of unbinding,
	 * so be careful about accessing it.  dev->bus and dev->class should
	 * never change once they are set, so they don't need special care.
	 */
	drv = READ_ONCE(dev->driver);
	return drv ? drv->name :
			(dev->bus ? dev->bus->name :
			(dev->class ? dev->class->name : ""));
}
EXPORT_SYMBOL(dev_driver_string);

#define to_dev_attr(_attr) container_of(_attr, struct device_attribute, attr)

static ssize_t dev_attr_show(struct kobject *kobj, struct attribute *attr,
			     char *buf)
{
	struct device_attribute *dev_attr = to_dev_attr(attr);
	struct device *dev = kobj_to_dev(kobj);
	ssize_t ret = -EIO;

	if (dev_attr->show)
		ret = dev_attr->show(dev, dev_attr, buf);
	if (ret >= (ssize_t)PAGE_SIZE) {
		printk("dev_attr_show: %pS returned bad count\n",
				dev_attr->show);
	}
	return ret;
}

static ssize_t dev_attr_store(struct kobject *kobj, struct attribute *attr,
			      const char *buf, size_t count)
{
	struct device_attribute *dev_attr = to_dev_attr(attr);
	struct device *dev = kobj_to_dev(kobj);
	ssize_t ret = -EIO;

	if (dev_attr->store)
		ret = dev_attr->store(dev, dev_attr, buf, count);
	return ret;
}

static const struct sysfs_ops dev_sysfs_ops = {
	.show	= dev_attr_show,
	.store	= dev_attr_store,
};

#define to_ext_attr(x) container_of(x, struct dev_ext_attribute, attr)

ssize_t device_store_ulong(struct device *dev,
			   struct device_attribute *attr,
			   const char *buf, size_t size)
{
	struct dev_ext_attribute *ea = to_ext_attr(attr);
	char *end;
	unsigned long new = simple_strtoul(buf, &end, 0);
	if (end == buf)
		return -EINVAL;
	*(unsigned long *)(ea->var) = new;
	/* Always return full write size even if we didn't consume all */
	return size;
}
EXPORT_SYMBOL_GPL(device_store_ulong);

ssize_t device_show_ulong(struct device *dev,
			  struct device_attribute *attr,
			  char *buf)
{
	struct dev_ext_attribute *ea = to_ext_attr(attr);
	return snprintf(buf, PAGE_SIZE, "%lx\n", *(unsigned long *)(ea->var));
}
EXPORT_SYMBOL_GPL(device_show_ulong);

ssize_t device_store_int(struct device *dev,
			 struct device_attribute *attr,
			 const char *buf, size_t size)
{
	struct dev_ext_attribute *ea = to_ext_attr(attr);
	char *end;
	long new = simple_strtol(buf, &end, 0);
	if (end == buf || new > INT_MAX || new < INT_MIN)
		return -EINVAL;
	*(int *)(ea->var) = new;
	/* Always return full write size even if we didn't consume all */
	return size;
}
EXPORT_SYMBOL_GPL(device_store_int);

ssize_t device_show_int(struct device *dev,
			struct device_attribute *attr,
			char *buf)
{
	struct dev_ext_attribute *ea = to_ext_attr(attr);

	return snprintf(buf, PAGE_SIZE, "%d\n", *(int *)(ea->var));
}
EXPORT_SYMBOL_GPL(device_show_int);

ssize_t device_store_bool(struct device *dev, struct device_attribute *attr,
			  const char *buf, size_t size)
{
	struct dev_ext_attribute *ea = to_ext_attr(attr);

	if (strtobool(buf, ea->var) < 0)
		return -EINVAL;

	return size;
}
EXPORT_SYMBOL_GPL(device_store_bool);

ssize_t device_show_bool(struct device *dev, struct device_attribute *attr,
			 char *buf)
{
	struct dev_ext_attribute *ea = to_ext_attr(attr);

	return snprintf(buf, PAGE_SIZE, "%d\n", *(bool *)(ea->var));
}
EXPORT_SYMBOL_GPL(device_show_bool);

/**
 * device_release - free device structure.
 * @kobj: device's kobject.
 *
 * This is called once the reference count for the object
 * reaches 0. We forward the call to the device's release
 * method, which should handle actually freeing the structure.
 */
static void device_release(struct kobject *kobj)
{
	struct device *dev = kobj_to_dev(kobj);
	struct device_private *p = dev->p;

	/*
	 * Some platform devices are driven without driver attached
	 * and managed resources may have been acquired.  Make sure
	 * all resources are released.
	 *
	 * Drivers still can add resources into device after device
	 * is deleted but alive, so release devres here to avoid
	 * possible memory leak.
	 */
	devres_release_all(dev);

	if (dev->release)
		dev->release(dev);
	else if (dev->type && dev->type->release)
		dev->type->release(dev);
	else if (dev->class && dev->class->dev_release)
		dev->class->dev_release(dev);
	else
		WARN(1, KERN_ERR "Device '%s' does not have a release() "
			"function, it is broken and must be fixed.\n",
			dev_name(dev));
	kfree(p);
}

static const void *device_namespace(struct kobject *kobj)
{
	struct device *dev = kobj_to_dev(kobj);
	const void *ns = NULL;

	if (dev->class && dev->class->ns_type)
		ns = dev->class->namespace(dev);

	return ns;
}

static void device_get_ownership(struct kobject *kobj, kuid_t *uid, kgid_t *gid)
{
	struct device *dev = kobj_to_dev(kobj);

	if (dev->class && dev->class->get_ownership)
		dev->class->get_ownership(dev, uid, gid);
}

static struct kobj_type device_ktype = {
	.release	= device_release,
	.sysfs_ops	= &dev_sysfs_ops,
	.namespace	= device_namespace,
	.get_ownership	= device_get_ownership,
};


static int dev_uevent_filter(struct kset *kset, struct kobject *kobj)
{
	struct kobj_type *ktype = get_ktype(kobj);

	if (ktype == &device_ktype) {
		struct device *dev = kobj_to_dev(kobj);
		if (dev->bus)
			return 1;
		if (dev->class)
			return 1;
	}
	return 0;
}

static const char *dev_uevent_name(struct kset *kset, struct kobject *kobj)
{
	struct device *dev = kobj_to_dev(kobj);

	if (dev->bus)
		return dev->bus->name;
	if (dev->class)
		return dev->class->name;
	return NULL;
}

static int dev_uevent(struct kset *kset, struct kobject *kobj,
		      struct kobj_uevent_env *env)
{
	struct device *dev = kobj_to_dev(kobj);
	int retval = 0;

	/* add device node properties if present */
	if (MAJOR(dev->devt)) {
		const char *tmp;
		const char *name;
		umode_t mode = 0;
		kuid_t uid = GLOBAL_ROOT_UID;
		kgid_t gid = GLOBAL_ROOT_GID;

		add_uevent_var(env, "MAJOR=%u", MAJOR(dev->devt));
		add_uevent_var(env, "MINOR=%u", MINOR(dev->devt));
		name = device_get_devnode(dev, &mode, &uid, &gid, &tmp);
		if (name) {
			add_uevent_var(env, "DEVNAME=%s", name);
			if (mode)
				add_uevent_var(env, "DEVMODE=%#o", mode & 0777);
			if (!uid_eq(uid, GLOBAL_ROOT_UID))
				add_uevent_var(env, "DEVUID=%u", from_kuid(&init_user_ns, uid));
			if (!gid_eq(gid, GLOBAL_ROOT_GID))
				add_uevent_var(env, "DEVGID=%u", from_kgid(&init_user_ns, gid));
			kfree(tmp);
		}
	}

	if (dev->type && dev->type->name)
		add_uevent_var(env, "DEVTYPE=%s", dev->type->name);

	if (dev->driver)
		add_uevent_var(env, "DRIVER=%s", dev->driver->name);

	/* Add common DT information about the device */
	of_device_uevent(dev, env);

	/* have the bus specific function add its stuff */
	if (dev->bus && dev->bus->uevent) {
		retval = dev->bus->uevent(dev, env);
		if (retval)
			pr_debug("device: '%s': %s: bus uevent() returned %d\n",
				 dev_name(dev), __func__, retval);
	}

	/* have the class specific function add its stuff */
	if (dev->class && dev->class->dev_uevent) {
		retval = dev->class->dev_uevent(dev, env);
		if (retval)
			pr_debug("device: '%s': %s: class uevent() "
				 "returned %d\n", dev_name(dev),
				 __func__, retval);
	}

	/* have the device type specific function add its stuff */
	if (dev->type && dev->type->uevent) {
		retval = dev->type->uevent(dev, env);
		if (retval)
			pr_debug("device: '%s': %s: dev_type uevent() "
				 "returned %d\n", dev_name(dev),
				 __func__, retval);
	}

	return retval;
}

static const struct kset_uevent_ops device_uevent_ops = {
	.filter =	dev_uevent_filter,
	.name =		dev_uevent_name,
	.uevent =	dev_uevent,
};

static ssize_t uevent_show(struct device *dev, struct device_attribute *attr,
			   char *buf)
{
	struct kobject *top_kobj;
	struct kset *kset;
	struct kobj_uevent_env *env = NULL;
	int i;
	size_t count = 0;
	int retval;

	/* search the kset, the device belongs to */
	top_kobj = &dev->kobj;
	while (!top_kobj->kset && top_kobj->parent)
		top_kobj = top_kobj->parent;
	if (!top_kobj->kset)
		goto out;

	kset = top_kobj->kset;
	if (!kset->uevent_ops || !kset->uevent_ops->uevent)
		goto out;

	/* respect filter */
	if (kset->uevent_ops && kset->uevent_ops->filter)
		if (!kset->uevent_ops->filter(kset, &dev->kobj))
			goto out;

	env = kzalloc(sizeof(struct kobj_uevent_env), GFP_KERNEL);
	if (!env)
		return -ENOMEM;

	/* let the kset specific function add its keys */
	retval = kset->uevent_ops->uevent(kset, &dev->kobj, env);
	if (retval)
		goto out;

	/* copy keys to file */
	for (i = 0; i < env->envp_idx; i++)
		count += sprintf(&buf[count], "%s\n", env->envp[i]);
out:
	kfree(env);
	return count;
}

static ssize_t uevent_store(struct device *dev, struct device_attribute *attr,
			    const char *buf, size_t count)
{
	int rc;

	rc = kobject_synth_uevent(&dev->kobj, buf, count);

	if (rc) {
		dev_err(dev, "uevent: failed to send synthetic uevent\n");
		return rc;
	}

	return count;
}
static DEVICE_ATTR_RW(uevent);

static ssize_t online_show(struct device *dev, struct device_attribute *attr,
			   char *buf)
{
	bool val;

	device_lock(dev);
	val = !dev->offline;
	device_unlock(dev);
	return sprintf(buf, "%u\n", val);
}

static ssize_t online_store(struct device *dev, struct device_attribute *attr,
			    const char *buf, size_t count)
{
	bool val;
	int ret;

	ret = strtobool(buf, &val);
	if (ret < 0)
		return ret;

	ret = lock_device_hotplug_sysfs();
	if (ret)
		return ret;

	ret = val ? device_online(dev) : device_offline(dev);
	unlock_device_hotplug();
	return ret < 0 ? ret : count;
}
static DEVICE_ATTR_RW(online);

int device_add_groups(struct device *dev, const struct attribute_group **groups)
{
	return sysfs_create_groups(&dev->kobj, groups);
}
EXPORT_SYMBOL_GPL(device_add_groups);

void device_remove_groups(struct device *dev,
			  const struct attribute_group **groups)
{
	sysfs_remove_groups(&dev->kobj, groups);
}
EXPORT_SYMBOL_GPL(device_remove_groups);

union device_attr_group_devres {
	const struct attribute_group *group;
	const struct attribute_group **groups;
};

static int devm_attr_group_match(struct device *dev, void *res, void *data)
{
	return ((union device_attr_group_devres *)res)->group == data;
}

static void devm_attr_group_remove(struct device *dev, void *res)
{
	union device_attr_group_devres *devres = res;
	const struct attribute_group *group = devres->group;

	dev_dbg(dev, "%s: removing group %p\n", __func__, group);
	sysfs_remove_group(&dev->kobj, group);
}

static void devm_attr_groups_remove(struct device *dev, void *res)
{
	union device_attr_group_devres *devres = res;
	const struct attribute_group **groups = devres->groups;

	dev_dbg(dev, "%s: removing groups %p\n", __func__, groups);
	sysfs_remove_groups(&dev->kobj, groups);
}

/**
 * devm_device_add_group - given a device, create a managed attribute group
 * @dev:	The device to create the group for
 * @grp:	The attribute group to create
 *
 * This function creates a group for the first time.  It will explicitly
 * warn and error if any of the attribute files being created already exist.
 *
 * Returns 0 on success or error code on failure.
 */
int devm_device_add_group(struct device *dev, const struct attribute_group *grp)
{
	union device_attr_group_devres *devres;
	int error;

	devres = devres_alloc(devm_attr_group_remove,
			      sizeof(*devres), GFP_KERNEL);
	if (!devres)
		return -ENOMEM;

	error = sysfs_create_group(&dev->kobj, grp);
	if (error) {
		devres_free(devres);
		return error;
	}

	devres->group = grp;
	devres_add(dev, devres);
	return 0;
}
EXPORT_SYMBOL_GPL(devm_device_add_group);

/**
 * devm_device_remove_group: remove a managed group from a device
 * @dev:	device to remove the group from
 * @grp:	group to remove
 *
 * This function removes a group of attributes from a device. The attributes
 * previously have to have been created for this group, otherwise it will fail.
 */
void devm_device_remove_group(struct device *dev,
			      const struct attribute_group *grp)
{
	WARN_ON(devres_release(dev, devm_attr_group_remove,
			       devm_attr_group_match,
			       /* cast away const */ (void *)grp));
}
EXPORT_SYMBOL_GPL(devm_device_remove_group);

/**
 * devm_device_add_groups - create a bunch of managed attribute groups
 * @dev:	The device to create the group for
 * @groups:	The attribute groups to create, NULL terminated
 *
 * This function creates a bunch of managed attribute groups.  If an error
 * occurs when creating a group, all previously created groups will be
 * removed, unwinding everything back to the original state when this
 * function was called.  It will explicitly warn and error if any of the
 * attribute files being created already exist.
 *
 * Returns 0 on success or error code from sysfs_create_group on failure.
 */
int devm_device_add_groups(struct device *dev,
			   const struct attribute_group **groups)
{
	union device_attr_group_devres *devres;
	int error;

	devres = devres_alloc(devm_attr_groups_remove,
			      sizeof(*devres), GFP_KERNEL);
	if (!devres)
		return -ENOMEM;

	error = sysfs_create_groups(&dev->kobj, groups);
	if (error) {
		devres_free(devres);
		return error;
	}

	devres->groups = groups;
	devres_add(dev, devres);
	return 0;
}
EXPORT_SYMBOL_GPL(devm_device_add_groups);

/**
 * devm_device_remove_groups - remove a list of managed groups
 *
 * @dev:	The device for the groups to be removed from
 * @groups:	NULL terminated list of groups to be removed
 *
 * If groups is not NULL, remove the specified groups from the device.
 */
void devm_device_remove_groups(struct device *dev,
			       const struct attribute_group **groups)
{
	WARN_ON(devres_release(dev, devm_attr_groups_remove,
			       devm_attr_group_match,
			       /* cast away const */ (void *)groups));
}
EXPORT_SYMBOL_GPL(devm_device_remove_groups);

static int device_add_attrs(struct device *dev)
{
	struct class *class = dev->class;
	const struct device_type *type = dev->type;
	int error;

	if (class) {
		error = device_add_groups(dev, class->dev_groups);
		if (error)
			return error;
	}

	if (type) {
		error = device_add_groups(dev, type->groups);
		if (error)
			goto err_remove_class_groups;
	}

	error = device_add_groups(dev, dev->groups);
	if (error)
		goto err_remove_type_groups;

	if (device_supports_offline(dev) && !dev->offline_disabled) {
		error = device_create_file(dev, &dev_attr_online);
		if (error)
			goto err_remove_dev_groups;
	}

	return 0;

 err_remove_dev_groups:
	device_remove_groups(dev, dev->groups);
 err_remove_type_groups:
	if (type)
		device_remove_groups(dev, type->groups);
 err_remove_class_groups:
	if (class)
		device_remove_groups(dev, class->dev_groups);

	return error;
}

static void device_remove_attrs(struct device *dev)
{
	struct class *class = dev->class;
	const struct device_type *type = dev->type;

	device_remove_file(dev, &dev_attr_online);
	device_remove_groups(dev, dev->groups);

	if (type)
		device_remove_groups(dev, type->groups);

	if (class)
		device_remove_groups(dev, class->dev_groups);
}

static ssize_t dev_show(struct device *dev, struct device_attribute *attr,
			char *buf)
{
	return print_dev_t(buf, dev->devt);
}
static DEVICE_ATTR_RO(dev);

/* /sys/devices/ */
struct kset *devices_kset;

/**
 * devices_kset_move_before - Move device in the devices_kset's list.
 * @deva: Device to move.
 * @devb: Device @deva should come before.
 */
static void devices_kset_move_before(struct device *deva, struct device *devb)
{
	if (!devices_kset)
		return;
	pr_debug("devices_kset: Moving %s before %s\n",
		 dev_name(deva), dev_name(devb));
	spin_lock(&devices_kset->list_lock);
	list_move_tail(&deva->kobj.entry, &devb->kobj.entry);
	spin_unlock(&devices_kset->list_lock);
}

/**
 * devices_kset_move_after - Move device in the devices_kset's list.
 * @deva: Device to move
 * @devb: Device @deva should come after.
 */
static void devices_kset_move_after(struct device *deva, struct device *devb)
{
	if (!devices_kset)
		return;
	pr_debug("devices_kset: Moving %s after %s\n",
		 dev_name(deva), dev_name(devb));
	spin_lock(&devices_kset->list_lock);
	list_move(&deva->kobj.entry, &devb->kobj.entry);
	spin_unlock(&devices_kset->list_lock);
}

/**
 * devices_kset_move_last - move the device to the end of devices_kset's list.
 * @dev: device to move
 */
void devices_kset_move_last(struct device *dev)
{
	if (!devices_kset)
		return;
	pr_debug("devices_kset: Moving %s to end of list\n", dev_name(dev));
	spin_lock(&devices_kset->list_lock);
	list_move_tail(&dev->kobj.entry, &devices_kset->list);
	spin_unlock(&devices_kset->list_lock);
}

/**
 * device_create_file - create sysfs attribute file for device.
 * @dev: device.
 * @attr: device attribute descriptor.
 */
int device_create_file(struct device *dev,
		       const struct device_attribute *attr)
{
	int error = 0;

	if (dev) {
		WARN(((attr->attr.mode & S_IWUGO) && !attr->store),
			"Attribute %s: write permission without 'store'\n",
			attr->attr.name);
		WARN(((attr->attr.mode & S_IRUGO) && !attr->show),
			"Attribute %s: read permission without 'show'\n",
			attr->attr.name);
		error = sysfs_create_file(&dev->kobj, &attr->attr);
	}

	return error;
}
EXPORT_SYMBOL_GPL(device_create_file);

/**
 * device_remove_file - remove sysfs attribute file.
 * @dev: device.
 * @attr: device attribute descriptor.
 */
void device_remove_file(struct device *dev,
			const struct device_attribute *attr)
{
	if (dev)
		sysfs_remove_file(&dev->kobj, &attr->attr);
}
EXPORT_SYMBOL_GPL(device_remove_file);

/**
 * device_remove_file_self - remove sysfs attribute file from its own method.
 * @dev: device.
 * @attr: device attribute descriptor.
 *
 * See kernfs_remove_self() for details.
 */
bool device_remove_file_self(struct device *dev,
			     const struct device_attribute *attr)
{
	if (dev)
		return sysfs_remove_file_self(&dev->kobj, &attr->attr);
	else
		return false;
}
EXPORT_SYMBOL_GPL(device_remove_file_self);

/**
 * device_create_bin_file - create sysfs binary attribute file for device.
 * @dev: device.
 * @attr: device binary attribute descriptor.
 */
int device_create_bin_file(struct device *dev,
			   const struct bin_attribute *attr)
{
	int error = -EINVAL;
	if (dev)
		error = sysfs_create_bin_file(&dev->kobj, attr);
	return error;
}
EXPORT_SYMBOL_GPL(device_create_bin_file);

/**
 * device_remove_bin_file - remove sysfs binary attribute file
 * @dev: device.
 * @attr: device binary attribute descriptor.
 */
void device_remove_bin_file(struct device *dev,
			    const struct bin_attribute *attr)
{
	if (dev)
		sysfs_remove_bin_file(&dev->kobj, attr);
}
EXPORT_SYMBOL_GPL(device_remove_bin_file);

static void klist_children_get(struct klist_node *n)
{
	struct device_private *p = to_device_private_parent(n);
	struct device *dev = p->device;

	get_device(dev);
}

static void klist_children_put(struct klist_node *n)
{
	struct device_private *p = to_device_private_parent(n);
	struct device *dev = p->device;

	put_device(dev);
}

/**
 * device_initialize - init device structure.
 * @dev: device.
 *
 * This prepares the device for use by other layers by initializing
 * its fields.
 * It is the first half of device_register(), if called by
 * that function, though it can also be called separately, so one
 * may use @dev's fields. In particular, get_device()/put_device()
 * may be used for reference counting of @dev after calling this
 * function.
 *
 * All fields in @dev must be initialized by the caller to 0, except
 * for those explicitly set to some other value.  The simplest
 * approach is to use kzalloc() to allocate the structure containing
 * @dev.
 *
 * NOTE: Use put_device() to give up your reference instead of freeing
 * @dev directly once you have called this function.
 */
void device_initialize(struct device *dev)
{
	dev->kobj.kset = devices_kset;
	kobject_init(&dev->kobj, &device_ktype);
	INIT_LIST_HEAD(&dev->dma_pools);
	mutex_init(&dev->mutex);
	lockdep_set_novalidate_class(&dev->mutex);
	spin_lock_init(&dev->devres_lock);
	INIT_LIST_HEAD(&dev->devres_head);
	device_pm_init(dev);
	set_dev_node(dev, -1);
#ifdef CONFIG_GENERIC_MSI_IRQ
	INIT_LIST_HEAD(&dev->msi_list);
#endif
	INIT_LIST_HEAD(&dev->links.consumers);
	INIT_LIST_HEAD(&dev->links.suppliers);
	INIT_LIST_HEAD(&dev->links.needs_suppliers);
	INIT_LIST_HEAD(&dev->links.defer_hook);
	dev->links.status = DL_DEV_NO_DRIVER;
}
EXPORT_SYMBOL_GPL(device_initialize);

struct kobject *virtual_device_parent(struct device *dev)
{
	static struct kobject *virtual_dir = NULL;

	if (!virtual_dir)
		virtual_dir = kobject_create_and_add("virtual",
						     &devices_kset->kobj);

	return virtual_dir;
}

struct class_dir {
	struct kobject kobj;
	struct class *class;
};

#define to_class_dir(obj) container_of(obj, struct class_dir, kobj)

static void class_dir_release(struct kobject *kobj)
{
	struct class_dir *dir = to_class_dir(kobj);
	kfree(dir);
}

static const
struct kobj_ns_type_operations *class_dir_child_ns_type(struct kobject *kobj)
{
	struct class_dir *dir = to_class_dir(kobj);
	return dir->class->ns_type;
}

static struct kobj_type class_dir_ktype = {
	.release	= class_dir_release,
	.sysfs_ops	= &kobj_sysfs_ops,
	.child_ns_type	= class_dir_child_ns_type
};

static struct kobject *
class_dir_create_and_add(struct class *class, struct kobject *parent_kobj)
{
	struct class_dir *dir;
	int retval;

	dir = kzalloc(sizeof(*dir), GFP_KERNEL);
	if (!dir)
		return ERR_PTR(-ENOMEM);

	dir->class = class;
	kobject_init(&dir->kobj, &class_dir_ktype);

	dir->kobj.kset = &class->p->glue_dirs;

	retval = kobject_add(&dir->kobj, parent_kobj, "%s", class->name);
	if (retval < 0) {
		kobject_put(&dir->kobj);
		return ERR_PTR(retval);
	}
	return &dir->kobj;
}

static DEFINE_MUTEX(gdp_mutex);

static struct kobject *get_device_parent(struct device *dev,
					 struct device *parent)
{
	if (dev->class) {
		struct kobject *kobj = NULL;
		struct kobject *parent_kobj;
		struct kobject *k;

#ifdef CONFIG_BLOCK
		/* block disks show up in /sys/block */
		if (sysfs_deprecated && dev->class == &block_class) {
			if (parent && parent->class == &block_class)
				return &parent->kobj;
			return &block_class.p->subsys.kobj;
		}
#endif

		/*
		 * If we have no parent, we live in "virtual".
		 * Class-devices with a non class-device as parent, live
		 * in a "glue" directory to prevent namespace collisions.
		 */
		if (parent == NULL)
			parent_kobj = virtual_device_parent(dev);
		else if (parent->class && !dev->class->ns_type)
			return &parent->kobj;
		else
			parent_kobj = &parent->kobj;

		mutex_lock(&gdp_mutex);

		/* find our class-directory at the parent and reference it */
		spin_lock(&dev->class->p->glue_dirs.list_lock);
		list_for_each_entry(k, &dev->class->p->glue_dirs.list, entry)
			if (k->parent == parent_kobj) {
				kobj = kobject_get(k);
				break;
			}
		spin_unlock(&dev->class->p->glue_dirs.list_lock);
		if (kobj) {
			mutex_unlock(&gdp_mutex);
			return kobj;
		}

		/* or create a new class-directory at the parent device */
		k = class_dir_create_and_add(dev->class, parent_kobj);
		/* do not emit an uevent for this simple "glue" directory */
		mutex_unlock(&gdp_mutex);
		return k;
	}

	/* subsystems can specify a default root directory for their devices */
	if (!parent && dev->bus && dev->bus->dev_root)
		return &dev->bus->dev_root->kobj;

	if (parent)
		return &parent->kobj;
	return NULL;
}

static inline bool live_in_glue_dir(struct kobject *kobj,
				    struct device *dev)
{
	if (!kobj || !dev->class ||
	    kobj->kset != &dev->class->p->glue_dirs)
		return false;
	return true;
}

static inline struct kobject *get_glue_dir(struct device *dev)
{
	return dev->kobj.parent;
}

/*
 * make sure cleaning up dir as the last step, we need to make
 * sure .release handler of kobject is run with holding the
 * global lock
 */
static void cleanup_glue_dir(struct device *dev, struct kobject *glue_dir)
{
	unsigned int ref;

	/* see if we live in a "glue" directory */
	if (!live_in_glue_dir(glue_dir, dev))
		return;

	mutex_lock(&gdp_mutex);
	/**
	 * There is a race condition between removing glue directory
	 * and adding a new device under the glue directory.
	 *
	 * CPU1:                                         CPU2:
	 *
	 * device_add()
	 *   get_device_parent()
	 *     class_dir_create_and_add()
	 *       kobject_add_internal()
	 *         create_dir()    // create glue_dir
	 *
	 *                                               device_add()
	 *                                                 get_device_parent()
	 *                                                   kobject_get() // get glue_dir
	 *
	 * device_del()
	 *   cleanup_glue_dir()
	 *     kobject_del(glue_dir)
	 *
	 *                                               kobject_add()
	 *                                                 kobject_add_internal()
	 *                                                   create_dir() // in glue_dir
	 *                                                     sysfs_create_dir_ns()
	 *                                                       kernfs_create_dir_ns(sd)
	 *
	 *       sysfs_remove_dir() // glue_dir->sd=NULL
	 *       sysfs_put()        // free glue_dir->sd
	 *
	 *                                                         // sd is freed
	 *                                                         kernfs_new_node(sd)
	 *                                                           kernfs_get(glue_dir)
	 *                                                           kernfs_add_one()
	 *                                                           kernfs_put()
	 *
	 * Before CPU1 remove last child device under glue dir, if CPU2 add
	 * a new device under glue dir, the glue_dir kobject reference count
	 * will be increase to 2 in kobject_get(k). And CPU2 has been called
	 * kernfs_create_dir_ns(). Meanwhile, CPU1 call sysfs_remove_dir()
	 * and sysfs_put(). This result in glue_dir->sd is freed.
	 *
	 * Then the CPU2 will see a stale "empty" but still potentially used
	 * glue dir around in kernfs_new_node().
	 *
	 * In order to avoid this happening, we also should make sure that
	 * kernfs_node for glue_dir is released in CPU1 only when refcount
	 * for glue_dir kobj is 1.
	 */
	ref = kref_read(&glue_dir->kref);
	if (!kobject_has_children(glue_dir) && !--ref)
		kobject_del(glue_dir);
	kobject_put(glue_dir);
	mutex_unlock(&gdp_mutex);
}

static int device_add_class_symlinks(struct device *dev)
{
	struct device_node *of_node = dev_of_node(dev);
	int error;

	if (of_node && of_node_kobj(of_node)) {
		error = sysfs_create_link(&dev->kobj, of_node_kobj(of_node), "of_node");
		if (error)
			dev_warn(dev, "Error %d creating of_node link\n",error);
		/* An error here doesn't warrant bringing down the device */
	}

	if (!dev->class)
		return 0;

	error = sysfs_create_link(&dev->kobj,
				  &dev->class->p->subsys.kobj,
				  "subsystem");
	if (error)
		goto out_devnode;

	if (dev->parent && device_is_not_partition(dev)) {
		error = sysfs_create_link(&dev->kobj, &dev->parent->kobj,
					  "device");
		if (error)
			goto out_subsys;
	}

#ifdef CONFIG_BLOCK
	/* /sys/block has directories and does not need symlinks */
	if (sysfs_deprecated && dev->class == &block_class)
		return 0;
#endif

	/* link in the class directory pointing to the device */
	error = sysfs_create_link(&dev->class->p->subsys.kobj,
				  &dev->kobj, dev_name(dev));
	if (error)
		goto out_device;

	return 0;

out_device:
	sysfs_remove_link(&dev->kobj, "device");

out_subsys:
	sysfs_remove_link(&dev->kobj, "subsystem");
out_devnode:
	sysfs_remove_link(&dev->kobj, "of_node");
	return error;
}

static void device_remove_class_symlinks(struct device *dev)
{
	if (dev_of_node(dev))
		sysfs_remove_link(&dev->kobj, "of_node");

	if (!dev->class)
		return;

	if (dev->parent && device_is_not_partition(dev))
		sysfs_remove_link(&dev->kobj, "device");
	sysfs_remove_link(&dev->kobj, "subsystem");
#ifdef CONFIG_BLOCK
	if (sysfs_deprecated && dev->class == &block_class)
		return;
#endif
	sysfs_delete_link(&dev->class->p->subsys.kobj, &dev->kobj, dev_name(dev));
}

/**
 * dev_set_name - set a device name
 * @dev: device
 * @fmt: format string for the device's name
 */
int dev_set_name(struct device *dev, const char *fmt, ...)
{
	va_list vargs;
	int err;

	va_start(vargs, fmt);
	err = kobject_set_name_vargs(&dev->kobj, fmt, vargs);
	va_end(vargs);
	return err;
}
EXPORT_SYMBOL_GPL(dev_set_name);

/**
 * device_to_dev_kobj - select a /sys/dev/ directory for the device
 * @dev: device
 *
 * By default we select char/ for new entries.  Setting class->dev_obj
 * to NULL prevents an entry from being created.  class->dev_kobj must
 * be set (or cleared) before any devices are registered to the class
 * otherwise device_create_sys_dev_entry() and
 * device_remove_sys_dev_entry() will disagree about the presence of
 * the link.
 */
static struct kobject *device_to_dev_kobj(struct device *dev)
{
	struct kobject *kobj;

	if (dev->class)
		kobj = dev->class->dev_kobj;
	else
		kobj = sysfs_dev_char_kobj;

	return kobj;
}

static int device_create_sys_dev_entry(struct device *dev)
{
	struct kobject *kobj = device_to_dev_kobj(dev);
	int error = 0;
	char devt_str[15];

	if (kobj) {
		format_dev_t(devt_str, dev->devt);
		error = sysfs_create_link(kobj, &dev->kobj, devt_str);
	}

	return error;
}

static void device_remove_sys_dev_entry(struct device *dev)
{
	struct kobject *kobj = device_to_dev_kobj(dev);
	char devt_str[15];

	if (kobj) {
		format_dev_t(devt_str, dev->devt);
		sysfs_remove_link(kobj, devt_str);
	}
}

static int device_private_init(struct device *dev)
{
	dev->p = kzalloc(sizeof(*dev->p), GFP_KERNEL);
	if (!dev->p)
		return -ENOMEM;
	dev->p->device = dev;
	klist_init(&dev->p->klist_children, klist_children_get,
		   klist_children_put);
	INIT_LIST_HEAD(&dev->p->deferred_probe);
	return 0;
}

/**
 * device_add - add device to device hierarchy.
 * @dev: device.
 *
 * This is part 2 of device_register(), though may be called
 * separately _iff_ device_initialize() has been called separately.
 *
 * This adds @dev to the kobject hierarchy via kobject_add(), adds it
 * to the global and sibling lists for the device, then
 * adds it to the other relevant subsystems of the driver model.
 *
 * Do not call this routine or device_register() more than once for
 * any device structure.  The driver model core is not designed to work
 * with devices that get unregistered and then spring back to life.
 * (Among other things, it's very hard to guarantee that all references
 * to the previous incarnation of @dev have been dropped.)  Allocate
 * and register a fresh new struct device instead.
 *
 * NOTE: _Never_ directly free @dev after calling this function, even
 * if it returned an error! Always use put_device() to give up your
 * reference instead.
 */
int device_add(struct device *dev)
{
	struct device *parent;
	struct kobject *kobj;
	struct class_interface *class_intf;
	int error = -EINVAL;
	struct kobject *glue_dir = NULL;

	dev = get_device(dev);
	if (!dev)
		goto done;

	if (!dev->p) {
		error = device_private_init(dev);
		if (error)
			goto done;
	}

	/*
	 * for statically allocated devices, which should all be converted
	 * some day, we need to initialize the name. We prevent reading back
	 * the name, and force the use of dev_name()
	 */
	if (dev->init_name) {
		dev_set_name(dev, "%s", dev->init_name);
		dev->init_name = NULL;
	}

	/* subsystems can specify simple device enumeration */
	if (!dev_name(dev) && dev->bus && dev->bus->dev_name)
		dev_set_name(dev, "%s%u", dev->bus->dev_name, dev->id);

	if (!dev_name(dev)) {
		error = -EINVAL;
		goto name_error;
	}

	pr_debug("device: '%s': %s\n", dev_name(dev), __func__);

	parent = get_device(dev->parent);
	kobj = get_device_parent(dev, parent);
	if (IS_ERR(kobj)) {
		error = PTR_ERR(kobj);
		goto parent_error;
	}
	if (kobj)
		dev->kobj.parent = kobj;

	/* use parent numa_node */
	if (parent && (dev_to_node(dev) == NUMA_NO_NODE))
		set_dev_node(dev, dev_to_node(parent));

	/* first, register with generic layer. */
	/* we require the name to be set before, and pass NULL */
	error = kobject_add(&dev->kobj, dev->kobj.parent, NULL);
	if (error) {
		glue_dir = get_glue_dir(dev);
		goto Error;
	}

	/* notify platform of device entry */
	if (platform_notify)
		platform_notify(dev);

	error = device_create_file(dev, &dev_attr_uevent);
	if (error)
		goto attrError;

	error = device_add_class_symlinks(dev);
	if (error)
		goto SymlinkError;
	error = device_add_attrs(dev);
	if (error)
		goto AttrsError;
	error = bus_add_device(dev);
	if (error)
		goto BusError;
	error = dpm_sysfs_add(dev);
	if (error)
		goto DPMError;
	device_pm_add(dev);

	if (MAJOR(dev->devt)) {
		error = device_create_file(dev, &dev_attr_dev);
		if (error)
			goto DevAttrError;

		error = device_create_sys_dev_entry(dev);
		if (error)
			goto SysEntryError;

		devtmpfs_create_node(dev);
	}

	/* Notify clients of device addition.  This call must come
	 * after dpm_sysfs_add() and before kobject_uevent().
	 */
	if (dev->bus)
		blocking_notifier_call_chain(&dev->bus->p->bus_notifier,
					     BUS_NOTIFY_ADD_DEVICE, dev);

	kobject_uevent(&dev->kobj, KOBJ_ADD);

	/*
	 * Check if any of the other devices (consumers) have been waiting for
	 * this device (supplier) to be added so that they can create a device
	 * link to it.
	 *
	 * This needs to happen after device_pm_add() because device_link_add()
	 * requires the supplier be registered before it's called.
	 *
	 * But this also needs to happen before bus_probe_device() to make sure
	 * waiting consumers can link to it before the driver is bound to the
	 * device and the driver sync_state callback is called for this device.
	 */
	if (dev->fwnode && !dev->fwnode->dev) {
		dev->fwnode->dev = dev;
		fw_devlink_link_device(dev);
	}

	bus_probe_device(dev);
	if (parent)
		klist_add_tail(&dev->p->knode_parent,
			       &parent->p->klist_children);

	if (dev->class) {
		mutex_lock(&dev->class->p->mutex);
		/* tie the class to the device */
		klist_add_tail(&dev->knode_class,
			       &dev->class->p->klist_devices);

		/* notify any interfaces that the device is here */
		list_for_each_entry(class_intf,
				    &dev->class->p->interfaces, node)
			if (class_intf->add_dev)
				class_intf->add_dev(dev, class_intf);
		mutex_unlock(&dev->class->p->mutex);
	}
done:
	put_device(dev);
	return error;
 SysEntryError:
	if (MAJOR(dev->devt))
		device_remove_file(dev, &dev_attr_dev);
 DevAttrError:
	device_pm_remove(dev);
	dpm_sysfs_remove(dev);
 DPMError:
	bus_remove_device(dev);
 BusError:
	device_remove_attrs(dev);
 AttrsError:
	device_remove_class_symlinks(dev);
 SymlinkError:
	device_remove_file(dev, &dev_attr_uevent);
 attrError:
	kobject_uevent(&dev->kobj, KOBJ_REMOVE);
	glue_dir = get_glue_dir(dev);
	kobject_del(&dev->kobj);
 Error:
	cleanup_glue_dir(dev, glue_dir);
parent_error:
	put_device(parent);
name_error:
	kfree(dev->p);
	dev->p = NULL;
	goto done;
}
EXPORT_SYMBOL_GPL(device_add);

/**
 * device_register - register a device with the system.
 * @dev: pointer to the device structure
 *
 * This happens in two clean steps - initialize the device
 * and add it to the system. The two steps can be called
 * separately, but this is the easiest and most common.
 * I.e. you should only call the two helpers separately if
 * have a clearly defined need to use and refcount the device
 * before it is added to the hierarchy.
 *
 * For more information, see the kerneldoc for device_initialize()
 * and device_add().
 *
 * NOTE: _Never_ directly free @dev after calling this function, even
 * if it returned an error! Always use put_device() to give up the
 * reference initialized in this function instead.
 */
int device_register(struct device *dev)
{
	device_initialize(dev);
	return device_add(dev);
}
EXPORT_SYMBOL_GPL(device_register);

/**
 * get_device - increment reference count for device.
 * @dev: device.
 *
 * This simply forwards the call to kobject_get(), though
 * we do take care to provide for the case that we get a NULL
 * pointer passed in.
 */
struct device *get_device(struct device *dev)
{
	return dev ? kobj_to_dev(kobject_get(&dev->kobj)) : NULL;
}
EXPORT_SYMBOL_GPL(get_device);

/**
 * put_device - decrement reference count.
 * @dev: device in question.
 */
void put_device(struct device *dev)
{
	/* might_sleep(); */
	if (dev)
		kobject_put(&dev->kobj);
}
EXPORT_SYMBOL_GPL(put_device);

bool kill_device(struct device *dev)
{
	/*
	 * Require the device lock and set the "dead" flag to guarantee that
	 * the update behavior is consistent with the other bitfields near
	 * it and that we cannot have an asynchronous probe routine trying
	 * to run while we are tearing out the bus/class/sysfs from
	 * underneath the device.
	 */
	lockdep_assert_held(&dev->mutex);

	if (dev->p->dead)
		return false;
	dev->p->dead = true;
	return true;
}
EXPORT_SYMBOL_GPL(kill_device);

/**
 * device_del - delete device from system.
 * @dev: device.
 *
 * This is the first part of the device unregistration
 * sequence. This removes the device from the lists we control
 * from here, has it removed from the other driver model
 * subsystems it was added to in device_add(), and removes it
 * from the kobject hierarchy.
 *
 * NOTE: this should be called manually _iff_ device_add() was
 * also called manually.
 */
void device_del(struct device *dev)
{
	struct device *parent = dev->parent;
	struct kobject *glue_dir = NULL;
	struct class_interface *class_intf;

	device_lock(dev);
	kill_device(dev);
	device_unlock(dev);

	if (dev->fwnode && dev->fwnode->dev == dev)
		dev->fwnode->dev = NULL;

	/* Notify clients of device removal.  This call must come
	 * before dpm_sysfs_remove().
	 */
	if (dev->bus)
		blocking_notifier_call_chain(&dev->bus->p->bus_notifier,
					     BUS_NOTIFY_DEL_DEVICE, dev);

	dpm_sysfs_remove(dev);
	if (parent)
		klist_del(&dev->p->knode_parent);
	if (MAJOR(dev->devt)) {
		devtmpfs_delete_node(dev);
		device_remove_sys_dev_entry(dev);
		device_remove_file(dev, &dev_attr_dev);
	}
	if (dev->class) {
		device_remove_class_symlinks(dev);

		mutex_lock(&dev->class->p->mutex);
		/* notify any interfaces that the device is now gone */
		list_for_each_entry(class_intf,
				    &dev->class->p->interfaces, node)
			if (class_intf->remove_dev)
				class_intf->remove_dev(dev, class_intf);
		/* remove the device from the class list */
		klist_del(&dev->knode_class);
		mutex_unlock(&dev->class->p->mutex);
	}
	device_remove_file(dev, &dev_attr_uevent);
	device_remove_attrs(dev);
	bus_remove_device(dev);
	device_pm_remove(dev);
	driver_deferred_probe_del(dev);
	device_remove_properties(dev);
	device_links_purge(dev);

	/* Notify the platform of the removal, in case they
	 * need to do anything...
	 */
	if (platform_notify_remove)
		platform_notify_remove(dev);
	if (dev->bus)
		blocking_notifier_call_chain(&dev->bus->p->bus_notifier,
					     BUS_NOTIFY_REMOVED_DEVICE, dev);
	kobject_uevent(&dev->kobj, KOBJ_REMOVE);
	glue_dir = get_glue_dir(dev);
	kobject_del(&dev->kobj);
	cleanup_glue_dir(dev, glue_dir);
	put_device(parent);
}
EXPORT_SYMBOL_GPL(device_del);

/**
 * device_unregister - unregister device from system.
 * @dev: device going away.
 *
 * We do this in two parts, like we do device_register(). First,
 * we remove it from all the subsystems with device_del(), then
 * we decrement the reference count via put_device(). If that
 * is the final reference count, the device will be cleaned up
 * via device_release() above. Otherwise, the structure will
 * stick around until the final reference to the device is dropped.
 */
void device_unregister(struct device *dev)
{
	pr_debug("device: '%s': %s\n", dev_name(dev), __func__);
	device_del(dev);
	put_device(dev);
}
EXPORT_SYMBOL_GPL(device_unregister);

static struct device *prev_device(struct klist_iter *i)
{
	struct klist_node *n = klist_prev(i);
	struct device *dev = NULL;
	struct device_private *p;

	if (n) {
		p = to_device_private_parent(n);
		dev = p->device;
	}
	return dev;
}

static struct device *next_device(struct klist_iter *i)
{
	struct klist_node *n = klist_next(i);
	struct device *dev = NULL;
	struct device_private *p;

	if (n) {
		p = to_device_private_parent(n);
		dev = p->device;
	}
	return dev;
}

/**
 * device_get_devnode - path of device node file
 * @dev: device
 * @mode: returned file access mode
 * @uid: returned file owner
 * @gid: returned file group
 * @tmp: possibly allocated string
 *
 * Return the relative path of a possible device node.
 * Non-default names may need to allocate a memory to compose
 * a name. This memory is returned in tmp and needs to be
 * freed by the caller.
 */
const char *device_get_devnode(struct device *dev,
			       umode_t *mode, kuid_t *uid, kgid_t *gid,
			       const char **tmp)
{
	char *s;

	*tmp = NULL;

	/* the device type may provide a specific name */
	if (dev->type && dev->type->devnode)
		*tmp = dev->type->devnode(dev, mode, uid, gid);
	if (*tmp)
		return *tmp;

	/* the class may provide a specific name */
	if (dev->class && dev->class->devnode)
		*tmp = dev->class->devnode(dev, mode);
	if (*tmp)
		return *tmp;

	/* return name without allocation, tmp == NULL */
	if (strchr(dev_name(dev), '!') == NULL)
		return dev_name(dev);

	/* replace '!' in the name with '/' */
	s = kstrdup(dev_name(dev), GFP_KERNEL);
	if (!s)
		return NULL;
	strreplace(s, '!', '/');
	return *tmp = s;
}

/**
 * device_for_each_child - device child iterator.
 * @parent: parent struct device.
 * @fn: function to be called for each device.
 * @data: data for the callback.
 *
 * Iterate over @parent's child devices, and call @fn for each,
 * passing it @data.
 *
 * We check the return of @fn each time. If it returns anything
 * other than 0, we break out and return that value.
 */
int device_for_each_child(struct device *parent, void *data,
			  int (*fn)(struct device *dev, void *data))
{
	struct klist_iter i;
	struct device *child;
	int error = 0;

	if (!parent->p)
		return 0;

	klist_iter_init(&parent->p->klist_children, &i);
	while (!error && (child = next_device(&i)))
		error = fn(child, data);
	klist_iter_exit(&i);
	return error;
}
EXPORT_SYMBOL_GPL(device_for_each_child);

/**
 * device_for_each_child_reverse - device child iterator in reversed order.
 * @parent: parent struct device.
 * @fn: function to be called for each device.
 * @data: data for the callback.
 *
 * Iterate over @parent's child devices, and call @fn for each,
 * passing it @data.
 *
 * We check the return of @fn each time. If it returns anything
 * other than 0, we break out and return that value.
 */
int device_for_each_child_reverse(struct device *parent, void *data,
				  int (*fn)(struct device *dev, void *data))
{
	struct klist_iter i;
	struct device *child;
	int error = 0;

	if (!parent->p)
		return 0;

	klist_iter_init(&parent->p->klist_children, &i);
	while ((child = prev_device(&i)) && !error)
		error = fn(child, data);
	klist_iter_exit(&i);
	return error;
}
EXPORT_SYMBOL_GPL(device_for_each_child_reverse);

/**
 * device_find_child - device iterator for locating a particular device.
 * @parent: parent struct device
 * @match: Callback function to check device
 * @data: Data to pass to match function
 *
 * This is similar to the device_for_each_child() function above, but it
 * returns a reference to a device that is 'found' for later use, as
 * determined by the @match callback.
 *
 * The callback should return 0 if the device doesn't match and non-zero
 * if it does.  If the callback returns non-zero and a reference to the
 * current device can be obtained, this function will return to the caller
 * and not iterate over any more devices.
 *
 * NOTE: you will need to drop the reference with put_device() after use.
 */
struct device *device_find_child(struct device *parent, void *data,
				 int (*match)(struct device *dev, void *data))
{
	struct klist_iter i;
	struct device *child;

	if (!parent)
		return NULL;

	klist_iter_init(&parent->p->klist_children, &i);
	while ((child = next_device(&i)))
		if (match(child, data) && get_device(child))
			break;
	klist_iter_exit(&i);
	return child;
}
EXPORT_SYMBOL_GPL(device_find_child);

int __init devices_init(void)
{
	devices_kset = kset_create_and_add("devices", &device_uevent_ops, NULL);
	if (!devices_kset)
		return -ENOMEM;
	dev_kobj = kobject_create_and_add("dev", NULL);
	if (!dev_kobj)
		goto dev_kobj_err;
	sysfs_dev_block_kobj = kobject_create_and_add("block", dev_kobj);
	if (!sysfs_dev_block_kobj)
		goto block_kobj_err;
	sysfs_dev_char_kobj = kobject_create_and_add("char", dev_kobj);
	if (!sysfs_dev_char_kobj)
		goto char_kobj_err;

	return 0;

 char_kobj_err:
	kobject_put(sysfs_dev_block_kobj);
 block_kobj_err:
	kobject_put(dev_kobj);
 dev_kobj_err:
	kset_unregister(devices_kset);
	return -ENOMEM;
}

static int device_check_offline(struct device *dev, void *not_used)
{
	int ret;

	ret = device_for_each_child(dev, NULL, device_check_offline);
	if (ret)
		return ret;

	return device_supports_offline(dev) && !dev->offline ? -EBUSY : 0;
}

/**
 * device_offline - Prepare the device for hot-removal.
 * @dev: Device to be put offline.
 *
 * Execute the device bus type's .offline() callback, if present, to prepare
 * the device for a subsequent hot-removal.  If that succeeds, the device must
 * not be used until either it is removed or its bus type's .online() callback
 * is executed.
 *
 * Call under device_hotplug_lock.
 */
int device_offline(struct device *dev)
{
	int ret;

	if (dev->offline_disabled)
		return -EPERM;

	ret = device_for_each_child(dev, NULL, device_check_offline);
	if (ret)
		return ret;

	device_lock(dev);
	if (device_supports_offline(dev)) {
		if (dev->offline) {
			ret = 1;
		} else {
			ret = dev->bus->offline(dev);
			if (!ret) {
				kobject_uevent(&dev->kobj, KOBJ_OFFLINE);
				dev->offline = true;
			}
		}
	}
	device_unlock(dev);

	return ret;
}

/**
 * device_online - Put the device back online after successful device_offline().
 * @dev: Device to be put back online.
 *
 * If device_offline() has been successfully executed for @dev, but the device
 * has not been removed subsequently, execute its bus type's .online() callback
 * to indicate that the device can be used again.
 *
 * Call under device_hotplug_lock.
 */
int device_online(struct device *dev)
{
	int ret = 0;

	device_lock(dev);
	if (device_supports_offline(dev)) {
		if (dev->offline) {
			ret = dev->bus->online(dev);
			if (!ret) {
				kobject_uevent(&dev->kobj, KOBJ_ONLINE);
				dev->offline = false;
			}
		} else {
			ret = 1;
		}
	}
	device_unlock(dev);

	return ret;
}
EXPORT_SYMBOL_GPL(device_online);

struct root_device {
	struct device dev;
	struct module *owner;
};

static inline struct root_device *to_root_device(struct device *d)
{
	return container_of(d, struct root_device, dev);
}

static void root_device_release(struct device *dev)
{
	kfree(to_root_device(dev));
}

/**
 * __root_device_register - allocate and register a root device
 * @name: root device name
 * @owner: owner module of the root device, usually THIS_MODULE
 *
 * This function allocates a root device and registers it
 * using device_register(). In order to free the returned
 * device, use root_device_unregister().
 *
 * Root devices are dummy devices which allow other devices
 * to be grouped under /sys/devices. Use this function to
 * allocate a root device and then use it as the parent of
 * any device which should appear under /sys/devices/{name}
 *
 * The /sys/devices/{name} directory will also contain a
 * 'module' symlink which points to the @owner directory
 * in sysfs.
 *
 * Returns &struct device pointer on success, or ERR_PTR() on error.
 *
 * Note: You probably want to use root_device_register().
 */
struct device *__root_device_register(const char *name, struct module *owner)
{
	struct root_device *root;
	int err = -ENOMEM;

	root = kzalloc(sizeof(struct root_device), GFP_KERNEL);
	if (!root)
		return ERR_PTR(err);

	err = dev_set_name(&root->dev, "%s", name);
	if (err) {
		kfree(root);
		return ERR_PTR(err);
	}

	root->dev.release = root_device_release;

	err = device_register(&root->dev);
	if (err) {
		put_device(&root->dev);
		return ERR_PTR(err);
	}

#ifdef CONFIG_MODULES	/* gotta find a "cleaner" way to do this */
	if (owner) {
		struct module_kobject *mk = &owner->mkobj;

		err = sysfs_create_link(&root->dev.kobj, &mk->kobj, "module");
		if (err) {
			device_unregister(&root->dev);
			return ERR_PTR(err);
		}
		root->owner = owner;
	}
#endif

	return &root->dev;
}
EXPORT_SYMBOL_GPL(__root_device_register);

/**
 * root_device_unregister - unregister and free a root device
 * @dev: device going away
 *
 * This function unregisters and cleans up a device that was created by
 * root_device_register().
 */
void root_device_unregister(struct device *dev)
{
	struct root_device *root = to_root_device(dev);

	if (root->owner)
		sysfs_remove_link(&root->dev.kobj, "module");

	device_unregister(dev);
}
EXPORT_SYMBOL_GPL(root_device_unregister);


static void device_create_release(struct device *dev)
{
	pr_debug("device: '%s': %s\n", dev_name(dev), __func__);
	kfree(dev);
}

static __printf(6, 0) struct device *
device_create_groups_vargs(struct class *class, struct device *parent,
			   dev_t devt, void *drvdata,
			   const struct attribute_group **groups,
			   const char *fmt, va_list args)
{
	struct device *dev = NULL;
	int retval = -ENODEV;

	if (class == NULL || IS_ERR(class))
		goto error;

	dev = kzalloc(sizeof(*dev), GFP_KERNEL);
	if (!dev) {
		retval = -ENOMEM;
		goto error;
	}

	device_initialize(dev);
	dev->devt = devt;
	dev->class = class;
	dev->parent = parent;
	dev->groups = groups;
	dev->release = device_create_release;
	dev_set_drvdata(dev, drvdata);

	retval = kobject_set_name_vargs(&dev->kobj, fmt, args);
	if (retval)
		goto error;

	retval = device_add(dev);
	if (retval)
		goto error;

	return dev;

error:
	put_device(dev);
	return ERR_PTR(retval);
}

/**
 * device_create_vargs - creates a device and registers it with sysfs
 * @class: pointer to the struct class that this device should be registered to
 * @parent: pointer to the parent struct device of this new device, if any
 * @devt: the dev_t for the char device to be added
 * @drvdata: the data to be added to the device for callbacks
 * @fmt: string for the device's name
 * @args: va_list for the device's name
 *
 * This function can be used by char device classes.  A struct device
 * will be created in sysfs, registered to the specified class.
 *
 * A "dev" file will be created, showing the dev_t for the device, if
 * the dev_t is not 0,0.
 * If a pointer to a parent struct device is passed in, the newly created
 * struct device will be a child of that device in sysfs.
 * The pointer to the struct device will be returned from the call.
 * Any further sysfs files that might be required can be created using this
 * pointer.
 *
 * Returns &struct device pointer on success, or ERR_PTR() on error.
 *
 * Note: the struct class passed to this function must have previously
 * been created with a call to class_create().
 */
struct device *device_create_vargs(struct class *class, struct device *parent,
				   dev_t devt, void *drvdata, const char *fmt,
				   va_list args)
{
	return device_create_groups_vargs(class, parent, devt, drvdata, NULL,
					  fmt, args);
}
EXPORT_SYMBOL_GPL(device_create_vargs);

/**
 * device_create - creates a device and registers it with sysfs
 * @class: pointer to the struct class that this device should be registered to
 * @parent: pointer to the parent struct device of this new device, if any
 * @devt: the dev_t for the char device to be added
 * @drvdata: the data to be added to the device for callbacks
 * @fmt: string for the device's name
 *
 * This function can be used by char device classes.  A struct device
 * will be created in sysfs, registered to the specified class.
 *
 * A "dev" file will be created, showing the dev_t for the device, if
 * the dev_t is not 0,0.
 * If a pointer to a parent struct device is passed in, the newly created
 * struct device will be a child of that device in sysfs.
 * The pointer to the struct device will be returned from the call.
 * Any further sysfs files that might be required can be created using this
 * pointer.
 *
 * Returns &struct device pointer on success, or ERR_PTR() on error.
 *
 * Note: the struct class passed to this function must have previously
 * been created with a call to class_create().
 */
struct device *device_create(struct class *class, struct device *parent,
			     dev_t devt, void *drvdata, const char *fmt, ...)
{
	va_list vargs;
	struct device *dev;

	va_start(vargs, fmt);
	dev = device_create_vargs(class, parent, devt, drvdata, fmt, vargs);
	va_end(vargs);
	return dev;
}
EXPORT_SYMBOL_GPL(device_create);

/**
 * device_create_with_groups - creates a device and registers it with sysfs
 * @class: pointer to the struct class that this device should be registered to
 * @parent: pointer to the parent struct device of this new device, if any
 * @devt: the dev_t for the char device to be added
 * @drvdata: the data to be added to the device for callbacks
 * @groups: NULL-terminated list of attribute groups to be created
 * @fmt: string for the device's name
 *
 * This function can be used by char device classes.  A struct device
 * will be created in sysfs, registered to the specified class.
 * Additional attributes specified in the groups parameter will also
 * be created automatically.
 *
 * A "dev" file will be created, showing the dev_t for the device, if
 * the dev_t is not 0,0.
 * If a pointer to a parent struct device is passed in, the newly created
 * struct device will be a child of that device in sysfs.
 * The pointer to the struct device will be returned from the call.
 * Any further sysfs files that might be required can be created using this
 * pointer.
 *
 * Returns &struct device pointer on success, or ERR_PTR() on error.
 *
 * Note: the struct class passed to this function must have previously
 * been created with a call to class_create().
 */
struct device *device_create_with_groups(struct class *class,
					 struct device *parent, dev_t devt,
					 void *drvdata,
					 const struct attribute_group **groups,
					 const char *fmt, ...)
{
	va_list vargs;
	struct device *dev;

	va_start(vargs, fmt);
	dev = device_create_groups_vargs(class, parent, devt, drvdata, groups,
					 fmt, vargs);
	va_end(vargs);
	return dev;
}
EXPORT_SYMBOL_GPL(device_create_with_groups);

static int __match_devt(struct device *dev, const void *data)
{
	const dev_t *devt = data;

	return dev->devt == *devt;
}

/**
 * device_destroy - removes a device that was created with device_create()
 * @class: pointer to the struct class that this device was registered with
 * @devt: the dev_t of the device that was previously registered
 *
 * This call unregisters and cleans up a device that was created with a
 * call to device_create().
 */
void device_destroy(struct class *class, dev_t devt)
{
	struct device *dev;

	dev = class_find_device(class, NULL, &devt, __match_devt);
	if (dev) {
		put_device(dev);
		device_unregister(dev);
	}
}
EXPORT_SYMBOL_GPL(device_destroy);

/**
 * device_rename - renames a device
 * @dev: the pointer to the struct device to be renamed
 * @new_name: the new name of the device
 *
 * It is the responsibility of the caller to provide mutual
 * exclusion between two different calls of device_rename
 * on the same device to ensure that new_name is valid and
 * won't conflict with other devices.
 *
 * Note: Don't call this function.  Currently, the networking layer calls this
 * function, but that will change.  The following text from Kay Sievers offers
 * some insight:
 *
 * Renaming devices is racy at many levels, symlinks and other stuff are not
 * replaced atomically, and you get a "move" uevent, but it's not easy to
 * connect the event to the old and new device. Device nodes are not renamed at
 * all, there isn't even support for that in the kernel now.
 *
 * In the meantime, during renaming, your target name might be taken by another
 * driver, creating conflicts. Or the old name is taken directly after you
 * renamed it -- then you get events for the same DEVPATH, before you even see
 * the "move" event. It's just a mess, and nothing new should ever rely on
 * kernel device renaming. Besides that, it's not even implemented now for
 * other things than (driver-core wise very simple) network devices.
 *
 * We are currently about to change network renaming in udev to completely
 * disallow renaming of devices in the same namespace as the kernel uses,
 * because we can't solve the problems properly, that arise with swapping names
 * of multiple interfaces without races. Means, renaming of eth[0-9]* will only
 * be allowed to some other name than eth[0-9]*, for the aforementioned
 * reasons.
 *
 * Make up a "real" name in the driver before you register anything, or add
 * some other attributes for userspace to find the device, or use udev to add
 * symlinks -- but never rename kernel devices later, it's a complete mess. We
 * don't even want to get into that and try to implement the missing pieces in
 * the core. We really have other pieces to fix in the driver core mess. :)
 */
int device_rename(struct device *dev, const char *new_name)
{
	struct kobject *kobj = &dev->kobj;
	char *old_device_name = NULL;
	int error;

	dev = get_device(dev);
	if (!dev)
		return -EINVAL;

	dev_dbg(dev, "renaming to %s\n", new_name);

	old_device_name = kstrdup(dev_name(dev), GFP_KERNEL);
	if (!old_device_name) {
		error = -ENOMEM;
		goto out;
	}

	if (dev->class) {
		error = sysfs_rename_link_ns(&dev->class->p->subsys.kobj,
					     kobj, old_device_name,
					     new_name, kobject_namespace(kobj));
		if (error)
			goto out;
	}

	error = kobject_rename(kobj, new_name);
	if (error)
		goto out;

out:
	put_device(dev);

	kfree(old_device_name);

	return error;
}
EXPORT_SYMBOL_GPL(device_rename);

static int device_move_class_links(struct device *dev,
				   struct device *old_parent,
				   struct device *new_parent)
{
	int error = 0;

	if (old_parent)
		sysfs_remove_link(&dev->kobj, "device");
	if (new_parent)
		error = sysfs_create_link(&dev->kobj, &new_parent->kobj,
					  "device");
	return error;
}

/**
 * device_move - moves a device to a new parent
 * @dev: the pointer to the struct device to be moved
 * @new_parent: the new parent of the device (can be NULL)
 * @dpm_order: how to reorder the dpm_list
 */
int device_move(struct device *dev, struct device *new_parent,
		enum dpm_order dpm_order)
{
	int error;
	struct device *old_parent;
	struct kobject *new_parent_kobj;

	dev = get_device(dev);
	if (!dev)
		return -EINVAL;

	device_pm_lock();
	new_parent = get_device(new_parent);
	new_parent_kobj = get_device_parent(dev, new_parent);
	if (IS_ERR(new_parent_kobj)) {
		error = PTR_ERR(new_parent_kobj);
		put_device(new_parent);
		goto out;
	}

	pr_debug("device: '%s': %s: moving to '%s'\n", dev_name(dev),
		 __func__, new_parent ? dev_name(new_parent) : "<NULL>");
	error = kobject_move(&dev->kobj, new_parent_kobj);
	if (error) {
		cleanup_glue_dir(dev, new_parent_kobj);
		put_device(new_parent);
		goto out;
	}
	old_parent = dev->parent;
	dev->parent = new_parent;
	if (old_parent)
		klist_remove(&dev->p->knode_parent);
	if (new_parent) {
		klist_add_tail(&dev->p->knode_parent,
			       &new_parent->p->klist_children);
		set_dev_node(dev, dev_to_node(new_parent));
	}

	if (dev->class) {
		error = device_move_class_links(dev, old_parent, new_parent);
		if (error) {
			/* We ignore errors on cleanup since we're hosed anyway... */
			device_move_class_links(dev, new_parent, old_parent);
			if (!kobject_move(&dev->kobj, &old_parent->kobj)) {
				if (new_parent)
					klist_remove(&dev->p->knode_parent);
				dev->parent = old_parent;
				if (old_parent) {
					klist_add_tail(&dev->p->knode_parent,
						       &old_parent->p->klist_children);
					set_dev_node(dev, dev_to_node(old_parent));
				}
			}
			cleanup_glue_dir(dev, new_parent_kobj);
			put_device(new_parent);
			goto out;
		}
	}
	switch (dpm_order) {
	case DPM_ORDER_NONE:
		break;
	case DPM_ORDER_DEV_AFTER_PARENT:
		device_pm_move_after(dev, new_parent);
		devices_kset_move_after(dev, new_parent);
		break;
	case DPM_ORDER_PARENT_BEFORE_DEV:
		device_pm_move_before(new_parent, dev);
		devices_kset_move_before(new_parent, dev);
		break;
	case DPM_ORDER_DEV_LAST:
		device_pm_move_last(dev);
		devices_kset_move_last(dev);
		break;
	}

	put_device(old_parent);
out:
	device_pm_unlock();
	put_device(dev);
	return error;
}
EXPORT_SYMBOL_GPL(device_move);

/**
 * device_shutdown - call ->shutdown() on each device to shutdown.
 */
void device_shutdown(void)
{
	struct device *dev, *parent;

	wait_for_device_probe();
	device_block_probing();

	cpufreq_suspend();

	spin_lock(&devices_kset->list_lock);
	/*
	 * Walk the devices list backward, shutting down each in turn.
	 * Beware that device unplug events may also start pulling
	 * devices offline, even as the system is shutting down.
	 */
	while (!list_empty(&devices_kset->list)) {
		dev = list_entry(devices_kset->list.prev, struct device,
				kobj.entry);

		/*
		 * hold reference count of device's parent to
		 * prevent it from being freed because parent's
		 * lock is to be held
		 */
		parent = get_device(dev->parent);
		get_device(dev);
		/*
		 * Make sure the device is off the kset list, in the
		 * event that dev->*->shutdown() doesn't remove it.
		 */
		list_del_init(&dev->kobj.entry);
		spin_unlock(&devices_kset->list_lock);

		/* hold lock to avoid race with probe/release */
		if (parent)
			device_lock(parent);
		device_lock(dev);

		/* Don't allow any more runtime suspends */
		pm_runtime_get_noresume(dev);
		pm_runtime_barrier(dev);

		if (dev->class && dev->class->shutdown_pre) {
			if (initcall_debug)
				dev_info(dev, "shutdown_pre\n");
			dev->class->shutdown_pre(dev);
		}
		if (dev->bus && dev->bus->shutdown) {
			if (initcall_debug)
				dev_info(dev, "shutdown\n");
			dev->bus->shutdown(dev);
		} else if (dev->driver && dev->driver->shutdown) {
			if (initcall_debug)
				dev_info(dev, "shutdown\n");
			dev->driver->shutdown(dev);
		}

		device_unlock(dev);
		if (parent)
			device_unlock(parent);

		put_device(dev);
		put_device(parent);

		spin_lock(&devices_kset->list_lock);
	}
	spin_unlock(&devices_kset->list_lock);
}

/*
 * Device logging functions
 */

#ifdef CONFIG_PRINTK
static int
create_syslog_header(const struct device *dev, char *hdr, size_t hdrlen)
{
	const char *subsys;
	size_t pos = 0;

	if (dev->class)
		subsys = dev->class->name;
	else if (dev->bus)
		subsys = dev->bus->name;
	else
		return 0;

	pos += snprintf(hdr + pos, hdrlen - pos, "SUBSYSTEM=%s", subsys);
	if (pos >= hdrlen)
		goto overflow;

	/*
	 * Add device identifier DEVICE=:
	 *   b12:8         block dev_t
	 *   c127:3        char dev_t
	 *   n8            netdev ifindex
	 *   +sound:card0  subsystem:devname
	 */
	if (MAJOR(dev->devt)) {
		char c;

		if (strcmp(subsys, "block") == 0)
			c = 'b';
		else
			c = 'c';
		pos++;
		pos += snprintf(hdr + pos, hdrlen - pos,
				"DEVICE=%c%u:%u",
				c, MAJOR(dev->devt), MINOR(dev->devt));
	} else if (strcmp(subsys, "net") == 0) {
		struct net_device *net = to_net_dev(dev);

		pos++;
		pos += snprintf(hdr + pos, hdrlen - pos,
				"DEVICE=n%u", net->ifindex);
	} else {
		pos++;
		pos += snprintf(hdr + pos, hdrlen - pos,
				"DEVICE=+%s:%s", subsys, dev_name(dev));
	}

	if (pos >= hdrlen)
		goto overflow;

	return pos;

overflow:
	dev_WARN(dev, "device/subsystem name too long");
	return 0;
}

int dev_vprintk_emit(int level, const struct device *dev,
		     const char *fmt, va_list args)
{
	char hdr[128];
	size_t hdrlen;

	hdrlen = create_syslog_header(dev, hdr, sizeof(hdr));

	return vprintk_emit(0, level, hdrlen ? hdr : NULL, hdrlen, fmt, args);
}
EXPORT_SYMBOL(dev_vprintk_emit);

int dev_printk_emit(int level, const struct device *dev, const char *fmt, ...)
{
	va_list args;
	int r;

	va_start(args, fmt);

	r = dev_vprintk_emit(level, dev, fmt, args);

	va_end(args);

	return r;
}
EXPORT_SYMBOL(dev_printk_emit);

static void __dev_printk(const char *level, const struct device *dev,
			struct va_format *vaf)
{
	if (dev)
		dev_printk_emit(level[1] - '0', dev, "%s %s: %pV",
				dev_driver_string(dev), dev_name(dev), vaf);
	else
		printk("%s(NULL device *): %pV", level, vaf);
}

void dev_printk(const char *level, const struct device *dev,
		const char *fmt, ...)
{
	struct va_format vaf;
	va_list args;

	va_start(args, fmt);

	vaf.fmt = fmt;
	vaf.va = &args;

	__dev_printk(level, dev, &vaf);

	va_end(args);
}
EXPORT_SYMBOL(dev_printk);

#define define_dev_printk_level(func, kern_level)		\
void func(const struct device *dev, const char *fmt, ...)	\
{								\
	struct va_format vaf;					\
	va_list args;						\
								\
	va_start(args, fmt);					\
								\
	vaf.fmt = fmt;						\
	vaf.va = &args;						\
								\
	__dev_printk(kern_level, dev, &vaf);			\
								\
	va_end(args);						\
}								\
EXPORT_SYMBOL(func);

define_dev_printk_level(_dev_emerg, KERN_EMERG);
define_dev_printk_level(_dev_alert, KERN_ALERT);
define_dev_printk_level(_dev_crit, KERN_CRIT);
define_dev_printk_level(_dev_err, KERN_ERR);
define_dev_printk_level(_dev_warn, KERN_WARNING);
define_dev_printk_level(_dev_notice, KERN_NOTICE);
define_dev_printk_level(_dev_info, KERN_INFO);

#endif

static inline bool fwnode_is_primary(struct fwnode_handle *fwnode)
{
	return fwnode && !IS_ERR(fwnode->secondary);
}

/**
 * set_primary_fwnode - Change the primary firmware node of a given device.
 * @dev: Device to handle.
 * @fwnode: New primary firmware node of the device.
 *
 * Set the device's firmware node pointer to @fwnode, but if a secondary
 * firmware node of the device is present, preserve it.
 */
void set_primary_fwnode(struct device *dev, struct fwnode_handle *fwnode)
{
	struct device *parent = dev->parent;
	struct fwnode_handle *fn = dev->fwnode;

	if (fwnode) {
		if (fwnode_is_primary(fn))
			fn = fn->secondary;

		if (fn) {
			WARN_ON(fwnode->secondary);
			fwnode->secondary = fn;
		}
		dev->fwnode = fwnode;
	} else {
		if (fwnode_is_primary(fn)) {
			dev->fwnode = fn->secondary;
			if (!(parent && fn == parent->fwnode))
<<<<<<< HEAD
				fn->secondary = NULL;
=======
				fn->secondary = ERR_PTR(-ENODEV);
>>>>>>> 99987d5a
		} else {
			dev->fwnode = NULL;
		}
	}
}
EXPORT_SYMBOL_GPL(set_primary_fwnode);

/**
 * set_secondary_fwnode - Change the secondary firmware node of a given device.
 * @dev: Device to handle.
 * @fwnode: New secondary firmware node of the device.
 *
 * If a primary firmware node of the device is present, set its secondary
 * pointer to @fwnode.  Otherwise, set the device's firmware node pointer to
 * @fwnode.
 */
void set_secondary_fwnode(struct device *dev, struct fwnode_handle *fwnode)
{
	if (fwnode)
		fwnode->secondary = ERR_PTR(-ENODEV);

	if (fwnode_is_primary(dev->fwnode))
		dev->fwnode->secondary = fwnode;
	else
		dev->fwnode = fwnode;
}

/**
 * device_set_of_node_from_dev - reuse device-tree node of another device
 * @dev: device whose device-tree node is being set
 * @dev2: device whose device-tree node is being reused
 *
 * Takes another reference to the new device-tree node after first dropping
 * any reference held to the old node.
 */
void device_set_of_node_from_dev(struct device *dev, const struct device *dev2)
{
	of_node_put(dev->of_node);
	dev->of_node = of_node_get(dev2->of_node);
	dev->of_node_reused = true;
}
EXPORT_SYMBOL_GPL(device_set_of_node_from_dev);<|MERGE_RESOLUTION|>--- conflicted
+++ resolved
@@ -49,10 +49,7 @@
 static LIST_HEAD(deferred_sync);
 static unsigned int defer_sync_state_count = 1;
 static unsigned int defer_fw_devlink_count;
-<<<<<<< HEAD
-=======
 static LIST_HEAD(deferred_fw_devlink);
->>>>>>> 99987d5a
 static DEFINE_MUTEX(defer_fw_devlink_lock);
 
 #ifdef CONFIG_SRCU
@@ -852,13 +849,6 @@
 	kref_put(&link->kref, __device_link_del);
 }
 
-static void device_link_drop_managed(struct device_link *link)
-{
-	link->flags &= ~DL_FLAG_MANAGED;
-	WRITE_ONCE(link->status, DL_STATE_NONE);
-	kref_put(&link->kref, __device_link_del);
-}
-
 /**
  * device_links_driver_bound - Update device links after probing its driver.
  * @dev: Device to update the links for.
@@ -1219,15 +1209,12 @@
 		fw_ret = fwnode_call_int_op(dev->fwnode, add_links, dev);
 	} else {
 		fw_ret = -ENODEV;
-<<<<<<< HEAD
-=======
 		/*
 		 * defer_hook is not used to add device to deferred_sync list
 		 * until device is bound. Since deferred fw devlink also blocks
 		 * probing, same list hook can be used for deferred_fw_devlink.
 		 */
 		list_add_tail(&dev->links.defer_hook, &deferred_fw_devlink);
->>>>>>> 99987d5a
 	}
 
 	if (fw_ret == -ENODEV)
@@ -1296,12 +1283,9 @@
  */
 void fw_devlink_resume(void)
 {
-<<<<<<< HEAD
-=======
 	struct device *dev, *tmp;
 	LIST_HEAD(probe_list);
 
->>>>>>> 99987d5a
 	mutex_lock(&defer_fw_devlink_lock);
 	if (!defer_fw_devlink_count) {
 		WARN(true, "Unmatched fw_devlink pause/resume!");
@@ -1313,14 +1297,10 @@
 		goto out;
 
 	device_link_add_missing_supplier_links();
-<<<<<<< HEAD
+	list_splice_tail_init(&deferred_fw_devlink, &probe_list);
 out:
 	mutex_unlock(&defer_fw_devlink_lock);
 	driver_deferred_probe_flush();
-=======
-	list_splice_tail_init(&deferred_fw_devlink, &probe_list);
-out:
-	mutex_unlock(&defer_fw_devlink_lock);
 
 	/*
 	 * bus_probe_device() can cause new devices to get added and they'll
@@ -1331,7 +1311,6 @@
 		list_del_init(&dev->links.defer_hook);
 		bus_probe_device(dev);
 	}
->>>>>>> 99987d5a
 }
 /* Device links support end. */
 
@@ -3855,11 +3834,7 @@
 		if (fwnode_is_primary(fn)) {
 			dev->fwnode = fn->secondary;
 			if (!(parent && fn == parent->fwnode))
-<<<<<<< HEAD
 				fn->secondary = NULL;
-=======
-				fn->secondary = ERR_PTR(-ENODEV);
->>>>>>> 99987d5a
 		} else {
 			dev->fwnode = NULL;
 		}
