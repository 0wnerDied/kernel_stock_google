// SPDX-License-Identifier: GPL-2.0+
/*
 * drivers/of/property.c - Procedures for accessing and interpreting
 *			   Devicetree properties and graphs.
 *
 * Initially created by copying procedures from drivers/of/base.c. This
 * file contains the OF property as well as the OF graph interface
 * functions.
 *
 * Paul Mackerras	August 1996.
 * Copyright (C) 1996-2005 Paul Mackerras.
 *
 *  Adapted for 64bit PowerPC by Dave Engebretsen and Peter Bergner.
 *    {engebret|bergner}@us.ibm.com
 *
 *  Adapted for sparc and sparc64 by David S. Miller davem@davemloft.net
 *
 *  Reconsolidated from arch/x/kernel/prom.c by Stephen Rothwell and
 *  Grant Likely.
 */

#define pr_fmt(fmt)	"OF: " fmt

#include <linux/of.h>
#include <linux/of_device.h>
#include <linux/of_graph.h>
#include <linux/string.h>
#include <linux/moduleparam.h>

#include "of_private.h"

/**
 * of_property_count_elems_of_size - Count the number of elements in a property
 *
 * @np:		device node from which the property value is to be read.
 * @propname:	name of the property to be searched.
 * @elem_size:	size of the individual element
 *
 * Search for a property in a device node and count the number of elements of
 * size elem_size in it. Returns number of elements on sucess, -EINVAL if the
 * property does not exist or its length does not match a multiple of elem_size
 * and -ENODATA if the property does not have a value.
 */
int of_property_count_elems_of_size(const struct device_node *np,
				const char *propname, int elem_size)
{
	struct property *prop = of_find_property(np, propname, NULL);

	if (!prop)
		return -EINVAL;
	if (!prop->value)
		return -ENODATA;

	if (prop->length % elem_size != 0) {
		pr_err("size of %s in node %pOF is not a multiple of %d\n",
		       propname, np, elem_size);
		return -EINVAL;
	}

	return prop->length / elem_size;
}
EXPORT_SYMBOL_GPL(of_property_count_elems_of_size);

/**
 * of_find_property_value_of_size
 *
 * @np:		device node from which the property value is to be read.
 * @propname:	name of the property to be searched.
 * @min:	minimum allowed length of property value
 * @max:	maximum allowed length of property value (0 means unlimited)
 * @len:	if !=NULL, actual length is written to here
 *
 * Search for a property in a device node and valid the requested size.
 * Returns the property value on success, -EINVAL if the property does not
 *  exist, -ENODATA if property does not have a value, and -EOVERFLOW if the
 * property data is too small or too large.
 *
 */
static void *of_find_property_value_of_size(const struct device_node *np,
			const char *propname, u32 min, u32 max, size_t *len)
{
	struct property *prop = of_find_property(np, propname, NULL);

	if (!prop)
		return ERR_PTR(-EINVAL);
	if (!prop->value)
		return ERR_PTR(-ENODATA);
	if (prop->length < min)
		return ERR_PTR(-EOVERFLOW);
	if (max && prop->length > max)
		return ERR_PTR(-EOVERFLOW);

	if (len)
		*len = prop->length;

	return prop->value;
}

/**
 * of_property_read_u32_index - Find and read a u32 from a multi-value property.
 *
 * @np:		device node from which the property value is to be read.
 * @propname:	name of the property to be searched.
 * @index:	index of the u32 in the list of values
 * @out_value:	pointer to return value, modified only if no error.
 *
 * Search for a property in a device node and read nth 32-bit value from
 * it. Returns 0 on success, -EINVAL if the property does not exist,
 * -ENODATA if property does not have a value, and -EOVERFLOW if the
 * property data isn't large enough.
 *
 * The out_value is modified only if a valid u32 value can be decoded.
 */
int of_property_read_u32_index(const struct device_node *np,
				       const char *propname,
				       u32 index, u32 *out_value)
{
	const u32 *val = of_find_property_value_of_size(np, propname,
					((index + 1) * sizeof(*out_value)),
					0,
					NULL);

	if (IS_ERR(val))
		return PTR_ERR(val);

	*out_value = be32_to_cpup(((__be32 *)val) + index);
	return 0;
}
EXPORT_SYMBOL_GPL(of_property_read_u32_index);

/**
 * of_property_read_u64_index - Find and read a u64 from a multi-value property.
 *
 * @np:		device node from which the property value is to be read.
 * @propname:	name of the property to be searched.
 * @index:	index of the u64 in the list of values
 * @out_value:	pointer to return value, modified only if no error.
 *
 * Search for a property in a device node and read nth 64-bit value from
 * it. Returns 0 on success, -EINVAL if the property does not exist,
 * -ENODATA if property does not have a value, and -EOVERFLOW if the
 * property data isn't large enough.
 *
 * The out_value is modified only if a valid u64 value can be decoded.
 */
int of_property_read_u64_index(const struct device_node *np,
				       const char *propname,
				       u32 index, u64 *out_value)
{
	const u64 *val = of_find_property_value_of_size(np, propname,
					((index + 1) * sizeof(*out_value)),
					0, NULL);

	if (IS_ERR(val))
		return PTR_ERR(val);

	*out_value = be64_to_cpup(((__be64 *)val) + index);
	return 0;
}
EXPORT_SYMBOL_GPL(of_property_read_u64_index);

/**
 * of_property_read_variable_u8_array - Find and read an array of u8 from a
 * property, with bounds on the minimum and maximum array size.
 *
 * @np:		device node from which the property value is to be read.
 * @propname:	name of the property to be searched.
 * @out_values:	pointer to return value, modified only if return value is 0.
 * @sz_min:	minimum number of array elements to read
 * @sz_max:	maximum number of array elements to read, if zero there is no
 *		upper limit on the number of elements in the dts entry but only
 *		sz_min will be read.
 *
 * Search for a property in a device node and read 8-bit value(s) from
 * it. Returns number of elements read on success, -EINVAL if the property
 * does not exist, -ENODATA if property does not have a value, and -EOVERFLOW
 * if the property data is smaller than sz_min or longer than sz_max.
 *
 * dts entry of array should be like:
 *	property = /bits/ 8 <0x50 0x60 0x70>;
 *
 * The out_values is modified only if a valid u8 value can be decoded.
 */
int of_property_read_variable_u8_array(const struct device_node *np,
					const char *propname, u8 *out_values,
					size_t sz_min, size_t sz_max)
{
	size_t sz, count;
	const u8 *val = of_find_property_value_of_size(np, propname,
						(sz_min * sizeof(*out_values)),
						(sz_max * sizeof(*out_values)),
						&sz);

	if (IS_ERR(val))
		return PTR_ERR(val);

	if (!sz_max)
		sz = sz_min;
	else
		sz /= sizeof(*out_values);

	count = sz;
	while (count--)
		*out_values++ = *val++;

	return sz;
}
EXPORT_SYMBOL_GPL(of_property_read_variable_u8_array);

/**
 * of_property_read_variable_u16_array - Find and read an array of u16 from a
 * property, with bounds on the minimum and maximum array size.
 *
 * @np:		device node from which the property value is to be read.
 * @propname:	name of the property to be searched.
 * @out_values:	pointer to return value, modified only if return value is 0.
 * @sz_min:	minimum number of array elements to read
 * @sz_max:	maximum number of array elements to read, if zero there is no
 *		upper limit on the number of elements in the dts entry but only
 *		sz_min will be read.
 *
 * Search for a property in a device node and read 16-bit value(s) from
 * it. Returns number of elements read on success, -EINVAL if the property
 * does not exist, -ENODATA if property does not have a value, and -EOVERFLOW
 * if the property data is smaller than sz_min or longer than sz_max.
 *
 * dts entry of array should be like:
 *	property = /bits/ 16 <0x5000 0x6000 0x7000>;
 *
 * The out_values is modified only if a valid u16 value can be decoded.
 */
int of_property_read_variable_u16_array(const struct device_node *np,
					const char *propname, u16 *out_values,
					size_t sz_min, size_t sz_max)
{
	size_t sz, count;
	const __be16 *val = of_find_property_value_of_size(np, propname,
						(sz_min * sizeof(*out_values)),
						(sz_max * sizeof(*out_values)),
						&sz);

	if (IS_ERR(val))
		return PTR_ERR(val);

	if (!sz_max)
		sz = sz_min;
	else
		sz /= sizeof(*out_values);

	count = sz;
	while (count--)
		*out_values++ = be16_to_cpup(val++);

	return sz;
}
EXPORT_SYMBOL_GPL(of_property_read_variable_u16_array);

/**
 * of_property_read_variable_u32_array - Find and read an array of 32 bit
 * integers from a property, with bounds on the minimum and maximum array size.
 *
 * @np:		device node from which the property value is to be read.
 * @propname:	name of the property to be searched.
 * @out_values:	pointer to return value, modified only if return value is 0.
 * @sz_min:	minimum number of array elements to read
 * @sz_max:	maximum number of array elements to read, if zero there is no
 *		upper limit on the number of elements in the dts entry but only
 *		sz_min will be read.
 *
 * Search for a property in a device node and read 32-bit value(s) from
 * it. Returns number of elements read on success, -EINVAL if the property
 * does not exist, -ENODATA if property does not have a value, and -EOVERFLOW
 * if the property data is smaller than sz_min or longer than sz_max.
 *
 * The out_values is modified only if a valid u32 value can be decoded.
 */
int of_property_read_variable_u32_array(const struct device_node *np,
			       const char *propname, u32 *out_values,
			       size_t sz_min, size_t sz_max)
{
	size_t sz, count;
	const __be32 *val = of_find_property_value_of_size(np, propname,
						(sz_min * sizeof(*out_values)),
						(sz_max * sizeof(*out_values)),
						&sz);

	if (IS_ERR(val))
		return PTR_ERR(val);

	if (!sz_max)
		sz = sz_min;
	else
		sz /= sizeof(*out_values);

	count = sz;
	while (count--)
		*out_values++ = be32_to_cpup(val++);

	return sz;
}
EXPORT_SYMBOL_GPL(of_property_read_variable_u32_array);

/**
 * of_property_read_u64 - Find and read a 64 bit integer from a property
 * @np:		device node from which the property value is to be read.
 * @propname:	name of the property to be searched.
 * @out_value:	pointer to return value, modified only if return value is 0.
 *
 * Search for a property in a device node and read a 64-bit value from
 * it. Returns 0 on success, -EINVAL if the property does not exist,
 * -ENODATA if property does not have a value, and -EOVERFLOW if the
 * property data isn't large enough.
 *
 * The out_value is modified only if a valid u64 value can be decoded.
 */
int of_property_read_u64(const struct device_node *np, const char *propname,
			 u64 *out_value)
{
	const __be32 *val = of_find_property_value_of_size(np, propname,
						sizeof(*out_value),
						0,
						NULL);

	if (IS_ERR(val))
		return PTR_ERR(val);

	*out_value = of_read_number(val, 2);
	return 0;
}
EXPORT_SYMBOL_GPL(of_property_read_u64);

/**
 * of_property_read_variable_u64_array - Find and read an array of 64 bit
 * integers from a property, with bounds on the minimum and maximum array size.
 *
 * @np:		device node from which the property value is to be read.
 * @propname:	name of the property to be searched.
 * @out_values:	pointer to return value, modified only if return value is 0.
 * @sz_min:	minimum number of array elements to read
 * @sz_max:	maximum number of array elements to read, if zero there is no
 *		upper limit on the number of elements in the dts entry but only
 *		sz_min will be read.
 *
 * Search for a property in a device node and read 64-bit value(s) from
 * it. Returns number of elements read on success, -EINVAL if the property
 * does not exist, -ENODATA if property does not have a value, and -EOVERFLOW
 * if the property data is smaller than sz_min or longer than sz_max.
 *
 * The out_values is modified only if a valid u64 value can be decoded.
 */
int of_property_read_variable_u64_array(const struct device_node *np,
			       const char *propname, u64 *out_values,
			       size_t sz_min, size_t sz_max)
{
	size_t sz, count;
	const __be32 *val = of_find_property_value_of_size(np, propname,
						(sz_min * sizeof(*out_values)),
						(sz_max * sizeof(*out_values)),
						&sz);

	if (IS_ERR(val))
		return PTR_ERR(val);

	if (!sz_max)
		sz = sz_min;
	else
		sz /= sizeof(*out_values);

	count = sz;
	while (count--) {
		*out_values++ = of_read_number(val, 2);
		val += 2;
	}

	return sz;
}
EXPORT_SYMBOL_GPL(of_property_read_variable_u64_array);

/**
 * of_property_read_string - Find and read a string from a property
 * @np:		device node from which the property value is to be read.
 * @propname:	name of the property to be searched.
 * @out_string:	pointer to null terminated return string, modified only if
 *		return value is 0.
 *
 * Search for a property in a device tree node and retrieve a null
 * terminated string value (pointer to data, not a copy). Returns 0 on
 * success, -EINVAL if the property does not exist, -ENODATA if property
 * does not have a value, and -EILSEQ if the string is not null-terminated
 * within the length of the property data.
 *
 * The out_string pointer is modified only if a valid string can be decoded.
 */
int of_property_read_string(const struct device_node *np, const char *propname,
				const char **out_string)
{
	const struct property *prop = of_find_property(np, propname, NULL);
	if (!prop)
		return -EINVAL;
	if (!prop->value)
		return -ENODATA;
	if (strnlen(prop->value, prop->length) >= prop->length)
		return -EILSEQ;
	*out_string = prop->value;
	return 0;
}
EXPORT_SYMBOL_GPL(of_property_read_string);

/**
 * of_property_match_string() - Find string in a list and return index
 * @np: pointer to node containing string list property
 * @propname: string list property name
 * @string: pointer to string to search for in string list
 *
 * This function searches a string list property and returns the index
 * of a specific string value.
 */
int of_property_match_string(const struct device_node *np, const char *propname,
			     const char *string)
{
	const struct property *prop = of_find_property(np, propname, NULL);
	size_t l;
	int i;
	const char *p, *end;

	if (!prop)
		return -EINVAL;
	if (!prop->value)
		return -ENODATA;

	p = prop->value;
	end = p + prop->length;

	for (i = 0; p < end; i++, p += l) {
		l = strnlen(p, end - p) + 1;
		if (p + l > end)
			return -EILSEQ;
		pr_debug("comparing %s with %s\n", string, p);
		if (strcmp(string, p) == 0)
			return i; /* Found it; return index */
	}
	return -ENODATA;
}
EXPORT_SYMBOL_GPL(of_property_match_string);

/**
 * of_property_read_string_helper() - Utility helper for parsing string properties
 * @np:		device node from which the property value is to be read.
 * @propname:	name of the property to be searched.
 * @out_strs:	output array of string pointers.
 * @sz:		number of array elements to read.
 * @skip:	Number of strings to skip over at beginning of list.
 *
 * Don't call this function directly. It is a utility helper for the
 * of_property_read_string*() family of functions.
 */
int of_property_read_string_helper(const struct device_node *np,
				   const char *propname, const char **out_strs,
				   size_t sz, int skip)
{
	const struct property *prop = of_find_property(np, propname, NULL);
	int l = 0, i = 0;
	const char *p, *end;

	if (!prop)
		return -EINVAL;
	if (!prop->value)
		return -ENODATA;
	p = prop->value;
	end = p + prop->length;

	for (i = 0; p < end && (!out_strs || i < skip + sz); i++, p += l) {
		l = strnlen(p, end - p) + 1;
		if (p + l > end)
			return -EILSEQ;
		if (out_strs && i >= skip)
			*out_strs++ = p;
	}
	i -= skip;
	return i <= 0 ? -ENODATA : i;
}
EXPORT_SYMBOL_GPL(of_property_read_string_helper);

const __be32 *of_prop_next_u32(struct property *prop, const __be32 *cur,
			       u32 *pu)
{
	const void *curv = cur;

	if (!prop)
		return NULL;

	if (!cur) {
		curv = prop->value;
		goto out_val;
	}

	curv += sizeof(*cur);
	if (curv >= prop->value + prop->length)
		return NULL;

out_val:
	*pu = be32_to_cpup(curv);
	return curv;
}
EXPORT_SYMBOL_GPL(of_prop_next_u32);

const char *of_prop_next_string(struct property *prop, const char *cur)
{
	const void *curv = cur;

	if (!prop)
		return NULL;

	if (!cur)
		return prop->value;

	curv += strlen(cur) + 1;
	if (curv >= prop->value + prop->length)
		return NULL;

	return curv;
}
EXPORT_SYMBOL_GPL(of_prop_next_string);

/**
 * of_graph_parse_endpoint() - parse common endpoint node properties
 * @node: pointer to endpoint device_node
 * @endpoint: pointer to the OF endpoint data structure
 *
 * The caller should hold a reference to @node.
 */
int of_graph_parse_endpoint(const struct device_node *node,
			    struct of_endpoint *endpoint)
{
	struct device_node *port_node = of_get_parent(node);

	WARN_ONCE(!port_node, "%s(): endpoint %pOF has no parent node\n",
		  __func__, node);

	memset(endpoint, 0, sizeof(*endpoint));

	endpoint->local_node = node;
	/*
	 * It doesn't matter whether the two calls below succeed.
	 * If they don't then the default value 0 is used.
	 */
	of_property_read_u32(port_node, "reg", &endpoint->port);
	of_property_read_u32(node, "reg", &endpoint->id);

	of_node_put(port_node);

	return 0;
}
EXPORT_SYMBOL(of_graph_parse_endpoint);

/**
 * of_graph_get_port_by_id() - get the port matching a given id
 * @parent: pointer to the parent device node
 * @id: id of the port
 *
 * Return: A 'port' node pointer with refcount incremented. The caller
 * has to use of_node_put() on it when done.
 */
struct device_node *of_graph_get_port_by_id(struct device_node *parent, u32 id)
{
	struct device_node *node, *port;

	node = of_get_child_by_name(parent, "ports");
	if (node)
		parent = node;

	for_each_child_of_node(parent, port) {
		u32 port_id = 0;

		if (of_node_cmp(port->name, "port") != 0)
			continue;
		of_property_read_u32(port, "reg", &port_id);
		if (id == port_id)
			break;
	}

	of_node_put(node);

	return port;
}
EXPORT_SYMBOL(of_graph_get_port_by_id);

/**
 * of_graph_get_next_endpoint() - get next endpoint node
 * @parent: pointer to the parent device node
 * @prev: previous endpoint node, or NULL to get first
 *
 * Return: An 'endpoint' node pointer with refcount incremented. Refcount
 * of the passed @prev node is decremented.
 */
struct device_node *of_graph_get_next_endpoint(const struct device_node *parent,
					struct device_node *prev)
{
	struct device_node *endpoint;
	struct device_node *port;

	if (!parent)
		return NULL;

	/*
	 * Start by locating the port node. If no previous endpoint is specified
	 * search for the first port node, otherwise get the previous endpoint
	 * parent port node.
	 */
	if (!prev) {
		struct device_node *node;

		node = of_get_child_by_name(parent, "ports");
		if (node)
			parent = node;

		port = of_get_child_by_name(parent, "port");
		of_node_put(node);

		if (!port) {
			pr_err("graph: no port node found in %pOF\n", parent);
			return NULL;
		}
	} else {
		port = of_get_parent(prev);
		if (WARN_ONCE(!port, "%s(): endpoint %pOF has no parent node\n",
			      __func__, prev))
			return NULL;
	}

	while (1) {
		/*
		 * Now that we have a port node, get the next endpoint by
		 * getting the next child. If the previous endpoint is NULL this
		 * will return the first child.
		 */
		endpoint = of_get_next_child(port, prev);
		if (endpoint) {
			of_node_put(port);
			return endpoint;
		}

		/* No more endpoints under this port, try the next one. */
		prev = NULL;

		do {
			port = of_get_next_child(parent, port);
			if (!port)
				return NULL;
		} while (of_node_cmp(port->name, "port"));
	}
}
EXPORT_SYMBOL(of_graph_get_next_endpoint);

/**
 * of_graph_get_endpoint_by_regs() - get endpoint node of specific identifiers
 * @parent: pointer to the parent device node
 * @port_reg: identifier (value of reg property) of the parent port node
 * @reg: identifier (value of reg property) of the endpoint node
 *
 * Return: An 'endpoint' node pointer which is identified by reg and at the same
 * is the child of a port node identified by port_reg. reg and port_reg are
 * ignored when they are -1.
 */
struct device_node *of_graph_get_endpoint_by_regs(
	const struct device_node *parent, int port_reg, int reg)
{
	struct of_endpoint endpoint;
	struct device_node *node = NULL;

	for_each_endpoint_of_node(parent, node) {
		of_graph_parse_endpoint(node, &endpoint);
		if (((port_reg == -1) || (endpoint.port == port_reg)) &&
			((reg == -1) || (endpoint.id == reg)))
			return node;
	}

	return NULL;
}
EXPORT_SYMBOL(of_graph_get_endpoint_by_regs);

/**
 * of_graph_get_remote_endpoint() - get remote endpoint node
 * @node: pointer to a local endpoint device_node
 *
 * Return: Remote endpoint node associated with remote endpoint node linked
 *	   to @node. Use of_node_put() on it when done.
 */
struct device_node *of_graph_get_remote_endpoint(const struct device_node *node)
{
	/* Get remote endpoint node. */
	return of_parse_phandle(node, "remote-endpoint", 0);
}
EXPORT_SYMBOL(of_graph_get_remote_endpoint);

/**
 * of_graph_get_port_parent() - get port's parent node
 * @node: pointer to a local endpoint device_node
 *
 * Return: device node associated with endpoint node linked
 *	   to @node. Use of_node_put() on it when done.
 */
struct device_node *of_graph_get_port_parent(struct device_node *node)
{
	unsigned int depth;

	if (!node)
		return NULL;

	/*
	 * Preserve usecount for passed in node as of_get_next_parent()
	 * will do of_node_put() on it.
	 */
	of_node_get(node);

	/* Walk 3 levels up only if there is 'ports' node. */
	for (depth = 3; depth && node; depth--) {
		node = of_get_next_parent(node);
		if (depth == 2 && of_node_cmp(node->name, "ports"))
			break;
	}
	return node;
}
EXPORT_SYMBOL(of_graph_get_port_parent);

/**
 * of_graph_get_remote_port_parent() - get remote port's parent node
 * @node: pointer to a local endpoint device_node
 *
 * Return: Remote device node associated with remote endpoint node linked
 *	   to @node. Use of_node_put() on it when done.
 */
struct device_node *of_graph_get_remote_port_parent(
			       const struct device_node *node)
{
	struct device_node *np, *pp;

	/* Get remote endpoint node. */
	np = of_graph_get_remote_endpoint(node);

	pp = of_graph_get_port_parent(np);

	of_node_put(np);

	return pp;
}
EXPORT_SYMBOL(of_graph_get_remote_port_parent);

/**
 * of_graph_get_remote_port() - get remote port node
 * @node: pointer to a local endpoint device_node
 *
 * Return: Remote port node associated with remote endpoint node linked
 *	   to @node. Use of_node_put() on it when done.
 */
struct device_node *of_graph_get_remote_port(const struct device_node *node)
{
	struct device_node *np;

	/* Get remote endpoint node. */
	np = of_graph_get_remote_endpoint(node);
	if (!np)
		return NULL;
	return of_get_next_parent(np);
}
EXPORT_SYMBOL(of_graph_get_remote_port);

int of_graph_get_endpoint_count(const struct device_node *np)
{
	struct device_node *endpoint;
	int num = 0;

	for_each_endpoint_of_node(np, endpoint)
		num++;

	return num;
}
EXPORT_SYMBOL(of_graph_get_endpoint_count);

/**
 * of_graph_get_remote_node() - get remote parent device_node for given port/endpoint
 * @node: pointer to parent device_node containing graph port/endpoint
 * @port: identifier (value of reg property) of the parent port node
 * @endpoint: identifier (value of reg property) of the endpoint node
 *
 * Return: Remote device node associated with remote endpoint node linked
 *	   to @node. Use of_node_put() on it when done.
 */
struct device_node *of_graph_get_remote_node(const struct device_node *node,
					     u32 port, u32 endpoint)
{
	struct device_node *endpoint_node, *remote;

	endpoint_node = of_graph_get_endpoint_by_regs(node, port, endpoint);
	if (!endpoint_node) {
		pr_debug("no valid endpoint (%d, %d) for node %pOF\n",
			 port, endpoint, node);
		return NULL;
	}

	remote = of_graph_get_remote_port_parent(endpoint_node);
	of_node_put(endpoint_node);
	if (!remote) {
		pr_debug("no valid remote node\n");
		return NULL;
	}

	if (!of_device_is_available(remote)) {
		pr_debug("not available for remote node\n");
		of_node_put(remote);
		return NULL;
	}

	return remote;
}
EXPORT_SYMBOL(of_graph_get_remote_node);

static struct fwnode_handle *of_fwnode_get(struct fwnode_handle *fwnode)
{
	return of_fwnode_handle(of_node_get(to_of_node(fwnode)));
}

static void of_fwnode_put(struct fwnode_handle *fwnode)
{
	of_node_put(to_of_node(fwnode));
}

static bool of_fwnode_device_is_available(const struct fwnode_handle *fwnode)
{
	return of_device_is_available(to_of_node(fwnode));
}

static bool of_fwnode_property_present(const struct fwnode_handle *fwnode,
				       const char *propname)
{
	return of_property_read_bool(to_of_node(fwnode), propname);
}

static int of_fwnode_property_read_int_array(const struct fwnode_handle *fwnode,
					     const char *propname,
					     unsigned int elem_size, void *val,
					     size_t nval)
{
	const struct device_node *node = to_of_node(fwnode);

	if (!val)
		return of_property_count_elems_of_size(node, propname,
						       elem_size);

	switch (elem_size) {
	case sizeof(u8):
		return of_property_read_u8_array(node, propname, val, nval);
	case sizeof(u16):
		return of_property_read_u16_array(node, propname, val, nval);
	case sizeof(u32):
		return of_property_read_u32_array(node, propname, val, nval);
	case sizeof(u64):
		return of_property_read_u64_array(node, propname, val, nval);
	}

	return -ENXIO;
}

static int
of_fwnode_property_read_string_array(const struct fwnode_handle *fwnode,
				     const char *propname, const char **val,
				     size_t nval)
{
	const struct device_node *node = to_of_node(fwnode);

	return val ?
		of_property_read_string_array(node, propname, val, nval) :
		of_property_count_strings(node, propname);
}

static struct fwnode_handle *
of_fwnode_get_parent(const struct fwnode_handle *fwnode)
{
	return of_fwnode_handle(of_get_parent(to_of_node(fwnode)));
}

static struct fwnode_handle *
of_fwnode_get_next_child_node(const struct fwnode_handle *fwnode,
			      struct fwnode_handle *child)
{
	return of_fwnode_handle(of_get_next_available_child(to_of_node(fwnode),
							    to_of_node(child)));
}

static struct fwnode_handle *
of_fwnode_get_named_child_node(const struct fwnode_handle *fwnode,
			       const char *childname)
{
	const struct device_node *node = to_of_node(fwnode);
	struct device_node *child;

	for_each_available_child_of_node(node, child)
		if (!of_node_cmp(child->name, childname))
			return of_fwnode_handle(child);

	return NULL;
}

static int
of_fwnode_get_reference_args(const struct fwnode_handle *fwnode,
			     const char *prop, const char *nargs_prop,
			     unsigned int nargs, unsigned int index,
			     struct fwnode_reference_args *args)
{
	struct of_phandle_args of_args;
	unsigned int i;
	int ret;

	if (nargs_prop)
		ret = of_parse_phandle_with_args(to_of_node(fwnode), prop,
						 nargs_prop, index, &of_args);
	else
		ret = of_parse_phandle_with_fixed_args(to_of_node(fwnode), prop,
						       nargs, index, &of_args);
	if (ret < 0)
		return ret;
	if (!args)
		return 0;

	args->nargs = of_args.args_count;
	args->fwnode = of_fwnode_handle(of_args.np);

	for (i = 0; i < NR_FWNODE_REFERENCE_ARGS; i++)
		args->args[i] = i < of_args.args_count ? of_args.args[i] : 0;

	return 0;
}

static struct fwnode_handle *
of_fwnode_graph_get_next_endpoint(const struct fwnode_handle *fwnode,
				  struct fwnode_handle *prev)
{
	return of_fwnode_handle(of_graph_get_next_endpoint(to_of_node(fwnode),
							   to_of_node(prev)));
}

static struct fwnode_handle *
of_fwnode_graph_get_remote_endpoint(const struct fwnode_handle *fwnode)
{
	return of_fwnode_handle(
		of_graph_get_remote_endpoint(to_of_node(fwnode)));
}

static struct fwnode_handle *
of_fwnode_graph_get_port_parent(struct fwnode_handle *fwnode)
{
	struct device_node *np;

	/* Get the parent of the port */
	np = of_get_parent(to_of_node(fwnode));
	if (!np)
		return NULL;

	/* Is this the "ports" node? If not, it's the port parent. */
	if (of_node_cmp(np->name, "ports"))
		return of_fwnode_handle(np);

	return of_fwnode_handle(of_get_next_parent(np));
}

static int of_fwnode_graph_parse_endpoint(const struct fwnode_handle *fwnode,
					  struct fwnode_endpoint *endpoint)
{
	const struct device_node *node = to_of_node(fwnode);
	struct device_node *port_node = of_get_parent(node);

	endpoint->local_fwnode = fwnode;

	of_property_read_u32(port_node, "reg", &endpoint->port);
	of_property_read_u32(node, "reg", &endpoint->id);

	of_node_put(port_node);

	return 0;
}

static const void *
of_fwnode_device_get_match_data(const struct fwnode_handle *fwnode,
				const struct device *dev)
{
	return of_device_get_match_data(dev);
}

static bool of_is_ancestor_of(struct device_node *test_ancestor,
			      struct device_node *child)
{
	of_node_get(child);
	while (child) {
		if (child == test_ancestor) {
			of_node_put(child);
			return false;
		}
		child = of_get_next_parent(child);
	}
	return true;
}

/**
 * of_link_to_phandle - Add device link to supplier from supplier phandle
 * @dev: consumer device
 * @sup_np: phandle to supplier device tree node
 *
 * Given a phandle to a supplier device tree node (@sup_np), this function
 * finds the device that owns the supplier device tree node and creates a
 * device link from @dev consumer device to the supplier device. This function
 * doesn't create device links for invalid scenarios such as trying to create a
 * link with a parent device as the consumer of its child device. In such
 * cases, it returns an error.
 *
 * Returns:
 * - 0 if link successfully created to supplier
 * - -EAGAIN if linking to the supplier should be reattempted
 * - -EINVAL if the supplier link is invalid and should not be created
 * - -ENODEV if there is no device that corresponds to the supplier phandle
 */
static int of_link_to_phandle(struct device *dev, struct device_node *sup_np,
			      u32 dl_flags)
{
	struct device *sup_dev;
	int ret = 0;
	struct device_node *tmp_np = sup_np;
	int is_populated;

	of_node_get(sup_np);
	/*
	 * Find the device node that contains the supplier phandle.  It may be
	 * @sup_np or it may be an ancestor of @sup_np.
	 */
	while (sup_np && !of_find_property(sup_np, "compatible", NULL))
		sup_np = of_get_next_parent(sup_np);
	if (!sup_np) {
		dev_dbg(dev, "Not linking to %pOFP - No device\n", tmp_np);
		return -ENODEV;
	}

	/*
	 * Don't allow linking a device node as a consumer of one of its
	 * descendant nodes. By definition, a child node can't be a functional
	 * dependency for the parent node.
	 */
	if (!of_is_ancestor_of(dev->of_node, sup_np)) {
		dev_dbg(dev, "Not linking to %pOFP - is descendant\n", sup_np);
		of_node_put(sup_np);
		return -EINVAL;
	}
	sup_dev = get_dev_from_fwnode(&sup_np->fwnode);
	is_populated = of_node_check_flag(sup_np, OF_POPULATED);
	of_node_put(sup_np);
	if (!sup_dev && is_populated) {
		/* Early device without struct device. */
		dev_dbg(dev, "Not linking to %pOFP - No struct device\n",
			sup_np);
		return -ENODEV;
	} else if (!sup_dev) {
		return -EAGAIN;
	}
	if (!device_link_add(dev, sup_dev, dl_flags))
		ret = -EAGAIN;
	put_device(sup_dev);
	return ret;
}

/**
 * parse_prop_cells - Property parsing function for suppliers
 *
 * @np:		Pointer to device tree node containing a list
 * @prop_name:	Name of property to be parsed. Expected to hold phandle values
 * @index:	For properties holding a list of phandles, this is the index
 *		into the list.
 * @list_name:	Property name that is known to contain list of phandle(s) to
 *		supplier(s)
 * @cells_name:	property name that specifies phandles' arguments count
 *
 * This is a helper function to parse properties that have a known fixed name
 * and are a list of phandles and phandle arguments.
 *
 * Returns:
 * - phandle node pointer with refcount incremented. Caller must of_node_put()
 *   on it when done.
 * - NULL if no phandle found at index
 */
static struct device_node *parse_prop_cells(struct device_node *np,
					    const char *prop_name, int index,
					    const char *list_name,
					    const char *cells_name)
{
	struct of_phandle_args sup_args;

	if (strcmp(prop_name, list_name))
		return NULL;

	if (of_parse_phandle_with_args(np, list_name, cells_name, index,
				       &sup_args))
		return NULL;

	return sup_args.np;
}

#define DEFINE_SIMPLE_PROP(fname, name, cells)				  \
static struct device_node *parse_##fname(struct device_node *np,	  \
					const char *prop_name, int index) \
{									  \
	return parse_prop_cells(np, prop_name, index, name, cells);	  \
}

static int strcmp_suffix(const char *str, const char *suffix)
{
	unsigned int len, suffix_len;

	len = strlen(str);
	suffix_len = strlen(suffix);
	if (len <= suffix_len)
		return -1;
	return strcmp(str + len - suffix_len, suffix);
}

/**
 * parse_suffix_prop_cells - Suffix property parsing function for suppliers
 *
 * @np:		Pointer to device tree node containing a list
 * @prop_name:	Name of property to be parsed. Expected to hold phandle values
 * @index:	For properties holding a list of phandles, this is the index
 *		into the list.
 * @suffix:	Property suffix that is known to contain list of phandle(s) to
 *		supplier(s)
 * @cells_name:	property name that specifies phandles' arguments count
 *
 * This is a helper function to parse properties that have a known fixed suffix
 * and are a list of phandles and phandle arguments.
 *
 * Returns:
 * - phandle node pointer with refcount incremented. Caller must of_node_put()
 *   on it when done.
 * - NULL if no phandle found at index
 */
static struct device_node *parse_suffix_prop_cells(struct device_node *np,
					    const char *prop_name, int index,
					    const char *suffix,
					    const char *cells_name)
{
	struct of_phandle_args sup_args;

	if (strcmp_suffix(prop_name, suffix))
		return NULL;

	if (of_parse_phandle_with_args(np, prop_name, cells_name, index,
				       &sup_args))
		return NULL;

	return sup_args.np;
}

#define DEFINE_SUFFIX_PROP(fname, suffix, cells)			     \
static struct device_node *parse_##fname(struct device_node *np,	     \
					const char *prop_name, int index)    \
{									     \
	return parse_suffix_prop_cells(np, prop_name, index, suffix, cells); \
}

static struct device_node *parse_msm_bus_name(struct device_node *np,
					    const char *prop_name, int index)
{
	static struct device_node *bus_dev_np;

	if (index || strcmp(prop_name, "qcom,msm-bus,name"))
		return NULL;

	if (!bus_dev_np)
		bus_dev_np = of_find_compatible_node(NULL, NULL,
						     "qcom,msm-bus-device");

	return bus_dev_np;
}

/* Force ignore of any qcom properties. */
static struct device_node *parse_qcom_any(struct device_node *np,
					  const char *prop_name, int index)
{
	if (index || strncmp(prop_name, "qcom,", strlen("qcom,")))
		return NULL;

	/*
	 * Returning np will cause this property to be matched and then
	 * ignored.
	 */
	return np;
}

/**
 * struct supplier_bindings - Property parsing functions for suppliers
 *
 * @parse_prop: function name
 *	parse_prop() finds the node corresponding to a supplier phandle
 * @parse_prop.np: Pointer to device node holding supplier phandle property
 * @parse_prop.prop_name: Name of property holding a phandle value
 * @parse_prop.index: For properties holding a list of phandles, this is the
 *		      index into the list
 *
 * Returns:
 * parse_prop() return values are
 * - phandle node pointer with refcount incremented. Caller must of_node_put()
 *   on it when done.
 * - NULL if no phandle found at index
 */
struct supplier_bindings {
	struct device_node *(*parse_prop)(struct device_node *np,
					  const char *prop_name, int index);
};

DEFINE_SIMPLE_PROP(qcom_wrapper_core, "qcom,wrapper-core", NULL)
DEFINE_SIMPLE_PROP(clocks, "clocks", "#clock-cells")
DEFINE_SIMPLE_PROP(interconnects, "interconnects", "#interconnect-cells")
DEFINE_SIMPLE_PROP(iommus, "iommus", "#iommu-cells")
DEFINE_SIMPLE_PROP(mboxes, "mboxes", "#mbox-cells")
DEFINE_SIMPLE_PROP(io_channels, "io-channel", "#io-channel-cells")
DEFINE_SIMPLE_PROP(interrupt_parent, "interrupt-parent", NULL)
DEFINE_SIMPLE_PROP(dmas, "dmas", "#dma-cells")
<<<<<<< HEAD
DEFINE_SIMPLE_PROP(extcon, "extcon", NULL)
DEFINE_SIMPLE_PROP(phys, "phys", "#phy-cells")
DEFINE_SIMPLE_PROP(nvmem_cells, "nvmem-cells", NULL)
=======
DEFINE_SIMPLE_PROP(power_domains, "power-domains", "#power-domain-cells")
DEFINE_SIMPLE_PROP(hwlocks, "hwlocks", "#hwlock-cells")
DEFINE_SIMPLE_PROP(extcon, "extcon", NULL)
DEFINE_SIMPLE_PROP(phys, "phys", "#phy-cells")
>>>>>>> a4834780
DEFINE_SIMPLE_PROP(pinctrl0, "pinctrl-0", NULL)
DEFINE_SIMPLE_PROP(pinctrl1, "pinctrl-1", NULL)
DEFINE_SIMPLE_PROP(pinctrl2, "pinctrl-2", NULL)
DEFINE_SIMPLE_PROP(pinctrl3, "pinctrl-3", NULL)
DEFINE_SUFFIX_PROP(regulators, "-supply", NULL)
DEFINE_SUFFIX_PROP(gpio, "-gpio", "#gpio-cells")
DEFINE_SUFFIX_PROP(gpios, "-gpios", "#gpio-cells")

static struct device_node *parse_iommu_maps(struct device_node *np,
					    const char *prop_name, int index)
{
	if (strcmp(prop_name, "iommu-map"))
		return NULL;

	return of_parse_phandle(np, prop_name, (index * 4) + 1);
}

static const struct supplier_bindings of_supplier_bindings[] = {
	{ .parse_prop = parse_msm_bus_name, },
	{ .parse_prop = parse_qcom_wrapper_core, },
	{ .parse_prop = parse_qcom_any, },
	{ .parse_prop = parse_clocks, },
	{ .parse_prop = parse_interconnects, },
	{ .parse_prop = parse_iommus, },
	{ .parse_prop = parse_iommu_maps, },
	{ .parse_prop = parse_mboxes, },
	{ .parse_prop = parse_io_channels, },
	{ .parse_prop = parse_interrupt_parent, },
	{ .parse_prop = parse_dmas, },
<<<<<<< HEAD
	{ .parse_prop = parse_extcon, },
	{ .parse_prop = parse_phys, },
	{ .parse_prop = parse_nvmem_cells, },
=======
	{ .parse_prop = parse_power_domains, },
	{ .parse_prop = parse_hwlocks, },
	{ .parse_prop = parse_extcon, },
	{ .parse_prop = parse_phys, },
>>>>>>> a4834780
	{ .parse_prop = parse_pinctrl0, },
	{ .parse_prop = parse_pinctrl1, },
	{ .parse_prop = parse_pinctrl2, },
	{ .parse_prop = parse_pinctrl3, },
	{ .parse_prop = parse_regulators, },
	{ .parse_prop = parse_gpio, },
	{ .parse_prop = parse_gpios, },
	{}
};

/**
 * of_link_property - Create device links to suppliers listed in a property
 * @dev: Consumer device
 * @con_np: The consumer device tree node which contains the property
 * @prop_name: Name of property to be parsed
 *
 * This function checks if the property @prop_name that is present in the
 * @con_np device tree node is one of the known common device tree bindings
 * that list phandles to suppliers. If @prop_name isn't one, this function
 * doesn't do anything.
 *
 * If @prop_name is one, this function attempts to create device links from the
 * consumer device @dev to all the devices of the suppliers listed in
 * @prop_name.
 *
 * Any failed attempt to create a device link will NOT result in an immediate
 * return.  of_link_property() must create links to all the available supplier
 * devices even when attempts to create a link to one or more suppliers fail.
 */
static int of_link_property(struct device *dev, struct device_node *con_np,
			     const char *prop_name)
{
	struct device_node *phandle;
	const struct supplier_bindings *s = of_supplier_bindings;
	unsigned int i = 0;
	bool matched = false;
	int ret = 0;
	u32 dl_flags;

	if (dev->of_node == con_np)
		dl_flags = 0;
	else
		dl_flags = DL_FLAG_SYNC_STATE_ONLY;

	/* Do not stop at first failed link, link all available suppliers. */
	while (!matched && s->parse_prop) {
		while ((phandle = s->parse_prop(con_np, prop_name, i))) {
			matched = true;
			i++;
			if (of_link_to_phandle(dev, phandle, dl_flags)
								== -EAGAIN)
				ret = -EAGAIN;
			of_node_put(phandle);
		}
		s++;
	}
	return ret;
}

static int of_link_to_suppliers(struct device *dev,
				  struct device_node *con_np)
{
	struct device_node *child;
	struct property *p;
	int ret = 0;

	for_each_property_of_node(con_np, p)
		if (of_link_property(dev, con_np, p->name))
			ret = -ENODEV;

	for_each_child_of_node(con_np, child)
		if (of_link_to_suppliers(dev, child) && !ret)
			ret = -EAGAIN;

	return ret;
}

static bool of_devlink = true;
core_param(of_devlink, of_devlink, bool, 0);

static int of_fwnode_add_links(const struct fwnode_handle *fwnode,
			       struct device *dev)
{
	if (!of_devlink)
		return 0;

	if (unlikely(!is_of_node(fwnode)))
		return 0;

	return of_link_to_suppliers(dev, to_of_node(fwnode));
}

const struct fwnode_operations of_fwnode_ops = {
	.get = of_fwnode_get,
	.put = of_fwnode_put,
	.device_is_available = of_fwnode_device_is_available,
	.device_get_match_data = of_fwnode_device_get_match_data,
	.property_present = of_fwnode_property_present,
	.property_read_int_array = of_fwnode_property_read_int_array,
	.property_read_string_array = of_fwnode_property_read_string_array,
	.get_parent = of_fwnode_get_parent,
	.get_next_child_node = of_fwnode_get_next_child_node,
	.get_named_child_node = of_fwnode_get_named_child_node,
	.get_reference_args = of_fwnode_get_reference_args,
	.graph_get_next_endpoint = of_fwnode_graph_get_next_endpoint,
	.graph_get_remote_endpoint = of_fwnode_graph_get_remote_endpoint,
	.graph_get_port_parent = of_fwnode_graph_get_port_parent,
	.graph_parse_endpoint = of_fwnode_graph_parse_endpoint,
	.add_links = of_fwnode_add_links,
};
EXPORT_SYMBOL_GPL(of_fwnode_ops);<|MERGE_RESOLUTION|>--- conflicted
+++ resolved
@@ -1220,16 +1220,11 @@
 DEFINE_SIMPLE_PROP(io_channels, "io-channel", "#io-channel-cells")
 DEFINE_SIMPLE_PROP(interrupt_parent, "interrupt-parent", NULL)
 DEFINE_SIMPLE_PROP(dmas, "dmas", "#dma-cells")
-<<<<<<< HEAD
-DEFINE_SIMPLE_PROP(extcon, "extcon", NULL)
-DEFINE_SIMPLE_PROP(phys, "phys", "#phy-cells")
-DEFINE_SIMPLE_PROP(nvmem_cells, "nvmem-cells", NULL)
-=======
 DEFINE_SIMPLE_PROP(power_domains, "power-domains", "#power-domain-cells")
 DEFINE_SIMPLE_PROP(hwlocks, "hwlocks", "#hwlock-cells")
 DEFINE_SIMPLE_PROP(extcon, "extcon", NULL)
 DEFINE_SIMPLE_PROP(phys, "phys", "#phy-cells")
->>>>>>> a4834780
+DEFINE_SIMPLE_PROP(nvmem_cells, "nvmem-cells", NULL)
 DEFINE_SIMPLE_PROP(pinctrl0, "pinctrl-0", NULL)
 DEFINE_SIMPLE_PROP(pinctrl1, "pinctrl-1", NULL)
 DEFINE_SIMPLE_PROP(pinctrl2, "pinctrl-2", NULL)
@@ -1259,16 +1254,11 @@
 	{ .parse_prop = parse_io_channels, },
 	{ .parse_prop = parse_interrupt_parent, },
 	{ .parse_prop = parse_dmas, },
-<<<<<<< HEAD
-	{ .parse_prop = parse_extcon, },
-	{ .parse_prop = parse_phys, },
-	{ .parse_prop = parse_nvmem_cells, },
-=======
 	{ .parse_prop = parse_power_domains, },
 	{ .parse_prop = parse_hwlocks, },
 	{ .parse_prop = parse_extcon, },
 	{ .parse_prop = parse_phys, },
->>>>>>> a4834780
+	{ .parse_prop = parse_nvmem_cells, },
 	{ .parse_prop = parse_pinctrl0, },
 	{ .parse_prop = parse_pinctrl1, },
 	{ .parse_prop = parse_pinctrl2, },
