/* Copyright (c) 2016-2019, The Linux Foundation. All rights reserved.
 *
 * This program is free software; you can redistribute it and/or modify
 * it under the terms of the GNU General Public License version 2 and
 * only version 2 as published by the Free Software Foundation.
 *
 * This program is distributed in the hope that it will be useful,
 * but WITHOUT ANY WARRANTY; without even the implied warranty of
 * MERCHANTABILITY or FITNESS FOR A PARTICULAR PURPOSE.  See the
 * GNU General Public License for more details.
 */

#include <linux/delay.h>
#include <linux/jiffies.h>
#include <linux/module.h>
#include <linux/of.h>
#include <linux/of_device.h>
#include <linux/pm_wakeup.h>
#include <linux/rwsem.h>
#include <linux/suspend.h>
#include <linux/timer.h>
#include <soc/qcom/ramdump.h>
#include <soc/qcom/subsystem_notif.h>

#include "main.h"
#include "bus.h"
#include "debug.h"
#include "genl.h"

#define CNSS_DUMP_FORMAT_VER		0x11
#define CNSS_DUMP_FORMAT_VER_V2		0x22
#define CNSS_DUMP_MAGIC_VER_V2		0x42445953
#define CNSS_DUMP_NAME			"CNSS_WLAN"
#define CNSS_DUMP_DESC_SIZE		0x1000
#define CNSS_DUMP_SEG_VER		0x1
#define WLAN_RECOVERY_DELAY		1000
#define FILE_SYSTEM_READY		1
#define FW_READY_TIMEOUT		20000
#define FW_ASSERT_TIMEOUT		5000
#define CNSS_EVENT_PENDING		2989

#ifdef CONFIG_CNSS_EMULATION
#define CNSS_MHI_TIMEOUT_DEFAULT	90000
#else
#define CNSS_MHI_TIMEOUT_DEFAULT	0
#endif
#define CNSS_QMI_TIMEOUT_DEFAULT	10000
#define CNSS_BDF_TYPE_DEFAULT		CNSS_BDF_ELF

static struct cnss_plat_data *plat_env;

static DECLARE_RWSEM(cnss_pm_sem);

static struct cnss_fw_files FW_FILES_QCA6174_FW_3_0 = {
	"qwlan30.bin", "bdwlan30.bin", "otp30.bin", "utf30.bin",
	"utfbd30.bin", "epping30.bin", "evicted30.bin"
};

static struct cnss_fw_files FW_FILES_DEFAULT = {
	"qwlan.bin", "bdwlan.bin", "otp.bin", "utf.bin",
	"utfbd.bin", "epping.bin", "evicted.bin"
};

struct cnss_driver_event {
	struct list_head list;
	enum cnss_driver_event_type type;
	bool sync;
	struct completion complete;
	int ret;
	void *data;
};

static void cnss_set_plat_priv(struct platform_device *plat_dev,
			       struct cnss_plat_data *plat_priv)
{
	plat_env = plat_priv;
}

struct cnss_plat_data *cnss_get_plat_priv(struct platform_device *plat_dev)
{
	return plat_env;
}

static int cnss_pm_notify(struct notifier_block *b,
			  unsigned long event, void *p)
{
	switch (event) {
	case PM_SUSPEND_PREPARE:
		down_write(&cnss_pm_sem);
		break;
	case PM_POST_SUSPEND:
		up_write(&cnss_pm_sem);
		break;
	}

	return NOTIFY_DONE;
}

static struct notifier_block cnss_pm_notifier = {
	.notifier_call = cnss_pm_notify,
};

static void cnss_pm_stay_awake(struct cnss_plat_data *plat_priv)
{
	if (atomic_inc_return(&plat_priv->pm_count) != 1)
		return;

	cnss_pr_dbg("PM stay awake, state: 0x%lx, count: %d\n",
		    plat_priv->driver_state,
		    atomic_read(&plat_priv->pm_count));
	pm_stay_awake(&plat_priv->plat_dev->dev);
}

static void cnss_pm_relax(struct cnss_plat_data *plat_priv)
{
	int r = atomic_dec_return(&plat_priv->pm_count);

	WARN_ON(r < 0);

	if (r != 0)
		return;

	cnss_pr_dbg("PM relax, state: 0x%lx, count: %d\n",
		    plat_priv->driver_state,
		    atomic_read(&plat_priv->pm_count));
	pm_relax(&plat_priv->plat_dev->dev);
}

void cnss_lock_pm_sem(struct device *dev)
{
	down_read(&cnss_pm_sem);
}
EXPORT_SYMBOL(cnss_lock_pm_sem);

void cnss_release_pm_sem(struct device *dev)
{
	up_read(&cnss_pm_sem);
}
EXPORT_SYMBOL(cnss_release_pm_sem);

int cnss_get_fw_files_for_target(struct device *dev,
				 struct cnss_fw_files *pfw_files,
				 u32 target_type, u32 target_version)
{
	if (!pfw_files)
		return -ENODEV;

	switch (target_version) {
	case QCA6174_REV3_VERSION:
	case QCA6174_REV3_2_VERSION:
		memcpy(pfw_files, &FW_FILES_QCA6174_FW_3_0, sizeof(*pfw_files));
		break;
	default:
		memcpy(pfw_files, &FW_FILES_DEFAULT, sizeof(*pfw_files));
		cnss_pr_err("Unknown target version, type: 0x%X, version: 0x%X",
			    target_type, target_version);
		break;
	}

	return 0;
}
EXPORT_SYMBOL(cnss_get_fw_files_for_target);

int cnss_request_bus_bandwidth(struct device *dev, int bandwidth)
{
	int ret = 0;
	struct cnss_plat_data *plat_priv = cnss_bus_dev_to_plat_priv(dev);
	struct cnss_bus_bw_info *bus_bw_info;

	if (!plat_priv)
		return -ENODEV;

	bus_bw_info = &plat_priv->bus_bw_info;
	if (!bus_bw_info->bus_client)
		return -EINVAL;

	switch (bandwidth) {
	case CNSS_BUS_WIDTH_NONE:
	case CNSS_BUS_WIDTH_IDLE:
	case CNSS_BUS_WIDTH_LOW:
	case CNSS_BUS_WIDTH_MEDIUM:
	case CNSS_BUS_WIDTH_HIGH:
	case CNSS_BUS_WIDTH_VERY_HIGH:
		ret = msm_bus_scale_client_update_request(
			bus_bw_info->bus_client, bandwidth);
		if (!ret)
			bus_bw_info->current_bw_vote = bandwidth;
		else
			cnss_pr_err("Could not set bus bandwidth: %d, err = %d\n",
				    bandwidth, ret);
		break;
	default:
		cnss_pr_err("Invalid bus bandwidth: %d", bandwidth);
		ret = -EINVAL;
	}

	return ret;
}
EXPORT_SYMBOL(cnss_request_bus_bandwidth);

int cnss_get_platform_cap(struct device *dev, struct cnss_platform_cap *cap)
{
	struct cnss_plat_data *plat_priv = cnss_bus_dev_to_plat_priv(dev);

	if (!plat_priv)
		return -ENODEV;

	if (cap)
		*cap = plat_priv->cap;

	return 0;
}
EXPORT_SYMBOL(cnss_get_platform_cap);

void cnss_request_pm_qos(struct device *dev, u32 qos_val)
{
	struct cnss_plat_data *plat_priv = cnss_bus_dev_to_plat_priv(dev);

	if (!plat_priv)
		return;

	pm_qos_add_request(&plat_priv->qos_request, PM_QOS_CPU_DMA_LATENCY,
			   qos_val);
}
EXPORT_SYMBOL(cnss_request_pm_qos);

void cnss_remove_pm_qos(struct device *dev)
{
	struct cnss_plat_data *plat_priv = cnss_bus_dev_to_plat_priv(dev);

	if (!plat_priv)
		return;

	pm_qos_remove_request(&plat_priv->qos_request);
}
EXPORT_SYMBOL(cnss_remove_pm_qos);

int cnss_wlan_enable(struct device *dev,
		     struct cnss_wlan_enable_cfg *config,
		     enum cnss_driver_mode mode,
		     const char *host_version)
{
	struct cnss_plat_data *plat_priv = cnss_bus_dev_to_plat_priv(dev);
	int ret = 0;

	if (!plat_priv)
		return -ENODEV;

	if (plat_priv->device_id == QCA6174_DEVICE_ID)
		return 0;

	if (test_bit(QMI_BYPASS, &plat_priv->ctrl_params.quirks))
		return 0;

	if (!config || !host_version) {
		cnss_pr_err("Invalid config or host_version pointer\n");
		return -EINVAL;
	}

	cnss_pr_dbg("Mode: %d, config: %pK, host_version: %s\n",
		    mode, config, host_version);

	if (mode == CNSS_WALTEST || mode == CNSS_CCPM)
		goto skip_cfg;

	if (plat_priv->device_id == QCN7605_DEVICE_ID)
		config->send_msi_ce = true;

	ret = cnss_wlfw_wlan_cfg_send_sync(plat_priv, config, host_version);
	if (ret)
		goto out;

skip_cfg:
	ret = cnss_wlfw_wlan_mode_send_sync(plat_priv, mode);
out:
	return ret;
}
EXPORT_SYMBOL(cnss_wlan_enable);

int cnss_wlan_disable(struct device *dev, enum cnss_driver_mode mode)
{
	struct cnss_plat_data *plat_priv = cnss_bus_dev_to_plat_priv(dev);

	if (!plat_priv)
		return -ENODEV;

	if (plat_priv->device_id == QCA6174_DEVICE_ID)
		return 0;

	if (test_bit(QMI_BYPASS, &plat_priv->ctrl_params.quirks))
		return 0;

	return cnss_wlfw_wlan_mode_send_sync(plat_priv, CNSS_OFF);
}
EXPORT_SYMBOL(cnss_wlan_disable);

int cnss_athdiag_read(struct device *dev, u32 offset, u32 mem_type,
		      u32 data_len, u8 *output)
{
	struct cnss_plat_data *plat_priv = cnss_bus_dev_to_plat_priv(dev);
	int ret = 0;

	if (!plat_priv) {
		cnss_pr_err("plat_priv is NULL!\n");
		return -EINVAL;
	}

	if (plat_priv->device_id == QCA6174_DEVICE_ID)
		return 0;

	if (!test_bit(CNSS_FW_READY, &plat_priv->driver_state)) {
		cnss_pr_err("Invalid state for athdiag read: 0x%lx\n",
			    plat_priv->driver_state);
		ret = -EINVAL;
		goto out;
	}

	ret = cnss_wlfw_athdiag_read_send_sync(plat_priv, offset, mem_type,
					       data_len, output);

out:
	return ret;
}
EXPORT_SYMBOL(cnss_athdiag_read);

int cnss_athdiag_write(struct device *dev, u32 offset, u32 mem_type,
		       u32 data_len, u8 *input)
{
	struct cnss_plat_data *plat_priv = cnss_bus_dev_to_plat_priv(dev);
	int ret = 0;

	if (!plat_priv) {
		cnss_pr_err("plat_priv is NULL!\n");
		return -EINVAL;
	}

	if (plat_priv->device_id == QCA6174_DEVICE_ID)
		return 0;

	if (!test_bit(CNSS_FW_READY, &plat_priv->driver_state)) {
		cnss_pr_err("Invalid state for athdiag write: 0x%lx\n",
			    plat_priv->driver_state);
		ret = -EINVAL;
		goto out;
	}

	ret = cnss_wlfw_athdiag_write_send_sync(plat_priv, offset, mem_type,
						data_len, input);

out:
	return ret;
}
EXPORT_SYMBOL(cnss_athdiag_write);

int cnss_set_fw_log_mode(struct device *dev, u8 fw_log_mode)
{
	struct cnss_plat_data *plat_priv = cnss_bus_dev_to_plat_priv(dev);

	if (!plat_priv)
		return -ENODEV;

	if (plat_priv->device_id == QCA6174_DEVICE_ID)
		return 0;

	return cnss_wlfw_ini_send_sync(plat_priv, fw_log_mode);
}
EXPORT_SYMBOL(cnss_set_fw_log_mode);

static int cnss_fw_mem_ready_hdlr(struct cnss_plat_data *plat_priv)
{
	int ret = 0;

	if (!plat_priv)
		return -ENODEV;

	set_bit(CNSS_FW_MEM_READY, &plat_priv->driver_state);

	ret = cnss_wlfw_tgt_cap_send_sync(plat_priv);
	if (ret)
		goto out;

	cnss_wlfw_bdf_dnld_send_sync(plat_priv, CNSS_BDF_REGDB);

	if (plat_priv->device_id == QCN7605_DEVICE_ID)
		plat_priv->ctrl_params.bdf_type = CNSS_BDF_BIN;

	ret = cnss_wlfw_bdf_dnld_send_sync(plat_priv,
					   plat_priv->ctrl_params.bdf_type);
	if (ret)
		goto out;

	if (plat_priv->device_id == QCN7605_DEVICE_ID)
		return 0;

	ret = cnss_bus_load_m3(plat_priv);
	if (ret)
		goto out;

	ret = cnss_wlfw_m3_dnld_send_sync(plat_priv);
	if (ret)
		goto out;

	return 0;
out:
	return ret;
}

static int cnss_fw_ready_hdlr(struct cnss_plat_data *plat_priv)
{
	int ret = 0;

	if (!plat_priv)
		return -ENODEV;

	del_timer(&plat_priv->fw_boot_timer);
	set_bit(CNSS_FW_READY, &plat_priv->driver_state);
	clear_bit(CNSS_DEV_ERR_NOTIFY, &plat_priv->driver_state);

	if (test_bit(CNSS_FW_BOOT_RECOVERY, &plat_priv->driver_state)) {
		clear_bit(CNSS_FW_BOOT_RECOVERY, &plat_priv->driver_state);
		clear_bit(CNSS_DRIVER_RECOVERY, &plat_priv->driver_state);
	}

	if (test_bit(ENABLE_WALTEST, &plat_priv->ctrl_params.quirks)) {
		ret = cnss_wlfw_wlan_mode_send_sync(plat_priv,
						    CNSS_WALTEST);
	} else if (test_bit(CNSS_COLD_BOOT_CAL, &plat_priv->driver_state)) {
		ret = cnss_wlfw_wlan_mode_send_sync(plat_priv,
						    CNSS_CALIBRATION);
	} else {
		ret = cnss_bus_call_driver_probe(plat_priv);
	}

	if (ret && test_bit(CNSS_DEV_ERR_NOTIFY, &plat_priv->driver_state))
		goto out;
	else if (ret)
		goto shutdown;

	return 0;

shutdown:
	cnss_bus_dev_shutdown(plat_priv);

	clear_bit(CNSS_FW_READY, &plat_priv->driver_state);
	clear_bit(CNSS_FW_MEM_READY, &plat_priv->driver_state);

out:
	return ret;
}

static int cnss_cal_update_hdlr(struct cnss_plat_data *plat_priv)
{
	/* QCN7605 store the cal data sent by FW to calDB memory area
	 * get out of this after complete data is uploaded. FW is expected
	 * to send cal done
	 */
	return 0;
}

static char *cnss_driver_event_to_str(enum cnss_driver_event_type type)
{
	switch (type) {
	case CNSS_DRIVER_EVENT_SERVER_ARRIVE:
		return "SERVER_ARRIVE";
	case CNSS_DRIVER_EVENT_SERVER_EXIT:
		return "SERVER_EXIT";
	case CNSS_DRIVER_EVENT_REQUEST_MEM:
		return "REQUEST_MEM";
	case CNSS_DRIVER_EVENT_FW_MEM_READY:
		return "FW_MEM_READY";
	case CNSS_DRIVER_EVENT_FW_READY:
		return "FW_READY";
	case CNSS_DRIVER_EVENT_COLD_BOOT_CAL_START:
		return "COLD_BOOT_CAL_START";
	case CNSS_DRIVER_EVENT_COLD_BOOT_CAL_DONE:
		return "COLD_BOOT_CAL_DONE";
	case CNSS_DRIVER_EVENT_CAL_UPDATE:
		return "COLD_BOOT_CAL_DATA_UPDATE";
	case CNSS_DRIVER_EVENT_CAL_DOWNLOAD:
		return "COLD_BOOT_CAL_DATA_DOWNLOAD";
	case CNSS_DRIVER_EVENT_REGISTER_DRIVER:
		return "REGISTER_DRIVER";
	case CNSS_DRIVER_EVENT_UNREGISTER_DRIVER:
		return "UNREGISTER_DRIVER";
	case CNSS_DRIVER_EVENT_RECOVERY:
		return "RECOVERY";
	case CNSS_DRIVER_EVENT_FORCE_FW_ASSERT:
		return "FORCE_FW_ASSERT";
	case CNSS_DRIVER_EVENT_POWER_UP:
		return "POWER_UP";
	case CNSS_DRIVER_EVENT_POWER_DOWN:
		return "POWER_DOWN";
	case CNSS_DRIVER_EVENT_IDLE_RESTART:
		return "IDLE_RESTART";
	case CNSS_DRIVER_EVENT_IDLE_SHUTDOWN:
		return "IDLE_SHUTDOWN";
	case CNSS_DRIVER_EVENT_QDSS_TRACE_REQ_MEM:
		return "QDSS_TRACE_REQ_MEM";
	case CNSS_DRIVER_EVENT_QDSS_TRACE_SAVE:
		return "QDSS_TRACE_SAVE";
	case CNSS_DRIVER_EVENT_QDSS_TRACE_FREE:
		return "QDSS_TRACE_FREE";
	case CNSS_DRIVER_EVENT_MAX:
		return "EVENT_MAX";
	}

	return "UNKNOWN";
};

int cnss_driver_event_post(struct cnss_plat_data *plat_priv,
			   enum cnss_driver_event_type type,
			   u32 flags, void *data)
{
	struct cnss_driver_event *event;
	unsigned long irq_flags;
	int gfp = GFP_KERNEL;
	int ret = 0;

	if (!plat_priv)
		return -ENODEV;

	cnss_pr_dbg("Posting event: %s(%d)%s, state: 0x%lx flags: 0x%0x\n",
		    cnss_driver_event_to_str(type), type,
		    flags ? "-sync" : "", plat_priv->driver_state, flags);

	if (type >= CNSS_DRIVER_EVENT_MAX) {
		cnss_pr_err("Invalid Event type: %d, can't post", type);
		return -EINVAL;
	}

	if (in_interrupt() || irqs_disabled())
		gfp = GFP_ATOMIC;

	event = kzalloc(sizeof(*event), gfp);
	if (!event)
		return -ENOMEM;

	cnss_pm_stay_awake(plat_priv);

	event->type = type;
	event->data = data;
	init_completion(&event->complete);
	event->ret = CNSS_EVENT_PENDING;
	event->sync = !!(flags & CNSS_EVENT_SYNC);

	spin_lock_irqsave(&plat_priv->event_lock, irq_flags);
	list_add_tail(&event->list, &plat_priv->event_list);
	spin_unlock_irqrestore(&plat_priv->event_lock, irq_flags);

	queue_work(plat_priv->event_wq, &plat_priv->event_work);

	if (!(flags & CNSS_EVENT_SYNC))
		goto out;

	if (flags & CNSS_EVENT_UNINTERRUPTIBLE)
		wait_for_completion(&event->complete);
	else
		ret = wait_for_completion_interruptible(&event->complete);

	cnss_pr_dbg("Completed event: %s(%d), state: 0x%lx, ret: %d/%d\n",
		    cnss_driver_event_to_str(type), type,
		    plat_priv->driver_state, ret, event->ret);
	spin_lock_irqsave(&plat_priv->event_lock, irq_flags);
	if (ret == -ERESTARTSYS && event->ret == CNSS_EVENT_PENDING) {
		event->sync = false;
		spin_unlock_irqrestore(&plat_priv->event_lock, irq_flags);
		ret = -EINTR;
		goto out;
	}
	spin_unlock_irqrestore(&plat_priv->event_lock, irq_flags);

	ret = event->ret;
	kfree(event);

out:
	cnss_pm_relax(plat_priv);
	return ret;
}

unsigned int cnss_get_boot_timeout(struct device *dev)
{
	struct cnss_plat_data *plat_priv = cnss_bus_dev_to_plat_priv(dev);

	if (!plat_priv) {
		cnss_pr_err("plat_priv is NULL\n");
		return 0;
	}

	return cnss_get_qmi_timeout(plat_priv);
}
EXPORT_SYMBOL(cnss_get_boot_timeout);

int cnss_power_up(struct device *dev)
{
	int ret = 0;
	struct cnss_plat_data *plat_priv = cnss_bus_dev_to_plat_priv(dev);
	unsigned int timeout;

	if (!plat_priv) {
		cnss_pr_err("plat_priv is NULL\n");
		return -ENODEV;
	}

	cnss_pr_dbg("Powering up device\n");

	ret = cnss_driver_event_post(plat_priv,
				     CNSS_DRIVER_EVENT_POWER_UP,
				     CNSS_EVENT_SYNC, NULL);
	if (ret)
		goto out;

	if (plat_priv->device_id == QCA6174_DEVICE_ID)
		goto out;

	timeout = cnss_get_boot_timeout(dev);

	reinit_completion(&plat_priv->power_up_complete);
	ret = wait_for_completion_timeout(&plat_priv->power_up_complete,
					  msecs_to_jiffies(timeout) << 2);
	if (!ret) {
		cnss_pr_err("Timeout waiting for power up to complete\n");
		ret = -EAGAIN;
		goto out;
	}

	return 0;

out:
	return ret;
}
EXPORT_SYMBOL(cnss_power_up);

int cnss_power_down(struct device *dev)
{
	struct cnss_plat_data *plat_priv = cnss_bus_dev_to_plat_priv(dev);

	if (!plat_priv) {
		cnss_pr_err("plat_priv is NULL\n");
		return -ENODEV;
	}

	cnss_pr_dbg("Powering down device\n");

	return cnss_driver_event_post(plat_priv,
				      CNSS_DRIVER_EVENT_POWER_DOWN,
				      CNSS_EVENT_SYNC, NULL);
}
EXPORT_SYMBOL(cnss_power_down);

int cnss_idle_restart(struct device *dev)
{
	struct cnss_plat_data *plat_priv = cnss_bus_dev_to_plat_priv(dev);
	unsigned int timeout;
	int ret = 0;

	if (!plat_priv) {
		cnss_pr_err("plat_priv is NULL\n");
		return -ENODEV;
	}

	cnss_pr_dbg("Doing idle restart\n");

	ret = cnss_driver_event_post(plat_priv,
				     CNSS_DRIVER_EVENT_IDLE_RESTART,
				     CNSS_EVENT_SYNC_UNINTERRUPTIBLE, NULL);
	if (ret)
		goto out;

	if (plat_priv->device_id == QCA6174_DEVICE_ID) {
		ret = cnss_bus_call_driver_probe(plat_priv);
		goto out;
	}

	timeout = cnss_get_boot_timeout(dev);

	reinit_completion(&plat_priv->power_up_complete);
	ret = wait_for_completion_timeout(&plat_priv->power_up_complete,
					  msecs_to_jiffies(timeout) << 2);
	if (!ret) {
		cnss_pr_err("Timeout waiting for idle restart to complete\n");
		ret = -EAGAIN;
		goto out;
	}

	return 0;

out:
	return ret;
}
EXPORT_SYMBOL(cnss_idle_restart);

int cnss_idle_shutdown(struct device *dev)
{
	struct cnss_plat_data *plat_priv = cnss_bus_dev_to_plat_priv(dev);
	int ret;

	if (!plat_priv) {
		cnss_pr_err("plat_priv is NULL\n");
		return -ENODEV;
	}

<<<<<<< HEAD
=======
	if (test_bit(CNSS_IN_SUSPEND_RESUME, &plat_priv->driver_state)) {
		cnss_pr_dbg("System suspend or resume in progress, ignore idle shutdown\n");
		return -EAGAIN;
	}

>>>>>>> 15457316
	cnss_pr_dbg("Doing idle shutdown\n");

	if (!test_bit(CNSS_DRIVER_RECOVERY, &plat_priv->driver_state) &&
	    !test_bit(CNSS_DEV_ERR_NOTIFY, &plat_priv->driver_state))
		goto skip_wait;

	reinit_completion(&plat_priv->recovery_complete);
	ret = wait_for_completion_timeout(&plat_priv->recovery_complete,
					  RECOVERY_TIMEOUT);
	if (!ret) {
		cnss_pr_err("Timeout waiting for recovery to complete\n");
		CNSS_ASSERT(0);
	}

skip_wait:
	return cnss_driver_event_post(plat_priv,
				      CNSS_DRIVER_EVENT_IDLE_SHUTDOWN,
				      CNSS_EVENT_SYNC_UNINTERRUPTIBLE, NULL);
}
EXPORT_SYMBOL(cnss_idle_shutdown);

static int cnss_get_resources(struct cnss_plat_data *plat_priv)
{
	int ret = 0;

	ret = cnss_get_vreg(plat_priv);
	if (ret) {
		cnss_pr_err("Failed to get vreg, err = %d\n", ret);
		goto out;
	}

	ret = cnss_get_pinctrl(plat_priv);
	if (ret) {
		cnss_pr_err("Failed to get pinctrl, err = %d\n", ret);
		goto out;
	}

	return 0;
out:
	return ret;
}

static void cnss_put_resources(struct cnss_plat_data *plat_priv)
{
	cnss_put_pinctrl(plat_priv);
	cnss_put_vreg(plat_priv);
}

static int cnss_modem_notifier_nb(struct notifier_block *nb,
				  unsigned long code,
				  void *ss_handle)
{
	struct cnss_plat_data *plat_priv =
		container_of(nb, struct cnss_plat_data, modem_nb);
	struct cnss_esoc_info *esoc_info;

	cnss_pr_dbg("Modem notifier: event %lu\n", code);

	if (!plat_priv)
		return NOTIFY_DONE;

	esoc_info = &plat_priv->esoc_info;

	if (code == SUBSYS_AFTER_POWERUP)
		esoc_info->modem_current_status = 1;
	else if (code == SUBSYS_BEFORE_SHUTDOWN)
		esoc_info->modem_current_status = 0;
	else
		return NOTIFY_DONE;

	if (!cnss_bus_call_driver_modem_status(plat_priv,
					       esoc_info->modem_current_status))
		return NOTIFY_DONE;

	return NOTIFY_OK;
}

static int cnss_register_esoc(struct cnss_plat_data *plat_priv)
{
	int ret = 0;
	struct device *dev;
	struct cnss_esoc_info *esoc_info;
	struct esoc_desc *esoc_desc;
	const char *client_desc;

	dev = &plat_priv->plat_dev->dev;
	esoc_info = &plat_priv->esoc_info;

	esoc_info->notify_modem_status =
		of_property_read_bool(dev->of_node,
				      "qcom,notify-modem-status");

	if (!esoc_info->notify_modem_status)
		goto out;

	ret = of_property_read_string_index(dev->of_node, "esoc-names", 0,
					    &client_desc);
	if (ret) {
		cnss_pr_dbg("esoc-names is not defined in DT, skip!\n");
	} else {
		esoc_desc = devm_register_esoc_client(dev, client_desc);
		if (IS_ERR_OR_NULL(esoc_desc)) {
			ret = PTR_RET(esoc_desc);
			cnss_pr_err("Failed to register esoc_desc, err = %d\n",
				    ret);
			goto out;
		}
		esoc_info->esoc_desc = esoc_desc;
	}

	plat_priv->modem_nb.notifier_call = cnss_modem_notifier_nb;
	esoc_info->modem_current_status = 0;
	esoc_info->modem_notify_handler =
		subsys_notif_register_notifier(esoc_info->esoc_desc ?
					       esoc_info->esoc_desc->name :
					       "modem", &plat_priv->modem_nb);
	if (IS_ERR(esoc_info->modem_notify_handler)) {
		ret = PTR_ERR(esoc_info->modem_notify_handler);
		cnss_pr_err("Failed to register esoc notifier, err = %d\n",
			    ret);
		goto unreg_esoc;
	}

	return 0;
unreg_esoc:
	if (esoc_info->esoc_desc)
		devm_unregister_esoc_client(dev, esoc_info->esoc_desc);
out:
	return ret;
}

static void cnss_unregister_esoc(struct cnss_plat_data *plat_priv)
{
	struct device *dev;
	struct cnss_esoc_info *esoc_info;

	dev = &plat_priv->plat_dev->dev;
	esoc_info = &plat_priv->esoc_info;

	if (esoc_info->notify_modem_status)
		subsys_notif_unregister_notifier(
			esoc_info->modem_notify_handler,
			&plat_priv->modem_nb);
	if (esoc_info->esoc_desc)
		devm_unregister_esoc_client(dev, esoc_info->esoc_desc);
}

static int cnss_subsys_powerup(const struct subsys_desc *subsys_desc)
{
	struct cnss_plat_data *plat_priv;

	if (!subsys_desc->dev) {
		cnss_pr_err("dev from subsys_desc is NULL\n");
		return -ENODEV;
	}

	plat_priv = dev_get_drvdata(subsys_desc->dev);
	if (!plat_priv) {
		cnss_pr_err("plat_priv is NULL\n");
		return -ENODEV;
	}

	if (!plat_priv->driver_state) {
		cnss_pr_dbg("subsys powerup is ignored\n");
		return 0;
	}

	return cnss_bus_dev_powerup(plat_priv);
}

static int cnss_subsys_shutdown(const struct subsys_desc *subsys_desc,
				bool force_stop)
{
	struct cnss_plat_data *plat_priv;

	if (!subsys_desc->dev) {
		cnss_pr_err("dev from subsys_desc is NULL\n");
		return -ENODEV;
	}

	plat_priv = dev_get_drvdata(subsys_desc->dev);
	if (!plat_priv) {
		cnss_pr_err("plat_priv is NULL\n");
		return -ENODEV;
	}

	if (!plat_priv->driver_state) {
		cnss_pr_dbg("subsys shutdown is ignored\n");
		return 0;
	}

	return cnss_bus_dev_shutdown(plat_priv);
}

void cnss_device_crashed(struct device *dev)
{
	struct cnss_plat_data *plat_priv = cnss_bus_dev_to_plat_priv(dev);
	struct cnss_subsys_info *subsys_info;

	if (!plat_priv)
		return;

	subsys_info = &plat_priv->subsys_info;
	if (subsys_info->subsys_device) {
		set_bit(CNSS_DRIVER_RECOVERY, &plat_priv->driver_state);
		subsys_set_crash_status(subsys_info->subsys_device, true);
		subsystem_restart_dev(subsys_info->subsys_device);
	}
}
EXPORT_SYMBOL(cnss_device_crashed);

static void cnss_subsys_crash_shutdown(const struct subsys_desc *subsys_desc)
{
	struct cnss_plat_data *plat_priv = dev_get_drvdata(subsys_desc->dev);

	if (!plat_priv) {
		cnss_pr_err("plat_priv is NULL\n");
		return;
	}

	cnss_bus_dev_crash_shutdown(plat_priv);
}

static int cnss_subsys_ramdump(int enable,
			       const struct subsys_desc *subsys_desc)
{
	struct cnss_plat_data *plat_priv = dev_get_drvdata(subsys_desc->dev);

	if (!plat_priv) {
		cnss_pr_err("plat_priv is NULL\n");
		return -ENODEV;
	}

	if (!enable)
		return 0;

	return cnss_bus_dev_ramdump(plat_priv);
}

void *cnss_get_virt_ramdump_mem(struct device *dev, unsigned long *size)
{
	struct cnss_plat_data *plat_priv = cnss_bus_dev_to_plat_priv(dev);
	struct cnss_ramdump_info *ramdump_info;

	if (!plat_priv)
		return NULL;

	ramdump_info = &plat_priv->ramdump_info;
	*size = ramdump_info->ramdump_size;

	return ramdump_info->ramdump_va;
}
EXPORT_SYMBOL(cnss_get_virt_ramdump_mem);

static const char *cnss_recovery_reason_to_str(enum cnss_recovery_reason reason)
{
	switch (reason) {
	case CNSS_REASON_DEFAULT:
		return "DEFAULT";
	case CNSS_REASON_LINK_DOWN:
		return "LINK_DOWN";
	case CNSS_REASON_RDDM:
		return "RDDM";
	case CNSS_REASON_TIMEOUT:
		return "TIMEOUT";
	}

	return "UNKNOWN";
};

static int cnss_do_recovery(struct cnss_plat_data *plat_priv,
			    enum cnss_recovery_reason reason)
{
	struct cnss_subsys_info *subsys_info =
		&plat_priv->subsys_info;

	plat_priv->recovery_count++;

	if (plat_priv->device_id == QCA6174_DEVICE_ID)
		goto self_recovery;

	if (test_bit(SKIP_RECOVERY, &plat_priv->ctrl_params.quirks)) {
		cnss_pr_dbg("Skip device recovery\n");
		return 0;
	}

	switch (reason) {
	case CNSS_REASON_LINK_DOWN:
		if (test_bit(LINK_DOWN_SELF_RECOVERY,
			     &plat_priv->ctrl_params.quirks))
			goto self_recovery;
		break;
	case CNSS_REASON_RDDM:
		cnss_bus_collect_dump_info(plat_priv, false);
		break;
	case CNSS_REASON_DEFAULT:
	case CNSS_REASON_TIMEOUT:
		break;
	default:
		cnss_pr_err("Unsupported recovery reason: %s(%d)\n",
			    cnss_recovery_reason_to_str(reason), reason);
		break;
	}

	if (!subsys_info->subsys_device)
		return 0;

	subsys_set_crash_status(subsys_info->subsys_device, true);
	subsystem_restart_dev(subsys_info->subsys_device);

	return 0;

self_recovery:
	cnss_bus_dev_shutdown(plat_priv);
	cnss_bus_dev_powerup(plat_priv);

	return 0;
}

static int cnss_driver_recovery_hdlr(struct cnss_plat_data *plat_priv,
				     void *data)
{
	struct cnss_recovery_data *recovery_data = data;
	int ret = 0;

	cnss_pr_dbg("Driver recovery is triggered with reason: %s(%d)\n",
		    cnss_recovery_reason_to_str(recovery_data->reason),
		    recovery_data->reason);

	if (!plat_priv->driver_state) {
		cnss_pr_err("Improper driver state, ignore recovery\n");
		ret = -EINVAL;
		goto out;
	}

	if (test_bit(CNSS_DRIVER_RECOVERY, &plat_priv->driver_state)) {
		cnss_pr_err("Recovery is already in progress\n");
		ret = -EINVAL;
		goto out;
	}

	if (test_bit(CNSS_DRIVER_UNLOADING, &plat_priv->driver_state) ||
	    test_bit(CNSS_DRIVER_IDLE_SHUTDOWN, &plat_priv->driver_state)) {
		cnss_pr_err("Driver unload or idle shutdown is in progress, ignore recovery\n");
		ret = -EINVAL;
		goto out;
	}

	switch (plat_priv->device_id) {
	case QCA6174_DEVICE_ID:
		if (test_bit(CNSS_DRIVER_LOADING, &plat_priv->driver_state) ||
		    test_bit(CNSS_DRIVER_IDLE_RESTART,
			     &plat_priv->driver_state)) {
			cnss_pr_err("Driver load or idle restart is in progress, ignore recovery\n");
			ret = -EINVAL;
			goto out;
		}
		break;
	default:
		if (!test_bit(CNSS_FW_READY, &plat_priv->driver_state)) {
			set_bit(CNSS_FW_BOOT_RECOVERY,
				&plat_priv->driver_state);
		}
		break;
	}

	set_bit(CNSS_DRIVER_RECOVERY, &plat_priv->driver_state);
	ret = cnss_do_recovery(plat_priv, recovery_data->reason);

out:
	kfree(data);
	return ret;
}

int cnss_self_recovery(struct device *dev,
		       enum cnss_recovery_reason reason)
{
	cnss_schedule_recovery(dev, reason);
	return 0;
}
EXPORT_SYMBOL(cnss_self_recovery);

void cnss_schedule_recovery(struct device *dev,
			    enum cnss_recovery_reason reason)
{
	struct cnss_plat_data *plat_priv = cnss_bus_dev_to_plat_priv(dev);
	struct cnss_recovery_data *data;
	int gfp = GFP_KERNEL;

	cnss_bus_update_status(plat_priv, CNSS_FW_DOWN);

	if (test_bit(CNSS_DRIVER_UNLOADING, &plat_priv->driver_state) ||
	    test_bit(CNSS_DRIVER_IDLE_SHUTDOWN, &plat_priv->driver_state)) {
		cnss_pr_dbg("Driver unload or idle shutdown is in progress, ignore schedule recovery\n");
		return;
	}

	if (in_interrupt() || irqs_disabled())
		gfp = GFP_ATOMIC;

	data = kzalloc(sizeof(*data), gfp);
	if (!data)
		return;

	data->reason = reason;
	cnss_driver_event_post(plat_priv,
			       CNSS_DRIVER_EVENT_RECOVERY,
			       0, data);
}
EXPORT_SYMBOL(cnss_schedule_recovery);

int cnss_force_fw_assert(struct device *dev)
{
	struct cnss_plat_data *plat_priv = cnss_bus_dev_to_plat_priv(dev);

	if (!plat_priv) {
		cnss_pr_err("plat_priv is NULL\n");
		return -ENODEV;
	}

	if (plat_priv->device_id == QCA6174_DEVICE_ID) {
		cnss_pr_info("Forced FW assert is not supported\n");
		return -EOPNOTSUPP;
	}

	if (cnss_pci_is_device_down(dev)) {
		cnss_pr_info("Device is already in bad state, ignore force assert\n");
		return 0;
	}

	if (test_bit(CNSS_DRIVER_RECOVERY, &plat_priv->driver_state)) {
		cnss_pr_info("Recovery is already in progress, ignore forced FW assert\n");
		return 0;
	}

	if (in_interrupt() || irqs_disabled())
		cnss_driver_event_post(plat_priv,
				       CNSS_DRIVER_EVENT_FORCE_FW_ASSERT,
				       0, NULL);
	else
		cnss_bus_force_fw_assert_hdlr(plat_priv);

	return 0;
}
EXPORT_SYMBOL(cnss_force_fw_assert);

static int cnss_wlfw_server_arrive_hdlr(struct cnss_plat_data *plat_priv,
					void *data)
{
	int ret;
	unsigned int bdf_type;

	ret = cnss_wlfw_server_arrive(plat_priv, data);
	if (ret)
		goto out;

	if (!cnss_bus_req_mem_ind_valid(plat_priv)) {
		ret = cnss_wlfw_tgt_cap_send_sync(plat_priv);
		if (ret)
			goto out;
		bdf_type = plat_priv->ctrl_params.bdf_type;
		ret = cnss_wlfw_bdf_dnld_send_sync(plat_priv, bdf_type);
	}
out:
	return ret;
}

int cnss_force_collect_rddm(struct device *dev)
{
	struct cnss_plat_data *plat_priv = cnss_bus_dev_to_plat_priv(dev);
	int ret = 0;

	if (!plat_priv) {
		cnss_pr_err("plat_priv is NULL\n");
		return -ENODEV;
	}

	if (plat_priv->device_id == QCA6174_DEVICE_ID) {
		cnss_pr_info("Force collect rddm is not supported\n");
		return -EOPNOTSUPP;
	}

	if (cnss_pci_is_device_down(dev)) {
		cnss_pr_info("Device is already in bad state, ignore force collect rddm\n");
		return 0;
	}

	if (test_bit(CNSS_DRIVER_RECOVERY, &plat_priv->driver_state)) {
		cnss_pr_info("Recovery is already in progress, ignore forced collect rddm\n");
		return 0;
	}

	if (test_bit(CNSS_DRIVER_LOADING, &plat_priv->driver_state) ||
	    test_bit(CNSS_DRIVER_UNLOADING, &plat_priv->driver_state) ||
	    test_bit(CNSS_DRIVER_IDLE_RESTART, &plat_priv->driver_state) ||
	    test_bit(CNSS_DRIVER_IDLE_SHUTDOWN, &plat_priv->driver_state)) {
		cnss_pr_info("Loading/Unloading/idle restart/shutdown is in progress, ignore forced collect rddm\n");
		return 0;
	}

	ret = cnss_bus_force_fw_assert_hdlr(plat_priv);
	if (ret)
		return ret;

	reinit_completion(&plat_priv->rddm_complete);
	ret = wait_for_completion_timeout
		(&plat_priv->rddm_complete,
		 msecs_to_jiffies(CNSS_RDDM_TIMEOUT_MS));
	if (!ret)
		ret = -ETIMEDOUT;

	return ret;
}
EXPORT_SYMBOL(cnss_force_collect_rddm);

int cnss_qmi_send_get(struct device *dev)
{
	return 0;
}
EXPORT_SYMBOL(cnss_qmi_send_get);

int cnss_qmi_send_put(struct device *dev)
{
	return 0;
}
EXPORT_SYMBOL(cnss_qmi_send_put);

int cnss_qmi_send(struct device *dev, int type, void *cmd,
		  int cmd_len, void *cb_ctx,
		  int (*cb)(void *ctx, void *event, int event_len))
{
	return -EINVAL;
}
EXPORT_SYMBOL(cnss_qmi_send);

static int cnss_cold_boot_cal_start_hdlr(struct cnss_plat_data *plat_priv)
{
	int ret = 0;

	if (test_bit(CNSS_FW_READY, &plat_priv->driver_state) ||
	    test_bit(CNSS_DRIVER_LOADING, &plat_priv->driver_state) ||
	    test_bit(CNSS_DRIVER_PROBED, &plat_priv->driver_state)) {
		cnss_pr_dbg("Device is already active, ignore calibration\n");
		goto out;
	}

	set_bit(CNSS_COLD_BOOT_CAL, &plat_priv->driver_state);
	reinit_completion(&plat_priv->cal_complete);
	ret = cnss_bus_dev_powerup(plat_priv);
	if (ret) {
		complete(&plat_priv->cal_complete);
		clear_bit(CNSS_COLD_BOOT_CAL, &plat_priv->driver_state);
	}

out:
	return ret;
}

static int cnss_cold_boot_cal_done_hdlr(struct cnss_plat_data *plat_priv)
{
	if (!test_bit(CNSS_COLD_BOOT_CAL, &plat_priv->driver_state))
		return 0;

	plat_priv->cal_done = true;
	cnss_wlfw_wlan_mode_send_sync(plat_priv, CNSS_OFF);
	if (plat_priv->device_id == QCN7605_DEVICE_ID ||
	    plat_priv->device_id == QCN7605_STANDALONE_DEVICE_ID ||
	    plat_priv->device_id == QCN7605_COMPOSITE_DEVICE_ID)
		goto skip_shutdown;
	cnss_bus_dev_shutdown(plat_priv);

skip_shutdown:
	complete(&plat_priv->cal_complete);
	clear_bit(CNSS_COLD_BOOT_CAL, &plat_priv->driver_state);

	return 0;
}

static int cnss_power_up_hdlr(struct cnss_plat_data *plat_priv)
{
	int ret;

	ret = cnss_bus_dev_powerup(plat_priv);
	if (ret)
		clear_bit(CNSS_DRIVER_IDLE_RESTART, &plat_priv->driver_state);

	return ret;
}

static int cnss_power_down_hdlr(struct cnss_plat_data *plat_priv)
{
	cnss_bus_dev_shutdown(plat_priv);

	return 0;
}

static int cnss_qdss_trace_req_mem_hdlr(struct cnss_plat_data *plat_priv)
{
	int ret = 0;

	ret = cnss_bus_alloc_qdss_mem(plat_priv);
	if (ret < 0)
		return ret;

	return cnss_wlfw_qdss_trace_mem_info_send_sync(plat_priv);
}

static void *cnss_qdss_trace_pa_to_va(struct cnss_plat_data *plat_priv,
				      u64 pa, u32 size, int *seg_id)
{
	int i = 0;
	struct cnss_fw_mem *qdss_mem = plat_priv->qdss_mem;
	u64 offset = 0;
	void *va = NULL;
	u64 local_pa;
	u32 local_size;

	for (i = 0; i < plat_priv->qdss_mem_seg_len; i++) {
		local_pa = (u64)qdss_mem[i].pa;
		local_size = (u32)qdss_mem[i].size;
		if (pa == local_pa && size <= local_size) {
			va = qdss_mem[i].va;
			break;
		}
		if (pa > local_pa &&
		    pa < local_pa + local_size &&
		    pa + size <= local_pa + local_size) {
			offset = pa - local_pa;
			va = qdss_mem[i].va + offset;
			break;
		}
	}

	*seg_id = i;
	return va;
}

static int cnss_qdss_trace_save_hdlr(struct cnss_plat_data *plat_priv,
				     void *data)
{
	struct cnss_qmi_event_qdss_trace_save_data *event_data = data;
	struct cnss_fw_mem *qdss_mem = plat_priv->qdss_mem;
	int ret = 0;
	int i;
	void *va = NULL;
	u64 pa;
	u32 size;
	int seg_id = 0;

	if (!plat_priv->qdss_mem_seg_len) {
		cnss_pr_err("Memory for QDSS trace is not available\n");
		return -ENOMEM;
	}

	if (event_data->mem_seg_len == 0) {
		for (i = 0; i < plat_priv->qdss_mem_seg_len; i++) {
			ret = cnss_genl_send_msg(qdss_mem[i].va,
						 CNSS_GENL_MSG_TYPE_QDSS,
						 event_data->file_name,
						 qdss_mem[i].size);
			if (ret < 0) {
				cnss_pr_err("Fail to save QDSS data: %d\n",
					    ret);
				break;
			}
		}
	} else {
		for (i = 0; i < event_data->mem_seg_len; i++) {
			pa = event_data->mem_seg[i].addr;
			size = event_data->mem_seg[i].size;
			va = cnss_qdss_trace_pa_to_va(plat_priv, pa,
						      size, &seg_id);
			if (!va) {
<<<<<<< HEAD
				cnss_pr_err("Fail to find matching va for pa %pa\n",
=======
				cnss_pr_err("Fail to find matching va for pa 0x%llx\n",
>>>>>>> 15457316
					    pa);
				ret = -EINVAL;
				break;
			}
			ret = cnss_genl_send_msg(va, CNSS_GENL_MSG_TYPE_QDSS,
						 event_data->file_name, size);
			if (ret < 0) {
				cnss_pr_err("Fail to save QDSS data: %d\n",
					    ret);
				break;
			}
		}
	}

	kfree(data);
	return ret;
}

static int cnss_qdss_trace_free_hdlr(struct cnss_plat_data *plat_priv)
{
	cnss_bus_free_qdss_mem(plat_priv);

	return 0;
}

static void cnss_driver_event_work(struct work_struct *work)
{
	struct cnss_plat_data *plat_priv =
		container_of(work, struct cnss_plat_data, event_work);
	struct cnss_driver_event *event;
	unsigned long flags;
	int ret = 0;

	if (!plat_priv) {
		cnss_pr_err("plat_priv is NULL!\n");
		return;
	}

	cnss_pm_stay_awake(plat_priv);

	spin_lock_irqsave(&plat_priv->event_lock, flags);

	while (!list_empty(&plat_priv->event_list)) {
		event = list_first_entry(&plat_priv->event_list,
					 struct cnss_driver_event, list);
		list_del(&event->list);
		spin_unlock_irqrestore(&plat_priv->event_lock, flags);

		cnss_pr_dbg("Processing driver event: %s%s(%d), state: 0x%lx\n",
			    cnss_driver_event_to_str(event->type),
			    event->sync ? "-sync" : "", event->type,
			    plat_priv->driver_state);

		switch (event->type) {
		case CNSS_DRIVER_EVENT_SERVER_ARRIVE:
			ret = cnss_wlfw_server_arrive_hdlr(plat_priv,
							   event->data);
			break;
		case CNSS_DRIVER_EVENT_SERVER_EXIT:
			ret = cnss_wlfw_server_exit(plat_priv);
			break;
		case CNSS_DRIVER_EVENT_REQUEST_MEM:
			ret = cnss_bus_alloc_fw_mem(plat_priv);
			if (ret)
				break;
			ret = cnss_wlfw_respond_mem_send_sync(plat_priv);
			break;
		case CNSS_DRIVER_EVENT_FW_MEM_READY:
			ret = cnss_fw_mem_ready_hdlr(plat_priv);
			break;
		case CNSS_DRIVER_EVENT_FW_READY:
			ret = cnss_fw_ready_hdlr(plat_priv);
			break;
		case CNSS_DRIVER_EVENT_COLD_BOOT_CAL_START:
			ret = cnss_cold_boot_cal_start_hdlr(plat_priv);
			break;
		case CNSS_DRIVER_EVENT_CAL_UPDATE:
			ret = cnss_cal_update_hdlr(plat_priv);
			break;
		case CNSS_DRIVER_EVENT_COLD_BOOT_CAL_DONE:
			ret = cnss_cold_boot_cal_done_hdlr(plat_priv);
			break;
		case CNSS_DRIVER_EVENT_REGISTER_DRIVER:
			ret = cnss_bus_register_driver_hdlr(plat_priv,
							    event->data);
			break;
		case CNSS_DRIVER_EVENT_UNREGISTER_DRIVER:
			ret = cnss_bus_unregister_driver_hdlr(plat_priv);
			break;
		case CNSS_DRIVER_EVENT_RECOVERY:
			ret = cnss_driver_recovery_hdlr(plat_priv,
							event->data);
			break;
		case CNSS_DRIVER_EVENT_FORCE_FW_ASSERT:
			ret = cnss_bus_force_fw_assert_hdlr(plat_priv);
			break;
		case CNSS_DRIVER_EVENT_IDLE_RESTART:
			set_bit(CNSS_DRIVER_IDLE_RESTART,
				&plat_priv->driver_state);
			/* fall through */
		case CNSS_DRIVER_EVENT_POWER_UP:
			ret = cnss_power_up_hdlr(plat_priv);
			break;
		case CNSS_DRIVER_EVENT_IDLE_SHUTDOWN:
			set_bit(CNSS_DRIVER_IDLE_SHUTDOWN,
				&plat_priv->driver_state);
			/* fall through */
		case CNSS_DRIVER_EVENT_POWER_DOWN:
			ret = cnss_power_down_hdlr(plat_priv);
			break;
		case CNSS_DRIVER_EVENT_QDSS_TRACE_REQ_MEM:
			ret = cnss_qdss_trace_req_mem_hdlr(plat_priv);
			break;
		case CNSS_DRIVER_EVENT_QDSS_TRACE_SAVE:
			ret = cnss_qdss_trace_save_hdlr(plat_priv,
							event->data);
			break;
		case CNSS_DRIVER_EVENT_QDSS_TRACE_FREE:
			ret = cnss_qdss_trace_free_hdlr(plat_priv);
			break;
		default:
			cnss_pr_err("Invalid driver event type: %d",
				    event->type);
			kfree(event);
			spin_lock_irqsave(&plat_priv->event_lock, flags);
			continue;
		}

		spin_lock_irqsave(&plat_priv->event_lock, flags);
		if (event->sync) {
			event->ret = ret;
			complete(&event->complete);
			continue;
		}
		spin_unlock_irqrestore(&plat_priv->event_lock, flags);

		kfree(event);

		spin_lock_irqsave(&plat_priv->event_lock, flags);
	}
	spin_unlock_irqrestore(&plat_priv->event_lock, flags);

	cnss_pm_relax(plat_priv);
}

int cnss_register_subsys(struct cnss_plat_data *plat_priv)
{
	int ret = 0;
	struct cnss_subsys_info *subsys_info;

	subsys_info = &plat_priv->subsys_info;

	subsys_info->subsys_desc.name = "wlan";
	subsys_info->subsys_desc.owner = THIS_MODULE;
	subsys_info->subsys_desc.powerup = cnss_subsys_powerup;
	subsys_info->subsys_desc.shutdown = cnss_subsys_shutdown;
	subsys_info->subsys_desc.ramdump = cnss_subsys_ramdump;
	subsys_info->subsys_desc.crash_shutdown = cnss_subsys_crash_shutdown;
	subsys_info->subsys_desc.dev = &plat_priv->plat_dev->dev;

	subsys_info->subsys_device = subsys_register(&subsys_info->subsys_desc);
	if (IS_ERR(subsys_info->subsys_device)) {
		ret = PTR_ERR(subsys_info->subsys_device);
		cnss_pr_err("Failed to register subsys, err = %d\n", ret);
		goto out;
	}

	subsys_info->subsys_handle =
		subsystem_get(subsys_info->subsys_desc.name);
	if (!subsys_info->subsys_handle) {
		cnss_pr_err("Failed to get subsys_handle!\n");
		ret = -EINVAL;
		goto unregister_subsys;
	} else if (IS_ERR(subsys_info->subsys_handle)) {
		ret = PTR_ERR(subsys_info->subsys_handle);
		cnss_pr_err("Failed to do subsystem_get, err = %d\n", ret);
		goto unregister_subsys;
	}

	return 0;

unregister_subsys:
	subsys_unregister(subsys_info->subsys_device);
out:
	return ret;
}

void cnss_unregister_subsys(struct cnss_plat_data *plat_priv)
{
	struct cnss_subsys_info *subsys_info;

	subsys_info = &plat_priv->subsys_info;
	subsystem_put(subsys_info->subsys_handle);
	subsys_unregister(subsys_info->subsys_device);
}

static int cnss_init_dump_entry(struct cnss_plat_data *plat_priv)
{
	struct cnss_ramdump_info *ramdump_info;
	struct msm_dump_entry dump_entry;

	ramdump_info = &plat_priv->ramdump_info;
	ramdump_info->dump_data.addr = ramdump_info->ramdump_pa;
	ramdump_info->dump_data.len = ramdump_info->ramdump_size;
	ramdump_info->dump_data.version = CNSS_DUMP_FORMAT_VER;
	ramdump_info->dump_data.magic = CNSS_DUMP_MAGIC_VER_V2;
	strlcpy(ramdump_info->dump_data.name, CNSS_DUMP_NAME,
		sizeof(ramdump_info->dump_data.name));
	dump_entry.id = MSM_DUMP_DATA_CNSS_WLAN;
	dump_entry.addr = virt_to_phys(&ramdump_info->dump_data);

	return msm_dump_data_register(MSM_DUMP_TABLE_APPS, &dump_entry);
}

static int cnss_register_ramdump_v1(struct cnss_plat_data *plat_priv)
{
	int ret = 0;
	struct device *dev;
	struct cnss_subsys_info *subsys_info;
	struct cnss_ramdump_info *ramdump_info;
	u32 ramdump_size = 0;

	dev = &plat_priv->plat_dev->dev;
	subsys_info = &plat_priv->subsys_info;
	ramdump_info = &plat_priv->ramdump_info;

	if (of_property_read_u32(plat_priv->dev_node,
				 "qcom,wlan-ramdump-dynamic",
				 &ramdump_size) == 0) {
		ramdump_info->ramdump_va =
			dma_alloc_coherent(dev, ramdump_size,
					   &ramdump_info->ramdump_pa,
					   GFP_KERNEL);

		if (ramdump_info->ramdump_va)
			ramdump_info->ramdump_size = ramdump_size;
	}

	cnss_pr_dbg("ramdump va: %pK, pa: %pa\n",
		    ramdump_info->ramdump_va, &ramdump_info->ramdump_pa);

	if (ramdump_info->ramdump_size == 0) {
		cnss_pr_info("Ramdump will not be collected");
		goto out;
	}

	ret = cnss_init_dump_entry(plat_priv);
	if (ret) {
		cnss_pr_err("Failed to setup dump table, err = %d\n", ret);
		goto free_ramdump;
	}

	ramdump_info->ramdump_dev = create_ramdump_device(
		subsys_info->subsys_desc.name, subsys_info->subsys_desc.dev);
	if (!ramdump_info->ramdump_dev) {
		cnss_pr_err("Failed to create ramdump device!");
		ret = -ENOMEM;
		goto free_ramdump;
	}

	return 0;
free_ramdump:
	dma_free_coherent(dev, ramdump_info->ramdump_size,
			  ramdump_info->ramdump_va, ramdump_info->ramdump_pa);
out:
	return ret;
}

static void cnss_unregister_ramdump_v1(struct cnss_plat_data *plat_priv)
{
	struct device *dev;
	struct cnss_ramdump_info *ramdump_info;

	dev = &plat_priv->plat_dev->dev;
	ramdump_info = &plat_priv->ramdump_info;

	if (ramdump_info->ramdump_dev)
		destroy_ramdump_device(ramdump_info->ramdump_dev);

	if (ramdump_info->ramdump_va)
		dma_free_coherent(dev, ramdump_info->ramdump_size,
				  ramdump_info->ramdump_va,
				  ramdump_info->ramdump_pa);
}

static int cnss_register_ramdump_v2(struct cnss_plat_data *plat_priv)
{
	int ret = 0;
	struct cnss_subsys_info *subsys_info;
	struct cnss_ramdump_info_v2 *info_v2;
	struct cnss_dump_data *dump_data;
	struct msm_dump_entry dump_entry;
	u32 ramdump_size = 0;

	subsys_info = &plat_priv->subsys_info;
	info_v2 = &plat_priv->ramdump_info_v2;
	dump_data = &info_v2->dump_data;

	if (of_property_read_u32(plat_priv->dev_node,
				 "qcom,wlan-ramdump-dynamic",
				 &ramdump_size) == 0)
		info_v2->ramdump_size = ramdump_size;

	cnss_pr_dbg("Ramdump size 0x%lx\n", info_v2->ramdump_size);

	info_v2->dump_data_vaddr = kzalloc(CNSS_DUMP_DESC_SIZE, GFP_KERNEL);
	if (!info_v2->dump_data_vaddr)
		return -ENOMEM;

	dump_data->paddr = virt_to_phys(info_v2->dump_data_vaddr);
	dump_data->version = CNSS_DUMP_FORMAT_VER_V2;
	dump_data->magic = CNSS_DUMP_MAGIC_VER_V2;
	dump_data->seg_version = CNSS_DUMP_SEG_VER;
	strlcpy(dump_data->name, CNSS_DUMP_NAME,
		sizeof(dump_data->name));
	dump_entry.id = MSM_DUMP_DATA_CNSS_WLAN;
	dump_entry.addr = virt_to_phys(dump_data);

	ret = msm_dump_data_register(MSM_DUMP_TABLE_APPS, &dump_entry);
	if (ret) {
		cnss_pr_err("Failed to setup dump table, err = %d\n", ret);
		goto free_ramdump;
	}

	info_v2->ramdump_dev =
		create_ramdump_device(subsys_info->subsys_desc.name,
				      subsys_info->subsys_desc.dev);
	if (!info_v2->ramdump_dev) {
		cnss_pr_err("Failed to create ramdump device!\n");
		ret = -ENOMEM;
		goto free_ramdump;
	}

	return 0;

free_ramdump:
	kfree(info_v2->dump_data_vaddr);
	info_v2->dump_data_vaddr = NULL;
	return ret;
}

static void cnss_unregister_ramdump_v2(struct cnss_plat_data *plat_priv)
{
	struct cnss_ramdump_info_v2 *info_v2;

	info_v2 = &plat_priv->ramdump_info_v2;

	if (info_v2->ramdump_dev)
		destroy_ramdump_device(info_v2->ramdump_dev);

	kfree(info_v2->dump_data_vaddr);
	info_v2->dump_data_vaddr = NULL;
	info_v2->dump_data_valid = false;
}

int cnss_register_ramdump(struct cnss_plat_data *plat_priv)
{
	int ret = 0;

	switch (plat_priv->device_id) {
	case QCA6174_DEVICE_ID:
		ret = cnss_register_ramdump_v1(plat_priv);
		break;
	case QCA6290_DEVICE_ID:
	case QCA6390_DEVICE_ID:
	case QCN7605_DEVICE_ID:
		ret = cnss_register_ramdump_v2(plat_priv);
		break;
	case QCN7605_COMPOSITE_DEVICE_ID:
	case QCN7605_STANDALONE_DEVICE_ID:
		break;
	default:
		cnss_pr_err("Unknown device ID: 0x%lx\n", plat_priv->device_id);
		ret = -ENODEV;
		break;
	}
	return ret;
}

void cnss_unregister_ramdump(struct cnss_plat_data *plat_priv)
{
	switch (plat_priv->device_id) {
	case QCA6174_DEVICE_ID:
		cnss_unregister_ramdump_v1(plat_priv);
		break;
	case QCA6290_DEVICE_ID:
	case QCA6390_DEVICE_ID:
	case QCN7605_DEVICE_ID:
		cnss_unregister_ramdump_v2(plat_priv);
		break;
	case QCN7605_COMPOSITE_DEVICE_ID:
	case QCN7605_STANDALONE_DEVICE_ID:
		break;
	default:
		cnss_pr_err("Unknown device ID: 0x%lx\n", plat_priv->device_id);
		break;
	}
}

static int cnss_register_bus_scale(struct cnss_plat_data *plat_priv)
{
	int ret = 0;
	struct cnss_bus_bw_info *bus_bw_info;

	bus_bw_info = &plat_priv->bus_bw_info;

	bus_bw_info->bus_scale_table =
		msm_bus_cl_get_pdata(plat_priv->plat_dev);
	if (bus_bw_info->bus_scale_table)  {
		bus_bw_info->bus_client =
			msm_bus_scale_register_client(
				bus_bw_info->bus_scale_table);
		if (!bus_bw_info->bus_client) {
			cnss_pr_err("Failed to register bus scale client!\n");
			ret = -EINVAL;
			goto out;
		}
	}

	return 0;
out:
	return ret;
}

static void cnss_unregister_bus_scale(struct cnss_plat_data *plat_priv)
{
	struct cnss_bus_bw_info *bus_bw_info;

	bus_bw_info = &plat_priv->bus_bw_info;

	if (bus_bw_info->bus_client)
		msm_bus_scale_unregister_client(bus_bw_info->bus_client);
}

static ssize_t cnss_fs_ready_store(struct device *dev,
				   struct device_attribute *attr,
				   const char *buf,
				   size_t count)
{
	int fs_ready = 0;
	struct cnss_plat_data *plat_priv = dev_get_drvdata(dev);

	if (sscanf(buf, "%du", &fs_ready) != 1)
		return -EINVAL;

	cnss_pr_dbg("File system is ready, fs_ready is %d, count is %zu\n",
		    fs_ready, count);

	if (test_bit(QMI_BYPASS, &plat_priv->ctrl_params.quirks)) {
		cnss_pr_dbg("QMI is bypassed.\n");
		return count;
	}

	if (!plat_priv) {
		cnss_pr_err("plat_priv is NULL!\n");
		return count;
	}

	switch (plat_priv->device_id) {
	case QCA6290_DEVICE_ID:
	case QCA6390_DEVICE_ID:
	case QCN7605_DEVICE_ID:
		break;
	default:
		cnss_pr_err("Not supported for device ID 0x%lx\n",
			    plat_priv->device_id);
		return count;
	}

	if (fs_ready == FILE_SYSTEM_READY) {
		cnss_driver_event_post(plat_priv,
				       CNSS_DRIVER_EVENT_COLD_BOOT_CAL_START,
				       CNSS_EVENT_SYNC, NULL);
	}

	return count;
}

static DEVICE_ATTR(fs_ready, 0220, NULL, cnss_fs_ready_store);

static int cnss_create_sysfs(struct cnss_plat_data *plat_priv)
{
	int ret = 0;

	ret = device_create_file(&plat_priv->plat_dev->dev, &dev_attr_fs_ready);
	if (ret) {
		cnss_pr_err("Failed to create device file, err = %d\n", ret);
		goto out;
	}

	return 0;
out:
	return ret;
}

static void cnss_remove_sysfs(struct cnss_plat_data *plat_priv)
{
	device_remove_file(&plat_priv->plat_dev->dev, &dev_attr_fs_ready);
}

static int cnss_event_work_init(struct cnss_plat_data *plat_priv)
{
	spin_lock_init(&plat_priv->event_lock);
	plat_priv->event_wq = alloc_workqueue("cnss_driver_event",
					      WQ_UNBOUND, 1);
	if (!plat_priv->event_wq) {
		cnss_pr_err("Failed to create event workqueue!\n");
		return -EFAULT;
	}

	INIT_WORK(&plat_priv->event_work, cnss_driver_event_work);
	INIT_LIST_HEAD(&plat_priv->event_list);

	return 0;
}

static void cnss_event_work_deinit(struct cnss_plat_data *plat_priv)
{
	destroy_workqueue(plat_priv->event_wq);
}

static int cnss_misc_init(struct cnss_plat_data *plat_priv)
{
	int ret;

	setup_timer(&plat_priv->fw_boot_timer, cnss_bus_fw_boot_timeout_hdlr,
		    (unsigned long)plat_priv);

	register_pm_notifier(&cnss_pm_notifier);

	ret = device_init_wakeup(&plat_priv->plat_dev->dev, true);
	if (ret)
		cnss_pr_err("Failed to init platform device wakeup source, err = %d\n",
			    ret);

	init_completion(&plat_priv->power_up_complete);
	init_completion(&plat_priv->cal_complete);
	init_completion(&plat_priv->rddm_complete);
	init_completion(&plat_priv->recovery_complete);
	mutex_init(&plat_priv->dev_lock);

	return 0;
}

static void cnss_misc_deinit(struct cnss_plat_data *plat_priv)
{
	complete_all(&plat_priv->recovery_complete);
	complete_all(&plat_priv->rddm_complete);
	complete_all(&plat_priv->cal_complete);
	complete_all(&plat_priv->power_up_complete);
	device_init_wakeup(&plat_priv->plat_dev->dev, false);
	unregister_pm_notifier(&cnss_pm_notifier);
	del_timer(&plat_priv->fw_boot_timer);
}

static void cnss_init_control_params(struct cnss_plat_data *plat_priv)
{
	if (of_property_read_bool(plat_priv->plat_dev->dev.of_node,
				  "cnss-daemon-support"))
		plat_priv->ctrl_params.quirks |= BIT(ENABLE_DAEMON_SUPPORT);

	plat_priv->ctrl_params.mhi_timeout = CNSS_MHI_TIMEOUT_DEFAULT;
	plat_priv->ctrl_params.qmi_timeout = CNSS_QMI_TIMEOUT_DEFAULT;
	plat_priv->ctrl_params.bdf_type = CNSS_BDF_TYPE_DEFAULT;
}

static const struct platform_device_id cnss_platform_id_table[] = {
	{ .name = "qca6174", .driver_data = QCA6174_DEVICE_ID, },
	{ .name = "qca6290", .driver_data = QCA6290_DEVICE_ID, },
	{ .name = "qca6390", .driver_data = QCA6390_DEVICE_ID, },
	{ .name = "qcaconv", .driver_data = 0},
};

static const struct of_device_id cnss_of_match_table[] = {
	{
		.compatible = "qcom,cnss",
		.data = (void *)&cnss_platform_id_table[0]},
	{
		.compatible = "qcom,cnss-qca6290",
		.data = (void *)&cnss_platform_id_table[1]},
	{
		.compatible = "qcom,cnss-qca6390",
		.data = (void *)&cnss_platform_id_table[2]},
	{
		.compatible = "qcom,cnss-qca-converged",
		.data = (void *)&cnss_platform_id_table[3]},
	{ },
};
MODULE_DEVICE_TABLE(of, cnss_of_match_table);

struct cnss_fw_path {
	unsigned long device_id;
	const char path[CNSS_FW_PATH_MAX_LEN];
};

static const struct cnss_fw_path cnss_fw_path_table[] = {
	{ QCA6174_DEVICE_ID, "qca6174/" },
	{ QCA6290_DEVICE_ID, "qca6290/" },
	{ QCA6390_DEVICE_ID, "qca6390/" },
	{ QCN7605_DEVICE_ID, "qcn7605/" },
	{ 0, "" }
};

const char *cnss_get_fw_path(struct cnss_plat_data *plat_priv)
{
	const struct cnss_fw_path *fw_path;
	const char *path;
	int size = ARRAY_SIZE(cnss_fw_path_table);

	if (!plat_priv->is_converged_dt) {
		path = cnss_fw_path_table[size - 1].path;
	} else {
		fw_path = cnss_fw_path_table;
		while (fw_path->device_id &&
		       fw_path->device_id != plat_priv->device_id) {
			fw_path++;
		}

		path = fw_path->path;
	}

	cnss_pr_dbg("get firmware path[%s] for device[0x%lx]\n",
		    path, plat_priv->device_id);
	return path;
}

static inline bool
cnss_is_converged_dt(struct cnss_plat_data *plat_priv)
{
	return of_property_read_bool(plat_priv->plat_dev->dev.of_node,
		"qcom,converged-dt");
}

static int cnss_probe(struct platform_device *plat_dev)
{
	int ret = 0;
	struct cnss_plat_data *plat_priv;
	const struct of_device_id *of_id;
	const struct platform_device_id *device_id;

	if (cnss_get_plat_priv(plat_dev)) {
		cnss_pr_err("Driver is already initialized!\n");
		ret = -EEXIST;
		goto out;
	}

	of_id = of_match_device(cnss_of_match_table, &plat_dev->dev);
	if (!of_id || !of_id->data) {
		cnss_pr_err("Failed to find of match device!\n");
		ret = -ENODEV;
		goto out;
	}

	device_id = of_id->data;

	plat_priv = devm_kzalloc(&plat_dev->dev, sizeof(*plat_priv),
				 GFP_KERNEL);
	if (!plat_priv) {
		ret = -ENOMEM;
		goto out;
	}

	plat_priv->plat_dev = plat_dev;
	plat_priv->dev_node = NULL;
	plat_priv->device_id = device_id->driver_data;
	plat_priv->is_converged_dt = cnss_is_converged_dt(plat_priv);
	cnss_pr_dbg("Probing platform driver from %s DT\n",
		    plat_priv->is_converged_dt ? "converged" : "single");

	plat_priv->bus_type = cnss_get_bus_type(plat_priv);
	cnss_set_plat_priv(plat_dev, plat_priv);
	platform_set_drvdata(plat_dev, plat_priv);
	INIT_LIST_HEAD(&plat_priv->vreg_list);

	cnss_init_control_params(plat_priv);

	ret = cnss_get_resources(plat_priv);
	if (ret)
		goto reset_ctx;

	if (!test_bit(SKIP_DEVICE_BOOT, &plat_priv->ctrl_params.quirks)) {
		ret = cnss_power_on_device(plat_priv);
		if (ret)
			goto free_res;

		ret = cnss_bus_init(plat_priv);
		if (ret)
			goto power_off;
	}

	ret = cnss_register_esoc(plat_priv);
	if (ret)
		goto deinit_bus;

	ret = cnss_register_bus_scale(plat_priv);
	if (ret)
		goto unreg_esoc;

	ret = cnss_create_sysfs(plat_priv);
	if (ret)
		goto unreg_bus_scale;

	ret = cnss_event_work_init(plat_priv);
	if (ret)
		goto remove_sysfs;

	ret = cnss_qmi_init(plat_priv);
	if (ret)
		goto deinit_event_work;

	ret = cnss_debugfs_create(plat_priv);
	if (ret)
		goto deinit_qmi;

	ret = cnss_misc_init(plat_priv);
	if (ret)
		goto destroy_debugfs;

	ret = cnss_genl_init();
	if (ret < 0)
		cnss_pr_err("CNSS genl init failed %d\n", ret);

	cnss_pr_info("Platform driver probed successfully.\n");

	return 0;

destroy_debugfs:
	cnss_debugfs_destroy(plat_priv);
deinit_qmi:
	cnss_qmi_deinit(plat_priv);
deinit_event_work:
	cnss_event_work_deinit(plat_priv);
remove_sysfs:
	cnss_remove_sysfs(plat_priv);
unreg_bus_scale:
	cnss_unregister_bus_scale(plat_priv);
unreg_esoc:
	cnss_unregister_esoc(plat_priv);
deinit_bus:
	if (!test_bit(SKIP_DEVICE_BOOT, &plat_priv->ctrl_params.quirks))
		cnss_bus_deinit(plat_priv);
power_off:
	if (!test_bit(SKIP_DEVICE_BOOT, &plat_priv->ctrl_params.quirks))
		cnss_power_off_device(plat_priv);
free_res:
	cnss_put_resources(plat_priv);
reset_ctx:
	platform_set_drvdata(plat_dev, NULL);
	cnss_set_plat_priv(plat_dev, NULL);
out:
	return ret;
}

static int cnss_remove(struct platform_device *plat_dev)
{
	struct cnss_plat_data *plat_priv = platform_get_drvdata(plat_dev);

	cnss_genl_exit();
	cnss_misc_deinit(plat_priv);
	cnss_debugfs_destroy(plat_priv);
	cnss_qmi_deinit(plat_priv);
	cnss_event_work_deinit(plat_priv);
	cnss_remove_sysfs(plat_priv);
	cnss_unregister_bus_scale(plat_priv);
	cnss_unregister_esoc(plat_priv);
	cnss_bus_deinit(plat_priv);
	cnss_put_resources(plat_priv);
	platform_set_drvdata(plat_dev, NULL);
	plat_env = NULL;

	return 0;
}

static struct platform_driver cnss_platform_driver = {
	.probe  = cnss_probe,
	.remove = cnss_remove,
	.driver = {
		.name = "cnss2",
		.owner = THIS_MODULE,
		.of_match_table = cnss_of_match_table,
#ifdef CONFIG_CNSS_ASYNC
		.probe_type = PROBE_PREFER_ASYNCHRONOUS,
#endif
	},
};

static int __init cnss_initialize(void)
{
	int ret = 0;

	cnss_debug_init();
	ret = platform_driver_register(&cnss_platform_driver);
	if (ret)
		cnss_debug_deinit();

	return ret;
}

static void __exit cnss_exit(void)
{
	platform_driver_unregister(&cnss_platform_driver);
	cnss_debug_deinit();
}

module_init(cnss_initialize);
module_exit(cnss_exit);

MODULE_LICENSE("GPL v2");
MODULE_DESCRIPTION("CNSS2 Platform Driver");<|MERGE_RESOLUTION|>--- conflicted
+++ resolved
@@ -699,14 +699,11 @@
 		return -ENODEV;
 	}
 
-<<<<<<< HEAD
-=======
 	if (test_bit(CNSS_IN_SUSPEND_RESUME, &plat_priv->driver_state)) {
 		cnss_pr_dbg("System suspend or resume in progress, ignore idle shutdown\n");
 		return -EAGAIN;
 	}
 
->>>>>>> 15457316
 	cnss_pr_dbg("Doing idle shutdown\n");
 
 	if (!test_bit(CNSS_DRIVER_RECOVERY, &plat_priv->driver_state) &&
@@ -1380,11 +1377,7 @@
 			va = cnss_qdss_trace_pa_to_va(plat_priv, pa,
 						      size, &seg_id);
 			if (!va) {
-<<<<<<< HEAD
-				cnss_pr_err("Fail to find matching va for pa %pa\n",
-=======
 				cnss_pr_err("Fail to find matching va for pa 0x%llx\n",
->>>>>>> 15457316
 					    pa);
 				ret = -EINVAL;
 				break;
