--- conflicted
+++ resolved
@@ -1,6 +1,6 @@
 /*
  * Copyright (c) 2005-2011 Atheros Communications Inc.
- * Copyright (c) 2011-2013 Qualcomm Atheros, Inc.
+ * Copyright (c) 2011-2017 Qualcomm Atheros, Inc.
  *
  * Permission to use, copy, modify, and/or distribute this software for any
  * purpose with or without fee is hereby granted, provided that the above
@@ -107,6 +107,14 @@
 	struct htt_data_tx_desc_frag frags[6];
 };
 
+struct htt_msdu_ext_desc_64 {
+	__le32 tso_flag[5];
+	__le16 ip_identification;
+	u8 flags;
+	u8 reserved;
+	struct htt_data_tx_desc_frag frags[6];
+};
+
 #define	HTT_MSDU_EXT_DESC_FLAG_IPV4_CSUM_ENABLE		BIT(0)
 #define	HTT_MSDU_EXT_DESC_FLAG_UDP_IPV4_CSUM_ENABLE	BIT(1)
 #define	HTT_MSDU_EXT_DESC_FLAG_UDP_IPV6_CSUM_ENABLE	BIT(2)
@@ -118,6 +126,19 @@
 				 | HTT_MSDU_EXT_DESC_FLAG_UDP_IPV6_CSUM_ENABLE \
 				 | HTT_MSDU_EXT_DESC_FLAG_TCP_IPV4_CSUM_ENABLE \
 				 | HTT_MSDU_EXT_DESC_FLAG_TCP_IPV6_CSUM_ENABLE)
+
+#define HTT_MSDU_EXT_DESC_FLAG_IPV4_CSUM_ENABLE_64		BIT(16)
+#define HTT_MSDU_EXT_DESC_FLAG_UDP_IPV4_CSUM_ENABLE_64		BIT(17)
+#define HTT_MSDU_EXT_DESC_FLAG_UDP_IPV6_CSUM_ENABLE_64		BIT(18)
+#define HTT_MSDU_EXT_DESC_FLAG_TCP_IPV4_CSUM_ENABLE_64		BIT(19)
+#define HTT_MSDU_EXT_DESC_FLAG_TCP_IPV6_CSUM_ENABLE_64		BIT(20)
+#define HTT_MSDU_EXT_DESC_FLAG_PARTIAL_CSUM_ENABLE_64		BIT(21)
+
+#define HTT_MSDU_CHECKSUM_ENABLE_64  (HTT_MSDU_EXT_DESC_FLAG_IPV4_CSUM_ENABLE_64 \
+				     | HTT_MSDU_EXT_DESC_FLAG_UDP_IPV4_CSUM_ENABLE_64 \
+				     | HTT_MSDU_EXT_DESC_FLAG_UDP_IPV6_CSUM_ENABLE_64 \
+				     | HTT_MSDU_EXT_DESC_FLAG_TCP_IPV4_CSUM_ENABLE_64 \
+				     | HTT_MSDU_EXT_DESC_FLAG_TCP_IPV6_CSUM_ENABLE_64)
 
 enum htt_data_tx_desc_flags0 {
 	HTT_DATA_TX_DESC_FLAGS0_MAC_HDR_PRESENT = 1 << 0,
@@ -169,6 +190,22 @@
 	__le16 len;
 	__le16 id;
 	__le32 frags_paddr;
+	union {
+		__le32 peerid;
+		struct {
+			__le16 peerid;
+			__le16 freq;
+		} __packed offchan_tx;
+	} __packed;
+	u8 prefetch[0]; /* start of frame, for FW classification engine */
+} __packed;
+
+struct htt_data_tx_desc_64 {
+	u8 flags0; /* %HTT_DATA_TX_DESC_FLAGS0_ */
+	__le16 flags1; /* %HTT_DATA_TX_DESC_FLAGS1_ */
+	__le16 len;
+	__le16 id;
+	__le64 frags_paddr;
 	union {
 		__le32 peerid;
 		struct {
@@ -200,8 +237,11 @@
 
 #define HTT_RX_RING_SIZE_MIN 128
 #define HTT_RX_RING_SIZE_MAX 2048
-
-struct htt_rx_ring_setup_ring {
+#define HTT_RX_RING_SIZE HTT_RX_RING_SIZE_MAX
+#define HTT_RX_RING_FILL_LEVEL (((HTT_RX_RING_SIZE) / 2) - 1)
+#define HTT_RX_RING_FILL_LEVEL_DUAL_MAC (HTT_RX_RING_SIZE - 1)
+
+struct htt_rx_ring_setup_ring32 {
 	__le32 fw_idx_shadow_reg_paddr;
 	__le32 rx_ring_base_paddr;
 	__le16 rx_ring_len; /* in 4-byte words */
@@ -222,14 +262,40 @@
 	__le16 frag_info_offset;
 } __packed;
 
+struct htt_rx_ring_setup_ring64 {
+	__le64 fw_idx_shadow_reg_paddr;
+	__le64 rx_ring_base_paddr;
+	__le16 rx_ring_len; /* in 4-byte words */
+	__le16 rx_ring_bufsize; /* rx skb size - in bytes */
+	__le16 flags; /* %HTT_RX_RING_FLAGS_ */
+	__le16 fw_idx_init_val;
+
+	/* the following offsets are in 4-byte units */
+	__le16 mac80211_hdr_offset;
+	__le16 msdu_payload_offset;
+	__le16 ppdu_start_offset;
+	__le16 ppdu_end_offset;
+	__le16 mpdu_start_offset;
+	__le16 mpdu_end_offset;
+	__le16 msdu_start_offset;
+	__le16 msdu_end_offset;
+	__le16 rx_attention_offset;
+	__le16 frag_info_offset;
+} __packed;
+
 struct htt_rx_ring_setup_hdr {
 	u8 num_rings; /* supported values: 1, 2 */
 	__le16 rsvd0;
 } __packed;
 
-struct htt_rx_ring_setup {
+struct htt_rx_ring_setup_32 {
 	struct htt_rx_ring_setup_hdr hdr;
-	struct htt_rx_ring_setup_ring rings[0];
+	struct htt_rx_ring_setup_ring32 rings[0];
+} __packed;
+
+struct htt_rx_ring_setup_64 {
+	struct htt_rx_ring_setup_hdr hdr;
+	struct htt_rx_ring_setup_ring64 rings[0];
 } __packed;
 
 /*
@@ -862,13 +928,23 @@
 	u8 reserved;
 } __packed;
 
+struct htt_rx_in_ord_msdu_desc_ext {
+	__le64 msdu_paddr;
+	__le16 msdu_len;
+	u8 fw_desc;
+	u8 reserved;
+} __packed;
+
 struct htt_rx_in_ord_ind {
 	u8 info;
 	__le16 peer_id;
 	u8 vdev_id;
 	u8 reserved;
 	__le16 msdu_count;
-	struct htt_rx_in_ord_msdu_desc msdu_descs[0];
+	union {
+		struct htt_rx_in_ord_msdu_desc msdu_descs32[0];
+		struct htt_rx_in_ord_msdu_desc_ext msdu_descs64[0];
+	} __packed;
 } __packed;
 
 #define HTT_RX_IN_ORD_IND_INFO_TID_MASK		0x0000001f
@@ -1358,11 +1434,20 @@
 	u8 pad[2];
 } __packed;
 
-struct htt_frag_desc_bank_cfg {
+struct htt_frag_desc_bank_cfg32 {
 	u8 info; /* HTT_FRAG_DESC_BANK_CFG_INFO_ */
 	u8 num_banks;
 	u8 desc_size;
 	__le32 bank_base_addrs[HTT_FRAG_DESC_BANK_MAX];
+	struct htt_frag_desc_bank_id bank_id[HTT_FRAG_DESC_BANK_MAX];
+	struct htt_q_state_conf q_state;
+} __packed;
+
+struct htt_frag_desc_bank_cfg64 {
+	u8 info; /* HTT_FRAG_DESC_BANK_CFG_INFO_ */
+	u8 num_banks;
+	u8 desc_size;
+	__le64 bank_base_addrs[HTT_FRAG_DESC_BANK_MAX];
 	struct htt_frag_desc_bank_id bank_id[HTT_FRAG_DESC_BANK_MAX];
 	struct htt_q_state_conf q_state;
 } __packed;
@@ -1504,6 +1589,23 @@
 	u8 payload[0];
 } __packed;
 
+#define ATH10K_10_2_TX_STATS_OFFSET	136
+#define PEER_STATS_FOR_NO_OF_PPDUS	4
+
+struct ath10k_10_2_peer_tx_stats {
+	u8 ratecode[PEER_STATS_FOR_NO_OF_PPDUS];
+	u8 success_pkts[PEER_STATS_FOR_NO_OF_PPDUS];
+	__le16 success_bytes[PEER_STATS_FOR_NO_OF_PPDUS];
+	u8 retry_pkts[PEER_STATS_FOR_NO_OF_PPDUS];
+	__le16 retry_bytes[PEER_STATS_FOR_NO_OF_PPDUS];
+	u8 failed_pkts[PEER_STATS_FOR_NO_OF_PPDUS];
+	__le16 failed_bytes[PEER_STATS_FOR_NO_OF_PPDUS];
+	u8 flags[PEER_STATS_FOR_NO_OF_PPDUS];
+	__le32 tx_duration;
+	u8 tx_ppdu_cnt;
+	u8 peer_id;
+} __packed;
+
 union htt_rx_pn_t {
 	/* WEP: 24-bit PN */
 	u32 pn24;
@@ -1521,17 +1623,14 @@
 		struct htt_ver_req ver_req;
 		struct htt_mgmt_tx_desc mgmt_tx;
 		struct htt_data_tx_desc data_tx;
-		struct htt_rx_ring_setup rx_setup;
+		struct htt_rx_ring_setup_32 rx_setup_32;
+		struct htt_rx_ring_setup_64 rx_setup_64;
 		struct htt_stats_req stats_req;
 		struct htt_oob_sync_req oob_sync_req;
 		struct htt_aggr_conf aggr_conf;
-<<<<<<< HEAD
-		struct htt_frag_desc_bank_cfg frag_desc_bank_cfg;
-=======
 		struct htt_aggr_conf_v2 aggr_conf_v2;
 		struct htt_frag_desc_bank_cfg32 frag_desc_bank_cfg32;
 		struct htt_frag_desc_bank_cfg64 frag_desc_bank_cfg64;
->>>>>>> LA.UM.9.1.R1.10.00.00.604.030
 		struct htt_tx_fetch_resp tx_fetch_resp;
 	};
 } __packed;
@@ -1589,11 +1688,18 @@
 	u16 peer_id;
 };
 
-struct ath10k_htt_txbuf {
+struct ath10k_htt_txbuf_32 {
 	struct htt_data_tx_desc_frag frags[2];
 	struct ath10k_htc_hdr htc_hdr;
 	struct htt_cmd_hdr cmd_hdr;
 	struct htt_data_tx_desc cmd_tx;
+} __packed;
+
+struct ath10k_htt_txbuf_64 {
+	struct htt_data_tx_desc_frag frags[2];
+	struct ath10k_htc_hdr htc_hdr;
+	struct htt_cmd_hdr cmd_hdr;
+	struct htt_data_tx_desc_64 cmd_tx;
 } __packed;
 
 struct ath10k_htt {
@@ -1640,7 +1746,10 @@
 		 * rx buffers the host SW provides for the MAC HW to
 		 * fill.
 		 */
-		__le32 *paddrs_ring;
+		union {
+			__le64 *paddrs_ring_64;
+			__le32 *paddrs_ring_32;
+		};
 
 		/*
 		 * Base address of ring, as a "physical" device address
@@ -1708,7 +1817,7 @@
 	/* This is used to group tx/rx completions separately and process them
 	 * in batches to reduce cache stalls
 	 */
-	struct sk_buff_head rx_compl_q;
+	struct sk_buff_head rx_msdus_q;
 	struct sk_buff_head rx_in_ord_compl_q;
 	struct sk_buff_head tx_fetch_ind_q;
 
@@ -1717,12 +1826,20 @@
 
 	struct {
 		dma_addr_t paddr;
-		struct htt_msdu_ext_desc *vaddr;
+		union {
+			struct htt_msdu_ext_desc *vaddr_desc_32;
+			struct htt_msdu_ext_desc_64 *vaddr_desc_64;
+		};
+		size_t size;
 	} frag_desc;
 
 	struct {
 		dma_addr_t paddr;
-		struct ath10k_htt_txbuf *vaddr;
+		union {
+			struct ath10k_htt_txbuf_32 *vaddr_txbuff_32;
+			struct ath10k_htt_txbuf_64 *vaddr_txbuff_64;
+		};
+		size_t size;
 	} txbuf;
 
 	struct {
@@ -1737,10 +1854,10 @@
 	} tx_q_state;
 
 	bool tx_mem_allocated;
-};
-
-<<<<<<< HEAD
-=======
+	const struct ath10k_htt_tx_ops *tx_ops;
+	const struct ath10k_htt_rx_ops *rx_ops;
+};
+
 struct ath10k_htt_tx_ops {
 	int (*htt_send_rx_ring_cfg)(struct ath10k_htt *htt);
 	int (*htt_send_frag_desc_bank_cfg)(struct ath10k_htt *htt);
@@ -1763,7 +1880,6 @@
 	void* (*htt_get_vaddr_ring)(struct ath10k_htt *htt);
 	void (*htt_reset_paddrs_ring)(struct ath10k_htt *htt, int idx);
 };
->>>>>>> LA.UM.9.1.R1.10.00.00.604.030
 #define RX_HTT_HDR_STATUS_LEN 64
 
 /* This structure layout is programmed via rx ring setup
@@ -1841,7 +1957,6 @@
 bool ath10k_htt_t2h_msg_handler(struct ath10k *ar, struct sk_buff *skb);
 int ath10k_htt_h2t_ver_req_msg(struct ath10k_htt *htt);
 int ath10k_htt_h2t_stats_req(struct ath10k_htt *htt, u8 mask, u64 cookie);
-int ath10k_htt_send_frag_desc_bank_cfg(struct ath10k_htt *htt);
 int ath10k_htt_send_rx_ring_cfg_ll(struct ath10k_htt *htt);
 int ath10k_htt_h2t_aggr_cfg_msg(struct ath10k_htt *htt,
 				u8 max_subfrms_ampdu,
@@ -1867,11 +1982,9 @@
 int ath10k_htt_tx_alloc_msdu_id(struct ath10k_htt *htt, struct sk_buff *skb);
 void ath10k_htt_tx_free_msdu_id(struct ath10k_htt *htt, u16 msdu_id);
 int ath10k_htt_mgmt_tx(struct ath10k_htt *htt, struct sk_buff *msdu);
-int ath10k_htt_tx(struct ath10k_htt *htt,
-		  enum ath10k_hw_txrx_mode txmode,
-		  struct sk_buff *msdu);
 void ath10k_htt_rx_pktlog_completion_handler(struct ath10k *ar,
 					     struct sk_buff *skb);
 int ath10k_htt_txrx_compl_task(struct ath10k *ar, int budget);
-
+void ath10k_htt_set_tx_ops(struct ath10k_htt *htt);
+void ath10k_htt_set_rx_ops(struct ath10k_htt *htt);
 #endif