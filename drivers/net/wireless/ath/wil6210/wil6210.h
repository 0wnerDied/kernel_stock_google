/*
 * Copyright (c) 2012-2017 Qualcomm Atheros, Inc.
 * Copyright (c) 2018, The Linux Foundation. All rights reserved.
 *
 * Permission to use, copy, modify, and/or distribute this software for any
 * purpose with or without fee is hereby granted, provided that the above
 * copyright notice and this permission notice appear in all copies.
 *
 * THE SOFTWARE IS PROVIDED "AS IS" AND THE AUTHOR DISCLAIMS ALL WARRANTIES
 * WITH REGARD TO THIS SOFTWARE INCLUDING ALL IMPLIED WARRANTIES OF
 * MERCHANTABILITY AND FITNESS. IN NO EVENT SHALL THE AUTHOR BE LIABLE FOR
 * ANY SPECIAL, DIRECT, INDIRECT, OR CONSEQUENTIAL DAMAGES OR ANY DAMAGES
 * WHATSOEVER RESULTING FROM LOSS OF USE, DATA OR PROFITS, WHETHER IN AN
 * ACTION OF CONTRACT, NEGLIGENCE OR OTHER TORTIOUS ACTION, ARISING OUT OF
 * OR IN CONNECTION WITH THE USE OR PERFORMANCE OF THIS SOFTWARE.
 */

#ifndef __WIL6210_H__
#define __WIL6210_H__

#include <linux/etherdevice.h>
#include <linux/netdevice.h>
#include <linux/wireless.h>
#include <net/cfg80211.h>
#include <linux/timex.h>
#include <linux/types.h>
#include <linux/irqreturn.h>
#include "wmi.h"
#include "wil_platform.h"
#include "ftm.h"
#include "fw.h"

extern bool no_fw_recovery;
extern unsigned int mtu_max;
extern unsigned short rx_ring_overflow_thrsh;
extern int agg_wsize;
extern bool rx_align_2;
extern bool rx_large_buf;
extern bool debug_fw;
extern bool disable_ap_sme;
extern bool use_rx_hw_reordering;
extern bool use_compressed_rx_status;

struct wil6210_priv;
struct wil6210_vif;
union wil_tx_desc;

#define WIL_NAME "wil6210"

#define WIL_FW_NAME_DEFAULT "wil6210.fw"
#define WIL_FW_NAME_FTM_DEFAULT "wil6210_ftm.fw"

#define WIL_FW_NAME_SPARROW_PLUS "wil6210_sparrow_plus.fw"
#define WIL_FW_NAME_FTM_SPARROW_PLUS "wil6210_sparrow_plus_ftm.fw"

#define WIL_FW_NAME_TALYN "wil6436.fw"
#define WIL_FW_NAME_FTM_TALYN "wil6436_ftm.fw"

#define WIL_BOARD_FILE_NAME "wil6210.brd" /* board & radio parameters */

#define WIL_DEFAULT_BUS_REQUEST_KBPS 128000 /* ~1Gbps */
#define WIL_MAX_BUS_REQUEST_KBPS 800000 /* ~6.1Gbps */

/* maximum number of virtual interfaces the driver supports
 * (including the main interface)
 */
#define WIL_MAX_VIFS 4

/**
 * extract bits [@b0:@b1] (inclusive) from the value @x
 * it should be @b0 <= @b1, or result is incorrect
 */
static inline u32 WIL_GET_BITS(u32 x, int b0, int b1)
{
	return (x >> b0) & ((1 << (b1 - b0 + 1)) - 1);
}

#define WIL6210_MIN_MEM_SIZE (2 * 1024 * 1024UL)
#define WIL6210_MAX_MEM_SIZE (4 * 1024 * 1024UL)

#define WIL_TX_Q_LEN_DEFAULT		(4000)
#define WIL_RX_RING_SIZE_ORDER_DEFAULT	(10)
#define WIL_TX_RING_SIZE_ORDER_DEFAULT	(12)
#define WIL_BCAST_RING_SIZE_ORDER_DEFAULT	(7)
#define WIL_BCAST_MCS0_LIMIT		(1024) /* limit for MCS0 frame size */
/* limit ring size in range [32..32k] */
#define WIL_RING_SIZE_ORDER_MIN	(5)
#define WIL_RING_SIZE_ORDER_MAX	(15)
#define WIL6210_MAX_TX_RINGS	(24) /* HW limit */
#define WIL6210_MAX_CID		(8) /* HW limit */
#define WIL6210_NAPI_BUDGET	(16) /* arbitrary */
#define WIL_MAX_AMPDU_SIZE	(64 * 1024) /* FW/HW limit */
#define WIL_MAX_AGG_WSIZE	(32) /* FW/HW limit */
#define WIL6210_MAX_STATUS_RINGS	(8)

/* Hardware offload block adds the following:
 * 26 bytes - 3-address QoS data header
 *  8 bytes - IV + EIV (for GCMP)
 *  8 bytes - SNAP
 * 16 bytes - MIC (for GCMP)
 *  4 bytes - CRC
 */
#define WIL_MAX_MPDU_OVERHEAD	(62)

struct wil_suspend_count_stats {
	unsigned long successful_suspends;
	unsigned long successful_resumes;
	unsigned long failed_suspends;
	unsigned long failed_resumes;
};

struct wil_suspend_stats {
	struct wil_suspend_count_stats r_off;
	struct wil_suspend_count_stats r_on;
	unsigned long rejected_by_device; /* only radio on */
	unsigned long rejected_by_host;
};

/* Calculate MAC buffer size for the firmware. It includes all overhead,
 * as it will go over the air, and need to be 8 byte aligned
 */
static inline u32 wil_mtu2macbuf(u32 mtu)
{
	return ALIGN(mtu + WIL_MAX_MPDU_OVERHEAD, 8);
}

/* MTU for Ethernet need to take into account 8-byte SNAP header
 * to be added when encapsulating Ethernet frame into 802.11
 */
#define WIL_MAX_ETH_MTU		(IEEE80211_MAX_DATA_LEN_DMG - 8)
/* Max supported by wil6210 value for interrupt threshold is 5sec. */
#define WIL6210_ITR_TRSH_MAX (5000000)
#define WIL6210_ITR_TX_INTERFRAME_TIMEOUT_DEFAULT (13) /* usec */
#define WIL6210_ITR_RX_INTERFRAME_TIMEOUT_DEFAULT (13) /* usec */
#define WIL6210_ITR_TX_MAX_BURST_DURATION_DEFAULT (500) /* usec */
#define WIL6210_ITR_RX_MAX_BURST_DURATION_DEFAULT (500) /* usec */
#define WIL6210_FW_RECOVERY_RETRIES	(5) /* try to recover this many times */
#define WIL6210_FW_RECOVERY_TO	msecs_to_jiffies(5000)
#define WIL6210_SCAN_TO		msecs_to_jiffies(10000)
#define WIL6210_DISCONNECT_TO_MS (2000)
#define WIL6210_RX_HIGH_TRSH_INIT		(0)
#define WIL6210_RX_HIGH_TRSH_DEFAULT \
				(1 << (WIL_RX_RING_SIZE_ORDER_DEFAULT - 3))
#define WIL_MAX_DMG_AID 254 /* for DMG only 1-254 allowed (see
			     * 802.11REVmc/D5.0, section 9.4.1.8)
			     */
/* Hardware definitions begin */

/*
 * Mapping
 * RGF File      | Host addr    |  FW addr
 *               |              |
 * user_rgf      | 0x000000     | 0x880000
 *  dma_rgf      | 0x001000     | 0x881000
 * pcie_rgf      | 0x002000     | 0x882000
 *               |              |
 */

/* Where various structures placed in host address space */
#define WIL6210_FW_HOST_OFF      (0x880000UL)

#define HOSTADDR(fwaddr)        (fwaddr - WIL6210_FW_HOST_OFF)

/*
 * Interrupt control registers block
 *
 * each interrupt controlled by the same bit in all registers
 */
struct RGF_ICR {
	u32 ICC; /* Cause Control, RW: 0 - W1C, 1 - COR */
	u32 ICR; /* Cause, W1C/COR depending on ICC */
	u32 ICM; /* Cause masked (ICR & ~IMV), W1C/COR depending on ICC */
	u32 ICS; /* Cause Set, WO */
	u32 IMV; /* Mask, RW+S/C */
	u32 IMS; /* Mask Set, write 1 to set */
	u32 IMC; /* Mask Clear, write 1 to clear */
} __packed;

/* registers - FW addresses */
#define RGF_USER_USAGE_1		(0x880004)
#define RGF_USER_USAGE_6		(0x880018)
	#define BIT_USER_OOB_MODE		BIT(31)
	#define BIT_USER_OOB_R2_MODE		BIT(30)
#define RGF_USER_USAGE_8		(0x880020)
	#define BIT_USER_PREVENT_DEEP_SLEEP	BIT(0)
	#define BIT_USER_SUPPORT_T_POWER_ON_0	BIT(1)
	#define BIT_USER_EXT_CLK		BIT(2)
#define RGF_USER_HW_MACHINE_STATE	(0x8801dc)
	#define HW_MACHINE_BOOT_DONE	(0x3fffffd)
#define RGF_USER_USER_CPU_0		(0x8801e0)
	#define BIT_USER_USER_CPU_MAN_RST	BIT(1) /* user_cpu_man_rst */
#define RGF_USER_CPU_PC			(0x8801e8)
#define RGF_USER_MAC_CPU_0		(0x8801fc)
	#define BIT_USER_MAC_CPU_MAN_RST	BIT(1) /* mac_cpu_man_rst */
#define RGF_USER_USER_SCRATCH_PAD	(0x8802bc)
#define RGF_USER_BL			(0x880A3C) /* Boot Loader */
#define RGF_USER_FW_REV_ID		(0x880a8c) /* chip revision */
#define RGF_USER_FW_CALIB_RESULT	(0x880a90) /* b0-7:result
						    * b8-15:signature
						    */
	#define CALIB_RESULT_SIGNATURE	(0x11)
#define RGF_USER_CLKS_CTL_0		(0x880abc)
	#define BIT_USER_CLKS_CAR_AHB_SW_SEL	BIT(1) /* ref clk/PLL */
	#define BIT_USER_CLKS_RST_PWGD	BIT(11) /* reset on "power good" */
#define RGF_USER_CLKS_CTL_SW_RST_VEC_0	(0x880b04)
#define RGF_USER_CLKS_CTL_SW_RST_VEC_1	(0x880b08)
#define RGF_USER_CLKS_CTL_SW_RST_VEC_2	(0x880b0c)
#define RGF_USER_CLKS_CTL_SW_RST_VEC_3	(0x880b10)
#define RGF_USER_CLKS_CTL_SW_RST_MASK_0	(0x880b14)
	#define BIT_HPAL_PERST_FROM_PAD	BIT(6)
	#define BIT_CAR_PERST_RST	BIT(7)
#define RGF_USER_USER_ICR		(0x880b4c) /* struct RGF_ICR */
	#define BIT_USER_USER_ICR_SW_INT_2	BIT(18)
#define RGF_USER_CLKS_CTL_EXT_SW_RST_VEC_0	(0x880c18)
#define RGF_USER_CLKS_CTL_EXT_SW_RST_VEC_1	(0x880c2c)
#define RGF_USER_SPARROW_M_4			(0x880c50) /* Sparrow */
	#define BIT_SPARROW_M_4_SEL_SLEEP_OR_REF	BIT(2)
#define RGF_USER_OTP_HW_RD_MACHINE_1	(0x880ce0)
	#define BIT_OTP_SIGNATURE_ERR_TALYN_MB		BIT(0)
	#define BIT_OTP_HW_SECTION_DONE_TALYN_MB	BIT(2)
	#define BIT_NO_FLASH_INDICATION			BIT(8)
#define RGF_USER_XPM_IFC_RD_TIME1	(0x880cec)
#define RGF_USER_XPM_IFC_RD_TIME2	(0x880cf0)
#define RGF_USER_XPM_IFC_RD_TIME3	(0x880cf4)
#define RGF_USER_XPM_IFC_RD_TIME4	(0x880cf8)
#define RGF_USER_XPM_IFC_RD_TIME5	(0x880cfc)
#define RGF_USER_XPM_IFC_RD_TIME6	(0x880d00)
#define RGF_USER_XPM_IFC_RD_TIME7	(0x880d04)
#define RGF_USER_XPM_IFC_RD_TIME8	(0x880d08)
#define RGF_USER_XPM_IFC_RD_TIME9	(0x880d0c)
#define RGF_USER_XPM_IFC_RD_TIME10	(0x880d10)
#define RGF_USER_XPM_RD_DOUT_SAMPLE_TIME (0x880d64)

#define RGF_DMA_EP_TX_ICR		(0x881bb4) /* struct RGF_ICR */
	#define BIT_DMA_EP_TX_ICR_TX_DONE	BIT(0)
	#define BIT_DMA_EP_TX_ICR_TX_DONE_N(n)	BIT(n+1) /* n = [0..23] */
#define RGF_DMA_EP_RX_ICR		(0x881bd0) /* struct RGF_ICR */
	#define BIT_DMA_EP_RX_ICR_RX_DONE	BIT(0)
	#define BIT_DMA_EP_RX_ICR_RX_HTRSH	BIT(1)
#define RGF_DMA_EP_MISC_ICR		(0x881bec) /* struct RGF_ICR */
	#define BIT_DMA_EP_MISC_ICR_RX_HTRSH	BIT(0)
	#define BIT_DMA_EP_MISC_ICR_TX_NO_ACT	BIT(1)
	#define BIT_DMA_EP_MISC_ICR_HALP	BIT(27)
	#define BIT_DMA_EP_MISC_ICR_FW_INT(n)	BIT(28+n) /* n = [0..3] */

/* Legacy interrupt moderation control (before Sparrow v2)*/
#define RGF_DMA_ITR_CNT_TRSH		(0x881c5c)
#define RGF_DMA_ITR_CNT_DATA		(0x881c60)
#define RGF_DMA_ITR_CNT_CRL		(0x881c64)
	#define BIT_DMA_ITR_CNT_CRL_EN		BIT(0)
	#define BIT_DMA_ITR_CNT_CRL_EXT_TICK	BIT(1)
	#define BIT_DMA_ITR_CNT_CRL_FOREVER	BIT(2)
	#define BIT_DMA_ITR_CNT_CRL_CLR		BIT(3)
	#define BIT_DMA_ITR_CNT_CRL_REACH_TRSH	BIT(4)

/* Offload control (Sparrow B0+) */
#define RGF_DMA_OFUL_NID_0		(0x881cd4)
	#define BIT_DMA_OFUL_NID_0_RX_EXT_TR_EN		BIT(0)
	#define BIT_DMA_OFUL_NID_0_TX_EXT_TR_EN		BIT(1)
	#define BIT_DMA_OFUL_NID_0_RX_EXT_A3_SRC	BIT(2)
	#define BIT_DMA_OFUL_NID_0_TX_EXT_A3_SRC	BIT(3)

/* New (sparrow v2+) interrupt moderation control */
#define RGF_DMA_ITR_TX_DESQ_NO_MOD		(0x881d40)
#define RGF_DMA_ITR_TX_CNT_TRSH			(0x881d34)
#define RGF_DMA_ITR_TX_CNT_DATA			(0x881d38)
#define RGF_DMA_ITR_TX_CNT_CTL			(0x881d3c)
	#define BIT_DMA_ITR_TX_CNT_CTL_EN		BIT(0)
	#define BIT_DMA_ITR_TX_CNT_CTL_EXT_TIC_SEL	BIT(1)
	#define BIT_DMA_ITR_TX_CNT_CTL_FOREVER		BIT(2)
	#define BIT_DMA_ITR_TX_CNT_CTL_CLR		BIT(3)
	#define BIT_DMA_ITR_TX_CNT_CTL_REACHED_TRESH	BIT(4)
	#define BIT_DMA_ITR_TX_CNT_CTL_CROSS_EN		BIT(5)
	#define BIT_DMA_ITR_TX_CNT_CTL_FREE_RUNNIG	BIT(6)
#define RGF_DMA_ITR_TX_IDL_CNT_TRSH			(0x881d60)
#define RGF_DMA_ITR_TX_IDL_CNT_DATA			(0x881d64)
#define RGF_DMA_ITR_TX_IDL_CNT_CTL			(0x881d68)
	#define BIT_DMA_ITR_TX_IDL_CNT_CTL_EN			BIT(0)
	#define BIT_DMA_ITR_TX_IDL_CNT_CTL_EXT_TIC_SEL		BIT(1)
	#define BIT_DMA_ITR_TX_IDL_CNT_CTL_FOREVER		BIT(2)
	#define BIT_DMA_ITR_TX_IDL_CNT_CTL_CLR			BIT(3)
	#define BIT_DMA_ITR_TX_IDL_CNT_CTL_REACHED_TRESH	BIT(4)
#define RGF_DMA_ITR_RX_DESQ_NO_MOD		(0x881d50)
#define RGF_DMA_ITR_RX_CNT_TRSH			(0x881d44)
#define RGF_DMA_ITR_RX_CNT_DATA			(0x881d48)
#define RGF_DMA_ITR_RX_CNT_CTL			(0x881d4c)
	#define BIT_DMA_ITR_RX_CNT_CTL_EN		BIT(0)
	#define BIT_DMA_ITR_RX_CNT_CTL_EXT_TIC_SEL	BIT(1)
	#define BIT_DMA_ITR_RX_CNT_CTL_FOREVER		BIT(2)
	#define BIT_DMA_ITR_RX_CNT_CTL_CLR		BIT(3)
	#define BIT_DMA_ITR_RX_CNT_CTL_REACHED_TRESH	BIT(4)
	#define BIT_DMA_ITR_RX_CNT_CTL_CROSS_EN		BIT(5)
	#define BIT_DMA_ITR_RX_CNT_CTL_FREE_RUNNIG	BIT(6)
#define RGF_DMA_ITR_RX_IDL_CNT_TRSH			(0x881d54)
#define RGF_DMA_ITR_RX_IDL_CNT_DATA			(0x881d58)
#define RGF_DMA_ITR_RX_IDL_CNT_CTL			(0x881d5c)
	#define BIT_DMA_ITR_RX_IDL_CNT_CTL_EN			BIT(0)
	#define BIT_DMA_ITR_RX_IDL_CNT_CTL_EXT_TIC_SEL		BIT(1)
	#define BIT_DMA_ITR_RX_IDL_CNT_CTL_FOREVER		BIT(2)
	#define BIT_DMA_ITR_RX_IDL_CNT_CTL_CLR			BIT(3)
	#define BIT_DMA_ITR_RX_IDL_CNT_CTL_REACHED_TRESH	BIT(4)

#define RGF_DMA_PSEUDO_CAUSE		(0x881c68)
#define RGF_DMA_PSEUDO_CAUSE_MASK_SW	(0x881c6c)
#define RGF_DMA_PSEUDO_CAUSE_MASK_FW	(0x881c70)
	#define BIT_DMA_PSEUDO_CAUSE_RX		BIT(0)
	#define BIT_DMA_PSEUDO_CAUSE_TX		BIT(1)
	#define BIT_DMA_PSEUDO_CAUSE_MISC	BIT(2)

#define RGF_HP_CTRL			(0x88265c)
#define RGF_PAL_UNIT_ICR		(0x88266c) /* struct RGF_ICR */
#define RGF_PCIE_LOS_COUNTER_CTL	(0x882dc4)

/* MAC timer, usec, for packet lifetime */
#define RGF_MAC_MTRL_COUNTER_0		(0x886aa8)

#define RGF_CAF_ICR			(0x88946c) /* struct RGF_ICR */
#define RGF_CAF_OSC_CONTROL		(0x88afa4)
	#define BIT_CAF_OSC_XTAL_EN		BIT(0)
#define RGF_CAF_PLL_LOCK_STATUS		(0x88afec)
	#define BIT_CAF_OSC_DIG_XTAL_STABLE	BIT(0)

#define RGF_OTP_QC_SECURED		(0x8a0038)
	#define BIT_BOOT_FROM_ROM		BIT(31)

/* eDMA */
#define RGF_INT_COUNT_ON_SPECIAL_EVT	(0x8b62d8)

#define RGF_INT_CTRL_INT_GEN_CFG_0	(0x8bc000)
#define RGF_INT_CTRL_INT_GEN_CFG_1	(0x8bc004)
#define RGF_INT_GEN_TIME_UNIT_LIMIT	(0x8bc0c8)

#define RGF_INT_GEN_CTRL		(0x8bc0ec)
	#define BIT_CONTROL_0			BIT(0)

/* eDMA status interrupts */
#define RGF_INT_GEN_RX_ICR		(0x8bc0f4)
	#define BIT_RX_STATUS_IRQ BIT(WIL_RX_STATUS_IRQ_IDX)
#define RGF_INT_GEN_TX_ICR		(0x8bc110)
	#define BIT_TX_STATUS_IRQ BIT(WIL_TX_STATUS_IRQ_IDX)
#define RGF_INT_CTRL_RX_INT_MASK	(0x8bc12c)
#define RGF_INT_CTRL_TX_INT_MASK	(0x8bc130)

#define RGF_INT_GEN_IDLE_TIME_LIMIT	(0x8bc134)

#define USER_EXT_USER_PMU_3		(0x88d00c)
	#define BIT_PMU_DEVICE_RDY		BIT(0)

#define RGF_USER_JTAG_DEV_ID	(0x880b34) /* device ID */
	#define JTAG_DEV_ID_SPARROW	(0x2632072f)
	#define JTAG_DEV_ID_TALYN	(0x7e0e1)
	#define JTAG_DEV_ID_TALYN_MB	(0x1007e0e1)

#define RGF_USER_REVISION_ID		(0x88afe4)
#define RGF_USER_REVISION_ID_MASK	(3)
	#define REVISION_ID_SPARROW_B0	(0x0)
	#define REVISION_ID_SPARROW_D0	(0x3)

#define RGF_OTP_MAC_TALYN_MB		(0x8a0304)
#define RGF_OTP_MAC			(0x8a0620)

/* Talyn-MB */
#define RGF_USER_USER_CPU_0_TALYN_MB	(0x8c0138)
#define RGF_USER_MAC_CPU_0_TALYN_MB	(0x8c0154)

/* crash codes for FW/Ucode stored here */

/* ASSERT RGFs */
#define SPARROW_RGF_FW_ASSERT_CODE	(0x91f020)
#define SPARROW_RGF_UCODE_ASSERT_CODE	(0x91f028)
#define TALYN_RGF_FW_ASSERT_CODE	(0xa37020)
#define TALYN_RGF_UCODE_ASSERT_CODE	(0xa37028)

enum {
	HW_VER_UNKNOWN,
	HW_VER_SPARROW_B0, /* REVISION_ID_SPARROW_B0 */
	HW_VER_SPARROW_D0, /* REVISION_ID_SPARROW_D0 */
	HW_VER_TALYN,	/* JTAG_DEV_ID_TALYN */
	HW_VER_TALYN_MB	/* JTAG_DEV_ID_TALYN_MB */
};

/* popular locations */
#define RGF_MBOX   RGF_USER_USER_SCRATCH_PAD
#define HOST_MBOX   HOSTADDR(RGF_MBOX)
#define SW_INT_MBOX BIT_USER_USER_ICR_SW_INT_2

/* ISR register bits */
#define ISR_MISC_FW_READY	BIT_DMA_EP_MISC_ICR_FW_INT(0)
#define ISR_MISC_MBOX_EVT	BIT_DMA_EP_MISC_ICR_FW_INT(1)
#define ISR_MISC_FW_ERROR	BIT_DMA_EP_MISC_ICR_FW_INT(3)

#define WIL_DATA_COMPLETION_TO_MS 200

/* Hardware definitions end */
#define SPARROW_FW_MAPPING_TABLE_SIZE 10
#define TALYN_FW_MAPPING_TABLE_SIZE 13
#define TALYN_MB_FW_MAPPING_TABLE_SIZE 19
#define MAX_FW_MAPPING_TABLE_SIZE 19
<<<<<<< HEAD
=======

/* Common representation of physical address in wil ring */
struct wil_ring_dma_addr {
	__le32 addr_low;
	__le16 addr_high;
} __packed;
>>>>>>> 452becbf

struct fw_map {
	u32 from; /* linker address - from, inclusive */
	u32 to;   /* linker address - to, exclusive */
	u32 host; /* PCI/Host address - BAR0 + 0x880000 */
	const char *name; /* for debugfs */
	bool fw; /* true if FW mapping, false if UCODE mapping */
};

/* array size should be in sync with actual definition in the wmi.c */
extern const struct fw_map sparrow_fw_mapping[SPARROW_FW_MAPPING_TABLE_SIZE];
extern const struct fw_map sparrow_d0_mac_rgf_ext;
extern const struct fw_map talyn_fw_mapping[TALYN_FW_MAPPING_TABLE_SIZE];
extern const struct fw_map talyn_mb_fw_mapping[TALYN_MB_FW_MAPPING_TABLE_SIZE];
extern struct fw_map fw_mapping[MAX_FW_MAPPING_TABLE_SIZE];

/**
 * mk_cidxtid - construct @cidxtid field
 * @cid: CID value
 * @tid: TID value
 *
 * @cidxtid field encoded as bits 0..3 - CID; 4..7 - TID
 */
static inline u8 mk_cidxtid(u8 cid, u8 tid)
{
	return ((tid & 0xf) << 4) | (cid & 0xf);
}

/**
 * parse_cidxtid - parse @cidxtid field
 * @cid: store CID value here
 * @tid: store TID value here
 *
 * @cidxtid field encoded as bits 0..3 - CID; 4..7 - TID
 */
static inline void parse_cidxtid(u8 cidxtid, u8 *cid, u8 *tid)
{
	*cid = cidxtid & 0xf;
	*tid = (cidxtid >> 4) & 0xf;
}

struct wil6210_mbox_ring {
	u32 base;
	u16 entry_size; /* max. size of mbox entry, incl. all headers */
	u16 size;
	u32 tail;
	u32 head;
} __packed;

struct wil6210_mbox_ring_desc {
	__le32 sync;
	__le32 addr;
} __packed;

/* at HOST_OFF_WIL6210_MBOX_CTL */
struct wil6210_mbox_ctl {
	struct wil6210_mbox_ring tx;
	struct wil6210_mbox_ring rx;
} __packed;

struct wil6210_mbox_hdr {
	__le16 seq;
	__le16 len; /* payload, bytes after this header */
	__le16 type;
	u8 flags;
	u8 reserved;
} __packed;

#define WIL_MBOX_HDR_TYPE_WMI (0)

/* max. value for wil6210_mbox_hdr.len */
#define MAX_MBOXITEM_SIZE   (240)

struct pending_wmi_event {
	struct list_head list;
	struct {
		struct wil6210_mbox_hdr hdr;
		struct wmi_cmd_hdr wmi;
		u8 data[0];
	} __packed event;
};

enum { /* for wil_ctx.mapped_as */
	wil_mapped_as_none = 0,
	wil_mapped_as_single = 1,
	wil_mapped_as_page = 2,
};

/**
 * struct wil_ctx - software context for ring descriptor
 */
struct wil_ctx {
	struct sk_buff *skb;
	u8 nr_frags;
	u8 mapped_as;
};

struct wil_desc_ring_rx_swtail { /* relevant for enhanced DMA only */
	u32 *va;
	dma_addr_t pa;
};

/**
 * A general ring structure, used for RX and TX.
 * In legacy DMA it represents the vring,
 * In enahnced DMA it represents the descriptor ring (vrings are handled by FW)
 */
struct wil_ring {
	dma_addr_t pa;
	volatile union wil_ring_desc *va;
	u16 size; /* number of wil_ring_desc elements */
	u32 swtail;
	u32 swhead;
	u32 hwtail; /* write here to inform hw */
	struct wil_ctx *ctx; /* ctx[size] - software context */
	struct wil_desc_ring_rx_swtail edma_rx_swtail;
	bool is_rx;
};

/**
 * Additional data for Rx ring.
 * Used for enhanced DMA RX chaining.
 */
struct wil_ring_rx_data {
	/* the skb being assembled */
	struct sk_buff *skb;
	/* true if we are skipping a bad fragmented packet */
	bool skipping;
};

/**
 * Status ring structure, used for enhanced DMA completions for RX and TX.
 */
struct wil_status_ring {
	dma_addr_t pa;
	void *va; /* pointer to ring_[tr]x_status elements */
	u16 size; /* number of status elements */
	size_t elem_size; /* status element size in bytes */
	u32 swhead;
	u32 hwtail; /* write here to inform hw */
	bool is_rx;
	u8 desc_rdy_pol; /* Expected descriptor ready bit polarity */
	struct wil_ring_rx_data rx_data;
};

/**
 * struct tx_rx_ops - different TX/RX ops for legacy and enhanced
 * DMA flow
 */
struct wil_txrx_ops {
	void (*configure_interrupt_moderation)(struct wil6210_priv *wil);
	/* TX ops */
	int (*ring_init_tx)(struct wil6210_vif *vif, int ring_id,
			    int size, int cid, int tid);
	void (*ring_fini_tx)(struct wil6210_priv *wil, struct wil_ring *ring);
	int (*ring_init_bcast)(struct wil6210_vif *vif, int id, int size);
	int (*tx_init)(struct wil6210_priv *wil);
	void (*tx_fini)(struct wil6210_priv *wil);
	int (*tx_desc_map)(union wil_tx_desc *desc, dma_addr_t pa,
			   u32 len, int ring_index);
	void (*tx_desc_unmap)(struct device *dev,
			      union wil_tx_desc *desc,
			      struct wil_ctx *ctx);
	int (*tx_ring_tso)(struct wil6210_priv *wil, struct wil6210_vif *vif,
			   struct wil_ring *ring, struct sk_buff *skb);
	irqreturn_t (*irq_tx)(int irq, void *cookie);
	/* RX ops */
	int (*rx_init)(struct wil6210_priv *wil, u16 ring_size);
	void (*rx_fini)(struct wil6210_priv *wil);
	int (*wmi_addba_rx_resp)(struct wil6210_priv *wil, u8 mid, u8 cid,
				 u8 tid, u8 token, u16 status, bool amsdu,
				 u16 agg_wsize, u16 timeout);
	void (*get_reorder_params)(struct sk_buff *skb, int *tid, int *cid,
				   int *mid, u16 *seq, int *mcast);
	void (*get_netif_rx_params)(struct sk_buff *skb,
				    int *cid, int *security);
	int (*rx_crypto_check)(struct wil6210_priv *wil, struct sk_buff *skb);
	bool (*is_rx_idle)(struct wil6210_priv *wil);
	irqreturn_t (*irq_rx)(int irq, void *cookie);
};

/**
 * Additional data for Tx ring
 */
struct wil_ring_tx_data {
	bool dot1x_open;
	int enabled;
	cycles_t idle, last_idle, begin;
	u8 agg_wsize; /* agreed aggregation window, 0 - no agg */
	u16 agg_timeout;
	u8 agg_amsdu;
	bool addba_in_progress; /* if set, agg_xxx is for request in progress */
	u8 mid;
	spinlock_t lock;
};

enum { /* for wil6210_priv.status */
	wil_status_fwready = 0, /* FW operational */
	wil_status_dontscan,
	wil_status_mbox_ready, /* MBOX structures ready */
	wil_status_irqen, /* interrupts enabled - for debug */
	wil_status_napi_en, /* NAPI enabled protected by wil->mutex */
	wil_status_resetting, /* reset in progress */
	wil_status_suspending, /* suspend in progress */
	wil_status_suspended, /* suspend completed, device is suspended */
	wil_status_resuming, /* resume in progress */
	wil_status_collecting_dumps, /* crashdump collection in progress */
	wil_status_last /* keep last */
};

struct pci_dev;

/**
 * struct tid_ampdu_rx - TID aggregation information (Rx).
 *
 * @reorder_buf: buffer to reorder incoming aggregated MPDUs
 * @reorder_time: jiffies when skb was added
 * @session_timer: check if peer keeps Tx-ing on the TID (by timeout value)
 * @reorder_timer: releases expired frames from the reorder buffer.
 * @last_rx: jiffies of last rx activity
 * @head_seq_num: head sequence number in reordering buffer.
 * @stored_mpdu_num: number of MPDUs in reordering buffer
 * @ssn: Starting Sequence Number expected to be aggregated.
 * @buf_size: buffer size for incoming A-MPDUs
 * @timeout: reset timer value (in TUs).
 * @ssn_last_drop: SSN of the last dropped frame
 * @total: total number of processed incoming frames
 * @drop_dup: duplicate frames dropped for this reorder buffer
 * @drop_old: old frames dropped for this reorder buffer
 * @dialog_token: dialog token for aggregation session
 * @first_time: true when this buffer used 1-st time
 */
struct wil_tid_ampdu_rx {
	struct sk_buff **reorder_buf;
	unsigned long *reorder_time;
	struct timer_list session_timer;
	struct timer_list reorder_timer;
	unsigned long last_rx;
	u16 head_seq_num;
	u16 stored_mpdu_num;
	u16 ssn;
	u16 buf_size;
	u16 timeout;
	u16 ssn_last_drop;
	unsigned long long total; /* frames processed */
	unsigned long long drop_dup;
	unsigned long long drop_old;
	u8 dialog_token;
	bool first_time; /* is it 1-st time this buffer used? */
};

/**
 * struct wil_tid_crypto_rx_single - TID crypto information (Rx).
 *
 * @pn: GCMP PN for the session
 * @key_set: valid key present
 */
struct wil_tid_crypto_rx_single {
	u8 pn[IEEE80211_GCMP_PN_LEN];
	bool key_set;
};

struct wil_tid_crypto_rx {
	struct wil_tid_crypto_rx_single key_id[4];
};

struct wil_p2p_info {
	struct ieee80211_channel listen_chan;
	u8 discovery_started;
	u64 cookie;
	struct wireless_dev *pending_listen_wdev;
	unsigned int listen_duration;
	struct timer_list discovery_timer; /* listen/search duration */
	struct work_struct discovery_expired_work; /* listen/search expire */
	struct work_struct delayed_listen_work; /* listen after scan done */
};

enum wil_sta_status {
	wil_sta_unused = 0,
	wil_sta_conn_pending = 1,
	wil_sta_connected = 2,
};

#define WIL_STA_TID_NUM (16)
#define WIL_MCS_MAX (12) /* Maximum MCS supported */

struct wil_net_stats {
	unsigned long	rx_packets;
	unsigned long	tx_packets;
	unsigned long	rx_bytes;
	unsigned long	tx_bytes;
	unsigned long	tx_errors;
	unsigned long	rx_dropped;
	unsigned long	rx_non_data_frame;
	unsigned long	rx_short_frame;
	unsigned long	rx_large_frame;
	unsigned long	rx_replay;
	unsigned long	rx_mic_error; /* eDMA specific */
	unsigned long	rx_key_error; /* eDMA specific */
	unsigned long	rx_amsdu_error; /* eDMA specific */
	u16 last_mcs_rx;
	u64 rx_per_mcs[WIL_MCS_MAX + 1];
};

/**
 * struct wil_sta_info - data for peer
 *
 * Peer identified by its CID (connection ID)
 * NIC performs beam forming for each peer;
 * if no beam forming done, frame exchange is not
 * possible.
 */
struct wil_sta_info {
	u8 addr[ETH_ALEN];
	u8 mid;
	enum wil_sta_status status;
	struct wil_net_stats stats;
	/* Rx BACK */
	struct wil_tid_ampdu_rx *tid_rx[WIL_STA_TID_NUM];
	spinlock_t tid_rx_lock; /* guarding tid_rx array */
	unsigned long tid_rx_timer_expired[BITS_TO_LONGS(WIL_STA_TID_NUM)];
	unsigned long tid_rx_stop_requested[BITS_TO_LONGS(WIL_STA_TID_NUM)];
	struct wil_tid_crypto_rx tid_crypto_rx[WIL_STA_TID_NUM];
	struct wil_tid_crypto_rx group_crypto_rx;
	u8 aid; /* 1-254; 0 if unknown/not reported */
	bool fst_link_loss;
};

enum {
	fw_recovery_idle = 0,
	fw_recovery_pending = 1,
	fw_recovery_running = 2,
};

enum {
	hw_capa_no_flash,
	hw_capa_last
};

struct wil_probe_client_req {
	struct list_head list;
	u64 cookie;
	u8 cid;
};

struct pmc_ctx {
	/* alloc, free, and read operations must own the lock */
	struct mutex		lock;
	struct vring_tx_desc	*pring_va;
	dma_addr_t		pring_pa;
	struct desc_alloc_info  *descriptors;
	int			last_cmd_status;
	int			num_descriptors;
	int			descriptor_size;
};

struct wil_halp {
	struct mutex		lock; /* protect halp ref_cnt */
	unsigned int		ref_cnt;
	struct completion	comp;
};

struct wil_blob_wrapper {
	struct wil6210_priv *wil;
	struct debugfs_blob_wrapper blob;
};

#define WIL_LED_MAX_ID			(2)
#define WIL_LED_INVALID_ID		(0xF)
#define WIL_LED_BLINK_ON_SLOW_MS	(300)
#define WIL_LED_BLINK_OFF_SLOW_MS	(300)
#define WIL_LED_BLINK_ON_MED_MS		(200)
#define WIL_LED_BLINK_OFF_MED_MS	(200)
#define WIL_LED_BLINK_ON_FAST_MS	(100)
#define WIL_LED_BLINK_OFF_FAST_MS	(100)
enum {
	WIL_LED_TIME_SLOW = 0,
	WIL_LED_TIME_MED,
	WIL_LED_TIME_FAST,
	WIL_LED_TIME_LAST,
};

struct blink_on_off_time {
	u32 on_ms;
	u32 off_ms;
};

struct wil_debugfs_iomem_data {
	void *offset;
	struct wil6210_priv *wil;
};

struct wil_debugfs_data {
	struct wil_debugfs_iomem_data *data_arr;
	int iomem_data_count;
};

extern struct blink_on_off_time led_blink_time[WIL_LED_TIME_LAST];
extern u8 led_id;
extern u8 led_polarity;

enum wil6210_vif_status {
	wil_vif_fwconnecting,
	wil_vif_fwconnected,
	wil_vif_status_last /* keep last */
};

struct wil6210_vif {
	struct wireless_dev wdev;
	struct net_device *ndev;
	struct wil6210_priv *wil;
	u8 mid;
	DECLARE_BITMAP(status, wil_vif_status_last);
	u32 privacy; /* secure connection? */
	u16 channel; /* relevant in AP mode */
	u8 hidden_ssid; /* relevant in AP mode */
	u32 ap_isolate; /* no intra-BSS communication */
	bool pbss;
	int bcast_ring;
	struct cfg80211_bss *bss; /* connected bss, relevant in STA mode */
	int locally_generated_disc; /* relevant in STA mode */
	struct timer_list connect_timer;
	struct work_struct disconnect_worker;
	/* scan */
	struct cfg80211_scan_request *scan_request;
	struct timer_list scan_timer; /* detect scan timeout */
	struct wil_p2p_info p2p;
	/* fine timing measurement */
	struct wil_ftm_priv ftm;
	/* keep alive */
	struct list_head probe_client_pending;
	struct mutex probe_client_mutex; /* protect @probe_client_pending */
	struct work_struct probe_client_worker;
	int net_queue_stopped; /* netif_tx_stop_all_queues invoked */
};

/**
 * RX buffer allocated for enhanced DMA RX descriptors
 */
struct wil_rx_buff {
	struct sk_buff *skb;
	struct list_head list;
	int id;
};

/**
 * During Rx completion processing, the driver extracts a buffer ID which
 * is used as an index to the rx_buff_mgmt.buff_arr array and then the SKB
 * is given to the network stack and the buffer is moved from the 'active'
 * list to the 'free' list.
 * During Rx refill, SKBs are attached to free buffers and moved to the
 * 'active' list.
 */
struct wil_rx_buff_mgmt {
	struct wil_rx_buff *buff_arr;
	size_t size; /* number of items in buff_arr */
	struct list_head active;
	struct list_head free;
	unsigned long free_list_empty_cnt; /* statistics */
};

struct wil6210_priv {
	struct pci_dev *pdev;
	u32 bar_size;
	struct wiphy *wiphy;
	struct net_device *main_ndev;
	void __iomem *csr;
	DECLARE_BITMAP(status, wil_status_last);
	u8 fw_version[ETHTOOL_FWVERS_LEN];
	u32 hw_version;
	u8 chip_revision;
	const char *hw_name;
	const char *wil_fw_name;
	char *board_file;
	u32 brd_file_addr;
	u32 brd_file_max_size;
	DECLARE_BITMAP(hw_capa, hw_capa_last);
	DECLARE_BITMAP(fw_capabilities, WMI_FW_CAPABILITY_MAX);
	DECLARE_BITMAP(platform_capa, WIL_PLATFORM_CAPA_MAX);
	u32 recovery_count; /* num of FW recovery attempts in a short time */
	u32 recovery_state; /* FW recovery state machine */
	unsigned long last_fw_recovery; /* jiffies of last fw recovery */
	wait_queue_head_t wq; /* for all wait_event() use */
	u8 max_vifs; /* maximum number of interfaces, including main */
	struct wil6210_vif *vifs[WIL_MAX_VIFS];
	struct mutex vif_mutex; /* protects access to VIF entries */
	atomic_t connected_vifs;
	/* profile */
	struct cfg80211_chan_def monitor_chandef;
	u32 monitor_flags;
	int sinfo_gen;
	/* interrupt moderation */
	u32 tx_max_burst_duration;
	u32 tx_interframe_timeout;
	u32 rx_max_burst_duration;
	u32 rx_interframe_timeout;
	/* cached ISR registers */
	u32 isr_misc;
	/* mailbox related */
	struct mutex wmi_mutex;
	struct wil6210_mbox_ctl mbox_ctl;
	struct completion wmi_ready;
	struct completion wmi_call;
	u16 wmi_seq;
	u16 reply_id; /**< wait for this WMI event */
	u8 reply_mid;
	void *reply_buf;
	u16 reply_size;
	struct workqueue_struct *wmi_wq; /* for deferred calls */
	struct work_struct wmi_event_worker;
	struct workqueue_struct *wq_service;
	struct work_struct fw_error_worker;	/* for FW error recovery */
	struct list_head pending_wmi_ev;
	/*
	 * protect pending_wmi_ev
	 * - fill in IRQ from wil6210_irq_misc,
	 * - consumed in thread by wmi_event_worker
	 */
	spinlock_t wmi_ev_lock;
	spinlock_t net_queue_lock; /* guarding stop/wake netif queue */
	struct napi_struct napi_rx;
	struct napi_struct napi_tx;
	struct net_device napi_ndev; /* dummy net_device serving all VIFs */

	/* DMA related */
	struct wil_ring ring_rx;
	unsigned int rx_buf_len;
	struct wil_ring ring_tx[WIL6210_MAX_TX_RINGS];
	struct wil_ring_tx_data ring_tx_data[WIL6210_MAX_TX_RINGS];
	struct wil_status_ring srings[WIL6210_MAX_STATUS_RINGS];
	u8 num_rx_status_rings;
	int tx_sring_idx;
	u8 ring2cid_tid[WIL6210_MAX_TX_RINGS][2]; /* [0] - CID, [1] - TID */
	struct wil_sta_info sta[WIL6210_MAX_CID];
	u32 ring_idle_trsh; /* HW fetches up to 16 descriptors at once  */
	u32 dma_addr_size; /* indicates dma addr size */
	struct wil_rx_buff_mgmt rx_buff_mgmt;
	bool use_enhanced_dma_hw;
	struct wil_txrx_ops txrx_ops;

	struct mutex mutex; /* for wil6210_priv access in wil_{up|down} */
	/* statistics */
	atomic_t isr_count_rx, isr_count_tx;
	/* debugfs */
	struct dentry *debug;
	struct wil_blob_wrapper blobs[MAX_FW_MAPPING_TABLE_SIZE];
	u8 discovery_mode;
	u8 abft_len;
	u8 wakeup_trigger;
	struct wil_suspend_stats suspend_stats;
	struct wil_debugfs_data dbg_data;

	void *platform_handle;
	struct wil_platform_ops platform_ops;
	bool keep_radio_on_during_sleep;

	struct pmc_ctx pmc;

	u8 p2p_dev_started;

	/* P2P_DEVICE vif */
	struct wireless_dev *p2p_wdev;
	struct wireless_dev *radio_wdev;

	/* High Access Latency Policy voting */
	struct wil_halp halp;

	enum wmi_ps_profile_type ps_profile;

	int fw_calib_result;
	bool tt_data_set;
	struct wmi_tt_data tt_data;
	struct {
		bool enabled;
		short omni;
		short direct;
	} snr_thresh;

#ifdef CONFIG_PM
#ifdef CONFIG_PM_SLEEP
	struct notifier_block pm_notify;
#endif /* CONFIG_PM_SLEEP */
#endif /* CONFIG_PM */

	bool suspend_resp_rcvd;
	bool suspend_resp_comp;
	u32 bus_request_kbps;
	u32 bus_request_kbps_pre_suspend;

	u32 rgf_fw_assert_code_addr;
	u32 rgf_ucode_assert_code_addr;
	u32 iccm_base;

	bool secured_boot;
	u8 boot_config;
};

#define wil_to_wiphy(i) (i->wiphy)
#define wil_to_dev(i) (wiphy_dev(wil_to_wiphy(i)))
#define wiphy_to_wil(w) (struct wil6210_priv *)(wiphy_priv(w))
#define wdev_to_wil(w) (struct wil6210_priv *)(wdev_priv(w))
#define ndev_to_wil(n) (wdev_to_wil(n->ieee80211_ptr))
#define ndev_to_vif(n) (struct wil6210_vif *)(netdev_priv(n))
#define vif_to_wil(v) (v->wil)
#define vif_to_ndev(v) (v->ndev)
#define vif_to_wdev(v) (&v->wdev)

static inline struct wil6210_vif *wdev_to_vif(struct wil6210_priv *wil,
					      struct wireless_dev *wdev)
{
	/* main interface is shared with P2P device */
	if (wdev == wil->p2p_wdev)
		return ndev_to_vif(wil->main_ndev);
	else
		return container_of(wdev, struct wil6210_vif, wdev);
}

static inline struct wireless_dev *
vif_to_radio_wdev(struct wil6210_priv *wil, struct wil6210_vif *vif)
{
	/* main interface is shared with P2P device */
	if (vif->mid)
		return vif_to_wdev(vif);
	else
		return wil->radio_wdev;
}

__printf(2, 3)
void wil_dbg_trace(struct wil6210_priv *wil, const char *fmt, ...);
__printf(2, 3)
void __wil_err(struct wil6210_priv *wil, const char *fmt, ...);
__printf(2, 3)
void __wil_err_ratelimited(struct wil6210_priv *wil, const char *fmt, ...);
__printf(2, 3)
void __wil_info(struct wil6210_priv *wil, const char *fmt, ...);
__printf(2, 3)
void wil_dbg_ratelimited(const struct wil6210_priv *wil, const char *fmt, ...);
#define wil_dbg(wil, fmt, arg...) do { \
	netdev_dbg(wil->main_ndev, fmt, ##arg); \
	wil_dbg_trace(wil, fmt, ##arg); \
} while (0)

#define wil_dbg_irq(wil, fmt, arg...) wil_dbg(wil, "DBG[ IRQ]" fmt, ##arg)
#define wil_dbg_txrx(wil, fmt, arg...) wil_dbg(wil, "DBG[TXRX]" fmt, ##arg)
#define wil_dbg_wmi(wil, fmt, arg...) wil_dbg(wil, "DBG[ WMI]" fmt, ##arg)
#define wil_dbg_misc(wil, fmt, arg...) wil_dbg(wil, "DBG[MISC]" fmt, ##arg)
#define wil_dbg_pm(wil, fmt, arg...) wil_dbg(wil, "DBG[ PM ]" fmt, ##arg)
#define wil_err(wil, fmt, arg...) __wil_err(wil, "%s: " fmt, __func__, ##arg)
#define wil_info(wil, fmt, arg...) __wil_info(wil, "%s: " fmt, __func__, ##arg)
#define wil_err_ratelimited(wil, fmt, arg...) \
	__wil_err_ratelimited(wil, "%s: " fmt, __func__, ##arg)

/* target operations */
/* register read */
static inline u32 wil_r(struct wil6210_priv *wil, u32 reg)
{
	return readl(wil->csr + HOSTADDR(reg));
}

/* register write. wmb() to make sure it is completed */
static inline void wil_w(struct wil6210_priv *wil, u32 reg, u32 val)
{
	writel(val, wil->csr + HOSTADDR(reg));
	wmb(); /* wait for write to propagate to the HW */
}

/* register set = read, OR, write */
static inline void wil_s(struct wil6210_priv *wil, u32 reg, u32 val)
{
	wil_w(wil, reg, wil_r(wil, reg) | val);
}

/* register clear = read, AND with inverted, write */
static inline void wil_c(struct wil6210_priv *wil, u32 reg, u32 val)
{
	wil_w(wil, reg, wil_r(wil, reg) & ~val);
}

#if defined(CONFIG_DYNAMIC_DEBUG)
#define wil_hex_dump_txrx(prefix_str, prefix_type, rowsize,	\
			  groupsize, buf, len, ascii)		\
			  print_hex_dump_debug("DBG[TXRX]" prefix_str,\
					 prefix_type, rowsize,	\
					 groupsize, buf, len, ascii)

#define wil_hex_dump_wmi(prefix_str, prefix_type, rowsize,	\
			 groupsize, buf, len, ascii)		\
			 print_hex_dump_debug("DBG[ WMI]" prefix_str,\
					prefix_type, rowsize,	\
					groupsize, buf, len, ascii)

#define wil_hex_dump_misc(prefix_str, prefix_type, rowsize,	\
			  groupsize, buf, len, ascii)		\
			  print_hex_dump_debug("DBG[MISC]" prefix_str,\
					prefix_type, rowsize,	\
					groupsize, buf, len, ascii)
#else /* defined(CONFIG_DYNAMIC_DEBUG) */
static inline
void wil_hex_dump_txrx(const char *prefix_str, int prefix_type, int rowsize,
		       int groupsize, const void *buf, size_t len, bool ascii)
{
}

static inline
void wil_hex_dump_wmi(const char *prefix_str, int prefix_type, int rowsize,
		      int groupsize, const void *buf, size_t len, bool ascii)
{
}

static inline
void wil_hex_dump_misc(const char *prefix_str, int prefix_type, int rowsize,
		       int groupsize, const void *buf, size_t len, bool ascii)
{
}
#endif /* defined(CONFIG_DYNAMIC_DEBUG) */

void wil_memcpy_fromio_32(void *dst, const volatile void __iomem *src,
			  size_t count);
void wil_memcpy_toio_32(volatile void __iomem *dst, const void *src,
			size_t count);

struct wil6210_vif *
wil_vif_alloc(struct wil6210_priv *wil, const char *name,
	      unsigned char name_assign_type, enum nl80211_iftype iftype);
void wil_vif_free(struct wil6210_vif *vif);
void *wil_if_alloc(struct device *dev);
bool wil_has_other_active_ifaces(struct wil6210_priv *wil,
				 struct net_device *ndev, bool up, bool ok);
bool wil_has_active_ifaces(struct wil6210_priv *wil, bool up, bool ok);
void wil_if_free(struct wil6210_priv *wil);
int wil_vif_add(struct wil6210_priv *wil, struct wil6210_vif *vif);
int wil_if_add(struct wil6210_priv *wil);
void wil_vif_remove(struct wil6210_priv *wil, u8 mid);
void wil_if_remove(struct wil6210_priv *wil);
int wil_priv_init(struct wil6210_priv *wil);
void wil_priv_deinit(struct wil6210_priv *wil);
int wil_ps_update(struct wil6210_priv *wil,
		  enum wmi_ps_profile_type ps_profile);
int wil_reset(struct wil6210_priv *wil, bool no_fw);
void wil_fw_error_recovery(struct wil6210_priv *wil);
void wil_set_recovery_state(struct wil6210_priv *wil, int state);
bool wil_is_recovery_blocked(struct wil6210_priv *wil);
int wil_up(struct wil6210_priv *wil);
int __wil_up(struct wil6210_priv *wil);
int wil_down(struct wil6210_priv *wil);
int __wil_down(struct wil6210_priv *wil);
void wil_refresh_fw_capabilities(struct wil6210_priv *wil);
void wil_mbox_ring_le2cpus(struct wil6210_mbox_ring *r);
int wil_find_cid(struct wil6210_priv *wil, u8 mid, const u8 *mac);
void wil_set_ethtoolops(struct net_device *ndev);

struct fw_map *wil_find_fw_mapping(const char *section);
void __iomem *wmi_buffer_block(struct wil6210_priv *wil, __le32 ptr, u32 size);
void __iomem *wmi_buffer(struct wil6210_priv *wil, __le32 ptr);
void __iomem *wmi_addr(struct wil6210_priv *wil, u32 ptr);
int wmi_read_hdr(struct wil6210_priv *wil, __le32 ptr,
		 struct wil6210_mbox_hdr *hdr);
int wmi_send(struct wil6210_priv *wil, u16 cmdid, u8 mid, void *buf, u16 len);
void wmi_recv_cmd(struct wil6210_priv *wil);
int wmi_call(struct wil6210_priv *wil, u16 cmdid, u8 mid, void *buf, u16 len,
	     u16 reply_id, void *reply, u8 reply_size, int to_msec);
void wmi_event_worker(struct work_struct *work);
void wmi_event_flush(struct wil6210_priv *wil);
int wmi_set_ssid(struct wil6210_vif *vif, u8 ssid_len, const void *ssid);
int wmi_get_ssid(struct wil6210_vif *vif, u8 *ssid_len, void *ssid);
int wmi_set_channel(struct wil6210_priv *wil, int channel);
int wmi_get_channel(struct wil6210_priv *wil, int *channel);
int wmi_del_cipher_key(struct wil6210_vif *vif, u8 key_index,
		       const void *mac_addr, int key_usage);
int wmi_add_cipher_key(struct wil6210_vif *vif, u8 key_index,
		       const void *mac_addr, int key_len, const void *key,
		       int key_usage);
int wmi_echo(struct wil6210_priv *wil);
int wmi_set_ie(struct wil6210_vif *vif, u8 type, u16 ie_len, const void *ie);
int wmi_rx_chain_add(struct wil6210_priv *wil, struct wil_ring *vring);
int wmi_rxon(struct wil6210_priv *wil, bool on);
int wmi_get_temperature(struct wil6210_priv *wil, u32 *t_m, u32 *t_r);
int wmi_disconnect_sta(struct wil6210_vif *vif, const u8 *mac,
		       u16 reason, bool full_disconnect, bool del_sta);
int wmi_addba(struct wil6210_priv *wil, u8 mid,
	      u8 ringid, u8 size, u16 timeout);
int wmi_delba_tx(struct wil6210_priv *wil, u8 mid, u8 ringid, u16 reason);
int wmi_delba_rx(struct wil6210_priv *wil, u8 mid, u8 cidxtid, u16 reason);
int wmi_addba_rx_resp(struct wil6210_priv *wil,
		      u8 mid, u8 cid, u8 tid, u8 token,
		      u16 status, bool amsdu, u16 agg_wsize, u16 timeout);
int wmi_ps_dev_profile_cfg(struct wil6210_priv *wil,
			   enum wmi_ps_profile_type ps_profile);
int wmi_set_mgmt_retry(struct wil6210_priv *wil, u8 retry_short);
int wmi_get_mgmt_retry(struct wil6210_priv *wil, u8 *retry_short);
int wmi_new_sta(struct wil6210_vif *vif, const u8 *mac, u8 aid);
int wmi_set_tt_cfg(struct wil6210_priv *wil, struct wmi_tt_data *tt_data);
int wmi_get_tt_cfg(struct wil6210_priv *wil, struct wmi_tt_data *tt_data);
int wmi_port_allocate(struct wil6210_priv *wil, u8 mid,
		      const u8 *mac, enum nl80211_iftype iftype);
int wmi_port_delete(struct wil6210_priv *wil, u8 mid);
int wil_addba_rx_request(struct wil6210_priv *wil, u8 mid,
			 u8 cidxtid, u8 dialog_token, __le16 ba_param_set,
			 __le16 ba_timeout, __le16 ba_seq_ctrl);
int wil_addba_tx_request(struct wil6210_priv *wil, u8 ringid, u16 wsize);

void wil6210_clear_irq(struct wil6210_priv *wil);
int wil6210_init_irq(struct wil6210_priv *wil, int irq, bool use_msi);
void wil6210_fini_irq(struct wil6210_priv *wil, int irq);
void wil_mask_irq(struct wil6210_priv *wil);
void wil_unmask_irq(struct wil6210_priv *wil);
void wil_configure_interrupt_moderation(struct wil6210_priv *wil);
void wil_disable_irq(struct wil6210_priv *wil);
void wil_enable_irq(struct wil6210_priv *wil);
void wil6210_mask_halp(struct wil6210_priv *wil);

/* P2P */
bool wil_p2p_is_social_scan(struct cfg80211_scan_request *request);
int wil_p2p_search(struct wil6210_vif *vif,
		   struct cfg80211_scan_request *request);
int wil_p2p_listen(struct wil6210_priv *wil, struct wireless_dev *wdev,
		   unsigned int duration, struct ieee80211_channel *chan,
		   u64 *cookie);
u8 wil_p2p_stop_discovery(struct wil6210_vif *vif);
int wil_p2p_cancel_listen(struct wil6210_vif *vif, u64 cookie);
void wil_p2p_listen_expired(struct work_struct *work);
void wil_p2p_search_expired(struct work_struct *work);
void wil_p2p_stop_radio_operations(struct wil6210_priv *wil);
void wil_p2p_delayed_listen_work(struct work_struct *work);

/* WMI for P2P */
int wmi_p2p_cfg(struct wil6210_vif *vif, int channel, int bi);
int wmi_start_listen(struct wil6210_vif *vif);
int wmi_start_search(struct wil6210_vif *vif);
int wmi_stop_discovery(struct wil6210_vif *vif);

int wil_cfg80211_mgmt_tx(struct wiphy *wiphy, struct wireless_dev *wdev,
			 struct cfg80211_mgmt_tx_params *params,
			 u64 *cookie);
int wil_cfg80211_iface_combinations_from_fw(
	struct wil6210_priv *wil,
	const struct wil_fw_record_concurrency *conc);
int wil_vif_prepare_stop(struct wil6210_vif *vif);

#if defined(CONFIG_WIL6210_DEBUGFS)
int wil6210_debugfs_init(struct wil6210_priv *wil);
void wil6210_debugfs_remove(struct wil6210_priv *wil);
#else
static inline int wil6210_debugfs_init(struct wil6210_priv *wil) { return 0; }
static inline void wil6210_debugfs_remove(struct wil6210_priv *wil) {}
#endif

int wil6210_sysfs_init(struct wil6210_priv *wil);
void wil6210_sysfs_remove(struct wil6210_priv *wil);
int wil_cid_fill_sinfo(struct wil6210_vif *vif, int cid,
		       struct station_info *sinfo);

struct wil6210_priv *wil_cfg80211_init(struct device *dev);
void wil_cfg80211_deinit(struct wil6210_priv *wil);
void wil_p2p_wdev_free(struct wil6210_priv *wil);

int wmi_set_mac_address(struct wil6210_priv *wil, void *addr);
int wmi_pcp_start(struct wil6210_vif *vif, int bi, u8 wmi_nettype, u8 chan,
		  u8 hidden_ssid, u8 is_go);
int wmi_pcp_stop(struct wil6210_vif *vif);
int wmi_led_cfg(struct wil6210_priv *wil, bool enable);
int wmi_abort_scan(struct wil6210_vif *vif);
void wil_abort_scan(struct wil6210_vif *vif, bool sync);
void wil_abort_scan_all_vifs(struct wil6210_priv *wil, bool sync);
void wil6210_bus_request(struct wil6210_priv *wil, u32 kbps);
int wmi_aoa_meas(struct wil6210_priv *wil, const void *mac_addr, u8 chan,
		 u8 type);
void wil6210_disconnect(struct wil6210_vif *vif, const u8 *bssid,
			u16 reason_code, bool from_event);
void wil_probe_client_flush(struct wil6210_vif *vif);
void wil_probe_client_worker(struct work_struct *work);
void wil_disconnect_worker(struct work_struct *work);

void wil_init_txrx_ops(struct wil6210_priv *wil);

/* TX API */
int wil_ring_init_tx(struct wil6210_vif *vif, int cid);
int wil_vring_init_bcast(struct wil6210_vif *vif, int id, int size);
int wil_bcast_init(struct wil6210_vif *vif);
void wil_bcast_fini(struct wil6210_vif *vif);
void wil_bcast_fini_all(struct wil6210_priv *wil);

void wil_update_net_queues(struct wil6210_priv *wil, struct wil6210_vif *vif,
			   struct wil_ring *ring, bool should_stop);
void wil_update_net_queues_bh(struct wil6210_priv *wil, struct wil6210_vif *vif,
			      struct wil_ring *ring, bool check_stop);
netdev_tx_t wil_start_xmit(struct sk_buff *skb, struct net_device *ndev);
int wil_tx_complete(struct wil6210_vif *vif, int ringid);
void wil6210_unmask_irq_tx(struct wil6210_priv *wil);
void wil6210_unmask_irq_tx_edma(struct wil6210_priv *wil);

/* RX API */
void wil_rx_handle(struct wil6210_priv *wil, int *quota);
void wil6210_unmask_irq_rx(struct wil6210_priv *wil);
void wil6210_unmask_irq_rx_edma(struct wil6210_priv *wil);

int wil_iftype_nl2wmi(enum nl80211_iftype type);

int wil_ioctl(struct wil6210_priv *wil, void __user *data, int cmd);
int wil_request_firmware(struct wil6210_priv *wil, const char *name,
			 bool load);
int wil_request_board(struct wil6210_priv *wil, const char *name);
bool wil_fw_verify_file_exists(struct wil6210_priv *wil, const char *name);

void wil_pm_runtime_allow(struct wil6210_priv *wil);
void wil_pm_runtime_forbid(struct wil6210_priv *wil);
int wil_pm_runtime_get(struct wil6210_priv *wil);
void wil_pm_runtime_put(struct wil6210_priv *wil);

int wil_can_suspend(struct wil6210_priv *wil, bool is_runtime);
int wil_suspend(struct wil6210_priv *wil, bool is_runtime, bool keep_radio_on);
int wil_resume(struct wil6210_priv *wil, bool is_runtime, bool keep_radio_on);
bool wil_is_wmi_idle(struct wil6210_priv *wil);
int wmi_resume(struct wil6210_priv *wil);
int wmi_suspend(struct wil6210_priv *wil);
bool wil_is_tx_idle(struct wil6210_priv *wil);

int wil_fw_copy_crash_dump(struct wil6210_priv *wil, void *dest, u32 size);
void wil_fw_core_dump(struct wil6210_priv *wil);

void wil_halp_vote(struct wil6210_priv *wil);
void wil_halp_unvote(struct wil6210_priv *wil);
void wil6210_set_halp(struct wil6210_priv *wil);
void wil6210_clear_halp(struct wil6210_priv *wil);

void wil_ftm_init(struct wil6210_vif *vif);
void wil_ftm_deinit(struct wil6210_vif *vif);
void wil_ftm_stop_operations(struct wil6210_priv *wil);
void wil_aoa_cfg80211_meas_result(struct wil6210_vif *vif,
				  struct wil_aoa_meas_result *result);

void wil_ftm_evt_session_ended(struct wil6210_vif *vif,
			       struct wmi_tof_session_end_event *evt);
void wil_ftm_evt_per_dest_res(struct wil6210_vif *vif,
			      struct wmi_tof_ftm_per_dest_res_event *evt);
void wil_aoa_evt_meas(struct wil6210_vif *vif,
		      struct wmi_aoa_meas_event *evt,
		      int len);
/* link loss */
int wmi_link_maintain_cfg_write(struct wil6210_priv *wil,
				const u8 *addr,
				bool fst_link_loss);

int wmi_set_snr_thresh(struct wil6210_priv *wil, short omni, short direct);

int wmi_start_sched_scan(struct wil6210_priv *wil,
			 struct cfg80211_sched_scan_request *request);
int wmi_stop_sched_scan(struct wil6210_priv *wil);

int reverse_memcmp(const void *cs, const void *ct, size_t count);

/* WMI for enhanced DMA */
int wil_wmi_tx_sring_cfg(struct wil6210_priv *wil, int ring_id);
int wil_wmi_cfg_def_rx_offload(struct wil6210_priv *wil,
			       u16 max_rx_pl_per_desc);
int wil_wmi_rx_sring_add(struct wil6210_priv *wil, u16 ring_id);
int wil_wmi_rx_desc_ring_add(struct wil6210_priv *wil, int status_ring_id);
int wil_wmi_tx_desc_ring_add(struct wil6210_vif *vif, int ring_id, int cid,
			     int tid);
int wil_wmi_bcast_desc_ring_add(struct wil6210_vif *vif, int ring_id);
int wmi_addba_rx_resp_edma(struct wil6210_priv *wil, u8 mid, u8 cid,
			   u8 tid, u8 token, u16 status, bool amsdu,
			   u16 agg_wsize, u16 timeout);

#endif /* __WIL6210_H__ */<|MERGE_RESOLUTION|>--- conflicted
+++ resolved
@@ -396,15 +396,12 @@
 #define TALYN_FW_MAPPING_TABLE_SIZE 13
 #define TALYN_MB_FW_MAPPING_TABLE_SIZE 19
 #define MAX_FW_MAPPING_TABLE_SIZE 19
-<<<<<<< HEAD
-=======
 
 /* Common representation of physical address in wil ring */
 struct wil_ring_dma_addr {
 	__le32 addr_low;
 	__le16 addr_high;
 } __packed;
->>>>>>> 452becbf
 
 struct fw_map {
 	u32 from; /* linker address - from, inclusive */
