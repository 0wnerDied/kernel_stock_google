/*
 * slcan.c - serial line CAN interface driver (using tty line discipline)
 *
 * This file is derived from linux/drivers/net/slip/slip.c
 *
 * slip.c Authors  : Laurence Culhane <loz@holmes.demon.co.uk>
 *                   Fred N. van Kempen <waltje@uwalt.nl.mugnet.org>
 * slcan.c Author  : Oliver Hartkopp <socketcan@hartkopp.net>
 *
 * This program is free software; you can redistribute it and/or modify it
 * under the terms of the GNU General Public License as published by the
 * Free Software Foundation; either version 2 of the License, or (at your
 * option) any later version.
 *
 * This program is distributed in the hope that it will be useful, but
 * WITHOUT ANY WARRANTY; without even the implied warranty of
 * MERCHANTABILITY or FITNESS FOR A PARTICULAR PURPOSE. See the GNU
 * General Public License for more details.
 *
 * You should have received a copy of the GNU General Public License along
 * with this program; if not, see http://www.gnu.org/licenses/gpl.html
 *
 * THIS SOFTWARE IS PROVIDED BY THE COPYRIGHT HOLDERS AND CONTRIBUTORS
 * "AS IS" AND ANY EXPRESS OR IMPLIED WARRANTIES, INCLUDING, BUT NOT
 * LIMITED TO, THE IMPLIED WARRANTIES OF MERCHANTABILITY AND FITNESS FOR
 * A PARTICULAR PURPOSE ARE DISCLAIMED. IN NO EVENT SHALL THE COPYRIGHT
 * OWNER OR CONTRIBUTORS BE LIABLE FOR ANY DIRECT, INDIRECT, INCIDENTAL,
 * SPECIAL, EXEMPLARY, OR CONSEQUENTIAL DAMAGES (INCLUDING, BUT NOT
 * LIMITED TO, PROCUREMENT OF SUBSTITUTE GOODS OR SERVICES; LOSS OF USE,
 * DATA, OR PROFITS; OR BUSINESS INTERRUPTION) HOWEVER CAUSED AND ON ANY
 * THEORY OF LIABILITY, WHETHER IN CONTRACT, STRICT LIABILITY, OR TORT
 * (INCLUDING NEGLIGENCE OR OTHERWISE) ARISING IN ANY WAY OUT OF THE USE
 * OF THIS SOFTWARE, EVEN IF ADVISED OF THE POSSIBILITY OF SUCH
 * DAMAGE.
 *
 */

#include <linux/module.h>
#include <linux/moduleparam.h>

#include <linux/uaccess.h>
#include <linux/bitops.h>
#include <linux/string.h>
#include <linux/tty.h>
#include <linux/errno.h>
#include <linux/netdevice.h>
#include <linux/skbuff.h>
#include <linux/rtnetlink.h>
#include <linux/if_arp.h>
#include <linux/if_ether.h>
#include <linux/sched.h>
#include <linux/delay.h>
#include <linux/init.h>
#include <linux/kernel.h>
#include <linux/workqueue.h>
#include <linux/can.h>
#include <linux/can/skb.h>

MODULE_ALIAS_LDISC(N_SLCAN);
MODULE_DESCRIPTION("serial line CAN interface");
MODULE_LICENSE("GPL");
MODULE_AUTHOR("Oliver Hartkopp <socketcan@hartkopp.net>");

#define SLCAN_MAGIC 0x53CA

static int maxdev = 10;		/* MAX number of SLCAN channels;
				   This can be overridden with
				   insmod slcan.ko maxdev=nnn	*/
module_param(maxdev, int, 0);
MODULE_PARM_DESC(maxdev, "Maximum number of slcan interfaces");

/* maximum rx buffer len: extended CAN frame with timestamp */
#define SLC_MTU (sizeof("T1111222281122334455667788EA5F\r")+1)

#define SLC_CMD_LEN 1
#define SLC_SFF_ID_LEN 3
#define SLC_EFF_ID_LEN 8

struct slcan {
	int			magic;

	/* Various fields. */
	struct tty_struct	*tty;		/* ptr to TTY structure	     */
	struct net_device	*dev;		/* easy for intr handling    */
	spinlock_t		lock;
	struct work_struct	tx_work;	/* Flushes transmit buffer   */

	/* These are pointers to the malloc()ed frame buffers. */
	unsigned char		rbuff[SLC_MTU];	/* receiver buffer	     */
	int			rcount;         /* received chars counter    */
	unsigned char		xbuff[SLC_MTU];	/* transmitter buffer	     */
	unsigned char		*xhead;         /* pointer to next XMIT byte */
	int			xleft;          /* bytes left in XMIT queue  */

	unsigned long		flags;		/* Flag values/ mode etc     */
#define SLF_INUSE		0		/* Channel in use            */
#define SLF_ERROR		1               /* Parity, etc. error        */
};

static struct net_device **slcan_devs;

 /************************************************************************
  *			SLCAN ENCAPSULATION FORMAT			 *
  ************************************************************************/

/*
 * A CAN frame has a can_id (11 bit standard frame format OR 29 bit extended
 * frame format) a data length code (can_dlc) which can be from 0 to 8
 * and up to <can_dlc> data bytes as payload.
 * Additionally a CAN frame may become a remote transmission frame if the
 * RTR-bit is set. This causes another ECU to send a CAN frame with the
 * given can_id.
 *
 * The SLCAN ASCII representation of these different frame types is:
 * <type> <id> <dlc> <data>*
 *
 * Extended frames (29 bit) are defined by capital characters in the type.
 * RTR frames are defined as 'r' types - normal frames have 't' type:
 * t => 11 bit data frame
 * r => 11 bit RTR frame
 * T => 29 bit data frame
 * R => 29 bit RTR frame
 *
 * The <id> is 3 (standard) or 8 (extended) bytes in ASCII Hex (base64).
 * The <dlc> is a one byte ASCII number ('0' - '8')
 * The <data> section has at much ASCII Hex bytes as defined by the <dlc>
 *
 * Examples:
 *
 * t1230 : can_id 0x123, can_dlc 0, no data
 * t4563112233 : can_id 0x456, can_dlc 3, data 0x11 0x22 0x33
 * T12ABCDEF2AA55 : extended can_id 0x12ABCDEF, can_dlc 2, data 0xAA 0x55
 * r1230 : can_id 0x123, can_dlc 0, no data, remote transmission request
 *
 */

 /************************************************************************
  *			STANDARD SLCAN DECAPSULATION			 *
  ************************************************************************/

/* Send one completely decapsulated can_frame to the network layer */
static void slc_bump(struct slcan *sl)
{
	struct sk_buff *skb;
	struct can_frame cf;
	int i, tmp;
	u32 tmpid;
	char *cmd = sl->rbuff;

	memset(&cf, 0, sizeof(cf));

	switch (*cmd) {
	case 'r':
		cf.can_id = CAN_RTR_FLAG;
		/* fallthrough */
	case 't':
		/* store dlc ASCII value and terminate SFF CAN ID string */
		cf.can_dlc = sl->rbuff[SLC_CMD_LEN + SLC_SFF_ID_LEN];
		sl->rbuff[SLC_CMD_LEN + SLC_SFF_ID_LEN] = 0;
		/* point to payload data behind the dlc */
		cmd += SLC_CMD_LEN + SLC_SFF_ID_LEN + 1;
		break;
	case 'R':
		cf.can_id = CAN_RTR_FLAG;
		/* fallthrough */
	case 'T':
		cf.can_id |= CAN_EFF_FLAG;
		/* store dlc ASCII value and terminate EFF CAN ID string */
		cf.can_dlc = sl->rbuff[SLC_CMD_LEN + SLC_EFF_ID_LEN];
		sl->rbuff[SLC_CMD_LEN + SLC_EFF_ID_LEN] = 0;
		/* point to payload data behind the dlc */
		cmd += SLC_CMD_LEN + SLC_EFF_ID_LEN + 1;
		break;
	default:
		return;
	}

	if (kstrtou32(sl->rbuff + SLC_CMD_LEN, 16, &tmpid))
		return;

	cf.can_id |= tmpid;

	/* get can_dlc from sanitized ASCII value */
	if (cf.can_dlc >= '0' && cf.can_dlc < '9')
		cf.can_dlc -= '0';
	else
		return;

	/* RTR frames may have a dlc > 0 but they never have any data bytes */
	if (!(cf.can_id & CAN_RTR_FLAG)) {
		for (i = 0; i < cf.can_dlc; i++) {
			tmp = hex_to_bin(*cmd++);
			if (tmp < 0)
				return;
			cf.data[i] = (tmp << 4);
			tmp = hex_to_bin(*cmd++);
			if (tmp < 0)
				return;
			cf.data[i] |= tmp;
		}
	}

	skb = dev_alloc_skb(sizeof(struct can_frame) +
			    sizeof(struct can_skb_priv));
	if (!skb)
		return;

	skb->dev = sl->dev;
	skb->protocol = htons(ETH_P_CAN);
	skb->pkt_type = PACKET_BROADCAST;
	skb->ip_summed = CHECKSUM_UNNECESSARY;

	can_skb_reserve(skb);
	can_skb_prv(skb)->ifindex = sl->dev->ifindex;
	can_skb_prv(skb)->skbcnt = 0;

	skb_put_data(skb, &cf, sizeof(struct can_frame));

	sl->dev->stats.rx_packets++;
	sl->dev->stats.rx_bytes += cf.can_dlc;
	netif_rx_ni(skb);
}

/* parse tty input stream */
static void slcan_unesc(struct slcan *sl, unsigned char s)
{
	if ((s == '\r') || (s == '\a')) { /* CR or BEL ends the pdu */
		if (!test_and_clear_bit(SLF_ERROR, &sl->flags) &&
		    (sl->rcount > 4))  {
			slc_bump(sl);
		}
		sl->rcount = 0;
	} else {
		if (!test_bit(SLF_ERROR, &sl->flags))  {
			if (sl->rcount < SLC_MTU)  {
				sl->rbuff[sl->rcount++] = s;
				return;
			} else {
				sl->dev->stats.rx_over_errors++;
				set_bit(SLF_ERROR, &sl->flags);
			}
		}
	}
}

 /************************************************************************
  *			STANDARD SLCAN ENCAPSULATION			 *
  ************************************************************************/

/* Encapsulate one can_frame and stuff into a TTY queue. */
static void slc_encaps(struct slcan *sl, struct can_frame *cf)
{
	int actual, i;
	unsigned char *pos;
	unsigned char *endpos;
	canid_t id = cf->can_id;

	pos = sl->xbuff;

	if (cf->can_id & CAN_RTR_FLAG)
		*pos = 'R'; /* becomes 'r' in standard frame format (SFF) */
	else
		*pos = 'T'; /* becomes 't' in standard frame format (SSF) */

	/* determine number of chars for the CAN-identifier */
	if (cf->can_id & CAN_EFF_FLAG) {
		id &= CAN_EFF_MASK;
		endpos = pos + SLC_EFF_ID_LEN;
	} else {
		*pos |= 0x20; /* convert R/T to lower case for SFF */
		id &= CAN_SFF_MASK;
		endpos = pos + SLC_SFF_ID_LEN;
	}

	/* build 3 (SFF) or 8 (EFF) digit CAN identifier */
	pos++;
	while (endpos >= pos) {
		*endpos-- = hex_asc_upper[id & 0xf];
		id >>= 4;
	}

	pos += (cf->can_id & CAN_EFF_FLAG) ? SLC_EFF_ID_LEN : SLC_SFF_ID_LEN;

	*pos++ = cf->can_dlc + '0';

	/* RTR frames may have a dlc > 0 but they never have any data bytes */
	if (!(cf->can_id & CAN_RTR_FLAG)) {
		for (i = 0; i < cf->can_dlc; i++)
			pos = hex_byte_pack_upper(pos, cf->data[i]);
	}

	*pos++ = '\r';

	/* Order of next two lines is *very* important.
	 * When we are sending a little amount of data,
	 * the transfer may be completed inside the ops->write()
	 * routine, because it's running with interrupts enabled.
	 * In this case we *never* got WRITE_WAKEUP event,
	 * if we did not request it before write operation.
	 *       14 Oct 1994  Dmitry Gorodchanin.
	 */
	set_bit(TTY_DO_WRITE_WAKEUP, &sl->tty->flags);
	actual = sl->tty->ops->write(sl->tty, sl->xbuff, pos - sl->xbuff);
	sl->xleft = (pos - sl->xbuff) - actual;
	sl->xhead = sl->xbuff + actual;
	sl->dev->stats.tx_bytes += cf->can_dlc;
}

/* Write out any remaining transmit buffer. Scheduled when tty is writable */
static void slcan_transmit(struct work_struct *work)
{
	struct slcan *sl = container_of(work, struct slcan, tx_work);
	int actual;

	spin_lock_bh(&sl->lock);
	/* First make sure we're connected. */
	if (!sl->tty || sl->magic != SLCAN_MAGIC || !netif_running(sl->dev)) {
		spin_unlock_bh(&sl->lock);
		return;
	}

	if (sl->xleft <= 0)  {
		/* Now serial buffer is almost free & we can start
		 * transmission of another packet */
		sl->dev->stats.tx_packets++;
		clear_bit(TTY_DO_WRITE_WAKEUP, &sl->tty->flags);
		spin_unlock_bh(&sl->lock);
		netif_wake_queue(sl->dev);
		return;
	}

	actual = sl->tty->ops->write(sl->tty, sl->xhead, sl->xleft);
	sl->xleft -= actual;
	sl->xhead += actual;
	spin_unlock_bh(&sl->lock);
}

/*
 * Called by the driver when there's room for more data.
 * Schedule the transmit.
 */
static void slcan_write_wakeup(struct tty_struct *tty)
{
	struct slcan *sl;

	rcu_read_lock();
	sl = rcu_dereference(tty->disc_data);
	if (!sl)
		goto out;

	schedule_work(&sl->tx_work);
out:
	rcu_read_unlock();
}

/* Send a can_frame to a TTY queue. */
static netdev_tx_t slc_xmit(struct sk_buff *skb, struct net_device *dev)
{
	struct slcan *sl = netdev_priv(dev);

	if (skb->len != CAN_MTU)
		goto out;

	spin_lock(&sl->lock);
	if (!netif_running(dev))  {
		spin_unlock(&sl->lock);
		printk(KERN_WARNING "%s: xmit: iface is down\n", dev->name);
		goto out;
	}
	if (sl->tty == NULL) {
		spin_unlock(&sl->lock);
		goto out;
	}

	netif_stop_queue(sl->dev);
	slc_encaps(sl, (struct can_frame *) skb->data); /* encaps & send */
	spin_unlock(&sl->lock);

out:
	kfree_skb(skb);
	return NETDEV_TX_OK;
}


/******************************************
 *   Routines looking at netdevice side.
 ******************************************/

/* Netdevice UP -> DOWN routine */
static int slc_close(struct net_device *dev)
{
	struct slcan *sl = netdev_priv(dev);

	spin_lock_bh(&sl->lock);
	if (sl->tty) {
		/* TTY discipline is running. */
		clear_bit(TTY_DO_WRITE_WAKEUP, &sl->tty->flags);
	}
	netif_stop_queue(dev);
	sl->rcount   = 0;
	sl->xleft    = 0;
	spin_unlock_bh(&sl->lock);

	return 0;
}

/* Netdevice DOWN -> UP routine */
static int slc_open(struct net_device *dev)
{
	struct slcan *sl = netdev_priv(dev);

	if (sl->tty == NULL)
		return -ENODEV;

	sl->flags &= (1 << SLF_INUSE);
	netif_start_queue(dev);
	return 0;
}

/* Hook the destructor so we can free slcan devs at the right point in time */
static void slc_free_netdev(struct net_device *dev)
{
	int i = dev->base_addr;

	slcan_devs[i] = NULL;
}

static int slcan_change_mtu(struct net_device *dev, int new_mtu)
{
	return -EINVAL;
}

static const struct net_device_ops slc_netdev_ops = {
	.ndo_open               = slc_open,
	.ndo_stop               = slc_close,
	.ndo_start_xmit         = slc_xmit,
	.ndo_change_mtu         = slcan_change_mtu,
};

static void slc_setup(struct net_device *dev)
{
	dev->netdev_ops		= &slc_netdev_ops;
	dev->needs_free_netdev	= true;
	dev->priv_destructor	= slc_free_netdev;

	dev->hard_header_len	= 0;
	dev->addr_len		= 0;
	dev->tx_queue_len	= 10;

	dev->mtu		= CAN_MTU;
	dev->type		= ARPHRD_CAN;

	/* New-style flags. */
	dev->flags		= IFF_NOARP;
	dev->features           = NETIF_F_HW_CSUM;
}

/******************************************
  Routines looking at TTY side.
 ******************************************/

/*
 * Handle the 'receiver data ready' interrupt.
 * This function is called by the 'tty_io' module in the kernel when
 * a block of SLCAN data has been received, which can now be decapsulated
 * and sent on to some IP layer for further processing. This will not
 * be re-entered while running but other ldisc functions may be called
 * in parallel
 */

static void slcan_receive_buf(struct tty_struct *tty,
			      const unsigned char *cp, char *fp, int count)
{
	struct slcan *sl = (struct slcan *) tty->disc_data;

	if (!sl || sl->magic != SLCAN_MAGIC || !netif_running(sl->dev))
		return;

	/* Read the characters out of the buffer */
	while (count--) {
		if (fp && *fp++) {
			if (!test_and_set_bit(SLF_ERROR, &sl->flags))
				sl->dev->stats.rx_errors++;
			cp++;
			continue;
		}
		slcan_unesc(sl, *cp++);
	}
}

/************************************
 *  slcan_open helper routines.
 ************************************/

/* Collect hanged up channels */
static void slc_sync(void)
{
	int i;
	struct net_device *dev;
	struct slcan	  *sl;

	for (i = 0; i < maxdev; i++) {
		dev = slcan_devs[i];
		if (dev == NULL)
			break;

		sl = netdev_priv(dev);
		if (sl->tty)
			continue;
		if (dev->flags & IFF_UP)
			dev_close(dev);
	}
}

/* Find a free SLCAN channel, and link in this `tty' line. */
static struct slcan *slc_alloc(dev_t line)
{
	int i;
	char name[IFNAMSIZ];
	struct net_device *dev = NULL;
	struct slcan       *sl;

	for (i = 0; i < maxdev; i++) {
		dev = slcan_devs[i];
		if (dev == NULL)
			break;

	}

	/* Sorry, too many, all slots in use */
	if (i >= maxdev)
		return NULL;

	sprintf(name, "slcan%d", i);
	dev = alloc_netdev(sizeof(*sl), name, NET_NAME_UNKNOWN, slc_setup);
	if (!dev)
		return NULL;

	dev->base_addr  = i;
	sl = netdev_priv(dev);

	/* Initialize channel control data */
	sl->magic = SLCAN_MAGIC;
	sl->dev	= dev;
	spin_lock_init(&sl->lock);
	INIT_WORK(&sl->tx_work, slcan_transmit);
	slcan_devs[i] = dev;

	return sl;
}

/*
 * Open the high-level part of the SLCAN channel.
 * This function is called by the TTY module when the
 * SLCAN line discipline is called for.  Because we are
 * sure the tty line exists, we only have to link it to
 * a free SLCAN channel...
 *
 * Called in process context serialized from other ldisc calls.
 */

static int slcan_open(struct tty_struct *tty)
{
	struct slcan *sl;
	int err;

	if (!capable(CAP_NET_ADMIN))
		return -EPERM;

	if (tty->ops->write == NULL)
		return -EOPNOTSUPP;

	/* RTnetlink lock is misused here to serialize concurrent
	   opens of slcan channels. There are better ways, but it is
	   the simplest one.
	 */
	rtnl_lock();

	/* Collect hanged up channels. */
	slc_sync();

	sl = tty->disc_data;

	err = -EEXIST;
	/* First make sure we're not already connected. */
	if (sl && sl->magic == SLCAN_MAGIC)
		goto err_exit;

	/* OK.  Find a free SLCAN channel to use. */
	err = -ENFILE;
	sl = slc_alloc(tty_devnum(tty));
	if (sl == NULL)
		goto err_exit;

	sl->tty = tty;
	tty->disc_data = sl;

	if (!test_bit(SLF_INUSE, &sl->flags)) {
		/* Perform the low-level SLCAN initialization. */
		sl->rcount   = 0;
		sl->xleft    = 0;

		set_bit(SLF_INUSE, &sl->flags);

		err = register_netdevice(sl->dev);
		if (err)
			goto err_free_chan;
	}

	/* Done.  We have linked the TTY line to a channel. */
	rtnl_unlock();
	tty->receive_room = 65536;	/* We don't flow control */

	/* TTY layer expects 0 on success */
	return 0;

err_free_chan:
	sl->tty = NULL;
	tty->disc_data = NULL;
	clear_bit(SLF_INUSE, &sl->flags);
	slc_free_netdev(sl->dev);
<<<<<<< HEAD
=======
	/* do not call free_netdev before rtnl_unlock */
	rtnl_unlock();
>>>>>>> a3e631c1
	free_netdev(sl->dev);
	return err;

err_exit:
	rtnl_unlock();

	/* Count references from TTY module */
	return err;
}

/*
 * Close down a SLCAN channel.
 * This means flushing out any pending queues, and then returning. This
 * call is serialized against other ldisc functions.
 *
 * We also use this method for a hangup event.
 */

static void slcan_close(struct tty_struct *tty)
{
	struct slcan *sl = (struct slcan *) tty->disc_data;

	/* First make sure we're connected. */
	if (!sl || sl->magic != SLCAN_MAGIC || sl->tty != tty)
		return;

	spin_lock_bh(&sl->lock);
	rcu_assign_pointer(tty->disc_data, NULL);
	sl->tty = NULL;
	spin_unlock_bh(&sl->lock);

	synchronize_rcu();
	flush_work(&sl->tx_work);

	/* Flush network side */
	unregister_netdev(sl->dev);
	/* This will complete via sl_free_netdev */
}

static int slcan_hangup(struct tty_struct *tty)
{
	slcan_close(tty);
	return 0;
}

/* Perform I/O control on an active SLCAN channel. */
static int slcan_ioctl(struct tty_struct *tty, struct file *file,
		       unsigned int cmd, unsigned long arg)
{
	struct slcan *sl = (struct slcan *) tty->disc_data;
	unsigned int tmp;

	/* First make sure we're connected. */
	if (!sl || sl->magic != SLCAN_MAGIC)
		return -EINVAL;

	switch (cmd) {
	case SIOCGIFNAME:
		tmp = strlen(sl->dev->name) + 1;
		if (copy_to_user((void __user *)arg, sl->dev->name, tmp))
			return -EFAULT;
		return 0;

	case SIOCSIFHWADDR:
		return -EINVAL;

	default:
		return tty_mode_ioctl(tty, file, cmd, arg);
	}
}

static struct tty_ldisc_ops slc_ldisc = {
	.owner		= THIS_MODULE,
	.magic		= TTY_LDISC_MAGIC,
	.name		= "slcan",
	.open		= slcan_open,
	.close		= slcan_close,
	.hangup		= slcan_hangup,
	.ioctl		= slcan_ioctl,
	.receive_buf	= slcan_receive_buf,
	.write_wakeup	= slcan_write_wakeup,
};

static int __init slcan_init(void)
{
	int status;

	if (maxdev < 4)
		maxdev = 4; /* Sanity */

	pr_info("slcan: serial line CAN interface driver\n");
	pr_info("slcan: %d dynamic interface channels.\n", maxdev);

	slcan_devs = kzalloc(sizeof(struct net_device *)*maxdev, GFP_KERNEL);
	if (!slcan_devs)
		return -ENOMEM;

	/* Fill in our line protocol discipline, and register it */
	status = tty_register_ldisc(N_SLCAN, &slc_ldisc);
	if (status)  {
		printk(KERN_ERR "slcan: can't register line discipline\n");
		kfree(slcan_devs);
	}
	return status;
}

static void __exit slcan_exit(void)
{
	int i;
	struct net_device *dev;
	struct slcan *sl;
	unsigned long timeout = jiffies + HZ;
	int busy = 0;

	if (slcan_devs == NULL)
		return;

	/* First of all: check for active disciplines and hangup them.
	 */
	do {
		if (busy)
			msleep_interruptible(100);

		busy = 0;
		for (i = 0; i < maxdev; i++) {
			dev = slcan_devs[i];
			if (!dev)
				continue;
			sl = netdev_priv(dev);
			spin_lock_bh(&sl->lock);
			if (sl->tty) {
				busy++;
				tty_hangup(sl->tty);
			}
			spin_unlock_bh(&sl->lock);
		}
	} while (busy && time_before(jiffies, timeout));

	/* FIXME: hangup is async so we should wait when doing this second
	   phase */

	for (i = 0; i < maxdev; i++) {
		dev = slcan_devs[i];
		if (!dev)
			continue;
		slcan_devs[i] = NULL;

		sl = netdev_priv(dev);
		if (sl->tty) {
			printk(KERN_ERR "%s: tty discipline still running\n",
			       dev->name);
		}

		unregister_netdev(dev);
	}

	kfree(slcan_devs);
	slcan_devs = NULL;

	i = tty_unregister_ldisc(N_SLCAN);
	if (i)
		printk(KERN_ERR "slcan: can't unregister ldisc (err %d)\n", i);
}

module_init(slcan_init);
module_exit(slcan_exit);<|MERGE_RESOLUTION|>--- conflicted
+++ resolved
@@ -619,11 +619,8 @@
 	tty->disc_data = NULL;
 	clear_bit(SLF_INUSE, &sl->flags);
 	slc_free_netdev(sl->dev);
-<<<<<<< HEAD
-=======
 	/* do not call free_netdev before rtnl_unlock */
 	rtnl_unlock();
->>>>>>> a3e631c1
 	free_netdev(sl->dev);
 	return err;
 
