--- conflicted
+++ resolved
@@ -207,25 +207,12 @@
 
 	adapter->pci_using_dac = 0;
 
-<<<<<<< HEAD
-	mask = DMA_32BIT_MASK;
-=======
 	mask = DMA_BIT_MASK(32);
->>>>>>> 93cfb3c9
 	/*
 	 * Consistent DMA mask is set to 32 bit because it cannot be set to
 	 * 35 bits. For P3 also leave it at 32 bits for now. Only the rings
 	 * come off this pool.
 	 */
-<<<<<<< HEAD
-	cmask = DMA_32BIT_MASK;
-
-#ifndef CONFIG_IA64
-	if (revision_id >= NX_P3_B0)
-		mask = DMA_39BIT_MASK;
-	else if (revision_id == NX_P2_C1)
-		mask = DMA_35BIT_MASK;
-=======
 	cmask = DMA_BIT_MASK(32);
 
 #ifndef CONFIG_IA64
@@ -233,7 +220,6 @@
 		mask = DMA_BIT_MASK(39);
 	else if (revision_id == NX_P2_C1)
 		mask = DMA_BIT_MASK(35);
->>>>>>> 93cfb3c9
 #endif
 	if (pci_set_dma_mask(pdev, mask) == 0 &&
 		pci_set_consistent_dma_mask(pdev, cmask) == 0) {
