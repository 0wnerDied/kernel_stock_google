/* Copyright (c) 2019, The Linux Foundation. All rights reserved.
 *
 * This program is free software; you can redistribute it and/or modify
 * it under the terms of the GNU General Public License version 2 and
 * only version 2 as published by the Free Software Foundation.
 *
 * This program is distributed in the hope that it will be useful,
 * but WITHOUT ANY WARRANTY; without even the implied warranty of
 * MERCHANTABILITY or FITNESS FOR A PARTICULAR PURPOSE.  See the
 * GNU General Public License for more details.
 */
#ifndef	_DWMAC_QCOM_ETHQOS_H
#define	_DWMAC_QCOM_ETHQOS_H

#include <linux/ipc_logging.h>

#include <linux/inetdevice.h>
#include <linux/inet.h>

#include <net/addrconf.h>
#include <net/ipv6.h>
#include <net/inet_common.h>

#include <linux/uaccess.h>

extern void *ipc_stmmac_log_ctxt;

#define QCOM_ETH_QOS_MAC_ADDR_LEN 6
#define QCOM_ETH_QOS_MAC_ADDR_STR_LEN 18

#define IPCLOG_STATE_PAGES 50
#define __FILENAME__ (strrchr(__FILE__, '/') ? \
		strrchr(__FILE__, '/') + 1 : __FILE__)

#define DRV_NAME "qcom-ethqos"
#define ETHQOSDBG(fmt, args...) \
	pr_debug(DRV_NAME " %s:%d " fmt, __func__, __LINE__, ## args)
#define ETHQOSERR(fmt, args...) \
do {\
	pr_err(DRV_NAME " %s:%d " fmt, __func__, __LINE__, ## args);\
	if (ipc_stmmac_log_ctxt) { \
		ipc_log_string(ipc_stmmac_log_ctxt, \
		"%s: %s[%u]:[emac] ERROR:" fmt, __FILENAME__,\
		__func__, __LINE__, ## args); \
	} \
} while (0)
#define ETHQOSINFO(fmt, args...) \
	pr_info(DRV_NAME " %s:%d " fmt, __func__, __LINE__, ## args)
#define RGMII_IO_MACRO_CONFIG		0x0
#define SDCC_HC_REG_DLL_CONFIG		0x4
#define SDCC_HC_REG_DDR_CONFIG		0xC
#define SDCC_HC_REG_DLL_CONFIG2		0x10
#define SDC4_STATUS			0x14
#define SDCC_USR_CTL			0x18
#define RGMII_IO_MACRO_CONFIG2		0x1C

#define ETHQOS_CONFIG_PPSOUT_CMD 44
#define ETHQOS_AVB_ALGORITHM 27

#define MAC_PPS_CONTROL			0x00000b70
#define PPS_MAXIDX(x)			((((x) + 1) * 8) - 1)
#define PPS_MINIDX(x)			((x) * 8)
#define MCGRENX(x)			BIT(PPS_MAXIDX(x))
#define PPSEN0				BIT(4)
#define MAC_PPSX_TARGET_TIME_SEC(x)	(0x00000b80 + ((x) * 0x10))
#define MAC_PPSX_TARGET_TIME_NSEC(x)	(0x00000b84 + ((x) * 0x10))
#define TRGTBUSY0			BIT(31)
#define TTSL0				GENMASK(30, 0)
#define MAC_PPSX_INTERVAL(x)		(0x00000b88 + ((x) * 0x10))
#define MAC_PPSX_WIDTH(x)		(0x00000b8c + ((x) * 0x10))

#define PPS_START_DELAY 100000000
#define ONE_NS 1000000000
#define PPS_ADJUST_NS 32

#define DWC_ETH_QOS_PPS_CH_0 0
#define DWC_ETH_QOS_PPS_CH_1 1
#define DWC_ETH_QOS_PPS_CH_2 2
#define DWC_ETH_QOS_PPS_CH_3 3

#define AVB_CLASS_A_POLL_DEV_NODE "avb_class_a_intr"

#define AVB_CLASS_B_POLL_DEV_NODE "avb_class_b_intr"

#define AVB_CLASS_A_CHANNEL_NUM 2
#define AVB_CLASS_B_CHANNEL_NUM 3

#define RGMII_IO_MACRO_DEBUG1		0x20
#define EMAC_SYSTEM_LOW_POWER_DEBUG	0x28

/* RGMII_IO_MACRO_CONFIG fields */
#define RGMII_CONFIG_FUNC_CLK_EN		BIT(30)
#define RGMII_CONFIG_POS_NEG_DATA_SEL		BIT(23)
#define RGMII_CONFIG_GPIO_CFG_RX_INT		GENMASK(21, 20)
#define RGMII_CONFIG_GPIO_CFG_TX_INT		GENMASK(19, 17)
#define RGMII_CONFIG_MAX_SPD_PRG_9		GENMASK(16, 8)
#define RGMII_CONFIG_MAX_SPD_PRG_2		GENMASK(7, 6)
#define RGMII_CONFIG_INTF_SEL			GENMASK(5, 4)
#define RGMII_CONFIG_BYPASS_TX_ID_EN		BIT(3)
#define RGMII_CONFIG_LOOPBACK_EN		BIT(2)
#define RGMII_CONFIG_PROG_SWAP			BIT(1)
#define RGMII_CONFIG_DDR_MODE			BIT(0)

/* SDCC_HC_REG_DLL_CONFIG fields */
#define SDCC_DLL_CONFIG_DLL_RST			BIT(30)
#define SDCC_DLL_CONFIG_PDN			BIT(29)
#define SDCC_DLL_CONFIG_MCLK_FREQ		GENMASK(26, 24)
#define SDCC_DLL_CONFIG_CDR_SELEXT		GENMASK(23, 20)
#define SDCC_DLL_CONFIG_CDR_EXT_EN		BIT(19)
#define SDCC_DLL_CONFIG_CK_OUT_EN		BIT(18)
#define SDCC_DLL_CONFIG_CDR_EN			BIT(17)
#define SDCC_DLL_CONFIG_DLL_EN			BIT(16)
#define SDCC_DLL_MCLK_GATING_EN			BIT(5)
#define SDCC_DLL_CDR_FINE_PHASE			GENMASK(3, 2)

/* SDCC_HC_REG_DDR_CONFIG fields */
#define SDCC_DDR_CONFIG_PRG_DLY_EN		BIT(31)
#define SDCC_DDR_CONFIG_EXT_PRG_RCLK_DLY	GENMASK(26, 21)
#define SDCC_DDR_CONFIG_EXT_PRG_RCLK_DLY_CODE	GENMASK(29, 27)
#define SDCC_DDR_CONFIG_EXT_PRG_RCLK_DLY_EN	BIT(30)
#define SDCC_DDR_CONFIG_PRG_RCLK_DLY		GENMASK(8, 0)

/* SDCC_HC_REG_DLL_CONFIG2 fields */
#define SDCC_DLL_CONFIG2_DLL_CLOCK_DIS		BIT(21)
#define SDCC_DLL_CONFIG2_MCLK_FREQ_CALC		GENMASK(17, 10)
#define SDCC_DLL_CONFIG2_DDR_TRAFFIC_INIT_SEL	GENMASK(3, 2)
#define SDCC_DLL_CONFIG2_DDR_TRAFFIC_INIT_SW	BIT(1)
#define SDCC_DLL_CONFIG2_DDR_CAL_EN		BIT(0)

/* SDC4_STATUS bits */
#define SDC4_STATUS_DLL_LOCK			BIT(7)

/* RGMII_IO_MACRO_CONFIG2 fields */
#define RGMII_CONFIG2_RSVD_CONFIG15		GENMASK(31, 17)
#define RGMII_CONFIG2_RGMII_CLK_SEL_CFG		BIT(16)
#define RGMII_CONFIG2_TX_TO_RX_LOOPBACK_EN	BIT(13)
#define RGMII_CONFIG2_CLK_DIVIDE_SEL		BIT(12)
#define RGMII_CONFIG2_RX_PROG_SWAP		BIT(7)
#define RGMII_CONFIG2_DATA_DIVIDE_CLK_SEL	BIT(6)
#define RGMII_CONFIG2_TX_CLK_PHASE_SHIFT_EN	BIT(5)

#define EMAC_I0_EMAC_CORE_HW_VERSION_RGOFFADDR 0x00000070

#define EMAC_HW_NONE 0
#define EMAC_HW_v2_0_0 0x20000000
#define EMAC_HW_v2_1_0 0x20010000
#define EMAC_HW_v2_1_1 0x20010001
#define EMAC_HW_v2_1_2 0x20010002
#define EMAC_HW_v2_2_0 0x20020000
#define EMAC_HW_v2_3_0 0x20030000
#define EMAC_HW_v2_3_1 0x20030001
#define EMAC_HW_v2_3_2 0x20030002
#define EMAC_HW_vMAX 9

#define MII_BUSY 0x00000001
#define MII_WRITE 0x00000002

/* GMAC4 defines */
#define MII_GMAC4_GOC_SHIFT		2
#define MII_GMAC4_WRITE			BIT(MII_GMAC4_GOC_SHIFT)
#define MII_GMAC4_READ			(3 << MII_GMAC4_GOC_SHIFT)

#define MII_BUSY 0x00000001
#define MII_WRITE 0x00000002

#define DWC_ETH_QOS_PHY_INTR_STATUS     0x0013

#define LINK_UP 1
#define LINK_DOWN 0

#define LINK_DOWN_STATE 0x800
#define LINK_UP_STATE 0x400

#define ATH8031_PHY_ID 0x004dd074
#define ATH8035_PHY_ID 0x004dd072
#define QCA8337_PHY_ID 0x004dd036
#define ATH8030_PHY_ID 0x004dd076
#define MICREL_PHY_ID PHY_ID_KSZ9031
#define DWC_ETH_QOS_MICREL_PHY_INTCS 0x1b
#define DWC_ETH_QOS_MICREL_PHY_CTL 0x1f
#define DWC_ETH_QOS_MICREL_INTR_LEVEL 0x4000
#define DWC_ETH_QOS_BASIC_STATUS     0x0001
#define LINK_STATE_MASK 0x4
#define AUTONEG_STATE_MASK 0x20
#define MICREL_LINK_UP_INTR_STATUS BIT(0)

#define TLMM_BASE_ADDRESS (tlmm_central_base_addr)

#define TLMM_RGMII_HDRV_PULL_CTL1_ADDRESS_OFFSET\
	(((ethqos->emac_ver == EMAC_HW_v2_3_2) ? 0xA7000\
	 : (ethqos->emac_ver == EMAC_HW_v2_0_0) ? 0xA5000\
	 : (ethqos->emac_ver == EMAC_HW_v2_2_0) ? 0xA5000\
	 : 0))

#define TLMM_RGMII_HDRV_PULL_CTL1_ADDRESS\
	(((unsigned long *)\
		(TLMM_BASE_ADDRESS + TLMM_RGMII_HDRV_PULL_CTL1_ADDRESS_OFFSET)))

#define TLMM_RGMII_HDRV_PULL_CTL1_RGWR(data)\
	iowrite32(data,	(void __iomem *)TLMM_RGMII_HDRV_PULL_CTL1_ADDRESS)

#define TLMM_RGMII_HDRV_PULL_CTL1_RGRD(data)\
	((data) = ioread32((void __iomem *)TLMM_RGMII_HDRV_PULL_CTL1_ADDRESS))

#define TLMM_RGMII_HDRV_PULL_CTL1_HDRV_MASK (unsigned long)(0x7)

#define TLMM_RGMII_HDRV_PULL_CTL1_CK_TX_HDRV_WR_MASK_15\
	(unsigned long)(0xFFFC7FFF)
#define TLMM_RGMII_HDRV_PULL_CTL1_TX_3_HDRV_WR_MASK_12\
	(unsigned long)(0xFFFF8FFF)
#define TLMM_RGMII_HDRV_PULL_CTL1_TX_2_HDRV_WR_MASK_9\
	(unsigned long)(0xFFFFF1FF)
#define TLMM_RGMII_HDRV_PULL_CTL1_TX_1_HDRV_WR_MASK_6\
	(unsigned long)(0xFFFFFE3F)
#define TLMM_RGMII_HDRV_PULL_CTL1_TX_0_HDRV_WR_MASK_3\
	(unsigned long)(0xFFFFFFC7)
#define TLMM_RGMII_HDRV_PULL_CTL1_CTL_TX_HDRV_WR_MASK_0\
	(unsigned long)(0xFFFFFFF8)

#define TLMM_RGMII_HDRV_PULL_CTL1_TX_HDRV_2MA (unsigned long)(0x0)
#define TLMM_RGMII_HDRV_PULL_CTL1_TX_HDRV_4MA (unsigned long)(0x1)
#define TLMM_RGMII_HDRV_PULL_CTL1_TX_HDRV_6MA (unsigned long)(0x2)
#define TLMM_RGMII_HDRV_PULL_CTL1_TX_HDRV_8MA (unsigned long)(0x3)
#define TLMM_RGMII_HDRV_PULL_CTL1_TX_HDRV_10MA (unsigned long)(0x4)
#define TLMM_RGMII_HDRV_PULL_CTL1_TX_HDRV_12MA (unsigned long)(0x5)
#define TLMM_RGMII_HDRV_PULL_CTL1_TX_HDRV_14MA (unsigned long)(0x6)
#define TLMM_RGMII_HDRV_PULL_CTL1_TX_HDRV_16MA (unsigned long)(0x7)

#define TLMM_RGMII_HDRV_PULL_CTL1_TX_HDRV_WR(clk, data, ctl) do {\
		unsigned long v;\
		unsigned long drv = data;\
		TLMM_RGMII_HDRV_PULL_CTL1_RGRD(v);\
		v = (v & (TLMM_RGMII_HDRV_PULL_CTL1_CK_TX_HDRV_WR_MASK_15))\
		 | (((clk) & (TLMM_RGMII_HDRV_PULL_CTL1_HDRV_MASK)) << 15);\
		v = (v & (TLMM_RGMII_HDRV_PULL_CTL1_TX_3_HDRV_WR_MASK_12))\
		 | (((drv) & (TLMM_RGMII_HDRV_PULL_CTL1_HDRV_MASK)) << 12);\
		v = (v & (TLMM_RGMII_HDRV_PULL_CTL1_TX_2_HDRV_WR_MASK_9))\
		 | (((drv) & (TLMM_RGMII_HDRV_PULL_CTL1_HDRV_MASK)) << 9);\
		v = (v & (TLMM_RGMII_HDRV_PULL_CTL1_TX_1_HDRV_WR_MASK_6))\
		 | (((drv) & (TLMM_RGMII_HDRV_PULL_CTL1_HDRV_MASK)) << 6);\
		v = (v & (TLMM_RGMII_HDRV_PULL_CTL1_TX_0_HDRV_WR_MASK_3))\
		 | (((drv) & (TLMM_RGMII_HDRV_PULL_CTL1_HDRV_MASK)) << 3);\
		v = (v & (TLMM_RGMII_HDRV_PULL_CTL1_CTL_TX_HDRV_WR_MASK_0))\
		 | (((ctl) & (TLMM_RGMII_HDRV_PULL_CTL1_HDRV_MASK)) << 0);\
		TLMM_RGMII_HDRV_PULL_CTL1_RGWR(v);\
} while (0)

#define TLMM_RGMII_RX_HV_MODE_CTL_ADDRESS_OFFSET \
	(((ethqos->emac_ver == EMAC_HW_v2_3_2) ? 0xA7004\
	  : (ethqos->emac_ver == EMAC_HW_v2_0_0) ? 0xA5004\
	  : (ethqos->emac_ver == EMAC_HW_v2_2_0) ? 0xA5004\
	  : 0))

#define TLMM_RGMII_RX_HV_MODE_CTL_ADDRESS\
	((unsigned long *)\
	 (TLMM_BASE_ADDRESS + TLMM_RGMII_RX_HV_MODE_CTL_ADDRESS_OFFSET))\

#define TLMM_RGMII_RX_HV_MODE_CTL_RGWR(data)\
	(iowrite32(data, (void __iomem *)TLMM_RGMII_RX_HV_MODE_CTL_ADDRESS))

#define TLMM_RGMII_RX_HV_MODE_CTL_RGRD(data)\
	((data) = ioread32((void __iomem *)TLMM_RGMII_RX_HV_MODE_CTL_ADDRESS))

static inline u32 PPSCMDX(u32 x, u32 val)
{
	return (GENMASK(PPS_MINIDX(x) + 3, PPS_MINIDX(x)) &
	((val) << PPS_MINIDX(x)));
}

static inline u32 TRGTMODSELX(u32 x, u32 val)
{
	return (GENMASK(PPS_MAXIDX(x) - 1, PPS_MAXIDX(x) - 2) &
	((val) << (PPS_MAXIDX(x) - 2)));
}

static inline u32 PPSX_MASK(u32 x)
{
	return GENMASK(PPS_MAXIDX(x), PPS_MINIDX(x));
}

struct ethqos_emac_por {
	unsigned int offset;
	unsigned int value;
};

static const struct ethqos_emac_por emac_v2_3_0_por[] = {
	{ .offset = RGMII_IO_MACRO_CONFIG,	.value = 0x00C01343 },
	{ .offset = SDCC_HC_REG_DLL_CONFIG,	.value = 0x2004642C },
	{ .offset = SDCC_HC_REG_DDR_CONFIG,	.value = 0x00000000 },
	{ .offset = SDCC_HC_REG_DLL_CONFIG2,	.value = 0x00200000 },
	{ .offset = SDCC_USR_CTL,		.value = 0x00010800 },
	{ .offset = RGMII_IO_MACRO_CONFIG2,	.value = 0x00002060 },
};

static const struct ethqos_emac_por emac_v2_3_2_por[] = {
	{ .offset = RGMII_IO_MACRO_CONFIG,	.value = 0x00C01343 },
	{ .offset = SDCC_HC_REG_DLL_CONFIG,	.value = 0x2004642C },
	{ .offset = SDCC_HC_REG_DDR_CONFIG,	.value = 0x80040800 },
	{ .offset = SDCC_HC_REG_DLL_CONFIG2,	.value = 0x00200000 },
	{ .offset = SDCC_USR_CTL,		.value = 0x00010800 },
	{ .offset = RGMII_IO_MACRO_CONFIG2,	.value = 0x00002060 },
};

struct qcom_ethqos {
	struct platform_device *pdev;
	void __iomem *rgmii_base;

	unsigned int rgmii_clk_rate;
	struct clk *rgmii_clk;
	unsigned int speed;

	int gpio_phy_intr_redirect;
	u32 phy_intr;
	/* Work struct for handling phy interrupt */
	struct work_struct emac_phy_work;

	const struct ethqos_emac_por *por;
	unsigned int num_por;
	unsigned int emac_ver;

	struct regulator *gdsc_emac;
	struct regulator *reg_rgmii;
	struct regulator *reg_emac_phy;
	struct regulator *reg_rgmii_io_pads;

	u32 pps_class_a_irq;
	u32 pps_class_b_irq;

	struct pinctrl_state *emac_pps_0;

	/* avb_class_a dev node variables*/
	dev_t avb_class_a_dev_t;
	struct cdev *avb_class_a_cdev;
	struct class *avb_class_a_class;

	/* avb_class_b dev node variables*/
	dev_t avb_class_b_dev_t;
	struct cdev *avb_class_b_cdev;
	struct class *avb_class_b_class;

	unsigned long avb_class_a_intr_cnt;
	unsigned long avb_class_b_intr_cnt;
	struct dentry *debugfs_dir;

<<<<<<< HEAD
	int always_on_phy;
=======
	/* saving state for Wake-on-LAN */
	int wolopts;
	/* state of enabled wol options in PHY*/
	u32 phy_wol_wolopts;
	/* state of supported wol options in PHY*/
	u32 phy_wol_supported;
	/* Boolean to check if clock is suspended*/
	int clks_suspended;
	/* Structure which holds done and wait members */
	struct completion clk_enable_done;

	/* QMP message for disabling ctile power collapse while XO shutdown */
	struct mbox_chan *qmp_mbox_chan;
	struct mbox_client *qmp_mbox_client;
	struct work_struct qmp_mailbox_work;
	/* early ethernet parameters */
	struct work_struct early_eth;
	struct delayed_work ipv4_addr_assign_wq;
	struct delayed_work ipv6_addr_assign_wq;
	bool early_eth_enabled;

	int disable_ctile_pc;

	u32 emac_mem_base;
	u32 emac_mem_size;

	bool ipa_enabled;
<<<<<<< HEAD
>>>>>>> LA.UM.9.1.R1.10.00.00.604.030
=======
	/* Key Performance Indicators */
	bool print_kpi;
>>>>>>> 3f527a98
};

struct pps_cfg {
	unsigned int ptpclk_freq;
	unsigned int ppsout_freq;
	unsigned int ppsout_ch;
	unsigned int ppsout_duty;
	unsigned int ppsout_start;
	unsigned int ppsout_align;
	unsigned int ppsout_align_ns;
};

struct ifr_data_struct {
	unsigned int flags;
	unsigned int qinx; /* dma channel no to be configured */
	unsigned int cmd;
	unsigned int context_setup;
	unsigned int connected_speed;
	unsigned int rwk_filter_values[8];
	unsigned int rwk_filter_length;
	int command_error;
	int test_done;
	void *ptr;
};

struct pps_info {
	int channel_no;
};

struct ip_params {
	unsigned char mac_addr[QCOM_ETH_QOS_MAC_ADDR_LEN];
	bool is_valid_mac_addr;
	char link_speed[32];
	bool is_valid_link_speed;
	char ipv4_addr_str[32];
	struct in_addr ipv4_addr;
	bool is_valid_ipv4_addr;
	char ipv6_addr_str[48];
	struct in6_ifreq ipv6_addr;
	bool is_valid_ipv6_addr;
};

int ethqos_init_reqgulators(struct qcom_ethqos *ethqos);
void ethqos_disable_regulators(struct qcom_ethqos *ethqos);
int ethqos_init_gpio(struct qcom_ethqos *ethqos);
void ethqos_free_gpios(struct qcom_ethqos *ethqos);
int create_pps_interrupt_device_node(dev_t *pps_dev_t,
				     struct cdev **pps_cdev,
				     struct class **pps_class,
				     char *pps_dev_node_name);
<<<<<<< HEAD
=======
void qcom_ethqos_request_phy_wol(struct plat_stmmacenet_data *plat);
bool qcom_ethqos_is_phy_link_up(struct qcom_ethqos *ethqos);
void *qcom_ethqos_get_priv(struct qcom_ethqos *ethqos);

int ppsout_config(struct stmmac_priv *priv, struct pps_cfg *eth_pps_cfg);

u16 dwmac_qcom_select_queue(
	struct net_device *dev,
	struct sk_buff *skb,
	void *accel_priv,
	select_queue_fallback_t fallback);

#define QTAG_VLAN_ETH_TYPE_OFFSET 16
#define QTAG_UCP_FIELD_OFFSET 14
#define QTAG_ETH_TYPE_OFFSET 12
#define PTP_UDP_EV_PORT 0x013F
#define PTP_UDP_GEN_PORT 0x0140

#define IPA_DMA_TX_CH 0
#define IPA_DMA_RX_CH 0

#define VLAN_TAG_UCP_SHIFT 13
#define CLASS_A_TRAFFIC_UCP 3
#define CLASS_A_TRAFFIC_TX_CHANNEL 3

#define CLASS_B_TRAFFIC_UCP 2
#define CLASS_B_TRAFFIC_TX_CHANNEL 2

#define NON_TAGGED_IP_TRAFFIC_TX_CHANNEL 1
#define ALL_OTHER_TRAFFIC_TX_CHANNEL 1
#define ALL_OTHER_TX_TRAFFIC_IPA_DISABLED 0

#define DEFAULT_INT_MOD 1
#define AVB_INT_MOD 8
#define IP_PKT_INT_MOD 32
#define PTP_INT_MOD 1

#define PPS_19_2_FREQ 19200000

enum dwmac_qcom_queue_operating_mode {
	DWMAC_QCOM_QDISABLED = 0X0,
	DWMAC_QCOM_QAVB,
	DWMAC_QCOM_QDCB,
	DWMAC_QCOM_QGENERIC
};

struct dwmac_qcom_avb_algorithm_params {
	unsigned int idle_slope;
	unsigned int send_slope;
	unsigned int hi_credit;
	unsigned int low_credit;
};

struct dwmac_qcom_avb_algorithm {
	unsigned int qinx;
	unsigned int algorithm;
	unsigned int cc;
	struct dwmac_qcom_avb_algorithm_params speed100params;
	struct dwmac_qcom_avb_algorithm_params speed1000params;
	enum dwmac_qcom_queue_operating_mode op_mode;
};

void dwmac_qcom_program_avb_algorithm(
	struct stmmac_priv *priv, struct ifr_data_struct *req);
unsigned int dwmac_qcom_get_plat_tx_coal_frames(
	struct sk_buff *skb);
>>>>>>> LA.UM.9.1.R1.10.00.00.604.030
#endif<|MERGE_RESOLUTION|>--- conflicted
+++ resolved
@@ -1,4 +1,4 @@
-/* Copyright (c) 2019, The Linux Foundation. All rights reserved.
+/* Copyright (c) 2019-2020, The Linux Foundation. All rights reserved.
  *
  * This program is free software; you can redistribute it and/or modify
  * it under the terms of the GNU General Public License version 2 and
@@ -13,6 +13,10 @@
 #define	_DWMAC_QCOM_ETHQOS_H
 
 #include <linux/ipc_logging.h>
+#include <linux/msm-bus.h>
+#include <linux/mailbox_client.h>
+#include <linux/mailbox/qmp.h>
+#include <linux/mailbox_controller.h>
 
 #include <linux/inetdevice.h>
 #include <linux/inet.h>
@@ -29,6 +33,7 @@
 #define QCOM_ETH_QOS_MAC_ADDR_STR_LEN 18
 
 #define IPCLOG_STATE_PAGES 50
+#define MAX_QMP_MSG_SIZE 96
 #define __FILENAME__ (strrchr(__FILE__, '/') ? \
 		strrchr(__FILE__, '/') + 1 : __FILE__)
 
@@ -178,11 +183,15 @@
 #define MICREL_PHY_ID PHY_ID_KSZ9031
 #define DWC_ETH_QOS_MICREL_PHY_INTCS 0x1b
 #define DWC_ETH_QOS_MICREL_PHY_CTL 0x1f
-#define DWC_ETH_QOS_MICREL_INTR_LEVEL 0x4000
 #define DWC_ETH_QOS_BASIC_STATUS     0x0001
 #define LINK_STATE_MASK 0x4
 #define AUTONEG_STATE_MASK 0x20
 #define MICREL_LINK_UP_INTR_STATUS BIT(0)
+
+#define VOTE_IDX_0MBPS 0
+#define VOTE_IDX_10MBPS 1
+#define VOTE_IDX_100MBPS 2
+#define VOTE_IDX_1000MBPS 3
 
 #define TLMM_BASE_ADDRESS (tlmm_central_base_addr)
 
@@ -260,7 +269,6 @@
 
 #define TLMM_RGMII_RX_HV_MODE_CTL_RGRD(data)\
 	((data) = ioread32((void __iomem *)TLMM_RGMII_RX_HV_MODE_CTL_ADDRESS))
-
 static inline u32 PPSCMDX(u32 x, u32 val)
 {
 	return (GENMASK(PPS_MINIDX(x) + 3, PPS_MINIDX(x)) &
@@ -277,6 +285,52 @@
 {
 	return GENMASK(PPS_MAXIDX(x), PPS_MINIDX(x));
 }
+
+enum IO_MACRO_PHY_MODE {
+		RGMII_MODE,
+		RMII_MODE,
+		MII_MODE
+};
+
+#define RGMII_IO_BASE_ADDRESS ethqos->rgmii_base
+
+#define RGMII_IO_MACRO_CONFIG_RGOFFADDR_OFFSET (0x00000000)
+
+#define RGMII_IO_MACRO_CONFIG_RGWR(data)\
+	writel_relaxed(data, RGMII_IO_MACRO_CONFIG_RGOFFADDR)
+
+#define RGMII_IO_MACRO_CONFIG_RGOFFADDR \
+	(RGMII_IO_BASE_ADDRESS + RGMII_IO_MACRO_CONFIG_RGOFFADDR_OFFSET)
+
+#define RX_CONTEXT_DESC_RDES3_OWN_MLF_WR(ptr, data)\
+	SET_BITS(0x1f, 0x1f, ptr, data)
+
+#define RGMII_IO_MACRO_CONFIG_RGRD(data)\
+	((data) = (readl_relaxed((RGMII_IO_MACRO_CONFIG_RGOFFADDR))))
+
+#define RGMII_GPIO_CFG_TX_INT_MASK (unsigned long)(0x3)
+
+#define RGMII_GPIO_CFG_TX_INT_WR_MASK (unsigned long)(0xfff9ffff)
+
+#define RGMII_GPIO_CFG_TX_INT_UDFWR(data) do {\
+	unsigned long v;\
+	RGMII_IO_MACRO_CONFIG_RGRD(v);\
+	v = ((v & RGMII_GPIO_CFG_TX_INT_WR_MASK) | \
+	((data & RGMII_GPIO_CFG_TX_INT_MASK) << 17));\
+	RGMII_IO_MACRO_CONFIG_RGWR(v);\
+} while (0)
+
+#define RGMII_GPIO_CFG_RX_INT_MASK (unsigned long)(0x3)
+
+#define RGMII_GPIO_CFG_RX_INT_WR_MASK (unsigned long)(0xffe7ffff)
+
+#define RGMII_GPIO_CFG_RX_INT_UDFWR(data) do {\
+	unsigned long v;\
+	RGMII_IO_MACRO_CONFIG_RGRD(v);\
+	v = ((v & RGMII_GPIO_CFG_RX_INT_WR_MASK) | \
+	((data & RGMII_GPIO_CFG_RX_INT_MASK) << 19));\
+	RGMII_IO_MACRO_CONFIG_RGWR(v);\
+} while (0)
 
 struct ethqos_emac_por {
 	unsigned int offset;
@@ -304,10 +358,14 @@
 struct qcom_ethqos {
 	struct platform_device *pdev;
 	void __iomem *rgmii_base;
-
+	void __iomem *ioaddr;
+
+	struct msm_bus_scale_pdata *bus_scale_vec;
+	u32 bus_hdl;
 	unsigned int rgmii_clk_rate;
 	struct clk *rgmii_clk;
 	unsigned int speed;
+	unsigned int vote_idx;
 
 	int gpio_phy_intr_redirect;
 	u32 phy_intr;
@@ -342,9 +400,6 @@
 	unsigned long avb_class_b_intr_cnt;
 	struct dentry *debugfs_dir;
 
-<<<<<<< HEAD
-	int always_on_phy;
-=======
 	/* saving state for Wake-on-LAN */
 	int wolopts;
 	/* state of enabled wol options in PHY*/
@@ -372,12 +427,8 @@
 	u32 emac_mem_size;
 
 	bool ipa_enabled;
-<<<<<<< HEAD
->>>>>>> LA.UM.9.1.R1.10.00.00.604.030
-=======
 	/* Key Performance Indicators */
 	bool print_kpi;
->>>>>>> 3f527a98
 };
 
 struct pps_cfg {
@@ -428,8 +479,6 @@
 				     struct cdev **pps_cdev,
 				     struct class **pps_class,
 				     char *pps_dev_node_name);
-<<<<<<< HEAD
-=======
 void qcom_ethqos_request_phy_wol(struct plat_stmmacenet_data *plat);
 bool qcom_ethqos_is_phy_link_up(struct qcom_ethqos *ethqos);
 void *qcom_ethqos_get_priv(struct qcom_ethqos *ethqos);
@@ -496,5 +545,4 @@
 	struct stmmac_priv *priv, struct ifr_data_struct *req);
 unsigned int dwmac_qcom_get_plat_tx_coal_frames(
 	struct sk_buff *skb);
->>>>>>> LA.UM.9.1.R1.10.00.00.604.030
 #endif