--- conflicted
+++ resolved
@@ -25,12 +25,9 @@
 
 #define RMNET_INGRESS_FORMAT_DL_MARKER  (RMNET_INGRESS_FORMAT_DL_MARKER_V1 |\
 RMNET_INGRESS_FORMAT_DL_MARKER_V2)
-<<<<<<< HEAD
-=======
 
 /* UL Packet prioritization */
 #define RMNET_EGRESS_FORMAT_PRIORITY            BIT(28)
->>>>>>> 15457316
 
 /* Power save feature*/
 #define RMNET_INGRESS_FORMAT_PS                 BIT(27)
