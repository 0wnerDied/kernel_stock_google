/* Copyright (c) 2013-2019, The Linux Foundation. All rights reserved.
 *
 * This program is free software; you can redistribute it and/or modify
 * it under the terms of the GNU General Public License version 2 and
 * only version 2 as published by the Free Software Foundation.
 *
 * This program is distributed in the hope that it will be useful,
 * but WITHOUT ANY WARRANTY; without even the implied warranty of
 * MERCHANTABILITY or FITNESS FOR A PARTICULAR PURPOSE.  See the
 * GNU General Public License for more details.
 *
 * RMNET Data MAP protocol
 *
 */

#include <linux/netdevice.h>
#include <linux/ip.h>
#include <linux/ipv6.h>
#include <net/ip6_checksum.h>
#include "rmnet_config.h"
#include "rmnet_map.h"
#include "rmnet_private.h"
#include "rmnet_handlers.h"

#define RMNET_MAP_PKT_COPY_THRESHOLD 64
#define RMNET_MAP_DEAGGR_SPACING  64
#define RMNET_MAP_DEAGGR_HEADROOM (RMNET_MAP_DEAGGR_SPACING / 2)

struct rmnet_map_coal_metadata {
	void *ip_header;
	void *trans_header;
	u16 ip_len;
	u16 trans_len;
	u16 data_offset;
	u16 data_len;
	u8 ip_proto;
	u8 trans_proto;
	u8 pkt_id;
	u8 pkt_count;
};

static __sum16 *rmnet_map_get_csum_field(unsigned char protocol,
					 const void *txporthdr)
{
	__sum16 *check = NULL;

	switch (protocol) {
	case IPPROTO_TCP:
		check = &(((struct tcphdr *)txporthdr)->check);
		break;

	case IPPROTO_UDP:
		check = &(((struct udphdr *)txporthdr)->check);
		break;

	default:
		check = NULL;
		break;
	}

	return check;
}

static int
rmnet_map_ipv4_dl_csum_trailer(struct sk_buff *skb,
			       struct rmnet_map_dl_csum_trailer *csum_trailer,
			       struct rmnet_priv *priv)
{
	__sum16 *csum_field, csum_temp, pseudo_csum, hdr_csum, ip_payload_csum;
	u16 csum_value, csum_value_final;
	struct iphdr *ip4h;
	void *txporthdr;
	__be16 addend;

	ip4h = (struct iphdr *)rmnet_map_data_ptr(skb);
	if ((ntohs(ip4h->frag_off) & IP_MF) ||
	    ((ntohs(ip4h->frag_off) & IP_OFFSET) > 0)) {
		priv->stats.csum_fragmented_pkt++;
		return -EOPNOTSUPP;
	}

	txporthdr = rmnet_map_data_ptr(skb) + ip4h->ihl * 4;

	csum_field = rmnet_map_get_csum_field(ip4h->protocol, txporthdr);

	if (!csum_field) {
		priv->stats.csum_err_invalid_transport++;
		return -EPROTONOSUPPORT;
	}

	/* RFC 768 - Skip IPv4 UDP packets where sender checksum field is 0 */
	if (*csum_field == 0 && ip4h->protocol == IPPROTO_UDP) {
		priv->stats.csum_skipped++;
		return 0;
	}

	csum_value = ~ntohs(csum_trailer->csum_value);
	hdr_csum = ~ip_fast_csum(ip4h, (int)ip4h->ihl);
	ip_payload_csum = csum16_sub((__force __sum16)csum_value,
				     (__force __be16)hdr_csum);

	pseudo_csum = ~csum_tcpudp_magic(ip4h->saddr, ip4h->daddr,
					 ntohs(ip4h->tot_len) - ip4h->ihl * 4,
					 ip4h->protocol, 0);
	addend = (__force __be16)ntohs((__force __be16)pseudo_csum);
	pseudo_csum = csum16_add(ip_payload_csum, addend);

	addend = (__force __be16)ntohs((__force __be16)*csum_field);
	csum_temp = ~csum16_sub(pseudo_csum, addend);
	csum_value_final = (__force u16)csum_temp;

	if (unlikely(csum_value_final == 0)) {
		switch (ip4h->protocol) {
		case IPPROTO_UDP:
			/* RFC 768 - DL4 1's complement rule for UDP csum 0 */
			csum_value_final = ~csum_value_final;
			break;

		case IPPROTO_TCP:
			/* DL4 Non-RFC compliant TCP checksum found */
			if (*csum_field == (__force __sum16)0xFFFF)
				csum_value_final = ~csum_value_final;
			break;
		}
	}

	if (csum_value_final == ntohs((__force __be16)*csum_field)) {
		priv->stats.csum_ok++;
		return 0;
	} else {
		priv->stats.csum_validation_failed++;
		return -EINVAL;
	}
}

#if IS_ENABLED(CONFIG_IPV6)
static int
rmnet_map_ipv6_dl_csum_trailer(struct sk_buff *skb,
			       struct rmnet_map_dl_csum_trailer *csum_trailer,
			       struct rmnet_priv *priv)
{
	__sum16 *csum_field, ip6_payload_csum, pseudo_csum, csum_temp;
	u16 csum_value, csum_value_final;
	__be16 ip6_hdr_csum, addend;
	struct ipv6hdr *ip6h;
	void *txporthdr, *data = rmnet_map_data_ptr(skb);
	u32 length;

	ip6h = data;

	txporthdr = data + sizeof(struct ipv6hdr);
	csum_field = rmnet_map_get_csum_field(ip6h->nexthdr, txporthdr);

	if (!csum_field) {
		priv->stats.csum_err_invalid_transport++;
		return -EPROTONOSUPPORT;
	}

	csum_value = ~ntohs(csum_trailer->csum_value);
	ip6_hdr_csum = (__force __be16)
			~ntohs((__force __be16)ip_compute_csum(ip6h,
			       (int)(txporthdr - data)));
	ip6_payload_csum = csum16_sub((__force __sum16)csum_value,
				      ip6_hdr_csum);

	length = (ip6h->nexthdr == IPPROTO_UDP) ?
		 ntohs(((struct udphdr *)txporthdr)->len) :
		 ntohs(ip6h->payload_len);
	pseudo_csum = ~(csum_ipv6_magic(&ip6h->saddr, &ip6h->daddr,
			     length, ip6h->nexthdr, 0));
	addend = (__force __be16)ntohs((__force __be16)pseudo_csum);
	pseudo_csum = csum16_add(ip6_payload_csum, addend);

	addend = (__force __be16)ntohs((__force __be16)*csum_field);
	csum_temp = ~csum16_sub(pseudo_csum, addend);
	csum_value_final = (__force u16)csum_temp;

	if (unlikely(csum_value_final == 0)) {
		switch (ip6h->nexthdr) {
		case IPPROTO_UDP:
			/* RFC 2460 section 8.1
			 * DL6 One's complement rule for UDP checksum 0
			 */
			csum_value_final = ~csum_value_final;
			break;

		case IPPROTO_TCP:
			/* DL6 Non-RFC compliant TCP checksum found */
			if (*csum_field == (__force __sum16)0xFFFF)
				csum_value_final = ~csum_value_final;
			break;
		}
	}

	if (csum_value_final == ntohs((__force __be16)*csum_field)) {
		priv->stats.csum_ok++;
		return 0;
	} else {
		priv->stats.csum_validation_failed++;
		return -EINVAL;
	}
}
#endif

static void rmnet_map_complement_ipv4_txporthdr_csum_field(void *iphdr)
{
	struct iphdr *ip4h = (struct iphdr *)iphdr;
	void *txphdr;
	u16 *csum;

	txphdr = iphdr + ip4h->ihl * 4;

	if (ip4h->protocol == IPPROTO_TCP || ip4h->protocol == IPPROTO_UDP) {
		csum = (u16 *)rmnet_map_get_csum_field(ip4h->protocol, txphdr);
		*csum = ~(*csum);
	}
}

static void
rmnet_map_ipv4_ul_csum_header(void *iphdr,
			      struct rmnet_map_ul_csum_header *ul_header,
			      struct sk_buff *skb)
{
	struct iphdr *ip4h = (struct iphdr *)iphdr;
	__be16 *hdr = (__be16 *)ul_header, offset;

	offset = htons((__force u16)(skb_transport_header(skb) -
				     (unsigned char *)iphdr));
	ul_header->csum_start_offset = offset;
	ul_header->csum_insert_offset = skb->csum_offset;
	ul_header->csum_enabled = 1;
	if (ip4h->protocol == IPPROTO_UDP)
		ul_header->udp_ind = 1;
	else
		ul_header->udp_ind = 0;

	/* Changing remaining fields to network order */
	hdr++;
	*hdr = htons((__force u16)*hdr);

	skb->ip_summed = CHECKSUM_NONE;

	rmnet_map_complement_ipv4_txporthdr_csum_field(iphdr);
}

#if IS_ENABLED(CONFIG_IPV6)
static void rmnet_map_complement_ipv6_txporthdr_csum_field(void *ip6hdr)
{
	struct ipv6hdr *ip6h = (struct ipv6hdr *)ip6hdr;
	void *txphdr;
	u16 *csum;

	txphdr = ip6hdr + sizeof(struct ipv6hdr);

	if (ip6h->nexthdr == IPPROTO_TCP || ip6h->nexthdr == IPPROTO_UDP) {
		csum = (u16 *)rmnet_map_get_csum_field(ip6h->nexthdr, txphdr);
		*csum = ~(*csum);
	}
}

static void
rmnet_map_ipv6_ul_csum_header(void *ip6hdr,
			      struct rmnet_map_ul_csum_header *ul_header,
			      struct sk_buff *skb)
{
	struct ipv6hdr *ip6h = (struct ipv6hdr *)ip6hdr;
	__be16 *hdr = (__be16 *)ul_header, offset;

	offset = htons((__force u16)(skb_transport_header(skb) -
				     (unsigned char *)ip6hdr));
	ul_header->csum_start_offset = offset;
	ul_header->csum_insert_offset = skb->csum_offset;
	ul_header->csum_enabled = 1;

	if (ip6h->nexthdr == IPPROTO_UDP)
		ul_header->udp_ind = 1;
	else
		ul_header->udp_ind = 0;

	/* Changing remaining fields to network order */
	hdr++;
	*hdr = htons((__force u16)*hdr);

	skb->ip_summed = CHECKSUM_NONE;

	rmnet_map_complement_ipv6_txporthdr_csum_field(ip6hdr);
}
#endif

/* Adds MAP header to front of skb->data
 * Padding is calculated and set appropriately in MAP header. Mux ID is
 * initialized to 0.
 */
struct rmnet_map_header *rmnet_map_add_map_header(struct sk_buff *skb,
						  int hdrlen, int pad,
						  struct rmnet_port *port)
{
	struct rmnet_map_header *map_header;
	u32 padding, map_datalen;
	u8 *padbytes;

	map_datalen = skb->len - hdrlen;
	map_header = (struct rmnet_map_header *)
			skb_push(skb, sizeof(struct rmnet_map_header));
	memset(map_header, 0, sizeof(struct rmnet_map_header));

	/* Set next_hdr bit for csum offload packets */
	if (port->data_format & RMNET_FLAGS_EGRESS_MAP_CKSUMV5)
		map_header->next_hdr = 1;

	if (pad == RMNET_MAP_NO_PAD_BYTES) {
		map_header->pkt_len = htons(map_datalen);
		return map_header;
	}

	padding = ALIGN(map_datalen, 4) - map_datalen;

	if (padding == 0)
		goto done;

	if (skb_tailroom(skb) < padding)
		return NULL;

	padbytes = (u8 *)skb_put(skb, padding);
	memset(padbytes, 0, padding);

done:
	map_header->pkt_len = htons(map_datalen + padding);
	map_header->pad_len = padding & 0x3F;

	return map_header;
}

/* Deaggregates a single packet
 * A whole new buffer is allocated for each portion of an aggregated frame.
 * Caller should keep calling deaggregate() on the source skb until 0 is
 * returned, indicating that there are no more packets to deaggregate. Caller
 * is responsible for freeing the original skb.
 */
struct sk_buff *rmnet_map_deaggregate(struct sk_buff *skb,
				      struct rmnet_port *port)
{
	struct rmnet_map_header *maph;
	struct sk_buff *skbn;
	unsigned char *data = rmnet_map_data_ptr(skb), *next_hdr = NULL;
	u32 packet_len;

	if (skb->len == 0)
		return NULL;

	maph = (struct rmnet_map_header *)data;
	packet_len = ntohs(maph->pkt_len) + sizeof(struct rmnet_map_header);

	if (port->data_format & RMNET_FLAGS_INGRESS_MAP_CKSUMV4)
		packet_len += sizeof(struct rmnet_map_dl_csum_trailer);
	else if (port->data_format & RMNET_FLAGS_INGRESS_MAP_CKSUMV5) {
		if (!maph->cd_bit) {
			packet_len += sizeof(struct rmnet_map_v5_csum_header);

			/* Coalescing headers require MAPv5 */
			next_hdr = data + sizeof(*maph);
		}
	}

	if (((int)skb->len - (int)packet_len) < 0)
		return NULL;

	/* Some hardware can send us empty frames. Catch them */
	if (ntohs(maph->pkt_len) == 0)
		return NULL;

	if (next_hdr &&
	    ((struct rmnet_map_v5_coal_header *)next_hdr)->header_type ==
	     RMNET_MAP_HEADER_TYPE_COALESCING)
		return skb;

	if (skb_is_nonlinear(skb)) {
		skb_frag_t *frag0 = skb_shinfo(skb)->frags;
		struct page *page = skb_frag_page(frag0);
<<<<<<< HEAD

		skbn = alloc_skb(RMNET_MAP_DEAGGR_HEADROOM, GFP_ATOMIC);
		if (!skbn)
			return NULL;

=======

		skbn = alloc_skb(RMNET_MAP_DEAGGR_HEADROOM, GFP_ATOMIC);
		if (!skbn)
			return NULL;

>>>>>>> 15457316
		skb_append_pagefrags(skbn, page, frag0->page_offset,
				     packet_len);
		skbn->data_len += packet_len;
		skbn->len += packet_len;
	} else {
		skbn = alloc_skb(packet_len + RMNET_MAP_DEAGGR_SPACING,
				 GFP_ATOMIC);
		if (!skbn)
			return NULL;

		skb_reserve(skbn, RMNET_MAP_DEAGGR_HEADROOM);
		skb_put(skbn, packet_len);
		memcpy(skbn->data, data, packet_len);
	}

	pskb_pull(skb, packet_len);

	return skbn;
}

/* Validates packet checksums. Function takes a pointer to
 * the beginning of a buffer which contains the IP payload +
 * padding + checksum trailer.
 * Only IPv4 and IPv6 are supported along with TCP & UDP.
 * Fragmented or tunneled packets are not supported.
 */
int rmnet_map_checksum_downlink_packet(struct sk_buff *skb, u16 len)
{
	struct rmnet_priv *priv = netdev_priv(skb->dev);
	struct rmnet_map_dl_csum_trailer *csum_trailer;

	if (unlikely(!(skb->dev->features & NETIF_F_RXCSUM))) {
		priv->stats.csum_sw++;
		return -EOPNOTSUPP;
	}

	csum_trailer = (struct rmnet_map_dl_csum_trailer *)
		       (rmnet_map_data_ptr(skb) + len);

	if (!csum_trailer->valid) {
		priv->stats.csum_valid_unset++;
		return -EINVAL;
	}

	if (skb->protocol == htons(ETH_P_IP)) {
		return rmnet_map_ipv4_dl_csum_trailer(skb, csum_trailer, priv);
	} else if (skb->protocol == htons(ETH_P_IPV6)) {
#if IS_ENABLED(CONFIG_IPV6)
		return rmnet_map_ipv6_dl_csum_trailer(skb, csum_trailer, priv);
#else
		priv->stats.csum_err_invalid_ip_version++;
		return -EPROTONOSUPPORT;
#endif
	} else {
		priv->stats.csum_err_invalid_ip_version++;
		return -EPROTONOSUPPORT;
	}

	return 0;
}
EXPORT_SYMBOL(rmnet_map_checksum_downlink_packet);

void rmnet_map_v4_checksum_uplink_packet(struct sk_buff *skb,
					 struct net_device *orig_dev)
{
	struct rmnet_priv *priv = netdev_priv(orig_dev);
	struct rmnet_map_ul_csum_header *ul_header;
	void *iphdr;

	ul_header = (struct rmnet_map_ul_csum_header *)
		    skb_push(skb, sizeof(struct rmnet_map_ul_csum_header));

	if (unlikely(!(orig_dev->features &
		     (NETIF_F_IP_CSUM | NETIF_F_IPV6_CSUM))))
		goto sw_csum;

	if (skb->ip_summed == CHECKSUM_PARTIAL) {
		iphdr = (char *)ul_header +
			sizeof(struct rmnet_map_ul_csum_header);

		if (skb->protocol == htons(ETH_P_IP)) {
			rmnet_map_ipv4_ul_csum_header(iphdr, ul_header, skb);
			priv->stats.csum_hw++;
			return;
		} else if (skb->protocol == htons(ETH_P_IPV6)) {
#if IS_ENABLED(CONFIG_IPV6)
			rmnet_map_ipv6_ul_csum_header(iphdr, ul_header, skb);
			priv->stats.csum_hw++;
			return;
#else
			priv->stats.csum_err_invalid_ip_version++;
			goto sw_csum;
#endif
		} else {
			priv->stats.csum_err_invalid_ip_version++;
		}
	}

sw_csum:
	ul_header->csum_start_offset = 0;
	ul_header->csum_insert_offset = 0;
	ul_header->csum_enabled = 0;
	ul_header->udp_ind = 0;

	priv->stats.csum_sw++;
}

<<<<<<< HEAD
void rmnet_map_v5_checksum_uplink_packet(struct sk_buff *skb,
=======
static void rmnet_map_v5_check_priority(struct sk_buff *skb,
					struct net_device *orig_dev,
					struct rmnet_map_v5_csum_header *hdr)
{
	struct rmnet_priv *priv = netdev_priv(orig_dev);

	if (skb->priority) {
		priv->stats.ul_prio++;
		hdr->priority = 1;
	}
}

void rmnet_map_v5_checksum_uplink_packet(struct sk_buff *skb,
					 struct rmnet_port *port,
>>>>>>> 15457316
					 struct net_device *orig_dev)
{
	struct rmnet_priv *priv = netdev_priv(orig_dev);
	struct rmnet_map_v5_csum_header *ul_header;

	ul_header = (struct rmnet_map_v5_csum_header *)
		    skb_push(skb, sizeof(*ul_header));
	memset(ul_header, 0, sizeof(*ul_header));
	ul_header->header_type = RMNET_MAP_HEADER_TYPE_CSUM_OFFLOAD;

<<<<<<< HEAD
=======
	if (port->data_format & RMNET_EGRESS_FORMAT_PRIORITY)
		rmnet_map_v5_check_priority(skb, orig_dev, ul_header);

	/* Allow priority w/o csum offload */
	if (!(port->data_format & RMNET_FLAGS_EGRESS_MAP_CKSUMV5))
		return;

>>>>>>> 15457316
	if (skb->ip_summed == CHECKSUM_PARTIAL) {
		void *iph = (char *)ul_header + sizeof(*ul_header);
		void *trans;
		__sum16 *check;
		u8 proto;
<<<<<<< HEAD

		if (skb->protocol == htons(ETH_P_IP)) {
			u16 ip_len = ((struct iphdr *)iph)->ihl * 4;

			proto = ((struct iphdr *)iph)->protocol;
			trans = iph + ip_len;
		} else if (skb->protocol == htons(ETH_P_IPV6)) {
			u16 ip_len = sizeof(struct ipv6hdr);

			proto = ((struct ipv6hdr *)iph)->nexthdr;
			trans = iph + ip_len;
		} else {
			priv->stats.csum_err_invalid_ip_version++;
			goto sw_csum;
		}

=======

		if (skb->protocol == htons(ETH_P_IP)) {
			u16 ip_len = ((struct iphdr *)iph)->ihl * 4;

			proto = ((struct iphdr *)iph)->protocol;
			trans = iph + ip_len;
		} else if (skb->protocol == htons(ETH_P_IPV6)) {
			u16 ip_len = sizeof(struct ipv6hdr);

			proto = ((struct ipv6hdr *)iph)->nexthdr;
			trans = iph + ip_len;
		} else {
			priv->stats.csum_err_invalid_ip_version++;
			goto sw_csum;
		}

>>>>>>> 15457316
		check = rmnet_map_get_csum_field(proto, trans);
		if (check) {
			*check = 0;
			skb->ip_summed = CHECKSUM_NONE;
			/* Ask for checksum offloading */
			ul_header->csum_valid_required = 1;
			priv->stats.csum_hw++;
			return;
		}
	}

sw_csum:
	priv->stats.csum_sw++;
}

/* Generates UL checksum meta info header for IPv4 and IPv6 over TCP and UDP
 * packets that are supported for UL checksum offload.
 */
void rmnet_map_checksum_uplink_packet(struct sk_buff *skb,
<<<<<<< HEAD
=======
				      struct rmnet_port *port,
>>>>>>> 15457316
				      struct net_device *orig_dev,
				      int csum_type)
{
	switch (csum_type) {
	case RMNET_FLAGS_EGRESS_MAP_CKSUMV4:
		rmnet_map_v4_checksum_uplink_packet(skb, orig_dev);
		break;
	case RMNET_FLAGS_EGRESS_MAP_CKSUMV5:
<<<<<<< HEAD
		rmnet_map_v5_checksum_uplink_packet(skb, orig_dev);
=======
		rmnet_map_v5_checksum_uplink_packet(skb, port, orig_dev);
>>>>>>> 15457316
		break;
	default:
		break;
	}
}

bool rmnet_map_v5_csum_buggy(struct rmnet_map_v5_coal_header *coal_hdr)
{
	/* Only applies to frames with a single packet */
	if (coal_hdr->num_nlos != 1 || coal_hdr->nl_pairs[0].num_packets != 1)
		return false;

	/* TCP header has FIN or PUSH set */
	if (coal_hdr->close_type == RMNET_MAP_COAL_CLOSE_COAL)
		return true;

	/* Hit packet limit, byte limit, or time limit/EOF on DMA */
	if (coal_hdr->close_type == RMNET_MAP_COAL_CLOSE_HW) {
		switch (coal_hdr->close_value) {
		case RMNET_MAP_COAL_CLOSE_HW_PKT:
		case RMNET_MAP_COAL_CLOSE_HW_BYTE:
		case RMNET_MAP_COAL_CLOSE_HW_TIME:
			return true;
		}
	}

	return false;
}

static void rmnet_map_move_headers(struct sk_buff *skb)
{
	struct iphdr *iph;
	u16 ip_len;
	u16 trans_len = 0;
	u8 proto;

	/* This only applies to non-linear SKBs */
	if (!skb_is_nonlinear(skb))
		return;

	iph = (struct iphdr *)rmnet_map_data_ptr(skb);
	if (iph->version == 4) {
		ip_len = iph->ihl * 4;
		proto = iph->protocol;
		if (iph->frag_off & htons(IP_OFFSET))
			/* No transport header information */
			goto pull;
	} else if (iph->version == 6) {
		struct ipv6hdr *ip6h = (struct ipv6hdr *)iph;
		__be16 frag_off;
		u8 nexthdr = ip6h->nexthdr;

		ip_len = ipv6_skip_exthdr(skb, sizeof(*ip6h), &nexthdr,
					  &frag_off);
		if (ip_len < 0)
			return;

		proto = nexthdr;
	} else {
		return;
	}

	if (proto == IPPROTO_TCP) {
		struct tcphdr *tp = (struct tcphdr *)((u8 *)iph + ip_len);

		trans_len = tp->doff * 4;
	} else if (proto == IPPROTO_UDP) {
		trans_len = sizeof(struct udphdr);
	} else if (proto == NEXTHDR_FRAGMENT) {
		/* Non-first fragments don't have the fragment length added by
		 * ipv6_skip_exthdr() and sho up as proto NEXTHDR_FRAGMENT, so
		 * we account for the length here.
		 */
		ip_len += sizeof(struct frag_hdr);
	}

pull:
	__pskb_pull_tail(skb, ip_len + trans_len);
	skb_reset_network_header(skb);
	if (trans_len)
		skb_set_transport_header(skb, ip_len);
}

static void rmnet_map_nonlinear_copy(struct sk_buff *coal_skb,
				     struct rmnet_map_coal_metadata *coal_meta,
				     struct sk_buff *dest)
{
	unsigned char *data_start = rmnet_map_data_ptr(coal_skb) +
				    coal_meta->ip_len + coal_meta->trans_len;
	u32 copy_len = coal_meta->data_len * coal_meta->pkt_count;

	if (skb_is_nonlinear(coal_skb)) {
		skb_frag_t *frag0 = skb_shinfo(coal_skb)->frags;
		struct page *page = skb_frag_page(frag0);

		skb_append_pagefrags(dest, page,
				     frag0->page_offset + coal_meta->ip_len +
				     coal_meta->trans_len +
				     coal_meta->data_offset,
				     copy_len);
		dest->data_len += copy_len;
		dest->len += copy_len;
	} else {
		skb_put_data(dest, data_start + coal_meta->data_offset,
			     copy_len);
	}
}

/* Fill in GSO metadata to allow the SKB to be segmented by the NW stack
 * if needed (i.e. forwarding, UDP GRO)
 */
static void rmnet_map_gso_stamp(struct sk_buff *skb,
				struct rmnet_map_coal_metadata *coal_meta)
{
	struct skb_shared_info *shinfo = skb_shinfo(skb);

	if (coal_meta->trans_proto == IPPROTO_TCP)
		shinfo->gso_type = (coal_meta->ip_proto == 4) ?
				   SKB_GSO_TCPV4 : SKB_GSO_TCPV6;
	else
		shinfo->gso_type = SKB_GSO_UDP_L4;

	shinfo->gso_size = coal_meta->data_len;
	shinfo->gso_segs = coal_meta->pkt_count;
}

/* Handles setting up the partial checksum in the skb. Sets the transport
 * checksum to the pseudoheader checksum and sets the csum offload metadata
 */
static void rmnet_map_partial_csum(struct sk_buff *skb,
				   struct rmnet_map_coal_metadata *coal_meta)
{
	unsigned char *data = skb->data;
	__sum16 pseudo;
	u16 pkt_len = skb->len - coal_meta->ip_len;

	if (coal_meta->ip_proto == 4) {
		struct iphdr *iph = (struct iphdr *)data;

		pseudo = ~csum_tcpudp_magic(iph->saddr, iph->daddr,
					    pkt_len, coal_meta->trans_proto,
					    0);
	} else {
		struct ipv6hdr *ip6h = (struct ipv6hdr *)data;

		pseudo = ~csum_ipv6_magic(&ip6h->saddr, &ip6h->daddr,
					  pkt_len, coal_meta->trans_proto, 0);
	}

	if (coal_meta->trans_proto == IPPROTO_TCP) {
		struct tcphdr *tp = (struct tcphdr *)(data + coal_meta->ip_len);

		tp->check = pseudo;
		skb->csum_offset = offsetof(struct tcphdr, check);
	} else {
		struct udphdr *up = (struct udphdr *)(data + coal_meta->ip_len);

		up->check = pseudo;
		skb->csum_offset = offsetof(struct udphdr, check);
	}

	skb->ip_summed = CHECKSUM_PARTIAL;
	skb->csum_start = skb->data + coal_meta->ip_len - skb->head;
}

static void
__rmnet_map_segment_coal_skb(struct sk_buff *coal_skb,
			     struct rmnet_map_coal_metadata *coal_meta,
			     struct sk_buff_head *list, u8 pkt_id,
			     bool csum_valid)
{
	struct sk_buff *skbn;
	struct rmnet_priv *priv = netdev_priv(coal_skb->dev);
	__sum16 *check = NULL;
	u32 alloc_len;
	bool zero_csum = false;

	/* We can avoid copying the data if the SKB we got from the lower-level
	 * drivers was nonlinear.
	 */
	if (skb_is_nonlinear(coal_skb))
		alloc_len = coal_meta->ip_len + coal_meta->trans_len;
	else
		alloc_len = coal_meta->ip_len + coal_meta->trans_len +
			    (coal_meta->data_len * coal_meta->pkt_count);

	skbn = alloc_skb(alloc_len, GFP_ATOMIC);
	if (!skbn)
		return;

	skb_reserve(skbn, coal_meta->ip_len + coal_meta->trans_len);
	rmnet_map_nonlinear_copy(coal_skb, coal_meta, skbn);

	/* Push transport header and update necessary fields */
	skb_push(skbn, coal_meta->trans_len);
	memcpy(skbn->data, coal_meta->trans_header, coal_meta->trans_len);
	skb_reset_transport_header(skbn);
	if (coal_meta->trans_proto == IPPROTO_TCP) {
		struct tcphdr *th = tcp_hdr(skbn);

		th->seq = htonl(ntohl(th->seq) + coal_meta->data_offset);
		check = &th->check;
	} else if (coal_meta->trans_proto == IPPROTO_UDP) {
		struct udphdr *uh = udp_hdr(skbn);

		uh->len = htons(skbn->len);
		check = &uh->check;
		if (coal_meta->ip_proto == 4 && !uh->check)
			zero_csum = true;
	}

	/* Push IP header and update necessary fields */
	skb_push(skbn, coal_meta->ip_len);
	memcpy(skbn->data, coal_meta->ip_header, coal_meta->ip_len);
	skb_reset_network_header(skbn);
	if (coal_meta->ip_proto == 4) {
		struct iphdr *iph = ip_hdr(skbn);

		iph->id = htons(ntohs(iph->id) + coal_meta->pkt_id);
		iph->tot_len = htons(skbn->len);
		iph->check = 0;
		iph->check = ip_fast_csum(iph, iph->ihl);
	} else {
		/* Payload length includes any extension headers */
		ipv6_hdr(skbn)->payload_len = htons(skbn->len -
						    sizeof(struct ipv6hdr));
	}

	/* Handle checksum status */
	if (likely(csum_valid) || zero_csum) {
		/* Set the partial checksum information */
		rmnet_map_partial_csum(skbn, coal_meta);
	} else if (check) {
		/* Unfortunately, we have to fake a bad checksum here, since
		 * the original bad value is lost by the hardware. The only
		 * reliable way to do it is to calculate the actual checksum
		 * and corrupt it.
		 */
		__wsum csum;
		unsigned int offset = skb_transport_offset(skbn);
		__sum16 pseudo;

		/* Calculate pseudo header */
		if (coal_meta->ip_proto == 4) {
			struct iphdr *iph = ip_hdr(skbn);

			pseudo = ~csum_tcpudp_magic(iph->saddr, iph->daddr,
						    skbn->len -
						    coal_meta->ip_len,
						    coal_meta->trans_proto, 0);
		} else {
			struct ipv6hdr *ip6h = ipv6_hdr(skbn);

			pseudo = ~csum_ipv6_magic(&ip6h->saddr, &ip6h->daddr,
						  skbn->len - coal_meta->ip_len,
						  coal_meta->trans_proto, 0);
		}

		*check = pseudo;
		csum = skb_checksum(skbn, offset, skbn->len - offset, 0);
		/* Add 1 to corrupt. This cannot produce a final value of 0
		 * since csum_fold() can't return a value of 0xFFFF.
		 */
		*check = csum16_add(csum_fold(csum), htons(1));
		skbn->ip_summed = CHECKSUM_NONE;
	}

	skbn->dev = coal_skb->dev;
	priv->stats.coal.coal_reconstruct++;

	/* Stamp GSO information if necessary */
	if (coal_meta->pkt_count > 1)
		rmnet_map_gso_stamp(skbn, coal_meta);

	__skb_queue_tail(list, skbn);

	/* Update meta information to move past the data we just segmented */
	coal_meta->data_offset += coal_meta->data_len * coal_meta->pkt_count;
	coal_meta->pkt_id = pkt_id + 1;
	coal_meta->pkt_count = 0;
}

static bool rmnet_map_validate_csum(struct sk_buff *skb,
				    struct rmnet_map_coal_metadata *meta)
{
	u8 *data = rmnet_map_data_ptr(skb);
	unsigned int datagram_len;
	__wsum csum;
	__sum16 pseudo;

	datagram_len = skb->len - meta->ip_len;
	if (meta->ip_proto == 4) {
		struct iphdr *iph = (struct iphdr *)data;

		pseudo = ~csum_tcpudp_magic(iph->saddr, iph->daddr,
					    datagram_len,
					    meta->trans_proto, 0);
	} else {
		struct ipv6hdr *ip6h = (struct ipv6hdr *)data;

		pseudo = ~csum_ipv6_magic(&ip6h->saddr, &ip6h->daddr,
					  datagram_len, meta->trans_proto,
					  0);
	}

	csum = skb_checksum(skb, meta->ip_len, datagram_len,
			    csum_unfold(pseudo));
	return !csum_fold(csum);
}

/* Converts the coalesced SKB into a list of SKBs.
 * NLOs containing csum erros will not be included.
 * The original coalesced SKB should be treated as invalid and
 * must be freed by the caller
 */
static void rmnet_map_segment_coal_skb(struct sk_buff *coal_skb,
				       u64 nlo_err_mask,
				       struct sk_buff_head *list)
{
	struct iphdr *iph;
	struct rmnet_priv *priv = netdev_priv(coal_skb->dev);
	struct rmnet_map_v5_coal_header *coal_hdr;
	struct rmnet_map_coal_metadata coal_meta;
	u16 pkt_len;
	u8 pkt, total_pkt = 0;
	u8 nlo;
	bool gro = coal_skb->dev->features & NETIF_F_GRO_HW;
	bool zero_csum = false;

	memset(&coal_meta, 0, sizeof(coal_meta));

	/* Pull off the headers we no longer need */
	pskb_pull(coal_skb, sizeof(struct rmnet_map_header));
	coal_hdr = (struct rmnet_map_v5_coal_header *)
		   rmnet_map_data_ptr(coal_skb);
	pskb_pull(coal_skb, sizeof(*coal_hdr));

	iph = (struct iphdr *)rmnet_map_data_ptr(coal_skb);

	if (iph->version == 4) {
		coal_meta.ip_proto = 4;
		coal_meta.ip_len = iph->ihl * 4;
		coal_meta.trans_proto = iph->protocol;
		coal_meta.ip_header = iph;

		/* Don't allow coalescing of any packets with IP options */
		if (iph->ihl != 5)
			gro = false;
	} else if (iph->version == 6) {
		struct ipv6hdr *ip6h = (struct ipv6hdr *)iph;
		__be16 frag_off;
		u8 protocol = ip6h->nexthdr;

		coal_meta.ip_proto = 6;
		coal_meta.ip_len = ipv6_skip_exthdr(coal_skb, sizeof(*ip6h),
						    &protocol, &frag_off);
		coal_meta.trans_proto = protocol;
		coal_meta.ip_header = ip6h;

		/* If we run into a problem, or this has a fragment header
		 * (which should technically not be possible, if the HW
		 * works as intended...), bail.
		 */
		if (coal_meta.ip_len < 0 || frag_off) {
			priv->stats.coal.coal_ip_invalid++;
			return;
		} else if (coal_meta.ip_len > sizeof(*ip6h)) {
			/* Don't allow coalescing of any packets with IPv6
			 * extension headers.
			 */
			gro = false;
		}
	} else {
		priv->stats.coal.coal_ip_invalid++;
		return;
	}

	if (coal_meta.trans_proto == IPPROTO_TCP) {
		struct tcphdr *th;

		th = (struct tcphdr *)((u8 *)iph + coal_meta.ip_len);
		coal_meta.trans_len = th->doff * 4;
		coal_meta.trans_header = th;
	} else if (coal_meta.trans_proto == IPPROTO_UDP) {
		struct udphdr *uh;

		uh = (struct udphdr *)((u8 *)iph + coal_meta.ip_len);
		coal_meta.trans_len = sizeof(*uh);
		coal_meta.trans_header = uh;
		/* Check for v4 zero checksum */
		if (coal_meta.ip_proto == 4 && !uh->check)
			zero_csum = true;
	} else {
		priv->stats.coal.coal_trans_invalid++;
		return;
	}

	if (rmnet_map_v5_csum_buggy(coal_hdr) && !zero_csum) {
		rmnet_map_move_headers(coal_skb);
		/* Mark as valid if it checks out */
		if (rmnet_map_validate_csum(coal_skb, &coal_meta))
			coal_skb->ip_summed = CHECKSUM_UNNECESSARY;

		__skb_queue_tail(list, coal_skb);
		return;
	}

	/* Fast-forward the case where we have 1 NLO (i.e. 1 packet length),
	 * no checksum errors, and are allowing GRO. We can just reuse this
	 * SKB unchanged.
	 */
	if (gro && coal_hdr->num_nlos == 1 && coal_hdr->csum_valid) {
		rmnet_map_move_headers(coal_skb);
		coal_skb->ip_summed = CHECKSUM_UNNECESSARY;
		coal_meta.data_len = ntohs(coal_hdr->nl_pairs[0].pkt_len);
		coal_meta.data_len -= coal_meta.ip_len + coal_meta.trans_len;
		coal_meta.pkt_count = coal_hdr->nl_pairs[0].num_packets;
		if (coal_meta.pkt_count > 1) {
			rmnet_map_partial_csum(coal_skb, &coal_meta);
			rmnet_map_gso_stamp(coal_skb, &coal_meta);
		}

		__skb_queue_tail(list, coal_skb);
		return;
	}

	/* Segment the coalesced SKB into new packets */
	for (nlo = 0; nlo < coal_hdr->num_nlos; nlo++) {
		pkt_len = ntohs(coal_hdr->nl_pairs[nlo].pkt_len);
		pkt_len -= coal_meta.ip_len + coal_meta.trans_len;
		coal_meta.data_len = pkt_len;
		for (pkt = 0; pkt < coal_hdr->nl_pairs[nlo].num_packets;
		     pkt++, total_pkt++, nlo_err_mask >>= 1) {
			bool csum_err = nlo_err_mask & 1;

			/* Segment the packet if we're not sending the larger
			 * packet up the stack.
			 */
			if (!gro) {
				coal_meta.pkt_count = 1;
				if (csum_err)
					priv->stats.coal.coal_csum_err++;

				__rmnet_map_segment_coal_skb(coal_skb,
							     &coal_meta, list,
							     total_pkt,
							     !csum_err);
				continue;
			}

			if (csum_err) {
				priv->stats.coal.coal_csum_err++;

				/* Segment out the good data */
				if (gro && coal_meta.pkt_count)
					__rmnet_map_segment_coal_skb(coal_skb,
								     &coal_meta,
								     list,
								     total_pkt,
								     true);

				/* Segment out the bad checksum */
				coal_meta.pkt_count = 1;
				__rmnet_map_segment_coal_skb(coal_skb,
							     &coal_meta, list,
							     total_pkt, false);
			} else {
				coal_meta.pkt_count++;
			}
		}

		/* If we're switching NLOs, we need to send out everything from
		 * the previous one, if we haven't done so. NLOs only switch
		 * when the packet length changes.
		 */
		if (coal_meta.pkt_count)
			__rmnet_map_segment_coal_skb(coal_skb, &coal_meta, list,
						     total_pkt, true);
	}
}

/* Record reason for coalescing pipe closure */
static void rmnet_map_data_log_close_stats(struct rmnet_priv *priv, u8 type,
					   u8 code)
{
	struct rmnet_coal_close_stats *stats = &priv->stats.coal.close;

	switch (type) {
	case RMNET_MAP_COAL_CLOSE_NON_COAL:
		stats->non_coal++;
		break;
	case RMNET_MAP_COAL_CLOSE_IP_MISS:
		stats->ip_miss++;
		break;
	case RMNET_MAP_COAL_CLOSE_TRANS_MISS:
		stats->trans_miss++;
		break;
	case RMNET_MAP_COAL_CLOSE_HW:
		switch (code) {
		case RMNET_MAP_COAL_CLOSE_HW_NL:
			stats->hw_nl++;
			break;
		case RMNET_MAP_COAL_CLOSE_HW_PKT:
			stats->hw_pkt++;
			break;
		case RMNET_MAP_COAL_CLOSE_HW_BYTE:
			stats->hw_byte++;
			break;
		case RMNET_MAP_COAL_CLOSE_HW_TIME:
			stats->hw_time++;
			break;
		case RMNET_MAP_COAL_CLOSE_HW_EVICT:
			stats->hw_evict++;
			break;
		default:
			break;
		}
		break;
	case RMNET_MAP_COAL_CLOSE_COAL:
		stats->coal++;
		break;
	default:
		break;
	}
}

/* Check if the coalesced header has any incorrect values, in which case, the
 * entire coalesced skb must be dropped. Then check if there are any
 * checksum issues
 */
static int rmnet_map_data_check_coal_header(struct sk_buff *skb,
					    u64 *nlo_err_mask)
{
	struct rmnet_map_v5_coal_header *coal_hdr;
	unsigned char *data = rmnet_map_data_ptr(skb);
	struct rmnet_priv *priv = netdev_priv(skb->dev);
	u64 mask = 0;
	int i;
	u8 veid, pkts = 0;

	coal_hdr = ((struct rmnet_map_v5_coal_header *)
		    (data + sizeof(struct rmnet_map_header)));
	veid = coal_hdr->virtual_channel_id;

	if (coal_hdr->num_nlos == 0 ||
	    coal_hdr->num_nlos > RMNET_MAP_V5_MAX_NLOS) {
		priv->stats.coal.coal_hdr_nlo_err++;
		return -EINVAL;
	}

	for (i = 0; i < RMNET_MAP_V5_MAX_NLOS; i++) {
		/* If there is a checksum issue, we need to split
		 * up the skb. Rebuild the full csum error field
		 */
		u8 err = coal_hdr->nl_pairs[i].csum_error_bitmap;
		u8 pkt = coal_hdr->nl_pairs[i].num_packets;

		mask |= ((u64)err) << (8 * i);

		/* Track total packets in frame */
		pkts += pkt;
		if (pkts > RMNET_MAP_V5_MAX_PACKETS) {
			priv->stats.coal.coal_hdr_pkt_err++;
			return -EINVAL;
		}
	}

	/* Track number of packets we get inside of coalesced frames */
	priv->stats.coal.coal_pkts += pkts;

	/* Update ethtool stats */
	rmnet_map_data_log_close_stats(priv,
				       coal_hdr->close_type,
				       coal_hdr->close_value);
	if (veid < RMNET_MAX_VEID)
		priv->stats.coal.coal_veid[veid]++;

	*nlo_err_mask = mask;

	return 0;
}

/* Process a QMAPv5 packet header */
int rmnet_map_process_next_hdr_packet(struct sk_buff *skb,
				      struct sk_buff_head *list,
				      u16 len)
{
	struct rmnet_priv *priv = netdev_priv(skb->dev);
	u64 nlo_err_mask;
	int rc = 0;

	switch (rmnet_map_get_next_hdr_type(skb)) {
	case RMNET_MAP_HEADER_TYPE_COALESCING:
		priv->stats.coal.coal_rx++;
		rc = rmnet_map_data_check_coal_header(skb, &nlo_err_mask);
		if (rc)
			return rc;

		rmnet_map_segment_coal_skb(skb, nlo_err_mask, list);
		if (skb_peek(list) != skb)
			consume_skb(skb);
		break;
	case RMNET_MAP_HEADER_TYPE_CSUM_OFFLOAD:
		if (rmnet_map_get_csum_valid(skb)) {
			priv->stats.csum_ok++;
			skb->ip_summed = CHECKSUM_UNNECESSARY;
		} else {
			priv->stats.csum_valid_unset++;
		}

		/* Pull unnecessary headers and move the rest to the linear
		 * section of the skb.
		 */
		pskb_pull(skb,
			  (sizeof(struct rmnet_map_header) +
			   sizeof(struct rmnet_map_v5_csum_header)));
		rmnet_map_move_headers(skb);

		/* Remove padding only for csum offload packets.
		 * Coalesced packets should never have padding.
		 */
		pskb_trim(skb, len);
		__skb_queue_tail(list, skb);
		break;
	default:
		rc = -EINVAL;
		break;
	}

	return rc;
}

long rmnet_agg_time_limit __read_mostly = 1000000L;
long rmnet_agg_bypass_time __read_mostly = 10000000L;

int rmnet_map_tx_agg_skip(struct sk_buff *skb, int offset)
{
	u8 *packet_start = skb->data + offset;
	int is_icmp = 0;

	if (skb->protocol == htons(ETH_P_IP)) {
		struct iphdr *ip4h = (struct iphdr *)(packet_start);

		if (ip4h->protocol == IPPROTO_ICMP)
			is_icmp = 1;
	} else if (skb->protocol == htons(ETH_P_IPV6)) {
		struct ipv6hdr *ip6h = (struct ipv6hdr *)(packet_start);

		if (ip6h->nexthdr == IPPROTO_ICMPV6) {
			is_icmp = 1;
		} else if (ip6h->nexthdr == NEXTHDR_FRAGMENT) {
			struct frag_hdr *frag;

			frag = (struct frag_hdr *)(packet_start
						   + sizeof(struct ipv6hdr));
			if (frag->nexthdr == IPPROTO_ICMPV6)
				is_icmp = 1;
		}
	}

	return is_icmp;
}

static void rmnet_map_flush_tx_packet_work(struct work_struct *work)
{
	struct sk_buff *skb = NULL;
	struct rmnet_port *port;
	unsigned long flags;

	port = container_of(work, struct rmnet_port, agg_wq);

	spin_lock_irqsave(&port->agg_lock, flags);
	if (likely(port->agg_state == -EINPROGRESS)) {
		/* Buffer may have already been shipped out */
		if (likely(port->agg_skb)) {
			skb = port->agg_skb;
			port->agg_skb = NULL;
			port->agg_count = 0;
			memset(&port->agg_time, 0, sizeof(struct timespec));
		}
		port->agg_state = 0;
	}

	spin_unlock_irqrestore(&port->agg_lock, flags);
	if (skb)
		dev_queue_xmit(skb);
}

enum hrtimer_restart rmnet_map_flush_tx_packet_queue(struct hrtimer *t)
{
	struct rmnet_port *port;

	port = container_of(t, struct rmnet_port, hrtimer);

	schedule_work(&port->agg_wq);
	return HRTIMER_NORESTART;
}

static void rmnet_map_linearize_copy(struct sk_buff *dst, struct sk_buff *src)
{
	unsigned int linear = src->len - src->data_len, target = src->len;
	unsigned char *src_buf;
	struct sk_buff *skb;

	src_buf = src->data;
	skb_put_data(dst, src_buf, linear);
	target -= linear;

	skb = src;

	while (target) {
		unsigned int i = 0, non_linear = 0;

		for (i = 0; i < skb_shinfo(skb)->nr_frags; i++) {
			non_linear = skb_frag_size(&skb_shinfo(skb)->frags[i]);
			src_buf = skb_frag_address(&skb_shinfo(skb)->frags[i]);

			skb_put_data(dst, src_buf, non_linear);
			target -= non_linear;
		}

		if (skb_shinfo(skb)->frag_list) {
			skb = skb_shinfo(skb)->frag_list;
			continue;
		}

		if (skb->next)
			skb = skb->next;
	}
}

static void rmnet_free_agg_pages(struct rmnet_port *port)
{
	struct rmnet_agg_page *agg_page, *idx;

	list_for_each_entry_safe(agg_page, idx, &port->agg_list, list) {
		list_del(&agg_page->list);
		put_page(agg_page->page);
		kfree(agg_page);
	}

	port->agg_head = NULL;
}

static struct page *rmnet_get_agg_pages(struct rmnet_port *port)
{
	struct rmnet_agg_page *agg_page;
	struct page *page = NULL;
	int i = 0;

	if (!(port->egress_agg_params.agg_features & RMNET_PAGE_RECYCLE))
		goto alloc;

	do {
		agg_page = port->agg_head;
		if (unlikely(!agg_page))
			break;

		if (page_ref_count(agg_page->page) == 1) {
			page = agg_page->page;
			page_ref_inc(agg_page->page);

			port->stats.agg.ul_agg_reuse++;
			port->agg_head = list_next_entry(agg_page, list);
			break;
		}

		port->agg_head = list_next_entry(agg_page, list);
		i++;
	} while (i <= 5);

alloc:
	if (!page) {
		page =  __dev_alloc_pages(GFP_ATOMIC, port->agg_size_order);
		port->stats.agg.ul_agg_alloc++;
	}

	return page;
}

static struct rmnet_agg_page *__rmnet_alloc_agg_pages(struct rmnet_port *port)
{
	struct rmnet_agg_page *agg_page;
	struct page *page;

	agg_page = kzalloc(sizeof(*agg_page), GFP_ATOMIC);
	if (!agg_page)
		return NULL;

	page = __dev_alloc_pages(GFP_ATOMIC, port->agg_size_order);
	if (!page) {
		kfree(agg_page);
		return NULL;
	}

	agg_page->page = page;
	INIT_LIST_HEAD(&agg_page->list);

	return agg_page;
}

static void rmnet_alloc_agg_pages(struct rmnet_port *port)
{
	struct rmnet_agg_page *agg_page = NULL;
	int i = 0;

	for (i = 0; i < 512; i++) {
		agg_page = __rmnet_alloc_agg_pages(port);

		if (agg_page)
			list_add_tail(&agg_page->list, &port->agg_list);
	}

	port->agg_head = list_first_entry_or_null(&port->agg_list,
						  struct rmnet_agg_page, list);
}

static struct sk_buff *rmnet_map_build_skb(struct rmnet_port *port)
{
	struct sk_buff *skb;
	unsigned int size;
	struct page *page;
	void *vaddr;

	page = rmnet_get_agg_pages(port);
	if (!page)
		return NULL;

	vaddr = page_address(page);
	size = PAGE_SIZE << port->agg_size_order;

	skb = build_skb(vaddr, size);
	if (!skb) {
		put_page(page);
		return NULL;
	}

	return skb;
}

void rmnet_map_tx_aggregate(struct sk_buff *skb, struct rmnet_port *port)
{
	struct timespec diff, last;
	int size, agg_count = 0;
	struct sk_buff *agg_skb;
	unsigned long flags;

new_packet:
	spin_lock_irqsave(&port->agg_lock, flags);
	memcpy(&last, &port->agg_last, sizeof(struct timespec));
	getnstimeofday(&port->agg_last);

	if (!port->agg_skb) {
		/* Check to see if we should agg first. If the traffic is very
		 * sparse, don't aggregate. We will need to tune this later
		 */
		diff = timespec_sub(port->agg_last, last);
		size = port->egress_agg_params.agg_size - skb->len;

		if (diff.tv_sec > 0 || diff.tv_nsec > rmnet_agg_bypass_time ||
		    size <= 0) {
			spin_unlock_irqrestore(&port->agg_lock, flags);
			skb->protocol = htons(ETH_P_MAP);
			dev_queue_xmit(skb);
			return;
		}

		port->agg_skb = rmnet_map_build_skb(port);
		if (!port->agg_skb) {
			port->agg_skb = 0;
			port->agg_count = 0;
			memset(&port->agg_time, 0, sizeof(struct timespec));
			spin_unlock_irqrestore(&port->agg_lock, flags);
			skb->protocol = htons(ETH_P_MAP);
			dev_queue_xmit(skb);
			return;
		}
		rmnet_map_linearize_copy(port->agg_skb, skb);
		port->agg_skb->dev = skb->dev;
		port->agg_skb->protocol = htons(ETH_P_MAP);
		port->agg_count = 1;
		getnstimeofday(&port->agg_time);
		dev_kfree_skb_any(skb);
		goto schedule;
	}
	diff = timespec_sub(port->agg_last, port->agg_time);
	size = port->egress_agg_params.agg_size - port->agg_skb->len;

	if (skb->len > size ||
	    port->agg_count >= port->egress_agg_params.agg_count ||
	    diff.tv_sec > 0 || diff.tv_nsec > rmnet_agg_time_limit) {
		agg_skb = port->agg_skb;
		agg_count = port->agg_count;
		port->agg_skb = 0;
		port->agg_count = 0;
		memset(&port->agg_time, 0, sizeof(struct timespec));
		port->agg_state = 0;
		spin_unlock_irqrestore(&port->agg_lock, flags);
		hrtimer_cancel(&port->hrtimer);
		dev_queue_xmit(agg_skb);
		goto new_packet;
	}

	rmnet_map_linearize_copy(port->agg_skb, skb);
	port->agg_count++;
	dev_kfree_skb_any(skb);

schedule:
	if (port->agg_state != -EINPROGRESS) {
		port->agg_state = -EINPROGRESS;
		hrtimer_start(&port->hrtimer,
			      ns_to_ktime(port->egress_agg_params.agg_time),
			      HRTIMER_MODE_REL);
	}
	spin_unlock_irqrestore(&port->agg_lock, flags);
}

void rmnet_map_update_ul_agg_config(struct rmnet_port *port, u16 size,
				    u8 count, u8 features, u32 time)
{
	unsigned long irq_flags;

	spin_lock_irqsave(&port->agg_lock, irq_flags);
	port->egress_agg_params.agg_count = count;
	port->egress_agg_params.agg_time = time;
	port->egress_agg_params.agg_size = size;
	port->egress_agg_params.agg_features = features;

	rmnet_free_agg_pages(port);

	/* This effectively disables recycling in case the UL aggregation
	 * size is lesser than PAGE_SIZE.
	 */
	if (size < PAGE_SIZE)
		goto done;

	port->agg_size_order = get_order(size);

	size = PAGE_SIZE << port->agg_size_order;
	size -= SKB_DATA_ALIGN(sizeof(struct skb_shared_info));
	port->egress_agg_params.agg_size = size;

	if (port->egress_agg_params.agg_features == RMNET_PAGE_RECYCLE)
		rmnet_alloc_agg_pages(port);

done:
	spin_unlock_irqrestore(&port->agg_lock, irq_flags);
}

void rmnet_map_tx_aggregate_init(struct rmnet_port *port)
{
	hrtimer_init(&port->hrtimer, CLOCK_MONOTONIC, HRTIMER_MODE_REL);
	port->hrtimer.function = rmnet_map_flush_tx_packet_queue;
	spin_lock_init(&port->agg_lock);
	INIT_LIST_HEAD(&port->agg_list);

	/* Since PAGE_SIZE - 1 is specified here, no pages are pre-allocated.
	 * This is done to reduce memory usage in cases where
	 * UL aggregation is disabled.
	 * Additionally, the features flag is also set to 0.
	 */
	rmnet_map_update_ul_agg_config(port, PAGE_SIZE - 1, 20, 0, 3000000);

	INIT_WORK(&port->agg_wq, rmnet_map_flush_tx_packet_work);
}

void rmnet_map_tx_aggregate_exit(struct rmnet_port *port)
{
	unsigned long flags;

	hrtimer_cancel(&port->hrtimer);
	cancel_work_sync(&port->agg_wq);

	spin_lock_irqsave(&port->agg_lock, flags);
	if (port->agg_state == -EINPROGRESS) {
		if (port->agg_skb) {
			kfree_skb(port->agg_skb);
			port->agg_skb = NULL;
			port->agg_count = 0;
			memset(&port->agg_time, 0, sizeof(struct timespec));
		}

		port->agg_state = 0;
	}

	rmnet_free_agg_pages(port);
	spin_unlock_irqrestore(&port->agg_lock, flags);
}

void rmnet_map_tx_qmap_cmd(struct sk_buff *qmap_skb)
{
	struct rmnet_port *port;
	struct sk_buff *agg_skb;
	unsigned long flags;

	port = rmnet_get_port(qmap_skb->dev);

	if (port->data_format & RMNET_EGRESS_FORMAT_AGGREGATION) {
		spin_lock_irqsave(&port->agg_lock, flags);
		if (port->agg_skb) {
			agg_skb = port->agg_skb;
			port->agg_skb = 0;
			port->agg_count = 0;
			memset(&port->agg_time, 0, sizeof(struct timespec));
			port->agg_state = 0;
			spin_unlock_irqrestore(&port->agg_lock, flags);
			hrtimer_cancel(&port->hrtimer);
			dev_queue_xmit(agg_skb);
		} else {
			spin_unlock_irqrestore(&port->agg_lock, flags);
		}
	}

	dev_queue_xmit(qmap_skb);
}
EXPORT_SYMBOL(rmnet_map_tx_qmap_cmd);<|MERGE_RESOLUTION|>--- conflicted
+++ resolved
@@ -377,19 +377,11 @@
 	if (skb_is_nonlinear(skb)) {
 		skb_frag_t *frag0 = skb_shinfo(skb)->frags;
 		struct page *page = skb_frag_page(frag0);
-<<<<<<< HEAD
 
 		skbn = alloc_skb(RMNET_MAP_DEAGGR_HEADROOM, GFP_ATOMIC);
 		if (!skbn)
 			return NULL;
 
-=======
-
-		skbn = alloc_skb(RMNET_MAP_DEAGGR_HEADROOM, GFP_ATOMIC);
-		if (!skbn)
-			return NULL;
-
->>>>>>> 15457316
 		skb_append_pagefrags(skbn, page, frag0->page_offset,
 				     packet_len);
 		skbn->data_len += packet_len;
@@ -497,9 +489,6 @@
 	priv->stats.csum_sw++;
 }
 
-<<<<<<< HEAD
-void rmnet_map_v5_checksum_uplink_packet(struct sk_buff *skb,
-=======
 static void rmnet_map_v5_check_priority(struct sk_buff *skb,
 					struct net_device *orig_dev,
 					struct rmnet_map_v5_csum_header *hdr)
@@ -514,7 +503,6 @@
 
 void rmnet_map_v5_checksum_uplink_packet(struct sk_buff *skb,
 					 struct rmnet_port *port,
->>>>>>> 15457316
 					 struct net_device *orig_dev)
 {
 	struct rmnet_priv *priv = netdev_priv(orig_dev);
@@ -525,8 +513,6 @@
 	memset(ul_header, 0, sizeof(*ul_header));
 	ul_header->header_type = RMNET_MAP_HEADER_TYPE_CSUM_OFFLOAD;
 
-<<<<<<< HEAD
-=======
 	if (port->data_format & RMNET_EGRESS_FORMAT_PRIORITY)
 		rmnet_map_v5_check_priority(skb, orig_dev, ul_header);
 
@@ -534,13 +520,11 @@
 	if (!(port->data_format & RMNET_FLAGS_EGRESS_MAP_CKSUMV5))
 		return;
 
->>>>>>> 15457316
 	if (skb->ip_summed == CHECKSUM_PARTIAL) {
 		void *iph = (char *)ul_header + sizeof(*ul_header);
 		void *trans;
 		__sum16 *check;
 		u8 proto;
-<<<<<<< HEAD
 
 		if (skb->protocol == htons(ETH_P_IP)) {
 			u16 ip_len = ((struct iphdr *)iph)->ihl * 4;
@@ -557,24 +541,6 @@
 			goto sw_csum;
 		}
 
-=======
-
-		if (skb->protocol == htons(ETH_P_IP)) {
-			u16 ip_len = ((struct iphdr *)iph)->ihl * 4;
-
-			proto = ((struct iphdr *)iph)->protocol;
-			trans = iph + ip_len;
-		} else if (skb->protocol == htons(ETH_P_IPV6)) {
-			u16 ip_len = sizeof(struct ipv6hdr);
-
-			proto = ((struct ipv6hdr *)iph)->nexthdr;
-			trans = iph + ip_len;
-		} else {
-			priv->stats.csum_err_invalid_ip_version++;
-			goto sw_csum;
-		}
-
->>>>>>> 15457316
 		check = rmnet_map_get_csum_field(proto, trans);
 		if (check) {
 			*check = 0;
@@ -594,10 +560,7 @@
  * packets that are supported for UL checksum offload.
  */
 void rmnet_map_checksum_uplink_packet(struct sk_buff *skb,
-<<<<<<< HEAD
-=======
 				      struct rmnet_port *port,
->>>>>>> 15457316
 				      struct net_device *orig_dev,
 				      int csum_type)
 {
@@ -606,11 +569,7 @@
 		rmnet_map_v4_checksum_uplink_packet(skb, orig_dev);
 		break;
 	case RMNET_FLAGS_EGRESS_MAP_CKSUMV5:
-<<<<<<< HEAD
-		rmnet_map_v5_checksum_uplink_packet(skb, orig_dev);
-=======
 		rmnet_map_v5_checksum_uplink_packet(skb, port, orig_dev);
->>>>>>> 15457316
 		break;
 	default:
 		break;
