--- conflicted
+++ resolved
@@ -1648,13 +1648,9 @@
 	struct atl_rxbuf *rxbuf;
 	int ret = 0;
 
-<<<<<<< HEAD
-	rx->head = rx->tail = atl_read(hw, ATL_RING_HEAD(rx)) & 0x1fff;
-=======
 	rx->head = rx->tail = atl_read(hw, ATL_RING_HEAD(rx)) & 0xffff;
 	if (rx->head > 0x1FFF)
 		return -EIO;
->>>>>>> 3f527a98
 
 	ret = atl_fill_rx(rx, ring_space(rx), false);
 	if (ret)
@@ -1680,13 +1676,9 @@
 {
 	struct atl_hw *hw = &tx->nic->hw;
 
-<<<<<<< HEAD
-	tx->head = tx->tail = atl_read(hw, ATL_RING_HEAD(tx)) & 0x1fff;
-=======
 	tx->head = tx->tail = atl_read(hw, ATL_RING_HEAD(tx)) & 0xffff;
 	if (tx->head > 0x1FFF)
 		return -EIO;
->>>>>>> 3f527a98
 
 	return 0;
 }
@@ -1928,11 +1920,7 @@
 		atl_add_stats(nic->stats.tx, stats.tx);
 	}
 
-<<<<<<< HEAD
-#ifdef CONFIG_ATLFWD_FWD_NETLINK
-=======
 #if IS_ENABLED(CONFIG_ATLFWD_FWD_NETLINK)
->>>>>>> 3f527a98
 	for (i = 0; i < ATL_NUM_FWD_RINGS; i++) {
 		if (atlfwd_nl_is_tx_fwd_ring_created(nic->ndev, i)) {
 			atl_fwd_get_ring_stats(nic->fwd.rings[ATL_FWDIR_TX][i],
