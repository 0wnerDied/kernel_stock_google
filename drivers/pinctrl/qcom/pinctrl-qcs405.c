--- conflicted
+++ resolved
@@ -1654,11 +1654,7 @@
 			NA, NA, NA, NA, NA, NA, NA),
 	[92] = PINGROUP(92, EAST, i2s_1_data3, i2s_1_data4_dsd4,
 			NA, NA, NA, NA, NA, qdss_cti_trig_in_a1, NA),
-<<<<<<< HEAD
-	[93] = PINGROUP(93, EAST, i2s_1_data5_dsd5, pwm_led22, i2s_1,
-=======
 	[93] = PINGROUP(93, EAST, i2s_1, pwm_led22, i2s_1_data5_dsd5,
->>>>>>> 15457316
 			NA, NA, NA, NA, NA, qdss_tracedata_b),
 	[94] = PINGROUP(94, EAST, i2s_1, pwm_led23, i2s_1, NA,
 			qdss_cti_trig_out_a0, NA, rgmi_dll2, NA, NA),
