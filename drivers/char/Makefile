--- conflicted
+++ resolved
@@ -66,18 +66,13 @@
 ifdef CONFIG_COMPAT
   obj-$(CONFIG_MSM_ADSPRPC)	+= adsprpc_compat.o
 endif
-<<<<<<< HEAD
-obj-$(CONFIG_MSM_FASTCVPD)	+= fastcvpd.o
-obj-$(CONFIG_MSM_RDBG)		+= rdbg.o
-obj-y				+= oscar/
-=======
 obj-$(CONFIG_VIRTIO_FASTRPC)	+= virtio_fastrpc.o
 ifdef CONFIG_COMPAT
   obj-$(CONFIG_VIRTIO_FASTRPC)	+= adsprpc_compat.o
 endif
 obj-$(CONFIG_MSM_FASTCVPD)	+= fastcvpd.o
 obj-$(CONFIG_MSM_RDBG)		+= rdbg.o
->>>>>>> a1f19153
+obj-y				+= oscar/
 obj-$(CONFIG_OKL4_PIPE)		+= okl4_pipe.o
 CFLAGS_okl4_pipe.o			+= -Werror
 obj-$(CONFIG_VSERVICES_SERIAL)		+= vservices_serial.o
