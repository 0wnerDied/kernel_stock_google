/* Copyright (c) 2008-2019, The Linux Foundation. All rights reserved.
 *
 * This program is free software; you can redistribute it and/or modify
 * it under the terms of the GNU General Public License version 2 and
 * only version 2 as published by the Free Software Foundation.
 *
 * This program is distributed in the hope that it will be useful,
 * but WITHOUT ANY WARRANTY; without even the implied warranty of
 * MERCHANTABILITY or FITNESS FOR A PARTICULAR PURPOSE.  See the
 * GNU General Public License for more details.
 */
#include <linux/slab.h>
#include <linux/init.h>
#include <linux/module.h>
#include <linux/device.h>
#include <linux/err.h>
#include <linux/sched.h>
#include <linux/ratelimit.h>
#include <linux/workqueue.h>
#include <linux/pm_runtime.h>
#include <linux/diagchar.h>
#include <linux/delay.h>
#include <linux/reboot.h>
#include <linux/of.h>
#include <linux/kmemleak.h>
#ifdef CONFIG_DIAG_OVER_USB
#include <linux/usb/usbdiag.h>
#endif
#include <soc/qcom/socinfo.h>
#include <soc/qcom/restart.h>
#include "diagmem.h"
#include "diagchar.h"
#include "diagfwd.h"
#include "diagfwd_peripheral.h"
#include "diagfwd_cntl.h"
#include "diagchar_hdlc.h"
#include "diag_dci.h"
#include "diag_masks.h"
#include "diag_usb.h"
#include "diag_mux.h"
#include "diag_ipc_logging.h"

#define STM_CMD_VERSION_OFFSET	4
#define STM_CMD_MASK_OFFSET	5
#define STM_CMD_DATA_OFFSET	6
#define STM_CMD_NUM_BYTES	7

#define STM_RSP_SUPPORTED_INDEX		7
#define STM_RSP_STATUS_INDEX		8
#define STM_RSP_NUM_BYTES		9
#define RETRY_MAX_COUNT		1000

struct diag_md_hdlc_reset_work {
	int pid;
	struct work_struct work;
};

static int timestamp_switch;
module_param(timestamp_switch, int, 0644);

int wrap_enabled;
uint16_t wrap_count;
static struct diag_hdlc_decode_type *hdlc_decode;

#define DIAG_NUM_COMMON_CMD	1
static uint8_t common_cmds[DIAG_NUM_COMMON_CMD] = {
	DIAG_CMD_LOG_ON_DMND
};

static uint8_t hdlc_timer_in_progress;

/* Determine if this device uses a device tree */
#ifdef CONFIG_OF
static int has_device_tree(void)
{
	struct device_node *node;

	node = of_find_node_by_path("/");
	if (node) {
		of_node_put(node);
		return 1;
	}
	return 0;
}
#else
static int has_device_tree(void)
{
	return 0;
}
#endif

int chk_config_get_id(void)
{
	switch (socinfo_get_msm_cpu()) {
	case MSM_CPU_8960:
	case MSM_CPU_8960AB:
		return AO8960_TOOLS_ID;
	case MSM_CPU_8064:
		return APQ8064_TOOLS_ID;
	case MSM_CPU_8974:
		return MSM8974_TOOLS_ID;
	case MSM_CPU_8084:
		return APQ8084_TOOLS_ID;
	case MSM_CPU_8916:
		return MSM8916_TOOLS_ID;
	case MSM_CPU_8996:
		return MSM_8996_TOOLS_ID;
	default:
		if (driver->use_device_tree) {
			if (machine_is_msm8974())
				return MSM8974_TOOLS_ID;
			else
				return 0;
		} else {
			return 0;
		}
	}
}

/*
 * This will return TRUE for targets which support apps only mode and hence SSR.
 * This applies to 8960 and newer targets.
 */
int chk_apps_only(void)
{
	if (driver->use_device_tree)
		return 1;

	switch (socinfo_get_msm_cpu()) {
	case MSM_CPU_8960:
	case MSM_CPU_8960AB:
	case MSM_CPU_8064:
	case MSM_CPU_8974:
		return 1;
	default:
		return 0;
	}
}

/*
 * This will return TRUE for targets which support apps as master.
 * Thus, SW DLOAD and Mode Reset are supported on apps processor.
 * This applies to 8960 and newer targets.
 */
int chk_apps_master(void)
{
	if (driver->use_device_tree)
		return 1;
	else
		return 0;
}

int chk_polling_response(void)
{
	if (!(driver->polling_reg_flag) && chk_apps_master())
		/*
		 * If the apps processor is master and no other processor
		 * has registered to respond for polling
		 */
		return 1;
	else if (!(driver->diagfwd_cntl[PERIPHERAL_MODEM] &&
		   driver->diagfwd_cntl[PERIPHERAL_MODEM]->ch_open) &&
		 (driver->feature[PERIPHERAL_MODEM].rcvd_feature_mask))
		/*
		 * If the apps processor is not the master and the modem
		 * is not up or we did not receive the feature masks from Modem
		 */
		return 1;
	else
		return 0;
}

/*
 * This function should be called if you feel that the logging process may
 * need to be woken up. For instance, if the logging mode is MEMORY_DEVICE MODE
 * and while trying to read data from data channel there are no buffers
 * available to read the data into, then this function should be called to
 * determine if the logging process needs to be woken up.
 */
void chk_logging_wakeup(void)
{
	int i;
	int j;
	int pid = 0;
	int proc;

	for (proc = 0; proc < NUM_DIAG_MD_DEV; proc++) {
		for (j = 0; j < NUM_MD_SESSIONS; j++) {
			if (!driver->md_session_map[proc][j])
				continue;
			pid = driver->md_session_map[proc][j]->pid;

			/* Find the index of the logging process */
			for (i = 0; i < driver->num_clients; i++) {
				if (driver->client_map[i].pid != pid)
					continue;
				if (driver->data_ready[i] &
					USER_SPACE_DATA_TYPE)
					continue;
				/*
				 * At very high logging rates a race condition
				 * can occur where the buffers containing the
				 * data from a channel are all in use, but the
				 * data_ready flag is cleared. In this case,
				 * the buffers never have their data
				 * read/logged. Detect and remedy this
				 * situation.
				 */
				driver->data_ready[i] |= USER_SPACE_DATA_TYPE;
				atomic_inc(&driver->data_ready_notif[i]);
				pr_debug("diag: Force wakeup of logging process\n");
				wake_up_interruptible(&driver->wait_q);
				break;
			}
			/*
			 * Diag Memory Device is in normal. Check only for the
			 * first index as all the indices point to the same
			 * session structure.
			 */
			if ((driver->md_session_mask[proc] == DIAG_CON_ALL) &&
				(j == 0))
				break;
		}
	}
}

static void pack_rsp_and_send(unsigned char *buf, int len,
				int pid)
{
	int err;
	int retry_count = 0, i, rsp_ctxt;
	uint32_t write_len = 0;
	unsigned long flags;
	unsigned char *rsp_ptr = driver->encoded_rsp_buf;
	struct diag_pkt_frame_t header;
	struct diag_md_session_t *session_info = NULL, *info = NULL;

	if (!rsp_ptr || !buf)
		return;

	if (len > DIAG_MAX_RSP_SIZE || len < 0) {
		pr_err("diag: In %s, invalid len %d, permissible len %d\n",
		       __func__, len, DIAG_MAX_RSP_SIZE);
		return;
	}

	mutex_lock(&driver->md_session_lock);
	session_info = diag_md_session_get_pid(pid);
	info = (session_info) ? session_info :
		diag_md_session_get_peripheral(DIAG_LOCAL_PROC, APPS_DATA);

	/*
	 * Explicitly check for the Peripheral Modem here
	 * is necessary till a way to identify a peripheral
	 * if its supporting qshrink4 feature.
	 */
	if (info && info->peripheral_mask[DIAG_LOCAL_PROC]) {
		for (i = 0; i < NUM_MD_SESSIONS; i++) {
			if (info->peripheral_mask[DIAG_LOCAL_PROC] & (1 << i))
				break;
		}
		rsp_ctxt = SET_BUF_CTXT(i, TYPE_CMD, TYPE_CMD);
	} else
		rsp_ctxt = driver->rsp_buf_ctxt;
	mutex_unlock(&driver->md_session_lock);

	/*
	 * Keep trying till we get the buffer back. It should probably
	 * take one or two iterations. When this loops till RETRY_MAX_COUNT, it
	 * means we did not get a write complete for the previous
	 * response.
	 */
	while (retry_count < RETRY_MAX_COUNT) {
		if (!driver->rsp_buf_busy)
			break;
		/*
		 * Wait for sometime and try again. The value 10000 was chosen
		 * empirically as an optimum value for USB to complete a write
		 */
		usleep_range(10000, 10100);
		retry_count++;

		/*
		 * There can be a race conditon that clears the data ready flag
		 * for responses. Make sure we don't miss previous wakeups for
		 * draining responses when we are in Memory Device Mode.
		 */
		if (driver->logging_mode[DIAG_LOCAL_PROC] ==
				DIAG_MEMORY_DEVICE_MODE ||
			driver->logging_mode[DIAG_LOCAL_PROC] ==
				DIAG_MULTI_MODE) {
			mutex_lock(&driver->md_session_lock);
			chk_logging_wakeup();
			mutex_unlock(&driver->md_session_lock);
		}
	}
	if (driver->rsp_buf_busy) {
		pr_err("diag: unable to get hold of response buffer\n");
		return;
	}

	driver->rsp_buf_busy = 1;
	header.start = CONTROL_CHAR;
	header.version = 1;
	header.length = len;
	memcpy(rsp_ptr, &header, sizeof(header));
	write_len += sizeof(header);
	memcpy(rsp_ptr + write_len, buf, len);
	write_len += len;
	*(uint8_t *)(rsp_ptr + write_len) = CONTROL_CHAR;
	write_len += sizeof(uint8_t);

	err = diag_mux_write(DIAG_LOCAL_PROC, rsp_ptr, write_len, rsp_ctxt);
	if (err) {
		pr_err("diag: In %s, unable to write to mux, err: %d\n",
		       __func__, err);
		spin_lock_irqsave(&driver->rsp_buf_busy_lock, flags);
		driver->rsp_buf_busy = 0;
		spin_unlock_irqrestore(&driver->rsp_buf_busy_lock, flags);
	}
}

static void encode_rsp_and_send(unsigned char *buf, int len,
				int pid)
{
	struct diag_send_desc_type send = { NULL, NULL, DIAG_STATE_START, 0 };
	struct diag_hdlc_dest_type enc = { NULL, NULL, 0 };
	unsigned char *rsp_ptr = driver->encoded_rsp_buf;
	int err, i, rsp_ctxt, retry_count = 0;
	unsigned long flags;
	struct diag_md_session_t *session_info = NULL, *info = NULL;

	if (!rsp_ptr || !buf)
		return;

	if (len > DIAG_MAX_RSP_SIZE || len < 0) {
		pr_err("diag: In %s, invalid len %d, permissible len %d\n",
		       __func__, len, DIAG_MAX_RSP_SIZE);
		return;
	}

	mutex_lock(&driver->md_session_lock);
	session_info = diag_md_session_get_pid(pid);
	info = (session_info) ? session_info :
		diag_md_session_get_peripheral(DIAG_LOCAL_PROC, APPS_DATA);

	/*
	 * Explicitly check for the Peripheral Modem here
	 * is necessary till a way to identify a peripheral
	 * if its supporting qshrink4 feature.
	 */
	if (info && info->peripheral_mask[DIAG_LOCAL_PROC]) {
		for (i = 0; i < NUM_MD_SESSIONS; i++) {
			if (info->peripheral_mask[DIAG_LOCAL_PROC] & (1 << i))
				break;
		}
		rsp_ctxt = SET_BUF_CTXT(i, TYPE_CMD, TYPE_CMD);
	} else
		rsp_ctxt = driver->rsp_buf_ctxt;
	mutex_unlock(&driver->md_session_lock);
	/*
	 * Keep trying till we get the buffer back. It should probably
	 * take one or two iterations. When this loops till RETRY_MAX_COUNT, it
	 * means we did not get a write complete for the previous
	 * response.
	 */
	while (retry_count < RETRY_MAX_COUNT) {
		if (!driver->rsp_buf_busy)
			break;
		/*
		 * Wait for sometime and try again. The value 10000 was chosen
		 * empirically as an optimum value for USB to complete a write
		 */
		usleep_range(10000, 10100);
		retry_count++;

		/*
		 * There can be a race conditon that clears the data ready flag
		 * for responses. Make sure we don't miss previous wakeups for
		 * draining responses when we are in Memory Device Mode.
		 */
		if (driver->logging_mode[DIAG_LOCAL_PROC] ==
			DIAG_MEMORY_DEVICE_MODE ||
			driver->logging_mode[DIAG_LOCAL_PROC] ==
				DIAG_MULTI_MODE) {
			mutex_lock(&driver->md_session_lock);
			chk_logging_wakeup();
			mutex_unlock(&driver->md_session_lock);
		}
	}

	if (driver->rsp_buf_busy) {
		pr_err("diag: unable to get hold of response buffer\n");
		return;
	}

	spin_lock_irqsave(&driver->rsp_buf_busy_lock, flags);
	driver->rsp_buf_busy = 1;
	spin_unlock_irqrestore(&driver->rsp_buf_busy_lock, flags);
	send.state = DIAG_STATE_START;
	send.pkt = buf;
	send.last = (void *)(buf + len - 1);
	send.terminate = 1;
	enc.dest = rsp_ptr;
	enc.dest_last = (void *)(rsp_ptr + DIAG_MAX_HDLC_BUF_SIZE - 1);
	diag_hdlc_encode(&send, &enc);
	driver->encoded_rsp_len = (int)(enc.dest - (void *)rsp_ptr);
	err = diag_mux_write(DIAG_LOCAL_PROC, rsp_ptr, driver->encoded_rsp_len,
			     rsp_ctxt);
	if (err) {
		pr_err("diag: In %s, Unable to write to device, err: %d\n",
			__func__, err);
		spin_lock_irqsave(&driver->rsp_buf_busy_lock, flags);
		driver->rsp_buf_busy = 0;
		spin_unlock_irqrestore(&driver->rsp_buf_busy_lock, flags);
	}
	memset(buf, '\0', DIAG_MAX_RSP_SIZE);
}

static void diag_send_rsp(unsigned char *buf, int len,
	int pid)
{
	struct diag_md_session_t *session_info = NULL, *info = NULL;
	uint8_t hdlc_disabled;

	mutex_lock(&driver->md_session_lock);
	info = diag_md_session_get_pid(pid);
	session_info = (info) ? info :
			diag_md_session_get_peripheral(DIAG_LOCAL_PROC,
							APPS_DATA);
	if (session_info)
		hdlc_disabled = session_info->hdlc_disabled;
	else
		hdlc_disabled = driver->hdlc_disabled;
	mutex_unlock(&driver->md_session_lock);

	if (hdlc_disabled)
		pack_rsp_and_send(buf, len, pid);
	else
		encode_rsp_and_send(buf, len, pid);
}

void diag_update_pkt_buffer(unsigned char *buf, uint32_t len, int type)
{
	unsigned char *ptr = NULL;
	unsigned char *temp = buf;
	int *in_busy = NULL;
	uint32_t *length = NULL;
	uint32_t max_len = 0;

	if (!buf || len == 0) {
		pr_err("diag: In %s, Invalid ptr %pK and length %d\n",
		       __func__, buf, len);
		return;
	}

	switch (type) {
	case PKT_TYPE:
		ptr = driver->apps_req_buf;
		length = &driver->apps_req_buf_len;
		max_len = DIAG_MAX_REQ_SIZE;
		in_busy = &driver->in_busy_pktdata;
		break;
	case DCI_PKT_TYPE:
		ptr = driver->dci_pkt_buf;
		length = &driver->dci_pkt_length;
		max_len = DCI_BUF_SIZE;
		in_busy = &driver->in_busy_dcipktdata;
		break;
	default:
		pr_err("diag: Invalid type %d in %s\n", type, __func__);
		return;
	}

	mutex_lock(&driver->diagchar_mutex);
	if (CHK_OVERFLOW(ptr, ptr, ptr + max_len, len)) {
		memcpy(ptr, temp, len);
		*length = len;
		*in_busy = 1;
	} else {
		pr_alert("diag: In %s, no space for response packet, len: %d, type: %d\n",
			 __func__, len, type);
	}
	mutex_unlock(&driver->diagchar_mutex);
}

void diag_update_userspace_clients(unsigned int type)
{
	int i;

	mutex_lock(&driver->diagchar_mutex);
	for (i = 0; i < driver->num_clients; i++)
		if (driver->client_map[i].pid != 0 &&
			!(driver->data_ready[i] & type)) {
			driver->data_ready[i] |= type;
			atomic_inc(&driver->data_ready_notif[i]);
		}
	wake_up_interruptible(&driver->wait_q);
	mutex_unlock(&driver->diagchar_mutex);
}
void diag_update_md_clients_proc(unsigned int proc, unsigned int type)
{
	int i, j;

	for (i = 0; i < NUM_MD_SESSIONS; i++) {
		if (driver->md_session_map[proc][i]) {
			for (j = 0; j < driver->num_clients; j++) {
				if (driver->client_map[j].pid != 0 &&
					driver->client_map[j].pid ==
					driver->md_session_map[proc][i]->pid) {
					if (!(driver->data_ready[j] & type)) {
						driver->data_ready[j] |= type;
						atomic_inc(
						&driver->data_ready_notif[j]);
					}
					break;
				}
			}
		}
	}
}
void diag_update_md_clients(unsigned int type)
{
	int proc;

	mutex_lock(&driver->diagchar_mutex);
	mutex_lock(&driver->md_session_lock);

	for (proc = 0; proc < NUM_DIAG_MD_DEV; proc++)
		diag_update_md_clients_proc(proc, type);

	mutex_unlock(&driver->md_session_lock);
	wake_up_interruptible(&driver->wait_q);
	mutex_unlock(&driver->diagchar_mutex);
}
void diag_update_sleeping_process(int process_id, int data_type)
{
	int i;

	mutex_lock(&driver->diagchar_mutex);
	for (i = 0; i < driver->num_clients; i++)
		if (driver->client_map[i].pid == process_id) {
			if (!(driver->data_ready[i] & data_type)) {
				driver->data_ready[i] |= data_type;
				atomic_inc(&driver->data_ready_notif[i]);
			}
			break;
		}
	wake_up_interruptible(&driver->wait_q);
	mutex_unlock(&driver->diagchar_mutex);
}

static int diag_send_data(struct diag_cmd_reg_t *entry, unsigned char *buf,
			  int len)
{
	if (!entry)
		return -EIO;

	if (entry->proc == APPS_DATA) {
		diag_update_pkt_buffer(buf, len, PKT_TYPE);
		diag_update_sleeping_process(entry->pid, PKT_TYPE);
		return 0;
	}

	return diagfwd_write(entry->proc, TYPE_CMD, buf, len);
}

void diag_process_stm_mask(uint8_t cmd, uint8_t data_mask, int data_type)
{
	int status = 0;

	if (data_type >= PERIPHERAL_MODEM && data_type < NUM_PERIPHERALS) {
		if (driver->feature[data_type].stm_support) {
			status = diag_send_stm_state(data_type, cmd);
			if (status == 0)
				driver->stm_state[data_type] = cmd;
		}
		driver->stm_state_requested[data_type] = cmd;
	} else if (data_type == APPS_DATA) {
		driver->stm_state[data_type] = cmd;
		driver->stm_state_requested[data_type] = cmd;
	}
}

int diag_process_stm_cmd(unsigned char *buf, int len, unsigned char *dest_buf)
{
	uint8_t version, mask, cmd;
	uint8_t rsp_supported = 0;
	uint8_t rsp_status = 0;
	int i;

	if (!buf || !dest_buf) {
		pr_err("diag: Invalid pointers buf: %pK, dest_buf %pK in %s\n",
		       buf, dest_buf, __func__);
		return -EIO;
	}
	if (len < STM_CMD_NUM_BYTES) {
		pr_err("diag: Invalid buffer length: %d in %s\n", len,
			__func__);
		return -EINVAL;
	}
	version = *(buf + STM_CMD_VERSION_OFFSET);
	mask = *(buf + STM_CMD_MASK_OFFSET);
	cmd = *(buf + STM_CMD_DATA_OFFSET);

	/*
	 * Check if command is valid. If the command is asking for
	 * status, then the processor mask field is to be ignored.
	 */
	if ((version != 2) || (cmd > STM_AUTO_QUERY) ||
		((cmd != STATUS_STM && cmd != STM_AUTO_QUERY) &&
		((mask == 0) || (0 != (mask >> (NUM_PERIPHERALS + 1)))))) {
		/* Command is invalid. Send bad param message response */
		dest_buf[0] = BAD_PARAM_RESPONSE_MESSAGE;
		for (i = 0; i < STM_CMD_NUM_BYTES; i++)
			dest_buf[i+1] = *(buf + i);
		return STM_CMD_NUM_BYTES+1;
	} else if (cmd != STATUS_STM && cmd != STM_AUTO_QUERY) {
		if (mask & DIAG_STM_MODEM)
			diag_process_stm_mask(cmd, DIAG_STM_MODEM,
					      PERIPHERAL_MODEM);

		if (mask & DIAG_STM_LPASS)
			diag_process_stm_mask(cmd, DIAG_STM_LPASS,
					      PERIPHERAL_LPASS);

		if (mask & DIAG_STM_WCNSS)
			diag_process_stm_mask(cmd, DIAG_STM_WCNSS,
					      PERIPHERAL_WCNSS);

		if (mask & DIAG_STM_SENSORS)
			diag_process_stm_mask(cmd, DIAG_STM_SENSORS,
						PERIPHERAL_SENSORS);
		if (mask & DIAG_STM_CDSP)
			diag_process_stm_mask(cmd, DIAG_STM_CDSP,
						PERIPHERAL_CDSP);
		if (mask & DIAG_STM_NPU)
			diag_process_stm_mask(cmd, DIAG_STM_NPU,
						PERIPHERAL_NPU);

		if (mask & DIAG_STM_APPS)
			diag_process_stm_mask(cmd, DIAG_STM_APPS, APPS_DATA);
	}

	for (i = 0; i < STM_CMD_NUM_BYTES; i++)
		dest_buf[i] = *(buf + i);

	/* Set mask denoting which peripherals support STM */
	if (driver->feature[PERIPHERAL_MODEM].stm_support)
		rsp_supported |= DIAG_STM_MODEM;

	if (driver->feature[PERIPHERAL_LPASS].stm_support)
		rsp_supported |= DIAG_STM_LPASS;

	if (driver->feature[PERIPHERAL_WCNSS].stm_support)
		rsp_supported |= DIAG_STM_WCNSS;

	if (driver->feature[PERIPHERAL_SENSORS].stm_support)
		rsp_supported |= DIAG_STM_SENSORS;

	if (driver->feature[PERIPHERAL_CDSP].stm_support)
		rsp_supported |= DIAG_STM_CDSP;

	if (driver->feature[PERIPHERAL_NPU].stm_support)
		rsp_supported |= DIAG_STM_NPU;

	rsp_supported |= DIAG_STM_APPS;

	/* Set mask denoting STM state/status for each peripheral/APSS */
	if (driver->stm_state[PERIPHERAL_MODEM])
		rsp_status |= DIAG_STM_MODEM;

	if (driver->stm_state[PERIPHERAL_LPASS])
		rsp_status |= DIAG_STM_LPASS;

	if (driver->stm_state[PERIPHERAL_WCNSS])
		rsp_status |= DIAG_STM_WCNSS;

	if (driver->stm_state[PERIPHERAL_SENSORS])
		rsp_status |= DIAG_STM_SENSORS;

	if (driver->stm_state[PERIPHERAL_CDSP])
		rsp_status |= DIAG_STM_CDSP;

	if (driver->stm_state[PERIPHERAL_NPU])
		rsp_status |= DIAG_STM_NPU;

	if (driver->stm_state[APPS_DATA])
		rsp_status |= DIAG_STM_APPS;

	dest_buf[STM_RSP_SUPPORTED_INDEX] = rsp_supported;
	dest_buf[STM_RSP_STATUS_INDEX] = rsp_status;

	return STM_RSP_NUM_BYTES;
}

int diag_process_time_sync_query_cmd(unsigned char *src_buf, int src_len,
				      unsigned char *dest_buf, int dest_len)
{
	int write_len = 0;
	struct diag_cmd_time_sync_query_req_t *req = NULL;
	struct diag_cmd_time_sync_query_rsp_t rsp;

	if (!src_buf || !dest_buf || src_len <= 0 || dest_len <= 0 ||
		src_len < sizeof(struct diag_cmd_time_sync_query_req_t)) {
		pr_err("diag: Invalid input in %s, src_buf: %pK, src_len: %d, dest_buf: %pK, dest_len: %d",
			__func__, src_buf, src_len, dest_buf, dest_len);
		return -EINVAL;
	}

	req = (struct diag_cmd_time_sync_query_req_t *)src_buf;
	rsp.header.cmd_code = req->header.cmd_code;
	rsp.header.subsys_id = req->header.subsys_id;
	rsp.header.subsys_cmd_code = req->header.subsys_cmd_code;
	rsp.version = req->version;
	rsp.time_api = driver->uses_time_api;
	memcpy(dest_buf, &rsp, sizeof(rsp));
	write_len = sizeof(rsp);
	return write_len;
}

int diag_process_diag_id_query_cmd(unsigned char *src_buf, int src_len,
				      unsigned char *dest_buf, int dest_len)
{
	int write_len = 0;
	struct diag_cmd_diag_id_query_req_t *req = NULL;
	struct diag_cmd_diag_id_query_rsp_t rsp;
	struct list_head *start;
	struct list_head *temp;
	struct diag_id_tbl_t *item = NULL;
	int rsp_len = 0;
	int num_entries = 0;
	uint8_t process_name_len = 0;

	if (!src_buf || !dest_buf || src_len <= 0 || dest_len <= 0 ||
		src_len < sizeof(struct diag_cmd_diag_id_query_req_t)) {
		pr_err("diag: Invalid input in %s, src_buf:%pK, src_len:%d, dest_buf:%pK, dest_len:%d\n",
			__func__, src_buf, src_len, dest_buf, dest_len);
		return -EINVAL;
	}
	req = (struct diag_cmd_diag_id_query_req_t *) src_buf;
	rsp.header.cmd_code = req->header.cmd_code;
	rsp.header.subsys_id = req->header.subsys_id;
	rsp.header.subsys_cmd_code = req->header.subsys_cmd_code;
	rsp.version = req->version;
	rsp.entry.process_name = NULL;
	rsp.entry.len = 0;
	rsp.entry.diag_id = 0;
	write_len = sizeof(rsp.header) + sizeof(rsp.version) +
			sizeof(rsp.num_entries);
	rsp_len = write_len;
	mutex_lock(&driver->diag_id_mutex);
	list_for_each_safe(start, temp, &driver->diag_id_list) {
		item = list_entry(start, struct diag_id_tbl_t, link);
		memcpy(dest_buf + write_len, &item->diag_id,
			sizeof(item->diag_id));
		write_len = write_len + sizeof(item->diag_id);
		process_name_len = strlen(item->process_name) + 1;
		memcpy(dest_buf + write_len, &process_name_len,
			sizeof(process_name_len));
		write_len = write_len + sizeof(process_name_len);
		memcpy(dest_buf + write_len, item->process_name,
			strlen(item->process_name) + 1);
		write_len = write_len + strlen(item->process_name) + 1;
		num_entries++;
	}
	mutex_unlock(&driver->diag_id_mutex);
	rsp.num_entries = num_entries;
	memcpy(dest_buf, &rsp, rsp_len);
	return  write_len;
}

int diag_process_diag_transport_query_cmd(unsigned char *src_buf, int src_len,
				      unsigned char *dest_buf, int dest_len)
{
	struct diag_query_transport_req_t *req;
	struct diag_query_transport_rsp_t rsp;

	if (!src_buf || !dest_buf || src_len <= 0 || dest_len <= 0 ||
		src_len < sizeof(struct diag_query_transport_req_t) ||
		sizeof(rsp) > dest_len) {
		pr_err("diag: Invalid input in %s, src_buf: %pK, src_len: %d, dest_buf: %pK, dest_len: %d",
			__func__, src_buf, src_len, dest_buf, dest_len);
		return -EINVAL;
	}

	req = (struct diag_query_transport_req_t *)src_buf;
	rsp.header.cmd_code = req->header.cmd_code;
	rsp.header.subsys_id = req->header.subsys_id;
	rsp.header.subsys_cmd_code = req->header.subsys_cmd_code;
	rsp.transport = driver->transport_set;
	memcpy(dest_buf, &rsp, sizeof(rsp));
	return sizeof(rsp);
}

int diag_process_time_sync_switch_cmd(unsigned char *src_buf, int src_len,
				      unsigned char *dest_buf, int dest_len)
{
	uint8_t peripheral, status = 0;
	struct diag_cmd_time_sync_switch_req_t *req = NULL;
	struct diag_cmd_time_sync_switch_rsp_t rsp;
	struct diag_ctrl_msg_time_sync time_sync_msg;
	int msg_size = sizeof(struct diag_ctrl_msg_time_sync);
	int err = 0, write_len = 0;

	if (!src_buf || !dest_buf || src_len <= 0 || dest_len <= 0 ||
		src_len < sizeof(struct diag_cmd_time_sync_switch_req_t)) {
		pr_err("diag: Invalid input in %s, src_buf: %pK, src_len: %d, dest_buf: %pK, dest_len: %d",
			__func__, src_buf, src_len, dest_buf, dest_len);
		return -EINVAL;
	}

	req = (struct diag_cmd_time_sync_switch_req_t *)src_buf;
	rsp.header.cmd_code = req->header.cmd_code;
	rsp.header.subsys_id = req->header.subsys_id;
	rsp.header.subsys_cmd_code = req->header.subsys_cmd_code;
	rsp.version = req->version;
	rsp.time_api = req->time_api;
	if ((req->version > 1) || (req->time_api > 1) ||
					(req->persist_time > 0)) {
		dest_buf[0] = BAD_PARAM_RESPONSE_MESSAGE;
		rsp.time_api_status = 0;
		rsp.persist_time_status = PERSIST_TIME_NOT_SUPPORTED;
		memcpy(dest_buf + 1, &rsp, sizeof(rsp));
		write_len = sizeof(rsp) + 1;
		timestamp_switch = 0;
		return write_len;
	}

	time_sync_msg.ctrl_pkt_id = DIAG_CTRL_MSG_TIME_SYNC_PKT;
	time_sync_msg.ctrl_pkt_data_len = 5;
	time_sync_msg.version = 1;
	time_sync_msg.time_api = req->time_api;

	for (peripheral = 0; peripheral < NUM_PERIPHERALS; peripheral++) {
		err = diagfwd_write(peripheral, TYPE_CNTL, &time_sync_msg,
					msg_size);
		if (err && err != -ENODEV) {
			pr_err("diag: In %s, unable to write to peripheral: %d, type: %d, len: %d, err: %d\n",
				__func__, peripheral, TYPE_CNTL,
				msg_size, err);
			status |= (1 << peripheral);
		}
	}

	driver->time_sync_enabled = 1;
	driver->uses_time_api = req->time_api;

	switch (req->time_api) {
	case 0:
		timestamp_switch = 0;
		break;
	case 1:
		timestamp_switch = 1;
		break;
	default:
		timestamp_switch = 0;
		break;
	}

	rsp.time_api_status = status;
	rsp.persist_time_status = PERSIST_TIME_NOT_SUPPORTED;
	memcpy(dest_buf, &rsp, sizeof(rsp));
	write_len = sizeof(rsp);
	return write_len;
}

int diag_cmd_log_on_demand(unsigned char *src_buf, int src_len,
			   unsigned char *dest_buf, int dest_len)
{
	int write_len = 0;
	struct diag_log_on_demand_rsp_t header;

	if (!driver->diagfwd_cntl[PERIPHERAL_MODEM] ||
	    !driver->diagfwd_cntl[PERIPHERAL_MODEM]->ch_open ||
	    !driver->log_on_demand_support)
		return 0;

	if (!src_buf || !dest_buf || src_len <= 0 || dest_len <= 0) {
		pr_err("diag: Invalid input in %s, src_buf: %pK, src_len: %d, dest_buf: %pK, dest_len: %d",
		       __func__, src_buf, src_len, dest_buf, dest_len);
		return -EINVAL;
	}

	header.cmd_code = DIAG_CMD_LOG_ON_DMND;
	header.log_code = *(uint16_t *)(src_buf + 1);
	header.status = 1;
	memcpy(dest_buf, &header, sizeof(struct diag_log_on_demand_rsp_t));
	write_len += sizeof(struct diag_log_on_demand_rsp_t);

	return write_len;
}

int diag_cmd_get_mobile_id(unsigned char *src_buf, int src_len,
			   unsigned char *dest_buf, int dest_len)
{
	int write_len = 0;
	struct diag_pkt_header_t *header = NULL;
	struct diag_cmd_ext_mobile_rsp_t rsp;

	if (!src_buf || src_len != sizeof(*header) || !dest_buf ||
	    dest_len < sizeof(rsp))
		return -EIO;

	header = (struct diag_pkt_header_t *)src_buf;
	rsp.header.cmd_code = header->cmd_code;
	rsp.header.subsys_id = header->subsys_id;
	rsp.header.subsys_cmd_code = header->subsys_cmd_code;
	rsp.version = 2;
	rsp.padding[0] = 0;
	rsp.padding[1] = 0;
	rsp.padding[2] = 0;
	rsp.family = 0;
	rsp.chip_id = (uint32_t)socinfo_get_id();

	memcpy(dest_buf, &rsp, sizeof(rsp));
	write_len += sizeof(rsp);

	return write_len;
}

int diag_check_common_cmd(struct diag_pkt_header_t *header)
{
	int i;

	if (!header)
		return -EIO;

	for (i = 0; i < DIAG_NUM_COMMON_CMD; i++) {
		if (header->cmd_code == common_cmds[i])
			return 1;
	}

	return 0;
}

static int diag_cmd_chk_stats(unsigned char *src_buf, int src_len,
			      unsigned char *dest_buf, int dest_len)
{
	int payload = 0;
	int write_len = 0;
	struct diag_pkt_header_t *header = NULL;
	struct diag_cmd_stats_rsp_t rsp;

	if (!src_buf || src_len < sizeof(struct diag_pkt_header_t) ||
	    !dest_buf || dest_len < sizeof(rsp))
		return -EINVAL;

	header = (struct diag_pkt_header_t *)src_buf;

	if (header->cmd_code != DIAG_CMD_DIAG_SUBSYS ||
	    header->subsys_id != DIAG_SS_DIAG)
		return -EINVAL;

	switch (header->subsys_cmd_code) {
	case DIAG_CMD_OP_GET_MSG_ALLOC:
		payload = driver->msg_stats.alloc_count;
		break;
	case DIAG_CMD_OP_GET_MSG_DROP:
		payload = driver->msg_stats.drop_count;
		break;
	case DIAG_CMD_OP_RESET_MSG_STATS:
		diag_record_stats(DATA_TYPE_F3, PKT_RESET);
		break;
	case DIAG_CMD_OP_GET_LOG_ALLOC:
		payload = driver->log_stats.alloc_count;
		break;
	case DIAG_CMD_OP_GET_LOG_DROP:
		payload = driver->log_stats.drop_count;
		break;
	case DIAG_CMD_OP_RESET_LOG_STATS:
		diag_record_stats(DATA_TYPE_LOG, PKT_RESET);
		break;
	case DIAG_CMD_OP_GET_EVENT_ALLOC:
		payload = driver->event_stats.alloc_count;
		break;
	case DIAG_CMD_OP_GET_EVENT_DROP:
		payload = driver->event_stats.drop_count;
		break;
	case DIAG_CMD_OP_RESET_EVENT_STATS:
		diag_record_stats(DATA_TYPE_EVENT, PKT_RESET);
		break;
	default:
		return -EINVAL;
	}

	memcpy(&rsp.header, header, sizeof(struct diag_pkt_header_t));
	rsp.payload = payload;
	write_len = sizeof(rsp);
	memcpy(dest_buf, &rsp, sizeof(rsp));

	return write_len;
}

static int diag_cmd_disable_hdlc(unsigned char *src_buf, int src_len,
				 unsigned char *dest_buf, int dest_len)
{
	struct diag_pkt_header_t *header = NULL;
	struct diag_cmd_hdlc_disable_rsp_t rsp;
	int write_len = 0;

	if (!src_buf || src_len < sizeof(*header) ||
	    !dest_buf || dest_len < sizeof(rsp)) {
		return -EIO;
	}

	header = (struct diag_pkt_header_t *)src_buf;
	if (header->cmd_code != DIAG_CMD_DIAG_SUBSYS ||
	    header->subsys_id != DIAG_SS_DIAG ||
	    header->subsys_cmd_code != DIAG_CMD_OP_HDLC_DISABLE) {
		return -EINVAL;
	}

	memcpy(&rsp.header, header, sizeof(struct diag_pkt_header_t));
	rsp.framing_version = 1;
	rsp.result = 0;
	write_len = sizeof(rsp);
	memcpy(dest_buf, &rsp, sizeof(rsp));

	return write_len;
}

void diag_send_error_rsp(unsigned char *buf, int len,
			int pid)
{
	/* -1 to accommodate the first byte 0x13 */
	if (len > (DIAG_MAX_RSP_SIZE - 1)) {
		pr_err("diag: cannot send err rsp, huge length: %d\n", len);
		return;
	}

	*(uint8_t *)driver->apps_rsp_buf = DIAG_CMD_ERROR;
	memcpy((driver->apps_rsp_buf + sizeof(uint8_t)), buf, len);
	diag_send_rsp(driver->apps_rsp_buf, len + 1, pid);
}

int diag_process_apps_pkt(unsigned char *buf, int len, int pid)
{
	int i, p_mask = 0;
	int mask_ret, peripheral = -EINVAL;
	int write_len = 0;
	unsigned char *temp = NULL;
	struct diag_cmd_reg_entry_t entry;
	struct diag_cmd_reg_entry_t *temp_entry = NULL;
	struct diag_cmd_reg_t *reg_item = NULL;
	uint32_t pd_mask = 0;
	struct diagfwd_info *fwd_info = NULL;
	struct diag_md_session_t *info = NULL;

	if (!buf || len <= 0)
		return -EIO;

	/* Check if the command is a supported mask command */
	mask_ret = diag_process_apps_masks(buf, len, pid);
	if (mask_ret > 0) {
		diag_send_rsp(driver->apps_rsp_buf, mask_ret, pid);
		return 0;
	}

	temp = buf;
	if (len >= sizeof(uint8_t)) {
		entry.cmd_code = (uint16_t)(*(uint8_t *)temp);
		DIAG_LOG(DIAG_DEBUG_CMD_INFO,
			"diag: received cmd_code %02x\n", entry.cmd_code);
	}
	if (len >= (2 * sizeof(uint8_t))) {
		temp += sizeof(uint8_t);
		entry.subsys_id = (uint16_t)(*(uint8_t *)temp);
		DIAG_LOG(DIAG_DEBUG_CMD_INFO,
			"diag: received subsys_id %02x\n", entry.subsys_id);
	}
	if (len == (3 * sizeof(uint8_t))) {
		temp += sizeof(uint8_t);
		entry.cmd_code_hi = (uint16_t)(*(uint8_t *)temp);
		entry.cmd_code_lo = (uint16_t)(*(uint8_t *)temp);
		DIAG_LOG(DIAG_DEBUG_CMD_INFO,
			"diag: received cmd_code_hi %02x\n", entry.cmd_code_hi);
	} else if (len >= (2 * sizeof(uint8_t)) + sizeof(uint16_t)) {
		temp += sizeof(uint8_t);
		entry.cmd_code_hi = (uint16_t)(*(uint16_t *)temp);
		entry.cmd_code_lo = (uint16_t)(*(uint16_t *)temp);
		DIAG_LOG(DIAG_DEBUG_CMD_INFO,
			"diag: received cmd_code_hi %02x\n", entry.cmd_code_hi);
	}

	if ((len >= sizeof(uint8_t)) && *buf == DIAG_CMD_LOG_ON_DMND &&
		driver->log_on_demand_support &&
	    driver->feature[PERIPHERAL_MODEM].rcvd_feature_mask) {
		write_len = diag_cmd_log_on_demand(buf, len,
						   driver->apps_rsp_buf,
						   DIAG_MAX_RSP_SIZE);
		if (write_len > 0)
			diag_send_rsp(driver->apps_rsp_buf, write_len, pid);
		return 0;
	}

	mutex_lock(&driver->cmd_reg_mutex);
	temp_entry = diag_cmd_search(&entry, ALL_PROC);
	if (temp_entry) {
		reg_item = container_of(temp_entry, struct diag_cmd_reg_t,
					entry);
		mutex_lock(&driver->md_session_lock);
		info = diag_md_session_get_pid(pid);
		if (info) {
			p_mask = info->peripheral_mask[DIAG_LOCAL_PROC];
			mutex_unlock(&driver->md_session_lock);
			MD_PERIPHERAL_PD_MASK(TYPE_CMD, reg_item->proc,
				pd_mask);
			if ((MD_PERIPHERAL_MASK(reg_item->proc) &
				p_mask) || (pd_mask & p_mask))
				write_len = diag_send_data(reg_item, buf, len);
		} else {
			mutex_unlock(&driver->md_session_lock);
			if (MD_PERIPHERAL_MASK(reg_item->proc) &
				driver->logging_mask[DIAG_LOCAL_PROC]) {
				mutex_unlock(&driver->cmd_reg_mutex);
				diag_send_error_rsp(buf, len, pid);
				return write_len;
			}
			else
				write_len = diag_send_data(reg_item, buf, len);
		}
		mutex_unlock(&driver->cmd_reg_mutex);
		return write_len;
	}
	mutex_unlock(&driver->cmd_reg_mutex);

#if defined(CONFIG_DIAG_OVER_USB)
	/* Check for the command/respond msg for the maximum packet length */
	if ((len >= (4 * sizeof(uint8_t))) &&
		(*buf == 0x4b) && (*(buf+1) == 0x12) &&
		(*(uint16_t *)(buf+2) == 0x0055)) {
		for (i = 0; i < 4; i++)
			*(driver->apps_rsp_buf+i) = *(buf+i);
		*(uint32_t *)(driver->apps_rsp_buf+4) = DIAG_MAX_REQ_SIZE;
		diag_send_rsp(driver->apps_rsp_buf, 8, pid);
		return 0;
	} else if ((len >= ((2 * sizeof(uint8_t)) + sizeof(uint16_t))) &&
		(*buf == 0x4b) && (*(buf+1) == 0x12) &&
		(*(uint16_t *)(buf+2) == DIAG_DIAG_STM)) {
		write_len = diag_process_stm_cmd(buf, len,
			driver->apps_rsp_buf);
		if (write_len > 0) {
			diag_send_rsp(driver->apps_rsp_buf, write_len, pid);
			return 0;
		}
		return write_len;
	}
	/* Check for time sync query command */
	else if ((len >= ((2 * sizeof(uint8_t)) + sizeof(uint16_t))) &&
		(*buf == DIAG_CMD_DIAG_SUBSYS) &&
		(*(buf+1) == DIAG_SS_DIAG) &&
		(*(uint16_t *)(buf+2) == DIAG_GET_TIME_API)) {
		write_len = diag_process_time_sync_query_cmd(buf, len,
							driver->apps_rsp_buf,
							DIAG_MAX_RSP_SIZE);
		if (write_len > 0)
			diag_send_rsp(driver->apps_rsp_buf, write_len, pid);
		return 0;
	}
	/* Check for time sync switch command */
	else if ((len >= ((2 * sizeof(uint8_t)) + sizeof(uint16_t))) &&
		(*buf == DIAG_CMD_DIAG_SUBSYS) &&
		(*(buf+1) == DIAG_SS_DIAG) &&
		(*(uint16_t *)(buf+2) == DIAG_SET_TIME_API)) {
		write_len = diag_process_time_sync_switch_cmd(buf, len,
							driver->apps_rsp_buf,
							DIAG_MAX_RSP_SIZE);
		if (write_len > 0)
			diag_send_rsp(driver->apps_rsp_buf, write_len, pid);
		return 0;
	}
	/* Check for diag id command */
	else if ((len >= ((2 * sizeof(uint8_t)) + sizeof(uint16_t))) &&
		(*buf == DIAG_CMD_DIAG_SUBSYS) &&
		(*(buf+1) == DIAG_SS_DIAG) &&
		(*(uint16_t *)(buf+2) == DIAG_GET_DIAG_ID)) {
		write_len = diag_process_diag_id_query_cmd(buf, len,
							driver->apps_rsp_buf,
							DIAG_MAX_RSP_SIZE);
		if (write_len > 0)
			diag_send_rsp(driver->apps_rsp_buf, write_len, pid);
		return 0;
	}
	/* Check for transport command*/
	else if ((len >= ((2 * sizeof(uint8_t)) + sizeof(uint16_t))) &&
		(*buf == DIAG_CMD_DIAG_SUBSYS) &&
		(*(buf+1) == DIAG_SS_DIAG) &&
		(*(uint16_t *)(buf+2) == DIAG_QUERY_TRANSPORT)) {
		write_len = diag_process_diag_transport_query_cmd(buf, len,
							driver->apps_rsp_buf,
							DIAG_MAX_RSP_SIZE);
		if (write_len > 0)
			diag_send_rsp(driver->apps_rsp_buf, write_len, pid);
		return 0;
	}
	/* Check for download command */
	else if ((len >= sizeof(uint8_t)) && (chk_apps_master()) &&
		(*buf == 0x3A)) {
		/* send response back */
		driver->apps_rsp_buf[0] = *buf;
		diag_send_rsp(driver->apps_rsp_buf, 1, pid);
		msleep(5000);
		/* call download API */
		msm_set_restart_mode(RESTART_DLOAD);
		pr_crit("diag: download mode set, Rebooting SoC..\n");
		kernel_restart(NULL);
		/* Not required, represents that command isn't sent to modem */
		return 0;
	}
	/* Check for polling for Apps only DIAG */
	else if ((len >= (3 * sizeof(uint8_t))) &&
		(*buf == 0x4b) && (*(buf+1) == 0x32) && (*(buf+2) == 0x03)) {
		/* If no one has registered for polling */
		if (chk_polling_response()) {
			/* Respond to polling for Apps only DIAG */
			for (i = 0; i < 3; i++)
				driver->apps_rsp_buf[i] = *(buf+i);
			for (i = 0; i < 13; i++)
				driver->apps_rsp_buf[i+3] = 0;

			diag_send_rsp(driver->apps_rsp_buf, 16, pid);
			return 0;
		}
	}
	/* Return the Delayed Response Wrap Status */
	else if ((len >= (4 * sizeof(uint8_t))) &&
		(*buf == 0x4b) && (*(buf+1) == 0x32) &&
		(*(buf+2) == 0x04) && (*(buf+3) == 0x0)) {
		memcpy(driver->apps_rsp_buf, buf, 4);
		driver->apps_rsp_buf[4] = wrap_enabled;
		diag_send_rsp(driver->apps_rsp_buf, 5, pid);
		return 0;
	}
	/* Wrap the Delayed Rsp ID */
	else if ((len >= (4 * sizeof(uint8_t))) &&
		(*buf == 0x4b) && (*(buf+1) == 0x32) &&
		(*(buf+2) == 0x05) && (*(buf+3) == 0x0)) {
		wrap_enabled = true;
		memcpy(driver->apps_rsp_buf, buf, 4);
		driver->apps_rsp_buf[4] = wrap_count;
		diag_send_rsp(driver->apps_rsp_buf, 6, pid);
		return 0;
	}
	/* Mobile ID Rsp */
	else if ((len >= (4 * sizeof(uint8_t))) &&
		(*buf == DIAG_CMD_DIAG_SUBSYS) &&
			(*(buf+1) == DIAG_SS_PARAMS) &&
			(*(buf+2) == DIAG_EXT_MOBILE_ID) && (*(buf+3) == 0x0)) {
		write_len = diag_cmd_get_mobile_id(buf, len,
						   driver->apps_rsp_buf,
						   DIAG_MAX_RSP_SIZE);
		if (write_len > 0) {
			diag_send_rsp(driver->apps_rsp_buf, write_len, pid);
			return 0;
		}
	}
	 /*
	  * If the apps processor is master and no other
	  * processor has registered for polling command.
	  * If modem is not up and we have not received feature
	  * mask update from modem, in that case APPS should
	  * respond for 0X7C command
	  */
	else if (chk_apps_master() &&
		 !(driver->polling_reg_flag) &&
		 !(driver->diagfwd_cntl[PERIPHERAL_MODEM]->ch_open) &&
		 !(driver->feature[PERIPHERAL_MODEM].rcvd_feature_mask)) {
		/* respond to 0x0 command */
		if ((len >= sizeof(uint8_t)) && *buf == 0x00) {
			for (i = 0; i < 55; i++)
				driver->apps_rsp_buf[i] = 0;

			diag_send_rsp(driver->apps_rsp_buf, 55, pid);
			return 0;
		}
		/* respond to 0x7c command */
		else if ((len >= sizeof(uint8_t)) && *buf == 0x7c) {
			driver->apps_rsp_buf[0] = 0x7c;
			for (i = 1; i < 8; i++)
				driver->apps_rsp_buf[i] = 0;
			/* Tools ID for APQ 8060 */
			*(int *)(driver->apps_rsp_buf + 8) =
							 chk_config_get_id();
			*(unsigned char *)(driver->apps_rsp_buf + 12) = '\0';
			*(unsigned char *)(driver->apps_rsp_buf + 13) = '\0';
			diag_send_rsp(driver->apps_rsp_buf, 14, pid);
			return 0;
		}
	}
	write_len = diag_cmd_chk_stats(buf, len, driver->apps_rsp_buf,
				       DIAG_MAX_RSP_SIZE);
	if (write_len > 0) {
		diag_send_rsp(driver->apps_rsp_buf, write_len, pid);
		return 0;
	}
	write_len = diag_cmd_disable_hdlc(buf, len, driver->apps_rsp_buf,
					  DIAG_MAX_RSP_SIZE);
	if (write_len > 0) {
		/*
		 * This mutex lock is necessary since we need to drain all the
		 * pending buffers from peripherals which may be HDLC encoded
		 * before disabling HDLC encoding on Apps processor.
		 */
		mutex_lock(&driver->hdlc_disable_mutex);
		diag_send_rsp(driver->apps_rsp_buf, write_len, pid);
		/*
		 * Set the value of hdlc_disabled after sending the response to
		 * the tools. This is required since the tools is expecting a
		 * HDLC encoded response for this request.
		 */
		pr_debug("diag: In %s, disabling HDLC encoding\n",
		       __func__);
		mutex_lock(&driver->md_session_lock);
		info = diag_md_session_get_pid(pid);
		if (info)
			info->hdlc_disabled = 1;
		else
			driver->hdlc_disabled = 1;
		peripheral =
			diag_md_session_match_pid_peripheral(DIAG_LOCAL_PROC,
								pid, 0);
		for (i = 0; i < NUM_MD_SESSIONS; i++) {
			if (peripheral > 0 && info) {
				if (peripheral & (1 << i))
					driver->p_hdlc_disabled[i] =
					info->hdlc_disabled;
				else if (!diag_md_session_get_peripheral(
						DIAG_LOCAL_PROC, i))
					driver->p_hdlc_disabled[i] =
					driver->hdlc_disabled;
			} else {
				if (!diag_md_session_get_peripheral(
						DIAG_LOCAL_PROC, i))
					driver->p_hdlc_disabled[i] =
					driver->hdlc_disabled;
			}
		}
		mutex_unlock(&driver->md_session_lock);
		diag_update_md_clients(HDLC_SUPPORT_TYPE);
		mutex_unlock(&driver->hdlc_disable_mutex);
		return 0;
	}
#endif

	/* We have now come to the end of the function. */
	if (chk_apps_only())
		diag_send_error_rsp(buf, len, pid);

	return 0;
}

void diag_process_hdlc_pkt(void *data, unsigned int len, int pid)
{
	int err = 0;
	int ret = 0;

	if (len > DIAG_MAX_HDLC_BUF_SIZE) {
		pr_err("diag: In %s, invalid length: %d\n", __func__, len);
		return;
	}

	mutex_lock(&driver->diag_hdlc_mutex);
	pr_debug("diag: In %s, received packet of length: %d, req_buf_len: %d\n",
		 __func__, len, driver->hdlc_buf_len);

	if (driver->hdlc_buf_len >= DIAG_MAX_REQ_SIZE) {
		pr_err("diag: In %s, request length is more than supported len. Dropping packet.\n",
		       __func__);
		goto fail;
	}

	hdlc_decode->dest_ptr = driver->hdlc_buf + driver->hdlc_buf_len;
	hdlc_decode->dest_size = DIAG_MAX_HDLC_BUF_SIZE - driver->hdlc_buf_len;
	hdlc_decode->src_ptr = data;
	hdlc_decode->src_size = len;
	hdlc_decode->src_idx = 0;
	hdlc_decode->dest_idx = 0;

	ret = diag_hdlc_decode(hdlc_decode);
	/*
	 * driver->hdlc_buf is of size DIAG_MAX_HDLC_BUF_SIZE. But the decoded
	 * packet should be within DIAG_MAX_REQ_SIZE.
	 */
	if (driver->hdlc_buf_len + hdlc_decode->dest_idx <= DIAG_MAX_REQ_SIZE) {
		driver->hdlc_buf_len += hdlc_decode->dest_idx;
	} else {
		pr_err_ratelimited("diag: In %s, Dropping packet. pkt_size: %d, max: %d\n",
				   __func__,
				   driver->hdlc_buf_len + hdlc_decode->dest_idx,
				   DIAG_MAX_REQ_SIZE);
		goto fail;
	}

	if (ret == HDLC_COMPLETE) {
		err = crc_check(driver->hdlc_buf, driver->hdlc_buf_len);
		if (err) {
			/* CRC check failed. */
			pr_err_ratelimited("diag: In %s, bad CRC. Dropping packet\n",
					   __func__);
			goto fail;
		}
		driver->hdlc_buf_len -= HDLC_FOOTER_LEN;

		if (driver->hdlc_buf_len < 1) {
			pr_err_ratelimited("diag: In %s, message is too short, len: %d, dest len: %d\n",
					   __func__, driver->hdlc_buf_len,
					   hdlc_decode->dest_idx);
			goto fail;
		}

		err = diag_process_apps_pkt(driver->hdlc_buf,
					    driver->hdlc_buf_len, pid);
		if (err < 0)
			goto fail;
	} else {
		goto end;
	}

	driver->hdlc_buf_len = 0;
	mutex_unlock(&driver->diag_hdlc_mutex);
	return;

fail:
	/*
	 * Tools needs to get a response in order to start its
	 * recovery algorithm. Send an error response if the
	 * packet is not in expected format.
	 */
	diag_send_error_rsp(driver->hdlc_buf, driver->hdlc_buf_len, pid);
	driver->hdlc_buf_len = 0;
end:
	mutex_unlock(&driver->diag_hdlc_mutex);
}

static int diagfwd_mux_open(int id, int mode)
{
	uint8_t i;
	unsigned long flags;

	switch (mode) {
	case DIAG_USB_MODE:
		driver->usb_connected = 1;
		break;
	case DIAG_MEMORY_DEVICE_MODE:
		break;
	case DIAG_PCIE_MODE:
		driver->pcie_connected = 1;
		break;
	default:
		return -EINVAL;
	}

	if (driver->rsp_buf_busy) {
		/*
		 * When a client switches from callback mode to USB mode
		 * explicitly, there can be a situation when the last response
		 * is not drained to the user space application. Reset the
		 * in_busy flag in this case.
		 */
		spin_lock_irqsave(&driver->rsp_buf_busy_lock, flags);
		driver->rsp_buf_busy = 0;
		spin_unlock_irqrestore(&driver->rsp_buf_busy_lock, flags);
	}
	for (i = 0; i < NUM_PERIPHERALS; i++) {
		diagfwd_open(i, TYPE_DATA);
		diagfwd_open(i, TYPE_CMD);
	}
	queue_work(driver->diag_real_time_wq, &driver->diag_real_time_work);
	return 0;
}

static int diagfwd_mux_close(int id, int mode)
{
	uint8_t i;

	switch (mode) {
	case DIAG_USB_MODE:
		driver->usb_connected = 0;
		break;
	case DIAG_MEMORY_DEVICE_MODE:
		break;
	case DIAG_PCIE_MODE:
		driver->pcie_connected = 0;
		break;
	default:
		return -EINVAL;
	}

	if ((driver->logging_mode[DIAG_LOCAL_PROC] == DIAG_MULTI_MODE &&
		driver->md_session_mode[DIAG_LOCAL_PROC] == DIAG_MD_NONE) ||
		(driver->md_session_mode[DIAG_LOCAL_PROC] ==
			DIAG_MD_PERIPHERAL)) {
		/*
		 * This case indicates that the USB is removed
		 * but there is a client running in background
		 * with Memory Device mode.
		 */
	} else {
		/*
		 * With sysfs parameter to clear masks set,
		 * peripheral masks are cleared on ODL exit and
		 * USB disconnection and buffers are not marked busy.
		 * This enables read and drop of stale packets.
		 *
		 * With sysfs parameter to clear masks cleared,
		 * masks are not cleared and buffers are to be marked
		 * busy to ensure traffic generated by peripheral
		 * are not read
		 */
		if (!(diag_mask_param())) {
			for (i = 0; i < NUM_PERIPHERALS; i++) {
				diagfwd_close(i, TYPE_DATA);
				diagfwd_close(i, TYPE_CMD);
			}
		}
		/* Re enable HDLC encoding */
		pr_debug("diag: In %s, re-enabling HDLC encoding\n",
		       __func__);
		mutex_lock(&driver->hdlc_disable_mutex);
		if (driver->md_session_mode[DIAG_LOCAL_PROC] == DIAG_MD_NONE) {
			driver->hdlc_disabled = 0;
			/*
			 * HDLC encoding is re-enabled when
			 * there is logical/physical disconnection of diag
			 * to USB.
			 */
			for (i = 0; i < NUM_MD_SESSIONS; i++)
				driver->p_hdlc_disabled[i] =
				driver->hdlc_disabled;
		}
		mutex_unlock(&driver->hdlc_disable_mutex);
		queue_work(driver->diag_wq,
			&(driver->update_user_clients));
	}
	queue_work(driver->diag_real_time_wq,
		   &driver->diag_real_time_work);
	return 0;
}

static uint8_t hdlc_reset;

static void hdlc_reset_timer_start(int pid)
{
	struct diag_md_session_t *info = NULL;

	mutex_lock(&driver->md_session_lock);
	info = diag_md_session_get_pid(pid);
	if (!hdlc_timer_in_progress) {
		hdlc_timer_in_progress = 1;
		if (info)
			mod_timer(&info->hdlc_reset_timer,
			  jiffies + msecs_to_jiffies(200));
		else
			mod_timer(&driver->hdlc_reset_timer,
			  jiffies + msecs_to_jiffies(200));
	}
	mutex_unlock(&driver->md_session_lock);
}

/*
 * diag_timer_work_fn
 * Queued in workqueue to protect md_session_info structure
 *
 * Update hdlc_disabled for each peripheral
 * which are not in any md_session_info.
 *
 */
static void diag_timer_work_fn(struct work_struct *work)
{
	int i = 0;
	struct diag_md_session_t *session_info = NULL;

	mutex_lock(&driver->hdlc_disable_mutex);
	driver->hdlc_disabled = 0;
	mutex_lock(&driver->md_session_lock);
	for (i = 0; i < NUM_MD_SESSIONS; i++) {
		session_info = diag_md_session_get_peripheral(DIAG_LOCAL_PROC,
								i);
		if (!session_info)
			driver->p_hdlc_disabled[i] =
			driver->hdlc_disabled;
	}
	mutex_unlock(&driver->md_session_lock);
	mutex_unlock(&driver->hdlc_disable_mutex);
}

/*
 * diag_md_timer_work_fn
 * Queued in workqueue to protect md_session_info structure
 *
 * Update hdlc_disabled for each peripheral
 * which are in any md_session_info
 *
 */
static void diag_md_timer_work_fn(struct work_struct *work)
{
	int peripheral = -EINVAL, i = 0;
	struct diag_md_session_t *session_info = NULL;
	struct diag_md_hdlc_reset_work *hdlc_work = container_of(work,
			struct diag_md_hdlc_reset_work, work);

	if (!hdlc_work)
		return;

	mutex_lock(&driver->hdlc_disable_mutex);
	mutex_lock(&driver->md_session_lock);
	session_info = diag_md_session_get_pid(hdlc_work->pid);
	if (session_info)
		session_info->hdlc_disabled = 0;
	peripheral =
		diag_md_session_match_pid_peripheral(DIAG_LOCAL_PROC,
							hdlc_work->pid, 0);
	if (peripheral > 0 && session_info) {
		for (i = 0; i < NUM_MD_SESSIONS; i++) {
			if (peripheral & (1 << i))
				driver->p_hdlc_disabled[i] =
				session_info->hdlc_disabled;
		}
	}
	kfree(hdlc_work);
	mutex_unlock(&driver->md_session_lock);
	mutex_unlock(&driver->hdlc_disable_mutex);
}

static void hdlc_reset_timer_func(unsigned long data)
{
	pr_debug("diag: In %s, re-enabling HDLC encoding\n",
		       __func__);

	if (hdlc_reset) {
		queue_work(driver->diag_wq, &(driver->diag_hdlc_reset_work));
		queue_work(driver->diag_wq, &(driver->update_user_clients));
	}
	hdlc_timer_in_progress = 0;
}

void diag_md_hdlc_reset_timer_func(unsigned long pid)
{
	struct diag_md_hdlc_reset_work *hdlc_reset_work = NULL;

	pr_debug("diag: In %s, re-enabling HDLC encoding\n",
		       __func__);
	hdlc_reset_work = kmalloc(sizeof(*hdlc_reset_work), GFP_ATOMIC);
	if (!hdlc_reset_work) {
		DIAG_LOG(DIAG_DEBUG_PERIPHERALS,
			"diag: Could not allocate hdlc_reset_work\n");
		hdlc_timer_in_progress = 0;
		return;
	}
	if (hdlc_reset) {
		hdlc_reset_work->pid = pid;
		INIT_WORK(&hdlc_reset_work->work, diag_md_timer_work_fn);
		queue_work(driver->diag_wq, &(hdlc_reset_work->work));
		queue_work(driver->diag_wq, &(driver->update_md_clients));
	}
	hdlc_timer_in_progress = 0;
}

static void diag_hdlc_start_recovery(unsigned char *buf, int len,
				     int pid)
{
	int i, peripheral = -EINVAL;
	static uint32_t bad_byte_counter;
	unsigned char *start_ptr = NULL;
	struct diag_pkt_frame_t *actual_pkt = NULL;
	struct diag_md_session_t *info = NULL;

	hdlc_reset = 1;
	hdlc_reset_timer_start(pid);

	actual_pkt = (struct diag_pkt_frame_t *)buf;
	for (i = 0; i < len; i++) {
		if (actual_pkt->start == CONTROL_CHAR &&
				actual_pkt->version == 1 &&
				actual_pkt->length < len &&
				(*(uint8_t *)(buf +
				sizeof(struct diag_pkt_frame_t) +
				actual_pkt->length) == CONTROL_CHAR)) {
			start_ptr = &buf[i];
			break;
		}
		bad_byte_counter++;
		if (bad_byte_counter > (DIAG_MAX_REQ_SIZE +
				sizeof(struct diag_pkt_frame_t) + 1)) {
			bad_byte_counter = 0;
			pr_err("diag: In %s, re-enabling HDLC encoding\n",
					__func__);
			mutex_lock(&driver->hdlc_disable_mutex);
			mutex_lock(&driver->md_session_lock);
			info = diag_md_session_get_pid(pid);
			if (info)
				info->hdlc_disabled = 0;
			else
				driver->hdlc_disabled = 0;

			peripheral =
				diag_md_session_match_pid_peripheral(
								DIAG_LOCAL_PROC,
								pid, 0);
			for (i = 0; i < NUM_MD_SESSIONS; i++) {
				if (peripheral > 0 && info) {
					if (peripheral & (1 << i))
						driver->p_hdlc_disabled[i] =
						info->hdlc_disabled;
					else if (
					!diag_md_session_get_peripheral(
							DIAG_LOCAL_PROC, i))
						driver->p_hdlc_disabled[i] =
						driver->hdlc_disabled;
				} else {
					if (
					!diag_md_session_get_peripheral(
							DIAG_LOCAL_PROC, i))
						driver->p_hdlc_disabled[i] =
						driver->hdlc_disabled;
				}
			}
			mutex_unlock(&driver->md_session_lock);
			mutex_unlock(&driver->hdlc_disable_mutex);
			diag_update_md_clients(HDLC_SUPPORT_TYPE);

			return;
		}
	}

	if (start_ptr) {
		/* Discard any partial packet reads */
		mutex_lock(&driver->hdlc_recovery_mutex);
		driver->incoming_pkt.processing = 0;
		mutex_unlock(&driver->hdlc_recovery_mutex);
		diag_process_non_hdlc_pkt(start_ptr, len - i, pid);
	}
}

void diag_process_non_hdlc_pkt(unsigned char *buf, int len, int pid)
{
	int err = 0;
	uint16_t pkt_len = 0;
	uint32_t read_bytes = 0;
	const uint32_t header_len = sizeof(struct diag_pkt_frame_t);
	struct diag_pkt_frame_t *actual_pkt = NULL;
	unsigned char *data_ptr = NULL;
	struct diag_partial_pkt_t *partial_pkt = NULL;

	mutex_lock(&driver->hdlc_recovery_mutex);
	if (!buf || len <= 0) {
		mutex_unlock(&driver->hdlc_recovery_mutex);
		return;
	}
	partial_pkt = &driver->incoming_pkt;
	if (!partial_pkt->processing) {
		mutex_unlock(&driver->hdlc_recovery_mutex);
		goto start;
	}

	if (partial_pkt->remaining > len) {
		if ((partial_pkt->read_len + len) > partial_pkt->capacity) {
			pr_err("diag: Invalid length %d, %d received in %s\n",
			       partial_pkt->read_len, len, __func__);
			mutex_unlock(&driver->hdlc_recovery_mutex);
			goto end;
		}
		memcpy(partial_pkt->data + partial_pkt->read_len, buf, len);
		read_bytes += len;
		buf += read_bytes;
		partial_pkt->read_len += len;
		partial_pkt->remaining -= len;
	} else {
		if ((partial_pkt->read_len + partial_pkt->remaining) >
						partial_pkt->capacity) {
			pr_err("diag: Invalid length during partial read %d, %d received in %s\n",
			       partial_pkt->read_len,
			       partial_pkt->remaining, __func__);
			mutex_unlock(&driver->hdlc_recovery_mutex);
			goto end;
		}
		memcpy(partial_pkt->data + partial_pkt->read_len, buf,
						partial_pkt->remaining);
		read_bytes += partial_pkt->remaining;
		buf += read_bytes;
		partial_pkt->read_len += partial_pkt->remaining;
		partial_pkt->remaining = 0;
	}

	if (partial_pkt->remaining == 0) {
		actual_pkt = (struct diag_pkt_frame_t *)(partial_pkt->data);
		data_ptr = partial_pkt->data + header_len;
		if (*(uint8_t *)(data_ptr + actual_pkt->length) !=
						CONTROL_CHAR) {
			mutex_unlock(&driver->hdlc_recovery_mutex);
			diag_hdlc_start_recovery(buf, (len - read_bytes), pid);
			mutex_lock(&driver->hdlc_recovery_mutex);
		}
		err = diag_process_apps_pkt(data_ptr,
					    actual_pkt->length, pid);
		if (err) {
			pr_err("diag: In %s, unable to process incoming data packet, err: %d\n",
			       __func__, err);
			mutex_unlock(&driver->hdlc_recovery_mutex);
			goto end;
		}
		partial_pkt->read_len = 0;
		partial_pkt->total_len = 0;
		partial_pkt->processing = 0;
		mutex_unlock(&driver->hdlc_recovery_mutex);
		goto start;
	}
	mutex_unlock(&driver->hdlc_recovery_mutex);
	goto end;

start:
	while (read_bytes < len) {
		actual_pkt = (struct diag_pkt_frame_t *)buf;
		pkt_len = actual_pkt->length;

		if (actual_pkt->start != CONTROL_CHAR) {
			diag_hdlc_start_recovery(buf, (len - read_bytes), pid);
			diag_send_error_rsp(buf, (len - read_bytes), pid);
			goto end;
		}
		mutex_lock(&driver->hdlc_recovery_mutex);
		if (pkt_len + header_len > partial_pkt->capacity) {
			pr_err("diag: In %s, incoming data is too large for the request buffer %d\n",
			       __func__, pkt_len);
			mutex_unlock(&driver->hdlc_recovery_mutex);
			diag_hdlc_start_recovery(buf, (len - read_bytes), pid);
			break;
		}
		if ((pkt_len + header_len) > (len - read_bytes)) {
			partial_pkt->read_len = len - read_bytes;
			partial_pkt->total_len = pkt_len + header_len;
			partial_pkt->remaining = partial_pkt->total_len -
						 partial_pkt->read_len;
			partial_pkt->processing = 1;
			memcpy(partial_pkt->data, buf, partial_pkt->read_len);
			mutex_unlock(&driver->hdlc_recovery_mutex);
			break;
		}
		data_ptr = buf + header_len;
		if (*(uint8_t *)(data_ptr + actual_pkt->length) !=
						CONTROL_CHAR) {
			mutex_unlock(&driver->hdlc_recovery_mutex);
			diag_hdlc_start_recovery(buf, (len - read_bytes), pid);
			mutex_lock(&driver->hdlc_recovery_mutex);
		} else
			hdlc_reset = 0;
		err = diag_process_apps_pkt(data_ptr,
					    actual_pkt->length, pid);
		if (err) {
			mutex_unlock(&driver->hdlc_recovery_mutex);
			break;
		}
		read_bytes += header_len + pkt_len + 1;
		buf += header_len + pkt_len + 1; /* advance to next pkt */
		mutex_unlock(&driver->hdlc_recovery_mutex);
	}
end:
	return;
}

static int diagfwd_mux_read_done(unsigned char *buf, int len, int ctxt)
{
	if (!buf || len <= 0)
		return -EINVAL;

	if (!driver->hdlc_disabled)
		diag_process_hdlc_pkt(buf, len, 0);
	else
		diag_process_non_hdlc_pkt(buf, len, 0);

	diag_mux_queue_read(ctxt);
	return 0;
}

static int diagfwd_mux_write_done(unsigned char *buf, int len, int buf_ctxt,
				  int ctxt)
{
	unsigned long flags;
	int peripheral = -1, type = -1;
	int num = -1, hdlc_ctxt = -1;
	struct diag_apps_data_t *temp = NULL;

	if (!buf || len < 0)
		return -EINVAL;

	peripheral = GET_BUF_PERIPHERAL(buf_ctxt);
	type = GET_BUF_TYPE(buf_ctxt);
	num = GET_BUF_NUM(buf_ctxt);

	switch (type) {
	case TYPE_DATA:
		if (peripheral >= 0 && peripheral < NUM_PERIPHERALS) {
			DIAG_LOG(DIAG_DEBUG_PERIPHERALS,
			"Marking buffer as free after write done p: %d, t: %d, buf_num: %d\n",
				peripheral, type, num);
			diagfwd_write_done(peripheral, type, num);
			diag_ws_on_copy(DIAG_WS_MUX);
		} else if (peripheral == APPS_DATA) {
			spin_lock_irqsave(&driver->diagmem_lock, flags);
<<<<<<< HEAD
			diagmem_free(driver, (unsigned char *)buf,
				     POOL_TYPE_HDLC);
			buf = NULL;
=======
			hdlc_ctxt = GET_HDLC_CTXT(buf_ctxt);
			if ((hdlc_ctxt == HDLC_CTXT) && hdlc_data.allocated)
				temp = &hdlc_data;
			else if ((hdlc_ctxt == NON_HDLC_CTXT) &&
				non_hdlc_data.allocated)
				temp = &non_hdlc_data;
			else
				DIAG_LOG(DIAG_DEBUG_PERIPHERALS,
				"No apps data buffer is allocated to be freed\n");
			if (temp) {
				DIAG_LOG(DIAG_DEBUG_PERIPHERALS,
				"Freeing Apps data buffer after write done hdlc_ctxt: %d, hdlc.allocated: %d, non_hdlc.allocated: %d\n",
				hdlc_ctxt,
				hdlc_data.allocated, non_hdlc_data.allocated);
				diagmem_free(driver, temp->buf, POOL_TYPE_HDLC);
				temp->buf = NULL;
				temp->len = 0;
				temp->allocated = 0;
				temp->flushed = 0;
				wake_up_interruptible(&driver->hdlc_wait_q);
			}
>>>>>>> 15457316
			spin_unlock_irqrestore(&driver->diagmem_lock, flags);
		} else {
			pr_err_ratelimited("diag: Invalid peripheral %d in %s, type: %d\n",
					   peripheral, __func__, type);
		}
		break;
	case TYPE_CMD:
		if (peripheral >= 0 && peripheral < NUM_PERIPHERALS &&
			num != TYPE_CMD) {
			DIAG_LOG(DIAG_DEBUG_PERIPHERALS,
			"Marking buffer as free after write done p: %d, t: %d, buf_num: %d\n",
			peripheral, type, num);
			diagfwd_write_done(peripheral, type, num);
		} else if ((peripheral >= 0 &&
			peripheral <= NUM_PERIPHERALS + NUM_UPD) &&
			num == TYPE_CMD) {
			DIAG_LOG(DIAG_DEBUG_PERIPHERALS,
			"Marking APPS response buffer free after write done for p: %d, t: %d, buf_num: %d\n",
			peripheral, type, num);
			spin_lock_irqsave(&driver->rsp_buf_busy_lock, flags);
			driver->rsp_buf_busy = 0;
			driver->encoded_rsp_len = 0;
			spin_unlock_irqrestore(&driver->rsp_buf_busy_lock,
					       flags);
		}
		break;
	default:
		pr_err_ratelimited("diag: Incorrect data type %d, buf_ctxt: %d in %s\n",
				   type, buf_ctxt, __func__);
		break;
	}

	return 0;
}

static struct diag_mux_ops diagfwd_mux_ops = {
	.open = diagfwd_mux_open,
	.close = diagfwd_mux_close,
	.read_done = diagfwd_mux_read_done,
	.write_done = diagfwd_mux_write_done
};

int diagfwd_init(void)
{
	int ret;
	int i;

	wrap_enabled = 0;
	wrap_count = 0;
	driver->use_device_tree = has_device_tree();
	for (i = 0; i < DIAG_NUM_PROC; i++)
		driver->real_time_mode[i] = 1;
	driver->supports_separate_cmdrsp = 1;
	driver->supports_apps_hdlc_encoding = 1;
	driver->supports_apps_header_untagging = 1;
	driver->supports_pd_buffering = 1;
	for (i = 0; i < NUM_PERIPHERALS; i++)
		driver->peripheral_untag[i] = 0;
	mutex_init(&driver->diag_hdlc_mutex);
	mutex_init(&driver->diag_cntl_mutex);
	mutex_init(&driver->mode_lock);
	driver->encoded_rsp_buf = kzalloc(DIAG_MAX_HDLC_BUF_SIZE +
				APF_DIAG_PADDING, GFP_KERNEL);
	if (!driver->encoded_rsp_buf)
		goto err;
	kmemleak_not_leak(driver->encoded_rsp_buf);
	hdlc_decode = kzalloc(sizeof(struct diag_hdlc_decode_type),
			      GFP_KERNEL);
	if (!hdlc_decode)
		goto err;
	setup_timer(&driver->hdlc_reset_timer, hdlc_reset_timer_func, 0);
	kmemleak_not_leak(hdlc_decode);
	driver->encoded_rsp_len = 0;
	driver->rsp_buf_busy = 0;
	spin_lock_init(&driver->rsp_buf_busy_lock);
	driver->user_space_data_busy = 0;
	driver->hdlc_buf_len = 0;
	INIT_LIST_HEAD(&driver->cmd_reg_list);
	driver->cmd_reg_count = 0;
	mutex_init(&driver->cmd_reg_mutex);
	INIT_WORK(&(driver->diag_hdlc_reset_work),
			diag_timer_work_fn);

	for (i = 0; i < NUM_PERIPHERALS; i++) {
		driver->feature[i].separate_cmd_rsp = 0;
		driver->feature[i].stm_support = DISABLE_STM;
		driver->feature[i].rcvd_feature_mask = 0;
		driver->feature[i].peripheral_buffering = 0;
		driver->feature[i].pd_buffering = 0;
		driver->feature[i].encode_hdlc = 0;
		driver->feature[i].untag_header =
			DISABLE_PKT_HEADER_UNTAGGING;
		driver->feature[i].mask_centralization = 0;
		driver->feature[i].log_on_demand = 0;
		driver->feature[i].sent_feature_mask = 0;
		driver->feature[i].diag_id_support = 0;
	}

	for (i = 0; i < NUM_MD_SESSIONS; i++) {
		driver->buffering_mode[i].peripheral = i;
		driver->buffering_mode[i].mode = DIAG_BUFFERING_MODE_STREAMING;
		driver->buffering_mode[i].high_wm_val = DEFAULT_HIGH_WM_VAL;
		driver->buffering_mode[i].low_wm_val = DEFAULT_LOW_WM_VAL;
	}

	for (i = 0; i < NUM_STM_PROCESSORS; i++) {
		driver->stm_state_requested[i] = DISABLE_STM;
		driver->stm_state[i] = DISABLE_STM;
	}

	if (driver->hdlc_buf == NULL) {
		driver->hdlc_buf = kzalloc(DIAG_MAX_HDLC_BUF_SIZE, GFP_KERNEL);
		if (!driver->hdlc_buf)
			goto err;
		kmemleak_not_leak(driver->hdlc_buf);
	}
	if (driver->user_space_data_buf == NULL)
		driver->user_space_data_buf = kzalloc(USER_SPACE_DATA,
							GFP_KERNEL);
	if (driver->user_space_data_buf == NULL)
		goto err;
	kmemleak_not_leak(driver->user_space_data_buf);

	if (!driver->client_map) {
		driver->client_map = kcalloc(driver->num_clients,
				sizeof(struct diag_client_map), GFP_KERNEL);
		if (!driver->client_map)
			goto err;
	}
	kmemleak_not_leak(driver->client_map);

	if (!driver->data_ready) {
		driver->data_ready = kcalloc(driver->num_clients,
				sizeof(int), GFP_KERNEL);
		if (!driver->data_ready)
			goto err;
	}
	kmemleak_not_leak(driver->data_ready);

	for (i = 0; i < THRESHOLD_CLIENT_LIMIT; i++)
		atomic_set(&driver->data_ready_notif[i], 0);

	if (driver->apps_req_buf == NULL) {
		driver->apps_req_buf = kzalloc(DIAG_MAX_REQ_SIZE, GFP_KERNEL);
		if (!driver->apps_req_buf)
			goto err;
		kmemleak_not_leak(driver->apps_req_buf);
	}
	if (driver->dci_pkt_buf == NULL) {
		driver->dci_pkt_buf = kzalloc(DCI_BUF_SIZE, GFP_KERNEL);
		if (!driver->dci_pkt_buf)
			goto err;
		kmemleak_not_leak(driver->dci_pkt_buf);
	}
	if (driver->apps_rsp_buf == NULL) {
		driver->apps_rsp_buf = kzalloc(DIAG_MAX_RSP_SIZE, GFP_KERNEL);
		if (driver->apps_rsp_buf == NULL)
			goto err;
		kmemleak_not_leak(driver->apps_rsp_buf);
	}
	driver->diag_wq = create_singlethread_workqueue("diag_wq");
	if (!driver->diag_wq)
		goto err;
	ret = diag_mux_register(DIAG_LOCAL_PROC, DIAG_LOCAL_PROC,
				&diagfwd_mux_ops);
	if (ret) {
		pr_err("diag: Unable to register with USB, err: %d\n", ret);
		goto err;
	}

	return 0;
err:
	pr_err("diag: In %s, couldn't initialize diag\n", __func__);

	diag_usb_exit(DIAG_USB_LOCAL);
	kfree(driver->encoded_rsp_buf);
	kfree(driver->hdlc_buf);
	kfree(driver->client_map);
	kfree(driver->data_ready);
	kfree(driver->apps_req_buf);
	kfree(driver->dci_pkt_buf);
	kfree(driver->apps_rsp_buf);
	kfree(hdlc_decode);
	kfree(driver->user_space_data_buf);
	if (driver->diag_wq)
		destroy_workqueue(driver->diag_wq);
	return -ENOMEM;
}

void diagfwd_exit(void)
{
	kfree(driver->encoded_rsp_buf);
	kfree(driver->hdlc_buf);
	kfree(hdlc_decode);
	kfree(driver->client_map);
	kfree(driver->data_ready);
	kfree(driver->apps_req_buf);
	kfree(driver->dci_pkt_buf);
	kfree(driver->apps_rsp_buf);
	kfree(driver->user_space_data_buf);
	destroy_workqueue(driver->diag_wq);
}<|MERGE_RESOLUTION|>--- conflicted
+++ resolved
@@ -1898,11 +1898,6 @@
 			diag_ws_on_copy(DIAG_WS_MUX);
 		} else if (peripheral == APPS_DATA) {
 			spin_lock_irqsave(&driver->diagmem_lock, flags);
-<<<<<<< HEAD
-			diagmem_free(driver, (unsigned char *)buf,
-				     POOL_TYPE_HDLC);
-			buf = NULL;
-=======
 			hdlc_ctxt = GET_HDLC_CTXT(buf_ctxt);
 			if ((hdlc_ctxt == HDLC_CTXT) && hdlc_data.allocated)
 				temp = &hdlc_data;
@@ -1924,7 +1919,6 @@
 				temp->flushed = 0;
 				wake_up_interruptible(&driver->hdlc_wait_q);
 			}
->>>>>>> 15457316
 			spin_unlock_irqrestore(&driver->diagmem_lock, flags);
 		} else {
 			pr_err_ratelimited("diag: Invalid peripheral %d in %s, type: %d\n",
