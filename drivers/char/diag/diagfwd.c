/* Copyright (c) 2008-2019, The Linux Foundation. All rights reserved.
 *
 * This program is free software; you can redistribute it and/or modify
 * it under the terms of the GNU General Public License version 2 and
 * only version 2 as published by the Free Software Foundation.
 *
 * This program is distributed in the hope that it will be useful,
 * but WITHOUT ANY WARRANTY; without even the implied warranty of
 * MERCHANTABILITY or FITNESS FOR A PARTICULAR PURPOSE.  See the
 * GNU General Public License for more details.
 */
#include <linux/slab.h>
#include <linux/init.h>
#include <linux/module.h>
#include <linux/device.h>
#include <linux/err.h>
#include <linux/sched.h>
#include <linux/ratelimit.h>
#include <linux/workqueue.h>
#include <linux/pm_runtime.h>
#include <linux/diagchar.h>
#include <linux/delay.h>
#include <linux/reboot.h>
#include <linux/of.h>
#include <linux/kmemleak.h>
#ifdef CONFIG_DIAG_OVER_USB
#include <linux/usb/usbdiag.h>
#endif
#include <soc/qcom/socinfo.h>
#include <soc/qcom/restart.h>
#include "diagmem.h"
#include "diagchar.h"
#include "diagfwd.h"
#include "diagfwd_peripheral.h"
#include "diagfwd_cntl.h"
#include "diagchar_hdlc.h"
#include "diag_dci.h"
#include "diag_masks.h"
#include "diag_usb.h"
#include "diag_mux.h"
#include "diag_ipc_logging.h"

#define STM_CMD_VERSION_OFFSET	4
#define STM_CMD_MASK_OFFSET	5
#define STM_CMD_DATA_OFFSET	6
#define STM_CMD_NUM_BYTES	7

#define STM_RSP_SUPPORTED_INDEX		7
#define STM_RSP_STATUS_INDEX		8
#define STM_RSP_NUM_BYTES		9
#define RETRY_MAX_COUNT		1000

struct diag_md_hdlc_reset_work {
	int pid;
	struct work_struct work;
};

static int timestamp_switch;
module_param(timestamp_switch, int, 0644);

int wrap_enabled;
uint16_t wrap_count;
static struct diag_hdlc_decode_type *hdlc_decode;

#define DIAG_NUM_COMMON_CMD	1
static uint8_t common_cmds[DIAG_NUM_COMMON_CMD] = {
	DIAG_CMD_LOG_ON_DMND
};

static uint8_t hdlc_timer_in_progress;

/* Determine if this device uses a device tree */
#ifdef CONFIG_OF
static int has_device_tree(void)
{
	struct device_node *node;

	node = of_find_node_by_path("/");
	if (node) {
		of_node_put(node);
		return 1;
	}
	return 0;
}
#else
static int has_device_tree(void)
{
	return 0;
}
#endif

int chk_config_get_id(void)
{
	switch (socinfo_get_msm_cpu()) {
	case MSM_CPU_8960:
	case MSM_CPU_8960AB:
		return AO8960_TOOLS_ID;
	case MSM_CPU_8064:
		return APQ8064_TOOLS_ID;
	case MSM_CPU_8974:
		return MSM8974_TOOLS_ID;
	case MSM_CPU_8084:
		return APQ8084_TOOLS_ID;
	case MSM_CPU_8916:
		return MSM8916_TOOLS_ID;
	case MSM_CPU_8996:
		return MSM_8996_TOOLS_ID;
	default:
		if (driver->use_device_tree) {
			if (machine_is_msm8974())
				return MSM8974_TOOLS_ID;
			else
				return 0;
		} else {
			return 0;
		}
	}
}

/*
 * This will return TRUE for targets which support apps only mode and hence SSR.
 * This applies to 8960 and newer targets.
 */
int chk_apps_only(void)
{
	if (driver->use_device_tree)
		return 1;

	switch (socinfo_get_msm_cpu()) {
	case MSM_CPU_8960:
	case MSM_CPU_8960AB:
	case MSM_CPU_8064:
	case MSM_CPU_8974:
		return 1;
	default:
		return 0;
	}
}

/*
 * This will return TRUE for targets which support apps as master.
 * Thus, SW DLOAD and Mode Reset are supported on apps processor.
 * This applies to 8960 and newer targets.
 */
int chk_apps_master(void)
{
	if (driver->use_device_tree)
		return 1;
	else
		return 0;
}

int chk_polling_response(void)
{
	if (!(driver->polling_reg_flag) && chk_apps_master())
		/*
		 * If the apps processor is master and no other processor
		 * has registered to respond for polling
		 */
		return 1;
	else if (!(driver->diagfwd_cntl[PERIPHERAL_MODEM] &&
		   driver->diagfwd_cntl[PERIPHERAL_MODEM]->ch_open) &&
		 (driver->feature[PERIPHERAL_MODEM].rcvd_feature_mask))
		/*
		 * If the apps processor is not the master and the modem
		 * is not up or we did not receive the feature masks from Modem
		 */
		return 1;
	else
		return 0;
}

/*
 * This function should be called if you feel that the logging process may
 * need to be woken up. For instance, if the logging mode is MEMORY_DEVICE MODE
 * and while trying to read data from data channel there are no buffers
 * available to read the data into, then this function should be called to
 * determine if the logging process needs to be woken up.
 */
void chk_logging_wakeup(void)
{
	int i;
	int j;
	int pid = 0;

	for (j = 0; j < NUM_MD_SESSIONS; j++) {
		if (!driver->md_session_map[j])
			continue;
		pid = driver->md_session_map[j]->pid;

		/* Find the index of the logging process */
		for (i = 0; i < driver->num_clients; i++) {
			if (driver->client_map[i].pid != pid)
				continue;
			if (driver->data_ready[i] & USER_SPACE_DATA_TYPE)
				continue;
			/*
			 * At very high logging rates a race condition can
			 * occur where the buffers containing the data from
			 * a channel are all in use, but the data_ready flag
			 * is cleared. In this case, the buffers never have
			 * their data read/logged. Detect and remedy this
			 * situation.
			 */
			driver->data_ready[i] |= USER_SPACE_DATA_TYPE;
			atomic_inc(&driver->data_ready_notif[i]);
			pr_debug("diag: Force wakeup of logging process\n");
			wake_up_interruptible(&driver->wait_q);
			break;
		}
		/*
		 * Diag Memory Device is in normal. Check only for the first
		 * index as all the indices point to the same session
		 * structure.
		 */
		if ((driver->md_session_mask == DIAG_CON_ALL) && (j == 0))
			break;
	}
}

static void pack_rsp_and_send(unsigned char *buf, int len,
				int pid)
{
	int err;
	int retry_count = 0, i, rsp_ctxt;
	uint32_t write_len = 0;
	unsigned long flags;
	unsigned char *rsp_ptr = driver->encoded_rsp_buf;
	struct diag_pkt_frame_t header;
	struct diag_md_session_t *session_info = NULL, *info = NULL;

	if (!rsp_ptr || !buf)
		return;

	if (len > DIAG_MAX_RSP_SIZE || len < 0) {
		pr_err("diag: In %s, invalid len %d, permissible len %d\n",
		       __func__, len, DIAG_MAX_RSP_SIZE);
		return;
	}

	mutex_lock(&driver->md_session_lock);
	session_info = diag_md_session_get_pid(pid);
	info = (session_info) ? session_info :
				diag_md_session_get_peripheral(APPS_DATA);

	/*
	 * Explicitly check for the Peripheral Modem here
	 * is necessary till a way to identify a peripheral
	 * if its supporting qshrink4 feature.
	 */
	if (info && info->peripheral_mask) {
		for (i = 0; i < NUM_MD_SESSIONS; i++) {
			if (info->peripheral_mask & (1 << i))
				break;
		}
		rsp_ctxt = SET_BUF_CTXT(i, TYPE_CMD, TYPE_CMD);
	} else
		rsp_ctxt = driver->rsp_buf_ctxt;
	mutex_unlock(&driver->md_session_lock);

	/*
	 * Keep trying till we get the buffer back. It should probably
	 * take one or two iterations. When this loops till RETRY_MAX_COUNT, it
	 * means we did not get a write complete for the previous
	 * response.
	 */
	while (retry_count < RETRY_MAX_COUNT) {
		if (!driver->rsp_buf_busy)
			break;
		/*
		 * Wait for sometime and try again. The value 10000 was chosen
		 * empirically as an optimum value for USB to complete a write
		 */
		usleep_range(10000, 10100);
		retry_count++;

		/*
		 * There can be a race conditon that clears the data ready flag
		 * for responses. Make sure we don't miss previous wakeups for
		 * draining responses when we are in Memory Device Mode.
		 */
		if (driver->logging_mode == DIAG_MEMORY_DEVICE_MODE ||
				driver->logging_mode == DIAG_MULTI_MODE) {
			mutex_lock(&driver->md_session_lock);
			chk_logging_wakeup();
			mutex_unlock(&driver->md_session_lock);
		}
	}
	if (driver->rsp_buf_busy) {
		pr_err("diag: unable to get hold of response buffer\n");
		return;
	}

	driver->rsp_buf_busy = 1;
	header.start = CONTROL_CHAR;
	header.version = 1;
	header.length = len;
	memcpy(rsp_ptr, &header, sizeof(header));
	write_len += sizeof(header);
	memcpy(rsp_ptr + write_len, buf, len);
	write_len += len;
	*(uint8_t *)(rsp_ptr + write_len) = CONTROL_CHAR;
	write_len += sizeof(uint8_t);

	err = diag_mux_write(DIAG_LOCAL_PROC, rsp_ptr, write_len, rsp_ctxt);
	if (err) {
		pr_err("diag: In %s, unable to write to mux, err: %d\n",
		       __func__, err);
		spin_lock_irqsave(&driver->rsp_buf_busy_lock, flags);
		driver->rsp_buf_busy = 0;
		spin_unlock_irqrestore(&driver->rsp_buf_busy_lock, flags);
	}
}

static void encode_rsp_and_send(unsigned char *buf, int len,
				int pid)
{
	struct diag_send_desc_type send = { NULL, NULL, DIAG_STATE_START, 0 };
	struct diag_hdlc_dest_type enc = { NULL, NULL, 0 };
	unsigned char *rsp_ptr = driver->encoded_rsp_buf;
	int err, i, rsp_ctxt, retry_count = 0;
	unsigned long flags;
	struct diag_md_session_t *session_info = NULL, *info = NULL;

	if (!rsp_ptr || !buf)
		return;

	if (len > DIAG_MAX_RSP_SIZE || len < 0) {
		pr_err("diag: In %s, invalid len %d, permissible len %d\n",
		       __func__, len, DIAG_MAX_RSP_SIZE);
		return;
	}

	mutex_lock(&driver->md_session_lock);
	session_info = diag_md_session_get_pid(pid);
	info = (session_info) ? session_info :
				diag_md_session_get_peripheral(APPS_DATA);

	/*
	 * Explicitly check for the Peripheral Modem here
	 * is necessary till a way to identify a peripheral
	 * if its supporting qshrink4 feature.
	 */
	if (info && info->peripheral_mask) {
		for (i = 0; i < NUM_MD_SESSIONS; i++) {
			if (info->peripheral_mask & (1 << i))
				break;
		}
		rsp_ctxt = SET_BUF_CTXT(i, TYPE_CMD, TYPE_CMD);
	} else
		rsp_ctxt = driver->rsp_buf_ctxt;
	mutex_unlock(&driver->md_session_lock);
	/*
	 * Keep trying till we get the buffer back. It should probably
	 * take one or two iterations. When this loops till RETRY_MAX_COUNT, it
	 * means we did not get a write complete for the previous
	 * response.
	 */
	while (retry_count < RETRY_MAX_COUNT) {
		if (!driver->rsp_buf_busy)
			break;
		/*
		 * Wait for sometime and try again. The value 10000 was chosen
		 * empirically as an optimum value for USB to complete a write
		 */
		usleep_range(10000, 10100);
		retry_count++;

		/*
		 * There can be a race conditon that clears the data ready flag
		 * for responses. Make sure we don't miss previous wakeups for
		 * draining responses when we are in Memory Device Mode.
		 */
		if (driver->logging_mode == DIAG_MEMORY_DEVICE_MODE ||
				driver->logging_mode == DIAG_MULTI_MODE) {
			mutex_lock(&driver->md_session_lock);
			chk_logging_wakeup();
			mutex_unlock(&driver->md_session_lock);
		}
	}

	if (driver->rsp_buf_busy) {
		pr_err("diag: unable to get hold of response buffer\n");
		return;
	}

	spin_lock_irqsave(&driver->rsp_buf_busy_lock, flags);
	driver->rsp_buf_busy = 1;
	spin_unlock_irqrestore(&driver->rsp_buf_busy_lock, flags);
	send.state = DIAG_STATE_START;
	send.pkt = buf;
	send.last = (void *)(buf + len - 1);
	send.terminate = 1;
	enc.dest = rsp_ptr;
	enc.dest_last = (void *)(rsp_ptr + DIAG_MAX_HDLC_BUF_SIZE - 1);
	diag_hdlc_encode(&send, &enc);
	driver->encoded_rsp_len = (int)(enc.dest - (void *)rsp_ptr);
	err = diag_mux_write(DIAG_LOCAL_PROC, rsp_ptr, driver->encoded_rsp_len,
			     rsp_ctxt);
	if (err) {
		pr_err("diag: In %s, Unable to write to device, err: %d\n",
			__func__, err);
		spin_lock_irqsave(&driver->rsp_buf_busy_lock, flags);
		driver->rsp_buf_busy = 0;
		spin_unlock_irqrestore(&driver->rsp_buf_busy_lock, flags);
	}
	memset(buf, '\0', DIAG_MAX_RSP_SIZE);
}

static void diag_send_rsp(unsigned char *buf, int len,
	int pid)
{
	struct diag_md_session_t *session_info = NULL, *info = NULL;
	uint8_t hdlc_disabled;

	mutex_lock(&driver->md_session_lock);
	info = diag_md_session_get_pid(pid);
	session_info = (info) ? info :
				diag_md_session_get_peripheral(APPS_DATA);
	if (session_info)
		hdlc_disabled = session_info->hdlc_disabled;
	else
		hdlc_disabled = driver->hdlc_disabled;
	mutex_unlock(&driver->md_session_lock);

	if (hdlc_disabled)
		pack_rsp_and_send(buf, len, pid);
	else
		encode_rsp_and_send(buf, len, pid);
}

void diag_update_pkt_buffer(unsigned char *buf, uint32_t len, int type)
{
	unsigned char *ptr = NULL;
	unsigned char *temp = buf;
	int *in_busy = NULL;
	uint32_t *length = NULL;
	uint32_t max_len = 0;

	if (!buf || len == 0) {
		pr_err("diag: In %s, Invalid ptr %pK and length %d\n",
		       __func__, buf, len);
		return;
	}

	switch (type) {
	case PKT_TYPE:
		ptr = driver->apps_req_buf;
		length = &driver->apps_req_buf_len;
		max_len = DIAG_MAX_REQ_SIZE;
		in_busy = &driver->in_busy_pktdata;
		break;
	case DCI_PKT_TYPE:
		ptr = driver->dci_pkt_buf;
		length = &driver->dci_pkt_length;
		max_len = DCI_BUF_SIZE;
		in_busy = &driver->in_busy_dcipktdata;
		break;
	default:
		pr_err("diag: Invalid type %d in %s\n", type, __func__);
		return;
	}

	mutex_lock(&driver->diagchar_mutex);
	if (CHK_OVERFLOW(ptr, ptr, ptr + max_len, len)) {
		memcpy(ptr, temp, len);
		*length = len;
		*in_busy = 1;
	} else {
		pr_alert("diag: In %s, no space for response packet, len: %d, type: %d\n",
			 __func__, len, type);
	}
	mutex_unlock(&driver->diagchar_mutex);
}

void diag_update_userspace_clients(unsigned int type)
{
	int i;

	mutex_lock(&driver->diagchar_mutex);
	for (i = 0; i < driver->num_clients; i++)
		if (driver->client_map[i].pid != 0 &&
			!(driver->data_ready[i] & type)) {
			driver->data_ready[i] |= type;
			atomic_inc(&driver->data_ready_notif[i]);
		}
	wake_up_interruptible(&driver->wait_q);
	mutex_unlock(&driver->diagchar_mutex);
}

void diag_update_md_clients(unsigned int type)
{
	int i, j;

	mutex_lock(&driver->diagchar_mutex);
	mutex_lock(&driver->md_session_lock);
	for (i = 0; i < NUM_MD_SESSIONS; i++) {
		if (driver->md_session_map[i] != NULL)
			for (j = 0; j < driver->num_clients; j++) {
				if (driver->client_map[j].pid != 0 &&
					driver->client_map[j].pid ==
					driver->md_session_map[i]->pid) {
					if (!(driver->data_ready[j] & type)) {
						driver->data_ready[j] |= type;
						atomic_inc(
						&driver->data_ready_notif[j]);
					}
					break;
				}
			}
	}
	mutex_unlock(&driver->md_session_lock);
	wake_up_interruptible(&driver->wait_q);
	mutex_unlock(&driver->diagchar_mutex);
}
void diag_update_sleeping_process(int process_id, int data_type)
{
	int i;

	mutex_lock(&driver->diagchar_mutex);
	for (i = 0; i < driver->num_clients; i++)
		if (driver->client_map[i].pid == process_id) {
			if (!(driver->data_ready[i] & data_type)) {
				driver->data_ready[i] |= data_type;
				atomic_inc(&driver->data_ready_notif[i]);
			}
			break;
		}
	wake_up_interruptible(&driver->wait_q);
	mutex_unlock(&driver->diagchar_mutex);
}

static int diag_send_data(struct diag_cmd_reg_t *entry, unsigned char *buf,
			  int len)
{
	if (!entry)
		return -EIO;

	if (entry->proc == APPS_DATA) {
		diag_update_pkt_buffer(buf, len, PKT_TYPE);
		diag_update_sleeping_process(entry->pid, PKT_TYPE);
		return 0;
	}

	return diagfwd_write(entry->proc, TYPE_CMD, buf, len);
}

void diag_process_stm_mask(uint8_t cmd, uint8_t data_mask, int data_type)
{
	int status = 0;

	if (data_type >= PERIPHERAL_MODEM && data_type < NUM_PERIPHERALS) {
		if (driver->feature[data_type].stm_support) {
			status = diag_send_stm_state(data_type, cmd);
			if (status == 0)
				driver->stm_state[data_type] = cmd;
		}
		driver->stm_state_requested[data_type] = cmd;
	} else if (data_type == APPS_DATA) {
		driver->stm_state[data_type] = cmd;
		driver->stm_state_requested[data_type] = cmd;
	}
}

int diag_process_stm_cmd(unsigned char *buf, int len, unsigned char *dest_buf)
{
	uint8_t version, mask, cmd;
	uint8_t rsp_supported = 0;
	uint8_t rsp_status = 0;
	int i;

	if (!buf || !dest_buf) {
		pr_err("diag: Invalid pointers buf: %pK, dest_buf %pK in %s\n",
		       buf, dest_buf, __func__);
		return -EIO;
	}
	if (len < STM_CMD_NUM_BYTES) {
		pr_err("diag: Invalid buffer length: %d in %s\n", len,
			__func__);
		return -EINVAL;
	}
	version = *(buf + STM_CMD_VERSION_OFFSET);
	mask = *(buf + STM_CMD_MASK_OFFSET);
	cmd = *(buf + STM_CMD_DATA_OFFSET);

	/*
	 * Check if command is valid. If the command is asking for
	 * status, then the processor mask field is to be ignored.
	 */
	if ((version != 2) || (cmd > STM_AUTO_QUERY) ||
		((cmd != STATUS_STM && cmd != STM_AUTO_QUERY) &&
		((mask == 0) || (0 != (mask >> (NUM_PERIPHERALS + 1)))))) {
		/* Command is invalid. Send bad param message response */
		dest_buf[0] = BAD_PARAM_RESPONSE_MESSAGE;
		for (i = 0; i < STM_CMD_NUM_BYTES; i++)
			dest_buf[i+1] = *(buf + i);
		return STM_CMD_NUM_BYTES+1;
	} else if (cmd != STATUS_STM && cmd != STM_AUTO_QUERY) {
		if (mask & DIAG_STM_MODEM)
			diag_process_stm_mask(cmd, DIAG_STM_MODEM,
					      PERIPHERAL_MODEM);

		if (mask & DIAG_STM_LPASS)
			diag_process_stm_mask(cmd, DIAG_STM_LPASS,
					      PERIPHERAL_LPASS);

		if (mask & DIAG_STM_WCNSS)
			diag_process_stm_mask(cmd, DIAG_STM_WCNSS,
					      PERIPHERAL_WCNSS);

		if (mask & DIAG_STM_SENSORS)
			diag_process_stm_mask(cmd, DIAG_STM_SENSORS,
						PERIPHERAL_SENSORS);
		if (mask & DIAG_STM_CDSP)
			diag_process_stm_mask(cmd, DIAG_STM_CDSP,
						PERIPHERAL_CDSP);

		if (mask & DIAG_STM_APPS)
			diag_process_stm_mask(cmd, DIAG_STM_APPS, APPS_DATA);
	}

	for (i = 0; i < STM_CMD_NUM_BYTES; i++)
		dest_buf[i] = *(buf + i);

	/* Set mask denoting which peripherals support STM */
	if (driver->feature[PERIPHERAL_MODEM].stm_support)
		rsp_supported |= DIAG_STM_MODEM;

	if (driver->feature[PERIPHERAL_LPASS].stm_support)
		rsp_supported |= DIAG_STM_LPASS;

	if (driver->feature[PERIPHERAL_WCNSS].stm_support)
		rsp_supported |= DIAG_STM_WCNSS;

	if (driver->feature[PERIPHERAL_SENSORS].stm_support)
		rsp_supported |= DIAG_STM_SENSORS;

	if (driver->feature[PERIPHERAL_CDSP].stm_support)
		rsp_supported |= DIAG_STM_CDSP;

	rsp_supported |= DIAG_STM_APPS;

	/* Set mask denoting STM state/status for each peripheral/APSS */
	if (driver->stm_state[PERIPHERAL_MODEM])
		rsp_status |= DIAG_STM_MODEM;

	if (driver->stm_state[PERIPHERAL_LPASS])
		rsp_status |= DIAG_STM_LPASS;

	if (driver->stm_state[PERIPHERAL_WCNSS])
		rsp_status |= DIAG_STM_WCNSS;

	if (driver->stm_state[PERIPHERAL_SENSORS])
		rsp_status |= DIAG_STM_SENSORS;

	if (driver->stm_state[PERIPHERAL_CDSP])
		rsp_status |= DIAG_STM_CDSP;

	if (driver->stm_state[APPS_DATA])
		rsp_status |= DIAG_STM_APPS;

	dest_buf[STM_RSP_SUPPORTED_INDEX] = rsp_supported;
	dest_buf[STM_RSP_STATUS_INDEX] = rsp_status;

	return STM_RSP_NUM_BYTES;
}

int diag_process_time_sync_query_cmd(unsigned char *src_buf, int src_len,
				      unsigned char *dest_buf, int dest_len)
{
	int write_len = 0;
	struct diag_cmd_time_sync_query_req_t *req = NULL;
	struct diag_cmd_time_sync_query_rsp_t rsp;

	if (!src_buf || !dest_buf || src_len <= 0 || dest_len <= 0 ||
		src_len < sizeof(struct diag_cmd_time_sync_query_req_t)) {
		pr_err("diag: Invalid input in %s, src_buf: %pK, src_len: %d, dest_buf: %pK, dest_len: %d",
			__func__, src_buf, src_len, dest_buf, dest_len);
		return -EINVAL;
	}

	req = (struct diag_cmd_time_sync_query_req_t *)src_buf;
	rsp.header.cmd_code = req->header.cmd_code;
	rsp.header.subsys_id = req->header.subsys_id;
	rsp.header.subsys_cmd_code = req->header.subsys_cmd_code;
	rsp.version = req->version;
	rsp.time_api = driver->uses_time_api;
	memcpy(dest_buf, &rsp, sizeof(rsp));
	write_len = sizeof(rsp);
	return write_len;
}

int diag_process_diag_id_query_cmd(unsigned char *src_buf, int src_len,
				      unsigned char *dest_buf, int dest_len)
{
	int write_len = 0;
	struct diag_cmd_diag_id_query_req_t *req = NULL;
	struct diag_cmd_diag_id_query_rsp_t rsp;
	struct list_head *start;
	struct list_head *temp;
	struct diag_id_tbl_t *item = NULL;
	int rsp_len = 0;
	int num_entries = 0;
	uint8_t process_name_len = 0;

	if (!src_buf || !dest_buf || src_len <= 0 || dest_len <= 0 ||
		src_len < sizeof(struct diag_cmd_diag_id_query_req_t)) {
		pr_err("diag: Invalid input in %s, src_buf:%pK, src_len:%d, dest_buf:%pK, dest_len:%d\n",
			__func__, src_buf, src_len, dest_buf, dest_len);
		return -EINVAL;
	}
	req = (struct diag_cmd_diag_id_query_req_t *) src_buf;
	rsp.header.cmd_code = req->header.cmd_code;
	rsp.header.subsys_id = req->header.subsys_id;
	rsp.header.subsys_cmd_code = req->header.subsys_cmd_code;
	rsp.version = req->version;
	rsp.entry.process_name = NULL;
	rsp.entry.len = 0;
	rsp.entry.diag_id = 0;
	write_len = sizeof(rsp.header) + sizeof(rsp.version) +
			sizeof(rsp.num_entries);
	rsp_len = write_len;
	mutex_lock(&driver->diag_id_mutex);
	list_for_each_safe(start, temp, &driver->diag_id_list) {
		item = list_entry(start, struct diag_id_tbl_t, link);
		memcpy(dest_buf + write_len, &item->diag_id,
			sizeof(item->diag_id));
		write_len = write_len + sizeof(item->diag_id);
		process_name_len = strlen(item->process_name) + 1;
		memcpy(dest_buf + write_len, &process_name_len,
			sizeof(process_name_len));
		write_len = write_len + sizeof(process_name_len);
		memcpy(dest_buf + write_len, item->process_name,
			strlen(item->process_name) + 1);
		write_len = write_len + strlen(item->process_name) + 1;
		num_entries++;
	}
	mutex_unlock(&driver->diag_id_mutex);
	rsp.num_entries = num_entries;
	memcpy(dest_buf, &rsp, rsp_len);
	return  write_len;
}
int diag_process_time_sync_switch_cmd(unsigned char *src_buf, int src_len,
				      unsigned char *dest_buf, int dest_len)
{
	uint8_t peripheral, status = 0;
	struct diag_cmd_time_sync_switch_req_t *req = NULL;
	struct diag_cmd_time_sync_switch_rsp_t rsp;
	struct diag_ctrl_msg_time_sync time_sync_msg;
	int msg_size = sizeof(struct diag_ctrl_msg_time_sync);
	int err = 0, write_len = 0;

	if (!src_buf || !dest_buf || src_len <= 0 || dest_len <= 0 ||
		src_len < sizeof(struct diag_cmd_time_sync_switch_req_t)) {
		pr_err("diag: Invalid input in %s, src_buf: %pK, src_len: %d, dest_buf: %pK, dest_len: %d",
			__func__, src_buf, src_len, dest_buf, dest_len);
		return -EINVAL;
	}

	req = (struct diag_cmd_time_sync_switch_req_t *)src_buf;
	rsp.header.cmd_code = req->header.cmd_code;
	rsp.header.subsys_id = req->header.subsys_id;
	rsp.header.subsys_cmd_code = req->header.subsys_cmd_code;
	rsp.version = req->version;
	rsp.time_api = req->time_api;
	if ((req->version > 1) || (req->time_api > 1) ||
					(req->persist_time > 0)) {
		dest_buf[0] = BAD_PARAM_RESPONSE_MESSAGE;
		rsp.time_api_status = 0;
		rsp.persist_time_status = PERSIST_TIME_NOT_SUPPORTED;
		memcpy(dest_buf + 1, &rsp, sizeof(rsp));
		write_len = sizeof(rsp) + 1;
		timestamp_switch = 0;
		return write_len;
	}

	time_sync_msg.ctrl_pkt_id = DIAG_CTRL_MSG_TIME_SYNC_PKT;
	time_sync_msg.ctrl_pkt_data_len = 5;
	time_sync_msg.version = 1;
	time_sync_msg.time_api = req->time_api;

	for (peripheral = 0; peripheral < NUM_PERIPHERALS; peripheral++) {
		err = diagfwd_write(peripheral, TYPE_CNTL, &time_sync_msg,
					msg_size);
		if (err && err != -ENODEV) {
			pr_err("diag: In %s, unable to write to peripheral: %d, type: %d, len: %d, err: %d\n",
				__func__, peripheral, TYPE_CNTL,
				msg_size, err);
			status |= (1 << peripheral);
		}
	}

	driver->time_sync_enabled = 1;
	driver->uses_time_api = req->time_api;

	switch (req->time_api) {
	case 0:
		timestamp_switch = 0;
		break;
	case 1:
		timestamp_switch = 1;
		break;
	default:
		timestamp_switch = 0;
		break;
	}

	rsp.time_api_status = status;
	rsp.persist_time_status = PERSIST_TIME_NOT_SUPPORTED;
	memcpy(dest_buf, &rsp, sizeof(rsp));
	write_len = sizeof(rsp);
	return write_len;
}

int diag_cmd_log_on_demand(unsigned char *src_buf, int src_len,
			   unsigned char *dest_buf, int dest_len)
{
	int write_len = 0;
	struct diag_log_on_demand_rsp_t header;

	if (!driver->diagfwd_cntl[PERIPHERAL_MODEM] ||
	    !driver->diagfwd_cntl[PERIPHERAL_MODEM]->ch_open ||
	    !driver->log_on_demand_support)
		return 0;

	if (!src_buf || !dest_buf || src_len <= 0 || dest_len <= 0) {
		pr_err("diag: Invalid input in %s, src_buf: %pK, src_len: %d, dest_buf: %pK, dest_len: %d",
		       __func__, src_buf, src_len, dest_buf, dest_len);
		return -EINVAL;
	}

	header.cmd_code = DIAG_CMD_LOG_ON_DMND;
	header.log_code = *(uint16_t *)(src_buf + 1);
	header.status = 1;
	memcpy(dest_buf, &header, sizeof(struct diag_log_on_demand_rsp_t));
	write_len += sizeof(struct diag_log_on_demand_rsp_t);

	return write_len;
}

int diag_cmd_get_mobile_id(unsigned char *src_buf, int src_len,
			   unsigned char *dest_buf, int dest_len)
{
	int write_len = 0;
	struct diag_pkt_header_t *header = NULL;
	struct diag_cmd_ext_mobile_rsp_t rsp;

	if (!src_buf || src_len != sizeof(*header) || !dest_buf ||
	    dest_len < sizeof(rsp))
		return -EIO;

	header = (struct diag_pkt_header_t *)src_buf;
	rsp.header.cmd_code = header->cmd_code;
	rsp.header.subsys_id = header->subsys_id;
	rsp.header.subsys_cmd_code = header->subsys_cmd_code;
	rsp.version = 2;
	rsp.padding[0] = 0;
	rsp.padding[1] = 0;
	rsp.padding[2] = 0;
	rsp.family = 0;
	rsp.chip_id = (uint32_t)socinfo_get_id();

	memcpy(dest_buf, &rsp, sizeof(rsp));
	write_len += sizeof(rsp);

	return write_len;
}

int diag_check_common_cmd(struct diag_pkt_header_t *header)
{
	int i;

	if (!header)
		return -EIO;

	for (i = 0; i < DIAG_NUM_COMMON_CMD; i++) {
		if (header->cmd_code == common_cmds[i])
			return 1;
	}

	return 0;
}

static int diag_cmd_chk_stats(unsigned char *src_buf, int src_len,
			      unsigned char *dest_buf, int dest_len)
{
	int payload = 0;
	int write_len = 0;
	struct diag_pkt_header_t *header = NULL;
	struct diag_cmd_stats_rsp_t rsp;

	if (!src_buf || src_len < sizeof(struct diag_pkt_header_t) ||
	    !dest_buf || dest_len < sizeof(rsp))
		return -EINVAL;

	header = (struct diag_pkt_header_t *)src_buf;

	if (header->cmd_code != DIAG_CMD_DIAG_SUBSYS ||
	    header->subsys_id != DIAG_SS_DIAG)
		return -EINVAL;

	switch (header->subsys_cmd_code) {
	case DIAG_CMD_OP_GET_MSG_ALLOC:
		payload = driver->msg_stats.alloc_count;
		break;
	case DIAG_CMD_OP_GET_MSG_DROP:
		payload = driver->msg_stats.drop_count;
		break;
	case DIAG_CMD_OP_RESET_MSG_STATS:
		diag_record_stats(DATA_TYPE_F3, PKT_RESET);
		break;
	case DIAG_CMD_OP_GET_LOG_ALLOC:
		payload = driver->log_stats.alloc_count;
		break;
	case DIAG_CMD_OP_GET_LOG_DROP:
		payload = driver->log_stats.drop_count;
		break;
	case DIAG_CMD_OP_RESET_LOG_STATS:
		diag_record_stats(DATA_TYPE_LOG, PKT_RESET);
		break;
	case DIAG_CMD_OP_GET_EVENT_ALLOC:
		payload = driver->event_stats.alloc_count;
		break;
	case DIAG_CMD_OP_GET_EVENT_DROP:
		payload = driver->event_stats.drop_count;
		break;
	case DIAG_CMD_OP_RESET_EVENT_STATS:
		diag_record_stats(DATA_TYPE_EVENT, PKT_RESET);
		break;
	default:
		return -EINVAL;
	}

	memcpy(&rsp.header, header, sizeof(struct diag_pkt_header_t));
	rsp.payload = payload;
	write_len = sizeof(rsp);
	memcpy(dest_buf, &rsp, sizeof(rsp));

	return write_len;
}

static int diag_cmd_disable_hdlc(unsigned char *src_buf, int src_len,
				 unsigned char *dest_buf, int dest_len)
{
	struct diag_pkt_header_t *header = NULL;
	struct diag_cmd_hdlc_disable_rsp_t rsp;
	int write_len = 0;

	if (!src_buf || src_len < sizeof(*header) ||
	    !dest_buf || dest_len < sizeof(rsp)) {
		return -EIO;
	}

	header = (struct diag_pkt_header_t *)src_buf;
	if (header->cmd_code != DIAG_CMD_DIAG_SUBSYS ||
	    header->subsys_id != DIAG_SS_DIAG ||
	    header->subsys_cmd_code != DIAG_CMD_OP_HDLC_DISABLE) {
		return -EINVAL;
	}

	memcpy(&rsp.header, header, sizeof(struct diag_pkt_header_t));
	rsp.framing_version = 1;
	rsp.result = 0;
	write_len = sizeof(rsp);
	memcpy(dest_buf, &rsp, sizeof(rsp));

	return write_len;
}

void diag_send_error_rsp(unsigned char *buf, int len,
			int pid)
{
	/* -1 to accommodate the first byte 0x13 */
	if (len > (DIAG_MAX_RSP_SIZE - 1)) {
		pr_err("diag: cannot send err rsp, huge length: %d\n", len);
		return;
	}

	*(uint8_t *)driver->apps_rsp_buf = DIAG_CMD_ERROR;
	memcpy((driver->apps_rsp_buf + sizeof(uint8_t)), buf, len);
	diag_send_rsp(driver->apps_rsp_buf, len + 1, pid);
}

int diag_process_apps_pkt(unsigned char *buf, int len, int pid)
{
	int i, p_mask = 0;
	int mask_ret, peripheral = -EINVAL;
	int write_len = 0;
	unsigned char *temp = NULL;
	struct diag_cmd_reg_entry_t entry;
	struct diag_cmd_reg_entry_t *temp_entry = NULL;
	struct diag_cmd_reg_t *reg_item = NULL;
	uint32_t pd_mask = 0;
	struct diagfwd_info *fwd_info = NULL;
	struct diag_md_session_t *info = NULL;

	if (!buf || len <= 0)
		return -EIO;

	/* Check if the command is a supported mask command */
	mask_ret = diag_process_apps_masks(buf, len, pid);
	if (mask_ret > 0) {
		diag_send_rsp(driver->apps_rsp_buf, mask_ret, pid);
		return 0;
	}

	temp = buf;
	if (len >= sizeof(uint8_t)) {
		entry.cmd_code = (uint16_t)(*(uint8_t *)temp);
		DIAG_LOG(DIAG_DEBUG_CMD_INFO,
			"diag: received cmd_code %02x\n", entry.cmd_code);
	}
	if (len >= (2 * sizeof(uint8_t))) {
		temp += sizeof(uint8_t);
		entry.subsys_id = (uint16_t)(*(uint8_t *)temp);
		DIAG_LOG(DIAG_DEBUG_CMD_INFO,
			"diag: received subsys_id %02x\n", entry.subsys_id);
	}
	if (len == (3 * sizeof(uint8_t))) {
		temp += sizeof(uint8_t);
		entry.cmd_code_hi = (uint16_t)(*(uint8_t *)temp);
		entry.cmd_code_lo = (uint16_t)(*(uint8_t *)temp);
		DIAG_LOG(DIAG_DEBUG_CMD_INFO,
			"diag: received cmd_code_hi %02x\n", entry.cmd_code_hi);
	} else if (len >= (2 * sizeof(uint8_t)) + sizeof(uint16_t)) {
		temp += sizeof(uint8_t);
		entry.cmd_code_hi = (uint16_t)(*(uint16_t *)temp);
		entry.cmd_code_lo = (uint16_t)(*(uint16_t *)temp);
		DIAG_LOG(DIAG_DEBUG_CMD_INFO,
			"diag: received cmd_code_hi %02x\n", entry.cmd_code_hi);
	}

	if ((len >= sizeof(uint8_t)) && *buf == DIAG_CMD_LOG_ON_DMND &&
		driver->log_on_demand_support &&
	    driver->feature[PERIPHERAL_MODEM].rcvd_feature_mask) {
		write_len = diag_cmd_log_on_demand(buf, len,
						   driver->apps_rsp_buf,
						   DIAG_MAX_RSP_SIZE);
		if (write_len > 0)
			diag_send_rsp(driver->apps_rsp_buf, write_len, pid);
		return 0;
	}

	mutex_lock(&driver->cmd_reg_mutex);
	temp_entry = diag_cmd_search(&entry, ALL_PROC);
	if (temp_entry) {
		reg_item = container_of(temp_entry, struct diag_cmd_reg_t,
					entry);
		mutex_lock(&driver->md_session_lock);
		info = diag_md_session_get_pid(pid);
		if (info) {
			p_mask = info->peripheral_mask;
			mutex_unlock(&driver->md_session_lock);
			MD_PERIPHERAL_PD_MASK(TYPE_CMD, reg_item->proc,
				pd_mask);
			if ((MD_PERIPHERAL_MASK(reg_item->proc) &
				p_mask) || (pd_mask & p_mask))
				write_len = diag_send_data(reg_item, buf, len);
		} else {
			mutex_unlock(&driver->md_session_lock);
			if (MD_PERIPHERAL_MASK(reg_item->proc) &
				driver->logging_mask) {
				mutex_unlock(&driver->cmd_reg_mutex);
				diag_send_error_rsp(buf, len, pid);
				return write_len;
			}
			else
				write_len = diag_send_data(reg_item, buf, len);
		}
		mutex_unlock(&driver->cmd_reg_mutex);
		return write_len;
	}
	mutex_unlock(&driver->cmd_reg_mutex);

#if defined(CONFIG_DIAG_OVER_USB)
	/* Check for the command/respond msg for the maximum packet length */
	if ((len >= (4 * sizeof(uint8_t))) &&
		(*buf == 0x4b) && (*(buf+1) == 0x12) &&
		(*(uint16_t *)(buf+2) == 0x0055)) {
		for (i = 0; i < 4; i++)
			*(driver->apps_rsp_buf+i) = *(buf+i);
		*(uint32_t *)(driver->apps_rsp_buf+4) = DIAG_MAX_REQ_SIZE;
		diag_send_rsp(driver->apps_rsp_buf, 8, pid);
		return 0;
	} else if ((len >= ((2 * sizeof(uint8_t)) + sizeof(uint16_t))) &&
		(*buf == 0x4b) && (*(buf+1) == 0x12) &&
		(*(uint16_t *)(buf+2) == DIAG_DIAG_STM)) {
		write_len = diag_process_stm_cmd(buf, len,
			driver->apps_rsp_buf);
		if (write_len > 0) {
			diag_send_rsp(driver->apps_rsp_buf, write_len, pid);
			return 0;
		}
		return write_len;
	}
	/* Check for time sync query command */
	else if ((len >= ((2 * sizeof(uint8_t)) + sizeof(uint16_t))) &&
		(*buf == DIAG_CMD_DIAG_SUBSYS) &&
		(*(buf+1) == DIAG_SS_DIAG) &&
		(*(uint16_t *)(buf+2) == DIAG_GET_TIME_API)) {
		write_len = diag_process_time_sync_query_cmd(buf, len,
							driver->apps_rsp_buf,
							DIAG_MAX_RSP_SIZE);
		if (write_len > 0)
			diag_send_rsp(driver->apps_rsp_buf, write_len, pid);
		return 0;
	}
	/* Check for time sync switch command */
	else if ((len >= ((2 * sizeof(uint8_t)) + sizeof(uint16_t))) &&
		(*buf == DIAG_CMD_DIAG_SUBSYS) &&
		(*(buf+1) == DIAG_SS_DIAG) &&
		(*(uint16_t *)(buf+2) == DIAG_SET_TIME_API)) {
		write_len = diag_process_time_sync_switch_cmd(buf, len,
							driver->apps_rsp_buf,
							DIAG_MAX_RSP_SIZE);
		if (write_len > 0)
			diag_send_rsp(driver->apps_rsp_buf, write_len, pid);
		return 0;
	}
	/* Check for diag id command */
	else if ((len >= ((2 * sizeof(uint8_t)) + sizeof(uint16_t))) &&
		(*buf == DIAG_CMD_DIAG_SUBSYS) &&
		(*(buf+1) == DIAG_SS_DIAG) &&
		(*(uint16_t *)(buf+2) == DIAG_GET_DIAG_ID)) {
		write_len = diag_process_diag_id_query_cmd(buf, len,
							driver->apps_rsp_buf,
							DIAG_MAX_RSP_SIZE);
		if (write_len > 0)
			diag_send_rsp(driver->apps_rsp_buf, write_len, pid);
		return 0;
	}
	/* Check for download command */
	else if ((len >= sizeof(uint8_t)) && (chk_apps_master()) &&
		(*buf == 0x3A)) {
		/* send response back */
		driver->apps_rsp_buf[0] = *buf;
		diag_send_rsp(driver->apps_rsp_buf, 1, pid);
		msleep(5000);
		/* call download API */
		msm_set_restart_mode(RESTART_DLOAD);
		pr_crit("diag: download mode set, Rebooting SoC..\n");
		kernel_restart(NULL);
		/* Not required, represents that command isn't sent to modem */
		return 0;
	}
	/* Check for polling for Apps only DIAG */
	else if ((len >= (3 * sizeof(uint8_t))) &&
		(*buf == 0x4b) && (*(buf+1) == 0x32) && (*(buf+2) == 0x03)) {
		/* If no one has registered for polling */
		if (chk_polling_response()) {
			/* Respond to polling for Apps only DIAG */
			for (i = 0; i < 3; i++)
				driver->apps_rsp_buf[i] = *(buf+i);
			for (i = 0; i < 13; i++)
				driver->apps_rsp_buf[i+3] = 0;

			diag_send_rsp(driver->apps_rsp_buf, 16, pid);
			return 0;
		}
	}
	/* Return the Delayed Response Wrap Status */
	else if ((len >= (4 * sizeof(uint8_t))) &&
		(*buf == 0x4b) && (*(buf+1) == 0x32) &&
		(*(buf+2) == 0x04) && (*(buf+3) == 0x0)) {
		memcpy(driver->apps_rsp_buf, buf, 4);
		driver->apps_rsp_buf[4] = wrap_enabled;
		diag_send_rsp(driver->apps_rsp_buf, 5, pid);
		return 0;
	}
	/* Wrap the Delayed Rsp ID */
	else if ((len >= (4 * sizeof(uint8_t))) &&
		(*buf == 0x4b) && (*(buf+1) == 0x32) &&
		(*(buf+2) == 0x05) && (*(buf+3) == 0x0)) {
		wrap_enabled = true;
		memcpy(driver->apps_rsp_buf, buf, 4);
		driver->apps_rsp_buf[4] = wrap_count;
		diag_send_rsp(driver->apps_rsp_buf, 6, pid);
		return 0;
	}
	/* Mobile ID Rsp */
	else if ((len >= (4 * sizeof(uint8_t))) &&
		(*buf == DIAG_CMD_DIAG_SUBSYS) &&
			(*(buf+1) == DIAG_SS_PARAMS) &&
			(*(buf+2) == DIAG_EXT_MOBILE_ID) && (*(buf+3) == 0x0)) {
		write_len = diag_cmd_get_mobile_id(buf, len,
						   driver->apps_rsp_buf,
						   DIAG_MAX_RSP_SIZE);
		if (write_len > 0) {
			diag_send_rsp(driver->apps_rsp_buf, write_len, pid);
			return 0;
		}
	}
	 /*
	  * If the apps processor is master and no other
	  * processor has registered for polling command.
	  * If modem is not up and we have not received feature
	  * mask update from modem, in that case APPS should
	  * respond for 0X7C command
	  */
	else if (chk_apps_master() &&
		 !(driver->polling_reg_flag) &&
		 !(driver->diagfwd_cntl[PERIPHERAL_MODEM]->ch_open) &&
		 !(driver->feature[PERIPHERAL_MODEM].rcvd_feature_mask)) {
		/* respond to 0x0 command */
		if ((len >= sizeof(uint8_t)) && *buf == 0x00) {
			for (i = 0; i < 55; i++)
				driver->apps_rsp_buf[i] = 0;

			diag_send_rsp(driver->apps_rsp_buf, 55, pid);
			return 0;
		}
		/* respond to 0x7c command */
		else if ((len >= sizeof(uint8_t)) && *buf == 0x7c) {
			driver->apps_rsp_buf[0] = 0x7c;
			for (i = 1; i < 8; i++)
				driver->apps_rsp_buf[i] = 0;
			/* Tools ID for APQ 8060 */
			*(int *)(driver->apps_rsp_buf + 8) =
							 chk_config_get_id();
			*(unsigned char *)(driver->apps_rsp_buf + 12) = '\0';
			*(unsigned char *)(driver->apps_rsp_buf + 13) = '\0';
			diag_send_rsp(driver->apps_rsp_buf, 14, pid);
			return 0;
		}
	}
	write_len = diag_cmd_chk_stats(buf, len, driver->apps_rsp_buf,
				       DIAG_MAX_RSP_SIZE);
	if (write_len > 0) {
		diag_send_rsp(driver->apps_rsp_buf, write_len, pid);
		return 0;
	}
	write_len = diag_cmd_disable_hdlc(buf, len, driver->apps_rsp_buf,
					  DIAG_MAX_RSP_SIZE);
	if (write_len > 0) {
		/*
		 * This mutex lock is necessary since we need to drain all the
		 * pending buffers from peripherals which may be HDLC encoded
		 * before disabling HDLC encoding on Apps processor.
		 */
		mutex_lock(&driver->hdlc_disable_mutex);
		diag_send_rsp(driver->apps_rsp_buf, write_len, pid);
		/*
		 * Set the value of hdlc_disabled after sending the response to
		 * the tools. This is required since the tools is expecting a
		 * HDLC encoded response for this request.
		 */
		pr_debug("diag: In %s, disabling HDLC encoding\n",
		       __func__);
		mutex_lock(&driver->md_session_lock);
		info = diag_md_session_get_pid(pid);
		if (info)
			info->hdlc_disabled = 1;
		else
			driver->hdlc_disabled = 1;
		peripheral =
			diag_md_session_match_pid_peripheral(pid, 0);
		for (i = 0; i < NUM_MD_SESSIONS; i++) {
			if (peripheral > 0 && info) {
				if (peripheral & (1 << i))
					driver->p_hdlc_disabled[i] =
					info->hdlc_disabled;
				else if (!diag_md_session_get_peripheral(i))
					driver->p_hdlc_disabled[i] =
					driver->hdlc_disabled;
			} else {
				if (!diag_md_session_get_peripheral(i))
					driver->p_hdlc_disabled[i] =
					driver->hdlc_disabled;
			}
		}
		mutex_unlock(&driver->md_session_lock);
		diag_update_md_clients(HDLC_SUPPORT_TYPE);
		mutex_unlock(&driver->hdlc_disable_mutex);
		return 0;
	}
#endif

	/* We have now come to the end of the function. */
	if (chk_apps_only())
		diag_send_error_rsp(buf, len, pid);

	return 0;
}

void diag_process_hdlc_pkt(void *data, unsigned int len, int pid)
{
	int err = 0;
	int ret = 0;

	if (len > DIAG_MAX_HDLC_BUF_SIZE) {
		pr_err("diag: In %s, invalid length: %d\n", __func__, len);
		return;
	}

	mutex_lock(&driver->diag_hdlc_mutex);
	pr_debug("diag: In %s, received packet of length: %d, req_buf_len: %d\n",
		 __func__, len, driver->hdlc_buf_len);

	if (driver->hdlc_buf_len >= DIAG_MAX_REQ_SIZE) {
		pr_err("diag: In %s, request length is more than supported len. Dropping packet.\n",
		       __func__);
		goto fail;
	}

	hdlc_decode->dest_ptr = driver->hdlc_buf + driver->hdlc_buf_len;
	hdlc_decode->dest_size = DIAG_MAX_HDLC_BUF_SIZE - driver->hdlc_buf_len;
	hdlc_decode->src_ptr = data;
	hdlc_decode->src_size = len;
	hdlc_decode->src_idx = 0;
	hdlc_decode->dest_idx = 0;

	ret = diag_hdlc_decode(hdlc_decode);
	/*
	 * driver->hdlc_buf is of size DIAG_MAX_HDLC_BUF_SIZE. But the decoded
	 * packet should be within DIAG_MAX_REQ_SIZE.
	 */
	if (driver->hdlc_buf_len + hdlc_decode->dest_idx <= DIAG_MAX_REQ_SIZE) {
		driver->hdlc_buf_len += hdlc_decode->dest_idx;
	} else {
		pr_err_ratelimited("diag: In %s, Dropping packet. pkt_size: %d, max: %d\n",
				   __func__,
				   driver->hdlc_buf_len + hdlc_decode->dest_idx,
				   DIAG_MAX_REQ_SIZE);
		goto fail;
	}

	if (ret == HDLC_COMPLETE) {
		err = crc_check(driver->hdlc_buf, driver->hdlc_buf_len);
		if (err) {
			/* CRC check failed. */
			pr_err_ratelimited("diag: In %s, bad CRC. Dropping packet\n",
					   __func__);
			goto fail;
		}
		driver->hdlc_buf_len -= HDLC_FOOTER_LEN;

		if (driver->hdlc_buf_len < 1) {
			pr_err_ratelimited("diag: In %s, message is too short, len: %d, dest len: %d\n",
					   __func__, driver->hdlc_buf_len,
					   hdlc_decode->dest_idx);
			goto fail;
		}

		err = diag_process_apps_pkt(driver->hdlc_buf,
					    driver->hdlc_buf_len, pid);
		if (err < 0)
			goto fail;
	} else {
		goto end;
	}

	driver->hdlc_buf_len = 0;
	mutex_unlock(&driver->diag_hdlc_mutex);
	return;

fail:
	/*
	 * Tools needs to get a response in order to start its
	 * recovery algorithm. Send an error response if the
	 * packet is not in expected format.
	 */
	diag_send_error_rsp(driver->hdlc_buf, driver->hdlc_buf_len, pid);
	driver->hdlc_buf_len = 0;
end:
	mutex_unlock(&driver->diag_hdlc_mutex);
}

static int diagfwd_mux_open(int id, int mode)
{
	uint8_t i;
	unsigned long flags;

	switch (mode) {
	case DIAG_USB_MODE:
		driver->usb_connected = 1;
		break;
	case DIAG_MEMORY_DEVICE_MODE:
		break;
	case DIAG_PCIE_MODE:
		driver->pcie_connected = 1;
		break;
	default:
		return -EINVAL;
	}

	if (driver->rsp_buf_busy) {
		/*
		 * When a client switches from callback mode to USB mode
		 * explicitly, there can be a situation when the last response
		 * is not drained to the user space application. Reset the
		 * in_busy flag in this case.
		 */
		spin_lock_irqsave(&driver->rsp_buf_busy_lock, flags);
		driver->rsp_buf_busy = 0;
		spin_unlock_irqrestore(&driver->rsp_buf_busy_lock, flags);
	}
	for (i = 0; i < NUM_PERIPHERALS; i++) {
		diagfwd_open(i, TYPE_DATA);
		diagfwd_open(i, TYPE_CMD);
	}
	queue_work(driver->diag_real_time_wq, &driver->diag_real_time_work);
	return 0;
}

static int diagfwd_mux_close(int id, int mode)
{
	uint8_t i;

	switch (mode) {
	case DIAG_USB_MODE:
		driver->usb_connected = 0;
		break;
	case DIAG_MEMORY_DEVICE_MODE:
		break;
	case DIAG_PCIE_MODE:
		driver->pcie_connected = 0;
		break;
	default:
		return -EINVAL;
	}

	if ((driver->logging_mode == DIAG_MULTI_MODE &&
		driver->md_session_mode == DIAG_MD_NONE) ||
		(driver->md_session_mode == DIAG_MD_PERIPHERAL)) {
		/*
		 * This case indicates that the USB is removed
		 * but there is a client running in background
		 * with Memory Device mode.
		 */
	} else {
		/*
		 * With sysfs parameter to clear masks set,
		 * peripheral masks are cleared on ODL exit and
		 * USB disconnection and buffers are not marked busy.
		 * This enables read and drop of stale packets.
		 *
		 * With sysfs parameter to clear masks cleared,
		 * masks are not cleared and buffers are to be marked
		 * busy to ensure traffic generated by peripheral
		 * are not read
		 */
		if (!(diag_mask_param())) {
			for (i = 0; i < NUM_PERIPHERALS; i++) {
				diagfwd_close(i, TYPE_DATA);
				diagfwd_close(i, TYPE_CMD);
			}
		}
		/* Re enable HDLC encoding */
		pr_debug("diag: In %s, re-enabling HDLC encoding\n",
		       __func__);
		mutex_lock(&driver->hdlc_disable_mutex);
		if (driver->md_session_mode == DIAG_MD_NONE) {
			driver->hdlc_disabled = 0;
			/*
			 * HDLC encoding is re-enabled when
			 * there is logical/physical disconnection of diag
			 * to USB.
			 */
			for (i = 0; i < NUM_MD_SESSIONS; i++)
				driver->p_hdlc_disabled[i] =
				driver->hdlc_disabled;
		}
		mutex_unlock(&driver->hdlc_disable_mutex);
		queue_work(driver->diag_wq,
			&(driver->update_user_clients));
	}
	queue_work(driver->diag_real_time_wq,
		   &driver->diag_real_time_work);
	return 0;
}

static uint8_t hdlc_reset;

static void hdlc_reset_timer_start(int pid)
{
	struct diag_md_session_t *info = NULL;

	mutex_lock(&driver->md_session_lock);
	info = diag_md_session_get_pid(pid);
	if (!hdlc_timer_in_progress) {
		hdlc_timer_in_progress = 1;
		if (info)
			mod_timer(&info->hdlc_reset_timer,
			  jiffies + msecs_to_jiffies(200));
		else
			mod_timer(&driver->hdlc_reset_timer,
			  jiffies + msecs_to_jiffies(200));
	}
	mutex_unlock(&driver->md_session_lock);
}

/*
 * diag_timer_work_fn
 * Queued in workqueue to protect md_session_info structure
 *
 * Update hdlc_disabled for each peripheral
 * which are not in any md_session_info.
 *
 */
static void diag_timer_work_fn(struct work_struct *work)
{
	int i = 0;
	struct diag_md_session_t *session_info = NULL;

	mutex_lock(&driver->hdlc_disable_mutex);
	driver->hdlc_disabled = 0;
	mutex_lock(&driver->md_session_lock);
	for (i = 0; i < NUM_MD_SESSIONS; i++) {
		session_info = diag_md_session_get_peripheral(i);
		if (!session_info)
			driver->p_hdlc_disabled[i] =
			driver->hdlc_disabled;
	}
	mutex_unlock(&driver->md_session_lock);
	mutex_unlock(&driver->hdlc_disable_mutex);
}

/*
 * diag_md_timer_work_fn
 * Queued in workqueue to protect md_session_info structure
 *
 * Update hdlc_disabled for each peripheral
 * which are in any md_session_info
 *
 */
static void diag_md_timer_work_fn(struct work_struct *work)
{
	int peripheral = -EINVAL, i = 0;
	struct diag_md_session_t *session_info = NULL;
	struct diag_md_hdlc_reset_work *hdlc_work = container_of(work,
			struct diag_md_hdlc_reset_work, work);

	if (!hdlc_work)
		return;

	mutex_lock(&driver->hdlc_disable_mutex);
	mutex_lock(&driver->md_session_lock);
	session_info = diag_md_session_get_pid(hdlc_work->pid);
	if (session_info)
		session_info->hdlc_disabled = 0;
	peripheral =
		diag_md_session_match_pid_peripheral(hdlc_work->pid, 0);
	if (peripheral > 0 && session_info) {
		for (i = 0; i < NUM_MD_SESSIONS; i++) {
			if (peripheral & (1 << i))
				driver->p_hdlc_disabled[i] =
				session_info->hdlc_disabled;
		}
	}
	kfree(hdlc_work);
	mutex_unlock(&driver->md_session_lock);
	mutex_unlock(&driver->hdlc_disable_mutex);
}

static void hdlc_reset_timer_func(unsigned long data)
{
	pr_debug("diag: In %s, re-enabling HDLC encoding\n",
		       __func__);

	if (hdlc_reset) {
		queue_work(driver->diag_wq, &(driver->diag_hdlc_reset_work));
		queue_work(driver->diag_wq, &(driver->update_user_clients));
	}
	hdlc_timer_in_progress = 0;
}

void diag_md_hdlc_reset_timer_func(unsigned long pid)
{
	struct diag_md_hdlc_reset_work *hdlc_reset_work = NULL;

	pr_debug("diag: In %s, re-enabling HDLC encoding\n",
		       __func__);
	hdlc_reset_work = kmalloc(sizeof(*hdlc_reset_work), GFP_ATOMIC);
	if (!hdlc_reset_work) {
		DIAG_LOG(DIAG_DEBUG_PERIPHERALS,
			"diag: Could not allocate hdlc_reset_work\n");
		hdlc_timer_in_progress = 0;
		return;
	}
	if (hdlc_reset) {
		hdlc_reset_work->pid = pid;
		INIT_WORK(&hdlc_reset_work->work, diag_md_timer_work_fn);
		queue_work(driver->diag_wq, &(hdlc_reset_work->work));
		queue_work(driver->diag_wq, &(driver->update_md_clients));
	}
	hdlc_timer_in_progress = 0;
}

static void diag_hdlc_start_recovery(unsigned char *buf, int len,
				     int pid)
{
	int i, peripheral = -EINVAL;
	static uint32_t bad_byte_counter;
	unsigned char *start_ptr = NULL;
	struct diag_pkt_frame_t *actual_pkt = NULL;
	struct diag_md_session_t *info = NULL;

	hdlc_reset = 1;
	hdlc_reset_timer_start(pid);

	actual_pkt = (struct diag_pkt_frame_t *)buf;
	for (i = 0; i < len; i++) {
		if (actual_pkt->start == CONTROL_CHAR &&
				actual_pkt->version == 1 &&
				actual_pkt->length < len &&
				(*(uint8_t *)(buf +
				sizeof(struct diag_pkt_frame_t) +
				actual_pkt->length) == CONTROL_CHAR)) {
			start_ptr = &buf[i];
			break;
		}
		bad_byte_counter++;
		if (bad_byte_counter > (DIAG_MAX_REQ_SIZE +
				sizeof(struct diag_pkt_frame_t) + 1)) {
			bad_byte_counter = 0;
			pr_err("diag: In %s, re-enabling HDLC encoding\n",
					__func__);
			mutex_lock(&driver->hdlc_disable_mutex);
			mutex_lock(&driver->md_session_lock);
			info = diag_md_session_get_pid(pid);
			if (info)
				info->hdlc_disabled = 0;
			else
				driver->hdlc_disabled = 0;

			peripheral =
				diag_md_session_match_pid_peripheral(pid, 0);
			for (i = 0; i < NUM_MD_SESSIONS; i++) {
				if (peripheral > 0 && info) {
					if (peripheral & (1 << i))
						driver->p_hdlc_disabled[i] =
						info->hdlc_disabled;
					else if (
					!diag_md_session_get_peripheral(i))
						driver->p_hdlc_disabled[i] =
						driver->hdlc_disabled;
				} else {
					if (!diag_md_session_get_peripheral(i))
						driver->p_hdlc_disabled[i] =
						driver->hdlc_disabled;
				}
			}
			mutex_unlock(&driver->md_session_lock);
			mutex_unlock(&driver->hdlc_disable_mutex);
			diag_update_md_clients(HDLC_SUPPORT_TYPE);

			return;
		}
	}

	if (start_ptr) {
		/* Discard any partial packet reads */
		mutex_lock(&driver->hdlc_recovery_mutex);
		driver->incoming_pkt.processing = 0;
		mutex_unlock(&driver->hdlc_recovery_mutex);
		diag_process_non_hdlc_pkt(start_ptr, len - i, pid);
	}
}

void diag_process_non_hdlc_pkt(unsigned char *buf, int len, int pid)
{
	int err = 0;
	uint16_t pkt_len = 0;
	uint32_t read_bytes = 0;
	const uint32_t header_len = sizeof(struct diag_pkt_frame_t);
	struct diag_pkt_frame_t *actual_pkt = NULL;
	unsigned char *data_ptr = NULL;
	struct diag_partial_pkt_t *partial_pkt = NULL;

	mutex_lock(&driver->hdlc_recovery_mutex);
	if (!buf || len <= 0) {
		mutex_unlock(&driver->hdlc_recovery_mutex);
		return;
	}
	partial_pkt = &driver->incoming_pkt;
	if (!partial_pkt->processing) {
		mutex_unlock(&driver->hdlc_recovery_mutex);
		goto start;
	}

	if (partial_pkt->remaining > len) {
		if ((partial_pkt->read_len + len) > partial_pkt->capacity) {
			pr_err("diag: Invalid length %d, %d received in %s\n",
			       partial_pkt->read_len, len, __func__);
			mutex_unlock(&driver->hdlc_recovery_mutex);
			goto end;
		}
		memcpy(partial_pkt->data + partial_pkt->read_len, buf, len);
		read_bytes += len;
		buf += read_bytes;
		partial_pkt->read_len += len;
		partial_pkt->remaining -= len;
	} else {
		if ((partial_pkt->read_len + partial_pkt->remaining) >
						partial_pkt->capacity) {
			pr_err("diag: Invalid length during partial read %d, %d received in %s\n",
			       partial_pkt->read_len,
			       partial_pkt->remaining, __func__);
			mutex_unlock(&driver->hdlc_recovery_mutex);
			goto end;
		}
		memcpy(partial_pkt->data + partial_pkt->read_len, buf,
						partial_pkt->remaining);
		read_bytes += partial_pkt->remaining;
		buf += read_bytes;
		partial_pkt->read_len += partial_pkt->remaining;
		partial_pkt->remaining = 0;
	}

	if (partial_pkt->remaining == 0) {
		actual_pkt = (struct diag_pkt_frame_t *)(partial_pkt->data);
		data_ptr = partial_pkt->data + header_len;
		if (*(uint8_t *)(data_ptr + actual_pkt->length) !=
						CONTROL_CHAR) {
			mutex_unlock(&driver->hdlc_recovery_mutex);
			diag_hdlc_start_recovery(buf, (len - read_bytes), pid);
			mutex_lock(&driver->hdlc_recovery_mutex);
		}
		err = diag_process_apps_pkt(data_ptr,
					    actual_pkt->length, pid);
		if (err) {
			pr_err("diag: In %s, unable to process incoming data packet, err: %d\n",
			       __func__, err);
			mutex_unlock(&driver->hdlc_recovery_mutex);
			goto end;
		}
		partial_pkt->read_len = 0;
		partial_pkt->total_len = 0;
		partial_pkt->processing = 0;
		mutex_unlock(&driver->hdlc_recovery_mutex);
		goto start;
	}
	mutex_unlock(&driver->hdlc_recovery_mutex);
	goto end;

start:
	while (read_bytes < len) {
		actual_pkt = (struct diag_pkt_frame_t *)buf;
		pkt_len = actual_pkt->length;

		if (actual_pkt->start != CONTROL_CHAR) {
			diag_hdlc_start_recovery(buf, (len - read_bytes), pid);
			diag_send_error_rsp(buf, (len - read_bytes), pid);
			goto end;
		}
		mutex_lock(&driver->hdlc_recovery_mutex);
		if (pkt_len + header_len > partial_pkt->capacity) {
			pr_err("diag: In %s, incoming data is too large for the request buffer %d\n",
			       __func__, pkt_len);
			mutex_unlock(&driver->hdlc_recovery_mutex);
			diag_hdlc_start_recovery(buf, (len - read_bytes), pid);
			break;
		}
		if ((pkt_len + header_len) > (len - read_bytes)) {
			partial_pkt->read_len = len - read_bytes;
			partial_pkt->total_len = pkt_len + header_len;
			partial_pkt->remaining = partial_pkt->total_len -
						 partial_pkt->read_len;
			partial_pkt->processing = 1;
			memcpy(partial_pkt->data, buf, partial_pkt->read_len);
			mutex_unlock(&driver->hdlc_recovery_mutex);
			break;
		}
		data_ptr = buf + header_len;
		if (*(uint8_t *)(data_ptr + actual_pkt->length) !=
						CONTROL_CHAR) {
			mutex_unlock(&driver->hdlc_recovery_mutex);
			diag_hdlc_start_recovery(buf, (len - read_bytes), pid);
			mutex_lock(&driver->hdlc_recovery_mutex);
		} else
			hdlc_reset = 0;
		err = diag_process_apps_pkt(data_ptr,
					    actual_pkt->length, pid);
		if (err) {
			mutex_unlock(&driver->hdlc_recovery_mutex);
			break;
		}
		read_bytes += header_len + pkt_len + 1;
		buf += header_len + pkt_len + 1; /* advance to next pkt */
		mutex_unlock(&driver->hdlc_recovery_mutex);
	}
end:
	return;
}

static int diagfwd_mux_read_done(unsigned char *buf, int len, int ctxt)
{
	if (!buf || len <= 0)
		return -EINVAL;

	if (!driver->hdlc_disabled)
		diag_process_hdlc_pkt(buf, len, 0);
	else
		diag_process_non_hdlc_pkt(buf, len, 0);

	diag_mux_queue_read(ctxt);
	return 0;
}

static int diagfwd_mux_write_done(unsigned char *buf, int len, int buf_ctxt,
				  int ctxt)
{
	unsigned long flags;
<<<<<<< HEAD
	int peripheral = -1;
	int type = -1;
	int num = -1;
=======
	int peripheral = -1, type = -1;
	int num = -1, hdlc_ctxt = -1;
	struct diag_apps_data_t *temp = NULL;
>>>>>>> 7dbae7ad

	if (!buf || len < 0)
		return -EINVAL;

	peripheral = GET_BUF_PERIPHERAL(buf_ctxt);
	type = GET_BUF_TYPE(buf_ctxt);
	num = GET_BUF_NUM(buf_ctxt);

	switch (type) {
	case TYPE_DATA:
		if (peripheral >= 0 && peripheral < NUM_PERIPHERALS) {
			DIAG_LOG(DIAG_DEBUG_PERIPHERALS,
			"Marking buffer as free after write done p: %d, t: %d, buf_num: %d\n",
				peripheral, type, num);
			diagfwd_write_done(peripheral, type, num);
			diag_ws_on_copy(DIAG_WS_MUX);
		} else if (peripheral == APPS_DATA) {
			spin_lock_irqsave(&driver->diagmem_lock, flags);
<<<<<<< HEAD
			diagmem_free(driver, (unsigned char *)buf,
				     POOL_TYPE_HDLC);
			buf = NULL;
=======
			hdlc_ctxt = GET_HDLC_CTXT(buf_ctxt);
			if ((hdlc_ctxt == HDLC_CTXT) && hdlc_data.allocated)
				temp = &hdlc_data;
			else if ((hdlc_ctxt == NON_HDLC_CTXT) &&
				non_hdlc_data.allocated)
				temp = &non_hdlc_data;
			else
				DIAG_LOG(DIAG_DEBUG_PERIPHERALS,
				"No apps data buffer is allocated to be freed\n");
			if (temp) {
				DIAG_LOG(DIAG_DEBUG_PERIPHERALS,
				"Freeing Apps data buffer after write done hdlc_ctxt: %d, hdlc.allocated: %d, non_hdlc.allocated: %d\n",
				hdlc_ctxt,
				hdlc_data.allocated, non_hdlc_data.allocated);
				diagmem_free(driver, temp->buf, POOL_TYPE_HDLC);
				temp->buf = NULL;
				temp->len = 0;
				temp->allocated = 0;
				temp->flushed = 0;
				wake_up_interruptible(&driver->hdlc_wait_q);
			}
>>>>>>> 7dbae7ad
			spin_unlock_irqrestore(&driver->diagmem_lock, flags);
		} else {
			pr_err_ratelimited("diag: Invalid peripheral %d in %s, type: %d\n",
					   peripheral, __func__, type);
		}
		break;
	case TYPE_CMD:
		if (peripheral >= 0 && peripheral < NUM_PERIPHERALS &&
			num != TYPE_CMD) {
			DIAG_LOG(DIAG_DEBUG_PERIPHERALS,
			"Marking buffer as free after write done p: %d, t: %d, buf_num: %d\n",
			peripheral, type, num);
			diagfwd_write_done(peripheral, type, num);
		} else if ((peripheral >= 0 &&
			peripheral <= NUM_PERIPHERALS + NUM_UPD) &&
			num == TYPE_CMD) {
			DIAG_LOG(DIAG_DEBUG_PERIPHERALS,
			"Marking APPS response buffer free after write done for p: %d, t: %d, buf_num: %d\n",
			peripheral, type, num);
			spin_lock_irqsave(&driver->rsp_buf_busy_lock, flags);
			driver->rsp_buf_busy = 0;
			driver->encoded_rsp_len = 0;
			spin_unlock_irqrestore(&driver->rsp_buf_busy_lock,
					       flags);
		}
		break;
	default:
		pr_err_ratelimited("diag: Incorrect data type %d, buf_ctxt: %d in %s\n",
				   type, buf_ctxt, __func__);
		break;
	}

	return 0;
}

static struct diag_mux_ops diagfwd_mux_ops = {
	.open = diagfwd_mux_open,
	.close = diagfwd_mux_close,
	.read_done = diagfwd_mux_read_done,
	.write_done = diagfwd_mux_write_done
};

int diagfwd_init(void)
{
	int ret;
	int i;

	wrap_enabled = 0;
	wrap_count = 0;
	driver->use_device_tree = has_device_tree();
	for (i = 0; i < DIAG_NUM_PROC; i++)
		driver->real_time_mode[i] = 1;
	driver->supports_separate_cmdrsp = 1;
	driver->supports_apps_hdlc_encoding = 1;
	driver->supports_apps_header_untagging = 1;
	driver->supports_pd_buffering = 1;
	for (i = 0; i < NUM_PERIPHERALS; i++)
		driver->peripheral_untag[i] = 0;
	mutex_init(&driver->diag_hdlc_mutex);
	mutex_init(&driver->diag_cntl_mutex);
	mutex_init(&driver->mode_lock);
	driver->encoded_rsp_buf = kzalloc(DIAG_MAX_HDLC_BUF_SIZE +
				APF_DIAG_PADDING, GFP_KERNEL);
	if (!driver->encoded_rsp_buf)
		goto err;
	kmemleak_not_leak(driver->encoded_rsp_buf);
	hdlc_decode = kzalloc(sizeof(struct diag_hdlc_decode_type),
			      GFP_KERNEL);
	if (!hdlc_decode)
		goto err;
	setup_timer(&driver->hdlc_reset_timer, hdlc_reset_timer_func, 0);
	kmemleak_not_leak(hdlc_decode);
	driver->encoded_rsp_len = 0;
	driver->rsp_buf_busy = 0;
	spin_lock_init(&driver->rsp_buf_busy_lock);
	driver->user_space_data_busy = 0;
	driver->hdlc_buf_len = 0;
	INIT_LIST_HEAD(&driver->cmd_reg_list);
	driver->cmd_reg_count = 0;
	mutex_init(&driver->cmd_reg_mutex);
	INIT_WORK(&(driver->diag_hdlc_reset_work),
			diag_timer_work_fn);

	for (i = 0; i < NUM_PERIPHERALS; i++) {
		driver->feature[i].separate_cmd_rsp = 0;
		driver->feature[i].stm_support = DISABLE_STM;
		driver->feature[i].rcvd_feature_mask = 0;
		driver->feature[i].peripheral_buffering = 0;
		driver->feature[i].pd_buffering = 0;
		driver->feature[i].encode_hdlc = 0;
		driver->feature[i].untag_header =
			DISABLE_PKT_HEADER_UNTAGGING;
		driver->feature[i].mask_centralization = 0;
		driver->feature[i].log_on_demand = 0;
		driver->feature[i].sent_feature_mask = 0;
		driver->feature[i].diag_id_support = 0;
	}

	for (i = 0; i < NUM_MD_SESSIONS; i++) {
		driver->buffering_mode[i].peripheral = i;
		driver->buffering_mode[i].mode = DIAG_BUFFERING_MODE_STREAMING;
		driver->buffering_mode[i].high_wm_val = DEFAULT_HIGH_WM_VAL;
		driver->buffering_mode[i].low_wm_val = DEFAULT_LOW_WM_VAL;
	}

	for (i = 0; i < NUM_STM_PROCESSORS; i++) {
		driver->stm_state_requested[i] = DISABLE_STM;
		driver->stm_state[i] = DISABLE_STM;
	}

	if (driver->hdlc_buf == NULL) {
		driver->hdlc_buf = kzalloc(DIAG_MAX_HDLC_BUF_SIZE, GFP_KERNEL);
		if (!driver->hdlc_buf)
			goto err;
		kmemleak_not_leak(driver->hdlc_buf);
	}
	if (driver->user_space_data_buf == NULL)
		driver->user_space_data_buf = kzalloc(USER_SPACE_DATA,
							GFP_KERNEL);
	if (driver->user_space_data_buf == NULL)
		goto err;
	kmemleak_not_leak(driver->user_space_data_buf);

	if (!driver->client_map) {
		driver->client_map = kcalloc(driver->num_clients,
				sizeof(struct diag_client_map), GFP_KERNEL);
		if (!driver->client_map)
			goto err;
	}
	kmemleak_not_leak(driver->client_map);

	if (!driver->data_ready) {
		driver->data_ready = kcalloc(driver->num_clients,
				sizeof(int), GFP_KERNEL);
		if (!driver->data_ready)
			goto err;
	}
	kmemleak_not_leak(driver->data_ready);

	for (i = 0; i < THRESHOLD_CLIENT_LIMIT; i++)
		atomic_set(&driver->data_ready_notif[i], 0);

	if (driver->apps_req_buf == NULL) {
		driver->apps_req_buf = kzalloc(DIAG_MAX_REQ_SIZE, GFP_KERNEL);
		if (!driver->apps_req_buf)
			goto err;
		kmemleak_not_leak(driver->apps_req_buf);
	}
	if (driver->dci_pkt_buf == NULL) {
		driver->dci_pkt_buf = kzalloc(DCI_BUF_SIZE, GFP_KERNEL);
		if (!driver->dci_pkt_buf)
			goto err;
		kmemleak_not_leak(driver->dci_pkt_buf);
	}
	if (driver->apps_rsp_buf == NULL) {
		driver->apps_rsp_buf = kzalloc(DIAG_MAX_RSP_SIZE, GFP_KERNEL);
		if (driver->apps_rsp_buf == NULL)
			goto err;
		kmemleak_not_leak(driver->apps_rsp_buf);
	}
	driver->diag_wq = create_singlethread_workqueue("diag_wq");
	if (!driver->diag_wq)
		goto err;
	ret = diag_mux_register(DIAG_LOCAL_PROC, DIAG_LOCAL_PROC,
				&diagfwd_mux_ops);
	if (ret) {
		pr_err("diag: Unable to register with USB, err: %d\n", ret);
		goto err;
	}

	return 0;
err:
	pr_err("diag: In %s, couldn't initialize diag\n", __func__);

	diag_usb_exit(DIAG_USB_LOCAL);
	kfree(driver->encoded_rsp_buf);
	kfree(driver->hdlc_buf);
	kfree(driver->client_map);
	kfree(driver->data_ready);
	kfree(driver->apps_req_buf);
	kfree(driver->dci_pkt_buf);
	kfree(driver->apps_rsp_buf);
	kfree(hdlc_decode);
	kfree(driver->user_space_data_buf);
	if (driver->diag_wq)
		destroy_workqueue(driver->diag_wq);
	return -ENOMEM;
}

void diagfwd_exit(void)
{
	kfree(driver->encoded_rsp_buf);
	kfree(driver->hdlc_buf);
	kfree(hdlc_decode);
	kfree(driver->client_map);
	kfree(driver->data_ready);
	kfree(driver->apps_req_buf);
	kfree(driver->dci_pkt_buf);
	kfree(driver->apps_rsp_buf);
	kfree(driver->user_space_data_buf);
	destroy_workqueue(driver->diag_wq);
}<|MERGE_RESOLUTION|>--- conflicted
+++ resolved
@@ -182,39 +182,45 @@
 	int i;
 	int j;
 	int pid = 0;
-
-	for (j = 0; j < NUM_MD_SESSIONS; j++) {
-		if (!driver->md_session_map[j])
-			continue;
-		pid = driver->md_session_map[j]->pid;
-
-		/* Find the index of the logging process */
-		for (i = 0; i < driver->num_clients; i++) {
-			if (driver->client_map[i].pid != pid)
+	int proc;
+
+	for (proc = 0; proc < NUM_DIAG_MD_DEV; proc++) {
+		for (j = 0; j < NUM_MD_SESSIONS; j++) {
+			if (!driver->md_session_map[proc][j])
 				continue;
-			if (driver->data_ready[i] & USER_SPACE_DATA_TYPE)
-				continue;
+			pid = driver->md_session_map[proc][j]->pid;
+
+			/* Find the index of the logging process */
+			for (i = 0; i < driver->num_clients; i++) {
+				if (driver->client_map[i].pid != pid)
+					continue;
+				if (driver->data_ready[i] &
+					USER_SPACE_DATA_TYPE)
+					continue;
+				/*
+				 * At very high logging rates a race condition
+				 * can occur where the buffers containing the
+				 * data from a channel are all in use, but the
+				 * data_ready flag is cleared. In this case,
+				 * the buffers never have their data
+				 * read/logged. Detect and remedy this
+				 * situation.
+				 */
+				driver->data_ready[i] |= USER_SPACE_DATA_TYPE;
+				atomic_inc(&driver->data_ready_notif[i]);
+				pr_debug("diag: Force wakeup of logging process\n");
+				wake_up_interruptible(&driver->wait_q);
+				break;
+			}
 			/*
-			 * At very high logging rates a race condition can
-			 * occur where the buffers containing the data from
-			 * a channel are all in use, but the data_ready flag
-			 * is cleared. In this case, the buffers never have
-			 * their data read/logged. Detect and remedy this
-			 * situation.
+			 * Diag Memory Device is in normal. Check only for the
+			 * first index as all the indices point to the same
+			 * session structure.
 			 */
-			driver->data_ready[i] |= USER_SPACE_DATA_TYPE;
-			atomic_inc(&driver->data_ready_notif[i]);
-			pr_debug("diag: Force wakeup of logging process\n");
-			wake_up_interruptible(&driver->wait_q);
-			break;
-		}
-		/*
-		 * Diag Memory Device is in normal. Check only for the first
-		 * index as all the indices point to the same session
-		 * structure.
-		 */
-		if ((driver->md_session_mask == DIAG_CON_ALL) && (j == 0))
-			break;
+			if ((driver->md_session_mask[proc] == DIAG_CON_ALL) &&
+				(j == 0))
+				break;
+		}
 	}
 }
 
@@ -241,16 +247,16 @@
 	mutex_lock(&driver->md_session_lock);
 	session_info = diag_md_session_get_pid(pid);
 	info = (session_info) ? session_info :
-				diag_md_session_get_peripheral(APPS_DATA);
+		diag_md_session_get_peripheral(DIAG_LOCAL_PROC, APPS_DATA);
 
 	/*
 	 * Explicitly check for the Peripheral Modem here
 	 * is necessary till a way to identify a peripheral
 	 * if its supporting qshrink4 feature.
 	 */
-	if (info && info->peripheral_mask) {
+	if (info && info->peripheral_mask[DIAG_LOCAL_PROC]) {
 		for (i = 0; i < NUM_MD_SESSIONS; i++) {
-			if (info->peripheral_mask & (1 << i))
+			if (info->peripheral_mask[DIAG_LOCAL_PROC] & (1 << i))
 				break;
 		}
 		rsp_ctxt = SET_BUF_CTXT(i, TYPE_CMD, TYPE_CMD);
@@ -279,8 +285,10 @@
 		 * for responses. Make sure we don't miss previous wakeups for
 		 * draining responses when we are in Memory Device Mode.
 		 */
-		if (driver->logging_mode == DIAG_MEMORY_DEVICE_MODE ||
-				driver->logging_mode == DIAG_MULTI_MODE) {
+		if (driver->logging_mode[DIAG_LOCAL_PROC] ==
+				DIAG_MEMORY_DEVICE_MODE ||
+			driver->logging_mode[DIAG_LOCAL_PROC] ==
+				DIAG_MULTI_MODE) {
 			mutex_lock(&driver->md_session_lock);
 			chk_logging_wakeup();
 			mutex_unlock(&driver->md_session_lock);
@@ -334,16 +342,16 @@
 	mutex_lock(&driver->md_session_lock);
 	session_info = diag_md_session_get_pid(pid);
 	info = (session_info) ? session_info :
-				diag_md_session_get_peripheral(APPS_DATA);
+		diag_md_session_get_peripheral(DIAG_LOCAL_PROC, APPS_DATA);
 
 	/*
 	 * Explicitly check for the Peripheral Modem here
 	 * is necessary till a way to identify a peripheral
 	 * if its supporting qshrink4 feature.
 	 */
-	if (info && info->peripheral_mask) {
+	if (info && info->peripheral_mask[DIAG_LOCAL_PROC]) {
 		for (i = 0; i < NUM_MD_SESSIONS; i++) {
-			if (info->peripheral_mask & (1 << i))
+			if (info->peripheral_mask[DIAG_LOCAL_PROC] & (1 << i))
 				break;
 		}
 		rsp_ctxt = SET_BUF_CTXT(i, TYPE_CMD, TYPE_CMD);
@@ -371,8 +379,10 @@
 		 * for responses. Make sure we don't miss previous wakeups for
 		 * draining responses when we are in Memory Device Mode.
 		 */
-		if (driver->logging_mode == DIAG_MEMORY_DEVICE_MODE ||
-				driver->logging_mode == DIAG_MULTI_MODE) {
+		if (driver->logging_mode[DIAG_LOCAL_PROC] ==
+			DIAG_MEMORY_DEVICE_MODE ||
+			driver->logging_mode[DIAG_LOCAL_PROC] ==
+				DIAG_MULTI_MODE) {
 			mutex_lock(&driver->md_session_lock);
 			chk_logging_wakeup();
 			mutex_unlock(&driver->md_session_lock);
@@ -416,7 +426,8 @@
 	mutex_lock(&driver->md_session_lock);
 	info = diag_md_session_get_pid(pid);
 	session_info = (info) ? info :
-				diag_md_session_get_peripheral(APPS_DATA);
+			diag_md_session_get_peripheral(DIAG_LOCAL_PROC,
+							APPS_DATA);
 	if (session_info)
 		hdlc_disabled = session_info->hdlc_disabled;
 	else
@@ -487,19 +498,16 @@
 	wake_up_interruptible(&driver->wait_q);
 	mutex_unlock(&driver->diagchar_mutex);
 }
-
-void diag_update_md_clients(unsigned int type)
+void diag_update_md_clients_proc(unsigned int proc, unsigned int type)
 {
 	int i, j;
 
-	mutex_lock(&driver->diagchar_mutex);
-	mutex_lock(&driver->md_session_lock);
 	for (i = 0; i < NUM_MD_SESSIONS; i++) {
-		if (driver->md_session_map[i] != NULL)
+		if (driver->md_session_map[proc][i]) {
 			for (j = 0; j < driver->num_clients; j++) {
 				if (driver->client_map[j].pid != 0 &&
 					driver->client_map[j].pid ==
-					driver->md_session_map[i]->pid) {
+					driver->md_session_map[proc][i]->pid) {
 					if (!(driver->data_ready[j] & type)) {
 						driver->data_ready[j] |= type;
 						atomic_inc(
@@ -508,7 +516,19 @@
 					break;
 				}
 			}
-	}
+		}
+	}
+}
+void diag_update_md_clients(unsigned int type)
+{
+	int proc;
+
+	mutex_lock(&driver->diagchar_mutex);
+	mutex_lock(&driver->md_session_lock);
+
+	for (proc = 0; proc < NUM_DIAG_MD_DEV; proc++)
+		diag_update_md_clients_proc(proc, type);
+
 	mutex_unlock(&driver->md_session_lock);
 	wake_up_interruptible(&driver->wait_q);
 	mutex_unlock(&driver->diagchar_mutex);
@@ -614,6 +634,9 @@
 		if (mask & DIAG_STM_CDSP)
 			diag_process_stm_mask(cmd, DIAG_STM_CDSP,
 						PERIPHERAL_CDSP);
+		if (mask & DIAG_STM_NPU)
+			diag_process_stm_mask(cmd, DIAG_STM_NPU,
+						PERIPHERAL_NPU);
 
 		if (mask & DIAG_STM_APPS)
 			diag_process_stm_mask(cmd, DIAG_STM_APPS, APPS_DATA);
@@ -638,6 +661,9 @@
 	if (driver->feature[PERIPHERAL_CDSP].stm_support)
 		rsp_supported |= DIAG_STM_CDSP;
 
+	if (driver->feature[PERIPHERAL_NPU].stm_support)
+		rsp_supported |= DIAG_STM_NPU;
+
 	rsp_supported |= DIAG_STM_APPS;
 
 	/* Set mask denoting STM state/status for each peripheral/APSS */
@@ -655,6 +681,9 @@
 
 	if (driver->stm_state[PERIPHERAL_CDSP])
 		rsp_status |= DIAG_STM_CDSP;
+
+	if (driver->stm_state[PERIPHERAL_NPU])
+		rsp_status |= DIAG_STM_NPU;
 
 	if (driver->stm_state[APPS_DATA])
 		rsp_status |= DIAG_STM_APPS;
@@ -1049,7 +1078,7 @@
 		mutex_lock(&driver->md_session_lock);
 		info = diag_md_session_get_pid(pid);
 		if (info) {
-			p_mask = info->peripheral_mask;
+			p_mask = info->peripheral_mask[DIAG_LOCAL_PROC];
 			mutex_unlock(&driver->md_session_lock);
 			MD_PERIPHERAL_PD_MASK(TYPE_CMD, reg_item->proc,
 				pd_mask);
@@ -1059,7 +1088,7 @@
 		} else {
 			mutex_unlock(&driver->md_session_lock);
 			if (MD_PERIPHERAL_MASK(reg_item->proc) &
-				driver->logging_mask) {
+				driver->logging_mask[DIAG_LOCAL_PROC]) {
 				mutex_unlock(&driver->cmd_reg_mutex);
 				diag_send_error_rsp(buf, len, pid);
 				return write_len;
@@ -1253,17 +1282,20 @@
 		else
 			driver->hdlc_disabled = 1;
 		peripheral =
-			diag_md_session_match_pid_peripheral(pid, 0);
+			diag_md_session_match_pid_peripheral(DIAG_LOCAL_PROC,
+								pid, 0);
 		for (i = 0; i < NUM_MD_SESSIONS; i++) {
 			if (peripheral > 0 && info) {
 				if (peripheral & (1 << i))
 					driver->p_hdlc_disabled[i] =
 					info->hdlc_disabled;
-				else if (!diag_md_session_get_peripheral(i))
+				else if (!diag_md_session_get_peripheral(
+						DIAG_LOCAL_PROC, i))
 					driver->p_hdlc_disabled[i] =
 					driver->hdlc_disabled;
 			} else {
-				if (!diag_md_session_get_peripheral(i))
+				if (!diag_md_session_get_peripheral(
+						DIAG_LOCAL_PROC, i))
 					driver->p_hdlc_disabled[i] =
 					driver->hdlc_disabled;
 			}
@@ -1419,9 +1451,10 @@
 		return -EINVAL;
 	}
 
-	if ((driver->logging_mode == DIAG_MULTI_MODE &&
-		driver->md_session_mode == DIAG_MD_NONE) ||
-		(driver->md_session_mode == DIAG_MD_PERIPHERAL)) {
+	if ((driver->logging_mode[DIAG_LOCAL_PROC] == DIAG_MULTI_MODE &&
+		driver->md_session_mode[DIAG_LOCAL_PROC] == DIAG_MD_NONE) ||
+		(driver->md_session_mode[DIAG_LOCAL_PROC] ==
+			DIAG_MD_PERIPHERAL)) {
 		/*
 		 * This case indicates that the USB is removed
 		 * but there is a client running in background
@@ -1449,7 +1482,7 @@
 		pr_debug("diag: In %s, re-enabling HDLC encoding\n",
 		       __func__);
 		mutex_lock(&driver->hdlc_disable_mutex);
-		if (driver->md_session_mode == DIAG_MD_NONE) {
+		if (driver->md_session_mode[DIAG_LOCAL_PROC] == DIAG_MD_NONE) {
 			driver->hdlc_disabled = 0;
 			/*
 			 * HDLC encoding is re-enabled when
@@ -1506,7 +1539,8 @@
 	driver->hdlc_disabled = 0;
 	mutex_lock(&driver->md_session_lock);
 	for (i = 0; i < NUM_MD_SESSIONS; i++) {
-		session_info = diag_md_session_get_peripheral(i);
+		session_info = diag_md_session_get_peripheral(DIAG_LOCAL_PROC,
+								i);
 		if (!session_info)
 			driver->p_hdlc_disabled[i] =
 			driver->hdlc_disabled;
@@ -1539,7 +1573,8 @@
 	if (session_info)
 		session_info->hdlc_disabled = 0;
 	peripheral =
-		diag_md_session_match_pid_peripheral(hdlc_work->pid, 0);
+		diag_md_session_match_pid_peripheral(DIAG_LOCAL_PROC,
+							hdlc_work->pid, 0);
 	if (peripheral > 0 && session_info) {
 		for (i = 0; i < NUM_MD_SESSIONS; i++) {
 			if (peripheral & (1 << i))
@@ -1624,18 +1659,23 @@
 				driver->hdlc_disabled = 0;
 
 			peripheral =
-				diag_md_session_match_pid_peripheral(pid, 0);
+				diag_md_session_match_pid_peripheral(
+								DIAG_LOCAL_PROC,
+								pid, 0);
 			for (i = 0; i < NUM_MD_SESSIONS; i++) {
 				if (peripheral > 0 && info) {
 					if (peripheral & (1 << i))
 						driver->p_hdlc_disabled[i] =
 						info->hdlc_disabled;
 					else if (
-					!diag_md_session_get_peripheral(i))
+					!diag_md_session_get_peripheral(
+							DIAG_LOCAL_PROC, i))
 						driver->p_hdlc_disabled[i] =
 						driver->hdlc_disabled;
 				} else {
-					if (!diag_md_session_get_peripheral(i))
+					if (
+					!diag_md_session_get_peripheral(
+							DIAG_LOCAL_PROC, i))
 						driver->p_hdlc_disabled[i] =
 						driver->hdlc_disabled;
 				}
@@ -1801,15 +1841,9 @@
 				  int ctxt)
 {
 	unsigned long flags;
-<<<<<<< HEAD
-	int peripheral = -1;
-	int type = -1;
-	int num = -1;
-=======
 	int peripheral = -1, type = -1;
 	int num = -1, hdlc_ctxt = -1;
 	struct diag_apps_data_t *temp = NULL;
->>>>>>> 7dbae7ad
 
 	if (!buf || len < 0)
 		return -EINVAL;
@@ -1828,11 +1862,6 @@
 			diag_ws_on_copy(DIAG_WS_MUX);
 		} else if (peripheral == APPS_DATA) {
 			spin_lock_irqsave(&driver->diagmem_lock, flags);
-<<<<<<< HEAD
-			diagmem_free(driver, (unsigned char *)buf,
-				     POOL_TYPE_HDLC);
-			buf = NULL;
-=======
 			hdlc_ctxt = GET_HDLC_CTXT(buf_ctxt);
 			if ((hdlc_ctxt == HDLC_CTXT) && hdlc_data.allocated)
 				temp = &hdlc_data;
@@ -1854,7 +1883,6 @@
 				temp->flushed = 0;
 				wake_up_interruptible(&driver->hdlc_wait_q);
 			}
->>>>>>> 7dbae7ad
 			spin_unlock_irqrestore(&driver->diagmem_lock, flags);
 		} else {
 			pr_err_ratelimited("diag: Invalid peripheral %d in %s, type: %d\n",
