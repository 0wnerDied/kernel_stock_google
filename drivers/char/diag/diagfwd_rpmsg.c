/* Copyright (c) 2017-2019, The Linux Foundation. All rights reserved.
 *
 * This program is free software; you can redistribute it and/or modify
 * it under the terms of the GNU General Public License version 2 and
 * only version 2 as published by the Free Software Foundation.
 *
 * This program is distributed in the hope that it will be useful,
 * but WITHOUT ANY WARRANTY; without even the implied warranty of
 * MERCHANTABILITY or FITNESS FOR A PARTICULAR PURPOSE.  See the
 * GNU General Public License for more details.
 */

#include <linux/slab.h>
#include <linux/device.h>
#include <linux/err.h>
#include <linux/sched.h>
#include <linux/ratelimit.h>
#include <linux/workqueue.h>
#include <linux/pm_runtime.h>
#include <linux/delay.h>
#include <linux/atomic.h>
#include <linux/diagchar.h>
#include <linux/of.h>
#include <linux/kmemleak.h>
#include <linux/rpmsg.h>
#include "diagchar.h"
#include "diagfwd.h"
#include "diagfwd_peripheral.h"
#include "diagfwd_rpmsg.h"
#include "diag_ipc_logging.h"

#define PERI_RPMSG rpmsg_info->peripheral

struct diag_rpmsg_read_work {
	struct diag_rpmsg_info *rpmsg_info;
	const void *ptr_read_done;
	const void *ptr_rx_done;
	size_t ptr_read_size;
	struct work_struct work;
};

struct diag_rpmsg_info rpmsg_data[NUM_PERIPHERALS] = {
	{
		.peripheral = PERIPHERAL_MODEM,
		.type = TYPE_DATA,
		.edge = "mpss",
		.name = "DIAG_DATA",
		.buf1 = NULL,
		.buf2 = NULL,
		.hdl = NULL
	},
	{
		.peripheral = PERIPHERAL_LPASS,
		.type = TYPE_DATA,
		.edge = "lpass",
		.name = "DIAG_DATA",
		.buf1 = NULL,
		.buf2 = NULL,
		.hdl = NULL
	},
	{
		.peripheral = PERIPHERAL_WCNSS,
		.type = TYPE_DATA,
		.edge = "wcnss",
		.name = "DIAG_DATA",
		.buf1 = NULL,
		.buf2 = NULL,
		.hdl = NULL
	},
	{
		.peripheral = PERIPHERAL_SENSORS,
		.type = TYPE_DATA,
		.edge = "dsps",
		.name = "DIAG_DATA",
		.buf1 = NULL,
		.buf2 = NULL,
		.hdl = NULL
	},
	{
		.peripheral = PERIPHERAL_WDSP,
		.type = TYPE_DATA,
		.edge = "wdsp",
		.name = "DIAG_DATA",
		.buf1 = NULL,
		.buf2 = NULL,
		.hdl = NULL
	},
	{
		.peripheral = PERIPHERAL_CDSP,
		.type = TYPE_DATA,
		.edge = "cdsp",
		.name = "DIAG_DATA",
		.buf1 = NULL,
		.buf2 = NULL,
		.hdl = NULL
	},
	{
		.peripheral = PERIPHERAL_NPU,
		.type = TYPE_DATA,
		.edge = "npu",
		.name = "DIAG_DATA",
		.buf1 = NULL,
		.buf2 = NULL,
		.hdl = NULL
	}
};

struct diag_rpmsg_info rpmsg_cntl[NUM_PERIPHERALS] = {
	{
		.peripheral = PERIPHERAL_MODEM,
		.type = TYPE_CNTL,
		.edge = "mpss",
		.name = "DIAG_CTRL",
		.buf1 = NULL,
		.buf2 = NULL,
		.hdl = NULL
	},
	{
		.peripheral = PERIPHERAL_LPASS,
		.type = TYPE_CNTL,
		.edge = "lpass",
		.name = "DIAG_CTRL",
		.buf1 = NULL,
		.buf2 = NULL,
		.hdl = NULL
	},
	{
		.peripheral = PERIPHERAL_WCNSS,
		.type = TYPE_CNTL,
		.edge = "wcnss",
		.name = "DIAG_CTRL",
		.buf1 = NULL,
		.buf2 = NULL,
		.hdl = NULL
	},
	{
		.peripheral = PERIPHERAL_SENSORS,
		.type = TYPE_CNTL,
		.edge = "dsps",
		.name = "DIAG_CTRL",
		.buf1 = NULL,
		.buf2 = NULL,
		.hdl = NULL
	},
	{
		.peripheral = PERIPHERAL_WDSP,
		.type = TYPE_CNTL,
		.edge = "wdsp",
		.name = "DIAG_CTRL",
		.buf1 = NULL,
		.buf2 = NULL,
		.hdl = NULL
	},
	{
		.peripheral = PERIPHERAL_CDSP,
		.type = TYPE_CNTL,
		.edge = "cdsp",
		.name = "DIAG_CTRL",
		.buf1 = NULL,
		.buf2 = NULL,
		.hdl = NULL
	},
	{
		.peripheral = PERIPHERAL_NPU,
		.type = TYPE_CNTL,
		.edge = "npu",
		.name = "DIAG_CTRL",
		.buf1 = NULL,
		.buf2 = NULL,
		.hdl = NULL
	}
};

struct diag_rpmsg_info rpmsg_dci[NUM_PERIPHERALS] = {
	{
		.peripheral = PERIPHERAL_MODEM,
		.type = TYPE_DCI,
		.edge = "mpss",
		.name = "DIAG_DCI_DATA",
		.buf1 = NULL,
		.buf2 = NULL,
		.hdl = NULL
	},
	{
		.peripheral = PERIPHERAL_LPASS,
		.type = TYPE_DCI,
		.edge = "lpass",
		.name = "DIAG_DCI_DATA",
		.buf1 = NULL,
		.buf2 = NULL,
		.hdl = NULL
	},
	{
		.peripheral = PERIPHERAL_WCNSS,
		.type = TYPE_DCI,
		.edge = "wcnss",
		.name = "DIAG_DCI_DATA",
		.buf1 = NULL,
		.buf2 = NULL,
		.hdl = NULL
	},
	{
		.peripheral = PERIPHERAL_SENSORS,
		.type = TYPE_DCI,
		.edge = "dsps",
		.name = "DIAG_DCI_DATA",
		.buf1 = NULL,
		.buf2 = NULL,
		.hdl = NULL
	},
	{
		.peripheral = PERIPHERAL_WDSP,
		.type = TYPE_DCI,
		.edge = "wdsp",
		.name = "DIAG_DCI_DATA",
		.buf1 = NULL,
		.buf2 = NULL,
		.hdl = NULL
	},
	{
		.peripheral = PERIPHERAL_CDSP,
		.type = TYPE_DCI,
		.edge = "cdsp",
		.name = "DIAG_DCI_DATA",
		.buf1 = NULL,
		.buf2 = NULL,
		.hdl = NULL
	},
	{
		.peripheral = PERIPHERAL_NPU,
		.type = TYPE_DCI,
		.edge = "npu",
		.name = "DIAG_DCI_DATA",
		.buf1 = NULL,
		.buf2 = NULL,
		.hdl = NULL
	}
};

struct diag_rpmsg_info rpmsg_cmd[NUM_PERIPHERALS] = {
	{
		.peripheral = PERIPHERAL_MODEM,
		.type = TYPE_CMD,
		.edge = "mpss",
		.name = "DIAG_CMD",
		.buf1 = NULL,
		.buf2 = NULL,
		.hdl = NULL
	},
	{
		.peripheral = PERIPHERAL_LPASS,
		.type = TYPE_CMD,
		.edge = "lpass",
		.name = "DIAG_CMD",
		.buf1 = NULL,
		.buf2 = NULL,
		.hdl = NULL
	},
	{
		.peripheral = PERIPHERAL_WCNSS,
		.type = TYPE_CMD,
		.edge = "wcnss",
		.name = "DIAG_CMD",
		.buf1 = NULL,
		.buf2 = NULL,
		.hdl = NULL
	},
	{
		.peripheral = PERIPHERAL_SENSORS,
		.type = TYPE_CMD,
		.edge = "dsps",
		.name = "DIAG_CMD",
		.buf1 = NULL,
		.buf2 = NULL,
		.hdl = NULL
	},
	{
		.peripheral = PERIPHERAL_WDSP,
		.type = TYPE_CMD,
		.edge = "wdsp",
		.name = "DIAG_CMD",
		.buf1 = NULL,
		.buf2 = NULL,
		.hdl = NULL
	},
	{
		.peripheral = PERIPHERAL_CDSP,
		.type = TYPE_CMD,
		.edge = "cdsp",
		.name = "DIAG_CMD",
		.buf1 = NULL,
		.buf2 = NULL,
		.hdl = NULL
	},
	{
		.peripheral = PERIPHERAL_NPU,
		.type = TYPE_CMD,
		.edge = "npu",
		.name = "DIAG_CMD",
		.buf1 = NULL,
		.buf2 = NULL,
		.hdl = NULL
	}
};

struct diag_rpmsg_info rpmsg_dci_cmd[NUM_PERIPHERALS] = {
	{
		.peripheral = PERIPHERAL_MODEM,
		.type = TYPE_DCI_CMD,
		.edge = "mpss",
		.name = "DIAG_DCI_CMD",
		.buf1 = NULL,
		.buf2 = NULL,
		.hdl = NULL
	},
	{
		.peripheral = PERIPHERAL_LPASS,
		.type = TYPE_DCI_CMD,
		.edge = "lpass",
		.name = "DIAG_DCI_CMD",
		.buf1 = NULL,
		.buf2 = NULL,
		.hdl = NULL
	},
	{
		.peripheral = PERIPHERAL_WCNSS,
		.type = TYPE_DCI_CMD,
		.edge = "wcnss",
		.name = "DIAG_DCI_CMD",
		.buf1 = NULL,
		.buf2 = NULL,
		.hdl = NULL
	},
	{
		.peripheral = PERIPHERAL_SENSORS,
		.type = TYPE_DCI_CMD,
		.edge = "dsps",
		.name = "DIAG_DCI_CMD",
		.buf1 = NULL,
		.buf2 = NULL,
		.hdl = NULL
	},
	{
		.peripheral = PERIPHERAL_WDSP,
		.type = TYPE_DCI_CMD,
		.edge = "wdsp",
		.name = "DIAG_DCI_CMD",
		.buf1 = NULL,
		.buf2 = NULL,
		.hdl = NULL
	},
	{
		.peripheral = PERIPHERAL_CDSP,
		.type = TYPE_DCI_CMD,
		.edge = "cdsp",
		.name = "DIAG_DCI_CMD",
		.buf1 = NULL,
		.buf2 = NULL,
		.hdl = NULL
	},
	{
		.peripheral = PERIPHERAL_NPU,
		.type = TYPE_DCI_CMD,
		.edge = "npu",
		.name = "DIAG_DCI_CMD",
		.buf1 = NULL,
		.buf2 = NULL,
		.hdl = NULL
	}
};

static void diag_state_open_rpmsg(void *ctxt);
static void diag_state_close_rpmsg(void *ctxt);
static int diag_rpmsg_write(void *ctxt, unsigned char *buf, int len);
static int diag_rpmsg_read(void *ctxt, unsigned char *buf, int buf_len);
static void diag_rpmsg_queue_read(void *ctxt);
static void diag_rpmsg_notify_rx_work_fn(struct work_struct *work);
static struct diag_peripheral_ops rpmsg_ops = {
	.open = diag_state_open_rpmsg,
	.close = diag_state_close_rpmsg,
	.write = diag_rpmsg_write,
	.read = diag_rpmsg_read,
	.queue_read = diag_rpmsg_queue_read
};

static void diag_state_open_rpmsg(void *ctxt)
{
	struct diag_rpmsg_info *rpmsg_info = NULL;

	if (!ctxt)
		return;

	rpmsg_info = (struct diag_rpmsg_info *)(ctxt);
	atomic_set(&rpmsg_info->diag_state, 1);
	DIAG_LOG(DIAG_DEBUG_PERIPHERALS,
			 "%s setting diag state to 1", rpmsg_info->name);
}

static void diag_rpmsg_queue_read(void *ctxt)
{
	struct diag_rpmsg_info *rpmsg_info = NULL;

	if (!ctxt)
		return;

	rpmsg_info = (struct diag_rpmsg_info *)ctxt;
<<<<<<< HEAD
	mutex_lock(&driver->rpmsginfo_mutex[rpmsg_info->peripheral]);
	if (rpmsg_info->hdl && rpmsg_info->wq &&
		atomic_read(&rpmsg_info->opened))
		queue_work(rpmsg_info->wq, &(rpmsg_info->read_work));
	mutex_unlock(&driver->rpmsginfo_mutex[rpmsg_info->peripheral]);
=======
	queue_work(rpmsg_info->wq, &(rpmsg_info->read_work));
>>>>>>> 15457316
}

static void diag_state_close_rpmsg(void *ctxt)
{
	struct diag_rpmsg_info *rpmsg_info = NULL;

	if (!ctxt)
		return;

	rpmsg_info = (struct diag_rpmsg_info *)(ctxt);
	atomic_set(&rpmsg_info->diag_state, 0);
	DIAG_LOG(DIAG_DEBUG_PERIPHERALS,
			 "%s setting diag state to 0", rpmsg_info->name);
	wake_up_interruptible(&rpmsg_info->read_wait_q);
	flush_workqueue(rpmsg_info->wq);
}

int diag_rpmsg_check_state(void *ctxt)
{
	struct diag_rpmsg_info *info = NULL;

	if (!ctxt)
		return 0;

	info = (struct diag_rpmsg_info *)ctxt;
	return (int)(atomic_read(&info->diag_state));
}

static int diag_rpmsg_read(void *ctxt, unsigned char *buf, int buf_len)
{
	struct diag_rpmsg_info *rpmsg_info =  NULL;
	struct diagfwd_info *fwd_info = NULL;
	int ret_val = 0;

	if (!ctxt || !buf || buf_len <= 0)
		return -EIO;

	rpmsg_info = (struct diag_rpmsg_info *)ctxt;
	if (!rpmsg_info || !rpmsg_info->fwd_ctxt) {
		DIAG_LOG(DIAG_DEBUG_PERIPHERALS, "diag:Invalid rpmsg context");
		return -EIO;
	}

<<<<<<< HEAD
	mutex_lock(&driver->rpmsginfo_mutex[rpmsg_info->peripheral]);
=======
	mutex_lock(&driver->rpmsginfo_mutex[PERI_RPMSG]);
>>>>>>> 15457316
	if (!atomic_read(&rpmsg_info->opened) ||
		!rpmsg_info->hdl || !rpmsg_info->inited) {
		DIAG_LOG(DIAG_DEBUG_PERIPHERALS,
			"diag:RPMSG channel not opened");
<<<<<<< HEAD
		mutex_unlock(&driver->rpmsginfo_mutex[rpmsg_info->peripheral]);
		return -EIO;
	}
	mutex_unlock(&driver->rpmsginfo_mutex[rpmsg_info->peripheral]);
=======
		mutex_unlock(&driver->rpmsginfo_mutex[PERI_RPMSG]);
		return -EIO;
	}
	mutex_unlock(&driver->rpmsginfo_mutex[PERI_RPMSG]);
>>>>>>> 15457316

	fwd_info = rpmsg_info->fwd_ctxt;

	mutex_lock(&driver->diagfwd_channel_mutex[rpmsg_info->peripheral]);

	if (!rpmsg_info->buf1 && !fwd_info->buffer_status[BUF_1_INDEX] &&
		atomic_read(&fwd_info->buf_1->in_busy)) {
		rpmsg_info->buf1 = buf;
	} else if (!rpmsg_info->buf2 && (fwd_info->type == TYPE_DATA) &&
		!fwd_info->buffer_status[BUF_2_INDEX] &&
		atomic_read(&fwd_info->buf_2->in_busy)) {
		rpmsg_info->buf2 = buf;
	}
	mutex_unlock(&driver->diagfwd_channel_mutex[rpmsg_info->peripheral]);

	return ret_val;
}

static void diag_rpmsg_read_work_fn(struct work_struct *work)
{
	struct diag_rpmsg_info *rpmsg_info = container_of(work,
							struct diag_rpmsg_info,
							read_work);

	if (!rpmsg_info)
		return;

<<<<<<< HEAD
	mutex_lock(&driver->rpmsginfo_mutex[rpmsg_info->peripheral]);

	if (!atomic_read(&rpmsg_info->opened)) {
		mutex_unlock(&driver->rpmsginfo_mutex[rpmsg_info->peripheral]);
		return;
	}
	if (!rpmsg_info->inited) {
		mutex_unlock(&driver->rpmsginfo_mutex[rpmsg_info->peripheral]);
		diag_ws_release();
		return;
	}
	mutex_unlock(&driver->rpmsginfo_mutex[rpmsg_info->peripheral]);
=======
	mutex_lock(&driver->rpmsginfo_mutex[PERI_RPMSG]);

	if (!atomic_read(&rpmsg_info->opened)) {
		mutex_unlock(&driver->rpmsginfo_mutex[PERI_RPMSG]);
		return;
	}
	if (!rpmsg_info->inited) {
		mutex_unlock(&driver->rpmsginfo_mutex[PERI_RPMSG]);
		diag_ws_release();
		return;
	}
	mutex_unlock(&driver->rpmsginfo_mutex[PERI_RPMSG]);
>>>>>>> 15457316

	diagfwd_channel_read(rpmsg_info->fwd_ctxt);
}

static int  diag_rpmsg_write(void *ctxt, unsigned char *buf, int len)
{
	struct diag_rpmsg_info *rpmsg_info = NULL;
	int err = 0;
	struct rpmsg_device *rpdev = NULL;

	if (!ctxt || !buf)
		return -EIO;

	rpmsg_info = (struct diag_rpmsg_info *)ctxt;
	if (!rpmsg_info || len <= 0) {
		pr_err_ratelimited("diag: In %s, invalid params, rpmsg_info: %pK, buf: %pK, len: %d\n",
				__func__, rpmsg_info, buf, len);
		return -EINVAL;
	}

<<<<<<< HEAD
	mutex_lock(&driver->rpmsginfo_mutex[rpmsg_info->peripheral]);
=======
	mutex_lock(&driver->rpmsginfo_mutex[PERI_RPMSG]);
>>>>>>> 15457316
	if (!rpmsg_info->inited || !rpmsg_info->hdl ||
		!atomic_read(&rpmsg_info->opened)) {
		pr_err_ratelimited("diag: In %s, rpmsg not inited, rpmsg_info: %pK, buf: %pK, len: %d\n",
				 __func__, rpmsg_info, buf, len);
<<<<<<< HEAD
		mutex_unlock(&driver->rpmsginfo_mutex[rpmsg_info->peripheral]);
		return -ENODEV;
	}
	mutex_unlock(&driver->rpmsginfo_mutex[rpmsg_info->peripheral]);
=======
		mutex_unlock(&driver->rpmsginfo_mutex[PERI_RPMSG]);
		return -ENODEV;
	}
>>>>>>> 15457316

	rpdev = (struct rpmsg_device *)rpmsg_info->hdl;
	err = rpmsg_send(rpdev->ept, buf, len);
	if (!err) {
		DIAG_LOG(DIAG_DEBUG_PERIPHERALS, "%s wrote to rpmsg, len: %d\n",
			 rpmsg_info->name, len);
	} else
		err = -ENOMEM;

	mutex_unlock(&driver->rpmsginfo_mutex[PERI_RPMSG]);
	return err;

}

static void diag_rpmsg_late_init_work_fn(struct work_struct *work)
{
	struct diag_rpmsg_info *rpmsg_info = container_of(work,
							struct diag_rpmsg_info,
							late_init_work);
<<<<<<< HEAD
	if (!rpmsg_info)
		return;

	mutex_lock(&driver->rpmsginfo_mutex[rpmsg_info->peripheral]);
	if (!rpmsg_info->hdl) {
		mutex_unlock(&driver->rpmsginfo_mutex[rpmsg_info->peripheral]);
		return;
	}
	mutex_unlock(&driver->rpmsginfo_mutex[rpmsg_info->peripheral]);
=======

	if (!rpmsg_info)
		return;

	mutex_lock(&driver->rpmsginfo_mutex[PERI_RPMSG]);
	if (!rpmsg_info->hdl) {
		mutex_unlock(&driver->rpmsginfo_mutex[PERI_RPMSG]);
		return;
	}
	mutex_unlock(&driver->rpmsginfo_mutex[PERI_RPMSG]);
>>>>>>> 15457316

	diagfwd_channel_open(rpmsg_info->fwd_ctxt);
	DIAG_LOG(DIAG_DEBUG_PERIPHERALS, "rpmsg late init p: %d t: %d\n",
			rpmsg_info->peripheral, rpmsg_info->type);
}


static void diag_rpmsg_open_work_fn(struct work_struct *work)
{
	struct diag_rpmsg_info *rpmsg_info = container_of(work,
							struct diag_rpmsg_info,
							open_work);

	if (!rpmsg_info)
		return;

<<<<<<< HEAD
	mutex_lock(&driver->rpmsginfo_mutex[rpmsg_info->peripheral]);
	if (!rpmsg_info->inited) {
		mutex_unlock(&driver->rpmsginfo_mutex[rpmsg_info->peripheral]);
		return;
	}
	mutex_unlock(&driver->rpmsginfo_mutex[rpmsg_info->peripheral]);
=======
	mutex_lock(&driver->rpmsginfo_mutex[PERI_RPMSG]);
	if (!rpmsg_info->inited) {
		mutex_unlock(&driver->rpmsginfo_mutex[PERI_RPMSG]);
		return;
	}
	mutex_unlock(&driver->rpmsginfo_mutex[PERI_RPMSG]);
>>>>>>> 15457316

	if (rpmsg_info->type != TYPE_CNTL) {
		diagfwd_channel_open(rpmsg_info->fwd_ctxt);
		diagfwd_late_open(rpmsg_info->fwd_ctxt);
	}
	DIAG_LOG(DIAG_DEBUG_PERIPHERALS, "%s exiting\n",
		 rpmsg_info->name);
}

static void diag_rpmsg_close_work_fn(struct work_struct *work)
{
	struct diag_rpmsg_info *rpmsg_info = container_of(work,
							struct diag_rpmsg_info,
							close_work);
<<<<<<< HEAD
	if (!rpmsg_info)
		return;

	mutex_lock(&driver->rpmsginfo_mutex[rpmsg_info->peripheral]);
	if (!rpmsg_info->inited || !rpmsg_info->hdl) {
		mutex_unlock(&driver->rpmsginfo_mutex[rpmsg_info->peripheral]);
		return;
	}
	rpmsg_info->hdl = NULL;
	mutex_unlock(&driver->rpmsginfo_mutex[rpmsg_info->peripheral]);
=======

	if (!rpmsg_info)
		return;

	mutex_lock(&driver->rpmsginfo_mutex[PERI_RPMSG]);
	if (!rpmsg_info->inited || !rpmsg_info->hdl) {
		mutex_unlock(&driver->rpmsginfo_mutex[PERI_RPMSG]);
		return;
	}
	rpmsg_info->hdl = NULL;
	mutex_unlock(&driver->rpmsginfo_mutex[PERI_RPMSG]);
>>>>>>> 15457316
	diagfwd_channel_close(rpmsg_info->fwd_ctxt);
}

static int diag_rpmsg_notify_cb(struct rpmsg_device *rpdev, void *data, int len,
						void *priv, u32 src)
{
	struct diag_rpmsg_info *rpmsg_info = NULL;
	struct diagfwd_info *fwd_info = NULL;
	struct diag_rpmsg_read_work *read_work = NULL;
	void *buf = NULL;

	rpmsg_info = dev_get_drvdata(&rpdev->dev);
	if (!rpmsg_info || !rpmsg_info->fwd_ctxt) {
		DIAG_LOG(DIAG_DEBUG_PERIPHERALS, "diag: Invalid rpmsg info\n");
		return 0;
	}

	if (!rpmsg_info->buf1 && !rpmsg_info->buf2) {
		DIAG_LOG(DIAG_DEBUG_PERIPHERALS,
			"dropping data for %s len %d\n",
			rpmsg_info->name, len);
		return 0;
	}

	fwd_info = rpmsg_info->fwd_ctxt;

	DIAG_LOG(DIAG_DEBUG_PERIPHERALS,
		"diag: received data of length: %d for p:%d, t:%d\n",
		len, rpmsg_info->peripheral, rpmsg_info->type);

	if (rpmsg_info->buf1 && !fwd_info->buffer_status[BUF_1_INDEX] &&
			atomic_read(&fwd_info->buf_1->in_busy)) {
		buf = rpmsg_info->buf1;
		fwd_info->buffer_status[BUF_1_INDEX] = 1;
	} else if (rpmsg_info->buf2 && !fwd_info->buffer_status[BUF_2_INDEX] &&
			atomic_read(&fwd_info->buf_2->in_busy) &&
			(fwd_info->type == TYPE_DATA)) {
		buf = rpmsg_info->buf2;
		fwd_info->buffer_status[BUF_2_INDEX] = 1;
	} else {
		buf = NULL;
	}

	if (!buf)
		return 0;

	memcpy(buf, data, len);

	read_work = kmalloc(sizeof(*read_work), GFP_ATOMIC);
	if (!read_work) {
		DIAG_LOG(DIAG_DEBUG_PERIPHERALS,
			"diag: Could not allocate read_work\n");
		return 0;
	}
	read_work->rpmsg_info = rpmsg_info;
	read_work->ptr_read_done = buf;
	read_work->ptr_read_size = len;
	INIT_WORK(&read_work->work, diag_rpmsg_notify_rx_work_fn);
	queue_work(rpmsg_info->wq, &read_work->work);
	return 0;
}

static void diag_rpmsg_notify_rx_work_fn(struct work_struct *work)
{
	struct diag_rpmsg_read_work *read_work = container_of(work,
				struct diag_rpmsg_read_work, work);
	struct diag_rpmsg_info *rpmsg_info = read_work->rpmsg_info;

	if (!rpmsg_info || !rpmsg_info->hdl) {
		kfree(read_work);
		read_work = NULL;
		return;
	}

	mutex_lock(&driver->diagfwd_channel_mutex[rpmsg_info->peripheral]);
	diagfwd_channel_read_done(rpmsg_info->fwd_ctxt,
			(unsigned char *)(read_work->ptr_read_done),
			read_work->ptr_read_size);

	if (read_work->ptr_read_done == rpmsg_info->buf1)
		rpmsg_info->buf1 = NULL;
	else if (read_work->ptr_read_done == rpmsg_info->buf2)
		rpmsg_info->buf2 = NULL;
	kfree(read_work);
	read_work = NULL;
	mutex_unlock(&driver->diagfwd_channel_mutex[rpmsg_info->peripheral]);
}

static void rpmsg_late_init(struct diag_rpmsg_info *rpmsg_info)
{
	struct diagfwd_info *fwd_info = NULL;

	if (!rpmsg_info)
		return;

	DIAG_LOG(DIAG_DEBUG_PERIPHERALS, "%s entering\n", rpmsg_info->name);
	diagfwd_register(TRANSPORT_RPMSG, rpmsg_info->peripheral,
			rpmsg_info->type, (void *)rpmsg_info,
			&rpmsg_ops, &rpmsg_info->fwd_ctxt);
	fwd_info = rpmsg_info->fwd_ctxt;
	if (!fwd_info)
		return;

	rpmsg_info->inited = 1;
	if (atomic_read(&rpmsg_info->opened))
		queue_work(rpmsg_info->wq, &(rpmsg_info->late_init_work));

	DIAG_LOG(DIAG_DEBUG_PERIPHERALS, "%s exiting\n", rpmsg_info->name);
}

int diag_rpmsg_init_peripheral(uint8_t peripheral)
{
	if (peripheral >= NUM_PERIPHERALS) {
		pr_err("diag: In %s, invalid peripheral %d\n", __func__,
			peripheral);
		return -EINVAL;
	}

	mutex_lock(&driver->rpmsginfo_mutex[peripheral]);
	rpmsg_late_init(&rpmsg_data[peripheral]);
	rpmsg_late_init(&rpmsg_dci[peripheral]);
	rpmsg_late_init(&rpmsg_cmd[peripheral]);
	rpmsg_late_init(&rpmsg_dci_cmd[peripheral]);
	mutex_unlock(&driver->rpmsginfo_mutex[peripheral]);

	return 0;
}

static void __diag_rpmsg_init(struct diag_rpmsg_info *rpmsg_info)
{
	char wq_name[DIAG_RPMSG_NAME_SZ + 12];

	if (!rpmsg_info)
		return;

	init_waitqueue_head(&rpmsg_info->wait_q);
	init_waitqueue_head(&rpmsg_info->read_wait_q);
	mutex_init(&rpmsg_info->lock);
	strlcpy(wq_name, "DIAG_RPMSG_", sizeof(wq_name));
	strlcat(wq_name, rpmsg_info->name, sizeof(wq_name));
	rpmsg_info->wq = create_singlethread_workqueue(wq_name);
	if (!rpmsg_info->wq) {
		pr_err("diag: In %s, unable to create workqueue for rpmsg ch:%s\n",
			   __func__, rpmsg_info->name);
		return;
	}
	INIT_WORK(&(rpmsg_info->open_work), diag_rpmsg_open_work_fn);
	INIT_WORK(&(rpmsg_info->close_work), diag_rpmsg_close_work_fn);
	INIT_WORK(&(rpmsg_info->read_work), diag_rpmsg_read_work_fn);
	INIT_WORK(&(rpmsg_info->late_init_work), diag_rpmsg_late_init_work_fn);
	mutex_lock(&driver->rpmsginfo_mutex[PERI_RPMSG]);
	rpmsg_info->hdl = NULL;
	rpmsg_info->fwd_ctxt = NULL;
	atomic_set(&rpmsg_info->opened, 0);
	atomic_set(&rpmsg_info->diag_state, 0);
	DIAG_LOG(DIAG_DEBUG_PERIPHERALS,
		"%s initialized fwd_ctxt: %pK hdl: %pK\n",
		rpmsg_info->name, rpmsg_info->fwd_ctxt,
		rpmsg_info->hdl);
	mutex_unlock(&driver->rpmsginfo_mutex[PERI_RPMSG]);
}

void diag_rpmsg_invalidate(void *ctxt, struct diagfwd_info *fwd_ctxt)
{
	struct diag_rpmsg_info *info = NULL;

	if (!ctxt || !fwd_ctxt)
		return;

	info = (struct diag_rpmsg_info *)ctxt;
	info->fwd_ctxt = fwd_ctxt;
}

int diag_rpmsg_init(void)
{
	uint8_t peripheral;
	struct diag_rpmsg_info *rpmsg_info = NULL;

	for (peripheral = 0; peripheral < NUM_PERIPHERALS; peripheral++) {
		if (peripheral != PERIPHERAL_WDSP)
			continue;
		rpmsg_info = &rpmsg_cntl[peripheral];
		mutex_lock(&driver->rpmsginfo_mutex[peripheral]);
		__diag_rpmsg_init(rpmsg_info);
		mutex_unlock(&driver->rpmsginfo_mutex[peripheral]);
		diagfwd_cntl_register(TRANSPORT_RPMSG, rpmsg_info->peripheral,
					(void *)rpmsg_info, &rpmsg_ops,
					&(rpmsg_info->fwd_ctxt));
		mutex_lock(&driver->rpmsginfo_mutex[peripheral]);
		rpmsg_info->inited = 1;
		mutex_unlock(&driver->rpmsginfo_mutex[peripheral]);
		diagfwd_channel_open(rpmsg_info->fwd_ctxt);
		diagfwd_late_open(rpmsg_info->fwd_ctxt);
		mutex_lock(&driver->rpmsginfo_mutex[peripheral]);
		__diag_rpmsg_init(&rpmsg_data[peripheral]);
		__diag_rpmsg_init(&rpmsg_cmd[peripheral]);
		__diag_rpmsg_init(&rpmsg_dci[peripheral]);
		__diag_rpmsg_init(&rpmsg_dci_cmd[peripheral]);
		mutex_unlock(&driver->rpmsginfo_mutex[peripheral]);
	}
	return 0;
}

static void __diag_rpmsg_exit(struct diag_rpmsg_info *rpmsg_info)
{
	if (!rpmsg_info)
		return;

	DIAG_LOG(DIAG_DEBUG_PERIPHERALS, "%s entering\n",
			 rpmsg_info->name);

	diagfwd_deregister(rpmsg_info->peripheral, rpmsg_info->type,
					   (void *)rpmsg_info);
	rpmsg_info->fwd_ctxt = NULL;
	rpmsg_info->hdl = NULL;
	if (rpmsg_info->wq)
		destroy_workqueue(rpmsg_info->wq);

	DIAG_LOG(DIAG_DEBUG_PERIPHERALS, "%s exiting\n",
			 rpmsg_info->name);
}

void diag_rpmsg_early_exit(void)
{
	int peripheral = 0;

	for (peripheral = 0; peripheral < NUM_PERIPHERALS; peripheral++) {
		if (peripheral != PERIPHERAL_WDSP)
			continue;
		mutex_lock(&driver->rpmsginfo_mutex[peripheral]);
		__diag_rpmsg_exit(&rpmsg_cntl[peripheral]);
		mutex_unlock(&driver->rpmsginfo_mutex[peripheral]);
	}
}

void diag_rpmsg_exit(void)
{
	int peripheral = 0;

	for (peripheral = 0; peripheral < NUM_PERIPHERALS; peripheral++) {
		mutex_lock(&driver->rpmsginfo_mutex[peripheral]);
		__diag_rpmsg_exit(&rpmsg_data[peripheral]);
		__diag_rpmsg_exit(&rpmsg_cmd[peripheral]);
		__diag_rpmsg_exit(&rpmsg_dci[peripheral]);
		__diag_rpmsg_exit(&rpmsg_dci_cmd[peripheral]);
		mutex_unlock(&driver->rpmsginfo_mutex[peripheral]);
	}
}

static struct diag_rpmsg_info *diag_get_rpmsg_ptr(char *name)
{

	if (!name)
		return NULL;
	if (!strcmp(name, "DIAG_CMD"))
		return &rpmsg_cmd[PERIPHERAL_WDSP];
	else if (!strcmp(name, "DIAG_CTRL"))
		return &rpmsg_cntl[PERIPHERAL_WDSP];
	else if (!strcmp(name, "DIAG_DATA"))
		return &rpmsg_data[PERIPHERAL_WDSP];
	else if (!strcmp(name, "DIAG_DCI_CMD"))
		return &rpmsg_dci_cmd[PERIPHERAL_WDSP];
	else if (!strcmp(name, "DIAG_DCI_DATA"))
		return &rpmsg_dci[PERIPHERAL_WDSP];
	else
		return NULL;
}

static int diag_rpmsg_probe(struct rpmsg_device *rpdev)
{
	struct diag_rpmsg_info *rpmsg_info = NULL;

	if (!rpdev)
		return 0;
	if (strcmp(rpdev->dev.parent->of_node->name, "wdsp"))
		return 0;

	rpmsg_info = diag_get_rpmsg_ptr(rpdev->id.name);
	if (rpmsg_info) {

<<<<<<< HEAD
		mutex_lock(&driver->rpmsginfo_mutex[rpmsg_info->peripheral]);
		rpmsg_info->hdl = rpdev;
		atomic_set(&rpmsg_info->opened, 1);
		mutex_unlock(&driver->rpmsginfo_mutex[rpmsg_info->peripheral]);
=======
		mutex_lock(&driver->rpmsginfo_mutex[PERI_RPMSG]);
		rpmsg_info->hdl = rpdev;
		atomic_set(&rpmsg_info->opened, 1);
		mutex_unlock(&driver->rpmsginfo_mutex[PERI_RPMSG]);
>>>>>>> 15457316

		dev_set_drvdata(&rpdev->dev, rpmsg_info);
		diagfwd_channel_read(rpmsg_info->fwd_ctxt);
		queue_work(rpmsg_info->wq, &rpmsg_info->open_work);
	}

	return 0;
}

static void diag_rpmsg_remove(struct rpmsg_device *rpdev)
{
	struct diag_rpmsg_info *rpmsg_info = NULL;

	if (!rpdev)
		return;

	rpmsg_info = diag_get_rpmsg_ptr(rpdev->id.name);
	if (rpmsg_info) {
<<<<<<< HEAD
		mutex_lock(&driver->rpmsginfo_mutex[rpmsg_info->peripheral]);
		atomic_set(&rpmsg_info->opened, 0);
		mutex_unlock(&driver->rpmsginfo_mutex[rpmsg_info->peripheral]);
=======
		mutex_lock(&driver->rpmsginfo_mutex[PERI_RPMSG]);
		atomic_set(&rpmsg_info->opened, 0);
		mutex_unlock(&driver->rpmsginfo_mutex[PERI_RPMSG]);
>>>>>>> 15457316
		queue_work(rpmsg_info->wq, &rpmsg_info->close_work);
	}
}

static struct rpmsg_device_id rpmsg_diag_table[] = {
	{ .name	= "DIAG_CMD" },
	{ .name	= "DIAG_CTRL" },
	{ .name	= "DIAG_DATA" },
	{ .name	= "DIAG_DCI_CMD" },
	{ .name	= "DIAG_DCI_DATA" },
	{ },
};
MODULE_DEVICE_TABLE(rpmsg, rpmsg_diag_table);

static struct rpmsg_driver diag_rpmsg_drv = {
	.drv.name	= KBUILD_MODNAME,
	.id_table	= rpmsg_diag_table,
	.probe		= diag_rpmsg_probe,
	.callback	= diag_rpmsg_notify_cb,
	.remove		= diag_rpmsg_remove,
};
module_rpmsg_driver(diag_rpmsg_drv);
<|MERGE_RESOLUTION|>--- conflicted
+++ resolved
@@ -404,15 +404,7 @@
 		return;
 
 	rpmsg_info = (struct diag_rpmsg_info *)ctxt;
-<<<<<<< HEAD
-	mutex_lock(&driver->rpmsginfo_mutex[rpmsg_info->peripheral]);
-	if (rpmsg_info->hdl && rpmsg_info->wq &&
-		atomic_read(&rpmsg_info->opened))
-		queue_work(rpmsg_info->wq, &(rpmsg_info->read_work));
-	mutex_unlock(&driver->rpmsginfo_mutex[rpmsg_info->peripheral]);
-=======
 	queue_work(rpmsg_info->wq, &(rpmsg_info->read_work));
->>>>>>> 15457316
 }
 
 static void diag_state_close_rpmsg(void *ctxt)
@@ -456,26 +448,15 @@
 		return -EIO;
 	}
 
-<<<<<<< HEAD
-	mutex_lock(&driver->rpmsginfo_mutex[rpmsg_info->peripheral]);
-=======
 	mutex_lock(&driver->rpmsginfo_mutex[PERI_RPMSG]);
->>>>>>> 15457316
 	if (!atomic_read(&rpmsg_info->opened) ||
 		!rpmsg_info->hdl || !rpmsg_info->inited) {
 		DIAG_LOG(DIAG_DEBUG_PERIPHERALS,
 			"diag:RPMSG channel not opened");
-<<<<<<< HEAD
-		mutex_unlock(&driver->rpmsginfo_mutex[rpmsg_info->peripheral]);
-		return -EIO;
-	}
-	mutex_unlock(&driver->rpmsginfo_mutex[rpmsg_info->peripheral]);
-=======
 		mutex_unlock(&driver->rpmsginfo_mutex[PERI_RPMSG]);
 		return -EIO;
 	}
 	mutex_unlock(&driver->rpmsginfo_mutex[PERI_RPMSG]);
->>>>>>> 15457316
 
 	fwd_info = rpmsg_info->fwd_ctxt;
 
@@ -503,20 +484,6 @@
 	if (!rpmsg_info)
 		return;
 
-<<<<<<< HEAD
-	mutex_lock(&driver->rpmsginfo_mutex[rpmsg_info->peripheral]);
-
-	if (!atomic_read(&rpmsg_info->opened)) {
-		mutex_unlock(&driver->rpmsginfo_mutex[rpmsg_info->peripheral]);
-		return;
-	}
-	if (!rpmsg_info->inited) {
-		mutex_unlock(&driver->rpmsginfo_mutex[rpmsg_info->peripheral]);
-		diag_ws_release();
-		return;
-	}
-	mutex_unlock(&driver->rpmsginfo_mutex[rpmsg_info->peripheral]);
-=======
 	mutex_lock(&driver->rpmsginfo_mutex[PERI_RPMSG]);
 
 	if (!atomic_read(&rpmsg_info->opened)) {
@@ -529,7 +496,6 @@
 		return;
 	}
 	mutex_unlock(&driver->rpmsginfo_mutex[PERI_RPMSG]);
->>>>>>> 15457316
 
 	diagfwd_channel_read(rpmsg_info->fwd_ctxt);
 }
@@ -550,25 +516,14 @@
 		return -EINVAL;
 	}
 
-<<<<<<< HEAD
-	mutex_lock(&driver->rpmsginfo_mutex[rpmsg_info->peripheral]);
-=======
 	mutex_lock(&driver->rpmsginfo_mutex[PERI_RPMSG]);
->>>>>>> 15457316
 	if (!rpmsg_info->inited || !rpmsg_info->hdl ||
 		!atomic_read(&rpmsg_info->opened)) {
 		pr_err_ratelimited("diag: In %s, rpmsg not inited, rpmsg_info: %pK, buf: %pK, len: %d\n",
 				 __func__, rpmsg_info, buf, len);
-<<<<<<< HEAD
-		mutex_unlock(&driver->rpmsginfo_mutex[rpmsg_info->peripheral]);
-		return -ENODEV;
-	}
-	mutex_unlock(&driver->rpmsginfo_mutex[rpmsg_info->peripheral]);
-=======
 		mutex_unlock(&driver->rpmsginfo_mutex[PERI_RPMSG]);
 		return -ENODEV;
 	}
->>>>>>> 15457316
 
 	rpdev = (struct rpmsg_device *)rpmsg_info->hdl;
 	err = rpmsg_send(rpdev->ept, buf, len);
@@ -588,17 +543,6 @@
 	struct diag_rpmsg_info *rpmsg_info = container_of(work,
 							struct diag_rpmsg_info,
 							late_init_work);
-<<<<<<< HEAD
-	if (!rpmsg_info)
-		return;
-
-	mutex_lock(&driver->rpmsginfo_mutex[rpmsg_info->peripheral]);
-	if (!rpmsg_info->hdl) {
-		mutex_unlock(&driver->rpmsginfo_mutex[rpmsg_info->peripheral]);
-		return;
-	}
-	mutex_unlock(&driver->rpmsginfo_mutex[rpmsg_info->peripheral]);
-=======
 
 	if (!rpmsg_info)
 		return;
@@ -609,7 +553,6 @@
 		return;
 	}
 	mutex_unlock(&driver->rpmsginfo_mutex[PERI_RPMSG]);
->>>>>>> 15457316
 
 	diagfwd_channel_open(rpmsg_info->fwd_ctxt);
 	DIAG_LOG(DIAG_DEBUG_PERIPHERALS, "rpmsg late init p: %d t: %d\n",
@@ -626,21 +569,12 @@
 	if (!rpmsg_info)
 		return;
 
-<<<<<<< HEAD
-	mutex_lock(&driver->rpmsginfo_mutex[rpmsg_info->peripheral]);
-	if (!rpmsg_info->inited) {
-		mutex_unlock(&driver->rpmsginfo_mutex[rpmsg_info->peripheral]);
-		return;
-	}
-	mutex_unlock(&driver->rpmsginfo_mutex[rpmsg_info->peripheral]);
-=======
 	mutex_lock(&driver->rpmsginfo_mutex[PERI_RPMSG]);
 	if (!rpmsg_info->inited) {
 		mutex_unlock(&driver->rpmsginfo_mutex[PERI_RPMSG]);
 		return;
 	}
 	mutex_unlock(&driver->rpmsginfo_mutex[PERI_RPMSG]);
->>>>>>> 15457316
 
 	if (rpmsg_info->type != TYPE_CNTL) {
 		diagfwd_channel_open(rpmsg_info->fwd_ctxt);
@@ -655,18 +589,6 @@
 	struct diag_rpmsg_info *rpmsg_info = container_of(work,
 							struct diag_rpmsg_info,
 							close_work);
-<<<<<<< HEAD
-	if (!rpmsg_info)
-		return;
-
-	mutex_lock(&driver->rpmsginfo_mutex[rpmsg_info->peripheral]);
-	if (!rpmsg_info->inited || !rpmsg_info->hdl) {
-		mutex_unlock(&driver->rpmsginfo_mutex[rpmsg_info->peripheral]);
-		return;
-	}
-	rpmsg_info->hdl = NULL;
-	mutex_unlock(&driver->rpmsginfo_mutex[rpmsg_info->peripheral]);
-=======
 
 	if (!rpmsg_info)
 		return;
@@ -678,7 +600,6 @@
 	}
 	rpmsg_info->hdl = NULL;
 	mutex_unlock(&driver->rpmsginfo_mutex[PERI_RPMSG]);
->>>>>>> 15457316
 	diagfwd_channel_close(rpmsg_info->fwd_ctxt);
 }
 
@@ -861,9 +782,7 @@
 		if (peripheral != PERIPHERAL_WDSP)
 			continue;
 		rpmsg_info = &rpmsg_cntl[peripheral];
-		mutex_lock(&driver->rpmsginfo_mutex[peripheral]);
 		__diag_rpmsg_init(rpmsg_info);
-		mutex_unlock(&driver->rpmsginfo_mutex[peripheral]);
 		diagfwd_cntl_register(TRANSPORT_RPMSG, rpmsg_info->peripheral,
 					(void *)rpmsg_info, &rpmsg_ops,
 					&(rpmsg_info->fwd_ctxt));
@@ -872,12 +791,10 @@
 		mutex_unlock(&driver->rpmsginfo_mutex[peripheral]);
 		diagfwd_channel_open(rpmsg_info->fwd_ctxt);
 		diagfwd_late_open(rpmsg_info->fwd_ctxt);
-		mutex_lock(&driver->rpmsginfo_mutex[peripheral]);
 		__diag_rpmsg_init(&rpmsg_data[peripheral]);
 		__diag_rpmsg_init(&rpmsg_cmd[peripheral]);
 		__diag_rpmsg_init(&rpmsg_dci[peripheral]);
 		__diag_rpmsg_init(&rpmsg_dci_cmd[peripheral]);
-		mutex_unlock(&driver->rpmsginfo_mutex[peripheral]);
 	}
 	return 0;
 }
@@ -959,17 +876,10 @@
 	rpmsg_info = diag_get_rpmsg_ptr(rpdev->id.name);
 	if (rpmsg_info) {
 
-<<<<<<< HEAD
-		mutex_lock(&driver->rpmsginfo_mutex[rpmsg_info->peripheral]);
-		rpmsg_info->hdl = rpdev;
-		atomic_set(&rpmsg_info->opened, 1);
-		mutex_unlock(&driver->rpmsginfo_mutex[rpmsg_info->peripheral]);
-=======
 		mutex_lock(&driver->rpmsginfo_mutex[PERI_RPMSG]);
 		rpmsg_info->hdl = rpdev;
 		atomic_set(&rpmsg_info->opened, 1);
 		mutex_unlock(&driver->rpmsginfo_mutex[PERI_RPMSG]);
->>>>>>> 15457316
 
 		dev_set_drvdata(&rpdev->dev, rpmsg_info);
 		diagfwd_channel_read(rpmsg_info->fwd_ctxt);
@@ -988,15 +898,9 @@
 
 	rpmsg_info = diag_get_rpmsg_ptr(rpdev->id.name);
 	if (rpmsg_info) {
-<<<<<<< HEAD
-		mutex_lock(&driver->rpmsginfo_mutex[rpmsg_info->peripheral]);
-		atomic_set(&rpmsg_info->opened, 0);
-		mutex_unlock(&driver->rpmsginfo_mutex[rpmsg_info->peripheral]);
-=======
 		mutex_lock(&driver->rpmsginfo_mutex[PERI_RPMSG]);
 		atomic_set(&rpmsg_info->opened, 0);
 		mutex_unlock(&driver->rpmsginfo_mutex[PERI_RPMSG]);
->>>>>>> 15457316
 		queue_work(rpmsg_info->wq, &rpmsg_info->close_work);
 	}
 }
