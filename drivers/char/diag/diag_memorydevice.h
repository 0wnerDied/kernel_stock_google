/* Copyright (c) 2014-2015, 2017-2020 The Linux Foundation. All rights reserved.
 *
 * This program is free software; you can redistribute it and/or modify
 * it under the terms of the GNU General Public License version 2 and
 * only version 2 as published by the Free Software Foundation.
 *
 * This program is distributed in the hope that it will be useful,
 * but WITHOUT ANY WARRANTY; without even the implied warranty of
 * MERCHANTABILITY or FITNESS FOR A PARTICULAR PURPOSE.  See the
 * GNU General Public License for more details.
 */

#ifndef DIAG_MEMORYDEVICE_H
#define DIAG_MEMORYDEVICE_H

#define DIAG_MD_LOCAL		0
#define DIAG_MD_LOCAL_LAST	1
#define DIAG_MD_BRIDGE_BASE	DIAG_MD_LOCAL_LAST
#define DIAG_MD_MDM		(DIAG_MD_BRIDGE_BASE)
#define DIAG_MD_MDM2		(DIAG_MD_BRIDGE_BASE + 1)
#define DIAG_MD_BRIDGE_LAST	(DIAG_MD_BRIDGE_BASE + 2)

#ifndef CONFIG_DIAGFWD_BRIDGE_CODE
#define NUM_DIAG_MD_DEV		DIAG_MD_LOCAL_LAST
#else
#define NUM_DIAG_MD_DEV		DIAG_MD_BRIDGE_LAST
#endif

struct diag_buf_tbl_t {
	unsigned char *buf;
	int len;
	int ctx;
};

struct diag_md_info {
	int id;
	int ctx;
	int mempool;
	int num_tbl_entries;
	int md_info_inited;
	spinlock_t lock;
	struct diag_buf_tbl_t *tbl;
	struct diag_mux_ops *ops;
};

extern struct diag_md_info diag_md[NUM_DIAG_MD_DEV];

int diag_md_init(void);
int diag_md_mdm_init(void);
void diag_md_exit(void);
void diag_md_mdm_exit(void);
void diag_md_open_all(void);
void diag_md_close_all(void);
<<<<<<< HEAD
=======
void diag_md_open_device(int id);
void diag_md_close_device(int id);
void diag_md_clear_tbl_entries(int id);
>>>>>>> 7dbae7ad
int diag_md_register(int id, int ctx, struct diag_mux_ops *ops);
int diag_md_close_peripheral(int id, uint8_t peripheral);
int diag_md_write(int id, unsigned char *buf, int len, int ctx);
int diag_md_copy_to_user(char __user *buf, int *pret, size_t buf_size,
			 struct diag_md_session_t *info);
int diag_md_close_device(int id);

#endif<|MERGE_RESOLUTION|>--- conflicted
+++ resolved
@@ -12,19 +12,7 @@
 
 #ifndef DIAG_MEMORYDEVICE_H
 #define DIAG_MEMORYDEVICE_H
-
-#define DIAG_MD_LOCAL		0
-#define DIAG_MD_LOCAL_LAST	1
-#define DIAG_MD_BRIDGE_BASE	DIAG_MD_LOCAL_LAST
-#define DIAG_MD_MDM		(DIAG_MD_BRIDGE_BASE)
-#define DIAG_MD_MDM2		(DIAG_MD_BRIDGE_BASE + 1)
-#define DIAG_MD_BRIDGE_LAST	(DIAG_MD_BRIDGE_BASE + 2)
-
-#ifndef CONFIG_DIAGFWD_BRIDGE_CODE
-#define NUM_DIAG_MD_DEV		DIAG_MD_LOCAL_LAST
-#else
-#define NUM_DIAG_MD_DEV		DIAG_MD_BRIDGE_LAST
-#endif
+#include "diagchar.h"
 
 struct diag_buf_tbl_t {
 	unsigned char *buf;
@@ -51,17 +39,12 @@
 void diag_md_mdm_exit(void);
 void diag_md_open_all(void);
 void diag_md_close_all(void);
-<<<<<<< HEAD
-=======
 void diag_md_open_device(int id);
 void diag_md_close_device(int id);
 void diag_md_clear_tbl_entries(int id);
->>>>>>> 7dbae7ad
 int diag_md_register(int id, int ctx, struct diag_mux_ops *ops);
 int diag_md_close_peripheral(int id, uint8_t peripheral);
 int diag_md_write(int id, unsigned char *buf, int len, int ctx);
 int diag_md_copy_to_user(char __user *buf, int *pret, size_t buf_size,
 			 struct diag_md_session_t *info);
-int diag_md_close_device(int id);
-
 #endif