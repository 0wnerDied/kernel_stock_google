--- conflicted
+++ resolved
@@ -1976,7 +1976,7 @@
 	if (err)
 		goto bail;
  wait:
-<<<<<<< HEAD
+	fastrpc_pm_relax(&pm_awake_voted);
 	if (kernel) {
 		int rc = wait_for_completion_timeout(&ctx->work,
 				msecs_to_jiffies(FASTRPC_TIMEOUT));
@@ -1986,13 +1986,7 @@
 			subsystem_restart("adsp");
 			goto bail;
 		}
-	} else {
-=======
-	fastrpc_pm_relax(&pm_awake_voted);
-	if (kernel)
-		wait_for_completion(&ctx->work);
-	else
->>>>>>> 0d513512
+	} else
 		interrupted = wait_for_completion_interruptible(&ctx->work);
 
 	pm_awake_voted = ctx->pm_awake_voted;
