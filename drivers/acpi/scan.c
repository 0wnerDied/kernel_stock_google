--- conflicted
+++ resolved
@@ -71,7 +71,6 @@
 	mutex_unlock(&acpi_hp_context_lock);
 }
 
-<<<<<<< HEAD
 void acpi_initialize_hp_context(struct acpi_device *adev,
 				struct acpi_hotplug_context *hp,
 				int (*notify)(struct acpi_device *, u32),
@@ -83,8 +82,6 @@
 }
 EXPORT_SYMBOL_GPL(acpi_initialize_hp_context);
 
-=======
->>>>>>> 700b8422
 int acpi_scan_add_handler(struct acpi_scan_handler *handler)
 {
 	if (!handler || !handler->attach)
@@ -465,7 +462,6 @@
 }
 
 static int acpi_generic_hotplug_event(struct acpi_device *adev, u32 type)
-<<<<<<< HEAD
 {
 	switch (type) {
 	case ACPI_NOTIFY_BUS_CHECK:
@@ -478,29 +474,6 @@
 			dev_info(&adev->dev, "Eject disabled\n");
 			return -EPERM;
 		}
-		acpi_evaluate_hotplug_ost(adev->handle, ACPI_NOTIFY_EJECT_REQUEST,
-					  ACPI_OST_SC_EJECT_IN_PROGRESS, NULL);
-		return acpi_scan_hot_remove(adev);
-	}
-	return -EINVAL;
-}
-
-void acpi_device_hotplug(struct acpi_device *adev, u32 src)
-{
-	u32 ost_code = ACPI_OST_SC_NON_SPECIFIC_FAILURE;
-=======
-{
-	switch (type) {
-	case ACPI_NOTIFY_BUS_CHECK:
-		return acpi_scan_bus_check(adev);
-	case ACPI_NOTIFY_DEVICE_CHECK:
-		return acpi_scan_device_check(adev);
-	case ACPI_NOTIFY_EJECT_REQUEST:
-	case ACPI_OST_EC_OSPM_EJECT:
-		if (adev->handler && !adev->handler->hotplug.enabled) {
-			dev_info(&adev->dev, "Eject disabled\n");
-			return -EPERM;
-		}
 		acpi_evaluate_ost(adev->handle, ACPI_NOTIFY_EJECT_REQUEST,
 				  ACPI_OST_SC_EJECT_IN_PROGRESS, NULL);
 		return acpi_scan_hot_remove(adev);
@@ -508,16 +481,13 @@
 	return -EINVAL;
 }
 
-void acpi_device_hotplug(void *data, u32 src)
+void acpi_device_hotplug(struct acpi_device *adev, u32 src)
 {
 	u32 ost_code = ACPI_OST_SC_NON_SPECIFIC_FAILURE;
-	struct acpi_device *adev = data;
->>>>>>> 700b8422
 	int error = -ENODEV;
 
 	lock_device_hotplug();
 	mutex_lock(&acpi_scan_lock);
-<<<<<<< HEAD
 
 	/*
 	 * The device object's ACPI handle cannot become invalid as long as we
@@ -530,47 +500,23 @@
 	if (adev->flags.is_dock_station) {
 		error = dock_notify(adev, src);
 	} else if (adev->flags.hotplug_notify) {
-=======
-
-	/*
-	 * The device object's ACPI handle cannot become invalid as long as we
-	 * are holding acpi_scan_lock, but it might have become invalid before
-	 * that lock was acquired.
-	 */
-	if (adev->handle == INVALID_ACPI_HANDLE)
-		goto err_out;
-
-	if (adev->flags.hotplug_notify) {
->>>>>>> 700b8422
 		error = acpi_generic_hotplug_event(adev, src);
 		if (error == -EPERM) {
 			ost_code = ACPI_OST_SC_EJECT_NOT_SUPPORTED;
 			goto err_out;
 		}
 	} else {
-<<<<<<< HEAD
 		int (*notify)(struct acpi_device *, u32);
 
 		acpi_lock_hp_context();
 		notify = adev->hp ? adev->hp->notify : NULL;
-=======
-		int (*event)(struct acpi_device *, u32);
-
-		acpi_lock_hp_context();
-		event = adev->hp ? adev->hp->event : NULL;
->>>>>>> 700b8422
 		acpi_unlock_hp_context();
 		/*
 		 * There may be additional notify handlers for device objects
 		 * without the .event() callback, so ignore them here.
 		 */
-<<<<<<< HEAD
 		if (notify)
 			error = notify(adev, src);
-=======
-		if (event)
-			error = event(adev, src);
->>>>>>> 700b8422
 		else
 			goto out;
 	}
@@ -578,11 +524,7 @@
 		ost_code = ACPI_OST_SC_SUCCESS;
 
  err_out:
-<<<<<<< HEAD
-	acpi_evaluate_hotplug_ost(adev->handle, src, ost_code, NULL);
-=======
 	acpi_evaluate_ost(adev->handle, src, ost_code, NULL);
->>>>>>> 700b8422
 
  out:
 	acpi_bus_put_acpi_device(adev);
@@ -2070,13 +2012,10 @@
 {
 	struct acpi_hardware_id *hwid;
 
-<<<<<<< HEAD
 	if (acpi_dock_match(adev->handle) || is_ejectable_bay(adev)) {
 		acpi_dock_add(adev);
 		return;
 	}
-=======
->>>>>>> 700b8422
 	list_for_each_entry(hwid, &adev->pnp.ids, list) {
 		struct acpi_scan_handler *handler;
 
