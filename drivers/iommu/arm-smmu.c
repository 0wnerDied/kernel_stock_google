--- conflicted
+++ resolved
@@ -3509,10 +3509,7 @@
 	.detach_dev		= arm_smmu_detach_dev,
 	.map			= arm_smmu_map,
 	.unmap			= arm_smmu_unmap,
-<<<<<<< HEAD
 	.map_sg			= arm_smmu_map_sg,
-=======
->>>>>>> 5b394b2d
 	.flush_iotlb_all	= arm_smmu_iotlb_sync,
 	.iotlb_sync		= arm_smmu_iotlb_sync,
 	.iova_to_phys		= arm_smmu_iova_to_phys,
@@ -4580,12 +4577,15 @@
 	if (err)
 		goto out_power_off;
 
-	if (smmu->version == ARM_SMMU_V2 &&
-	    smmu->num_context_banks != smmu->num_context_irqs) {
+	if (smmu->version == ARM_SMMU_V2) {
+		if (smmu->num_context_banks > smmu->num_context_irqs) {
 		dev_err(dev,
 			"found %d context interrupt(s) but have %d context banks. assuming %d context interrupts.\n",
 			smmu->num_context_irqs, smmu->num_context_banks,
 			smmu->num_context_banks);
+			return -ENODEV;	
+		}
+		/* Ignore superfluous interrupts */
 		smmu->num_context_irqs = smmu->num_context_banks;
 	}
 
@@ -4725,13 +4725,6 @@
 
 subsys_initcall(arm_smmu_init);
 module_exit(arm_smmu_exit);
-
-IOMMU_OF_DECLARE(arm_smmuv1, "arm,smmu-v1");
-IOMMU_OF_DECLARE(arm_smmuv2, "arm,smmu-v2");
-IOMMU_OF_DECLARE(arm_mmu400, "arm,mmu-400");
-IOMMU_OF_DECLARE(arm_mmu401, "arm,mmu-401");
-IOMMU_OF_DECLARE(arm_mmu500, "arm,mmu-500");
-IOMMU_OF_DECLARE(cavium_smmuv2, "cavium,smmu-v2");
 
 #define TCU_HW_VERSION_HLOS1		(0x18)
 
@@ -5248,28 +5241,10 @@
 		actlrs[i].actlr = of_read_number(cell++, 1);
 	}
 
-<<<<<<< HEAD
 	data->actlrs = actlrs;
 	data->actlr_tbl_size = len;
 	return 0;
 }
-=======
-	err = arm_smmu_device_cfg_probe(smmu);
-	if (err)
-		return err;
-
-	if (smmu->version == ARM_SMMU_V2) {
-		if (smmu->num_context_banks > smmu->num_context_irqs) {
-			dev_err(dev,
-			      "found only %d context irq(s) but %d required\n",
-			      smmu->num_context_irqs, smmu->num_context_banks);
-			return -ENODEV;
-		}
-
-		/* Ignore superfluous interrupts */
-		smmu->num_context_irqs = smmu->num_context_banks;
-	}
->>>>>>> 5b394b2d
 
 static int qsmmuv500_arch_init(struct arm_smmu_device *smmu)
 {
@@ -5388,10 +5363,6 @@
 	},
 	.probe	= qsmmuv500_tbu_probe,
 };
-<<<<<<< HEAD
-=======
-module_platform_driver(arm_smmu_driver);
->>>>>>> 5b394b2d
 
 MODULE_DESCRIPTION("IOMMU API for ARM architected SMMU implementations");
 MODULE_AUTHOR("Will Deacon <will.deacon@arm.com>");
