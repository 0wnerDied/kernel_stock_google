--- conflicted
+++ resolved
@@ -123,8 +123,6 @@
 {
 	static const char io_pgtable_str[] __initconst = "io-pgtable";
 	static const char pages_str[] __initconst = "pages";
-<<<<<<< HEAD
-=======
 
 	io_pgtable_top = debugfs_create_dir(io_pgtable_str, iommu_debugfs_top);
 	if (!io_pgtable_top)
@@ -135,11 +133,7 @@
 		debugfs_remove_recursive(io_pgtable_top);
 		return -ENODEV;
 	}
->>>>>>> 96aaa2a2
 
-	io_pgtable_top = debugfs_create_dir(io_pgtable_str, iommu_debugfs_top);
-	debugfs_create_atomic_t(pages_str, 0600, io_pgtable_top,
-				&pages_allocated);
 	return 0;
 }
 
