--- conflicted
+++ resolved
@@ -356,7 +356,8 @@
 	struct elf_phdr *phdr;
 	unsigned int strtbl_off, elfh_size, phdr_off;
 	char *banner;
-	size_t linux_banner_len = strlen(linux_banner);
+	size_t linux_banner_len = strlen(linux_banner_ptr);
+
 
 	/* Header buffer contains:
 	 * elf header, MAX_NUM_ENTRIES+4 of section and program elf headers,
@@ -427,11 +428,7 @@
 
 	/* 4th section is linux banner */
 	banner = (char *)ehdr + strtbl_off + MAX_STRTBL_SIZE;
-<<<<<<< HEAD
-	strlcpy(banner, linux_banner_ptr, strlen(linux_banner_ptr) + 1);
-=======
-	strlcpy(banner, linux_banner, linux_banner_len + 1);
->>>>>>> 9033d72d
+	strlcpy(banner, linux_banner_ptr, linux_banner_len + 1);
 
 	shdr->sh_type = SHT_PROGBITS;
 	shdr->sh_offset = (elf_addr_t)(strtbl_off + MAX_STRTBL_SIZE);
