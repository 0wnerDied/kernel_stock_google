/*
<<<<<<< HEAD
 * Copyright (c) 2018-2019, The Linux Foundation. All rights reserved.
=======
 * Copyright (c) 2018-2020, The Linux Foundation. All rights reserved.
>>>>>>> 15457316
 *
 * This program is free software; you can redistribute it and/or modify
 * it under the terms of the GNU General Public License version 2 and
 * only version 2 as published by the Free Software Foundation.
 *
 * This program is distributed in the hope that it will be useful,
 * but WITHOUT ANY WARRANTY; without even the implied warranty of
 * MERCHANTABILITY or FITNESS FOR A PARTICULAR PURPOSE.  See the
 * GNU General Public License for more details.
 */

#include <soc/qcom/qmi_rmnet.h>
#include <soc/qcom/rmnet_qmi.h>
#include <linux/soc/qcom/qmi.h>
#include <linux/rtnetlink.h>
#include <uapi/linux/rtnetlink.h>
#include <net/pkt_sched.h>
#include "qmi_rmnet_i.h"
#include <trace/events/dfc.h>
#include <linux/module.h>
#include <linux/moduleparam.h>
#include <linux/ip.h>
#include <linux/ipv6.h>
#include <linux/alarmtimer.h>

#define NLMSG_FLOW_ACTIVATE 1
#define NLMSG_FLOW_DEACTIVATE 2
#define NLMSG_CLIENT_SETUP 4
#define NLMSG_CLIENT_DELETE 5

#define FLAG_DFC_MASK 0x000F
#define FLAG_POWERSAVE_MASK 0x0010
#define FLAG_QMAP_MASK 0x0020

#define FLAG_TO_MODE(f) ((f) & FLAG_DFC_MASK)

#define DFC_SUPPORTED_MODE(m) \
	((m) == DFC_MODE_FLOW_ID || (m) == DFC_MODE_MQ_NUM || \
	 (m) == DFC_MODE_SA)

#define FLAG_TO_QMAP(f) ((f) & FLAG_QMAP_MASK)

int dfc_mode;
int dfc_qmap;
#define IS_ANCILLARY(type) ((type) != AF_INET && (type) != AF_INET6)

unsigned int rmnet_wq_frequency __read_mostly = 1000;
module_param(rmnet_wq_frequency, uint, 0644);
MODULE_PARM_DESC(rmnet_wq_frequency, "Frequency of PS check in ms");

#define PS_WORK_ACTIVE_BIT 0
#define PS_INTERVAL (((!rmnet_wq_frequency) ?                             \
					1 : rmnet_wq_frequency/10) * (HZ/100))
#define NO_DELAY (0x0000 * HZ)
#define PS_INTERVAL_KT (ms_to_ktime(1000))

#ifdef CONFIG_QCOM_QMI_DFC
static unsigned int qmi_rmnet_scale_factor = 5;
static LIST_HEAD(qos_cleanup_list);
#endif

static int
qmi_rmnet_del_flow(struct net_device *dev, struct tcmsg *tcm,
		   struct qmi_info *qmi);

struct qmi_elem_info data_ep_id_type_v01_ei[] = {
	{
		.data_type	= QMI_SIGNED_4_BYTE_ENUM,
		.elem_len	= 1,
		.elem_size	= sizeof(enum data_ep_type_enum_v01),
		.is_array	= NO_ARRAY,
		.tlv_type	= QMI_COMMON_TLV_TYPE,
		.offset		= offsetof(struct data_ep_id_type_v01,
					   ep_type),
		.ei_array	= NULL,
	},
	{
		.data_type	= QMI_UNSIGNED_4_BYTE,
		.elem_len	= 1,
		.elem_size	= sizeof(u32),
		.is_array	= NO_ARRAY,
		.tlv_type	= QMI_COMMON_TLV_TYPE,
		.offset		= offsetof(struct data_ep_id_type_v01,
					   iface_id),
		.ei_array	= NULL,
	},
	{
		.data_type	= QMI_EOTI,
		.elem_len	= 0,
		.elem_size	= 0,
		.is_array	= NO_ARRAY,
		.tlv_type	= QMI_COMMON_TLV_TYPE,
		.offset		= 0,
		.ei_array	= NULL,
	},
};
EXPORT_SYMBOL(data_ep_id_type_v01_ei);

void *qmi_rmnet_has_dfc_client(struct qmi_info *qmi)
{
	int i;

	if (!qmi)
		return NULL;

	for (i = 0; i < MAX_CLIENT_NUM; i++) {
		if (qmi->dfc_clients[i])
			return qmi->dfc_clients[i];
	}

	return NULL;
}

static inline int
qmi_rmnet_has_client(struct qmi_info *qmi)
{
	if (qmi->wda_client)
		return 1;

	return qmi_rmnet_has_dfc_client(qmi) ? 1 : 0;
}

static int
qmi_rmnet_has_pending(struct qmi_info *qmi)
{
	int i;

	if (qmi->wda_pending)
		return 1;

	for (i = 0; i < MAX_CLIENT_NUM; i++) {
		if (qmi->dfc_pending[i])
			return 1;
	}

	return 0;
}

#ifdef CONFIG_QCOM_QMI_DFC
static void
qmi_rmnet_clean_flow_list(struct qos_info *qos)
{
	struct rmnet_bearer_map *bearer, *br_tmp;
	struct rmnet_flow_map *itm, *fl_tmp;

	ASSERT_RTNL();

	list_for_each_entry_safe(itm, fl_tmp, &qos->flow_head, list) {
		list_del(&itm->list);
		kfree(itm);
	}

	list_for_each_entry_safe(bearer, br_tmp, &qos->bearer_head, list) {
		list_del(&bearer->list);
		kfree(bearer);
	}

	memset(qos->mq, 0, sizeof(qos->mq));
}

struct rmnet_flow_map *
qmi_rmnet_get_flow_map(struct qos_info *qos, u32 flow_id, int ip_type)
{
	struct rmnet_flow_map *itm;

	if (!qos)
		return NULL;

	list_for_each_entry(itm, &qos->flow_head, list) {
		if ((itm->flow_id == flow_id) && (itm->ip_type == ip_type))
			return itm;
	}
	return NULL;
}

struct rmnet_bearer_map *
qmi_rmnet_get_bearer_map(struct qos_info *qos, uint8_t bearer_id)
{
	struct rmnet_bearer_map *itm;

	if (!qos)
		return NULL;

	list_for_each_entry(itm, &qos->bearer_head, list) {
		if (itm->bearer_id == bearer_id)
			return itm;
	}
	return NULL;
}

static void qmi_rmnet_update_flow_map(struct rmnet_flow_map *itm,
				      struct rmnet_flow_map *new_map)
{
	itm->bearer_id = new_map->bearer_id;
	itm->flow_id = new_map->flow_id;
	itm->ip_type = new_map->ip_type;
	itm->mq_idx = new_map->mq_idx;
}

int qmi_rmnet_flow_control(struct net_device *dev, u32 mq_idx, int enable)
{
	struct netdev_queue *q;

	if (unlikely(mq_idx >= dev->num_tx_queues))
		return 0;

	q = netdev_get_tx_queue(dev, mq_idx);
	if (unlikely(!q))
		return 0;

	if (enable)
		netif_tx_wake_queue(q);
	else
		netif_tx_stop_queue(q);

	trace_dfc_qmi_tc(dev->name, mq_idx, enable);

	return 0;
}

static void qmi_rmnet_reset_txq(struct net_device *dev, unsigned int txq)
{
	struct Qdisc *qdisc;

	if (unlikely(txq >= dev->num_tx_queues))
		return;

	qdisc = rtnl_dereference(netdev_get_tx_queue(dev, txq)->qdisc);
	if (qdisc) {
		spin_lock_bh(qdisc_lock(qdisc));
		qdisc_reset(qdisc);
		spin_unlock_bh(qdisc_lock(qdisc));
	}
}

static struct rmnet_bearer_map *__qmi_rmnet_bearer_get(
				struct qos_info *qos_info, u8 bearer_id)
{
	struct rmnet_bearer_map *bearer;

	bearer = qmi_rmnet_get_bearer_map(qos_info, bearer_id);
	if (bearer) {
		bearer->flow_ref++;
	} else {
		bearer = kzalloc(sizeof(*bearer), GFP_ATOMIC);
		if (!bearer)
			return NULL;

		bearer->bearer_id = bearer_id;
		bearer->flow_ref = 1;
		bearer->grant_size = DEFAULT_GRANT;
		bearer->grant_thresh = qmi_rmnet_grant_per(bearer->grant_size);
		bearer->mq_idx = INVALID_MQ;
		bearer->ack_mq_idx = INVALID_MQ;
		list_add(&bearer->list, &qos_info->bearer_head);
	}

	return bearer;
}

static void __qmi_rmnet_bearer_put(struct net_device *dev,
				   struct qos_info *qos_info,
				   struct rmnet_bearer_map *bearer,
				   bool reset)
{
	struct mq_map *mq;
	int i, j;

	if (bearer && --bearer->flow_ref == 0) {
		for (i = 0; i < MAX_MQ_NUM; i++) {
			mq = &qos_info->mq[i];
			if (mq->bearer != bearer)
				continue;

			mq->bearer = NULL;
			if (reset) {
				qmi_rmnet_reset_txq(dev, i);
				qmi_rmnet_flow_control(dev, i, 1);

				if (dfc_mode == DFC_MODE_SA) {
					j = i + ACK_MQ_OFFSET;
					qmi_rmnet_reset_txq(dev, j);
					qmi_rmnet_flow_control(dev, j, 1);
				}
			}
		}

		/* Remove from bearer map */
		list_del(&bearer->list);
		kfree(bearer);
	}
}

static void __qmi_rmnet_update_mq(struct net_device *dev,
				  struct qos_info *qos_info,
				  struct rmnet_bearer_map *bearer,
				  struct rmnet_flow_map *itm)
{
	struct mq_map *mq;

	/* In SA mode default mq is not associated with any bearer */
	if (dfc_mode == DFC_MODE_SA && itm->mq_idx == DEFAULT_MQ_NUM)
		return;

	mq = &qos_info->mq[itm->mq_idx];
	if (!mq->bearer) {
		mq->bearer = bearer;

		if (dfc_mode == DFC_MODE_SA) {
			bearer->mq_idx = itm->mq_idx;
			bearer->ack_mq_idx = itm->mq_idx + ACK_MQ_OFFSET;
		} else {
			if (IS_ANCILLARY(itm->ip_type))
				bearer->ack_mq_idx = itm->mq_idx;
			else
				bearer->mq_idx = itm->mq_idx;
		}

		qmi_rmnet_flow_control(dev, itm->mq_idx,
				       bearer->grant_size > 0 ? 1 : 0);

		if (dfc_mode == DFC_MODE_SA)
			qmi_rmnet_flow_control(dev, bearer->ack_mq_idx,
					bearer->grant_size > 0 ? 1 : 0);
	}
}

static int __qmi_rmnet_rebind_flow(struct net_device *dev,
				   struct qos_info *qos_info,
				   struct rmnet_flow_map *itm,
				   struct rmnet_flow_map *new_map)
{
	struct rmnet_bearer_map *bearer;

	__qmi_rmnet_bearer_put(dev, qos_info, itm->bearer, false);

	bearer = __qmi_rmnet_bearer_get(qos_info, new_map->bearer_id);
	if (!bearer)
		return -ENOMEM;

	qmi_rmnet_update_flow_map(itm, new_map);
	itm->bearer = bearer;

	__qmi_rmnet_update_mq(dev, qos_info, bearer, itm);

	return 0;
}

static void qmi_rmnet_reset_txq(struct net_device *dev, unsigned int txq)
{
	struct Qdisc *qdisc;

	if (unlikely(txq >= dev->num_tx_queues))
		return;

	qdisc = rtnl_dereference(netdev_get_tx_queue(dev, txq)->qdisc);
	if (qdisc) {
		spin_lock_bh(qdisc_lock(qdisc));
		qdisc_reset(qdisc);
		spin_unlock_bh(qdisc_lock(qdisc));
	}
}

static struct rmnet_bearer_map *__qmi_rmnet_bearer_get(
				struct qos_info *qos_info, u8 bearer_id)
{
	struct rmnet_bearer_map *bearer;

	bearer = qmi_rmnet_get_bearer_map(qos_info, bearer_id);
	if (bearer) {
		bearer->flow_ref++;
	} else {
		bearer = kzalloc(sizeof(*bearer), GFP_ATOMIC);
		if (!bearer)
			return NULL;

		bearer->bearer_id = bearer_id;
		bearer->flow_ref = 1;
		bearer->grant_size = DEFAULT_GRANT;
		bearer->grant_thresh = qmi_rmnet_grant_per(bearer->grant_size);
		bearer->mq_idx = INVALID_MQ;
		bearer->ack_mq_idx = INVALID_MQ;
		list_add(&bearer->list, &qos_info->bearer_head);
	}

	return bearer;
}

static void __qmi_rmnet_bearer_put(struct net_device *dev,
				   struct qos_info *qos_info,
				   struct rmnet_bearer_map *bearer,
				   bool reset)
{
	struct mq_map *mq;
	int i, j;

	if (bearer && --bearer->flow_ref == 0) {
		for (i = 0; i < MAX_MQ_NUM; i++) {
			mq = &qos_info->mq[i];
			if (mq->bearer != bearer)
				continue;

			mq->bearer = NULL;
			if (reset) {
				qmi_rmnet_reset_txq(dev, i);
				qmi_rmnet_flow_control(dev, i, 1);
				trace_dfc_qmi_tc(dev->name,
					bearer->bearer_id, 0, 0, i, 1);

				if (dfc_mode == DFC_MODE_SA) {
					j = i + ACK_MQ_OFFSET;
					qmi_rmnet_reset_txq(dev, j);
					qmi_rmnet_flow_control(dev, j, 1);
					trace_dfc_qmi_tc(dev->name,
						bearer->bearer_id, 0, 0, j, 1);
				}
			}
		}

		/* Remove from bearer map */
		list_del(&bearer->list);
		kfree(bearer);
	}
}

static void __qmi_rmnet_update_mq(struct net_device *dev,
				  struct qos_info *qos_info,
				  struct rmnet_bearer_map *bearer,
				  struct rmnet_flow_map *itm)
{
	struct mq_map *mq;

	/* In SA mode default mq is not associated with any bearer */
	if (dfc_mode == DFC_MODE_SA && itm->mq_idx == DEFAULT_MQ_NUM)
		return;

	mq = &qos_info->mq[itm->mq_idx];
	if (!mq->bearer) {
		mq->bearer = bearer;

		if (dfc_mode == DFC_MODE_SA) {
			bearer->mq_idx = itm->mq_idx;
			bearer->ack_mq_idx = itm->mq_idx + ACK_MQ_OFFSET;
		} else {
			if (IS_ANCILLARY(itm->ip_type))
				bearer->ack_mq_idx = itm->mq_idx;
			else
				bearer->mq_idx = itm->mq_idx;
		}

		qmi_rmnet_flow_control(dev, itm->mq_idx,
				       bearer->grant_size > 0 ? 1 : 0);
		trace_dfc_qmi_tc(dev->name, itm->bearer_id,
				 bearer->grant_size, 0, itm->mq_idx,
				 bearer->grant_size > 0 ? 1 : 0);

		if (dfc_mode == DFC_MODE_SA) {
			qmi_rmnet_flow_control(dev, bearer->ack_mq_idx,
					bearer->grant_size > 0 ? 1 : 0);
			trace_dfc_qmi_tc(dev->name, itm->bearer_id,
					bearer->grant_size, 0,
					bearer->ack_mq_idx,
					bearer->grant_size > 0 ? 1 : 0);
		}
	}
}

static int __qmi_rmnet_rebind_flow(struct net_device *dev,
				   struct qos_info *qos_info,
				   struct rmnet_flow_map *itm,
				   struct rmnet_flow_map *new_map)
{
	struct rmnet_bearer_map *bearer;

	__qmi_rmnet_bearer_put(dev, qos_info, itm->bearer, false);

	bearer = __qmi_rmnet_bearer_get(qos_info, new_map->bearer_id);
	if (!bearer)
		return -ENOMEM;

	qmi_rmnet_update_flow_map(itm, new_map);
	itm->bearer = bearer;

	__qmi_rmnet_update_mq(dev, qos_info, bearer, itm);

	return 0;
}

static int qmi_rmnet_add_flow(struct net_device *dev, struct tcmsg *tcm,
			      struct qmi_info *qmi)
{
	struct qos_info *qos_info = (struct qos_info *)rmnet_get_qos_pt(dev);
	struct rmnet_flow_map new_map, *itm;
	struct rmnet_bearer_map *bearer;
	struct tcmsg tmp_tcm;
	int rc = 0;

	if (!qos_info || !tcm || tcm->tcm_handle >= MAX_MQ_NUM)
		return -EINVAL;

	ASSERT_RTNL();

	/* flow activate
	 * tcm->tcm__pad1 - bearer_id, tcm->tcm_parent - flow_id,
	 * tcm->tcm_ifindex - ip_type, tcm->tcm_handle - mq_idx
	 */

	new_map.bearer_id = tcm->tcm__pad1;
	new_map.flow_id = tcm->tcm_parent;
	new_map.ip_type = tcm->tcm_ifindex;
	new_map.mq_idx = tcm->tcm_handle;
	trace_dfc_flow_info(dev->name, new_map.bearer_id, new_map.flow_id,
			    new_map.ip_type, new_map.mq_idx, 1);

again:
	spin_lock_bh(&qos_info->qos_lock);

	itm = qmi_rmnet_get_flow_map(qos_info, new_map.flow_id,
				     new_map.ip_type);
	if (itm) {
		if (itm->bearer_id != new_map.bearer_id) {
			rc = __qmi_rmnet_rebind_flow(
				dev, qos_info, itm, &new_map);
			goto done;
		} else if (itm->mq_idx != new_map.mq_idx) {
			tmp_tcm.tcm__pad1 = itm->bearer_id;
			tmp_tcm.tcm_parent = itm->flow_id;
			tmp_tcm.tcm_ifindex = itm->ip_type;
			tmp_tcm.tcm_handle = itm->mq_idx;
			spin_unlock_bh(&qos_info->qos_lock);
			qmi_rmnet_del_flow(dev, &tmp_tcm, qmi);
			goto again;
		} else {
			goto done;
		}
	}

	/* Create flow map */
	itm = kzalloc(sizeof(*itm), GFP_ATOMIC);
	if (!itm) {
		spin_unlock_bh(&qos_info->qos_lock);
		return -ENOMEM;
	}

	qmi_rmnet_update_flow_map(itm, &new_map);
	list_add(&itm->list, &qos_info->flow_head);

	/* Create or update bearer map */
	bearer = __qmi_rmnet_bearer_get(qos_info, new_map.bearer_id);
	if (!bearer) {
		rc = -ENOMEM;
		goto done;
	}

	itm->bearer = bearer;

	__qmi_rmnet_update_mq(dev, qos_info, bearer, itm);

done:
	spin_unlock_bh(&qos_info->qos_lock);
	return rc;
}

static int
qmi_rmnet_del_flow(struct net_device *dev, struct tcmsg *tcm,
		   struct qmi_info *qmi)
{
	struct qos_info *qos_info = (struct qos_info *)rmnet_get_qos_pt(dev);
	struct rmnet_flow_map new_map, *itm;

	if (!qos_info)
		return -EINVAL;

	ASSERT_RTNL();

	/* flow deactivate
	 * tcm->tcm__pad1 - bearer_id, tcm->tcm_parent - flow_id,
	 * tcm->tcm_ifindex - ip_type
	 */

	spin_lock_bh(&qos_info->qos_lock);

	new_map.bearer_id = tcm->tcm__pad1;
	new_map.flow_id = tcm->tcm_parent;
	new_map.ip_type = tcm->tcm_ifindex;
	itm = qmi_rmnet_get_flow_map(qos_info, new_map.flow_id,
				     new_map.ip_type);
	if (itm) {
		trace_dfc_flow_info(dev->name, new_map.bearer_id,
				    new_map.flow_id, new_map.ip_type,
				    itm->mq_idx, 0);

		__qmi_rmnet_bearer_put(dev, qos_info, itm->bearer, true);

		/* Remove from flow map */
		list_del(&itm->list);
		kfree(itm);
	}

	if (list_empty(&qos_info->flow_head))
		netif_tx_wake_all_queues(dev);

	spin_unlock_bh(&qos_info->qos_lock);
	return 0;
}

static void qmi_rmnet_query_flows(struct qmi_info *qmi)
{
	int i;

	for (i = 0; i < MAX_CLIENT_NUM; i++) {
<<<<<<< HEAD
		if (qmi->dfc_clients[i] && !dfc_qmap)
=======
		if (qmi->dfc_clients[i] && !dfc_qmap &&
		    !qmi->dfc_client_exiting[i])
>>>>>>> 15457316
			dfc_qmi_query_flow(qmi->dfc_clients[i]);
	}
}

static int qmi_rmnet_set_scale_factor(const char *val,
				      const struct kernel_param *kp)
{
	int ret;
	unsigned int num = 0;

	ret = kstrtouint(val, 10, &num);
	if (ret != 0 || num == 0)
		return -EINVAL;

	return param_set_uint(val, kp);
}

static const struct kernel_param_ops qmi_rmnet_scale_ops = {
	.set	= qmi_rmnet_set_scale_factor,
	.get	= param_get_uint,
};

module_param_cb(qmi_rmnet_scale_factor, &qmi_rmnet_scale_ops,
		&qmi_rmnet_scale_factor, 0664);
<<<<<<< HEAD
#else
static inline void qmi_rmnet_clean_flow_list(struct qos_info *qos)
=======

struct rmnet_bearer_map *qmi_rmnet_get_bearer_noref(struct qos_info *qos_info,
						    u8 bearer_id)
>>>>>>> 15457316
{
	struct rmnet_bearer_map *bearer;

	bearer = __qmi_rmnet_bearer_get(qos_info, bearer_id);
	if (bearer)
		bearer->flow_ref--;

	return bearer;
}

#else
static inline void
qmi_rmnet_update_flow_map(struct rmnet_flow_map *itm,
			  struct rmnet_flow_map *new_map)
{
}

static inline int
qmi_rmnet_add_flow(struct net_device *dev, struct tcmsg *tcm,
		   struct qmi_info *qmi)
{
	return -EINVAL;
}

static inline int
qmi_rmnet_del_flow(struct net_device *dev, struct tcmsg *tcm,
		   struct qmi_info *qmi)
{
	return -EINVAL;
}

static inline void qmi_rmnet_query_flows(struct qmi_info *qmi)
{
}
#endif

static int
qmi_rmnet_setup_client(void *port, struct qmi_info *qmi, struct tcmsg *tcm)
{
	int idx, err = 0;
	struct svc_info svc;

	ASSERT_RTNL();

	/* client setup
	 * tcm->tcm_handle - instance, tcm->tcm_info - ep_type,
	 * tcm->tcm_parent - iface_id, tcm->tcm_ifindex - flags
	 */
	idx = (tcm->tcm_handle == 0) ? 0 : 1;

	if (!qmi) {
		qmi = kzalloc(sizeof(struct qmi_info), GFP_ATOMIC);
		if (!qmi)
			return -ENOMEM;

		rmnet_init_qmi_pt(port, qmi);
	}

	qmi->flag = tcm->tcm_ifindex;
	svc.instance = tcm->tcm_handle;
	svc.ep_type = tcm->tcm_info;
	svc.iface_id = tcm->tcm_parent;

	if (DFC_SUPPORTED_MODE(dfc_mode) &&
	    !qmi->dfc_clients[idx] && !qmi->dfc_pending[idx]) {
		if (dfc_qmap)
			err = dfc_qmap_client_init(port, idx, &svc, qmi);
		else
			err = dfc_qmi_client_init(port, idx, &svc, qmi);
<<<<<<< HEAD
=======
		qmi->dfc_client_exiting[idx] = false;
>>>>>>> 15457316
	}

	if ((tcm->tcm_ifindex & FLAG_POWERSAVE_MASK) &&
	    (idx == 0) && !qmi->wda_client && !qmi->wda_pending) {
		err = wda_qmi_client_init(port, &svc, qmi);
	}

	return err;
}

static int
__qmi_rmnet_delete_client(void *port, struct qmi_info *qmi, int idx)
{
	void *data = NULL;

	ASSERT_RTNL();

	if (qmi->dfc_clients[idx])
		data = qmi->dfc_clients[idx];
	else if (qmi->dfc_pending[idx])
		data = qmi->dfc_pending[idx];

	if (data) {
		if (dfc_qmap)
			dfc_qmap_client_exit(data);
		else
			dfc_qmi_client_exit(data);
		qmi->dfc_clients[idx] = NULL;
		qmi->dfc_pending[idx] = NULL;
	}

	if (!qmi_rmnet_has_client(qmi) && !qmi_rmnet_has_pending(qmi)) {
		rmnet_reset_qmi_pt(port);
		kfree(qmi);
		return 0;
	}

	return 1;
}

static void
qmi_rmnet_delete_client(void *port, struct qmi_info *qmi, struct tcmsg *tcm)
{
	int idx;
	void *data = NULL;

	/* client delete: tcm->tcm_handle - instance*/
	idx = (tcm->tcm_handle == 0) ? 0 : 1;

	ASSERT_RTNL();
	if (qmi->wda_client)
		data = qmi->wda_client;
	else if (qmi->wda_pending)
		data = qmi->wda_pending;

	if ((idx == 0) && data) {
		wda_qmi_client_exit(data);
		qmi->wda_client = NULL;
		qmi->wda_pending = NULL;
	} else {
<<<<<<< HEAD
=======
		qmi->dfc_client_exiting[idx] = true;
>>>>>>> 15457316
		qmi_rmnet_flush_ps_wq();
	}

	__qmi_rmnet_delete_client(port, qmi, idx);
}

void qmi_rmnet_change_link(struct net_device *dev, void *port, void *tcm_pt)
{
	struct qmi_info *qmi = (struct qmi_info *)rmnet_get_qmi_pt(port);
	struct tcmsg *tcm = (struct tcmsg *)tcm_pt;

	switch (tcm->tcm_family) {
	case NLMSG_FLOW_ACTIVATE:
		if (!qmi || !DFC_SUPPORTED_MODE(dfc_mode) ||
		    !qmi_rmnet_has_dfc_client(qmi))
			return;

		qmi_rmnet_add_flow(dev, tcm, qmi);
		break;
	case NLMSG_FLOW_DEACTIVATE:
		if (!qmi || !DFC_SUPPORTED_MODE(dfc_mode))
			return;

		qmi_rmnet_del_flow(dev, tcm, qmi);
		break;
	case NLMSG_CLIENT_SETUP:
		dfc_mode = FLAG_TO_MODE(tcm->tcm_ifindex);
		dfc_qmap = FLAG_TO_QMAP(tcm->tcm_ifindex);

		if (!DFC_SUPPORTED_MODE(dfc_mode) &&
		    !(tcm->tcm_ifindex & FLAG_POWERSAVE_MASK))
			return;

		if (qmi_rmnet_setup_client(port, qmi, tcm) < 0) {
			/* retrieve qmi again as it could have been changed */
			qmi = (struct qmi_info *)rmnet_get_qmi_pt(port);
			if (qmi &&
			    !qmi_rmnet_has_client(qmi) &&
			    !qmi_rmnet_has_pending(qmi)) {
				rmnet_reset_qmi_pt(port);
				kfree(qmi);
			}
		} else if (tcm->tcm_ifindex & FLAG_POWERSAVE_MASK) {
			qmi_rmnet_work_init(port);
			rmnet_set_powersave_format(port);
		}
		break;
	case NLMSG_CLIENT_DELETE:
		if (!qmi)
			return;
		if (tcm->tcm_handle == 0) { /* instance 0 */
			rmnet_clear_powersave_format(port);
			qmi_rmnet_work_exit(port);
		}
		qmi_rmnet_delete_client(port, qmi, tcm);
		break;
	default:
		pr_debug("%s(): No handler\n", __func__);
		break;
	}
}
EXPORT_SYMBOL(qmi_rmnet_change_link);

void qmi_rmnet_qmi_exit(void *qmi_pt, void *port)
{
	struct qmi_info *qmi = (struct qmi_info *)qmi_pt;
	int i;
	void *data = NULL;

	if (!qmi)
		return;

	ASSERT_RTNL();

	qmi_rmnet_work_exit(port);

	if (qmi->wda_client)
		data = qmi->wda_client;
	else if (qmi->wda_pending)
		data = qmi->wda_pending;

	if (data) {
		wda_qmi_client_exit(data);
		qmi->wda_client = NULL;
		qmi->wda_pending = NULL;
	}

	for (i = 0; i < MAX_CLIENT_NUM; i++) {
		if (!__qmi_rmnet_delete_client(port, qmi, i))
			return;
	}
}
EXPORT_SYMBOL(qmi_rmnet_qmi_exit);

void qmi_rmnet_enable_all_flows(struct net_device *dev)
{
	struct qos_info *qos;
	struct rmnet_bearer_map *bearer;
	bool do_wake;

	qos = (struct qos_info *)rmnet_get_qos_pt(dev);
	if (!qos)
		return;

	spin_lock_bh(&qos->qos_lock);

	list_for_each_entry(bearer, &qos->bearer_head, list) {
		if (bearer->tx_off)
			continue;
		do_wake = !bearer->grant_size;
		bearer->grant_size = DEFAULT_GRANT;
		bearer->grant_thresh = qmi_rmnet_grant_per(DEFAULT_GRANT);
		bearer->seq = 0;
		bearer->ack_req = 0;
<<<<<<< HEAD
=======
		bearer->bytes_in_flight = 0;
>>>>>>> 15457316
		bearer->tcp_bidir = false;
		bearer->rat_switch = false;

		if (do_wake)
			dfc_bearer_flow_ctl(dev, bearer, qos);
	}

	spin_unlock_bh(&qos->qos_lock);
}
EXPORT_SYMBOL(qmi_rmnet_enable_all_flows);

bool qmi_rmnet_all_flows_enabled(struct net_device *dev)
{
	struct qos_info *qos;
	struct rmnet_bearer_map *bearer;
	bool ret = true;

	qos = (struct qos_info *)rmnet_get_qos_pt(dev);
	if (!qos)
		return true;

	spin_lock_bh(&qos->qos_lock);

	list_for_each_entry(bearer, &qos->bearer_head, list) {
		if (!bearer->grant_size) {
			ret = false;
			break;
		}
	}

	spin_unlock_bh(&qos->qos_lock);

	return ret;
}
EXPORT_SYMBOL(qmi_rmnet_all_flows_enabled);

#ifdef CONFIG_QCOM_QMI_DFC
void qmi_rmnet_burst_fc_check(struct net_device *dev,
			      int ip_type, u32 mark, unsigned int len)
{
	struct qos_info *qos = rmnet_get_qos_pt(dev);

	if (!qos)
		return;

	dfc_qmi_burst_check(dev, qos, ip_type, mark, len);
}
EXPORT_SYMBOL(qmi_rmnet_burst_fc_check);

static bool qmi_rmnet_is_tcp_ack(struct sk_buff *skb)
{
	unsigned int len = skb->len;

	switch (skb->protocol) {
	/* TCPv4 ACKs */
	case htons(ETH_P_IP):
		if ((ip_hdr(skb)->protocol == IPPROTO_TCP) &&
		    (ip_hdr(skb)->ihl == 5) &&
		    (len == 40 || len == 52) &&
		    ((tcp_flag_word(tcp_hdr(skb)) &
		      cpu_to_be32(0x00FF0000)) == TCP_FLAG_ACK))
			return true;
		break;

	/* TCPv6 ACKs */
	case htons(ETH_P_IPV6):
		if ((ipv6_hdr(skb)->nexthdr == IPPROTO_TCP) &&
		    (len == 60 || len == 72) &&
		    ((tcp_flag_word(tcp_hdr(skb)) &
		      cpu_to_be32(0x00FF0000)) == TCP_FLAG_ACK))
			return true;
		break;
	}

	return false;
}

static int qmi_rmnet_get_queue_sa(struct qos_info *qos, struct sk_buff *skb)
{
	struct rmnet_flow_map *itm;
	int ip_type;
	int txq = DEFAULT_MQ_NUM;

	/* Put RS/NS in default mq */
	if (skb->protocol == htons(ETH_P_IPV6) &&
	    ipv6_hdr(skb)->nexthdr == IPPROTO_ICMPV6 &&
	    (icmp6_hdr(skb)->icmp6_type == 133 ||
	     icmp6_hdr(skb)->icmp6_type == 135)) {
		return DEFAULT_MQ_NUM;
	}

	ip_type = (skb->protocol == htons(ETH_P_IPV6)) ? AF_INET6 : AF_INET;

	spin_lock_bh(&qos->qos_lock);

	itm = qmi_rmnet_get_flow_map(qos, skb->mark, ip_type);
	if (unlikely(!itm))
		goto done;

	/* Put the packet in the assigned mq except TCP ack */
	if (likely(itm->bearer) && qmi_rmnet_is_tcp_ack(skb))
		txq = itm->bearer->ack_mq_idx;
	else
		txq = itm->mq_idx;

done:
	spin_unlock_bh(&qos->qos_lock);
	return txq;
}

int qmi_rmnet_get_queue(struct net_device *dev, struct sk_buff *skb)
{
	struct qos_info *qos = rmnet_get_qos_pt(dev);
	int txq = 0, ip_type = AF_INET;
	struct rmnet_flow_map *itm;
	u32 mark = skb->mark;

	if (!qos)
		return 0;

	/* If mark is mq num return it */
	if (dfc_mode == DFC_MODE_MQ_NUM)
		return mark;

	if (dfc_mode == DFC_MODE_SA)
		return qmi_rmnet_get_queue_sa(qos, skb);

	/* Default flows */
	if (!mark) {
		if (qmi_rmnet_is_tcp_ack(skb))
			return 1;
		else
			return 0;
	}

	ip_type = (skb->protocol == htons(ETH_P_IPV6)) ? AF_INET6 : AF_INET;

	/* Dedicated flows */
	spin_lock_bh(&qos->qos_lock);

	itm = qmi_rmnet_get_flow_map(qos, mark, ip_type);
	if (unlikely(!itm))
		goto done;

	txq = itm->mq_idx;

done:
	spin_unlock_bh(&qos->qos_lock);
	return txq;
}
EXPORT_SYMBOL(qmi_rmnet_get_queue);

inline unsigned int qmi_rmnet_grant_per(unsigned int grant)
{
	return grant / qmi_rmnet_scale_factor;
}
EXPORT_SYMBOL(qmi_rmnet_grant_per);

void *qmi_rmnet_qos_init(struct net_device *real_dev, u8 mux_id)
{
	struct qos_info *qos;

	qos = kzalloc(sizeof(*qos), GFP_KERNEL);
	if (!qos)
		return NULL;

	qos->mux_id = mux_id;
	qos->real_dev = real_dev;
	qos->tran_num = 0;
	INIT_LIST_HEAD(&qos->flow_head);
	INIT_LIST_HEAD(&qos->bearer_head);
	spin_lock_init(&qos->qos_lock);

	return qos;
}
EXPORT_SYMBOL(qmi_rmnet_qos_init);

void qmi_rmnet_qos_exit_pre(void *qos)
{
	if (!qos)
		return;

	list_add(&((struct qos_info *)qos)->list, &qos_cleanup_list);
}
EXPORT_SYMBOL(qmi_rmnet_qos_exit_pre);

void qmi_rmnet_qos_exit_post(void)
{
	struct qos_info *qos, *tmp;

	synchronize_rcu();
	list_for_each_entry_safe(qos, tmp, &qos_cleanup_list, list) {
		list_del(&qos->list);
		qmi_rmnet_clean_flow_list(qos);
		kfree(qos);
	}
}
EXPORT_SYMBOL(qmi_rmnet_qos_exit_post);
#endif

#ifdef CONFIG_QCOM_QMI_POWER_COLLAPSE
static struct workqueue_struct  *rmnet_ps_wq;
static struct rmnet_powersave_work *rmnet_work;
static bool rmnet_work_quit;
static LIST_HEAD(ps_list);

struct rmnet_powersave_work {
	struct delayed_work work;
	struct alarm atimer;
	void *port;
	u64 old_rx_pkts;
	u64 old_tx_pkts;
};

void qmi_rmnet_ps_on_notify(void *port)
{
	struct qmi_rmnet_ps_ind *tmp;

	list_for_each_entry_rcu(tmp, &ps_list, list)
		tmp->ps_on_handler(port);
}
EXPORT_SYMBOL(qmi_rmnet_ps_on_notify);

void qmi_rmnet_ps_off_notify(void *port)
{
	struct qmi_rmnet_ps_ind *tmp;

	list_for_each_entry_rcu(tmp, &ps_list, list)
		tmp->ps_off_handler(port);

}
EXPORT_SYMBOL(qmi_rmnet_ps_off_notify);

int qmi_rmnet_ps_ind_register(void *port,
			      struct qmi_rmnet_ps_ind *ps_ind)
{

	if (!port || !ps_ind || !ps_ind->ps_on_handler ||
	    !ps_ind->ps_off_handler)
		return -EINVAL;

	list_add_rcu(&ps_ind->list, &ps_list);

	return 0;
}
EXPORT_SYMBOL(qmi_rmnet_ps_ind_register);

int qmi_rmnet_ps_ind_deregister(void *port,
				struct qmi_rmnet_ps_ind *ps_ind)
{
	struct qmi_rmnet_ps_ind *tmp;

	if (!port || !ps_ind)
		return -EINVAL;

	list_for_each_entry_rcu(tmp, &ps_list, list) {
		if (tmp == ps_ind) {
			list_del_rcu(&ps_ind->list);
			goto done;
		}
	}
done:
	return 0;
}
EXPORT_SYMBOL(qmi_rmnet_ps_ind_deregister);

int qmi_rmnet_set_powersave_mode(void *port, uint8_t enable)
{
	int rc = -EINVAL;
	struct qmi_info *qmi = (struct qmi_info *)rmnet_get_qmi_pt(port);

	if (!qmi || !qmi->wda_client)
		return rc;

	rc = wda_set_powersave_mode(qmi->wda_client, enable);
	if (rc < 0) {
		pr_err("%s() failed set powersave mode[%u], err=%d\n",
			__func__, enable, rc);
		return rc;
	}

	return 0;
}
EXPORT_SYMBOL(qmi_rmnet_set_powersave_mode);

static void qmi_rmnet_work_restart(void *port)
{
	rcu_read_lock();
	if (!rmnet_work_quit)
		queue_delayed_work(rmnet_ps_wq, &rmnet_work->work, NO_DELAY);
	rcu_read_unlock();
}

static enum alarmtimer_restart qmi_rmnet_work_alarm(struct alarm *atimer,
						    ktime_t now)
{
	struct rmnet_powersave_work *real_work;

	real_work = container_of(atimer, struct rmnet_powersave_work, atimer);
	qmi_rmnet_work_restart(real_work->port);
	return ALARMTIMER_NORESTART;
}

static void qmi_rmnet_check_stats(struct work_struct *work)
{
	struct rmnet_powersave_work *real_work;
	struct qmi_info *qmi;
	u64 rxd, txd;
	u64 rx, tx;
	bool dl_msg_active;
	bool use_alarm_timer = true;

	real_work = container_of(to_delayed_work(work),
				 struct rmnet_powersave_work, work);

	if (unlikely(!real_work || !real_work->port))
		return;

	qmi = (struct qmi_info *)rmnet_get_qmi_pt(real_work->port);
	if (unlikely(!qmi))
		return;

	if (qmi->ps_enabled) {

		/* Ready to accept grant */
		qmi->ps_ignore_grant = false;

		/* Register to get QMI DFC and DL marker */
		if (qmi_rmnet_set_powersave_mode(real_work->port, 0) < 0)
			goto end;

		qmi->ps_enabled = false;

		/* Do a query when coming out of powersave */
		qmi_rmnet_query_flows(qmi);

		if (rmnet_get_powersave_notif(real_work->port))
			qmi_rmnet_ps_off_notify(real_work->port);

		goto end;
	}

	rmnet_get_packets(real_work->port, &rx, &tx);
	rxd = rx - real_work->old_rx_pkts;
	txd = tx - real_work->old_tx_pkts;
	real_work->old_rx_pkts = rx;
	real_work->old_tx_pkts = tx;

	dl_msg_active = qmi->dl_msg_active;
	qmi->dl_msg_active = false;

	if (!rxd && !txd) {
		/* If no DL msg received and there is a flow disabled,
		 * (likely in RLF), no need to enter powersave
		 */
		if (!dl_msg_active &&
		    !rmnet_all_flows_enabled(real_work->port)) {
			use_alarm_timer = false;
			goto end;
		}

		/* Deregister to suppress QMI DFC and DL marker */
		if (qmi_rmnet_set_powersave_mode(real_work->port, 1) < 0)
			goto end;

		qmi->ps_enabled = true;

		/* Ignore grant after going into powersave */
		qmi->ps_ignore_grant = true;

		/* Clear the bit before enabling flow so pending packets
		 * can trigger the work again
		 */
		clear_bit(PS_WORK_ACTIVE_BIT, &qmi->ps_work_active);
		rmnet_enable_all_flows(real_work->port);

		if (rmnet_get_powersave_notif(real_work->port))
			qmi_rmnet_ps_on_notify(real_work->port);

		return;
	}
end:
	rcu_read_lock();
	if (!rmnet_work_quit) {
		if (use_alarm_timer)
			alarm_start_relative(&real_work->atimer,
					     PS_INTERVAL_KT);
		else
			queue_delayed_work(rmnet_ps_wq, &real_work->work,
					   PS_INTERVAL);
	}
	rcu_read_unlock();
}

static void qmi_rmnet_work_set_active(void *port, int status)
{
	struct qmi_info *qmi;

	qmi = (struct qmi_info *)rmnet_get_qmi_pt(port);
	if (unlikely(!qmi))
		return;

	if (status)
		set_bit(PS_WORK_ACTIVE_BIT, &qmi->ps_work_active);
	else
		clear_bit(PS_WORK_ACTIVE_BIT, &qmi->ps_work_active);
}

void qmi_rmnet_work_init(void *port)
{
	if (rmnet_ps_wq)
		return;

	rmnet_ps_wq = alloc_workqueue("rmnet_powersave_work",
					WQ_MEM_RECLAIM | WQ_CPU_INTENSIVE, 1);

	if (!rmnet_ps_wq)
		return;

	rmnet_work = kzalloc(sizeof(*rmnet_work), GFP_ATOMIC);
	if (!rmnet_work) {
		destroy_workqueue(rmnet_ps_wq);
		rmnet_ps_wq = NULL;
		return;
	}
	INIT_DEFERRABLE_WORK(&rmnet_work->work, qmi_rmnet_check_stats);
	alarm_init(&rmnet_work->atimer, ALARM_BOOTTIME, qmi_rmnet_work_alarm);
	rmnet_work->port = port;
	rmnet_get_packets(rmnet_work->port, &rmnet_work->old_rx_pkts,
			  &rmnet_work->old_tx_pkts);

	rmnet_work_quit = false;
	qmi_rmnet_work_set_active(rmnet_work->port, 1);
	queue_delayed_work(rmnet_ps_wq, &rmnet_work->work, PS_INTERVAL);
}
EXPORT_SYMBOL(qmi_rmnet_work_init);

void qmi_rmnet_work_maybe_restart(void *port)
{
	struct qmi_info *qmi;

	qmi = (struct qmi_info *)rmnet_get_qmi_pt(port);
	if (unlikely(!qmi))
		return;

	if (!test_and_set_bit(PS_WORK_ACTIVE_BIT, &qmi->ps_work_active))
		qmi_rmnet_work_restart(port);
}
EXPORT_SYMBOL(qmi_rmnet_work_maybe_restart);

void qmi_rmnet_work_exit(void *port)
{
	if (!rmnet_ps_wq || !rmnet_work)
		return;

	rmnet_work_quit = true;
	synchronize_rcu();

	alarm_cancel(&rmnet_work->atimer);
	cancel_delayed_work_sync(&rmnet_work->work);
	destroy_workqueue(rmnet_ps_wq);
	qmi_rmnet_work_set_active(port, 0);
	rmnet_ps_wq = NULL;
	kfree(rmnet_work);
	rmnet_work = NULL;
}
EXPORT_SYMBOL(qmi_rmnet_work_exit);

void qmi_rmnet_set_dl_msg_active(void *port)
{
	struct qmi_info *qmi;

	qmi = (struct qmi_info *)rmnet_get_qmi_pt(port);
	if (unlikely(!qmi))
		return;

	qmi->dl_msg_active = true;
}
EXPORT_SYMBOL(qmi_rmnet_set_dl_msg_active);

void qmi_rmnet_flush_ps_wq(void)
{
	if (rmnet_ps_wq)
		flush_workqueue(rmnet_ps_wq);
}

bool qmi_rmnet_ignore_grant(void *port)
{
	struct qmi_info *qmi;

	qmi = (struct qmi_info *)rmnet_get_qmi_pt(port);
	if (unlikely(!qmi))
		return false;

	return qmi->ps_ignore_grant;
}
EXPORT_SYMBOL(qmi_rmnet_ignore_grant);

#endif<|MERGE_RESOLUTION|>--- conflicted
+++ resolved
@@ -1,9 +1,5 @@
 /*
-<<<<<<< HEAD
- * Copyright (c) 2018-2019, The Linux Foundation. All rights reserved.
-=======
  * Copyright (c) 2018-2020, The Linux Foundation. All rights reserved.
->>>>>>> 15457316
  *
  * This program is free software; you can redistribute it and/or modify
  * it under the terms of the GNU General Public License version 2 and
@@ -352,146 +348,6 @@
 	return 0;
 }
 
-static void qmi_rmnet_reset_txq(struct net_device *dev, unsigned int txq)
-{
-	struct Qdisc *qdisc;
-
-	if (unlikely(txq >= dev->num_tx_queues))
-		return;
-
-	qdisc = rtnl_dereference(netdev_get_tx_queue(dev, txq)->qdisc);
-	if (qdisc) {
-		spin_lock_bh(qdisc_lock(qdisc));
-		qdisc_reset(qdisc);
-		spin_unlock_bh(qdisc_lock(qdisc));
-	}
-}
-
-static struct rmnet_bearer_map *__qmi_rmnet_bearer_get(
-				struct qos_info *qos_info, u8 bearer_id)
-{
-	struct rmnet_bearer_map *bearer;
-
-	bearer = qmi_rmnet_get_bearer_map(qos_info, bearer_id);
-	if (bearer) {
-		bearer->flow_ref++;
-	} else {
-		bearer = kzalloc(sizeof(*bearer), GFP_ATOMIC);
-		if (!bearer)
-			return NULL;
-
-		bearer->bearer_id = bearer_id;
-		bearer->flow_ref = 1;
-		bearer->grant_size = DEFAULT_GRANT;
-		bearer->grant_thresh = qmi_rmnet_grant_per(bearer->grant_size);
-		bearer->mq_idx = INVALID_MQ;
-		bearer->ack_mq_idx = INVALID_MQ;
-		list_add(&bearer->list, &qos_info->bearer_head);
-	}
-
-	return bearer;
-}
-
-static void __qmi_rmnet_bearer_put(struct net_device *dev,
-				   struct qos_info *qos_info,
-				   struct rmnet_bearer_map *bearer,
-				   bool reset)
-{
-	struct mq_map *mq;
-	int i, j;
-
-	if (bearer && --bearer->flow_ref == 0) {
-		for (i = 0; i < MAX_MQ_NUM; i++) {
-			mq = &qos_info->mq[i];
-			if (mq->bearer != bearer)
-				continue;
-
-			mq->bearer = NULL;
-			if (reset) {
-				qmi_rmnet_reset_txq(dev, i);
-				qmi_rmnet_flow_control(dev, i, 1);
-				trace_dfc_qmi_tc(dev->name,
-					bearer->bearer_id, 0, 0, i, 1);
-
-				if (dfc_mode == DFC_MODE_SA) {
-					j = i + ACK_MQ_OFFSET;
-					qmi_rmnet_reset_txq(dev, j);
-					qmi_rmnet_flow_control(dev, j, 1);
-					trace_dfc_qmi_tc(dev->name,
-						bearer->bearer_id, 0, 0, j, 1);
-				}
-			}
-		}
-
-		/* Remove from bearer map */
-		list_del(&bearer->list);
-		kfree(bearer);
-	}
-}
-
-static void __qmi_rmnet_update_mq(struct net_device *dev,
-				  struct qos_info *qos_info,
-				  struct rmnet_bearer_map *bearer,
-				  struct rmnet_flow_map *itm)
-{
-	struct mq_map *mq;
-
-	/* In SA mode default mq is not associated with any bearer */
-	if (dfc_mode == DFC_MODE_SA && itm->mq_idx == DEFAULT_MQ_NUM)
-		return;
-
-	mq = &qos_info->mq[itm->mq_idx];
-	if (!mq->bearer) {
-		mq->bearer = bearer;
-
-		if (dfc_mode == DFC_MODE_SA) {
-			bearer->mq_idx = itm->mq_idx;
-			bearer->ack_mq_idx = itm->mq_idx + ACK_MQ_OFFSET;
-		} else {
-			if (IS_ANCILLARY(itm->ip_type))
-				bearer->ack_mq_idx = itm->mq_idx;
-			else
-				bearer->mq_idx = itm->mq_idx;
-		}
-
-		qmi_rmnet_flow_control(dev, itm->mq_idx,
-				       bearer->grant_size > 0 ? 1 : 0);
-		trace_dfc_qmi_tc(dev->name, itm->bearer_id,
-				 bearer->grant_size, 0, itm->mq_idx,
-				 bearer->grant_size > 0 ? 1 : 0);
-
-		if (dfc_mode == DFC_MODE_SA) {
-			qmi_rmnet_flow_control(dev, bearer->ack_mq_idx,
-					bearer->grant_size > 0 ? 1 : 0);
-			trace_dfc_qmi_tc(dev->name, itm->bearer_id,
-					bearer->grant_size, 0,
-					bearer->ack_mq_idx,
-					bearer->grant_size > 0 ? 1 : 0);
-		}
-	}
-}
-
-static int __qmi_rmnet_rebind_flow(struct net_device *dev,
-				   struct qos_info *qos_info,
-				   struct rmnet_flow_map *itm,
-				   struct rmnet_flow_map *new_map)
-{
-	struct rmnet_bearer_map *bearer;
-
-	__qmi_rmnet_bearer_put(dev, qos_info, itm->bearer, false);
-
-	bearer = __qmi_rmnet_bearer_get(qos_info, new_map->bearer_id);
-	if (!bearer)
-		return -ENOMEM;
-
-	qmi_rmnet_update_flow_map(itm, new_map);
-	itm->bearer = bearer;
-
-	__qmi_rmnet_update_mq(dev, qos_info, bearer, itm);
-
-	return 0;
-}
-
 static int qmi_rmnet_add_flow(struct net_device *dev, struct tcmsg *tcm,
 			      struct qmi_info *qmi)
 {
@@ -615,12 +471,8 @@
 	int i;
 
 	for (i = 0; i < MAX_CLIENT_NUM; i++) {
-<<<<<<< HEAD
-		if (qmi->dfc_clients[i] && !dfc_qmap)
-=======
 		if (qmi->dfc_clients[i] && !dfc_qmap &&
 		    !qmi->dfc_client_exiting[i])
->>>>>>> 15457316
 			dfc_qmi_query_flow(qmi->dfc_clients[i]);
 	}
 }
@@ -645,14 +497,9 @@
 
 module_param_cb(qmi_rmnet_scale_factor, &qmi_rmnet_scale_ops,
 		&qmi_rmnet_scale_factor, 0664);
-<<<<<<< HEAD
-#else
-static inline void qmi_rmnet_clean_flow_list(struct qos_info *qos)
-=======
 
 struct rmnet_bearer_map *qmi_rmnet_get_bearer_noref(struct qos_info *qos_info,
 						    u8 bearer_id)
->>>>>>> 15457316
 {
 	struct rmnet_bearer_map *bearer;
 
@@ -664,6 +511,9 @@
 }
 
 #else
+static inline void qmi_rmnet_clean_flow_list(struct qos_info *qos)
+{
+}
 static inline void
 qmi_rmnet_update_flow_map(struct rmnet_flow_map *itm,
 			  struct rmnet_flow_map *new_map)
@@ -722,10 +572,7 @@
 			err = dfc_qmap_client_init(port, idx, &svc, qmi);
 		else
 			err = dfc_qmi_client_init(port, idx, &svc, qmi);
-<<<<<<< HEAD
-=======
 		qmi->dfc_client_exiting[idx] = false;
->>>>>>> 15457316
 	}
 
 	if ((tcm->tcm_ifindex & FLAG_POWERSAVE_MASK) &&
@@ -786,10 +633,7 @@
 		qmi->wda_client = NULL;
 		qmi->wda_pending = NULL;
 	} else {
-<<<<<<< HEAD
-=======
 		qmi->dfc_client_exiting[idx] = true;
->>>>>>> 15457316
 		qmi_rmnet_flush_ps_wq();
 	}
 
@@ -904,10 +748,7 @@
 		bearer->grant_thresh = qmi_rmnet_grant_per(DEFAULT_GRANT);
 		bearer->seq = 0;
 		bearer->ack_req = 0;
-<<<<<<< HEAD
-=======
 		bearer->bytes_in_flight = 0;
->>>>>>> 15457316
 		bearer->tcp_bidir = false;
 		bearer->rat_switch = false;
 
