--- conflicted
+++ resolved
@@ -3544,6 +3544,7 @@
 		kobject_put(icnss_kobject);
 }
 
+#ifdef CONFIG_DEBUG_FS
 static void icnss_unregister_power_supply_notifier(struct icnss_priv *priv)
 {
 	if (priv->batt_psy)
@@ -3555,6 +3556,7 @@
 		power_supply_unreg_notifier(&priv->psf_nb);
 	}
 }
+#endif
 static int icnss_get_vbatt_info(struct icnss_priv *priv)
 {
 	struct adc_tm_chip *adc_tm_dev = NULL;
@@ -3895,12 +3897,9 @@
 
 	device_init_wakeup(&penv->pdev->dev, false);
 
-<<<<<<< HEAD
 #ifdef CONFIG_DEBUG_FS
-=======
 	icnss_unregister_power_supply_notifier(penv);
 
->>>>>>> 96aaa2a2
 	icnss_debugfs_destroy(penv);
 #endif
 
