// SPDX-License-Identifier: GPL-2.0-only
/*
 * Copyright (c) 2012-2019, The Linux Foundation. All rights reserved.
 */

#include <linux/module.h>
#include <linux/kernel.h>
#include <linux/io.h>
#include <linux/delay.h>
#include <linux/slab.h>
#include <linux/jiffies.h>
#include <linux/kthread.h>
#include <linux/mutex.h>
#include <linux/sched.h>
#include <linux/interrupt.h>
#include <linux/irq.h>
#include <linux/percpu.h>
#include <linux/of.h>
#include <linux/cpu.h>
#include <linux/cpu_pm.h>
#include <linux/platform_device.h>
#include <linux/wait.h>
#include <soc/qcom/scm.h>
#include <soc/qcom/memory_dump.h>
#include <soc/qcom/minidump.h>
#include <soc/qcom/watchdog.h>
#include <linux/dma-mapping.h>
#include <linux/sched/clock.h>
#include <linux/cpumask.h>
#include <uapi/linux/sched/types.h>

#define MODULE_NAME "msm_watchdog"
#define WDT0_ACCSCSSNBARK_INT 0
#define TCSR_WDT_CFG	0x30
#define WDT0_RST	0x04
#define WDT0_EN		0x08
#define WDT0_STS	0x0C
#define WDT0_BARK_TIME	0x10
#define WDT0_BITE_TIME	0x14

#define WDOG_ABSENT	0

#define EN		0
#define UNMASKED_INT_EN 1

#define MASK_SIZE		32
#define SCM_SET_REGSAVE_CMD	0x2
#define SCM_SVC_SEC_WDOG_DIS	0x7
#define MAX_CPU_CTX_SIZE	2048

#define WDOG_BITE_OFFSET_IN_SECONDS 3
#define WDOG_CONSOLE_OFFSET_IN_SECONDS 17

static struct msm_watchdog_data *wdog_data;

static int cpu_idle_pc_state[NR_CPUS];

/*
 * user_pet_enable:
 *	Require userspace to write to a sysfs file every pet_time milliseconds.
 *	Disabled by default on boot.
 */
struct msm_watchdog_data {
	unsigned int __iomem phys_base;
	size_t size;
	void __iomem *base;
	void __iomem *wdog_absent_base;
	struct device *dev;
	unsigned int pet_time;
	unsigned int bark_time;
	unsigned int bark_irq;
	unsigned int bite_irq;
	bool do_ipi_ping;
	bool wakeup_irq_enable;
	unsigned long long last_pet;
	unsigned int min_slack_ticks;
	unsigned long long min_slack_ns;
	void *scm_regsave;
	cpumask_t alive_mask;
	struct mutex disable_lock;
	bool irq_ppi;
	struct msm_watchdog_data __percpu **wdog_cpu_dd;
	struct notifier_block panic_blk;

	bool enabled;
	bool user_pet_enabled;

	struct task_struct *watchdog_task;
	struct timer_list pet_timer;
	struct timer_list pet_observer;
	wait_queue_head_t pet_complete;

	bool timer_expired;
	bool user_pet_complete;
	unsigned long long timer_fired;
	unsigned long long thread_start;
	unsigned long long ping_start[NR_CPUS];
	unsigned long long ping_end[NR_CPUS];
};

/*
 * On the kernel command line specify
 * watchdog_v2.enable=1 to enable the watchdog
 * By default watchdog is turned on
 */
static int enable = 1;
module_param(enable, int, 0000);

/*
 * On the kernel command line specify
 * watchdog_v2.WDT_HZ=<clock val in HZ> to set Watchdog
 * ticks. By default it is set to 32765.
 */
static long WDT_HZ = 32765;
module_param(WDT_HZ, long, 0000);

/*
 * Watchdog ipi optimization:
 * Does not ping cores in low power mode at pet time to save power.
 * This feature is enabled by default.
 *
 * On the kernel command line specify
 * watchdog_v2.ipi_en=1 to disable this optimization.
 * Or, can be turned off, by enabling CONFIG_QCOM_WDOG_IPI_ENABLE.
 */
#ifdef CONFIG_QCOM_WDOG_IPI_ENABLE
#define IPI_CORES_IN_LPM 1
#else
#define IPI_CORES_IN_LPM 0
#endif

static int ipi_en = IPI_CORES_IN_LPM;
module_param(ipi_en, int, 0444);

static void dump_cpu_alive_mask(struct msm_watchdog_data *wdog_dd)
{
	static char alive_mask_buf[MASK_SIZE];

	scnprintf(alive_mask_buf, MASK_SIZE, "%*pb1", cpumask_pr_args(
				&wdog_dd->alive_mask));
	dev_info(wdog_dd->dev, "cpu alive mask from last pet %s\n",
				alive_mask_buf);
}

static int msm_watchdog_suspend(struct device *dev)
{
	struct msm_watchdog_data *wdog_dd =
			(struct msm_watchdog_data *)dev_get_drvdata(dev);
	if (!enable)
		return 0;
	__raw_writel(1, wdog_dd->base + WDT0_RST);
	if (wdog_dd->wakeup_irq_enable) {
		/* Make sure register write is complete before proceeding */
		mb();
		wdog_dd->last_pet = sched_clock();
		return 0;
	}
	__raw_writel(0, wdog_dd->base + WDT0_EN);
	/* Make sure watchdog is suspended before setting enable */
	mb();
	wdog_dd->enabled = false;
	wdog_dd->last_pet = sched_clock();
	return 0;
}

static int msm_watchdog_resume(struct device *dev)
{
	struct msm_watchdog_data *wdog_dd =
			(struct msm_watchdog_data *)dev_get_drvdata(dev);
	if (!enable)
		return 0;
	if (wdog_dd->wakeup_irq_enable) {
		__raw_writel(1, wdog_dd->base + WDT0_RST);
		/* Make sure register write is complete before proceeding */
		mb();
		wdog_dd->last_pet = sched_clock();
		return 0;
	}
	__raw_writel(1, wdog_dd->base + WDT0_EN);
	__raw_writel(1, wdog_dd->base + WDT0_RST);
	/* Make sure watchdog is reset before setting enable */
	mb();
	wdog_dd->enabled = true;
	wdog_dd->last_pet = sched_clock();
	return 0;
}

static int panic_wdog_handler(struct notifier_block *this,
			      unsigned long event, void *ptr)
{
	struct msm_watchdog_data *wdog_dd = container_of(this,
				struct msm_watchdog_data, panic_blk);
	if (panic_timeout == 0) {
		__raw_writel(0, wdog_dd->base + WDT0_EN);
		/* Make sure watchdog is enabled before notifying the caller */
		mb();
	} else {
		__raw_writel(WDT_HZ * (panic_timeout + 10),
				wdog_dd->base + WDT0_BARK_TIME);
		__raw_writel(WDT_HZ * (panic_timeout + 10),
				wdog_dd->base + WDT0_BITE_TIME);
		__raw_writel(1, wdog_dd->base + WDT0_RST);
	}
	return NOTIFY_DONE;
}

static void wdog_disable(struct msm_watchdog_data *wdog_dd)
{
	__raw_writel(0, wdog_dd->base + WDT0_EN);
	/* Make sure watchdog is disabled before proceeding */
	mb();
	if (wdog_dd->irq_ppi) {
		disable_percpu_irq(wdog_dd->bark_irq);
		free_percpu_irq(wdog_dd->bark_irq, wdog_dd->wdog_cpu_dd);
	} else
		devm_free_irq(wdog_dd->dev, wdog_dd->bark_irq, wdog_dd);
	enable = 0;
	/*Ensure all cpus see update to enable*/
	smp_mb();
	atomic_notifier_chain_unregister(&panic_notifier_list,
						&wdog_dd->panic_blk);
	del_timer_sync(&wdog_dd->pet_observer);
	del_timer_sync(&wdog_dd->pet_timer);
	/* may be suspended after the first write above */
	__raw_writel(0, wdog_dd->base + WDT0_EN);
	/* Make sure watchdog is disabled before setting enable */
	mb();
	wdog_dd->enabled = false;
	pr_info("MSM Apps Watchdog deactivated.\n");
}

static ssize_t wdog_disable_get(struct device *dev,
				struct device_attribute *attr, char *buf)
{
	int ret;
	struct msm_watchdog_data *wdog_dd = dev_get_drvdata(dev);

	mutex_lock(&wdog_dd->disable_lock);
	ret = snprintf(buf, PAGE_SIZE, "%d\n", enable == 0 ? 1 : 0);
	mutex_unlock(&wdog_dd->disable_lock);
	return ret;
}

static ssize_t wdog_disable_set(struct device *dev,
				struct device_attribute *attr,
				const char *buf, size_t count)
{
	int ret;
	u8 disable;
	struct msm_watchdog_data *wdog_dd = dev_get_drvdata(dev);
	struct scm_desc desc = {0};

	ret = kstrtou8(buf, 10, &disable);
	if (ret) {
		dev_err(wdog_dd->dev, "invalid user input\n");
		return ret;
	}
	if (disable == 1) {
		mutex_lock(&wdog_dd->disable_lock);
		if (enable == 0) {
			pr_info("MSM Apps Watchdog already disabled\n");
			mutex_unlock(&wdog_dd->disable_lock);
			return count;
		}
		disable = 1;

		desc.args[0] = 1;
		desc.arginfo = SCM_ARGS(1);
		ret = scm_call2(SCM_SIP_FNID(SCM_SVC_BOOT,
						SCM_SVC_SEC_WDOG_DIS), &desc);
		if (ret) {
			dev_err(wdog_dd->dev,
					"Failed to deactivate secure wdog\n");
			mutex_unlock(&wdog_dd->disable_lock);
			return -EIO;
		}
		wdog_disable(wdog_dd);
		mutex_unlock(&wdog_dd->disable_lock);
	} else {
		pr_err("invalid operation, only disable = 1 supported\n");
		return -EINVAL;
	}
	return count;
}

static DEVICE_ATTR(disable, 0600, wdog_disable_get, wdog_disable_set);

/*
 * Userspace Watchdog Support:
 * Write 1 to the "user_pet_enabled" file to enable hw support for a
 * userspace watchdog.
 * Userspace is required to pet the watchdog by continuing to write 1
 * to this file in the expected interval.
 * Userspace may disable this requirement by writing 0 to this same
 * file.
 */
static void __wdog_user_pet(struct msm_watchdog_data *wdog_dd)
{
	wdog_dd->user_pet_complete = true;
	wake_up(&wdog_dd->pet_complete);
}

static ssize_t wdog_user_pet_enabled_get(struct device *dev,
				struct device_attribute *attr, char *buf)
{
	int ret;
	struct msm_watchdog_data *wdog_dd = dev_get_drvdata(dev);

	ret = snprintf(buf, PAGE_SIZE, "%d\n",
			wdog_dd->user_pet_enabled);
	return ret;
}

static ssize_t wdog_user_pet_enabled_set(struct device *dev,
				struct device_attribute *attr,
				const char *buf, size_t count)
{
	int ret;
	struct msm_watchdog_data *wdog_dd = dev_get_drvdata(dev);

	ret = strtobool(buf, &wdog_dd->user_pet_enabled);
	if (ret) {
		dev_err(wdog_dd->dev, "invalid user input\n");
		return ret;
	}

	__wdog_user_pet(wdog_dd);

	return count;
}

static DEVICE_ATTR(user_pet_enabled, 0600, wdog_user_pet_enabled_get,
						wdog_user_pet_enabled_set);

static ssize_t wdog_pet_time_get(struct device *dev,
				struct device_attribute *attr, char *buf)
{
	int ret;
	struct msm_watchdog_data *wdog_dd = dev_get_drvdata(dev);

	ret = snprintf(buf, PAGE_SIZE, "%d\n", wdog_dd->pet_time);
	return ret;
}

static DEVICE_ATTR(pet_time, 0400, wdog_pet_time_get, NULL);

static int get_wdog_sts(struct msm_watchdog_data *wdog_dd)
{
	int i, count, prev_count = 0;

	for (i = 0; i < 2; i++) {
		count = (__raw_readl(wdog_dd->base + WDT0_STS) >> 1) & 0xFFFFF;
		if (count != prev_count) {
			prev_count = count;
			i = 0;
		}
	}

	return count;
}

static void pet_watchdog(struct msm_watchdog_data *wdog_dd)
{
	int slack, count;
	unsigned long long time_ns;
	unsigned long long slack_ns;
	unsigned long long bark_time_ns = wdog_dd->bark_time * 1000000ULL;

	count = get_wdog_sts(wdog_dd);
	slack = ((wdog_dd->bark_time * WDT_HZ) / 1000) - count;
	if (slack < wdog_dd->min_slack_ticks)
		wdog_dd->min_slack_ticks = slack;
	__raw_writel(1, wdog_dd->base + WDT0_RST);
	time_ns = sched_clock();
	slack_ns = (wdog_dd->last_pet + bark_time_ns) - time_ns;
	if (slack_ns < wdog_dd->min_slack_ns)
		wdog_dd->min_slack_ns = slack_ns;
	wdog_dd->last_pet = time_ns;
}

static void keep_alive_response(void *info)
{
	int cpu = smp_processor_id();
	struct msm_watchdog_data *wdog_dd = (struct msm_watchdog_data *)info;

	cpumask_set_cpu(cpu, &wdog_dd->alive_mask);
	wdog_dd->ping_end[cpu] = sched_clock();
	/* Make sure alive mask is cleared and set in order */
	smp_mb();
}

/*
 * If this function does not return, it implies one of the
 * other cpu's is not responsive.
 */
static void ping_other_cpus(struct msm_watchdog_data *wdog_dd)
{
	int cpu;

	cpumask_clear(&wdog_dd->alive_mask);
	/* Make sure alive mask is cleared and set in order */
	smp_mb();
	for_each_cpu(cpu, cpu_online_mask) {
		if (!cpu_idle_pc_state[cpu] && !cpu_isolated(cpu)) {
			wdog_dd->ping_start[cpu] = sched_clock();
			smp_call_function_single(cpu, keep_alive_response,
						 wdog_dd, 1);
		}
	}
}

/* Set pet observer to expire 1 second before watchdog bite */
#define PET_OBSERVER_OFFSET_SECS (WDOG_BITE_OFFSET_IN_SECONDS - 1)

static void print_wdog_data(struct msm_watchdog_data *wdog_dd);

static void pet_observer_fn(struct timer_list *t)
{
	struct msm_watchdog_data *wdog_dd =
		from_timer(wdog_dd, t, pet_observer);
	int wdog_counter = get_wdog_sts(wdog_dd) / WDT_HZ;
	int observer_threshold = ((wdog_dd->bark_time / 1000) +
				PET_OBSERVER_OFFSET_SECS);

	if (wdog_counter < observer_threshold)
		mod_timer(&wdog_dd->pet_observer, jiffies + msecs_to_jiffies(
				(observer_threshold - wdog_counter) * 1000));
	else {
		pr_warn("MSM watchdog blocked for %d seconds\n", wdog_counter);
		pr_warn("Print watchdog data:\n");
		print_wdog_data(wdog_dd);
		pr_warn("Watchdog will bite in 1 second.\n");
	}
}

static void pet_task_wakeup(struct timer_list *t)
{
	struct msm_watchdog_data *wdog_dd =
		from_timer(wdog_dd, t, pet_timer);
	wdog_dd->timer_expired = true;
	wdog_dd->timer_fired = sched_clock();
	wake_up(&wdog_dd->pet_complete);
}

static __ref int watchdog_kthread(void *arg)
{
	struct msm_watchdog_data *wdog_dd =
		(struct msm_watchdog_data *)arg;
	unsigned long delay_time = 0;
	struct sched_param param = {.sched_priority = MAX_RT_PRIO-1};
	int ret, cpu;

	sched_setscheduler(current, SCHED_FIFO, &param);
	while (!kthread_should_stop()) {
		do {
			ret = wait_event_interruptible(wdog_dd->pet_complete,
						wdog_dd->timer_expired);
		} while (ret != 0);

		wdog_dd->thread_start = sched_clock();
		for_each_cpu(cpu, cpu_present_mask)
			wdog_dd->ping_start[cpu] = wdog_dd->ping_end[cpu] = 0;

		if (wdog_dd->do_ipi_ping)
			ping_other_cpus(wdog_dd);

		do {
			ret = wait_event_interruptible(wdog_dd->pet_complete,
						wdog_dd->user_pet_complete);
		} while (ret != 0);

		wdog_dd->timer_expired = false;
		wdog_dd->user_pet_complete = !wdog_dd->user_pet_enabled;

		if (enable) {
			delay_time = msecs_to_jiffies(wdog_dd->pet_time);
			pet_watchdog(wdog_dd);
		}
		/* Check again before scheduling
		 * Could have been changed on other cpu
		 */
		mod_timer(&wdog_dd->pet_timer, jiffies + delay_time);
	}
	return 0;
}

static int wdog_cpu_pm_notify(struct notifier_block *self,
			      unsigned long action, void *v)
{
	int cpu;

	cpu = raw_smp_processor_id();

	switch (action) {
	case CPU_PM_ENTER:
		cpu_idle_pc_state[cpu] = 1;
		break;
	case CPU_PM_ENTER_FAILED:
	case CPU_PM_EXIT:
		cpu_idle_pc_state[cpu] = 0;
		break;
	}

	return NOTIFY_OK;
}

static struct notifier_block wdog_cpu_pm_nb = {
	.notifier_call = wdog_cpu_pm_notify,
};

static int msm_watchdog_remove(struct platform_device *pdev)
{
	struct msm_watchdog_data *wdog_dd =
			(struct msm_watchdog_data *)platform_get_drvdata(pdev);

	if (!ipi_en)
		cpu_pm_unregister_notifier(&wdog_cpu_pm_nb);

	mutex_lock(&wdog_dd->disable_lock);
	if (enable)
		wdog_disable(wdog_dd);

	mutex_unlock(&wdog_dd->disable_lock);
	device_remove_file(wdog_dd->dev, &dev_attr_disable);
	if (wdog_dd->irq_ppi)
		free_percpu(wdog_dd->wdog_cpu_dd);
	dev_info(wdog_dd->dev, "MSM Watchdog Exit - Deactivated\n");
	del_timer_sync(&wdog_dd->pet_observer);
	del_timer_sync(&wdog_dd->pet_timer);
	kthread_stop(wdog_dd->watchdog_task);
	kfree(wdog_dd);
	return 0;
}

void msm_trigger_wdog_bite(void)
{
	if (!wdog_data)
		return;
	pr_info("Causing a watchdog bite!");
	__raw_writel(1, wdog_data->base + WDT0_BITE_TIME);
	/* Mke sure bite time is written before we reset */
	mb();
	__raw_writel(1, wdog_data->base + WDT0_RST);
	/* Make sure we wait only after reset */
	mb();
	/* Delay to make sure bite occurs */
	mdelay(10000);
	pr_err("Wdog - STS: 0x%x, CTL: 0x%x, BARK TIME: 0x%x, BITE TIME: 0x%x",
		__raw_readl(wdog_data->base + WDT0_STS),
		__raw_readl(wdog_data->base + WDT0_EN),
		__raw_readl(wdog_data->base + WDT0_BARK_TIME),
		__raw_readl(wdog_data->base + WDT0_BITE_TIME));
	/*
	 * This function induces the non-secure bite and control
	 * should not return to the calling function. Non-secure
	 * bite interrupt is affined to all the cores and it may
	 * not be handled by the same cores which configured
	 * non-secure bite. So add forever loop here.
	 */
	while (1)
		udelay(1);
}

static void print_wdog_data(struct msm_watchdog_data *wdog_dd)
{
	unsigned long long last_pet;
	unsigned long nanosec_rem;
	struct task_struct *wdog_task;
	int cpu;
	struct cpumask *bark_affinity;

	last_pet = wdog_dd->last_pet;
	nanosec_rem = do_div(last_pet, 1000000000);
	dev_info(wdog_dd->dev, "Watchdog last pet at %lu.%06lu\n",
			(unsigned long) last_pet, nanosec_rem / 1000);
	if (wdog_dd->do_ipi_ping)
		dump_cpu_alive_mask(wdog_dd);

	/* Print pet, bark and bite expire times */
	dev_info(wdog_dd->dev, "Pet: %dms, Bark: %dms, Bite: %dms\n",
			wdog_dd->pet_time, wdog_dd->bark_time,
			wdog_dd->bark_time + WDOG_BITE_OFFSET_IN_SECONDS*1000);

	/* Check if pet task is running */
	wdog_task = wdog_dd->watchdog_task;
	if (wdog_task) {
		if (wdog_task->on_cpu) {
			dev_info(wdog_dd->dev, "Pet task is running on CPU%d\n",
					task_cpu(wdog_task));
			for_each_cpu(cpu, cpu_present_mask) {
				if (wdog_dd->ping_start[cpu] != 0 &&
						wdog_dd->ping_end[cpu] == 0) {
					dev_info(wdog_dd->dev, "CPU%d did not "
							"respond to IPI ping\n",
							cpu);
					break;
				}
			}
		} else if (wdog_task->state == TASK_RUNNING) {
			dev_info(wdog_dd->dev, "Pet task is waiting on CPU%d\n",
					task_cpu(wdog_task));
		} else if (wdog_dd->timer_expired) {
			dev_info(wdog_dd->dev,
				"Pet timer expired but pet task not queued\n");
		} else {
			dev_info(wdog_dd->dev,
				"Pet timer not expired, queued on CPU%d\n",
				wdog_dd->pet_timer.flags & TIMER_CPUMASK);
		}
	}

	/* Print current jiffies and pet timer expiring jiffies */
	dev_info(wdog_dd->dev, "Current jiffies:  %lu\n", jiffies);
	dev_info(wdog_dd->dev, "Pet timer expire: %lu\n",
			wdog_dd->pet_timer.expires);

	/* Print watchdog bark IRQ affinity mask */
	bark_affinity = irq_get_affinity_mask(wdog_dd->bark_irq);
	dev_info(wdog_dd->dev, "Watchdog bark IRQ %d CPU affinity: %*pbl\n",
			wdog_dd->bark_irq, cpumask_pr_args(bark_affinity));
}

static irqreturn_t wdog_bark_handler(int irq, void *dev_id)
{
	struct msm_watchdog_data *wdog_dd = (struct msm_watchdog_data *)dev_id;
	unsigned long nanosec_rem;
	unsigned long long t = sched_clock();

	nanosec_rem = do_div(t, 1000000000);
	dev_info(wdog_dd->dev, "Watchdog bark! Now = %lu.%06lu\n",
			(unsigned long) t, nanosec_rem / 1000);

	print_wdog_data(wdog_dd);

	msm_trigger_wdog_bite();
	return IRQ_HANDLED;
}

static irqreturn_t wdog_ppi_bark(int irq, void *dev_id)
{
	struct msm_watchdog_data *wdog_dd =
			*(struct msm_watchdog_data **)(dev_id);
	return wdog_bark_handler(irq, wdog_dd);
}

static int init_watchdog_sysfs(struct msm_watchdog_data *wdog_dd)
{
	int error = 0;

	error |= device_create_file(wdog_dd->dev, &dev_attr_disable);

	if (of_property_read_bool(wdog_dd->dev->of_node,
					"qcom,userspace-watchdog")) {
		error |= device_create_file(wdog_dd->dev, &dev_attr_pet_time);
		error |= device_create_file(wdog_dd->dev,
					    &dev_attr_user_pet_enabled);
	}

	if (error)
		dev_err(wdog_dd->dev, "cannot create sysfs attribute\n");

	return error;
}

static bool console_enabled;

static int __init setup_console_enabled(char *unused)
{
	console_enabled = true;

	return 1;
}
__setup("androidboot.console=", setup_console_enabled);

static void init_watchdog_data(struct msm_watchdog_data *wdog_dd)
{
	unsigned long delay_time;
	uint32_t val;
	u64 timeout;
	int ret;

	/*
	 * Disable the watchdog for cluster 1 so that cluster 0 watchdog will
	 * be mapped to the entire sub-system.
	 */
	if (wdog_dd->wdog_absent_base)
		__raw_writel(2, wdog_dd->wdog_absent_base + WDOG_ABSENT);

	if (wdog_dd->irq_ppi) {
		wdog_dd->wdog_cpu_dd = alloc_percpu(struct msm_watchdog_data *);
		if (!wdog_dd->wdog_cpu_dd) {
			dev_err(wdog_dd->dev, "fail to allocate cpu data\n");
			return;
		}
		*raw_cpu_ptr(wdog_dd->wdog_cpu_dd) = wdog_dd;
		ret = request_percpu_irq(wdog_dd->bark_irq, wdog_ppi_bark,
					"apps_wdog_bark",
					wdog_dd->wdog_cpu_dd);
		if (ret) {
			dev_err(wdog_dd->dev, "failed to request bark irq\n");
			free_percpu(wdog_dd->wdog_cpu_dd);
			return;
		}
	} else {
		ret = devm_request_irq(wdog_dd->dev, wdog_dd->bark_irq,
				wdog_bark_handler, IRQF_TRIGGER_RISING,
						"apps_wdog_bark", wdog_dd);
		if (ret) {
			dev_err(wdog_dd->dev, "failed to request bark irq\n");
			return;
		}
	}
	delay_time = msecs_to_jiffies(wdog_dd->pet_time);
	wdog_dd->min_slack_ticks = UINT_MAX;
	wdog_dd->min_slack_ns = ULLONG_MAX;
<<<<<<< HEAD
	configure_scandump(wdog_dd);
	configure_bark_dump(wdog_dd);
	if (console_enabled) {
		dev_info(wdog_dd->dev, "Console enabled, extend "
				"bark/bite times by %d seconds\n",
				WDOG_CONSOLE_OFFSET_IN_SECONDS);
		wdog_dd->bark_time += WDOG_CONSOLE_OFFSET_IN_SECONDS*1000;
	}
=======
>>>>>>> f416146b
	timeout = (wdog_dd->bark_time * WDT_HZ)/1000;
	__raw_writel(timeout, wdog_dd->base + WDT0_BARK_TIME);
	__raw_writel(timeout + WDOG_BITE_OFFSET_IN_SECONDS*WDT_HZ,
			wdog_dd->base + WDT0_BITE_TIME);

	wdog_dd->panic_blk.notifier_call = panic_wdog_handler;
	atomic_notifier_chain_register(&panic_notifier_list,
				       &wdog_dd->panic_blk);
	mutex_init(&wdog_dd->disable_lock);
	init_waitqueue_head(&wdog_dd->pet_complete);
	wdog_dd->timer_expired = false;
	wdog_dd->user_pet_complete = true;
	wdog_dd->user_pet_enabled = false;
	wake_up_process(wdog_dd->watchdog_task);
	timer_setup(&wdog_dd->pet_timer, pet_task_wakeup, 0);
	wdog_dd->pet_timer.expires = jiffies + delay_time;
	add_timer(&wdog_dd->pet_timer);

	val = BIT(EN);
	if (wdog_dd->wakeup_irq_enable)
		val |= BIT(UNMASKED_INT_EN);
	__raw_writel(val, wdog_dd->base + WDT0_EN);
	__raw_writel(1, wdog_dd->base + WDT0_RST);
	wdog_dd->last_pet = sched_clock();
	wdog_dd->enabled = true;

	init_watchdog_sysfs(wdog_dd);

	if (wdog_dd->irq_ppi)
		enable_percpu_irq(wdog_dd->bark_irq, 0);
	if (!ipi_en)
		cpu_pm_register_notifier(&wdog_cpu_pm_nb);
	dev_info(wdog_dd->dev, "MSM Watchdog Initialized\n");

	timer_setup(&wdog_dd->pet_observer, pet_observer_fn, 0);
	wdog_dd->pet_observer.expires = msecs_to_jiffies(wdog_dd->bark_time +
						PET_OBSERVER_OFFSET_SECS);
	add_timer(&wdog_dd->pet_observer);
}

static const struct of_device_id msm_wdog_match_table[] = {
	{ .compatible = "qcom,msm-watchdog" },
	{}
};

static void dump_pdata(struct msm_watchdog_data *pdata)
{
	dev_dbg(pdata->dev, "wdog bark_time %d", pdata->bark_time);
	dev_dbg(pdata->dev, "wdog pet_time %d", pdata->pet_time);
	dev_dbg(pdata->dev, "wdog perform ipi ping %d", pdata->do_ipi_ping);
	dev_dbg(pdata->dev, "wdog base address is 0x%lx\n", (unsigned long)
								pdata->base);
}

static int msm_wdog_dt_to_pdata(struct platform_device *pdev,
					struct msm_watchdog_data *pdata)
{
	struct device_node *node = pdev->dev.of_node;
	struct resource *res;
	int ret;

	res = platform_get_resource_byname(pdev, IORESOURCE_MEM, "wdt-base");
	if (!res)
		return -ENODEV;
	pdata->size = resource_size(res);
	pdata->phys_base = res->start;
	if (unlikely(!(devm_request_mem_region(&pdev->dev, pdata->phys_base,
					       pdata->size, "msm-watchdog")))) {

		dev_err(&pdev->dev, "%s cannot reserve watchdog region\n",
								__func__);
		return -ENXIO;
	}
	pdata->base  = devm_ioremap(&pdev->dev, pdata->phys_base,
							pdata->size);
	if (!pdata->base) {
		dev_err(&pdev->dev, "%s cannot map wdog register space\n",
				__func__);
		return -ENXIO;
	}

	res = platform_get_resource_byname(pdev, IORESOURCE_MEM,
					   "wdt-absent-base");
	if (res) {
		pdata->wdog_absent_base  = devm_ioremap(&pdev->dev, res->start,
							 resource_size(res));
		if (!pdata->wdog_absent_base) {
			dev_err(&pdev->dev,
				"cannot map wdog absent register space\n");
			return -ENXIO;
		}
	} else {
		dev_info(&pdev->dev, "wdog absent resource not present\n");
	}

	pdata->bark_irq = platform_get_irq(pdev, 0);
	pdata->bite_irq = platform_get_irq(pdev, 1);
	ret = of_property_read_u32(node, "qcom,bark-time", &pdata->bark_time);
	if (ret) {
		dev_err(&pdev->dev, "reading bark time failed\n");
		return -ENXIO;
	}
	ret = of_property_read_u32(node, "qcom,pet-time", &pdata->pet_time);
	if (ret) {
		dev_err(&pdev->dev, "reading pet time failed\n");
		return -ENXIO;
	}
	pdata->do_ipi_ping = of_property_read_bool(node, "qcom,ipi-ping");
	if (!pdata->bark_time) {
		dev_err(&pdev->dev, "%s watchdog bark time not setup\n",
								__func__);
		return -ENXIO;
	}
	if (!pdata->pet_time) {
		dev_err(&pdev->dev, "%s watchdog pet time not setup\n",
								__func__);
		return -ENXIO;
	}
	pdata->wakeup_irq_enable = of_property_read_bool(node,
							 "qcom,wakeup-enable");
	pdata->irq_ppi = irq_is_percpu(pdata->bark_irq);
	dump_pdata(pdata);
	return 0;
}

static int msm_watchdog_probe(struct platform_device *pdev)
{
	int ret;
	struct msm_watchdog_data *wdog_dd;
	struct md_region md_entry;

	if (!pdev->dev.of_node || !enable)
		return -ENODEV;
	wdog_dd = kzalloc(sizeof(struct msm_watchdog_data), GFP_KERNEL);
	if (!wdog_dd)
		return -EIO;
	ret = msm_wdog_dt_to_pdata(pdev, wdog_dd);
	if (ret)
		goto err;

	wdog_data = wdog_dd;
	wdog_dd->dev = &pdev->dev;
	platform_set_drvdata(pdev, wdog_dd);
	cpumask_clear(&wdog_dd->alive_mask);
	wdog_dd->watchdog_task = kthread_create(watchdog_kthread, wdog_dd,
			"msm_watchdog");
	if (IS_ERR(wdog_dd->watchdog_task)) {
		ret = PTR_ERR(wdog_dd->watchdog_task);
		goto err;
	}
	init_watchdog_data(wdog_dd);

	/* Add wdog info to minidump table */
	strlcpy(md_entry.name, "KWDOGDATA", sizeof(md_entry.name));
	md_entry.virt_addr = (uintptr_t)wdog_dd;
	md_entry.phys_addr = virt_to_phys(wdog_dd);
	md_entry.size = sizeof(*wdog_dd);
	if (msm_minidump_add_region(&md_entry))
		pr_info("Failed to add Watchdog data in Minidump\n");

	return 0;
err:
	kzfree(wdog_dd);
	return ret;
}

static const struct dev_pm_ops msm_watchdog_dev_pm_ops = {
	.suspend_noirq = msm_watchdog_suspend,
	.resume_noirq = msm_watchdog_resume,
};

static struct platform_driver msm_watchdog_driver = {
	.probe = msm_watchdog_probe,
	.remove = msm_watchdog_remove,
	.driver = {
		.name = MODULE_NAME,
		.owner = THIS_MODULE,
		.pm = &msm_watchdog_dev_pm_ops,
		.of_match_table = msm_wdog_match_table,
	},
};

static int init_watchdog(void)
{
	return platform_driver_register(&msm_watchdog_driver);
}

pure_initcall(init_watchdog);
MODULE_DESCRIPTION("MSM Watchdog Driver");
MODULE_LICENSE("GPL v2");<|MERGE_RESOLUTION|>--- conflicted
+++ resolved
@@ -713,17 +713,12 @@
 	delay_time = msecs_to_jiffies(wdog_dd->pet_time);
 	wdog_dd->min_slack_ticks = UINT_MAX;
 	wdog_dd->min_slack_ns = ULLONG_MAX;
-<<<<<<< HEAD
-	configure_scandump(wdog_dd);
-	configure_bark_dump(wdog_dd);
 	if (console_enabled) {
 		dev_info(wdog_dd->dev, "Console enabled, extend "
 				"bark/bite times by %d seconds\n",
 				WDOG_CONSOLE_OFFSET_IN_SECONDS);
 		wdog_dd->bark_time += WDOG_CONSOLE_OFFSET_IN_SECONDS*1000;
 	}
-=======
->>>>>>> f416146b
 	timeout = (wdog_dd->bark_time * WDT_HZ)/1000;
 	__raw_writel(timeout, wdog_dd->base + WDT0_BARK_TIME);
 	__raw_writel(timeout + WDOG_BITE_OFFSET_IN_SECONDS*WDT_HZ,
