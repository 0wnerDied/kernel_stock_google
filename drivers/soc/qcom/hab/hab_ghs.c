/* Copyright (c) 2018-2019, The Linux Foundation. All rights reserved.
 *
 * This program is free software; you can redistribute it and/or modify
 * it under the terms of the GNU General Public License version 2 and
 * only version 2 as published by the Free Software Foundation.
 *
 * This program is distributed in the hope that it will be useful,
 * but WITHOUT ANY WARRANTY; without even the implied warranty of
 * MERCHANTABILITY or FITNESS FOR A PARTICULAR PURPOSE.  See the
 * GNU General Public License for more details.
 *
 */

#include "hab.h"
#include "hab_ghs.h"

#define GIPC_VM_SET_CNT    22

/* same vmid assignment for all the vms. it should matches dt_gipc_path_name */
static int mmid_order[GIPC_VM_SET_CNT] = {
	MM_AUD_1,
	MM_AUD_2,
	MM_AUD_3,
	MM_AUD_4,
	MM_CAM_1,
	MM_CAM_2,
	MM_DISP_1,
	MM_DISP_2,
	MM_DISP_3,
	MM_DISP_4,
	MM_DISP_5,
	MM_GFX,
	MM_VID,
	MM_MISC,
	MM_QCPE_VM1,
	MM_VID_2, /* newly recycled */
	0,
	0,
	MM_CLK_VM1,
	MM_CLK_VM2,
	MM_FDE_1,
	MM_BUFFERQ_1,
};

struct ghs_vmm_plugin_info_s ghs_vmm_plugin_info = {
	dt_gipc_path_name,
	mmid_order,
	0,
	0,
};

int get_dt_name_idx(int vmid_base, int mmid,
				struct ghs_vmm_plugin_info_s *plugin_info)
{
	int idx = -1;
	int i;

	if (vmid_base < 0 || vmid_base > plugin_info->probe_cnt /
						GIPC_VM_SET_CNT) {
		pr_err("vmid %d overflow expected max %d\n", vmid_base,
				plugin_info->probe_cnt / GIPC_VM_SET_CNT);
		return idx;
	}

	for (i = 0; i < GIPC_VM_SET_CNT; i++) {
		if (mmid == plugin_info->mmid_dt_mapping[i]) {
			idx = vmid_base * GIPC_VM_SET_CNT + i;
			if (idx > plugin_info->probe_cnt) {
				pr_err("dt name idx %d overflow max %d\n",
						idx, plugin_info->probe_cnt);
				idx = -1;
			}
			break;
		}
	}
	return idx;
}

/* static struct physical_channel *habhyp_commdev_alloc(int id) */
int habhyp_commdev_alloc(void **commdev, int is_be, char *name, int vmid_remote,
		struct hab_device *mmid_device)
{
	struct ghs_vdev *dev = NULL;
	struct ghs_vdev_os *dev_os = NULL;
	struct physical_channel *pchan = NULL;
	struct physical_channel **ppchan = (struct physical_channel **)commdev;
	int ret = 0;

	if (ghs_vmm_plugin_info.curr > ghs_vmm_plugin_info.probe_cnt) {
		pr_err("too many commdev alloc %d, supported is %d\n",
			ghs_vmm_plugin_info.curr,
			ghs_vmm_plugin_info.probe_cnt);
		ret = -ENOENT;
		goto err;
	}

	/* common part for hyp_data */
	dev = kzalloc(sizeof(*dev), GFP_KERNEL);
	if (!dev) {
		ret = -ENOMEM;
		pr_err("allocate struct ghs_vdev failed %zu bytes on pchan %s\n",
			sizeof(*dev), name);
		goto err;
	}

	memset(dev, 0, sizeof(*dev));

	/* os specific part for hyp_data */
	dev_os = kzalloc(sizeof(*dev_os), GFP_KERNEL);
	if (!dev_os) {
		ret = -ENOMEM;
		pr_err("allocate ghs_vdev_os failed %zu bytes on pchan %s\n",
			sizeof(*dev_os), name);
		goto err;
	}

	dev->os_data = dev_os;

	spin_lock_init(&dev->io_lock);

	/*
	 * TODO: ExtractEndpoint is in ghs_comm.c because it blocks.
	 *	Extrace and Request should be in roughly the same spot
	 */
<<<<<<< HEAD
	if (is_be) {
		/* role is backend */
		dev->be = 1;
	} else {
		/* role is FE */
		struct device_node *gvh_dn;

		gvh_dn = of_find_node_by_path("/aliases");
		if (gvh_dn) {
			const char *ep_path = NULL;
			struct device_node *ep_dn = NULL;

			dt_name_idx = get_dt_name_idx(vmid_remote,
							mmid_device->id,
							&ghs_vmm_plugin_info);
			if (dt_name_idx < 0) {
				pr_err("failed to find %s for vmid %d ret %d\n",
						mmid_device->name,
						mmid_device->id,
						dt_name_idx);
				of_node_put(gvh_dn);
				ret = -ENOENT;
				goto err;
			}

			ret = of_property_read_string(gvh_dn,
				ghs_vmm_plugin_info.dt_name[dt_name_idx],
				&ep_path);
			if (ret) {
				pr_err("failed to read endpoint str ret %d\n",
					ret);
				of_node_put(gvh_dn);
				ret = -ENOENT;
				goto err;
			}
			of_node_put(gvh_dn);
=======
	ret = hab_gipc_ep_attach(is_be, name, vmid_remote, mmid_device, dev);

	if (ret)
		goto err;
>>>>>>> 15457316

	/* add pchan into the mmid_device list */
	pchan = hab_pchan_alloc(mmid_device, vmid_remote);
	if (!pchan) {
		pr_err("hab_pchan_alloc failed for %s, cnt %d\n",
			   mmid_device->name, mmid_device->pchan_cnt);
		ret = -ENOMEM;
		goto err;
	}
	pchan->closed = 0;
	pchan->hyp_data = (void *)dev;
	pchan->is_be = is_be;
	strlcpy(dev->name, name, sizeof(dev->name));
	strlcpy(pchan->name, name, sizeof(pchan->name));
	*ppchan = pchan;
	dev->read_data = kmalloc(GIPC_RECV_BUFF_SIZE_BYTES, GFP_KERNEL);
	if (!dev->read_data) {
		ret = -ENOMEM;
		goto err;
	}

	ret = habhyp_commdev_create_dispatcher(pchan);
	if (ret)
		goto err;

	/* this value could be more than devp total */
	ghs_vmm_plugin_info.curr++;
	return 0;
err:
	hab_pchan_put(pchan);
	kfree(dev);
	kfree(dev_os);
	return ret;
}

int habhyp_commdev_dealloc(void *commdev)
{
	struct physical_channel *pchan = (struct physical_channel *)commdev;
	struct ghs_vdev *dev = pchan->hyp_data;

	/* os specific deallocation for this commdev */
	habhyp_commdev_dealloc_os(commdev);

	kfree(dev->read_data);
	kfree(dev->os_data);
	kfree(dev);

	if (get_refcnt(pchan->refcount) > 1) {
		pr_warn("potential leak pchan %s vchans %d refcnt %d\n",
			pchan->name, pchan->vcnt, get_refcnt(pchan->refcount));
	}
	hab_pchan_put(pchan);
	return 0;
}

void hab_hypervisor_unregister(void)
{
	pr_debug("total %d\n", hab_driver.ndevices);

	hab_hypervisor_unregister_common();

	ghs_vmm_plugin_info.curr = 0;
}

int hab_hypervisor_register(void)
{
	int ret = 0;

	/* os-specific registration work */
	ret = hab_hypervisor_register_os();

	return ret;
}<|MERGE_RESOLUTION|>--- conflicted
+++ resolved
@@ -122,49 +122,10 @@
 	 * TODO: ExtractEndpoint is in ghs_comm.c because it blocks.
 	 *	Extrace and Request should be in roughly the same spot
 	 */
-<<<<<<< HEAD
-	if (is_be) {
-		/* role is backend */
-		dev->be = 1;
-	} else {
-		/* role is FE */
-		struct device_node *gvh_dn;
-
-		gvh_dn = of_find_node_by_path("/aliases");
-		if (gvh_dn) {
-			const char *ep_path = NULL;
-			struct device_node *ep_dn = NULL;
-
-			dt_name_idx = get_dt_name_idx(vmid_remote,
-							mmid_device->id,
-							&ghs_vmm_plugin_info);
-			if (dt_name_idx < 0) {
-				pr_err("failed to find %s for vmid %d ret %d\n",
-						mmid_device->name,
-						mmid_device->id,
-						dt_name_idx);
-				of_node_put(gvh_dn);
-				ret = -ENOENT;
-				goto err;
-			}
-
-			ret = of_property_read_string(gvh_dn,
-				ghs_vmm_plugin_info.dt_name[dt_name_idx],
-				&ep_path);
-			if (ret) {
-				pr_err("failed to read endpoint str ret %d\n",
-					ret);
-				of_node_put(gvh_dn);
-				ret = -ENOENT;
-				goto err;
-			}
-			of_node_put(gvh_dn);
-=======
 	ret = hab_gipc_ep_attach(is_be, name, vmid_remote, mmid_device, dev);
 
 	if (ret)
 		goto err;
->>>>>>> 15457316
 
 	/* add pchan into the mmid_device list */
 	pchan = hab_pchan_alloc(mmid_device, vmid_remote);
