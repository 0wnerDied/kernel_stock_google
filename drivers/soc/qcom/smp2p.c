/*
 * Copyright (c) 2015, Sony Mobile Communications AB.
 * Copyright (c) 2012-2013, 2018-2020 The Linux Foundation. All rights reserved.
 *
 * This program is free software; you can redistribute it and/or modify
 * it under the terms of the GNU General Public License version 2 and
 * only version 2 as published by the Free Software Foundation.
 *
 * This program is distributed in the hope that it will be useful,
 * but WITHOUT ANY WARRANTY; without even the implied warranty of
 * MERCHANTABILITY or FITNESS FOR A PARTICULAR PURPOSE.  See the
 * GNU General Public License for more details.
 */

#include <linux/interrupt.h>
#include <linux/list.h>
#include <linux/io.h>
#include <linux/of.h>
#include <linux/irq.h>
#include <linux/irqdomain.h>
#include <linux/mailbox_client.h>
#include <linux/mfd/syscon.h>
#include <linux/module.h>
#include <linux/platform_device.h>
#include <linux/regmap.h>
#include <linux/soc/qcom/smem.h>
#include <linux/soc/qcom/smem_state.h>
#include <linux/spinlock.h>
#include <linux/pm_wakeup.h>

#include <linux/ipc_logging.h>

/*
 * The Shared Memory Point to Point (SMP2P) protocol facilitates communication
 * of a single 32-bit value between two processors.  Each value has a single
 * writer (the local side) and a single reader (the remote side). Values are
 * uniquely identified in the system by the directed edge (local processor ID
 * to remote processor ID) and a string identifier.
 *
 * Each processor is responsible for creating the outgoing SMEM items and each
 * item is writable by the local processor and readable by the remote
 * processor.  By using two separate SMEM items that are single-reader and
 * single-writer, SMP2P does not require any remote locking mechanisms.
 *
 * The driver uses the Linux GPIO and interrupt framework to expose a virtual
 * GPIO for each outbound entry and a virtual interrupt controller for each
 * inbound entry.
 */

#define SMP2P_MAX_ENTRY 16
#define SMP2P_MAX_ENTRY_NAME 16

#define SMP2P_FEATURE_SSR_ACK 0x1
#define SMP2P_FLAGS_RESTART_DONE_BIT 0
#define SMP2P_FLAGS_RESTART_ACK_BIT 1

#define SMP2P_MAGIC 0x504d5324
#define SMP2P_VERSION	1
#define SMP2P_FEATURES	SMP2P_FEATURE_SSR_ACK

/**
 * struct smp2p_smem_item - in memory communication structure
 * @magic:		magic number
 * @version:		version - must be 1
 * @features:		features flag - currently unused
 * @local_pid:		processor id of sending end
 * @remote_pid:		processor id of receiving end
 * @total_entries:	number of entries - always SMP2P_MAX_ENTRY
 * @valid_entries:	number of allocated entries
 * @flags:
 * @entries:		individual communication entries
 *     @name:		name of the entry
 *     @value:		content of the entry
 */
struct smp2p_smem_item {
	u32 magic;
	u8 version;
	unsigned features:24;
	u16 local_pid;
	u16 remote_pid;
	u16 total_entries;
	u16 valid_entries;
	u32 flags;

	struct {
		u8 name[SMP2P_MAX_ENTRY_NAME];
		u32 value;
	} entries[SMP2P_MAX_ENTRY];
} __packed;

/**
 * struct smp2p_entry - driver context matching one entry
 * @node:	list entry to keep track of allocated entries
 * @smp2p:	reference to the device driver context
 * @name:	name of the entry, to match against smp2p_smem_item
 * @value:	pointer to smp2p_smem_item entry value
 * @last_value:	last handled value
 * @domain:	irq_domain for inbound entries
 * @irq_enabled:bitmap to track enabled irq bits
 * @irq_rising:	bitmap to mark irq bits for rising detection
 * @irq_falling:bitmap to mark irq bits for falling detection
 * @state:	smem state handle
 * @lock:	spinlock to protect read-modify-write of the value
 */
struct smp2p_entry {
	struct list_head node;
	struct qcom_smp2p *smp2p;

	const char *name;
	u32 *value;
	u32 last_value;

	struct irq_domain *domain;
	DECLARE_BITMAP(irq_enabled, 32);
	DECLARE_BITMAP(irq_pending, 32);
	DECLARE_BITMAP(irq_rising, 32);
	DECLARE_BITMAP(irq_falling, 32);

	struct qcom_smem_state *state;

	spinlock_t lock;
};

#define SMP2P_INBOUND	0
#define SMP2P_OUTBOUND	1

/**
 * struct qcom_smp2p - device driver context
 * @dev:	device driver handle
 * @in:		pointer to the inbound smem item
 * @smem_items:	ids of the two smem items
 * @valid_entries: already scanned inbound entries
 * @local_pid:	processor id of the inbound edge
 * @remote_pid:	processor id of the outbound edge
 * @ipc_regmap:	regmap for the outbound ipc
 * @ipc_offset:	offset within the regmap
 * @ipc_bit:	bit in regmap@offset to kick to signal remote processor
 * @mbox_client: mailbox client handle
 * @mbox_chan:	apcs ipc mailbox channel handle
 * @inbound:	list of inbound entries
 * @outbound:	list of outbound entries
 */
struct qcom_smp2p {
	struct device *dev;

	struct smp2p_smem_item *in;
	struct smp2p_smem_item *out;

	unsigned smem_items[SMP2P_OUTBOUND + 1];

	unsigned valid_entries;

	bool ssr_ack_enabled;
	bool ssr_ack;
	bool open;

	unsigned local_pid;
	unsigned remote_pid;

	int irq;
	struct regmap *ipc_regmap;
	int ipc_offset;
	int ipc_bit;
	struct wakeup_source *ws;

	struct mbox_client mbox_client;
	struct mbox_chan *mbox_chan;

	struct list_head inbound;
	struct list_head outbound;
};

static void *ilc;
#define SMP2P_LOG_PAGE_CNT 2
#define SMP2P_INFO(x, ...)	\
do {	\
	if (ilc) \
		ipc_log_string(ilc, "[%s]: "x, __func__, ##__VA_ARGS__); \
} while (0)

static void qcom_smp2p_kick(struct qcom_smp2p *smp2p)
{
	/* Make sure any updated data is written before the kick */
	wmb();

	if (smp2p->mbox_chan) {
		mbox_send_message(smp2p->mbox_chan, NULL);
		mbox_client_txdone(smp2p->mbox_chan, 0);
	} else {
		regmap_write(smp2p->ipc_regmap, smp2p->ipc_offset, BIT(smp2p->ipc_bit));
	}
}

static bool qcom_smp2p_check_ssr(struct qcom_smp2p *smp2p)
{
	struct smp2p_smem_item *in = smp2p->in;
	bool restart;

	if (!smp2p->ssr_ack_enabled)
		return false;

	restart = in->flags & BIT(SMP2P_FLAGS_RESTART_DONE_BIT);
	if (restart == smp2p->ssr_ack)
		return false;

	SMP2P_INFO("%d: SSR DETECTED\n", smp2p->remote_pid);
	return true;
}

static void qcom_smp2p_do_ssr_ack(struct qcom_smp2p *smp2p)
{
	struct smp2p_smem_item *out = smp2p->out;
	u32 ack;
	u32 val;

	ack = !smp2p->ssr_ack;
	smp2p->ssr_ack = ack;
	ack = ack << SMP2P_FLAGS_RESTART_ACK_BIT;

	val = out->flags & ~BIT(SMP2P_FLAGS_RESTART_ACK_BIT);
	val |= ack;
	out->flags = val;

	qcom_smp2p_kick(smp2p);
}

static void qcom_smp2p_negotiate(struct qcom_smp2p *smp2p)
{
	struct smp2p_smem_item *out = smp2p->out;
	struct smp2p_smem_item *in = smp2p->in;
	u32 features;

	if (in->version == out->version) {
		features = in->features & out->features;
		out->features = features;

		if (features & SMP2P_FEATURE_SSR_ACK)
			smp2p->ssr_ack_enabled = true;

		smp2p->open = true;
		SMP2P_INFO("%d: state=open ssr_ack=%d\n", smp2p->remote_pid,
			   smp2p->ssr_ack_enabled);
	}
}

static void qcom_smp2p_notify_in(struct qcom_smp2p *smp2p)
{
	struct smp2p_smem_item *in = smp2p->in;
	struct smp2p_entry *entry;
	unsigned long status;
	int irq_pin;
	char buf[SMP2P_MAX_ENTRY_NAME];
	u32 val;
	int i;

	/* Match newly created entries */
	for (i = smp2p->valid_entries; i < in->valid_entries; i++) {
		list_for_each_entry(entry, &smp2p->inbound, node) {
			memcpy(buf, in->entries[i].name, sizeof(buf));
			if (!strcmp(buf, entry->name)) {
				entry->value = &in->entries[i].value;
				break;
			}
		}
	}
	smp2p->valid_entries = i;

	/* Fire interrupts based on any value changes */
	list_for_each_entry(entry, &smp2p->inbound, node) {
		/* Ignore entries not yet allocated by the remote side */
		if (!entry->value)
			continue;

		val = readl(entry->value);

		status = val ^ entry->last_value;
		entry->last_value = val;
		status |= *entry->irq_pending;

		/* No changes of this entry? */
		if (!status)
			continue;

		SMP2P_INFO("%d: %s: status:%0lx val:%0x\n",
			   smp2p->remote_pid, entry->name, status, val);

		for_each_set_bit(i, &status, 32) {
			if ((val & BIT(i) && test_bit(i, entry->irq_rising)) ||
			    (!(val & BIT(i)) && test_bit(i, entry->irq_falling))) {
				irq_pin = irq_find_mapping(entry->domain, i);
				handle_nested_irq(irq_pin);

				if (test_bit(i, entry->irq_enabled))
					clear_bit(i, entry->irq_pending);
				else
					set_bit(i, entry->irq_pending);
			}
		}
	}
}

static irqreturn_t qcom_smp2p_isr(int irq, void *data)
{
	struct qcom_smp2p *smp2p = data;

	__pm_stay_awake(smp2p->ws);
	return IRQ_WAKE_THREAD;
}

/**
 * qcom_smp2p_intr() - interrupt handler for incoming notifications
 * @irq:	unused
 * @data:	smp2p driver context
 *
 * Handle notifications from the remote side to handle newly allocated entries
 * or any changes to the state bits of existing entries.
 */
static irqreturn_t qcom_smp2p_intr(int irq, void *data)
{
	struct smp2p_smem_item *in;
	struct qcom_smp2p *smp2p = data;
	unsigned int smem_id = smp2p->smem_items[SMP2P_INBOUND];
	unsigned int pid = smp2p->remote_pid;
	size_t size;

	in = smp2p->in;

	/* Acquire smem item, if not already found */
	if (!in) {
		in = qcom_smem_get(pid, smem_id, &size);
		if (IS_ERR(in)) {
			dev_err(smp2p->dev,
				"Unable to acquire remote smp2p item\n");
			goto out;
		}

		smp2p->in = in;
	}

	if (!smp2p->open)
		qcom_smp2p_negotiate(smp2p);

	if (smp2p->open) {
		bool do_restart;

		do_restart = qcom_smp2p_check_ssr(smp2p);
		qcom_smp2p_notify_in(smp2p);

		if (do_restart)
			qcom_smp2p_do_ssr_ack(smp2p);
	}

out:
	__pm_relax(smp2p->ws);
	return IRQ_HANDLED;
}

static void smp2p_mask_irq(struct irq_data *irqd)
{
	struct smp2p_entry *entry = irq_data_get_irq_chip_data(irqd);
	irq_hw_number_t irq = irqd_to_hwirq(irqd);

	clear_bit(irq, entry->irq_enabled);
}

static void smp2p_unmask_irq(struct irq_data *irqd)
{
	struct smp2p_entry *entry = irq_data_get_irq_chip_data(irqd);
	irq_hw_number_t irq = irqd_to_hwirq(irqd);

	set_bit(irq, entry->irq_enabled);
}

static int smp2p_set_irq_type(struct irq_data *irqd, unsigned int type)
{
	struct smp2p_entry *entry = irq_data_get_irq_chip_data(irqd);
	irq_hw_number_t irq = irqd_to_hwirq(irqd);

	if (!(type & IRQ_TYPE_EDGE_BOTH))
		return -EINVAL;

	if (type & IRQ_TYPE_EDGE_RISING)
		set_bit(irq, entry->irq_rising);
	else
		clear_bit(irq, entry->irq_rising);

	if (type & IRQ_TYPE_EDGE_FALLING)
		set_bit(irq, entry->irq_falling);
	else
		clear_bit(irq, entry->irq_falling);

	return 0;
}

static struct irq_chip smp2p_irq_chip = {
	.name           = "smp2p",
	.irq_mask       = smp2p_mask_irq,
	.irq_unmask     = smp2p_unmask_irq,
	.irq_set_type	= smp2p_set_irq_type,
};

static int smp2p_irq_map(struct irq_domain *d,
			 unsigned int irq,
			 irq_hw_number_t hw)
{
	struct smp2p_entry *entry = d->host_data;

	irq_set_chip_and_handler(irq, &smp2p_irq_chip, handle_level_irq);
	irq_set_chip_data(irq, entry);
	irq_set_nested_thread(irq, 1);
	irq_set_noprobe(irq);
	irq_set_parent(irq, entry->smp2p->irq);
	irq_set_status_flags(irq, IRQ_DISABLE_UNLAZY);

	return 0;
}

static const struct irq_domain_ops smp2p_irq_ops = {
	.map = smp2p_irq_map,
	.xlate = irq_domain_xlate_twocell,
};

static int qcom_smp2p_inbound_entry(struct qcom_smp2p *smp2p,
				    struct smp2p_entry *entry,
				    struct device_node *node)
{
	entry->domain = irq_domain_add_linear(node, 32, &smp2p_irq_ops, entry);
	if (!entry->domain) {
		dev_err(smp2p->dev, "failed to add irq_domain\n");
		return -ENOMEM;
	}

	return 0;
}

static int smp2p_update_bits(void *data, u32 mask, u32 value)
{
	struct smp2p_entry *entry = data;
	u32 orig;
	u32 val;

	spin_lock(&entry->lock);
	val = orig = readl(entry->value);
	val &= ~mask;
	val |= value;
	writel(val, entry->value);
	spin_unlock(&entry->lock);
	SMP2P_INFO("%d: %s: orig:0x%0x new:0x%0x\n",
		   entry->smp2p->remote_pid, entry->name, orig, val);

	if (val != orig)
		qcom_smp2p_kick(entry->smp2p);

	return 0;
}

static const struct qcom_smem_state_ops smp2p_state_ops = {
	.update_bits = smp2p_update_bits,
};

static int qcom_smp2p_outbound_entry(struct qcom_smp2p *smp2p,
				     struct smp2p_entry *entry,
				     struct device_node *node)
{
	struct smp2p_smem_item *out = smp2p->out;
	char buf[SMP2P_MAX_ENTRY_NAME] = {};

	/* Allocate an entry from the smem item */
	strlcpy(buf, entry->name, SMP2P_MAX_ENTRY_NAME);
	memcpy(out->entries[out->valid_entries].name, buf, SMP2P_MAX_ENTRY_NAME);

	/* Make the logical entry reference the physical value */
	entry->value = &out->entries[out->valid_entries].value;

	out->valid_entries++;

	entry->state = qcom_smem_state_register(node, &smp2p_state_ops, entry);
	if (IS_ERR(entry->state)) {
		dev_err(smp2p->dev, "failed to register qcom_smem_state\n");
		return PTR_ERR(entry->state);
	}

	return 0;
}

static int qcom_smp2p_alloc_outbound_item(struct qcom_smp2p *smp2p)
{
	struct smp2p_smem_item *out;
	unsigned smem_id = smp2p->smem_items[SMP2P_OUTBOUND];
	unsigned pid = smp2p->remote_pid;
	int ret;

	ret = qcom_smem_alloc(pid, smem_id, sizeof(*out));
	if (ret < 0 && ret != -EEXIST) {
		if (ret != -EPROBE_DEFER)
			dev_err(smp2p->dev,
				"unable to allocate local smp2p item\n");
		return ret;
	}

	out = qcom_smem_get(pid, smem_id, NULL);
	if (IS_ERR(out)) {
		dev_err(smp2p->dev, "Unable to acquire local smp2p item\n");
		return PTR_ERR(out);
	}

	memset(out, 0, sizeof(*out));
	out->magic = SMP2P_MAGIC;
	out->local_pid = smp2p->local_pid;
	out->remote_pid = smp2p->remote_pid;
	out->total_entries = SMP2P_MAX_ENTRY;
	out->valid_entries = 0;
	out->features = SMP2P_FEATURES;

	/*
	 * Make sure the rest of the header is written before we validate the
	 * item by writing a valid version number.
	 */
	wmb();
	out->version = SMP2P_VERSION;

	qcom_smp2p_kick(smp2p);

	smp2p->out = out;

	return 0;
}

static int smp2p_parse_ipc(struct qcom_smp2p *smp2p)
{
	struct device_node *syscon;
	struct device *dev = smp2p->dev;
	const char *key;
	int ret;

	syscon = of_parse_phandle(dev->of_node, "qcom,ipc", 0);
	if (!syscon) {
		dev_err(dev, "no qcom,ipc node\n");
		return -ENODEV;
	}

	smp2p->ipc_regmap = syscon_node_to_regmap(syscon);
	if (IS_ERR(smp2p->ipc_regmap))
		return PTR_ERR(smp2p->ipc_regmap);

	key = "qcom,ipc";
	ret = of_property_read_u32_index(dev->of_node, key, 1, &smp2p->ipc_offset);
	if (ret < 0) {
		dev_err(dev, "no offset in %s\n", key);
		return -EINVAL;
	}

	ret = of_property_read_u32_index(dev->of_node, key, 2, &smp2p->ipc_bit);
	if (ret < 0) {
		dev_err(dev, "no bit in %s\n", key);
		return -EINVAL;
	}

	return 0;
}

static int qcom_smp2p_probe(struct platform_device *pdev)
{
	struct smp2p_entry *entry;
	struct device_node *node;
	struct qcom_smp2p *smp2p;
	const char *key;
	int ret;

	if (!ilc)
		ilc = ipc_log_context_create(SMP2P_LOG_PAGE_CNT, "smp2p", 0);

	smp2p = devm_kzalloc(&pdev->dev, sizeof(*smp2p), GFP_KERNEL);
	if (!smp2p)
		return -ENOMEM;

	smp2p->dev = &pdev->dev;
	INIT_LIST_HEAD(&smp2p->inbound);
	INIT_LIST_HEAD(&smp2p->outbound);

	platform_set_drvdata(pdev, smp2p);

	key = "qcom,smem";
	ret = of_property_read_u32_array(pdev->dev.of_node, key,
					 smp2p->smem_items, 2);
	if (ret)
		return ret;

	key = "qcom,local-pid";
	ret = of_property_read_u32(pdev->dev.of_node, key, &smp2p->local_pid);
	if (ret)
		goto report_read_failure;

	key = "qcom,remote-pid";
	ret = of_property_read_u32(pdev->dev.of_node, key, &smp2p->remote_pid);
	if (ret)
		goto report_read_failure;

	smp2p->irq = platform_get_irq(pdev, 0);
	if (smp2p->irq < 0) {
		dev_err(&pdev->dev, "unable to acquire smp2p interrupt\n");
		return smp2p->irq;
	}

	smp2p->mbox_client.dev = &pdev->dev;
	smp2p->mbox_client.knows_txdone = true;
	smp2p->mbox_chan = mbox_request_channel(&smp2p->mbox_client, 0);
	if (IS_ERR(smp2p->mbox_chan)) {
		if (PTR_ERR(smp2p->mbox_chan) != -ENODEV)
			return PTR_ERR(smp2p->mbox_chan);

		smp2p->mbox_chan = NULL;

		ret = smp2p_parse_ipc(smp2p);
		if (ret)
			return ret;
	}

	ret = qcom_smp2p_alloc_outbound_item(smp2p);
	if (ret < 0)
		goto release_mbox;

	for_each_available_child_of_node(pdev->dev.of_node, node) {
		entry = devm_kzalloc(&pdev->dev, sizeof(*entry), GFP_KERNEL);
		if (!entry) {
			ret = -ENOMEM;
			goto unwind_interfaces;
		}

		entry->smp2p = smp2p;
		spin_lock_init(&entry->lock);

		ret = of_property_read_string(node, "qcom,entry-name", &entry->name);
		if (ret < 0)
			goto unwind_interfaces;

		if (of_property_read_bool(node, "interrupt-controller")) {
			ret = qcom_smp2p_inbound_entry(smp2p, entry, node);
			if (ret < 0)
				goto unwind_interfaces;

			list_add(&entry->node, &smp2p->inbound);
		} else  {
			ret = qcom_smp2p_outbound_entry(smp2p, entry, node);
			if (ret < 0)
				goto unwind_interfaces;

			list_add(&entry->node, &smp2p->outbound);
		}
	}

<<<<<<< HEAD
	smp2p->ws = wakeup_source_register(NULL, "smp2p");
	if (!smp2p->ws) {
		dev_err(&pdev->dev, "failed to register wakeup source\n");
=======
	smp2p->ws = wakeup_source_register(&pdev->dev, "smp2p");
	if (!smp2p->ws) {
		ret = -ENOMEM;
>>>>>>> 9033d72d
		goto unwind_interfaces;
	}

	/* Kick the outgoing edge after allocating entries */
	qcom_smp2p_kick(smp2p);

	ret = devm_request_threaded_irq(&pdev->dev, smp2p->irq,
					qcom_smp2p_isr, qcom_smp2p_intr,
					IRQF_NO_SUSPEND | IRQF_ONESHOT,
					"smp2p", (void *)smp2p);
	if (ret) {
		dev_err(&pdev->dev, "failed to request interrupt\n");
<<<<<<< HEAD
		goto unregister_wakeup_source;
=======
		goto unreg_ws;
>>>>>>> 9033d72d
	}
	enable_irq_wake(smp2p->irq);

	return 0;

<<<<<<< HEAD
unregister_wakeup_source:
	wakeup_source_unregister(smp2p->ws);
=======
unreg_ws:
	wakeup_source_unregister(smp2p->ws);

>>>>>>> 9033d72d
unwind_interfaces:
	list_for_each_entry(entry, &smp2p->inbound, node)
		irq_domain_remove(entry->domain);

	list_for_each_entry(entry, &smp2p->outbound, node)
		qcom_smem_state_unregister(entry->state);

	smp2p->out->valid_entries = 0;

release_mbox:
	mbox_free_channel(smp2p->mbox_chan);

	return ret;

report_read_failure:
	dev_err(&pdev->dev, "failed to read %s\n", key);
	return -EINVAL;
}

static int qcom_smp2p_remove(struct platform_device *pdev)
{
	struct qcom_smp2p *smp2p = platform_get_drvdata(pdev);
	struct smp2p_entry *entry;

	wakeup_source_unregister(smp2p->ws);
<<<<<<< HEAD
=======

>>>>>>> 9033d72d
	list_for_each_entry(entry, &smp2p->inbound, node)
		irq_domain_remove(entry->domain);

	list_for_each_entry(entry, &smp2p->outbound, node)
		qcom_smem_state_unregister(entry->state);

	mbox_free_channel(smp2p->mbox_chan);

	smp2p->out->valid_entries = 0;

	return 0;
}

static const struct of_device_id qcom_smp2p_of_match[] = {
	{ .compatible = "qcom,smp2p" },
	{}
};
MODULE_DEVICE_TABLE(of, qcom_smp2p_of_match);

static struct platform_driver qcom_smp2p_driver = {
	.probe = qcom_smp2p_probe,
	.remove = qcom_smp2p_remove,
	.driver  = {
		.name  = "qcom_smp2p",
		.of_match_table = qcom_smp2p_of_match,
	},
};
module_platform_driver(qcom_smp2p_driver);

MODULE_DESCRIPTION("Qualcomm Shared Memory Point to Point driver");
MODULE_LICENSE("GPL v2");<|MERGE_RESOLUTION|>--- conflicted
+++ resolved
@@ -649,15 +649,9 @@
 		}
 	}
 
-<<<<<<< HEAD
-	smp2p->ws = wakeup_source_register(NULL, "smp2p");
-	if (!smp2p->ws) {
-		dev_err(&pdev->dev, "failed to register wakeup source\n");
-=======
 	smp2p->ws = wakeup_source_register(&pdev->dev, "smp2p");
 	if (!smp2p->ws) {
 		ret = -ENOMEM;
->>>>>>> 9033d72d
 		goto unwind_interfaces;
 	}
 
@@ -670,24 +664,15 @@
 					"smp2p", (void *)smp2p);
 	if (ret) {
 		dev_err(&pdev->dev, "failed to request interrupt\n");
-<<<<<<< HEAD
-		goto unregister_wakeup_source;
-=======
 		goto unreg_ws;
->>>>>>> 9033d72d
 	}
 	enable_irq_wake(smp2p->irq);
 
 	return 0;
 
-<<<<<<< HEAD
-unregister_wakeup_source:
-	wakeup_source_unregister(smp2p->ws);
-=======
 unreg_ws:
 	wakeup_source_unregister(smp2p->ws);
 
->>>>>>> 9033d72d
 unwind_interfaces:
 	list_for_each_entry(entry, &smp2p->inbound, node)
 		irq_domain_remove(entry->domain);
@@ -713,10 +698,7 @@
 	struct smp2p_entry *entry;
 
 	wakeup_source_unregister(smp2p->ws);
-<<<<<<< HEAD
-=======
-
->>>>>>> 9033d72d
+
 	list_for_each_entry(entry, &smp2p->inbound, node)
 		irq_domain_remove(entry->domain);
 
