// SPDX-License-Identifier: GPL-2.0-only
/*
 * Copyright (c) 2017-2020, The Linux Foundation. All rights reserved.
 */

#include <linux/module.h>
#include <linux/kernel.h>
#include <linux/init.h>
#include <linux/kallsyms.h>
#include <linux/slab.h>
#include <linux/thread_info.h>
#include <soc/qcom/minidump.h>
#include <asm/sections.h>
#include <linux/mm.h>
#include <linux/sched/task.h>
#include <linux/vmalloc.h>
#include <linux/printk.h>

static void __init register_log_buf(void)
{
	char *log_buf = log_buf_addr_get();
	struct md_region md_entry;

	if (!log_buf) {
		pr_err("Unable to find log_buf details!\n");
		return;
	}
	/*Register logbuf to minidump, first idx would be from bss section */
	strlcpy(md_entry.name, "KLOGBUF", sizeof(md_entry.name));
<<<<<<< HEAD
	md_entry.virt_addr = (uintptr_t) log_buf;
	md_entry.phys_addr = virt_to_phys(log_buf);
	md_entry.size = log_buf_len_get();
=======
	md_entry.virt_addr = (uintptr_t) (*log_bufp);
	md_entry.phys_addr = virt_to_phys(*log_bufp);
	md_entry.size = *log_buf_lenp;
	md_entry.id = MINIDUMP_DEFAULT_ID;
>>>>>>> 6f12fd2c
	if (msm_minidump_add_region(&md_entry))
		pr_err("Failed to add logbuf in Minidump\n");
}

static void register_stack_entry(struct md_region *ksp_entry, u64 sp, u64 size,
				 u32 cpu)
{
	struct page *sp_page;
	struct vm_struct *stack_vm_area = task_stack_vm_area(current);

	ksp_entry->id = MINIDUMP_DEFAULT_ID;
	ksp_entry->virt_addr = sp;
	ksp_entry->size = size;
	if (stack_vm_area) {
		sp_page = vmalloc_to_page((const void *) sp);
		ksp_entry->phys_addr = page_to_phys(sp_page);
	} else {
		ksp_entry->phys_addr = virt_to_phys((uintptr_t *)sp);
	}

	if (msm_minidump_add_region(ksp_entry))
		pr_err("Failed to add stack of cpu %d in Minidump\n", cpu);
}

static void __init register_kernel_sections(void)
{
	struct md_region ksec_entry;
	char *data_name = "KDATABSS";
	const size_t static_size = __per_cpu_end - __per_cpu_start;
	void __percpu *base = (void __percpu *)__per_cpu_start;
	unsigned int cpu;

	strlcpy(ksec_entry.name, data_name, sizeof(ksec_entry.name));
	ksec_entry.virt_addr = (uintptr_t)_sdata;
	ksec_entry.phys_addr = virt_to_phys(_sdata);
	ksec_entry.size = roundup((__bss_stop - _sdata), 4);
	ksec_entry.id = MINIDUMP_DEFAULT_ID;
	if (msm_minidump_add_region(&ksec_entry))
		pr_err("Failed to add data section in Minidump\n");

	/* Add percpu static sections */
	for_each_possible_cpu(cpu) {
		void *start = per_cpu_ptr(base, cpu);

		memset(&ksec_entry, 0, sizeof(ksec_entry));
		scnprintf(ksec_entry.name, sizeof(ksec_entry.name),
			"KSPERCPU%d", cpu);
		ksec_entry.virt_addr = (uintptr_t)start;
		ksec_entry.phys_addr = per_cpu_ptr_to_phys(start);
		ksec_entry.size = static_size;
		ksec_entry.id = MINIDUMP_DEFAULT_ID;
		if (msm_minidump_add_region(&ksec_entry))
			pr_err("Failed to add percpu sections in Minidump\n");
	}
}

static inline bool in_stack_range(u64 sp, u64 base_addr, unsigned int
				  stack_size)
{
	u64 min_addr = base_addr;
	u64 max_addr = base_addr + stack_size;

	return (min_addr <= sp && sp < max_addr);
}

static unsigned int calculate_copy_pages(u64 sp, struct vm_struct *stack_area)
{
	u64 tsk_stack_base = (u64) stack_area->addr;
	u64 offset;
	unsigned int stack_pages, copy_pages;

	if (in_stack_range(sp, tsk_stack_base, get_vm_area_size(stack_area))) {
		offset = sp - tsk_stack_base;
		stack_pages = get_vm_area_size(stack_area) / PAGE_SIZE;
		copy_pages = stack_pages - (offset / PAGE_SIZE);
	} else {
		copy_pages = 0;
	}
	return copy_pages;
}

void dump_stack_minidump(u64 sp)
{
	struct md_region ksp_entry, ktsk_entry;
	u32 cpu = smp_processor_id();
	struct vm_struct *stack_vm_area;
	unsigned int i, copy_pages;

	if (is_idle_task(current))
		return;

	if (sp < MODULES_END || sp > -256UL)
		sp = current_stack_pointer;

	/*
	 * Since stacks are now allocated with vmalloc, the translation to
	 * physical address is not a simple linear transformation like it is
	 * for kernel logical addresses, since vmalloc creates a virtual
	 * mapping. Thus, virt_to_phys() should not be used in this context;
	 * instead the page table must be walked to acquire the physical
	 * address of one page of the stack.
	 */
	stack_vm_area = task_stack_vm_area(current);
	if (stack_vm_area) {
		sp &= ~(PAGE_SIZE - 1);
		copy_pages = calculate_copy_pages(sp, stack_vm_area);
		for (i = 0; i < copy_pages; i++) {
			scnprintf(ksp_entry.name, sizeof(ksp_entry.name),
				  "KSTACK%d_%d", cpu, i);
			register_stack_entry(&ksp_entry, sp, PAGE_SIZE, cpu);
			sp += PAGE_SIZE;
		}
	} else {
		sp &= ~(THREAD_SIZE - 1);
		scnprintf(ksp_entry.name, sizeof(ksp_entry.name), "KSTACK%d",
			  cpu);
		register_stack_entry(&ksp_entry, sp, THREAD_SIZE, cpu);
	}

	scnprintf(ktsk_entry.name, sizeof(ktsk_entry.name), "KTASK%d", cpu);
	ktsk_entry.virt_addr = (u64)current;
	ktsk_entry.phys_addr = virt_to_phys((uintptr_t *)current);
	ktsk_entry.size = sizeof(struct task_struct);
	ktsk_entry.id = MINIDUMP_DEFAULT_ID;
	if (msm_minidump_add_region(&ktsk_entry))
		pr_err("Failed to add current task %d in Minidump\n", cpu);
}

static int __init msm_minidump_log_init(void)
{
	register_kernel_sections();
	register_log_buf();
	vendor_panic_cb = dump_stack_minidump;
	return 0;
}
late_initcall(msm_minidump_log_init);

MODULE_LICENSE("GPL v2");<|MERGE_RESOLUTION|>--- conflicted
+++ resolved
@@ -27,16 +27,10 @@
 	}
 	/*Register logbuf to minidump, first idx would be from bss section */
 	strlcpy(md_entry.name, "KLOGBUF", sizeof(md_entry.name));
-<<<<<<< HEAD
 	md_entry.virt_addr = (uintptr_t) log_buf;
 	md_entry.phys_addr = virt_to_phys(log_buf);
 	md_entry.size = log_buf_len_get();
-=======
-	md_entry.virt_addr = (uintptr_t) (*log_bufp);
-	md_entry.phys_addr = virt_to_phys(*log_bufp);
-	md_entry.size = *log_buf_lenp;
 	md_entry.id = MINIDUMP_DEFAULT_ID;
->>>>>>> 6f12fd2c
 	if (msm_minidump_add_region(&md_entry))
 		pr_err("Failed to add logbuf in Minidump\n");
 }
