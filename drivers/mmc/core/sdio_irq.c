/*
 * linux/drivers/mmc/core/sdio_irq.c
 *
 * Author:      Nicolas Pitre
 * Created:     June 18, 2007
 * Copyright:   MontaVista Software Inc.
 *
 * Copyright 2008 Pierre Ossman
 *
 * This program is free software; you can redistribute it and/or modify
 * it under the terms of the GNU General Public License as published by
 * the Free Software Foundation; either version 2 of the License, or (at
 * your option) any later version.
 */

#include <linux/kernel.h>
#include <linux/sched.h>
#include <uapi/linux/sched/types.h>
#include <linux/kthread.h>
#include <linux/export.h>
#include <linux/wait.h>
#include <linux/delay.h>

#include <linux/mmc/core.h>
#include <linux/mmc/host.h>
#include <linux/mmc/card.h>
#include <linux/mmc/sdio.h>
#include <linux/mmc/sdio_func.h>

#include "sdio_ops.h"
#include "core.h"
#include "card.h"

static int process_sdio_pending_irqs(struct mmc_host *host)
{
	struct mmc_card *card = host->card;
	int i, ret, count;
	unsigned char pending;
	struct sdio_func *func;

	/*
	 * Optimization, if there is only 1 function interrupt registered
	 * and we know an IRQ was signaled then call irq handler directly.
	 * Otherwise do the full probe.
	 */
	func = card->sdio_single_irq;
	if (func && host->sdio_irq_pending) {
		func->irq_handler(func);
		return 1;
	}

	ret = mmc_io_rw_direct(card, 0, 0, SDIO_CCCR_INTx, 0, &pending);
	if (ret) {
		pr_debug("%s: error %d reading SDIO_CCCR_INTx\n",
		       mmc_card_id(card), ret);
		return ret;
	}

	if (pending && mmc_card_broken_irq_polling(card) &&
	    !(host->caps & MMC_CAP_SDIO_IRQ)) {
		unsigned char dummy;

		/* A fake interrupt could be created when we poll SDIO_CCCR_INTx
		 * register with a Marvell SD8797 card. A dummy CMD52 read to
		 * function 0 register 0xff can avoid this.
		 */
		mmc_io_rw_direct(card, 0, 0, 0xff, 0, &dummy);
	}

	count = 0;
	for (i = 1; i <= 7; i++) {
		if (pending & (1 << i)) {
			func = card->sdio_func[i - 1];
			if (!func) {
				pr_warn("%s: pending IRQ for non-existent function\n",
					mmc_card_id(card));
				ret = -EINVAL;
			} else if (func->irq_handler) {
				func->irq_handler(func);
				count++;
			} else {
				pr_warn("%s: pending IRQ with no handler\n",
					sdio_func_id(func));
				ret = -EINVAL;
			}
		}
	}

	if (count)
		return count;

	return ret;
}

void sdio_run_irqs(struct mmc_host *host)
{
	mmc_claim_host(host);
	if (host->sdio_irqs) {
<<<<<<< HEAD
		host->sdio_irq_pending = true;
=======
>>>>>>> a1f19153
		mmc_host_clk_hold(host);
		process_sdio_pending_irqs(host);
		mmc_host_clk_release(host);
		if (host->ops->ack_sdio_irq)
			host->ops->ack_sdio_irq(host);
	}
	mmc_release_host(host);
}
EXPORT_SYMBOL_GPL(sdio_run_irqs);

void sdio_irq_work(struct work_struct *work)
{
	struct mmc_host *host =
		container_of(work, struct mmc_host, sdio_irq_work.work);

	sdio_run_irqs(host);
}

void sdio_signal_irq(struct mmc_host *host)
{
	queue_delayed_work(system_wq, &host->sdio_irq_work, 0);
}
EXPORT_SYMBOL_GPL(sdio_signal_irq);

static int sdio_irq_thread(void *_host)
{
	struct mmc_host *host = _host;
	struct sched_param param = { .sched_priority = 1 };
	unsigned long period, idle_period;
	int ret;
	bool ws;

	sched_setscheduler(current, SCHED_FIFO, &param);

	/*
	 * We want to allow for SDIO cards to work even on non SDIO
	 * aware hosts.  One thing that non SDIO host cannot do is
	 * asynchronous notification of pending SDIO card interrupts
	 * hence we poll for them in that case.
	 */
	idle_period = msecs_to_jiffies(10);
	period = (host->caps & MMC_CAP_SDIO_IRQ) ?
		MAX_SCHEDULE_TIMEOUT : idle_period;

	pr_debug("%s: IRQ thread started (poll period = %lu jiffies)\n",
		 mmc_hostname(host), period);

	do {
		/*
		 * We claim the host here on drivers behalf for a couple
		 * reasons:
		 *
		 * 1) it is already needed to retrieve the CCCR_INTx;
		 * 2) we want the driver(s) to clear the IRQ condition ASAP;
		 * 3) we need to control the abort condition locally.
		 *
		 * Just like traditional hard IRQ handlers, we expect SDIO
		 * IRQ handlers to be quick and to the point, so that the
		 * holding of the host lock does not cover too much work
		 * that doesn't require that lock to be held.
		 */
		ret = __mmc_claim_host(host, &host->sdio_irq_thread_abort);
		if (ret)
			break;
		ws = false;
		/*
		 * prevent suspend if it has started when scheduled;
		 * 100 msec (approx. value) should be enough for the system to
		 * resume and attend to the card's request
		 */
		if ((host->dev_status == DEV_SUSPENDING) ||
		    (host->dev_status == DEV_SUSPENDED)) {
			pm_wakeup_event(&host->card->dev, 100);
			ws = true;
		}
		ret = process_sdio_pending_irqs(host);
		host->sdio_irq_pending = false;
		mmc_release_host(host);

		/*
		 * Give other threads a chance to run in the presence of
		 * errors.
		 */
		if (ret < 0) {
			set_current_state(TASK_INTERRUPTIBLE);
			if (!kthread_should_stop())
				schedule_timeout(HZ);
			set_current_state(TASK_RUNNING);
		}

		/*
		 * Adaptive polling frequency based on the assumption
		 * that an interrupt will be closely followed by more.
		 * This has a substantial benefit for network devices.
		 */
		if (!(host->caps & MMC_CAP_SDIO_IRQ)) {
			if (ret > 0)
				period /= 2;
			else {
				period++;
				if (period > idle_period)
					period = idle_period;
			}
		}

		set_current_state(TASK_INTERRUPTIBLE);
		if (host->caps & MMC_CAP_SDIO_IRQ) {
			mmc_host_clk_hold(host);
			host->ops->enable_sdio_irq(host, 1);
			mmc_host_clk_release(host);
		}
		/*
		 * function drivers would have processed the event from card
		 * unless suspended, hence release wake source
		 */
		if (ws && (host->dev_status == DEV_RESUMED))
			pm_relax(&host->card->dev);
		if (!kthread_should_stop())
			schedule_timeout(period);
		set_current_state(TASK_RUNNING);
	} while (!kthread_should_stop());

	if (host->caps & MMC_CAP_SDIO_IRQ) {
		mmc_host_clk_hold(host);
		host->ops->enable_sdio_irq(host, 0);
		mmc_host_clk_release(host);
	}

	pr_debug("%s: IRQ thread exiting with code %d\n",
		 mmc_hostname(host), ret);

	return ret;
}

static int sdio_card_irq_get(struct mmc_card *card)
{
	struct mmc_host *host = card->host;

	WARN_ON(!host->claimed);

	if (!host->sdio_irqs++) {
		if (!(host->caps2 & MMC_CAP2_SDIO_IRQ_NOTHREAD)) {
			atomic_set(&host->sdio_irq_thread_abort, 0);
			host->sdio_irq_thread =
				kthread_run(sdio_irq_thread, host,
					    "ksdioirqd/%s", mmc_hostname(host));
			if (IS_ERR(host->sdio_irq_thread)) {
				int err = PTR_ERR(host->sdio_irq_thread);
				host->sdio_irqs--;
				return err;
			}
		} else if (host->caps & MMC_CAP_SDIO_IRQ) {
			mmc_host_clk_hold(host);
			host->ops->enable_sdio_irq(host, 1);
			mmc_host_clk_release(host);
		}
	}

	return 0;
}

static int sdio_card_irq_put(struct mmc_card *card)
{
	struct mmc_host *host = card->host;

	WARN_ON(!host->claimed);

	if (host->sdio_irqs < 1)
		return -EINVAL;

	if (!--host->sdio_irqs) {
		if (!(host->caps2 & MMC_CAP2_SDIO_IRQ_NOTHREAD)) {
			atomic_set(&host->sdio_irq_thread_abort, 1);
			kthread_stop(host->sdio_irq_thread);
		} else if (host->caps & MMC_CAP_SDIO_IRQ) {
			mmc_host_clk_hold(host);
			host->ops->enable_sdio_irq(host, 0);
			mmc_host_clk_release(host);
		}
	}

	return 0;
}

/* If there is only 1 function registered set sdio_single_irq */
static void sdio_single_irq_set(struct mmc_card *card)
{
	struct sdio_func *func;
	int i;

	card->sdio_single_irq = NULL;
	if ((card->host->caps & MMC_CAP_SDIO_IRQ) &&
	    card->host->sdio_irqs == 1)
		for (i = 0; i < card->sdio_funcs; i++) {
		       func = card->sdio_func[i];
		       if (func && func->irq_handler) {
			       card->sdio_single_irq = func;
			       break;
		       }
	       }
}

/**
 *	sdio_claim_irq - claim the IRQ for a SDIO function
 *	@func: SDIO function
 *	@handler: IRQ handler callback
 *
 *	Claim and activate the IRQ for the given SDIO function. The provided
 *	handler will be called when that IRQ is asserted.  The host is always
 *	claimed already when the handler is called so the handler must not
 *	call sdio_claim_host() nor sdio_release_host().
 */
int sdio_claim_irq(struct sdio_func *func, sdio_irq_handler_t *handler)
{
	int ret;
	unsigned char reg;

	if (!func)
		return -EINVAL;

	pr_debug("SDIO: Enabling IRQ for %s...\n", sdio_func_id(func));

	if (func->irq_handler) {
		pr_debug("SDIO: IRQ for %s already in use.\n", sdio_func_id(func));
		return -EBUSY;
	}

	ret = mmc_io_rw_direct(func->card, 0, 0, SDIO_CCCR_IENx, 0, &reg);
	if (ret)
		return ret;

	reg |= 1 << func->num;

	reg |= 1; /* Master interrupt enable */

	ret = mmc_io_rw_direct(func->card, 1, 0, SDIO_CCCR_IENx, reg, NULL);
	if (ret)
		return ret;

	func->irq_handler = handler;
	ret = sdio_card_irq_get(func->card);
	if (ret)
		func->irq_handler = NULL;
	sdio_single_irq_set(func->card);

	return ret;
}
EXPORT_SYMBOL_GPL(sdio_claim_irq);

/**
 *	sdio_release_irq - release the IRQ for a SDIO function
 *	@func: SDIO function
 *
 *	Disable and release the IRQ for the given SDIO function.
 */
int sdio_release_irq(struct sdio_func *func)
{
	int ret;
	unsigned char reg;

	if (!func)
		return -EINVAL;

	pr_debug("SDIO: Disabling IRQ for %s...\n", sdio_func_id(func));

	if (func->irq_handler) {
		func->irq_handler = NULL;
		sdio_card_irq_put(func->card);
		sdio_single_irq_set(func->card);
	}

	ret = mmc_io_rw_direct(func->card, 0, 0, SDIO_CCCR_IENx, 0, &reg);
	if (ret)
		return ret;

	reg &= ~(1 << func->num);

	/* Disable master interrupt with the last function interrupt */
	if (!(reg & 0xFE))
		reg = 0;

	ret = mmc_io_rw_direct(func->card, 1, 0, SDIO_CCCR_IENx, reg, NULL);
	if (ret)
		return ret;

	return 0;
}
EXPORT_SYMBOL_GPL(sdio_release_irq);
<|MERGE_RESOLUTION|>--- conflicted
+++ resolved
@@ -96,10 +96,6 @@
 {
 	mmc_claim_host(host);
 	if (host->sdio_irqs) {
-<<<<<<< HEAD
-		host->sdio_irq_pending = true;
-=======
->>>>>>> a1f19153
 		mmc_host_clk_hold(host);
 		process_sdio_pending_irqs(host);
 		mmc_host_clk_release(host);
