/*
 * Block driver for media (i.e., flash cards)
 *
 * Copyright 2002 Hewlett-Packard Company
 * Copyright 2005-2008 Pierre Ossman
 *
 * Use consistent with the GNU GPL is permitted,
 * provided that this copyright notice is
 * preserved in its entirety in all copies and derived works.
 *
 * HEWLETT-PACKARD COMPANY MAKES NO WARRANTIES, EXPRESSED OR IMPLIED,
 * AS TO THE USEFULNESS OR CORRECTNESS OF THIS CODE OR ITS
 * FITNESS FOR ANY PARTICULAR PURPOSE.
 *
 * Many thanks to Alessandro Rubini and Jonathan Corbet!
 *
 * Author:  Andrew Christian
 *          28 May 2002
 */
#include <linux/moduleparam.h>
#include <linux/module.h>
#include <linux/init.h>

#include <linux/kernel.h>
#include <linux/fs.h>
#include <linux/slab.h>
#include <linux/errno.h>
#include <linux/hdreg.h>
#include <linux/kdev_t.h>
#include <linux/blkdev.h>
#include <linux/mutex.h>
#include <linux/scatterlist.h>
#include <linux/bitops.h>
#include <linux/string_helpers.h>
#include <linux/delay.h>
#include <linux/capability.h>
#include <linux/compat.h>
#include <linux/pm_runtime.h>
#include <linux/ioprio.h>
#include <linux/idr.h>
#include <linux/debugfs.h>
#include <linux/sched/debug.h>

#include <linux/mmc/ioctl.h>
#include <linux/mmc/card.h>
#include <linux/mmc/core.h>
#include <linux/mmc/host.h>
#include <linux/mmc/mmc.h>
#include <linux/mmc/sd.h>

#include <linux/uaccess.h>

#include "queue.h"
#include "block.h"
#include "core.h"
#include "card.h"
#include "crypto.h"
#include "host.h"
#include "bus.h"
#include "mmc_ops.h"
#include "quirks.h"
#include "sd_ops.h"

MODULE_ALIAS("mmc:block");
#ifdef MODULE_PARAM_PREFIX
#undef MODULE_PARAM_PREFIX
#endif
#define MODULE_PARAM_PREFIX "mmcblk."

#define MMC_BLK_TIMEOUT_MS  (30 * 1000)        /* 30 secs timeout */
#define MMC_SANITIZE_REQ_TIMEOUT 240000
#define MMC_EXTRACT_INDEX_FROM_ARG(x) ((x & 0x00FF0000) >> 16)
#define MMC_EXTRACT_VALUE_FROM_ARG(x) ((x & 0x0000FF00) >> 8)

#define mmc_req_rel_wr(req)	((req->cmd_flags & REQ_FUA) && \
				  (rq_data_dir(req) == WRITE))

#define MMC_BLK_MAX_RETRIES 5 /* max # of retries before aborting a command */
#define MMC_BLK_UPDATE_STOP_REASON(stats, reason)			\
	do {								\
		if (stats->enabled)					\
			stats->pack_stop_reason[reason]++;		\
	} while (0)

#define MAX_RETRIES 5

static DEFINE_MUTEX(block_mutex);

/*
 * The defaults come from config options but can be overriden by module
 * or bootarg options.
 */
static int perdev_minors = CONFIG_MMC_BLOCK_MINORS;

/*
 * We've only got one major, so number of mmcblk devices is
 * limited to (1 << 20) / number of minors per device.  It is also
 * limited by the MAX_DEVICES below.
 */
static int max_devices;

#define MAX_DEVICES 256

static DEFINE_IDA(mmc_blk_ida);

/*
 * There is one mmc_blk_data per slot.
 */
struct mmc_blk_data {
	spinlock_t	lock;
	struct device	*parent;
	struct gendisk	*disk;
	struct mmc_queue queue;
	struct list_head part;

	unsigned int	flags;
#define MMC_BLK_CMD23	(1 << 0)	/* Can do SET_BLOCK_COUNT for multiblock */
#define MMC_BLK_REL_WR	(1 << 1)	/* MMC Reliable write support */
#define MMC_BLK_PACKED_CMD	(1 << 2) /* MMC packed command support */
#define MMC_BLK_CMD_QUEUE	(1 << 3) /* MMC command queue support */

	unsigned int	usage;
	unsigned int	read_only;
	unsigned int	part_type;
	unsigned int	reset_done;
#define MMC_BLK_READ		BIT(0)
#define MMC_BLK_WRITE		BIT(1)
#define MMC_BLK_DISCARD		BIT(2)
#define MMC_BLK_SECDISCARD	BIT(3)
#define MMC_BLK_FLUSH		BIT(4)
#define MMC_BLK_PARTSWITCH	BIT(5)

	/*
	 * Only set in main mmc_blk_data associated
	 * with mmc_card with dev_set_drvdata, and keeps
	 * track of the current selected device partition.
	 */
	unsigned int	part_curr;
	struct device_attribute force_ro;
	struct device_attribute power_ro_lock;
	int	area_type;

	/* debugfs files (only in main mmc_blk_data) */
	struct dentry *status_dentry;
	struct dentry *ext_csd_dentry;
};

static DEFINE_MUTEX(open_lock);

module_param(perdev_minors, int, 0444);
MODULE_PARM_DESC(perdev_minors, "Minors numbers to allocate per device");

static inline int mmc_blk_part_switch(struct mmc_card *card,
				      unsigned int part_type);
static int mmc_blk_cmdq_switch(struct mmc_card *card,
			       struct mmc_blk_data *md, bool enable);
static void mmc_blk_cmdq_err(struct mmc_queue *mq);
static enum blk_eh_timer_return mmc_blk_cmdq_req_timed_out(struct request *req);

static struct mmc_blk_data *mmc_blk_get(struct gendisk *disk)
{
	struct mmc_blk_data *md;

	mutex_lock(&open_lock);
	md = disk->private_data;
	if (md && md->usage == 0)
		md = NULL;
	if (md)
		md->usage++;
	mutex_unlock(&open_lock);

	return md;
}

static inline int mmc_get_devidx(struct gendisk *disk)
{
	int devidx = disk->first_minor / perdev_minors;
	return devidx;
}

static void mmc_blk_put(struct mmc_blk_data *md)
{
	mutex_lock(&open_lock);
	md->usage--;
	if (md->usage == 0) {
		int devidx = mmc_get_devidx(md->disk);
		ida_simple_remove(&mmc_blk_ida, devidx);
		put_disk(md->disk);
		kfree(md);
	}
	mutex_unlock(&open_lock);
}

static ssize_t power_ro_lock_show(struct device *dev,
		struct device_attribute *attr, char *buf)
{
	int ret;
	struct mmc_blk_data *md = mmc_blk_get(dev_to_disk(dev));
	struct mmc_card *card;
	int locked = 0;

	if (!md)
		return -EINVAL;

	card = md->queue.card;
	if (card->ext_csd.boot_ro_lock & EXT_CSD_BOOT_WP_B_PERM_WP_EN)
		locked = 2;
	else if (card->ext_csd.boot_ro_lock & EXT_CSD_BOOT_WP_B_PWR_WP_EN)
		locked = 1;

	ret = snprintf(buf, PAGE_SIZE, "%d\n", locked);

	mmc_blk_put(md);

	return ret;
}

static ssize_t power_ro_lock_store(struct device *dev,
		struct device_attribute *attr, const char *buf, size_t count)
{
	int ret;
	struct mmc_blk_data *md, *part_md;
	struct mmc_queue *mq;
	struct request *req;
	unsigned long set;

	if (kstrtoul(buf, 0, &set))
		return -EINVAL;

	if (set != 1)
		return count;

	md = mmc_blk_get(dev_to_disk(dev));
	if (!md)
		return -EINVAL;
	mq = &md->queue;

	/* Dispatch locking to the block layer */
	req = blk_get_request(mq->queue, REQ_OP_DRV_OUT, __GFP_RECLAIM);
	if (IS_ERR(req)) {
		count = PTR_ERR(req);
		goto out_put;
	}
	req_to_mmc_queue_req(req)->drv_op = MMC_DRV_OP_BOOT_WP;
	blk_execute_rq(mq->queue, NULL, req, 0);
	ret = req_to_mmc_queue_req(req)->drv_op_result;
	blk_put_request(req);

	if (!ret) {
		pr_info("%s: Locking boot partition ro until next power on\n",
			md->disk->disk_name);
		set_disk_ro(md->disk, 1);

		list_for_each_entry(part_md, &md->part, part)
			if (part_md->area_type == MMC_BLK_DATA_AREA_BOOT) {
				pr_info("%s: Locking boot partition ro until next power on\n", part_md->disk->disk_name);
				set_disk_ro(part_md->disk, 1);
			}
	}
out_put:
	mmc_blk_put(md);
	return count;
}

static ssize_t force_ro_show(struct device *dev, struct device_attribute *attr,
			     char *buf)
{
	int ret;
	struct mmc_blk_data *md = mmc_blk_get(dev_to_disk(dev));

	if (!md)
		return -EINVAL;

	ret = snprintf(buf, PAGE_SIZE, "%d\n",
		       get_disk_ro(dev_to_disk(dev)) ^
		       md->read_only);
	mmc_blk_put(md);
	return ret;
}

static ssize_t force_ro_store(struct device *dev, struct device_attribute *attr,
			      const char *buf, size_t count)
{
	int ret;
	char *end;
	struct mmc_blk_data *md = mmc_blk_get(dev_to_disk(dev));
	unsigned long set = simple_strtoul(buf, &end, 0);

	if (!md)
		return -EINVAL;

	if (end == buf) {
		ret = -EINVAL;
		goto out;
	}

	set_disk_ro(dev_to_disk(dev), set || md->read_only);
	ret = count;
out:
	mmc_blk_put(md);
	return ret;
}

#ifdef CONFIG_MMC_SIMULATE_MAX_SPEED

static int max_read_speed, max_write_speed, cache_size = 4;

module_param(max_read_speed, int, S_IRUSR | S_IRGRP);
MODULE_PARM_DESC(max_read_speed, "maximum KB/s read speed 0=off");
module_param(max_write_speed, int, S_IRUSR | S_IRGRP);
MODULE_PARM_DESC(max_write_speed, "maximum KB/s write speed 0=off");
module_param(cache_size, int, S_IRUSR | S_IRGRP);
MODULE_PARM_DESC(cache_size, "MB high speed memory or SLC cache");

/*
 * helper macros and expectations:
 *  size    - unsigned long number of bytes
 *  jiffies - unsigned long HZ timestamp difference
 *  speed   - unsigned KB/s transfer rate
 */
#define size_and_speed_to_jiffies(size, speed) \
		((size) * HZ / (speed) / 1024UL)
#define jiffies_and_speed_to_size(jiffies, speed) \
		(((speed) * (jiffies) * 1024UL) / HZ)
#define jiffies_and_size_to_speed(jiffies, size) \
		((size) * HZ / (jiffies) / 1024UL)

/* Limits to report warning */
/* jiffies_and_size_to_speed(10*HZ, queue_max_hw_sectors(q) * 512UL) ~ 25 */
#define MIN_SPEED(q) 250 /* 10 times faster than a floppy disk */
#define MAX_SPEED(q) jiffies_and_size_to_speed(1, queue_max_sectors(q) * 512UL)

#define speed_valid(speed) ((speed) > 0)

static const char off[] = "off\n";

static int max_speed_show(int speed, char *buf)
{
	if (speed)
		return scnprintf(buf, PAGE_SIZE, "%uKB/s\n", speed);
	else
		return scnprintf(buf, PAGE_SIZE, off);
}

static int max_speed_store(const char *buf, struct request_queue *q)
{
	unsigned int limit, set = 0;

	if (!strncasecmp(off, buf, sizeof(off) - 2))
		return set;
	if (kstrtouint(buf, 0, &set) || (set > INT_MAX))
		return -EINVAL;
	if (set == 0)
		return set;
	limit = MAX_SPEED(q);
	if (set > limit)
		pr_warn("max speed %u ineffective above %u\n", set, limit);
	limit = MIN_SPEED(q);
	if (set < limit)
		pr_warn("max speed %u painful below %u\n", set, limit);
	return set;
}

static ssize_t max_write_speed_show(struct device *dev,
				 struct device_attribute *attr, char *buf)
{
	struct mmc_blk_data *md = mmc_blk_get(dev_to_disk(dev));
	int ret = max_speed_show(atomic_read(&md->queue.max_write_speed), buf);

	mmc_blk_put(md);
	return ret;
}

static ssize_t max_write_speed_store(struct device *dev,
				  struct device_attribute *attr,
				  const char *buf, size_t count)
{
	struct mmc_blk_data *md = mmc_blk_get(dev_to_disk(dev));
	int set = max_speed_store(buf, md->queue.queue);

	if (set < 0) {
		mmc_blk_put(md);
		return set;
	}

	atomic_set(&md->queue.max_write_speed, set);
	mmc_blk_put(md);
	return count;
}

static const DEVICE_ATTR(max_write_speed, S_IRUGO | S_IWUSR,
	max_write_speed_show, max_write_speed_store);

static ssize_t max_read_speed_show(struct device *dev,
				 struct device_attribute *attr, char *buf)
{
	struct mmc_blk_data *md = mmc_blk_get(dev_to_disk(dev));
	int ret = max_speed_show(atomic_read(&md->queue.max_read_speed), buf);

	mmc_blk_put(md);
	return ret;
}

static ssize_t max_read_speed_store(struct device *dev,
				  struct device_attribute *attr,
				  const char *buf, size_t count)
{
	struct mmc_blk_data *md = mmc_blk_get(dev_to_disk(dev));
	int set = max_speed_store(buf, md->queue.queue);

	if (set < 0) {
		mmc_blk_put(md);
		return set;
	}

	atomic_set(&md->queue.max_read_speed, set);
	mmc_blk_put(md);
	return count;
}

static const DEVICE_ATTR(max_read_speed, S_IRUGO | S_IWUSR,
	max_read_speed_show, max_read_speed_store);

static ssize_t cache_size_show(struct device *dev,
			       struct device_attribute *attr, char *buf)
{
	struct mmc_blk_data *md = mmc_blk_get(dev_to_disk(dev));
	struct mmc_queue *mq = &md->queue;
	int cache_size = atomic_read(&mq->cache_size);
	int ret;

	if (!cache_size)
		ret = scnprintf(buf, PAGE_SIZE, off);
	else {
		int speed = atomic_read(&mq->max_write_speed);

		if (!speed_valid(speed))
			ret = scnprintf(buf, PAGE_SIZE, "%uMB\n", cache_size);
		else { /* We accept race between cache_jiffies and cache_used */
			unsigned long size = jiffies_and_speed_to_size(
				jiffies - mq->cache_jiffies, speed);
			long used = atomic_long_read(&mq->cache_used);

			if (size >= used)
				size = 0;
			else
				size = (used - size) * 100 / cache_size
					/ 1024UL / 1024UL;

			ret = scnprintf(buf, PAGE_SIZE, "%uMB %lu%% used\n",
				cache_size, size);
		}
	}

	mmc_blk_put(md);
	return ret;
}

static ssize_t cache_size_store(struct device *dev,
				  struct device_attribute *attr,
				  const char *buf, size_t count)
{
	struct mmc_blk_data *md;
	unsigned int set = 0;

	if (strncasecmp(off, buf, sizeof(off) - 2)
	 && (kstrtouint(buf, 0, &set) || (set > INT_MAX)))
		return -EINVAL;

	md = mmc_blk_get(dev_to_disk(dev));
	atomic_set(&md->queue.cache_size, set);
	mmc_blk_put(md);
	return count;
}

static const DEVICE_ATTR(cache_size, S_IRUGO | S_IWUSR,
	cache_size_show, cache_size_store);

/* correct for write-back */
static long mmc_blk_cache_used(struct mmc_queue *mq, unsigned long waitfor)
{
	long used = 0;
	int speed = atomic_read(&mq->max_write_speed);

	if (speed_valid(speed)) {
		unsigned long size = jiffies_and_speed_to_size(
					waitfor - mq->cache_jiffies, speed);
		used = atomic_long_read(&mq->cache_used);

		if (size >= used)
			used = 0;
		else
			used -= size;
	}

	atomic_long_set(&mq->cache_used, used);
	mq->cache_jiffies = waitfor;

	return used;
}

static void mmc_blk_simulate_delay(
	struct mmc_queue *mq,
	struct request *req,
	unsigned long waitfor)
{
	int max_speed;

	if (!req)
		return;

	max_speed = (rq_data_dir(req) == READ)
		? atomic_read(&mq->max_read_speed)
		: atomic_read(&mq->max_write_speed);
	if (speed_valid(max_speed)) {
		unsigned long bytes = blk_rq_bytes(req);

		if (rq_data_dir(req) != READ) {
			int cache_size = atomic_read(&mq->cache_size);

			if (cache_size) {
				unsigned long size = cache_size * 1024L * 1024L;
				long used = mmc_blk_cache_used(mq, waitfor);

				used += bytes;
				atomic_long_set(&mq->cache_used, used);
				bytes = 0;
				if (used > size)
					bytes = used - size;
			}
		}
		waitfor += size_and_speed_to_jiffies(bytes, max_speed);
		if (time_is_after_jiffies(waitfor)) {
			long msecs = jiffies_to_msecs(waitfor - jiffies);

			if (likely(msecs > 0))
				msleep(msecs);
		}
	}
}

#else

#define mmc_blk_simulate_delay(mq, req, waitfor)

#endif

static int mmc_blk_open(struct block_device *bdev, fmode_t mode)
{
	struct mmc_blk_data *md = mmc_blk_get(bdev->bd_disk);
	int ret = -ENXIO;

	mutex_lock(&block_mutex);
	if (md) {
		if (md->usage == 2)
			check_disk_change(bdev);
		ret = 0;

		if ((mode & FMODE_WRITE) && md->read_only) {
			mmc_blk_put(md);
			ret = -EROFS;
		}
	}
	mutex_unlock(&block_mutex);

	return ret;
}

static void mmc_blk_release(struct gendisk *disk, fmode_t mode)
{
	struct mmc_blk_data *md = disk->private_data;

	mutex_lock(&block_mutex);
	mmc_blk_put(md);
	mutex_unlock(&block_mutex);
}

static int
mmc_blk_getgeo(struct block_device *bdev, struct hd_geometry *geo)
{
	geo->cylinders = get_capacity(bdev->bd_disk) / (4 * 16);
	geo->heads = 4;
	geo->sectors = 16;
	return 0;
}

struct mmc_blk_ioc_data {
	struct mmc_ioc_cmd ic;
	unsigned char *buf;
	u64 buf_bytes;
};

static struct mmc_blk_ioc_data *mmc_blk_ioctl_copy_from_user(
	struct mmc_ioc_cmd __user *user)
{
	struct mmc_blk_ioc_data *idata;
	int err;

	idata = kmalloc(sizeof(*idata), GFP_KERNEL);
	if (!idata) {
		err = -ENOMEM;
		goto out;
	}

	if (copy_from_user(&idata->ic, user, sizeof(idata->ic))) {
		err = -EFAULT;
		goto idata_err;
	}

	idata->buf_bytes = (u64) idata->ic.blksz * idata->ic.blocks;
	if (idata->buf_bytes > MMC_IOC_MAX_BYTES) {
		err = -EOVERFLOW;
		goto idata_err;
	}

	if (!idata->buf_bytes) {
		idata->buf = NULL;
		return idata;
	}

	idata->buf = kmalloc(idata->buf_bytes, GFP_KERNEL);
	if (!idata->buf) {
		err = -ENOMEM;
		goto idata_err;
	}

	if (copy_from_user(idata->buf, (void __user *)(unsigned long)
					idata->ic.data_ptr, idata->buf_bytes)) {
		err = -EFAULT;
		goto copy_err;
	}

	return idata;

copy_err:
	kfree(idata->buf);
idata_err:
	kfree(idata);
out:
	return ERR_PTR(err);
}

static int mmc_blk_ioctl_copy_to_user(struct mmc_ioc_cmd __user *ic_ptr,
				      struct mmc_blk_ioc_data *idata)
{
	struct mmc_ioc_cmd *ic = &idata->ic;

	if (copy_to_user(&(ic_ptr->response), ic->response,
			 sizeof(ic->response)))
		return -EFAULT;

	if (!idata->ic.write_flag) {
		if (copy_to_user((void __user *)(unsigned long)ic->data_ptr,
				 idata->buf, idata->buf_bytes))
			return -EFAULT;
	}

	return 0;
}

static int ioctl_rpmb_card_status_poll(struct mmc_card *card, u32 *status,
				       u32 retries_max)
{
	int err;
	u32 retry_count = 0;

	if (!status || !retries_max)
		return -EINVAL;

	do {
		err = __mmc_send_status(card, status, 5);
		if (err)
			break;

		if (!R1_STATUS(*status) &&
				(R1_CURRENT_STATE(*status) != R1_STATE_PRG))
			break; /* RPMB programming operation complete */

		/*
		 * Rechedule to give the MMC device a chance to continue
		 * processing the previous command without being polled too
		 * frequently.
		 */
		usleep_range(1000, 5000);
	} while (++retry_count < retries_max);

	if (retry_count == retries_max)
		err = -EPERM;

	return err;
}

static int ioctl_do_sanitize(struct mmc_card *card)
{
	int err;

	if (!mmc_can_sanitize(card) &&
			(card->host->caps2 & MMC_CAP2_SANITIZE)) {
		pr_warn("%s: %s - SANITIZE is not supported\n",
				mmc_hostname(card->host), __func__);
		err = -EOPNOTSUPP;
		goto out;
	}

	pr_debug("%s: %s - SANITIZE IN PROGRESS...\n",
		mmc_hostname(card->host), __func__);

	err = mmc_switch(card, EXT_CSD_CMD_SET_NORMAL,
					EXT_CSD_SANITIZE_START, 1,
					MMC_SANITIZE_REQ_TIMEOUT);

	if (err)
		pr_err("%s: %s - EXT_CSD_SANITIZE_START failed. err=%d\n",
		       mmc_hostname(card->host), __func__, err);

	pr_debug("%s: %s - SANITIZE COMPLETED\n", mmc_hostname(card->host),
					     __func__);
out:
	return err;
}

static int __mmc_blk_ioctl_cmd(struct mmc_card *card, struct mmc_blk_data *md,
			       struct mmc_blk_ioc_data *idata)
{
	struct mmc_command cmd = {};
	struct mmc_data data = {};
	struct mmc_request mrq = {};
	struct scatterlist sg;
	int err;

	if (!card || !md || !idata)
		return -EINVAL;

	cmd.opcode = idata->ic.opcode;
	cmd.arg = idata->ic.arg;
	cmd.flags = idata->ic.flags;

	if (idata->buf_bytes) {
		data.sg = &sg;
		data.sg_len = 1;
		data.blksz = idata->ic.blksz;
		data.blocks = idata->ic.blocks;

		sg_init_one(data.sg, idata->buf, idata->buf_bytes);

		if (idata->ic.write_flag)
			data.flags = MMC_DATA_WRITE;
		else
			data.flags = MMC_DATA_READ;

		/* data.flags must already be set before doing this. */
		mmc_set_data_timeout(&data, card);

		/* Allow overriding the timeout_ns for empirical tuning. */
		if (idata->ic.data_timeout_ns)
			data.timeout_ns = idata->ic.data_timeout_ns;

		if ((cmd.flags & MMC_RSP_R1B) == MMC_RSP_R1B) {
			/*
			 * Pretend this is a data transfer and rely on the
			 * host driver to compute timeout.  When all host
			 * drivers support cmd.cmd_timeout for R1B, this
			 * can be changed to:
			 *
			 *     mrq.data = NULL;
			 *     cmd.cmd_timeout = idata->ic.cmd_timeout_ms;
			 */
			data.timeout_ns = idata->ic.cmd_timeout_ms * 1000000;
		}

		mrq.data = &data;
	}

	mrq.cmd = &cmd;

	err = mmc_blk_part_switch(card, md->part_type);
	if (err)
		return err;

	if (idata->ic.is_acmd) {
		err = mmc_app_cmd(card->host, card);
		if (err)
			return err;
	}

	if ((MMC_EXTRACT_INDEX_FROM_ARG(cmd.arg) == EXT_CSD_SANITIZE_START) &&
	    (cmd.opcode == MMC_SWITCH)) {
		err = ioctl_do_sanitize(card);

		if (err)
			pr_err("%s: ioctl_do_sanitize() failed. err = %d",
			       __func__, err);

		return err;
	}

	mmc_wait_for_req(card->host, &mrq);

	if (cmd.error) {
		dev_err(mmc_dev(card->host), "%s: cmd error %d\n",
						__func__, cmd.error);
		return cmd.error;
	}
	if (data.error) {
		dev_err(mmc_dev(card->host), "%s: data error %d\n",
						__func__, data.error);
		return data.error;
	}

	/*
	 * Make sure the cache of the PARTITION_CONFIG register and
	 * PARTITION_ACCESS bits is updated in case the ioctl ext_csd write
	 * changed it successfully.
	 */
	if ((MMC_EXTRACT_INDEX_FROM_ARG(cmd.arg) == EXT_CSD_PART_CONFIG) &&
	    (cmd.opcode == MMC_SWITCH)) {
		struct mmc_blk_data *main_md = dev_get_drvdata(&card->dev);
		u8 value = MMC_EXTRACT_VALUE_FROM_ARG(cmd.arg);

		/*
		 * Update cache so the next mmc_blk_part_switch call operates
		 * on up-to-date data.
		 */
		card->ext_csd.part_config = value;
		main_md->part_curr = value & EXT_CSD_PART_CONFIG_ACC_MASK;
	}

	/*
	 * According to the SD specs, some commands require a delay after
	 * issuing the command.
	 */
	if (idata->ic.postsleep_min_us)
		usleep_range(idata->ic.postsleep_min_us, idata->ic.postsleep_max_us);

	memcpy(&(idata->ic.response), cmd.resp, sizeof(cmd.resp));

	return err;
}

struct mmc_blk_ioc_rpmb_data {
	struct mmc_blk_ioc_data *data[MMC_IOC_MAX_RPMB_CMD];
};

static struct mmc_blk_ioc_rpmb_data *mmc_blk_ioctl_rpmb_copy_from_user(
	struct mmc_ioc_rpmb __user *user)
{
	struct mmc_blk_ioc_rpmb_data *idata;
	int err, i;

	idata = kzalloc(sizeof(*idata), GFP_KERNEL);
	if (!idata) {
		err = -ENOMEM;
		goto out;
	}

	for (i = 0; i < MMC_IOC_MAX_RPMB_CMD; i++) {
		idata->data[i] = mmc_blk_ioctl_copy_from_user(&(user->cmds[i]));
		if (IS_ERR(idata->data[i])) {
			err = PTR_ERR(idata->data[i]);
			goto copy_err;
		}
	}

	return idata;

copy_err:
	while (--i >= 0) {
		kfree(idata->data[i]->buf);
		kfree(idata->data[i]);
	}
	kfree(idata);
out:
	return ERR_PTR(err);
}

static int mmc_blk_ioctl_rpmb_cmd(struct block_device *bdev,
	struct mmc_ioc_rpmb __user *ic_ptr)
{
	struct mmc_blk_ioc_rpmb_data *idata;
	struct mmc_blk_data *md;
	struct mmc_card *card = NULL;
	struct mmc_command cmd = {0};
	struct mmc_data data = {0};
	struct mmc_request mrq = {NULL};
	struct scatterlist sg;
	int err = 0, i = 0;
	u32 status = 0;

	/* The caller must have CAP_SYS_RAWIO */
	if (!capable(CAP_SYS_RAWIO))
		return -EPERM;

	md = mmc_blk_get(bdev->bd_disk);
	/* make sure this is a rpmb partition */
	if ((!md) || (!(md->area_type & MMC_BLK_DATA_AREA_RPMB))) {
		err = -EINVAL;
		return err;
	}

	idata = mmc_blk_ioctl_rpmb_copy_from_user(ic_ptr);
	if (IS_ERR(idata)) {
		err = PTR_ERR(idata);
		goto cmd_done;
	}

	card = md->queue.card;
	if (IS_ERR(card)) {
		err = PTR_ERR(card);
		goto idata_free;
	}

	/*
	 * Ensure rpmb_req_pending flag is synchronized between multiple
	 * entities which may use rpmb ioclts with a lock.
	 */
	mutex_lock(&card->host->rpmb_req_mutex);
	atomic_set(&card->host->rpmb_req_pending, 1);
	mmc_get_card(card);

	if (mmc_card_doing_bkops(card)) {
		if (mmc_card_cmdq(card)) {
			err = mmc_cmdq_halt(card->host, true);
			if (err)
				goto cmd_rel_host;
		}
		err = mmc_stop_bkops(card);
		if (err) {
			dev_err(mmc_dev(card->host),
				"%s: stop_bkops failed %d\n", __func__, err);
			goto cmd_rel_host;
		}
		if (mmc_card_cmdq(card)) {
			err = mmc_cmdq_halt(card->host, false);
			if (err)
				goto cmd_rel_host;
		}
	}

	err = mmc_blk_part_switch(card, md->part_type);
	if (err)
		goto cmd_rel_host;

	for (i = 0; i < MMC_IOC_MAX_RPMB_CMD; i++) {
		struct mmc_blk_ioc_data *curr_data;
		struct mmc_ioc_cmd *curr_cmd;

		curr_data = idata->data[i];
		curr_cmd = &curr_data->ic;
		if (!curr_cmd->opcode)
			break;

		cmd.opcode = curr_cmd->opcode;
		cmd.arg = curr_cmd->arg;
		cmd.flags = curr_cmd->flags;

		if (curr_data->buf_bytes) {
			data.sg = &sg;
			data.sg_len = 1;
			data.blksz = curr_cmd->blksz;
			data.blocks = curr_cmd->blocks;

			sg_init_one(data.sg, curr_data->buf,
					curr_data->buf_bytes);

			if (curr_cmd->write_flag)
				data.flags = MMC_DATA_WRITE;
			else
				data.flags = MMC_DATA_READ;

			/* data.flags must already be set before doing this. */
			mmc_set_data_timeout(&data, card);

			/*
			 * Allow overriding the timeout_ns for empirical tuning.
			 */
			if (curr_cmd->data_timeout_ns)
				data.timeout_ns = curr_cmd->data_timeout_ns;

			mrq.data = &data;
		}

		mrq.cmd = &cmd;

		err = mmc_set_blockcount(card, data.blocks,
				curr_cmd->write_flag & (1 << 31));
		if (err)
			goto cmd_rel_host;

		mmc_wait_for_req(card->host, &mrq);

		if (cmd.error) {
			dev_err(mmc_dev(card->host), "%s: cmd error %d\n",
					__func__, cmd.error);
			err = cmd.error;
			goto cmd_rel_host;
		}
		if (data.error) {
			dev_err(mmc_dev(card->host), "%s: data error %d\n",
					__func__, data.error);
			err = data.error;
			goto cmd_rel_host;
		}

		if (copy_to_user(&(ic_ptr->cmds[i].response), cmd.resp,
					sizeof(cmd.resp))) {
			err = -EFAULT;
			goto cmd_rel_host;
		}

		if (!curr_cmd->write_flag) {
			if (copy_to_user((void __user *)(unsigned long)
						curr_cmd->data_ptr,
						curr_data->buf,
						curr_data->buf_bytes)) {
				err = -EFAULT;
				goto cmd_rel_host;
			}
		}

		/*
		 * Ensure RPMB command has completed by polling CMD13
		 * "Send Status".
		 */
		err = ioctl_rpmb_card_status_poll(card, &status, 5);
		if (err)
			dev_err(mmc_dev(card->host),
					"%s: Card Status=0x%08X, error %d\n",
					__func__, status, err);
	}

cmd_rel_host:
	mmc_put_card(card);
	atomic_set(&card->host->rpmb_req_pending, 0);
	mutex_unlock(&card->host->rpmb_req_mutex);

idata_free:
	for (i = 0; i < MMC_IOC_MAX_RPMB_CMD; i++) {
		kfree(idata->data[i]->buf);
		kfree(idata->data[i]);
	}
	kfree(idata);

cmd_done:
	mmc_blk_put(md);
	if (card && card->cmdq_init)
		wake_up(&card->host->cmdq_ctx.wait);
	return err;
}

static int mmc_blk_ioctl_cmd(struct mmc_blk_data *md,
			     struct mmc_ioc_cmd __user *ic_ptr)
{
	struct mmc_blk_ioc_data *idata;
	struct mmc_blk_ioc_data *idatas[1];
	struct mmc_queue *mq;
	struct mmc_card *card;
	int err = 0, ioc_err = 0;
	struct request *req;

	idata = mmc_blk_ioctl_copy_from_user(ic_ptr);
	if (IS_ERR_OR_NULL(idata))
		return PTR_ERR(idata);

	card = md->queue.card;
	if (IS_ERR_OR_NULL(card)) {
		err = PTR_ERR(card);
		goto cmd_done;
	}

	/*
	 * Dispatch the ioctl() into the block request queue.
	 */
	mq = &md->queue;
	req = blk_get_request(mq->queue,
		idata->ic.write_flag ? REQ_OP_DRV_OUT : REQ_OP_DRV_IN,
		__GFP_RECLAIM);
	if (IS_ERR(req)) {
		err = PTR_ERR(req);
		goto cmd_done;
	}
	idatas[0] = idata;
	req_to_mmc_queue_req(req)->drv_op = MMC_DRV_OP_IOCTL;
	req_to_mmc_queue_req(req)->drv_op_data = idatas;
	req_to_mmc_queue_req(req)->ioc_count = 1;
	blk_execute_rq(mq->queue, NULL, req, 0);
	ioc_err = req_to_mmc_queue_req(req)->drv_op_result;
	err = mmc_blk_ioctl_copy_to_user(ic_ptr, idata);
	blk_put_request(req);

cmd_done:
	kfree(idata->buf);
	kfree(idata);
	return ioc_err ? ioc_err : err;
}

static int mmc_blk_ioctl_multi_cmd(struct mmc_blk_data *md,
				   struct mmc_ioc_multi_cmd __user *user)
{
	struct mmc_blk_ioc_data **idata = NULL;
	struct mmc_ioc_cmd __user *cmds = user->cmds;
	struct mmc_card *card;
	struct mmc_queue *mq;
	int i, err = 0, ioc_err = 0;
	__u64 num_of_cmds;
	struct request *req;

	if (copy_from_user(&num_of_cmds, &user->num_of_cmds,
			   sizeof(num_of_cmds)))
		return -EFAULT;

	if (!num_of_cmds)
		return 0;

	if (num_of_cmds > MMC_IOC_MAX_CMDS)
		return -EINVAL;

	idata = kcalloc(num_of_cmds, sizeof(*idata), GFP_KERNEL);
	if (!idata)
		return -ENOMEM;

	for (i = 0; i < num_of_cmds; i++) {
		idata[i] = mmc_blk_ioctl_copy_from_user(&cmds[i]);
		if (IS_ERR(idata[i])) {
			err = PTR_ERR(idata[i]);
			num_of_cmds = i;
			goto cmd_err;
		}
	}

	card = md->queue.card;
	if (IS_ERR(card)) {
		err = PTR_ERR(card);
		goto cmd_err;
	}


	/*
	 * Dispatch the ioctl()s into the block request queue.
	 */
	mq = &md->queue;
	req = blk_get_request(mq->queue,
		idata[0]->ic.write_flag ? REQ_OP_DRV_OUT : REQ_OP_DRV_IN,
		__GFP_RECLAIM);
	if (IS_ERR(req)) {
		err = PTR_ERR(req);
		goto cmd_err;
	}
	req_to_mmc_queue_req(req)->drv_op = MMC_DRV_OP_IOCTL;
	req_to_mmc_queue_req(req)->drv_op_data = idata;
	req_to_mmc_queue_req(req)->ioc_count = num_of_cmds;
	blk_execute_rq(mq->queue, NULL, req, 0);
	ioc_err = req_to_mmc_queue_req(req)->drv_op_result;

	/* copy to user if data and response */
	for (i = 0; i < num_of_cmds && !err; i++)
		err = mmc_blk_ioctl_copy_to_user(&cmds[i], idata[i]);

	blk_put_request(req);

cmd_err:
	for (i = 0; i < num_of_cmds; i++) {
		kfree(idata[i]->buf);
		kfree(idata[i]);
	}
	kfree(idata);
	return ioc_err ? ioc_err : err;
}

static int mmc_blk_check_blkdev(struct block_device *bdev)
{
	/*
	 * The caller must have CAP_SYS_RAWIO, and must be calling this on the
	 * whole block device, not on a partition.  This prevents overspray
	 * between sibling partitions.
	 */
	if ((!capable(CAP_SYS_RAWIO)) || (bdev != bdev->bd_contains))
		return -EPERM;
	return 0;
}

static int mmc_blk_ioctl(struct block_device *bdev, fmode_t mode,
	unsigned int cmd, unsigned long arg)
{
	struct mmc_blk_data *md;
	int ret;

	switch (cmd) {
	case MMC_IOC_CMD:
		ret = mmc_blk_check_blkdev(bdev);
		if (ret)
			return ret;
		md = mmc_blk_get(bdev->bd_disk);
		if (!md)
			return -EINVAL;
		ret = mmc_blk_ioctl_cmd(md,
					(struct mmc_ioc_cmd __user *)arg);
		mmc_blk_put(md);
		return ret;
	case MMC_IOC_RPMB_CMD:
		return mmc_blk_ioctl_rpmb_cmd(bdev,
				(struct mmc_ioc_rpmb __user *)arg);
	case MMC_IOC_MULTI_CMD:
		ret = mmc_blk_check_blkdev(bdev);
		if (ret)
			return ret;
		md = mmc_blk_get(bdev->bd_disk);
		if (!md)
			return -EINVAL;
		ret = mmc_blk_ioctl_multi_cmd(md,
					(struct mmc_ioc_multi_cmd __user *)arg);
		mmc_blk_put(md);
		return ret;
	default:
		return -EINVAL;
	}
}

#ifdef CONFIG_COMPAT
static int mmc_blk_compat_ioctl(struct block_device *bdev, fmode_t mode,
	unsigned int cmd, unsigned long arg)
{
	return mmc_blk_ioctl(bdev, mode, cmd, (unsigned long) compat_ptr(arg));
}
#endif

static const struct block_device_operations mmc_bdops = {
	.open			= mmc_blk_open,
	.release		= mmc_blk_release,
	.getgeo			= mmc_blk_getgeo,
	.owner			= THIS_MODULE,
	.ioctl			= mmc_blk_ioctl,
#ifdef CONFIG_COMPAT
	.compat_ioctl		= mmc_blk_compat_ioctl,
#endif
};

static int mmc_blk_part_switch_pre(struct mmc_card *card,
				   unsigned int part_type)
{
	int ret = 0;

	if (part_type == EXT_CSD_PART_CONFIG_ACC_RPMB) {
		if (card->ext_csd.cmdq_en) {
			ret = mmc_cmdq_disable(card);
			if (ret)
				return ret;
		}
		mmc_retune_pause(card->host);
	}

	return ret;
}

static int mmc_blk_part_switch_post(struct mmc_card *card,
				    unsigned int part_type)
{
	int ret = 0;

	if (part_type == EXT_CSD_PART_CONFIG_ACC_RPMB) {
		mmc_retune_unpause(card->host);
		if (card->reenable_cmdq && !card->ext_csd.cmdq_en)
			ret = mmc_cmdq_enable(card);
	}

	return ret;
}

static inline int mmc_blk_part_switch(struct mmc_card *card,
				      unsigned int part_type)
{
	int ret = 0;
	struct mmc_blk_data *main_md = dev_get_drvdata(&card->dev);

	if ((main_md->part_curr == part_type) &&
	    (card->part_curr == part_type))
		return 0;

	if (mmc_card_mmc(card)) {
		u8 part_config = card->ext_csd.part_config;

		if (part_type) {
			/* disable CQ mode for non-user data partitions */
			ret = mmc_blk_cmdq_switch(card, main_md, false);
			if (ret)
				return ret;
		}

		ret = mmc_blk_part_switch_pre(card, part_type);
		if (ret)
			return ret;

		part_config &= ~EXT_CSD_PART_CONFIG_ACC_MASK;
		part_config |= part_type;

		ret = mmc_switch(card, EXT_CSD_CMD_SET_NORMAL,
				 EXT_CSD_PART_CONFIG, part_config,
				 card->ext_csd.part_time);
		if (ret) {
			pr_err("%s: %s: switch failure, %d -> %d\n",
				mmc_hostname(card->host), __func__,
				main_md->part_curr, part_type);
			mmc_blk_part_switch_post(card, part_type);
			return ret;
		}

		card->ext_csd.part_config = part_config;
		card->part_curr = part_type;

		ret = mmc_blk_part_switch_post(card, main_md->part_curr);
	}

	main_md->part_curr = part_type;
	return ret;
}

static int mmc_sd_num_wr_blocks(struct mmc_card *card, u32 *written_blocks)
{
	int err;
	u32 result;
	__be32 *blocks;

	struct mmc_request mrq = {};
	struct mmc_command cmd = {};
	struct mmc_data data = {};

	struct scatterlist sg;

	cmd.opcode = MMC_APP_CMD;
	cmd.arg = card->rca << 16;
	cmd.flags = MMC_RSP_SPI_R1 | MMC_RSP_R1 | MMC_CMD_AC;

	err = mmc_wait_for_cmd(card->host, &cmd, 0);
	if (err)
		return err;
	if (!mmc_host_is_spi(card->host) && !(cmd.resp[0] & R1_APP_CMD))
		return -EIO;

	memset(&cmd, 0, sizeof(struct mmc_command));

	cmd.opcode = SD_APP_SEND_NUM_WR_BLKS;
	cmd.arg = 0;
	cmd.flags = MMC_RSP_SPI_R1 | MMC_RSP_R1 | MMC_CMD_ADTC;

	data.blksz = 4;
	data.blocks = 1;
	data.flags = MMC_DATA_READ;
	data.sg = &sg;
	data.sg_len = 1;
	mmc_set_data_timeout(&data, card);

	mrq.cmd = &cmd;
	mrq.data = &data;

	blocks = kmalloc(4, GFP_KERNEL);
	if (!blocks)
		return -ENOMEM;

	sg_init_one(&sg, blocks, 4);

	mmc_wait_for_req(card->host, &mrq);

	result = ntohl(*blocks);
	kfree(blocks);

	if (cmd.error || data.error)
		return -EIO;

	*written_blocks = result;

	return 0;
}

static int get_card_status(struct mmc_card *card, u32 *status, int retries)
{
	struct mmc_command cmd = {0};
	int err;

	cmd.opcode = MMC_SEND_STATUS;
	if (!mmc_host_is_spi(card->host))
		cmd.arg = card->rca << 16;
	cmd.flags = MMC_RSP_SPI_R2 | MMC_RSP_R1 | MMC_CMD_AC;
	err = mmc_wait_for_cmd(card->host, &cmd, retries);
	if (err == 0)
		*status = cmd.resp[0];
	return err;
}

static int card_busy_detect(struct mmc_card *card, unsigned int timeout_ms,
		bool hw_busy_detect, struct request *req, bool *gen_err)
{
	unsigned long timeout = jiffies + msecs_to_jiffies(timeout_ms);
	int err = 0;
	u32 status;

	do {
		err = __mmc_send_status(card, &status, 5);
		if (err) {
			pr_err("%s: error %d requesting status\n",
			       req->rq_disk->disk_name, err);
			return err;
		}

		if (status & R1_ERROR) {
			pr_err("%s: %s: error sending status cmd, status %#x\n",
				req->rq_disk->disk_name, __func__, status);
			*gen_err = true;
		}

		/* We may rely on the host hw to handle busy detection.*/
		if ((card->host->caps & MMC_CAP_WAIT_WHILE_BUSY) &&
			hw_busy_detect)
			break;

		/*
		 * Timeout if the device never becomes ready for data and never
		 * leaves the program state.
		 */
		if (time_after(jiffies, timeout)) {
			pr_err("%s: Card stuck in programming state! %s %s\n",
				mmc_hostname(card->host),
				req->rq_disk->disk_name, __func__);
			return -ETIMEDOUT;
		}

		/*
		 * Some cards mishandle the status bits,
		 * so make sure to check both the busy
		 * indication and the card state.
		 */
	} while (!(status & R1_READY_FOR_DATA) ||
		 (R1_CURRENT_STATE(status) == R1_STATE_PRG));

	return err;
}

static int send_stop(struct mmc_card *card, unsigned int timeout_ms,
		struct request *req, bool *gen_err, u32 *stop_status)
{
	struct mmc_host *host = card->host;
	struct mmc_command cmd = {};
	int err;
	bool use_r1b_resp = rq_data_dir(req) == WRITE;

	/*
	 * Normally we use R1B responses for WRITE, but in cases where the host
	 * has specified a max_busy_timeout we need to validate it. A failure
	 * means we need to prevent the host from doing hw busy detection, which
	 * is done by converting to a R1 response instead.
	 */
	if (host->max_busy_timeout && (timeout_ms > host->max_busy_timeout))
		use_r1b_resp = false;

	cmd.opcode = MMC_STOP_TRANSMISSION;
	if (use_r1b_resp) {
		cmd.flags = MMC_RSP_SPI_R1B | MMC_RSP_R1B | MMC_CMD_AC;
		cmd.busy_timeout = timeout_ms;
	} else {
		cmd.flags = MMC_RSP_SPI_R1 | MMC_RSP_R1 | MMC_CMD_AC;
	}

	err = mmc_wait_for_cmd(host, &cmd, 5);
	if (err)
		return err;

	*stop_status = cmd.resp[0];

	/* No need to check card status in case of READ. */
	if (rq_data_dir(req) == READ)
		return 0;

	if (!mmc_host_is_spi(host) &&
		(*stop_status & R1_ERROR)) {
		pr_err("%s: %s: general error sending stop command, resp %#x\n",
			req->rq_disk->disk_name, __func__, *stop_status);
		*gen_err = true;
	}

	return card_busy_detect(card, timeout_ms, use_r1b_resp, req, gen_err);
}

#define ERR_NOMEDIUM	3
#define ERR_RETRY	2
#define ERR_ABORT	1
#define ERR_CONTINUE	0

static int mmc_blk_cmd_error(struct request *req, const char *name, int error,
	bool status_valid, u32 status)
{
	switch (error) {
	case -EILSEQ:
		/* response crc error, retry the r/w cmd */
		pr_err_ratelimited(
			"%s: response CRC error sending %s command, card status %#x\n",
			req->rq_disk->disk_name,
			name, status);
		return ERR_RETRY;

	case -ETIMEDOUT:
		pr_err_ratelimited(
			"%s: timed out sending %s command, card status %#x\n",
			req->rq_disk->disk_name, name, status);

		/* If the status cmd initially failed, retry the r/w cmd */
		if (!status_valid) {
			pr_err_ratelimited("%s: status not valid, retrying timeout\n",
				req->rq_disk->disk_name);
			return ERR_RETRY;
		}

		/*
		 * If it was a r/w cmd crc error, or illegal command
		 * (eg, issued in wrong state) then retry - we should
		 * have corrected the state problem above.
		 */
		if (status & (R1_COM_CRC_ERROR | R1_ILLEGAL_COMMAND)) {
			pr_err_ratelimited(
				"%s: command error, retrying timeout\n",
				req->rq_disk->disk_name);
			return ERR_RETRY;
		}

		/* Otherwise abort the command */
		pr_err_ratelimited(
			"%s: not retrying timeout\n",
			req->rq_disk->disk_name);
		return ERR_ABORT;

	default:
		/* We don't understand the error code the driver gave us */
		pr_err_ratelimited(
			"%s: unknown error %d sending read/write command, card status %#x\n",
		       req->rq_disk->disk_name, error, status);
		return ERR_ABORT;
	}
}

/*
 * Initial r/w and stop cmd error recovery.
 * We don't know whether the card received the r/w cmd or not, so try to
 * restore things back to a sane state.  Essentially, we do this as follows:
 * - Obtain card status.  If the first attempt to obtain card status fails,
 *   the status word will reflect the failed status cmd, not the failed
 *   r/w cmd.  If we fail to obtain card status, it suggests we can no
 *   longer communicate with the card.
 * - Check the card state.  If the card received the cmd but there was a
 *   transient problem with the response, it might still be in a data transfer
 *   mode.  Try to send it a stop command.  If this fails, we can't recover.
 * - If the r/w cmd failed due to a response CRC error, it was probably
 *   transient, so retry the cmd.
 * - If the r/w cmd timed out, but we didn't get the r/w cmd status, retry.
 * - If the r/w cmd timed out, and the r/w cmd failed due to CRC error or
 *   illegal cmd, retry.
 * Otherwise we don't understand what happened, so abort.
 */
static int mmc_blk_cmd_recovery(struct mmc_card *card, struct request *req,
	struct mmc_blk_request *brq, bool *ecc_err, bool *gen_err)
{
	bool prev_cmd_status_valid = true;
	u32 status, stop_status = 0;
	int err, retry;

	if (mmc_card_removed(card))
		return ERR_NOMEDIUM;

	/*
	 * Try to get card status which indicates both the card state
	 * and why there was no response.  If the first attempt fails,
	 * we can't be sure the returned status is for the r/w command.
	 */
	for (retry = 2; retry >= 0; retry--) {
		err = __mmc_send_status(card, &status, 0);
		if (!err)
			break;

		/* Re-tune if needed */
		mmc_retune_recheck(card->host);

		prev_cmd_status_valid = false;
		pr_err("%s: error %d sending status command, %sing\n",
		       req->rq_disk->disk_name, err, retry ? "retry" : "abort");
	}

	/* We couldn't get a response from the card.  Give up. */
	if (err) {
		/* Check if the card is removed */
		if (mmc_detect_card_removed(card->host))
			return ERR_NOMEDIUM;
		return ERR_ABORT;
	}

	/* Flag ECC errors */
	if ((status & R1_CARD_ECC_FAILED) ||
	    (brq->stop.resp[0] & R1_CARD_ECC_FAILED) ||
	    (brq->cmd.resp[0] & R1_CARD_ECC_FAILED))
		*ecc_err = true;

	/* Flag General errors */
	if (!mmc_host_is_spi(card->host) && rq_data_dir(req) != READ)
		if ((status & R1_ERROR) ||
			(brq->stop.resp[0] & R1_ERROR)) {
			pr_err("%s: %s: general error sending stop or status command, stop cmd response %#x, card status %#x\n",
			       req->rq_disk->disk_name, __func__,
			       brq->stop.resp[0], status);
			*gen_err = true;
		}

	/*
	 * Check the current card state.  If it is in some data transfer
	 * mode, tell it to stop (and hopefully transition back to TRAN.)
	 */
	if (R1_CURRENT_STATE(status) == R1_STATE_DATA ||
	    R1_CURRENT_STATE(status) == R1_STATE_RCV) {
		err = send_stop(card,
			DIV_ROUND_UP(brq->data.timeout_ns, 1000000),
			req, gen_err, &stop_status);
		if (err) {
			pr_err("%s: error %d sending stop command\n",
			       req->rq_disk->disk_name, err);
			/*
			 * If the stop cmd also timed out, the card is probably
			 * not present, so abort. Other errors are bad news too.
			 */
			return ERR_ABORT;
		}

		if (stop_status & R1_CARD_ECC_FAILED)
			*ecc_err = true;
	}

	/* Check for set block count errors */
	if (brq->sbc.error)
		return mmc_blk_cmd_error(req, "SET_BLOCK_COUNT", brq->sbc.error,
				prev_cmd_status_valid, status);

	/* Check for r/w command errors */
	if (brq->cmd.error)
		return mmc_blk_cmd_error(req, "r/w cmd", brq->cmd.error,
				prev_cmd_status_valid, status);

	/* Data errors */
	if (!brq->stop.error)
		return ERR_CONTINUE;

	/* Now for stop errors.  These aren't fatal to the transfer. */
	pr_info("%s: error %d sending stop command, original cmd response %#x, card status %#x\n",
	       req->rq_disk->disk_name, brq->stop.error,
	       brq->cmd.resp[0], status);

	/*
	 * Subsitute in our own stop status as this will give the error
	 * state which happened during the execution of the r/w command.
	 */
	if (stop_status) {
		brq->stop.resp[0] = stop_status;
		brq->stop.error = 0;
	}
	return ERR_CONTINUE;
}

static int mmc_blk_reset(struct mmc_blk_data *md, struct mmc_host *host,
			 int type)
{
	int err;

	if (md->reset_done & type)
		return -EEXIST;

	md->reset_done |= type;
	err = mmc_hw_reset(host);
	if (err && err != -EOPNOTSUPP) {
		/* We failed to reset so we need to abort the request */
		pr_err("%s: %s: failed to reset %d\n", mmc_hostname(host),
				__func__, err);
		return -ENODEV;
	}

	/* Ensure we switch back to the correct partition */
	if (host->card) {
		struct mmc_blk_data *main_md =
			dev_get_drvdata(&host->card->dev);
		int part_err;

		main_md->part_curr = main_md->part_type;
		part_err = mmc_blk_part_switch(host->card, md->part_type);
		if (part_err) {
			/*
			 * We have failed to get back into the correct
			 * partition, so we need to abort the whole request.
			 */
			return -ENODEV;
		}
	}
	return err;
}

static inline void mmc_blk_reset_success(struct mmc_blk_data *md, int type)
{
	md->reset_done &= ~type;
}

int mmc_access_rpmb(struct mmc_queue *mq)
{
	struct mmc_blk_data *md = mq->blkdata;
	/*
	 * If this is a RPMB partition access, return ture
	 */
	if (md && md->part_type == EXT_CSD_PART_CONFIG_ACC_RPMB)
		return true;

	return false;
}

/*
 * The non-block commands come back from the block layer after it queued it and
 * processed it with all other requests and then they get issued in this
 * function.
 */
static void mmc_blk_issue_drv_op(struct mmc_queue *mq, struct request *req)
{
	struct mmc_queue_req *mq_rq;
	struct mmc_card *card = mq->card;
	struct mmc_blk_data *md = mq->blkdata;
	struct mmc_blk_data *main_md = dev_get_drvdata(&card->dev);
	struct mmc_blk_ioc_data **idata;
	u8 **ext_csd;
	u32 status;
	int ret;
	int i;

	mq_rq = req_to_mmc_queue_req(req);

	switch (mq_rq->drv_op) {
	case MMC_DRV_OP_IOCTL:
		idata = mq_rq->drv_op_data;
		for (i = 0, ret = 0; i < mq_rq->ioc_count; i++) {
			ret = __mmc_blk_ioctl_cmd(card, md, idata[i]);
			if (ret)
				break;
		}
		/* Always switch back to main area after RPMB access */
		if (md->area_type & MMC_BLK_DATA_AREA_RPMB)
			mmc_blk_part_switch(card, main_md->part_type);
		break;
	case MMC_DRV_OP_BOOT_WP:
		ret = mmc_switch(card, EXT_CSD_CMD_SET_NORMAL, EXT_CSD_BOOT_WP,
				 card->ext_csd.boot_ro_lock |
				 EXT_CSD_BOOT_WP_B_PWR_WP_EN,
				 card->ext_csd.part_time);
		if (ret)
			pr_err("%s: Locking boot partition ro until next power on failed: %d\n",
			       md->disk->disk_name, ret);
		else
			card->ext_csd.boot_ro_lock |=
				EXT_CSD_BOOT_WP_B_PWR_WP_EN;
		break;
	case MMC_DRV_OP_GET_CARD_STATUS:
		ret = mmc_send_status(card, &status);
		if (!ret)
			ret = status;
		break;
	case MMC_DRV_OP_GET_EXT_CSD:
		ext_csd = mq_rq->drv_op_data;
		ret = mmc_get_ext_csd(card, ext_csd);
		break;
	default:
		pr_err("%s: unknown driver specific operation\n",
		       md->disk->disk_name);
		ret = -EINVAL;
		break;
	}
	mq_rq->drv_op_result = ret;
	blk_end_request_all(req, ret ? BLK_STS_IOERR : BLK_STS_OK);
}

static void mmc_blk_issue_discard_rq(struct mmc_queue *mq, struct request *req)
{
	struct mmc_blk_data *md = mq->blkdata;
	struct mmc_card *card = md->queue.card;
	unsigned int from, nr, arg;
	int err = 0, type = MMC_BLK_DISCARD;
	blk_status_t status = BLK_STS_OK;

	if (!mmc_can_erase(card)) {
		status = BLK_STS_NOTSUPP;
		goto fail;
	}

	from = blk_rq_pos(req);
	nr = blk_rq_sectors(req);

	if (mmc_can_discard(card))
		arg = MMC_DISCARD_ARG;
	else if (mmc_can_trim(card))
		arg = MMC_TRIM_ARG;
	else
		arg = MMC_ERASE_ARG;
	do {
		err = 0;
		if (card->quirks & MMC_QUIRK_INAND_CMD38) {
			err = mmc_switch(card, EXT_CSD_CMD_SET_NORMAL,
					 INAND_CMD38_ARG_EXT_CSD,
					 arg == MMC_TRIM_ARG ?
					 INAND_CMD38_ARG_TRIM :
					 INAND_CMD38_ARG_ERASE,
					 0);
		}
		if (!err)
			err = mmc_erase(card, from, nr, arg);
	} while (err == -EIO && !mmc_blk_reset(md, card->host, type));
	if (err)
		status = BLK_STS_IOERR;
	else
		mmc_blk_reset_success(md, type);
fail:
	blk_end_request(req, status, blk_rq_bytes(req));
}

static void mmc_blk_issue_secdiscard_rq(struct mmc_queue *mq,
				       struct request *req)
{
	struct mmc_blk_data *md = mq->blkdata;
	struct mmc_card *card = md->queue.card;
	unsigned int from, nr, arg;
	int err = 0, type = MMC_BLK_SECDISCARD;
	blk_status_t status = BLK_STS_OK;

	if (!(mmc_can_secure_erase_trim(card))) {
		status = BLK_STS_NOTSUPP;
		goto out;
	}

	from = blk_rq_pos(req);
	nr = blk_rq_sectors(req);

	if (mmc_can_trim(card) && !mmc_erase_group_aligned(card, from, nr))
		arg = MMC_SECURE_TRIM1_ARG;
	else
		arg = MMC_SECURE_ERASE_ARG;

retry:
	if (card->quirks & MMC_QUIRK_INAND_CMD38) {
		err = mmc_switch(card, EXT_CSD_CMD_SET_NORMAL,
				 INAND_CMD38_ARG_EXT_CSD,
				 arg == MMC_SECURE_TRIM1_ARG ?
				 INAND_CMD38_ARG_SECTRIM1 :
				 INAND_CMD38_ARG_SECERASE,
				 0);
		if (err)
			goto out_retry;
	}

	err = mmc_erase(card, from, nr, arg);
	if (err == -EIO)
		goto out_retry;
	if (err) {
		status = BLK_STS_IOERR;
		goto out;
	}

	if (arg == MMC_SECURE_TRIM1_ARG) {
		if (card->quirks & MMC_QUIRK_INAND_CMD38) {
			err = mmc_switch(card, EXT_CSD_CMD_SET_NORMAL,
					 INAND_CMD38_ARG_EXT_CSD,
					 INAND_CMD38_ARG_SECTRIM2,
					 0);
			if (err)
				goto out_retry;
		}

		err = mmc_erase(card, from, nr, MMC_SECURE_TRIM2_ARG);
		if (err == -EIO)
			goto out_retry;
		if (err) {
			status = BLK_STS_IOERR;
			goto out;
		}
	}

out_retry:
	if (err && !mmc_blk_reset(md, card->host, type))
		goto retry;
	if (!err)
		mmc_blk_reset_success(md, type);
out:
	blk_end_request(req, status, blk_rq_bytes(req));
}

static void mmc_blk_issue_flush(struct mmc_queue *mq, struct request *req)
{
	struct mmc_blk_data *md = mq->blkdata;
	struct mmc_card *card = md->queue.card;
	int ret = 0;

	ret = mmc_flush_cache(card);
	if (ret == -ENODEV) {
		pr_err("%s: %s: restart mmc card",
				req->rq_disk->disk_name, __func__);
		if (mmc_blk_reset(md, card->host, MMC_BLK_FLUSH))
			pr_err("%s: %s: fail to restart mmc",
				req->rq_disk->disk_name, __func__);
		else
			mmc_blk_reset_success(md, MMC_BLK_FLUSH);
	}

	if (ret) {
		pr_err("%s: %s: notify flush error to upper layers",
				req->rq_disk->disk_name, __func__);
		ret = -EIO;
	}
#ifdef CONFIG_MMC_SIMULATE_MAX_SPEED
	else if (atomic_read(&mq->cache_size)) {
		long used = mmc_blk_cache_used(mq, jiffies);

		if (used) {
			int speed = atomic_read(&mq->max_write_speed);

			if (speed_valid(speed)) {
				unsigned long msecs = jiffies_to_msecs(
					size_and_speed_to_jiffies(
						used, speed));
				if (msecs)
					msleep(msecs);
			}
		}
	}
#endif
	blk_end_request_all(req, ret ? BLK_STS_IOERR : BLK_STS_OK);
}

/*
 * Reformat current write as a reliable write, supporting
 * both legacy and the enhanced reliable write MMC cards.
 * In each transfer we'll handle only as much as a single
 * reliable write can handle, thus finish the request in
 * partial completions.
 */
static inline void mmc_apply_rel_rw(struct mmc_blk_request *brq,
				    struct mmc_card *card,
				    struct request *req)
{
	if (!(card->ext_csd.rel_param & EXT_CSD_WR_REL_PARAM_EN)) {
		/* Legacy mode imposes restrictions on transfers. */
		if (!IS_ALIGNED(blk_rq_pos(req), card->ext_csd.rel_sectors))
			brq->data.blocks = 1;

		if (brq->data.blocks > card->ext_csd.rel_sectors)
			brq->data.blocks = card->ext_csd.rel_sectors;
		else if (brq->data.blocks < card->ext_csd.rel_sectors)
			brq->data.blocks = 1;
	}
}

#define CMD_ERRORS							\
	(R1_OUT_OF_RANGE |	/* Command argument out of range */	\
	 R1_ADDRESS_ERROR |	/* Misaligned address */		\
	 R1_BLOCK_LEN_ERROR |	/* Transferred block length incorrect */\
	 R1_WP_VIOLATION |	/* Tried to write to protected block */	\
	 R1_CARD_ECC_FAILED |	/* Card ECC failed */			\
	 R1_CC_ERROR |		/* Card controller error */		\
	 R1_ERROR)		/* General/unknown error */

static void mmc_blk_eval_resp_error(struct mmc_blk_request *brq)
{
	u32 val;

	/*
	 * Per the SD specification(physical layer version 4.10)[1],
	 * section 4.3.3, it explicitly states that "When the last
	 * block of user area is read using CMD18, the host should
	 * ignore OUT_OF_RANGE error that may occur even the sequence
	 * is correct". And JESD84-B51 for eMMC also has a similar
	 * statement on section 6.8.3.
	 *
	 * Multiple block read/write could be done by either predefined
	 * method, namely CMD23, or open-ending mode. For open-ending mode,
	 * we should ignore the OUT_OF_RANGE error as it's normal behaviour.
	 *
	 * However the spec[1] doesn't tell us whether we should also
	 * ignore that for predefined method. But per the spec[1], section
	 * 4.15 Set Block Count Command, it says"If illegal block count
	 * is set, out of range error will be indicated during read/write
	 * operation (For example, data transfer is stopped at user area
	 * boundary)." In another word, we could expect a out of range error
	 * in the response for the following CMD18/25. And if argument of
	 * CMD23 + the argument of CMD18/25 exceed the max number of blocks,
	 * we could also expect to get a -ETIMEDOUT or any error number from
	 * the host drivers due to missing data response(for write)/data(for
	 * read), as the cards will stop the data transfer by itself per the
	 * spec. So we only need to check R1_OUT_OF_RANGE for open-ending mode.
	 */

	if (!brq->stop.error) {
		bool oor_with_open_end;
		/* If there is no error yet, check R1 response */

		val = brq->stop.resp[0] & CMD_ERRORS;
		oor_with_open_end = val & R1_OUT_OF_RANGE && !brq->mrq.sbc;

		if (val && !oor_with_open_end)
			brq->stop.error = -EIO;
	}
}

static enum mmc_blk_status mmc_blk_err_check(struct mmc_card *card,
					     struct mmc_async_req *areq)
{
	struct mmc_queue_req *mq_mrq = container_of(areq, struct mmc_queue_req,
						    areq);
	struct mmc_blk_request *brq = &mq_mrq->brq;
	struct request *req = mmc_queue_req_to_req(mq_mrq);
	int need_retune = card->host->need_retune;
	bool ecc_err = false;
	bool gen_err = false;

	/*
	 * sbc.error indicates a problem with the set block count
	 * command.  No data will have been transferred.
	 *
	 * cmd.error indicates a problem with the r/w command.  No
	 * data will have been transferred.
	 *
	 * stop.error indicates a problem with the stop command.  Data
	 * may have been transferred, or may still be transferring.
	 */

	mmc_blk_eval_resp_error(brq);

	if (brq->sbc.error || brq->cmd.error ||
	    brq->stop.error || brq->data.error) {
		switch (mmc_blk_cmd_recovery(card, req, brq, &ecc_err, &gen_err)) {
		case ERR_RETRY:
			return MMC_BLK_RETRY;
		case ERR_ABORT:
			return MMC_BLK_ABORT;
		case ERR_NOMEDIUM:
			return MMC_BLK_NOMEDIUM;
		case ERR_CONTINUE:
			break;
		}
	}

	/*
	 * Check for errors relating to the execution of the
	 * initial command - such as address errors.  No data
	 * has been transferred.
	 */
	if (brq->cmd.resp[0] & CMD_ERRORS) {
		pr_err("%s: r/w command failed, status = %#x\n",
		       req->rq_disk->disk_name, brq->cmd.resp[0]);
		return MMC_BLK_ABORT;
	}

	/*
	 * Everything else is either success, or a data error of some
	 * kind.  If it was a write, we may have transitioned to
	 * program mode, which we have to wait for it to complete.
	 */
	if (!mmc_host_is_spi(card->host) && rq_data_dir(req) != READ) {
		int err;

		/* Check stop command response */
		if (brq->stop.resp[0] & R1_ERROR) {
			pr_err("%s: %s: general error sending stop command, stop cmd response %#x\n",
			       req->rq_disk->disk_name, __func__,
			       brq->stop.resp[0]);
			gen_err = true;
		}

		err = card_busy_detect(card, MMC_BLK_TIMEOUT_MS, false, req,
					&gen_err);
		if (err)
			return MMC_BLK_CMD_ERR;
	}

	/* if general error occurs, retry the write operation. */
	if (gen_err) {
		pr_warn("%s: retrying write for general error\n",
				req->rq_disk->disk_name);
		return MMC_BLK_RETRY;
	}

	/* Some errors (ECC) are flagged on the next commmand, so check stop, too */
	if (brq->data.error || brq->stop.error) {
		if (need_retune && !brq->retune_retry_done) {
			pr_debug("%s: retrying because a re-tune was needed\n",
				 req->rq_disk->disk_name);
			brq->retune_retry_done = 1;
			return MMC_BLK_RETRY;
		}
		pr_err("%s: error %d transferring data, sector %u, nr %u, cmd response %#x, card status %#x\n",
		       req->rq_disk->disk_name, brq->data.error ?: brq->stop.error,
		       (unsigned)blk_rq_pos(req),
		       (unsigned)blk_rq_sectors(req),
		       brq->cmd.resp[0], brq->stop.resp[0]);

		if (rq_data_dir(req) == READ) {
			if (ecc_err)
				return MMC_BLK_ECC_ERR;
			return MMC_BLK_DATA_ERR;
		} else {
			return MMC_BLK_CMD_ERR;
		}
	}

	if (!brq->data.bytes_xfered)
		return MMC_BLK_RETRY;

	if (blk_rq_bytes(req) != brq->data.bytes_xfered)
		return MMC_BLK_PARTIAL;

	return MMC_BLK_SUCCESS;
}

static void mmc_blk_data_prep(struct mmc_queue *mq, struct mmc_queue_req *mqrq,
			      int disable_multi, bool *do_rel_wr,
			      bool *do_data_tag)
{
	struct mmc_blk_data *md = mq->blkdata;
	struct mmc_card *card = md->queue.card;
	struct mmc_blk_request *brq = &mqrq->brq;
	struct request *req = mmc_queue_req_to_req(mqrq);

	/*
	 * Reliable writes are used to implement Forced Unit Access and
	 * are supported only on MMCs.
	 */
	*do_rel_wr = (req->cmd_flags & REQ_FUA) &&
		     rq_data_dir(req) == WRITE &&
		     (md->flags & MMC_BLK_REL_WR);

	memset(brq, 0, sizeof(struct mmc_blk_request));

	mmc_crypto_prepare_req(mqrq);

	brq->mrq.data = &brq->data;

	brq->stop.opcode = MMC_STOP_TRANSMISSION;
	brq->stop.arg = 0;

	if (rq_data_dir(req) == READ) {
		brq->data.flags = MMC_DATA_READ;
		brq->stop.flags = MMC_RSP_SPI_R1 | MMC_RSP_R1 | MMC_CMD_AC;
	} else {
		brq->data.flags = MMC_DATA_WRITE;
		brq->stop.flags = MMC_RSP_SPI_R1B | MMC_RSP_R1B | MMC_CMD_AC;
	}

	brq->data.blksz = 512;
	brq->data.blocks = blk_rq_sectors(req);
	brq->data.fault_injected = false;
	/*
	 * The block layer doesn't support all sector count
	 * restrictions, so we need to be prepared for too big
	 * requests.
	 */
	if (brq->data.blocks > card->host->max_blk_count)
		brq->data.blocks = card->host->max_blk_count;

	if (brq->data.blocks > 1) {
		/*
		 * Some SD cards in SPI mode return a CRC error or even lock up
		 * completely when trying to read the last block using a
		 * multiblock read command.
		 */
		if (mmc_host_is_spi(card->host) && (rq_data_dir(req) == READ) &&
		    (blk_rq_pos(req) + blk_rq_sectors(req) ==
		     get_capacity(md->disk)))
			brq->data.blocks--;

		/*
		 * After a read error, we redo the request one sector
		 * at a time in order to accurately determine which
		 * sectors can be read successfully.
		 */
		if (disable_multi)
			brq->data.blocks = 1;

		/*
		 * Some controllers have HW issues while operating
		 * in multiple I/O mode
		 */
		if (card->host->ops->multi_io_quirk)
			brq->data.blocks = card->host->ops->multi_io_quirk(card,
						(rq_data_dir(req) == READ) ?
						MMC_DATA_READ : MMC_DATA_WRITE,
						brq->data.blocks);
	}

	if (*do_rel_wr)
		mmc_apply_rel_rw(brq, card, req);

	/*
	 * Data tag is used only during writing meta data to speed
	 * up write and any subsequent read of this meta data
	 */
	*do_data_tag = card->ext_csd.data_tag_unit_size &&
		       (req->cmd_flags & REQ_META) &&
		       (rq_data_dir(req) == WRITE) &&
		       ((brq->data.blocks * brq->data.blksz) >=
			card->ext_csd.data_tag_unit_size);

	mmc_set_data_timeout(&brq->data, card);

	brq->data.sg = mqrq->sg;
	brq->data.sg_len = mmc_queue_map_sg(mq, mqrq);

	/*
	 * Adjust the sg list so it is the same size as the
	 * request.
	 */
	if (brq->data.blocks != blk_rq_sectors(req)) {
		int i, data_size = brq->data.blocks << 9;
		struct scatterlist *sg;

		for_each_sg(brq->data.sg, sg, brq->data.sg_len, i) {
			data_size -= sg->length;
			if (data_size <= 0) {
				sg->length += data_size;
				i++;
				break;
			}
		}
		brq->data.sg_len = i;
	}

	mqrq->areq.mrq = &brq->mrq;
	mqrq->areq.mrq->req = req;
	mqrq->areq.err_check = mmc_blk_err_check;
}

static void mmc_blk_rw_rq_prep(struct mmc_queue_req *mqrq,
			       struct mmc_card *card,
			       int disable_multi,
			       struct mmc_queue *mq)
{
	u32 readcmd, writecmd;
	struct mmc_blk_request *brq = &mqrq->brq;
	struct request *req = mmc_queue_req_to_req(mqrq);
	struct mmc_blk_data *md = mq->blkdata;
	bool do_rel_wr, do_data_tag;

	mmc_blk_data_prep(mq, mqrq, disable_multi, &do_rel_wr, &do_data_tag);

	brq->mrq.cmd = &brq->cmd;

	brq->cmd.arg = blk_rq_pos(req);
	if (!mmc_card_blockaddr(card))
		brq->cmd.arg <<= 9;
	brq->cmd.flags = MMC_RSP_SPI_R1 | MMC_RSP_R1 | MMC_CMD_ADTC;

	if (brq->data.blocks > 1 || do_rel_wr) {
		/* SPI multiblock writes terminate using a special
		 * token, not a STOP_TRANSMISSION request.
		 */
		if (!mmc_host_is_spi(card->host) ||
		    rq_data_dir(req) == READ)
			brq->mrq.stop = &brq->stop;
		readcmd = MMC_READ_MULTIPLE_BLOCK;
		writecmd = MMC_WRITE_MULTIPLE_BLOCK;
	} else {
		brq->mrq.stop = NULL;
		readcmd = MMC_READ_SINGLE_BLOCK;
		writecmd = MMC_WRITE_BLOCK;
	}
	brq->cmd.opcode = rq_data_dir(req) == READ ? readcmd : writecmd;

	/*
	 * Pre-defined multi-block transfers are preferable to
	 * open ended-ones (and necessary for reliable writes).
	 * However, it is not sufficient to just send CMD23,
	 * and avoid the final CMD12, as on an error condition
	 * CMD12 (stop) needs to be sent anyway. This, coupled
	 * with Auto-CMD23 enhancements provided by some
	 * hosts, means that the complexity of dealing
	 * with this is best left to the host. If CMD23 is
	 * supported by card and host, we'll fill sbc in and let
	 * the host deal with handling it correctly. This means
	 * that for hosts that don't expose MMC_CAP_CMD23, no
	 * change of behavior will be observed.
	 *
	 * N.B: Some MMC cards experience perf degradation.
	 * We'll avoid using CMD23-bounded multiblock writes for
	 * these, while retaining features like reliable writes.
	 */
	if ((md->flags & MMC_BLK_CMD23) && mmc_op_multi(brq->cmd.opcode) &&
	    (do_rel_wr || !(card->quirks & MMC_QUIRK_BLK_NO_CMD23) ||
	     do_data_tag)) {
		brq->sbc.opcode = MMC_SET_BLOCK_COUNT;
		brq->sbc.arg = brq->data.blocks |
			(do_rel_wr ? (1 << 31) : 0) |
			(do_data_tag ? (1 << 29) : 0);
		brq->sbc.flags = MMC_RSP_R1 | MMC_CMD_AC;
		brq->mrq.sbc = &brq->sbc;
	}

	mqrq->areq.err_check = mmc_blk_err_check;
}

static bool mmc_blk_rw_cmd_err(struct mmc_blk_data *md, struct mmc_card *card,
				struct mmc_blk_request *brq,
				struct request *req,
				bool old_req_pending)
{
	bool req_pending;

	/*
	 * If this is an SD card and we're writing, we can first
	 * mark the known good sectors as ok.
	 *
	 * If the card is not SD, we can still ok written sectors
	 * as reported by the controller (which might be less than
	 * the real number of written sectors, but never more).
	 */
	if (mmc_card_sd(card)) {
		u32 blocks;
		int err;

		if (!brq->data.fault_injected) {
			err = mmc_sd_num_wr_blocks(card, &blocks);
			if (err)
				req_pending = old_req_pending;
			else
				req_pending = blk_end_request(req,
						BLK_STS_OK, blocks << 9);
		} else {
			req_pending = blk_end_request(req, BLK_STS_OK,
					brq->data.bytes_xfered);
		}
	} else {
		req_pending = blk_end_request(req, BLK_STS_OK,
					brq->data.bytes_xfered);
	}
	return req_pending;
}

static int mmc_blk_cmdq_switch(struct mmc_card *card,
			       struct mmc_blk_data *md, bool enable)
{
	int ret = 0;
	bool cmdq_mode = !!mmc_card_cmdq(card);
	struct mmc_host *host = card->host;
	struct mmc_cmdq_context_info *ctx = &host->cmdq_ctx;

	if (!(card->host->caps2 & MMC_CAP2_CMD_QUEUE) ||
	    !card->ext_csd.cmdq_support ||
	    (enable && !(md->flags & MMC_BLK_CMD_QUEUE)) ||
	    (cmdq_mode == enable))
		return 0;

	if (enable) {
		ret = mmc_set_blocklen(card, MMC_CARD_CMDQ_BLK_SIZE);
		if (ret) {
			pr_err("%s: failed (%d) to set block-size to %d\n",
			       __func__, ret, MMC_CARD_CMDQ_BLK_SIZE);
			goto out;
		}

	} else {
		if (!test_bit(CMDQ_STATE_HALT, &ctx->curr_state)) {
			ret = mmc_cmdq_halt(host, true);
			if (ret) {
				pr_err("%s: halt: failed: %d\n",
					mmc_hostname(host), ret);
				goto out;
			}
		}
	}

	ret = mmc_switch(card, EXT_CSD_CMD_SET_NORMAL,
			 EXT_CSD_CMDQ_MODE_EN, enable,
			 card->ext_csd.generic_cmd6_time);
	if (ret) {
		pr_err("%s: cmdq mode %sable failed %d\n",
		       md->disk->disk_name, enable ? "en" : "dis", ret);
		goto out;
	}

	if (enable)
		mmc_card_set_cmdq(card);
	else
		mmc_card_clr_cmdq(card);
out:
	return ret;
}

/* prepare for non-data commands */
static struct mmc_cmdq_req *mmc_cmdq_prep_dcmd(
		struct mmc_queue_req *mqrq, struct mmc_queue *mq)
{
	struct request *req = mmc_queue_req_to_req(mqrq);
	struct mmc_cmdq_req *cmdq_req = &mqrq->cmdq_req;

	memset(&mqrq->cmdq_req, 0, sizeof(struct mmc_cmdq_req));

	cmdq_req->mrq.data = NULL;
	cmdq_req->cmd_flags = req->cmd_flags;
	cmdq_req->mrq.req = req;
	req->special = mqrq;
	cmdq_req->cmdq_req_flags |= DCMD;
	cmdq_req->mrq.cmdq_req = cmdq_req;

	return &mqrq->cmdq_req;
}

static struct mmc_cmdq_req *mmc_blk_cmdq_prep_discard_req(struct mmc_queue *mq,
						struct request *req)
{
	struct mmc_blk_data *md = mq->blkdata;
	struct mmc_card *card = md->queue.card;
	struct mmc_host *host = card->host;
	struct mmc_cmdq_context_info *ctx_info = &host->cmdq_ctx;
	struct mmc_cmdq_req *cmdq_req;
	struct mmc_queue_req *active_mqrq;

	active_mqrq = req_to_mmc_queue_req(req);

	cmdq_req = mmc_cmdq_prep_dcmd(active_mqrq, mq);
	cmdq_req->cmdq_req_flags |= QBR;
	cmdq_req->mrq.cmd = &cmdq_req->cmd;
	cmdq_req->tag = req->tag;

	init_completion(&cmdq_req->mrq.completion);
	BUG_ON(req->tag > card->ext_csd.cmdq_depth);
	BUG_ON(test_and_set_bit(req->tag, &host->cmdq_ctx.active_reqs));
	set_bit(CMDQ_STATE_DCMD_ACTIVE, &ctx_info->curr_state);
	return cmdq_req;
}

static int mmc_blk_cmdq_issue_discard_rq(struct mmc_queue *mq,
					struct request *req)
{
	struct mmc_blk_data *md = mq->blkdata;
	struct mmc_card *card = md->queue.card;
	struct mmc_cmdq_req *cmdq_req = NULL;
	unsigned int from, nr, arg;
	int err = 0;

	if (!mmc_can_erase(card)) {
		err = -EOPNOTSUPP;
<<<<<<< HEAD
		blk_end_request(req, err, blk_rq_bytes(req));
=======
		blk_end_request(req, BLK_STS_NOTSUPP, blk_rq_bytes(req));
>>>>>>> a1f19153
		goto out;
	}

	from = blk_rq_pos(req);
	nr = blk_rq_sectors(req);

	if (mmc_can_discard(card))
		arg = MMC_DISCARD_ARG;
	else if (mmc_can_trim(card))
		arg = MMC_TRIM_ARG;
	else
		arg = MMC_ERASE_ARG;

	cmdq_req = mmc_blk_cmdq_prep_discard_req(mq, req);
	if (card->quirks & MMC_QUIRK_INAND_CMD38) {
		__mmc_switch_cmdq_mode(cmdq_req->mrq.cmd,
				EXT_CSD_CMD_SET_NORMAL,
				INAND_CMD38_ARG_EXT_CSD,
				arg == MMC_TRIM_ARG ?
				INAND_CMD38_ARG_TRIM :
				INAND_CMD38_ARG_ERASE,
				0, true, false);
		err = mmc_cmdq_wait_for_dcmd(card->host, cmdq_req);
		if (err)
			goto clear_dcmd;
	}
	err = mmc_cmdq_erase(cmdq_req, card, from, nr, arg);
clear_dcmd:
	if (err != -EAGAIN) {
		mmc_host_clk_hold(card->host);
		blk_complete_request(req);
	} else {
		pr_err("%s: err(%d) handled by cmdq-error handler\n",
			__func__, err);
	}
out:
	return err ? 1 : 0;
}

static int mmc_blk_cmdq_issue_secdiscard_rq(struct mmc_queue *mq,
				       struct request *req)
{
	struct mmc_blk_data *md = mq->blkdata;
	struct mmc_card *card = md->queue.card;
	struct mmc_cmdq_req *cmdq_req = NULL;
	unsigned int from, nr, arg;
	int err = 0;

	if (!(mmc_can_secure_erase_trim(card))) {
		err = -EOPNOTSUPP;
<<<<<<< HEAD
		blk_end_request(req, err, blk_rq_bytes(req));
=======
		blk_end_request(req, BLK_STS_NOTSUPP, blk_rq_bytes(req));
>>>>>>> a1f19153
		goto out;
	}

	from = blk_rq_pos(req);
	nr = blk_rq_sectors(req);

	if (mmc_can_trim(card) && !mmc_erase_group_aligned(card, from, nr))
		arg = MMC_SECURE_TRIM1_ARG;
	else
		arg = MMC_SECURE_ERASE_ARG;

	cmdq_req = mmc_blk_cmdq_prep_discard_req(mq, req);
	if (card->quirks & MMC_QUIRK_INAND_CMD38) {
		__mmc_switch_cmdq_mode(cmdq_req->mrq.cmd,
				EXT_CSD_CMD_SET_NORMAL,
				INAND_CMD38_ARG_EXT_CSD,
				arg == MMC_SECURE_TRIM1_ARG ?
				INAND_CMD38_ARG_SECTRIM1 :
				INAND_CMD38_ARG_SECERASE,
				0, true, false);
		err = mmc_cmdq_wait_for_dcmd(card->host, cmdq_req);
		if (err)
			goto clear_dcmd;
	}

	err = mmc_cmdq_erase(cmdq_req, card, from, nr, arg);
	if (err)
		goto clear_dcmd;

	if (arg == MMC_SECURE_TRIM1_ARG) {
		if (card->quirks & MMC_QUIRK_INAND_CMD38) {
			__mmc_switch_cmdq_mode(cmdq_req->mrq.cmd,
					EXT_CSD_CMD_SET_NORMAL,
					INAND_CMD38_ARG_EXT_CSD,
					INAND_CMD38_ARG_SECTRIM2,
					0, true, false);
			err = mmc_cmdq_wait_for_dcmd(card->host, cmdq_req);
			if (err)
				goto clear_dcmd;
		}

		err = mmc_cmdq_erase(cmdq_req, card, from, nr,
				MMC_SECURE_TRIM2_ARG);
	}
clear_dcmd:
	if (err != -EAGAIN) {
		mmc_host_clk_hold(card->host);
		blk_complete_request(req);
	} else {
		pr_err("%s: err(%d) handled by cmdq-error handler\n",
			__func__, err);
	}
out:
	return err ? 1 : 0;
}

static int mmc_blk_cmdq_start_req(struct mmc_host *host,
				  struct mmc_cmdq_req *cmdq_req)
{
	struct mmc_request *mrq = &cmdq_req->mrq;

	mrq->done = mmc_blk_cmdq_req_done;
	return mmc_cmdq_start_req(host, cmdq_req);
}

#define IS_RT_CLASS_REQ(x)     \
	(IOPRIO_PRIO_CLASS(req_get_ioprio(x)) == IOPRIO_CLASS_RT)

static struct mmc_cmdq_req *mmc_blk_cmdq_rw_prep(
		struct mmc_queue_req *mqrq, struct mmc_queue *mq)
{
	struct mmc_card *card = mq->card;
	struct request *req = mmc_queue_req_to_req(mqrq);
	struct mmc_blk_data *md = mq->blkdata;
	bool do_rel_wr = mmc_req_rel_wr(req) && (md->flags & MMC_BLK_REL_WR);
	bool do_data_tag;
	bool read_dir = (rq_data_dir(req) == READ);
	bool prio = IS_RT_CLASS_REQ(req);
	struct mmc_cmdq_req *cmdq_rq = &mqrq->cmdq_req;

	memset(&mqrq->cmdq_req, 0, sizeof(struct mmc_cmdq_req));

	cmdq_rq->tag = req->tag;
	if (read_dir) {
		cmdq_rq->cmdq_req_flags |= DIR;
		cmdq_rq->data.flags = MMC_DATA_READ;
	} else {
		cmdq_rq->data.flags = MMC_DATA_WRITE;
	}
	if (prio)
		cmdq_rq->cmdq_req_flags |= PRIO;

	if (do_rel_wr)
		cmdq_rq->cmdq_req_flags |= REL_WR;

	cmdq_rq->data.blocks = blk_rq_sectors(req);
	cmdq_rq->blk_addr = blk_rq_pos(req);
	cmdq_rq->data.blksz = MMC_CARD_CMDQ_BLK_SIZE;

	mmc_set_data_timeout(&cmdq_rq->data, card);

	do_data_tag = (card->ext_csd.data_tag_unit_size) &&
		(req->cmd_flags & REQ_META) &&
		(rq_data_dir(req) == WRITE) &&
		((cmdq_rq->data.blocks * cmdq_rq->data.blksz) >=
		 card->ext_csd.data_tag_unit_size);
	if (do_data_tag)
		cmdq_rq->cmdq_req_flags |= DAT_TAG;
	cmdq_rq->data.sg = mqrq->sg;
	cmdq_rq->data.sg_len = mmc_queue_map_sg(mq, mqrq);

	/*
	 * Adjust the sg list so it is the same size as the
	 * request.
	 */
	if (cmdq_rq->data.blocks > card->host->max_blk_count)
		cmdq_rq->data.blocks = card->host->max_blk_count;

	if (cmdq_rq->data.blocks != blk_rq_sectors(req)) {
		int i, data_size = cmdq_rq->data.blocks << 9;
		struct scatterlist *sg;

		for_each_sg(cmdq_rq->data.sg, sg, cmdq_rq->data.sg_len, i) {
			data_size -= sg->length;
			if (data_size <= 0) {
				sg->length += data_size;
				i++;
				break;
			}
		}
		cmdq_rq->data.sg_len = i;
	}

	mqrq->cmdq_req.cmd_flags = req->cmd_flags;
	mqrq->cmdq_req.mrq.req = req;
	mqrq->cmdq_req.mrq.cmdq_req = &mqrq->cmdq_req;
	mqrq->cmdq_req.mrq.data = &mqrq->cmdq_req.data;
	req->special = mqrq;

	pr_debug("%s: %s: mrq: 0x%p req: 0x%p mqrq: 0x%p bytes to xf: %d\n",
		mmc_hostname(card->host), __func__, &mqrq->cmdq_req.mrq,
		req, mqrq, (cmdq_rq->data.blocks * cmdq_rq->data.blksz));
	pr_debug("%s: %s: mmc_cmdq_req: 0x%p card-addr: 0x%08x dir(r-1/w-0): %d\n",
		mmc_hostname(card->host), __func__,
		cmdq_rq, cmdq_rq->blk_addr,
		(cmdq_rq->cmdq_req_flags & DIR) ? 1 : 0);

	return &mqrq->cmdq_req;
}

static void mmc_blk_cmdq_requeue_rw_rq(struct mmc_queue *mq,
				struct request *req)
{
	struct request_queue *q = req->q;

	spin_lock_irq(q->queue_lock);
	blk_requeue_request(q, req);
	spin_unlock_irq(q->queue_lock);
}

static int mmc_blk_cmdq_issue_rw_rq(struct mmc_queue *mq, struct request *req)
{
	struct mmc_queue_req *active_mqrq;
	struct mmc_card *card = mq->card;
	struct mmc_host *host = card->host;
	struct mmc_cmdq_context_info *ctx = &host->cmdq_ctx;
	struct mmc_cmdq_req *mc_rq;
	u8 active_small_sector_read = 0;
	int ret = 0;

	mmc_cmdq_up_rwsem(host);
	mmc_deferred_scaling(host);
	ret = mmc_cmdq_down_rwsem(host, req);
	if (ret)
		return ret;

	mmc_cmdq_clk_scaling_start_busy(host, true);

	BUG_ON((req->tag < 0) || (req->tag > card->ext_csd.cmdq_depth));
	BUG_ON(test_and_set_bit(req->tag, &host->cmdq_ctx.data_active_reqs));
	BUG_ON(test_and_set_bit(req->tag, &host->cmdq_ctx.active_reqs));

	active_mqrq = req_to_mmc_queue_req(req);

	mc_rq = mmc_blk_cmdq_rw_prep(active_mqrq, mq);

	if (card->quirks & MMC_QUIRK_CMDQ_EMPTY_BEFORE_DCMD) {
		unsigned int sectors = blk_rq_sectors(req);

		if (((sectors > 0) && (sectors < 8))
		    && (rq_data_dir(req) == READ))
			active_small_sector_read = 1;
	}
	ret = mmc_blk_cmdq_start_req(card->host, mc_rq);
	if (!ret && active_small_sector_read)
		host->cmdq_ctx.active_small_sector_read_reqs++;
	/*
	 * When in SVS2 on low load scenario and there are lots of requests
	 * queued for CMDQ we need to wait till the queue is empty to scale
	 * back up to Nominal even if there is a sudden increase in load.
	 * This impacts performance where lots of IO get executed in SVS2
	 * frequency since the queue is full. As SVS2 is a low load use case
	 * we can serialize the requests and not queue them in parallel
	 * without impacting other use cases. This makes sure the queue gets
	 * empty faster and we will be able to scale up to Nominal frequency
	 * when needed.
	 */

	if (!ret && (host->clk_scaling.state == MMC_LOAD_LOW)) {

		mmc_cmdq_up_rwsem(host);
		ret = wait_event_interruptible_timeout(ctx->queue_empty_wq,
			(!ctx->active_reqs &&
			!test_bit(CMDQ_STATE_ERR, &ctx->curr_state)),
			msecs_to_jiffies(MMC_CMDQ_WAIT_EVENT_TIMEOUT_MS));
		if (!ret)
			pr_err("%s: queue_empty_wq timeout case? ret = (%d)\n",
				__func__, ret);
		ret = 0;
		mmc_cmdq_down_rwsem(host, NULL);

	}

	if (ret) {
		/* clear pending request */
		WARN_ON(!test_and_clear_bit(req->tag,
				&host->cmdq_ctx.data_active_reqs));
		WARN_ON(!test_and_clear_bit(req->tag,
				&host->cmdq_ctx.active_reqs));
		mmc_cmdq_clk_scaling_stop_busy(host, true, false);
	}

	return ret;
}

/*
 * Issues a flush (dcmd) request
 */
int mmc_blk_cmdq_issue_flush_rq(struct mmc_queue *mq, struct request *req)
{
	int err;
	struct mmc_queue_req *active_mqrq;
	struct mmc_card *card = mq->card;
	struct mmc_host *host;
	struct mmc_cmdq_req *cmdq_req;
	struct mmc_cmdq_context_info *ctx_info;

	BUG_ON(!card);
	host = card->host;
	BUG_ON(!host);
	BUG_ON(req->tag > card->ext_csd.cmdq_depth);
	BUG_ON(test_and_set_bit(req->tag, &host->cmdq_ctx.active_reqs));

	ctx_info = &host->cmdq_ctx;

	set_bit(CMDQ_STATE_DCMD_ACTIVE, &ctx_info->curr_state);

	active_mqrq = req_to_mmc_queue_req(req);

	cmdq_req = mmc_cmdq_prep_dcmd(active_mqrq, mq);
	cmdq_req->cmdq_req_flags |= QBR;
	cmdq_req->mrq.cmd = &cmdq_req->cmd;
	cmdq_req->tag = req->tag;

	err = mmc_cmdq_prepare_flush(cmdq_req->mrq.cmd);
	if (err) {
		pr_err("%s: failed (%d) preparing flush req\n",
		       mmc_hostname(host), err);
		return err;
	}
	err = mmc_blk_cmdq_start_req(card->host, cmdq_req);
	return err;
}
EXPORT_SYMBOL(mmc_blk_cmdq_issue_flush_rq);

static void mmc_blk_cmdq_reset(struct mmc_host *host, bool clear_all)
{
	int err = 0;

		if (mmc_cmdq_halt(host, true)) {
			pr_err("%s: halt failed\n", mmc_hostname(host));
			goto reset;
		}

	if (clear_all)
		mmc_cmdq_discard_queue(host, 0);
reset:
	mmc_host_clk_hold(host);
	host->cmdq_ops->disable(host, true);
	mmc_host_clk_release(host);
	err = mmc_cmdq_hw_reset(host);
	if (err && err != -EOPNOTSUPP) {
		pr_err("%s: failed to cmdq_hw_reset err = %d\n",
				mmc_hostname(host), err);
		mmc_host_clk_hold(host);
		host->cmdq_ops->enable(host);
		mmc_host_clk_release(host);
		mmc_cmdq_halt(host, false);
		goto out;
	}
	/*
	 * CMDQ HW reset would have already made CQE
	 * in unhalted state, but reflect the same
	 * in software state of cmdq_ctx.
	 */
	mmc_host_clr_halt(host);
out:
	return;
}

/**
 * get_cmdq_req_by_tag - returns cmdq_rq based on tag.
 * @q:		request_queue pointer.
 * @tag:	tag number of request to check.
 *
 */
static struct mmc_cmdq_req *get_cmdq_req_by_tag(struct request_queue *q,
						int tag)
{
	struct request *req;
	struct mmc_queue_req *mq_rq;
	struct mmc_cmdq_req *cmdq_req = NULL;

	req = blk_queue_find_tag(q, tag);
	if (WARN_ON(!req))
		goto out;
	mq_rq = req->special;
	if (WARN_ON(!mq_rq))
		goto out;
	cmdq_req = &(mq_rq->cmdq_req);
out:
	return cmdq_req;
}

/**
 * mmc_blk_cmdq_reset_all - Reset everything for CMDQ block request.
 * @host:	mmc_host pointer.
 * @err:	error for which reset is performed.
 *
 * This function implements reset_all functionality for
 * cmdq. It resets the controller, power cycle the card,
 * and invalidate all busy tags(requeue all request back to
 * elevator).
 */
static void mmc_blk_cmdq_reset_all(struct mmc_host *host, int err)
{
	struct mmc_request *mrq = host->err_mrq;
	struct mmc_card *card = host->card;
	struct mmc_cmdq_context_info *ctx_info = &host->cmdq_ctx;
	struct request_queue *q;
	int itag = 0;
	struct mmc_cmdq_req *cmdq_req = NULL;
	struct mmc_request *dcmd_mrq;
	bool is_err_mrq_dcmd = false;

	if (WARN_ON(!mrq))
		return;

	q = mrq->req->q;
	WARN_ON(!test_bit(CMDQ_STATE_ERR, &ctx_info->curr_state));

	#ifdef CONFIG_MMC_CLKGATE
	pr_debug("%s: %s: active_reqs = %lu, clk_requests = %d\n",
			mmc_hostname(host), __func__,
			ctx_info->active_reqs, host->clk_requests);
	#endif

	mmc_blk_cmdq_reset(host, false);

	if (mrq->cmdq_req->cmdq_req_flags & DCMD)
		is_err_mrq_dcmd = true;

	for_each_set_bit(itag, &ctx_info->active_reqs,
			host->num_cq_slots) {
		cmdq_req = get_cmdq_req_by_tag(q, itag);
		if (WARN_ON(!cmdq_req))
			continue;
		if (!(cmdq_req->cmdq_req_flags & DCMD)) {
			WARN_ON(!test_and_clear_bit(itag,
				 &ctx_info->data_active_reqs));
			mmc_cmdq_post_req(host, itag, err);
		} else {
			dcmd_mrq = &cmdq_req->mrq;
			WARN_ON(!test_and_clear_bit(CMDQ_STATE_DCMD_ACTIVE,
					&ctx_info->curr_state));
			pr_debug("%s: cmd(%u), req_op(%u)\n", __func__,
				 dcmd_mrq->cmd->opcode, req_op(dcmd_mrq->req));
			if (!is_err_mrq_dcmd && !dcmd_mrq->cmd->error &&
				(req_op(dcmd_mrq->req) == REQ_OP_SECURE_ERASE ||
				 req_op(dcmd_mrq->req) == REQ_OP_DISCARD)) {
				dcmd_mrq->cmd->error = -EAGAIN;
				complete(&dcmd_mrq->completion);
			}

		}
		WARN_ON(!test_and_clear_bit(itag,
					&ctx_info->active_reqs));
	mmc_host_clk_release(host);
		mmc_put_card(card);
	}

	spin_lock_irq(q->queue_lock);
	blk_queue_invalidate_tags(q);
	spin_unlock_irq(q->queue_lock);
}

static void mmc_blk_cmdq_shutdown(struct mmc_queue *mq)
{
	int err;
	struct mmc_card *card = mq->card;
	struct mmc_host *host = card->host;

	mmc_get_card(card);
	mmc_host_clk_hold(host);
	err = mmc_cmdq_halt(host, true);
	if (err) {
		pr_err("%s: halt: failed: %d\n", __func__, err);
		goto out;
	}

	/* disable CQ mode in card */
	if (mmc_card_cmdq(card)) {
		err = mmc_switch(card, EXT_CSD_CMD_SET_NORMAL,
			 EXT_CSD_CMDQ_MODE_EN, 0,
			 card->ext_csd.generic_cmd6_time);
	if (err) {
		pr_err("%s: failed to switch card to legacy mode: %d\n",
		       __func__, err);
		goto out;
		}
		mmc_card_clr_cmdq(card);
	}
		host->cmdq_ops->disable(host, false);
		host->card->cmdq_init = false;
out:
	mmc_host_clk_release(host);
	mmc_put_card(card);
}

static enum blk_eh_timer_return mmc_blk_cmdq_req_timed_out(struct request *req)
{
	struct mmc_queue *mq = req->q->queuedata;
	struct mmc_host *host = mq->card->host;
	struct mmc_queue_req *mq_rq = req->special;
	struct mmc_request *mrq;
	struct mmc_cmdq_req *cmdq_req;
	struct mmc_cmdq_context_info *ctx_info = &host->cmdq_ctx;

	BUG_ON(!host);

	/*
	 * The mmc_queue_req will be present only if the request
	 * is issued to the LLD. The request could be fetched from
	 * block layer queue but could be waiting to be issued
	 * (for e.g. clock scaling is waiting for an empty cmdq queue)
	 * Reset the timer in such cases to give LLD more time
	 */
	if (!mq_rq) {
		pr_warn("%s: restart timer for tag: %d\n", __func__, req->tag);
		return BLK_EH_RESET_TIMER;
	}

	mrq = &mq_rq->cmdq_req.mrq;
	cmdq_req = &mq_rq->cmdq_req;

	BUG_ON(!mrq || !cmdq_req);

	if (cmdq_req->cmdq_req_flags & DCMD)
		mrq->cmd->error = -ETIMEDOUT;
	else
		mrq->data->error = -ETIMEDOUT;

	host->err_stats[MMC_ERR_CMDQ_REQ_TIMEOUT]++;

	if (mrq->cmd && mrq->cmd->error) {
		if (!(mrq->req->cmd_flags & REQ_PREFLUSH)) {
			/*
			 * Notify completion for non flush commands like
			 * discard that wait for DCMD finish.
			 */
			set_bit(CMDQ_STATE_REQ_TIMED_OUT,
					&ctx_info->curr_state);
			complete(&mrq->completion);
			return BLK_EH_NOT_HANDLED;
		}
	}

	if (test_bit(CMDQ_STATE_REQ_TIMED_OUT, &ctx_info->curr_state) ||
		test_bit(CMDQ_STATE_ERR, &ctx_info->curr_state))
		return BLK_EH_NOT_HANDLED;

	set_bit(CMDQ_STATE_REQ_TIMED_OUT, &ctx_info->curr_state);
	return BLK_EH_HANDLED;
}

/*
 * mmc_blk_cmdq_err: error handling of cmdq error requests.
 * Function should be called in context of error out request
 * which has claim_host and rpm acquired.
 * This may be called with CQ engine halted. Make sure to
 * unhalt it after error recovery.
 *
 * TODO: Currently cmdq error handler does reset_all in case
 * of any erorr. Need to optimize error handling.
 */
static void mmc_blk_cmdq_err(struct mmc_queue *mq)
{
	struct mmc_host *host = mq->card->host;
	struct mmc_request *mrq = host->err_mrq;
	struct mmc_cmdq_context_info *ctx_info = &host->cmdq_ctx;
	struct request_queue *q;
	int err, ret;
	u32 status = 0;

	mmc_host_clk_hold(host);
	host->cmdq_ops->dumpstate(host);
	mmc_host_clk_release(host);

	if (WARN_ON(!mrq))
		return;

	down_write(&ctx_info->err_rwsem);
	pr_err("%s: %s Starting cmdq Error handler\n",
		mmc_hostname(host), __func__);
	q = mrq->req->q;
	err = mmc_cmdq_halt(host, true);
	if (err) {
		pr_err("halt: failed: %d\n", err);
		goto reset;
	}

	/* RED error - Fatal: requires reset */
	if (mrq->cmdq_req->resp_err) {
		err = mrq->cmdq_req->resp_err;
		goto reset;
	}

	/*
	 * TIMEOUT errrors can happen because of execution error
	 * in the last command. So send cmd 13 to get device status
	 */
	if ((mrq->cmd && (mrq->cmd->error == -ETIMEDOUT)) ||
			(mrq->data && (mrq->data->error == -ETIMEDOUT))) {
		if (mmc_host_halt(host) || mmc_host_cq_disable(host)) {
			ret = get_card_status(host->card, &status, 0);
			if (ret)
				pr_err("%s: CMD13 failed with err %d\n",
						mmc_hostname(host), ret);
		}
		pr_err("%s: Timeout error detected with device status 0x%08x\n",
			mmc_hostname(host), status);
	}

	/*
	 * In case of software request time-out, we schedule err work only for
	 * the first error out request and handles all other request in flight
	 * here.
	 */
	if (test_bit(CMDQ_STATE_REQ_TIMED_OUT, &ctx_info->curr_state)) {
		err = -ETIMEDOUT;
	} else if (mrq->data && mrq->data->error) {
		err = mrq->data->error;
	} else if (mrq->cmd && mrq->cmd->error) {
		/* DCMD commands */
		err = mrq->cmd->error;
	}

reset:
	mmc_blk_cmdq_reset_all(host, err);
	if (mrq->cmdq_req->resp_err)
		mrq->cmdq_req->resp_err = false;
	mmc_cmdq_halt(host, false);

	host->err_mrq = NULL;
	clear_bit(CMDQ_STATE_REQ_TIMED_OUT, &ctx_info->curr_state);
	WARN_ON(!test_and_clear_bit(CMDQ_STATE_ERR, &ctx_info->curr_state));

#ifdef CONFIG_MMC_CLKGATE
	pr_err("%s: %s Exiting CMDQ Error handler clk-rqs(%d), claim-cnt(%d), claimed(%d), claimer(%s)\n",
		mmc_hostname(host), __func__, host->clk_requests,
		host->claim_cnt, host->claimed, host->claimer->comm);
#else
	pr_err("%s: %s Exiting CMDQ Error handler, claim-cnt(%d), claimed(%d), claimer(%s)\n",
		mmc_hostname(host), __func__, host->claim_cnt, host->claimed,
		host->claimer->comm);
#endif
	sched_show_task(mq->thread);
	if (host->claimed && host->claimer)
		sched_show_task(host->claimer);
#ifdef CONFIG_MMC_CLKGATE
	WARN_ON(host->clk_requests < 0);
#endif
	WARN_ON(host->claim_cnt < 0);

	up_write(&ctx_info->err_rwsem);
	wake_up(&ctx_info->wait);
	wake_up_interruptible(&host->cmdq_ctx.queue_empty_wq);
}

/* invoked by block layer in softirq context */
void mmc_blk_cmdq_complete_rq(struct request *rq)
{
	struct mmc_queue_req *mq_rq = rq->special;
	struct mmc_request *mrq = &mq_rq->cmdq_req.mrq;
	struct mmc_host *host = mrq->host;
	struct mmc_cmdq_context_info *ctx_info = &host->cmdq_ctx;
	struct mmc_cmdq_req *cmdq_req = &mq_rq->cmdq_req;
	struct mmc_queue *mq = (struct mmc_queue *)rq->q->queuedata;
	int err = 0;
	int err_resp = 0;
	bool is_dcmd = false;
	bool err_rwsem = false;
<<<<<<< HEAD
=======
	blk_status_t blk_err = BLK_STS_OK;
>>>>>>> a1f19153

	if (down_read_trylock(&ctx_info->err_rwsem)) {
		err_rwsem = true;
	} else {
		pr_err("%s: err_rwsem lock failed to acquire => err handler active\n",
			__func__);
		WARN_ON_ONCE(!test_bit(CMDQ_STATE_ERR, &ctx_info->curr_state));
		goto out;
	}

	if (mrq->cmd && mrq->cmd->error)
		err = mrq->cmd->error;
	else if (mrq->data && mrq->data->error)
		err = mrq->data->error;
	if (cmdq_req->resp_err)
		err_resp = cmdq_req->resp_err;

<<<<<<< HEAD
=======
	if (err)
		blk_err = BLK_STS_IOERR;

>>>>>>> a1f19153
	if ((err || err_resp) && !cmdq_req->skip_err_handling) {
		pr_err("%s: %s: txfr error(%d)/resp_err(%d)\n",
				mmc_hostname(mrq->host), __func__, err,
				err_resp);
		if (test_bit(CMDQ_STATE_ERR, &ctx_info->curr_state)) {
			pr_err("%s: CQ in error state, ending current req: %d\n",
				__func__, err);
		} else {
			set_bit(CMDQ_STATE_ERR, &ctx_info->curr_state);
			BUG_ON(host->err_mrq != NULL);
			host->err_mrq = mrq;
			schedule_work(&mq->cmdq_err_work);
		}
		goto out;
	}

	/* clear pending request */
	BUG_ON(!test_and_clear_bit(cmdq_req->tag,
				   &ctx_info->active_reqs));
	if (cmdq_req->cmdq_req_flags & DCMD)
		is_dcmd = true;
	else
		BUG_ON(!test_and_clear_bit(cmdq_req->tag,
					 &ctx_info->data_active_reqs));
	if (!is_dcmd)
		mmc_cmdq_post_req(host, cmdq_req->tag, err);
	if (cmdq_req->cmdq_req_flags & DCMD) {
		clear_bit(CMDQ_STATE_DCMD_ACTIVE, &ctx_info->curr_state);
<<<<<<< HEAD
		blk_end_request_all(rq, err);
=======
		blk_end_request_all(rq, blk_err);
>>>>>>> a1f19153
		goto out;
	}
	/*
	 * In case of error, cmdq_req->data.bytes_xfered is set to 0.
	 * If we call blk_end_request() with nr_bytes as 0 then the request
	 * never gets completed. So in case of error, to complete a request
	 * with error we should use blk_end_request_all().
	 */
	if (err && cmdq_req->skip_err_handling) {
		cmdq_req->skip_err_handling = false;
<<<<<<< HEAD
		blk_end_request_all(rq, err);
		goto out;
	}

	blk_end_request(rq, err, cmdq_req->data.bytes_xfered);
=======
		blk_end_request_all(rq, blk_err);
		goto out;
	}

	blk_end_request(rq, blk_err, cmdq_req->data.bytes_xfered);
>>>>>>> a1f19153

out:

	mmc_cmdq_clk_scaling_stop_busy(host, true, is_dcmd);
	if (err_rwsem && !(err || err_resp)) {
		mmc_host_clk_release(host);
		wake_up(&ctx_info->wait);
		host->last_completed_rq_time = ktime_get();
		mmc_put_card(host->card);
	}

	if (!ctx_info->active_reqs)
		wake_up_interruptible(&host->cmdq_ctx.queue_empty_wq);

	if (blk_queue_stopped(mq->queue) && !ctx_info->active_reqs)
		complete(&mq->cmdq_shutdown_complete);

	if (err_rwsem)
		up_read(&ctx_info->err_rwsem);
	return;
}

/*
 * Complete reqs from block layer softirq context
 * Invoked in irq context
 */
void mmc_blk_cmdq_req_done(struct mmc_request *mrq)
{
	struct request *req = mrq->req;

	blk_complete_request(req);
}
EXPORT_SYMBOL(mmc_blk_cmdq_req_done);

static void mmc_blk_rw_cmd_abort(struct mmc_queue *mq, struct mmc_card *card,
				 struct request *req,
				 struct mmc_queue_req *mqrq)
{
	if (mmc_card_removed(card))
		req->rq_flags |= RQF_QUIET;
	while (blk_end_request(req, BLK_STS_IOERR, blk_rq_cur_bytes(req)));
	mq->qcnt--;
}

/**
 * mmc_blk_rw_try_restart() - tries to restart the current async request
 * @mq: the queue with the card and host to restart
 * @req: a new request that want to be started after the current one
 */
static void mmc_blk_rw_try_restart(struct mmc_queue *mq, struct request *req,
				   struct mmc_queue_req *mqrq)
{
	if (!req)
		return;

	/*
	 * If the card was removed, just cancel everything and return.
	 */
	if (mmc_card_removed(mq->card)) {
		req->rq_flags |= RQF_QUIET;
		blk_end_request_all(req, BLK_STS_IOERR);
		mq->qcnt--; /* FIXME: just set to 0? */
		return;
	}
	/* Else proceed and try to restart the current async request */
	mmc_blk_rw_rq_prep(mqrq, mq->card, 0, mq);
	mmc_start_areq(mq->card->host, &mqrq->areq, NULL);
}

static void mmc_blk_issue_rw_rq(struct mmc_queue *mq, struct request *new_req)
{
	struct mmc_blk_data *md = mq->blkdata;
	struct mmc_card *card = md->queue.card;
	struct mmc_blk_request *brq;
	int disable_multi = 0, retry = 0, type, retune_retry_done = 0;
	enum mmc_blk_status status;
	struct mmc_queue_req *mqrq_cur = NULL;
	struct mmc_queue_req *mq_rq;
	struct request *old_req;
	struct mmc_async_req *new_areq;
	struct mmc_async_req *old_areq;
	bool req_pending = true;
#ifdef CONFIG_MMC_SIMULATE_MAX_SPEED
	unsigned long waitfor = jiffies;
#endif

	if (new_req) {
		mqrq_cur = req_to_mmc_queue_req(new_req);
		mq->qcnt++;
	}

	if (!mq->qcnt)
		return;

	do {
		if (new_req) {
			/*
			 * When 4KB native sector is enabled, only 8 blocks
			 * multiple read or write is allowed
			 */
			if (mmc_large_sector(card) &&
				!IS_ALIGNED(blk_rq_sectors(new_req), 8)) {
				pr_err("%s: Transfer size is not 4KB sector size aligned\n",
					new_req->rq_disk->disk_name);
				mmc_blk_rw_cmd_abort(mq, card, new_req, mqrq_cur);
				return;
			}

			mmc_blk_rw_rq_prep(mqrq_cur, card, 0, mq);
			new_areq = &mqrq_cur->areq;
		} else
			new_areq = NULL;

		old_areq = mmc_start_areq(card->host, new_areq, &status);
		if (!old_areq) {
			/*
			 * We have just put the first request into the pipeline
			 * and there is nothing more to do until it is
			 * complete.
			 */
			return;
		}

		/*
		 * An asynchronous request has been completed and we proceed
		 * to handle the result of it.
		 */
		mq_rq =	container_of(old_areq, struct mmc_queue_req, areq);
		brq = &mq_rq->brq;
		old_req = mmc_queue_req_to_req(mq_rq);
		type = rq_data_dir(old_req) == READ ? MMC_BLK_READ : MMC_BLK_WRITE;

		switch (status) {
		case MMC_BLK_SUCCESS:
		case MMC_BLK_PARTIAL:
			/*
			 * A block was successfully transferred.
			 */
			mmc_blk_reset_success(md, type);

			mmc_blk_simulate_delay(mq, new_req, waitfor);

			req_pending = blk_end_request(old_req, BLK_STS_OK,
						brq->data.bytes_xfered);
			/*
			 * If the blk_end_request function returns non-zero even
			 * though all data has been transferred and no errors
			 * were returned by the host controller, it's a bug.
			 */
			if (status == MMC_BLK_SUCCESS && req_pending) {
				pr_err("%s BUG rq_tot %d d_xfer %d\n",
				       __func__, blk_rq_bytes(old_req),
				       brq->data.bytes_xfered);
				mmc_blk_rw_cmd_abort(mq, card, old_req, mq_rq);
				return;
			}
			break;
		case MMC_BLK_CMD_ERR:
			req_pending = mmc_blk_rw_cmd_err(md, card, brq, old_req, req_pending);
			if (mmc_blk_reset(md, card->host, type)) {
				if (req_pending)
					mmc_blk_rw_cmd_abort(mq, card, old_req, mq_rq);
				else
					mq->qcnt--;
				mmc_blk_rw_try_restart(mq, new_req, mqrq_cur);
				return;
			}
			if (!req_pending) {
				mq->qcnt--;
				mmc_blk_rw_try_restart(mq, new_req, mqrq_cur);
				return;
			}
			break;
		case MMC_BLK_RETRY:
			retune_retry_done = brq->retune_retry_done;
			if (retry++ < MMC_BLK_MAX_RETRIES)
				break;
			/* Fall through */
		case MMC_BLK_ABORT:
			if (!mmc_blk_reset(md, card->host, type) &&
				(retry++ < (MMC_BLK_MAX_RETRIES + 1)))
				break;
			mmc_blk_rw_cmd_abort(mq, card, old_req, mq_rq);
			mmc_blk_rw_try_restart(mq, new_req, mqrq_cur);
			return;
		case MMC_BLK_DATA_ERR: {
			int err;

			err = mmc_blk_reset(md, card->host, type);
			if (!err) {
				break;
			} else {
				mmc_blk_rw_cmd_abort(mq, card, old_req, mq_rq);
				mmc_blk_rw_try_restart(mq, new_req, mqrq_cur);
				return;
			}
			/* Fall through */
		}
		case MMC_BLK_ECC_ERR:
			if (brq->data.blocks > 1) {
				/* Redo read one sector at a time */
				pr_warn("%s: retrying using single block read\n",
					old_req->rq_disk->disk_name);
				disable_multi = 1;
				break;
			}
			/*
			 * After an error, we redo I/O one sector at a
			 * time, so we only reach here after trying to
			 * read a single sector.
			 */
			req_pending = blk_end_request(old_req, BLK_STS_IOERR,
						      brq->data.blksz);
			if (!req_pending) {
				mq->qcnt--;
				mmc_blk_rw_try_restart(mq, new_req, mqrq_cur);
				return;
			}
			break;
		case MMC_BLK_NOMEDIUM:
			mmc_blk_rw_cmd_abort(mq, card, old_req, mq_rq);
			mmc_blk_rw_try_restart(mq, new_req, mqrq_cur);
			return;
		default:
			pr_err("%s: Unhandled return value (%d)",
					old_req->rq_disk->disk_name, status);
			mmc_blk_rw_cmd_abort(mq, card, old_req, mq_rq);
			mmc_blk_rw_try_restart(mq, new_req, mqrq_cur);
			return;
		}

		if (req_pending) {
			/*
			 * In case of a incomplete request
			 * prepare it again and resend.
			 */
			mmc_blk_rw_rq_prep(mq_rq, card,
					disable_multi, mq);
			mmc_start_areq(card->host,
					&mq_rq->areq, NULL);
			mq_rq->brq.retune_retry_done = retune_retry_done;
		}
	} while (req_pending);

	mq->qcnt--;
}

static inline int mmc_blk_cmdq_part_switch(struct mmc_card *card,
				      struct mmc_blk_data *md)
{
	struct mmc_blk_data *main_md = mmc_get_drvdata(card);
	struct mmc_host *host = card->host;
	struct mmc_cmdq_context_info *ctx = &host->cmdq_ctx;
	u8 part_config = card->ext_csd.part_config;
	int ret = 0, err = 0;

	if ((main_md->part_curr == md->part_type) &&
	    (card->part_curr == md->part_type))
		return 0;

	WARN_ON(!((card->host->caps2 & MMC_CAP2_CMD_QUEUE) &&
		 card->ext_csd.cmdq_support &&
		 (md->flags & MMC_BLK_CMD_QUEUE)));

	if (!test_bit(CMDQ_STATE_HALT, &ctx->curr_state)) {
		ret = mmc_cmdq_halt(host, true);
		if (ret) {
			pr_err("%s: %s: halt: failed: %d\n",
				mmc_hostname(host), __func__,  ret);
			goto out;
		}
	}

	/* disable CQ mode in card */
	if (mmc_card_cmdq(card)) {
		ret = mmc_switch(card, EXT_CSD_CMD_SET_NORMAL,
				 EXT_CSD_CMDQ_MODE_EN, 0,
				 card->ext_csd.generic_cmd6_time);
		if (ret) {
			pr_err("%s: %s: cmdq mode disable failed %d\n",
				mmc_hostname(host), __func__, ret);
			goto cmdq_unhalt;
		}
		mmc_card_clr_cmdq(card);
	}

	part_config &= ~EXT_CSD_PART_CONFIG_ACC_MASK;
	part_config |= md->part_type;

	ret = mmc_switch(card, EXT_CSD_CMD_SET_NORMAL,
			 EXT_CSD_PART_CONFIG, part_config,
			 card->ext_csd.part_time);
	if (ret) {
		pr_err("%s: %s: mmc_switch failure, %d -> %d , err = %d\n",
			mmc_hostname(host), __func__, main_md->part_curr,
			md->part_type, ret);
		goto cmdq_switch;
	}

	card->ext_csd.part_config = part_config;
	card->part_curr = md->part_type;

	main_md->part_curr = md->part_type;

cmdq_switch:
	err = mmc_blk_cmdq_switch(card, md, true);
	if (err) {
		pr_err("%s: %s: mmc_blk_cmdq_switch failed: %d\n",
			mmc_hostname(host), __func__,  err);
		ret = err;
		goto out;
	}
cmdq_unhalt:
	err = mmc_cmdq_halt(host, false);
	if (err) {
		pr_err("%s: %s: unhalt: failed: %d\n",
			mmc_hostname(host), __func__,  err);
		ret = err;
	}
out:
	return ret;
}

static int  mmc_cmdq_wait_for_small_sector_read(struct mmc_card *card,
						struct request *req)
{
	struct mmc_host *host = card->host;
	struct mmc_cmdq_context_info *ctx = &host->cmdq_ctx;
	int ret = 0;

	if ((card->quirks & MMC_QUIRK_CMDQ_EMPTY_BEFORE_DCMD) &&
		ctx->active_small_sector_read_reqs) {
		mmc_cmdq_up_rwsem(host);
		ret = wait_event_interruptible(ctx->queue_empty_wq,
					      !ctx->active_reqs);
		if (ret) {
			pr_err("%s: failed while waiting for the CMDQ to be empty %s err (%d)\n",
				mmc_hostname(host), __func__, ret);
			BUG_ON(1);
		}
		/* clear the counter now */
		ctx->active_small_sector_read_reqs = 0;
		ret = mmc_cmdq_down_rwsem(host, req);
		if (ret)
			return ret;
		/*
		 * If there were small sector (less than 8 sectors) read
		 * operations in progress then we have to wait for the
		 * outstanding requests to finish and should also have
		 * atleast 6 microseconds delay before queuing the DCMD
		 * request.
		 */
		udelay(MMC_QUIRK_CMDQ_DELAY_BEFORE_DCMD);
	}
	return ret;
}

static int mmc_blk_cmdq_issue_drv_op(struct mmc_card *card,
				struct mmc_queue *mq, struct request *req)
{
	int ret;

	ret = mmc_cmdq_halt_on_empty_queue(card->host);
	if (ret) {
		pr_err("%s: failed to halt on empty queue\n",
						mmc_hostname(card->host));
<<<<<<< HEAD
		blk_end_request_all(req, ret);
=======
		blk_end_request_all(req, BLK_STS_IOERR);
>>>>>>> a1f19153
		mmc_put_card(card);
		return ret;
	}

	mmc_blk_issue_drv_op(mq, req);

	ret = mmc_cmdq_halt(card->host, false);
	if (ret)
		pr_err("%s: %s: failed to unhalt\n",
				mmc_hostname(card->host), __func__);
	mmc_put_card(card);

	return ret;
}

static int mmc_blk_cmdq_issue_rq(struct mmc_queue *mq, struct request *req)
{
	int ret, err = 0;
	struct mmc_blk_data *md = mq->blkdata;
	struct mmc_card *card = md->queue.card;
	struct mmc_host *host = card->host;

	mmc_get_card(card);

	if (!card->host->cmdq_ctx.active_reqs && mmc_card_doing_bkops(card)) {
		ret = mmc_cmdq_halt(card->host, true);
		if (ret)
			goto out;
		ret = mmc_stop_bkops(card);
		if (ret) {
			pr_err("%s: %s: mmc_stop_bkops failed %d\n",
					md->disk->disk_name, __func__, ret);
			goto out;
		}
		ret = mmc_cmdq_halt(card->host, false);
		if (ret)
			goto out;
	}

	ret = mmc_blk_cmdq_part_switch(card, md);
	if (ret) {
		pr_err("%s: %s: partition switch failed %d, resetting cmdq\n",
				md->disk->disk_name, __func__, ret);

		mmc_blk_cmdq_reset(host, false);
		err = mmc_blk_cmdq_part_switch(card, md);
		if (!err) {
			pr_err("%s: %s: partition switch success err = %d\n",
				md->disk->disk_name, __func__, err);
		} else {
			pr_err("%s: %s: partition switch failed err = %d\n",
				md->disk->disk_name, __func__, err);
			ret = err;
			goto out;
		}
	}

	if (req) {
		switch (req_op(req)) {
		case REQ_OP_DISCARD:
			ret = mmc_cmdq_wait_for_small_sector_read(card, req);
			if (!ret)
				ret = mmc_blk_cmdq_issue_discard_rq(mq, req);
			break;
		case REQ_OP_SECURE_ERASE:
			ret = mmc_cmdq_wait_for_small_sector_read(card, req);
			if (ret)
				break;
			if (!(card->quirks & MMC_QUIRK_SEC_ERASE_TRIM_BROKEN))
				ret = mmc_blk_cmdq_issue_secdiscard_rq(mq, req);
			else
				ret = mmc_blk_cmdq_issue_discard_rq(mq, req);
			break;
		case REQ_OP_FLUSH:
			ret = mmc_cmdq_wait_for_small_sector_read(card, req);
			if (!ret)
				ret = mmc_blk_cmdq_issue_flush_rq(mq, req);
			break;
		case REQ_OP_DRV_IN:
		case REQ_OP_DRV_OUT:
			ret = mmc_blk_cmdq_issue_drv_op(card, mq, req);
			break;
		default:
			ret = mmc_blk_cmdq_issue_rw_rq(mq, req);
			/*
			 * If issuing of the request fails with eitehr EBUSY or
			 * EAGAIN error, re-queue the request.
			 * This case would occur with ICE calls.
			 * For request which gets completed successfully or
			 * errored out, we release host lock in completion or
			 * error handling softirq context. But here the request
			 * is neither completed nor erred-out, so release the
			 * host lock explicitly.
			 */
			if (ret == -EBUSY || ret == -EAGAIN) {
				mmc_blk_cmdq_requeue_rw_rq(mq, req);
				mmc_put_card(host->card);
			} else if (ret == -ENOMEM) {
				/*
				 * Elaborate error handling is not needed for
				 * system errors. Let the higher layer decide
				 * on the next steps.
				 */
				goto out;
			}
			break;
		}
	}

	return ret;

out:
	if (req)
<<<<<<< HEAD
		blk_end_request_all(req, ret);
=======
		blk_end_request_all(req,
			ret ? BLK_STS_IOERR : BLK_STS_OK);
>>>>>>> a1f19153
	mmc_put_card(card);

	return ret;
}

void mmc_blk_issue_rq(struct mmc_queue *mq, struct request *req)
{
	int ret;
	struct mmc_blk_data *md = mq->blkdata;
	struct mmc_card *card = md->queue.card;
	int err;

	if (req && !mq->qcnt) {
		/* claim host only for the first request */
		mmc_get_card(card);
		if (mmc_card_doing_bkops(card)) {
			ret = mmc_stop_bkops(card);
			if (ret)
				goto out;
		}
	}

	ret = mmc_blk_part_switch(card, md->part_type);
	if (ret) {
		err = mmc_blk_reset(md, card->host, MMC_BLK_PARTSWITCH);
		if (!err) {
			pr_err("%s: mmc_blk_reset(MMC_BLK_PARTSWITCH) succeeded.\n",
					mmc_hostname(card->host));
			mmc_blk_reset_success(md, MMC_BLK_PARTSWITCH);
		} else
			pr_err("%s: mmc_blk_reset(MMC_BLK_PARTSWITCH) failed.\n",
					mmc_hostname(card->host));

		if (req) {
			blk_end_request_all(req, BLK_STS_IOERR);
		}
		goto out;
	}

	if (req) {
		switch (req_op(req)) {
		case REQ_OP_DRV_IN:
		case REQ_OP_DRV_OUT:
			/*
			 * Complete ongoing async transfer before issuing
			 * ioctl()s
			 */
			if (mq->qcnt)
				mmc_blk_issue_rw_rq(mq, NULL);
			mmc_blk_issue_drv_op(mq, req);
			break;
		case REQ_OP_DISCARD:
			/*
			 * Complete ongoing async transfer before issuing
			 * discard.
			 */
			if (mq->qcnt)
				mmc_blk_issue_rw_rq(mq, NULL);
			mmc_blk_issue_discard_rq(mq, req);
			break;
		case REQ_OP_SECURE_ERASE:
			/*
			 * Complete ongoing async transfer before issuing
			 * secure erase.
			 */
			if (mq->qcnt)
				mmc_blk_issue_rw_rq(mq, NULL);
			if (!(card->quirks & MMC_QUIRK_SEC_ERASE_TRIM_BROKEN))
				mmc_blk_issue_secdiscard_rq(mq, req);
			else
				mmc_blk_issue_discard_rq(mq, req);
			break;
		case REQ_OP_FLUSH:
			/*
			 * Complete ongoing async transfer before issuing
			 * flush.
			 */
			if (mq->qcnt)
				mmc_blk_issue_rw_rq(mq, NULL);
			mmc_blk_issue_flush(mq, req);
			break;
		default:
			/* Normal request, just issue it */
			mmc_blk_issue_rw_rq(mq, req);
			card->host->context_info.is_waiting_last_req = false;
			break;
		}
	} else {
		/* No request, flushing the pipeline with NULL */
		mmc_blk_issue_rw_rq(mq, NULL);
		card->host->context_info.is_waiting_last_req = false;
	}

out:
	if (!mq->qcnt)
		mmc_put_card(card);
}

static inline int mmc_blk_readonly(struct mmc_card *card)
{
	return mmc_card_readonly(card) ||
	       !(card->csd.cmdclass & CCC_BLOCK_WRITE);
}

static struct mmc_blk_data *mmc_blk_alloc_req(struct mmc_card *card,
					      struct device *parent,
					      sector_t size,
					      bool default_ro,
					      const char *subname,
					      int area_type)
{
	struct mmc_blk_data *md;
	int devidx, ret;

	devidx = ida_simple_get(&mmc_blk_ida, 0, max_devices, GFP_KERNEL);
	if (devidx < 0) {
		/*
		 * We get -ENOSPC because there are no more any available
		 * devidx. The reason may be that, either userspace haven't yet
		 * unmounted the partitions, which postpones mmc_blk_release()
		 * from being called, or the device has more partitions than
		 * what we support.
		 */
		if (devidx == -ENOSPC)
			dev_err(mmc_dev(card->host),
				"no more device IDs available\n");

		return ERR_PTR(devidx);
	}

	md = kzalloc(sizeof(struct mmc_blk_data), GFP_KERNEL);
	if (!md) {
		ret = -ENOMEM;
		goto out;
	}

	md->area_type = area_type;

	/*
	 * Set the read-only status based on the supported commands
	 * and the write protect switch.
	 */
	md->read_only = mmc_blk_readonly(card);

	md->disk = alloc_disk(perdev_minors);
	if (md->disk == NULL) {
		ret = -ENOMEM;
		goto err_kfree;
	}

	spin_lock_init(&md->lock);
	INIT_LIST_HEAD(&md->part);
	md->usage = 1;

	ret = mmc_init_queue(&md->queue, card, NULL, subname, area_type);
	if (ret)
		goto err_putdisk;

	md->queue.blkdata = md;

	md->disk->major	= MMC_BLOCK_MAJOR;
	md->disk->first_minor = devidx * perdev_minors;
	md->disk->fops = &mmc_bdops;
	md->disk->private_data = md;
	md->disk->queue = md->queue.queue;
	md->parent = parent;
	set_disk_ro(md->disk, md->read_only || default_ro);
	md->disk->flags = GENHD_FL_EXT_DEVT;
	if (area_type & (MMC_BLK_DATA_AREA_RPMB | MMC_BLK_DATA_AREA_BOOT))
		md->disk->flags |= GENHD_FL_NO_PART_SCAN;

	/*
	 * As discussed on lkml, GENHD_FL_REMOVABLE should:
	 *
	 * - be set for removable media with permanent block devices
	 * - be unset for removable block devices with permanent media
	 *
	 * Since MMC block devices clearly fall under the second
	 * case, we do not set GENHD_FL_REMOVABLE.  Userspace
	 * should use the block device creation/destruction hotplug
	 * messages to tell when the card is present.
	 */

	snprintf(md->disk->disk_name, sizeof(md->disk->disk_name),
		 "mmcblk%u%s", card->host->index, subname ? subname : "");

	if (mmc_card_mmc(card))
		blk_queue_logical_block_size(md->queue.queue,
					     card->ext_csd.data_sector_size);
	else
		blk_queue_logical_block_size(md->queue.queue, 512);

	set_capacity(md->disk, size);

	if (mmc_host_cmd23(card->host)) {
		if ((mmc_card_mmc(card) &&
		     card->csd.mmca_vsn >= CSD_SPEC_VER_3) ||
		    (mmc_card_sd(card) &&
		     card->scr.cmds & SD_SCR_CMD23_SUPPORT))
			md->flags |= MMC_BLK_CMD23;
	}

	if (mmc_card_mmc(card) &&
	    md->flags & MMC_BLK_CMD23 &&
	    ((card->ext_csd.rel_param & EXT_CSD_WR_REL_PARAM_EN) ||
	     card->ext_csd.rel_sectors)) {
		md->flags |= MMC_BLK_REL_WR;
		blk_queue_write_cache(md->queue.queue, true, true);
	}

	if (card->cmdq_init) {
		md->flags |= MMC_BLK_CMD_QUEUE;
		md->queue.cmdq_complete_fn = mmc_blk_cmdq_complete_rq;
		md->queue.cmdq_issue_fn = mmc_blk_cmdq_issue_rq;
		md->queue.cmdq_error_fn = mmc_blk_cmdq_err;
		md->queue.cmdq_req_timed_out = mmc_blk_cmdq_req_timed_out;
		md->queue.cmdq_shutdown = mmc_blk_cmdq_shutdown;
	}

	return md;

 err_putdisk:
	put_disk(md->disk);
 err_kfree:
	kfree(md);
 out:
	ida_simple_remove(&mmc_blk_ida, devidx);
	return ERR_PTR(ret);
}

static struct mmc_blk_data *mmc_blk_alloc(struct mmc_card *card)
{
	sector_t size;

	if (!mmc_card_sd(card) && mmc_card_blockaddr(card)) {
		/*
		 * The EXT_CSD sector count is in number or 512 byte
		 * sectors.
		 */
		size = card->ext_csd.sectors;
	} else {
		/*
		 * The CSD capacity field is in units of read_blkbits.
		 * set_capacity takes units of 512 bytes.
		 */
		size = (typeof(sector_t))card->csd.capacity
			<< (card->csd.read_blkbits - 9);
	}

	return mmc_blk_alloc_req(card, &card->dev, size, false, NULL,
					MMC_BLK_DATA_AREA_MAIN);
}

static int mmc_blk_alloc_part(struct mmc_card *card,
			      struct mmc_blk_data *md,
			      unsigned int part_type,
			      sector_t size,
			      bool default_ro,
			      const char *subname,
			      int area_type)
{
	char cap_str[10];
	struct mmc_blk_data *part_md;

	part_md = mmc_blk_alloc_req(card, disk_to_dev(md->disk), size, default_ro,
				    subname, area_type);
	if (IS_ERR(part_md))
		return PTR_ERR(part_md);
	part_md->part_type = part_type;
	list_add(&part_md->part, &md->part);

	string_get_size((u64)get_capacity(part_md->disk), 512, STRING_UNITS_2,
			cap_str, sizeof(cap_str));
	pr_info("%s: %s %s partition %u %s\n",
	       part_md->disk->disk_name, mmc_card_id(card),
	       mmc_card_name(card), part_md->part_type, cap_str);
	return 0;
}

/* MMC Physical partitions consist of two boot partitions and
 * up to four general purpose partitions.
 * For each partition enabled in EXT_CSD a block device will be allocatedi
 * to provide access to the partition.
 */

static int mmc_blk_alloc_parts(struct mmc_card *card, struct mmc_blk_data *md)
{
	int idx, ret = 0;

	if (!mmc_card_mmc(card))
		return 0;

	for (idx = 0; idx < card->nr_parts; idx++) {
		if (card->part[idx].size) {
			ret = mmc_blk_alloc_part(card, md,
				card->part[idx].part_cfg,
				card->part[idx].size >> 9,
				card->part[idx].force_ro,
				card->part[idx].name,
				card->part[idx].area_type);
			if (ret)
				return ret;
		}
	}

	return ret;
}

static void mmc_blk_remove_req(struct mmc_blk_data *md)
{
	struct mmc_card *card;

	if (md) {
		/*
		 * Flush remaining requests and free queues. It
		 * is freeing the queue that stops new requests
		 * from being accepted.
		 */
		card = md->queue.card;
		spin_lock_irq(md->queue.queue->queue_lock);
		queue_flag_set(QUEUE_FLAG_BYPASS, md->queue.queue);
		spin_unlock_irq(md->queue.queue->queue_lock);
		blk_set_queue_dying(md->queue.queue);

		if (md->flags & MMC_BLK_CMD_QUEUE)
			mmc_cmdq_clean(&md->queue, card);
		if (md->disk->flags & GENHD_FL_UP) {
			device_remove_file(disk_to_dev(md->disk), &md->force_ro);
			if ((md->area_type & MMC_BLK_DATA_AREA_BOOT) &&
					card->ext_csd.boot_ro_lockable)
				device_remove_file(disk_to_dev(md->disk),
					&md->power_ro_lock);
#ifdef CONFIG_MMC_SIMULATE_MAX_SPEED
			device_remove_file(disk_to_dev(md->disk),
						&dev_attr_max_write_speed);
			device_remove_file(disk_to_dev(md->disk),
						&dev_attr_max_read_speed);
			device_remove_file(disk_to_dev(md->disk),
						&dev_attr_cache_size);
#endif

			del_gendisk(md->disk);
		}
		mmc_cleanup_queue(&md->queue);
		mmc_blk_put(md);
	}
}

static void mmc_blk_remove_parts(struct mmc_card *card,
				 struct mmc_blk_data *md)
{
	struct list_head *pos, *q;
	struct mmc_blk_data *part_md;

	list_for_each_safe(pos, q, &md->part) {
		part_md = list_entry(pos, struct mmc_blk_data, part);
		list_del(pos);
		mmc_blk_remove_req(part_md);
	}
}

static int mmc_add_disk(struct mmc_blk_data *md)
{
	int ret;
	struct mmc_card *card = md->queue.card;

	device_add_disk(md->parent, md->disk);
	md->force_ro.show = force_ro_show;
	md->force_ro.store = force_ro_store;
	sysfs_attr_init(&md->force_ro.attr);
	md->force_ro.attr.name = "force_ro";
	md->force_ro.attr.mode = S_IRUGO | S_IWUSR;
	ret = device_create_file(disk_to_dev(md->disk), &md->force_ro);
	if (ret)
		goto force_ro_fail;
#ifdef CONFIG_MMC_SIMULATE_MAX_SPEED
	atomic_set(&md->queue.max_write_speed, max_write_speed);
	ret = device_create_file(disk_to_dev(md->disk),
			&dev_attr_max_write_speed);
	if (ret)
		goto max_write_speed_fail;
	atomic_set(&md->queue.max_read_speed, max_read_speed);
	ret = device_create_file(disk_to_dev(md->disk),
			&dev_attr_max_read_speed);
	if (ret)
		goto max_read_speed_fail;
	atomic_set(&md->queue.cache_size, cache_size);
	atomic_long_set(&md->queue.cache_used, 0);
	md->queue.cache_jiffies = jiffies;
	ret = device_create_file(disk_to_dev(md->disk), &dev_attr_cache_size);
	if (ret)
		goto cache_size_fail;
#endif

	if ((md->area_type & MMC_BLK_DATA_AREA_BOOT) &&
	     card->ext_csd.boot_ro_lockable) {
		umode_t mode;

		if (card->ext_csd.boot_ro_lock & EXT_CSD_BOOT_WP_B_PWR_WP_DIS)
			mode = S_IRUGO;
		else
			mode = S_IRUGO | S_IWUSR;

		md->power_ro_lock.show = power_ro_lock_show;
		md->power_ro_lock.store = power_ro_lock_store;
		sysfs_attr_init(&md->power_ro_lock.attr);
		md->power_ro_lock.attr.mode = mode;
		md->power_ro_lock.attr.name =
					"ro_lock_until_next_power_on";
		ret = device_create_file(disk_to_dev(md->disk),
				&md->power_ro_lock);
		if (ret)
			goto power_ro_lock_fail;
	}
	return ret;

power_ro_lock_fail:
#ifdef CONFIG_MMC_SIMULATE_MAX_SPEED
	device_remove_file(disk_to_dev(md->disk), &dev_attr_cache_size);
cache_size_fail:
	device_remove_file(disk_to_dev(md->disk), &dev_attr_max_read_speed);
max_read_speed_fail:
	device_remove_file(disk_to_dev(md->disk), &dev_attr_max_write_speed);
max_write_speed_fail:
#endif
	device_remove_file(disk_to_dev(md->disk), &md->force_ro);
force_ro_fail:
	del_gendisk(md->disk);

	return ret;
}

#ifdef CONFIG_DEBUG_FS

static int mmc_dbg_card_status_get(void *data, u64 *val)
{
	struct mmc_card *card = data;
	struct mmc_blk_data *md = dev_get_drvdata(&card->dev);
	struct mmc_queue *mq = &md->queue;
	struct request *req;
	int ret;

	/* Ask the block layer about the card status */
	req = blk_get_request(mq->queue, REQ_OP_DRV_IN, __GFP_RECLAIM);
	if (IS_ERR(req))
		return PTR_ERR(req);
	req_to_mmc_queue_req(req)->drv_op = MMC_DRV_OP_GET_CARD_STATUS;
	blk_execute_rq(mq->queue, NULL, req, 0);
	ret = req_to_mmc_queue_req(req)->drv_op_result;
	if (ret >= 0) {
		*val = ret;
		ret = 0;
	}
	blk_put_request(req);

	return ret;
}
DEFINE_SIMPLE_ATTRIBUTE(mmc_dbg_card_status_fops, mmc_dbg_card_status_get,
		NULL, "%08llx\n");

/* That is two digits * 512 + 1 for newline */
#define EXT_CSD_STR_LEN 1025

static int mmc_ext_csd_open(struct inode *inode, struct file *filp)
{
	struct mmc_card *card = inode->i_private;
	struct mmc_blk_data *md = dev_get_drvdata(&card->dev);
	struct mmc_queue *mq = &md->queue;
	struct request *req;
	char *buf;
	ssize_t n = 0;
	u8 *ext_csd;
	int err, i;

	buf = kmalloc(EXT_CSD_STR_LEN + 1, GFP_KERNEL);
	if (!buf)
		return -ENOMEM;

	/* Ask the block layer for the EXT CSD */
	req = blk_get_request(mq->queue, REQ_OP_DRV_IN, __GFP_RECLAIM);
	if (IS_ERR(req)) {
		err = PTR_ERR(req);
		goto out_free;
	}
	req_to_mmc_queue_req(req)->drv_op = MMC_DRV_OP_GET_EXT_CSD;
	req_to_mmc_queue_req(req)->drv_op_data = &ext_csd;
	blk_execute_rq(mq->queue, NULL, req, 0);
	err = req_to_mmc_queue_req(req)->drv_op_result;
	blk_put_request(req);
	if (err) {
		pr_err("FAILED %d\n", err);
		goto out_free;
	}

	for (i = 0; i < 512; i++)
		n += sprintf(buf + n, "%02x", ext_csd[i]);
	n += sprintf(buf + n, "\n");

	if (n != EXT_CSD_STR_LEN) {
		err = -EINVAL;
		kfree(ext_csd);
		goto out_free;
	}

	filp->private_data = buf;

	kfree(ext_csd);
	return 0;

out_free:
	kfree(buf);
	return err;
}

static ssize_t mmc_ext_csd_read(struct file *filp, char __user *ubuf,
				size_t cnt, loff_t *ppos)
{
	char *buf = filp->private_data;

	return simple_read_from_buffer(ubuf, cnt, ppos,
				       buf, EXT_CSD_STR_LEN);
}

static int mmc_ext_csd_release(struct inode *inode, struct file *file)
{
	kfree(file->private_data);
	return 0;
}

static const struct file_operations mmc_dbg_ext_csd_fops = {
	.open		= mmc_ext_csd_open,
	.read		= mmc_ext_csd_read,
	.release	= mmc_ext_csd_release,
	.llseek		= default_llseek,
};

static int mmc_blk_add_debugfs(struct mmc_card *card, struct mmc_blk_data *md)
{
	struct dentry *root;

	if (!card->debugfs_root)
		return 0;

	root = card->debugfs_root;

	if (mmc_card_mmc(card) || mmc_card_sd(card)) {
		md->status_dentry =
			debugfs_create_file("status", S_IRUSR, root, card,
					    &mmc_dbg_card_status_fops);
		if (!md->status_dentry)
			return -EIO;
	}

	if (mmc_card_mmc(card)) {
		md->ext_csd_dentry =
			debugfs_create_file("ext_csd", S_IRUSR, root, card,
					    &mmc_dbg_ext_csd_fops);
		if (!md->ext_csd_dentry)
			return -EIO;
	}

	return 0;
}

static void mmc_blk_remove_debugfs(struct mmc_card *card,
				   struct mmc_blk_data *md)
{
	if (!card->debugfs_root)
		return;

	if (!IS_ERR_OR_NULL(md->status_dentry)) {
		debugfs_remove(md->status_dentry);
		md->status_dentry = NULL;
	}

	if (!IS_ERR_OR_NULL(md->ext_csd_dentry)) {
		debugfs_remove(md->ext_csd_dentry);
		md->ext_csd_dentry = NULL;
	}
}

#else

static int mmc_blk_add_debugfs(struct mmc_card *card, struct mmc_blk_data *md)
{
	return 0;
}

static void mmc_blk_remove_debugfs(struct mmc_card *card,
				   struct mmc_blk_data *md)
{
}

#endif /* CONFIG_DEBUG_FS */

static int mmc_blk_probe(struct mmc_card *card)
{
	struct mmc_blk_data *md, *part_md;
	char cap_str[10];

	/*
	 * Check that the card supports the command class(es) we need.
	 */
	if (!(card->csd.cmdclass & CCC_BLOCK_READ))
		return -ENODEV;

	mmc_fixup_device(card, mmc_blk_fixups);

	md = mmc_blk_alloc(card);
	if (IS_ERR(md))
		return PTR_ERR(md);

	string_get_size((u64)get_capacity(md->disk), 512, STRING_UNITS_2,
			cap_str, sizeof(cap_str));
	pr_info("%s: %s %s %s %s\n",
		md->disk->disk_name, mmc_card_id(card), mmc_card_name(card),
		cap_str, md->read_only ? "(ro)" : "");

	if (mmc_blk_alloc_parts(card, md))
		goto out;

	dev_set_drvdata(&card->dev, md);

	mmc_set_bus_resume_policy(card->host, 1);

	if (mmc_add_disk(md))
		goto out;

	list_for_each_entry(part_md, &md->part, part) {
		if (mmc_add_disk(part_md))
			goto out;
	}

	/* Add two debugfs entries */
	mmc_blk_add_debugfs(card, md);

	pm_runtime_set_autosuspend_delay(&card->dev, MMC_AUTOSUSPEND_DELAY_MS);
	pm_runtime_use_autosuspend(&card->dev);

	/*
	 * Don't enable runtime PM for SD-combo cards here. Leave that
	 * decision to be taken during the SDIO init sequence instead.
	 */
	if (card->type != MMC_TYPE_SD_COMBO) {
		pm_runtime_set_active(&card->dev);
		pm_runtime_enable(&card->dev);
	}

	return 0;

 out:
	mmc_blk_remove_parts(card, md);
	mmc_blk_remove_req(md);
	return 0;
}

static void mmc_blk_remove(struct mmc_card *card)
{
	struct mmc_blk_data *md = dev_get_drvdata(&card->dev);

	mmc_blk_remove_debugfs(card, md);
	mmc_blk_remove_parts(card, md);
	pm_runtime_get_sync(&card->dev);
	mmc_claim_host(card->host);
	mmc_blk_part_switch(card, md->part_type);
	mmc_release_host(card->host);
	if (card->type != MMC_TYPE_SD_COMBO)
		pm_runtime_disable(&card->dev);
	pm_runtime_put_noidle(&card->dev);
	mmc_blk_remove_req(md);
	dev_set_drvdata(&card->dev, NULL);
	mmc_set_bus_resume_policy(card->host, 0);
}

static int _mmc_blk_suspend(struct mmc_card *card, bool wait)
{
	struct mmc_blk_data *part_md;
	struct mmc_blk_data *md = dev_get_drvdata(&card->dev);
	int rc = 0;

	if (md) {
		rc = mmc_queue_suspend(&md->queue, wait);
		if (rc)
			goto out;
		list_for_each_entry(part_md, &md->part, part) {
			rc = mmc_queue_suspend(&part_md->queue, wait);
			if (rc)
				goto out_resume;
		}
	}
	goto out;

out_resume:
	mmc_queue_resume(&md->queue);
	list_for_each_entry(part_md, &md->part, part) {
		mmc_queue_resume(&part_md->queue);
	}
out:
	return rc;
}

static void mmc_blk_shutdown(struct mmc_card *card)
{
	_mmc_blk_suspend(card, 1);
}

#ifdef CONFIG_PM_SLEEP
static int mmc_blk_suspend(struct device *dev)
{
	struct mmc_card *card = mmc_dev_to_card(dev);

	return _mmc_blk_suspend(card, 0);
}

static int mmc_blk_resume(struct device *dev)
{
	struct mmc_blk_data *part_md;
	struct mmc_blk_data *md = dev_get_drvdata(dev);

	if (md) {
		/*
		 * Resume involves the card going into idle state,
		 * so current partition is always the main one.
		 */
		md->part_curr = md->part_type;
		mmc_queue_resume(&md->queue);
		list_for_each_entry(part_md, &md->part, part) {
			mmc_queue_resume(&part_md->queue);
		}
	}
	return 0;
}
#endif

static SIMPLE_DEV_PM_OPS(mmc_blk_pm_ops, mmc_blk_suspend, mmc_blk_resume);

static struct mmc_driver mmc_driver = {
	.drv		= {
		.name	= "mmcblk",
		.pm	= &mmc_blk_pm_ops,
	},
	.probe		= mmc_blk_probe,
	.remove		= mmc_blk_remove,
	.shutdown	= mmc_blk_shutdown,
};

static int __init mmc_blk_init(void)
{
	int res;

	if (perdev_minors != CONFIG_MMC_BLOCK_MINORS)
		pr_info("mmcblk: using %d minors per device\n", perdev_minors);

	max_devices = min(MAX_DEVICES, (1 << MINORBITS) / perdev_minors);

	res = register_blkdev(MMC_BLOCK_MAJOR, "mmc");
	if (res)
		goto out;

	res = mmc_register_driver(&mmc_driver);
	if (res)
		goto out2;

	return 0;
 out2:
	unregister_blkdev(MMC_BLOCK_MAJOR, "mmc");
 out:
	return res;
}

static void __exit mmc_blk_exit(void)
{
	mmc_unregister_driver(&mmc_driver);
	unregister_blkdev(MMC_BLOCK_MAJOR, "mmc");
}

module_init(mmc_blk_init);
module_exit(mmc_blk_exit);

MODULE_LICENSE("GPL");
MODULE_DESCRIPTION("Multimedia Card (MMC) block device driver");
<|MERGE_RESOLUTION|>--- conflicted
+++ resolved
@@ -54,7 +54,6 @@
 #include "block.h"
 #include "core.h"
 #include "card.h"
-#include "crypto.h"
 #include "host.h"
 #include "bus.h"
 #include "mmc_ops.h"
@@ -2130,8 +2129,6 @@
 
 	memset(brq, 0, sizeof(struct mmc_blk_request));
 
-	mmc_crypto_prepare_req(mqrq);
-
 	brq->mrq.data = &brq->data;
 
 	brq->stop.opcode = MMC_STOP_TRANSMISSION;
@@ -2437,11 +2434,7 @@
 
 	if (!mmc_can_erase(card)) {
 		err = -EOPNOTSUPP;
-<<<<<<< HEAD
-		blk_end_request(req, err, blk_rq_bytes(req));
-=======
 		blk_end_request(req, BLK_STS_NOTSUPP, blk_rq_bytes(req));
->>>>>>> a1f19153
 		goto out;
 	}
 
@@ -2492,11 +2485,7 @@
 
 	if (!(mmc_can_secure_erase_trim(card))) {
 		err = -EOPNOTSUPP;
-<<<<<<< HEAD
-		blk_end_request(req, err, blk_rq_bytes(req));
-=======
 		blk_end_request(req, BLK_STS_NOTSUPP, blk_rq_bytes(req));
->>>>>>> a1f19153
 		goto out;
 	}
 
@@ -3109,10 +3098,7 @@
 	int err_resp = 0;
 	bool is_dcmd = false;
 	bool err_rwsem = false;
-<<<<<<< HEAD
-=======
 	blk_status_t blk_err = BLK_STS_OK;
->>>>>>> a1f19153
 
 	if (down_read_trylock(&ctx_info->err_rwsem)) {
 		err_rwsem = true;
@@ -3130,12 +3116,9 @@
 	if (cmdq_req->resp_err)
 		err_resp = cmdq_req->resp_err;
 
-<<<<<<< HEAD
-=======
 	if (err)
 		blk_err = BLK_STS_IOERR;
 
->>>>>>> a1f19153
 	if ((err || err_resp) && !cmdq_req->skip_err_handling) {
 		pr_err("%s: %s: txfr error(%d)/resp_err(%d)\n",
 				mmc_hostname(mrq->host), __func__, err,
@@ -3164,11 +3147,7 @@
 		mmc_cmdq_post_req(host, cmdq_req->tag, err);
 	if (cmdq_req->cmdq_req_flags & DCMD) {
 		clear_bit(CMDQ_STATE_DCMD_ACTIVE, &ctx_info->curr_state);
-<<<<<<< HEAD
-		blk_end_request_all(rq, err);
-=======
 		blk_end_request_all(rq, blk_err);
->>>>>>> a1f19153
 		goto out;
 	}
 	/*
@@ -3179,19 +3158,11 @@
 	 */
 	if (err && cmdq_req->skip_err_handling) {
 		cmdq_req->skip_err_handling = false;
-<<<<<<< HEAD
-		blk_end_request_all(rq, err);
-		goto out;
-	}
-
-	blk_end_request(rq, err, cmdq_req->data.bytes_xfered);
-=======
 		blk_end_request_all(rq, blk_err);
 		goto out;
 	}
 
 	blk_end_request(rq, blk_err, cmdq_req->data.bytes_xfered);
->>>>>>> a1f19153
 
 out:
 
@@ -3558,11 +3529,7 @@
 	if (ret) {
 		pr_err("%s: failed to halt on empty queue\n",
 						mmc_hostname(card->host));
-<<<<<<< HEAD
-		blk_end_request_all(req, ret);
-=======
 		blk_end_request_all(req, BLK_STS_IOERR);
->>>>>>> a1f19153
 		mmc_put_card(card);
 		return ret;
 	}
@@ -3676,12 +3643,8 @@
 
 out:
 	if (req)
-<<<<<<< HEAD
-		blk_end_request_all(req, ret);
-=======
 		blk_end_request_all(req,
 			ret ? BLK_STS_IOERR : BLK_STS_OK);
->>>>>>> a1f19153
 	mmc_put_card(card);
 
 	return ret;
