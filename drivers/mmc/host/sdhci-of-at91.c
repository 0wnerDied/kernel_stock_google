/*
 * Atmel SDMMC controller driver.
 *
 * Copyright (C) 2015 Atmel,
 *		 2015 Ludovic Desroches <ludovic.desroches@atmel.com>
 *
 * This software is licensed under the terms of the GNU General Public
 * License version 2, as published by the Free Software Foundation, and
 * may be copied, distributed, and modified under those terms.
 *
 * This program is distributed in the hope that it will be useful,
 * but WITHOUT ANY WARRANTY; without even the implied warranty of
 * MERCHANTABILITY or FITNESS FOR A PARTICULAR PURPOSE.  See the
 * GNU General Public License for more details.
 */

#include <linux/clk.h>
#include <linux/delay.h>
#include <linux/err.h>
#include <linux/io.h>
#include <linux/kernel.h>
#include <linux/mmc/host.h>
#include <linux/mmc/slot-gpio.h>
#include <linux/module.h>
#include <linux/of.h>
#include <linux/of_device.h>
#include <linux/pm.h>
#include <linux/pm_runtime.h>

#include "sdhci-pltfm.h"

#define SDMMC_MC1R	0x204
#define		SDMMC_MC1R_DDR		BIT(3)
#define		SDMMC_MC1R_FCD		BIT(7)
#define SDMMC_CACR	0x230
#define		SDMMC_CACR_CAPWREN	BIT(0)
#define		SDMMC_CACR_KEY		(0x46 << 8)

#define SDHCI_AT91_PRESET_COMMON_CONF	0x400 /* drv type B, programmable clock mode */

struct sdhci_at91_priv {
	struct clk *hclock;
	struct clk *gck;
	struct clk *mainck;
	bool restore_needed;
};

static void sdhci_at91_set_force_card_detect(struct sdhci_host *host)
{
	u8 mc1r;

	mc1r = readb(host->ioaddr + SDMMC_MC1R);
	mc1r |= SDMMC_MC1R_FCD;
	writeb(mc1r, host->ioaddr + SDMMC_MC1R);
}

static void sdhci_at91_set_clock(struct sdhci_host *host, unsigned int clock)
{
	u16 clk;
	unsigned long timeout;

	host->mmc->actual_clock = 0;

	/*
	 * There is no requirement to disable the internal clock before
	 * changing the SD clock configuration. Moreover, disabling the
	 * internal clock, changing the configuration and re-enabling the
	 * internal clock causes some bugs. It can prevent to get the internal
	 * clock stable flag ready and an unexpected switch to the base clock
	 * when using presets.
	 */
	clk = sdhci_readw(host, SDHCI_CLOCK_CONTROL);
	clk &= SDHCI_CLOCK_INT_EN;
	sdhci_writew(host, clk, SDHCI_CLOCK_CONTROL);

	if (clock == 0)
		return;

	clk = sdhci_calc_clk(host, clock, &host->mmc->actual_clock);

	clk |= SDHCI_CLOCK_INT_EN;
	sdhci_writew(host, clk, SDHCI_CLOCK_CONTROL);

	/* Wait max 20 ms */
	timeout = 20;
	while (!((clk = sdhci_readw(host, SDHCI_CLOCK_CONTROL))
		& SDHCI_CLOCK_INT_STABLE)) {
		if (timeout == 0) {
			pr_err("%s: Internal clock never stabilised.\n",
			       mmc_hostname(host->mmc));
			return;
		}
		timeout--;
		mdelay(1);
	}

	clk |= SDHCI_CLOCK_CARD_EN;
	sdhci_writew(host, clk, SDHCI_CLOCK_CONTROL);
}

/*
 * In this specific implementation of the SDHCI controller, the power register
 * needs to have a valid voltage set even when the power supply is managed by
 * an external regulator.
 */
static void sdhci_at91_set_power(struct sdhci_host *host, unsigned char mode,
		     unsigned short vdd)
{
	if (!IS_ERR(host->mmc->supply.vmmc)) {
		struct mmc_host *mmc = host->mmc;

		mmc_regulator_set_ocr(mmc, mmc->supply.vmmc, vdd);
	}
	sdhci_set_power_noreg(host, mode, vdd);
}

void sdhci_at91_set_uhs_signaling(struct sdhci_host *host, unsigned int timing)
{
	if (timing == MMC_TIMING_MMC_DDR52)
		sdhci_writeb(host, SDMMC_MC1R_DDR, SDMMC_MC1R);
	sdhci_set_uhs_signaling(host, timing);
}

static void sdhci_at91_reset(struct sdhci_host *host, u8 mask)
{
	sdhci_reset(host, mask);

	if (host->mmc->caps & MMC_CAP_NONREMOVABLE)
		sdhci_at91_set_force_card_detect(host);
}

static const struct sdhci_ops sdhci_at91_sama5d2_ops = {
	.set_clock		= sdhci_at91_set_clock,
	.set_bus_width		= sdhci_set_bus_width,
	.reset			= sdhci_at91_reset,
	.set_uhs_signaling	= sdhci_at91_set_uhs_signaling,
	.set_power		= sdhci_at91_set_power,
};

static const struct sdhci_pltfm_data soc_data_sama5d2 = {
	.ops = &sdhci_at91_sama5d2_ops,
};

static const struct of_device_id sdhci_at91_dt_match[] = {
	{ .compatible = "atmel,sama5d2-sdhci", .data = &soc_data_sama5d2 },
	{}
};
MODULE_DEVICE_TABLE(of, sdhci_at91_dt_match);

static int sdhci_at91_set_clks_presets(struct device *dev)
{
	struct sdhci_host *host = dev_get_drvdata(dev);
	struct sdhci_pltfm_host *pltfm_host = sdhci_priv(host);
	struct sdhci_at91_priv *priv = sdhci_pltfm_priv(pltfm_host);
	int ret;
	unsigned int			caps0, caps1;
	unsigned int			clk_base, clk_mul;
	unsigned int			gck_rate, real_gck_rate;
	unsigned int			preset_div;

	/*
	 * The mult clock is provided by as a generated clock by the PMC
	 * controller. In order to set the rate of gck, we have to get the
	 * base clock rate and the clock mult from capabilities.
	 */
	clk_prepare_enable(priv->hclock);
	caps0 = readl(host->ioaddr + SDHCI_CAPABILITIES);
	caps1 = readl(host->ioaddr + SDHCI_CAPABILITIES_1);
	clk_base = (caps0 & SDHCI_CLOCK_V3_BASE_MASK) >> SDHCI_CLOCK_BASE_SHIFT;
	clk_mul = (caps1 & SDHCI_CLOCK_MUL_MASK) >> SDHCI_CLOCK_MUL_SHIFT;
	gck_rate = clk_base * 1000000 * (clk_mul + 1);
	ret = clk_set_rate(priv->gck, gck_rate);
	if (ret < 0) {
		dev_err(dev, "failed to set gck");
		clk_disable_unprepare(priv->hclock);
		return ret;
	}
	/*
	 * We need to check if we have the requested rate for gck because in
	 * some cases this rate could be not supported. If it happens, the rate
	 * is the closest one gck can provide. We have to update the value
	 * of clk mul.
	 */
	real_gck_rate = clk_get_rate(priv->gck);
	if (real_gck_rate != gck_rate) {
		clk_mul = real_gck_rate / (clk_base * 1000000) - 1;
		caps1 &= (~SDHCI_CLOCK_MUL_MASK);
		caps1 |= ((clk_mul << SDHCI_CLOCK_MUL_SHIFT) &
			  SDHCI_CLOCK_MUL_MASK);
		/* Set capabilities in r/w mode. */
		writel(SDMMC_CACR_KEY | SDMMC_CACR_CAPWREN,
		       host->ioaddr + SDMMC_CACR);
		writel(caps1, host->ioaddr + SDHCI_CAPABILITIES_1);
		/* Set capabilities in ro mode. */
		writel(0, host->ioaddr + SDMMC_CACR);
		dev_info(dev, "update clk mul to %u as gck rate is %u Hz\n",
			 clk_mul, real_gck_rate);
	}

	/*
	 * We have to set preset values because it depends on the clk_mul
	 * value. Moreover, SDR104 is supported in a degraded mode since the
	 * maximum sd clock value is 120 MHz instead of 208 MHz. For that
	 * reason, we need to use presets to support SDR104.
	 */
	preset_div = DIV_ROUND_UP(real_gck_rate, 24000000) - 1;
	writew(SDHCI_AT91_PRESET_COMMON_CONF | preset_div,
	       host->ioaddr + SDHCI_PRESET_FOR_SDR12);
	preset_div = DIV_ROUND_UP(real_gck_rate, 50000000) - 1;
	writew(SDHCI_AT91_PRESET_COMMON_CONF | preset_div,
	       host->ioaddr + SDHCI_PRESET_FOR_SDR25);
	preset_div = DIV_ROUND_UP(real_gck_rate, 100000000) - 1;
	writew(SDHCI_AT91_PRESET_COMMON_CONF | preset_div,
	       host->ioaddr + SDHCI_PRESET_FOR_SDR50);
	preset_div = DIV_ROUND_UP(real_gck_rate, 120000000) - 1;
	writew(SDHCI_AT91_PRESET_COMMON_CONF | preset_div,
	       host->ioaddr + SDHCI_PRESET_FOR_SDR104);
	preset_div = DIV_ROUND_UP(real_gck_rate, 50000000) - 1;
	writew(SDHCI_AT91_PRESET_COMMON_CONF | preset_div,
	       host->ioaddr + SDHCI_PRESET_FOR_DDR50);

	clk_prepare_enable(priv->mainck);
	clk_prepare_enable(priv->gck);

	return 0;
}

#ifdef CONFIG_PM_SLEEP
static int sdhci_at91_suspend(struct device *dev)
{
	struct sdhci_host *host = dev_get_drvdata(dev);
	struct sdhci_pltfm_host *pltfm_host = sdhci_priv(host);
	struct sdhci_at91_priv *priv = sdhci_pltfm_priv(pltfm_host);
	int ret;

	ret = pm_runtime_force_suspend(dev);

	priv->restore_needed = true;

	return ret;
}
#endif /* CONFIG_PM_SLEEP */

#ifdef CONFIG_PM
static int sdhci_at91_runtime_suspend(struct device *dev)
{
	struct sdhci_host *host = dev_get_drvdata(dev);
	struct sdhci_pltfm_host *pltfm_host = sdhci_priv(host);
	struct sdhci_at91_priv *priv = sdhci_pltfm_priv(pltfm_host);
	int ret;

	ret = sdhci_runtime_suspend_host(host);

	if (host->tuning_mode != SDHCI_TUNING_MODE_3)
		mmc_retune_needed(host->mmc);

	clk_disable_unprepare(priv->gck);
	clk_disable_unprepare(priv->hclock);
	clk_disable_unprepare(priv->mainck);

	return ret;
}

static int sdhci_at91_runtime_resume(struct device *dev)
{
	struct sdhci_host *host = dev_get_drvdata(dev);
	struct sdhci_pltfm_host *pltfm_host = sdhci_priv(host);
	struct sdhci_at91_priv *priv = sdhci_pltfm_priv(pltfm_host);
	int ret;

	if (priv->restore_needed) {
		ret = sdhci_at91_set_clks_presets(dev);
		if (ret)
			return ret;

		priv->restore_needed = false;
		goto out;
	}

	ret = clk_prepare_enable(priv->mainck);
	if (ret) {
		dev_err(dev, "can't enable mainck\n");
		return ret;
	}

	ret = clk_prepare_enable(priv->hclock);
	if (ret) {
		dev_err(dev, "can't enable hclock\n");
		return ret;
	}

	ret = clk_prepare_enable(priv->gck);
	if (ret) {
		dev_err(dev, "can't enable gck\n");
		return ret;
	}

out:
	return sdhci_runtime_resume_host(host);
}
#endif /* CONFIG_PM */

static const struct dev_pm_ops sdhci_at91_dev_pm_ops = {
	SET_SYSTEM_SLEEP_PM_OPS(sdhci_at91_suspend, pm_runtime_force_resume)
	SET_RUNTIME_PM_OPS(sdhci_at91_runtime_suspend,
			   sdhci_at91_runtime_resume,
			   NULL)
};

static int sdhci_at91_probe(struct platform_device *pdev)
{
	const struct of_device_id	*match;
	const struct sdhci_pltfm_data	*soc_data;
	struct sdhci_host		*host;
	struct sdhci_pltfm_host		*pltfm_host;
	struct sdhci_at91_priv		*priv;
	int				ret;

	match = of_match_device(sdhci_at91_dt_match, &pdev->dev);
	if (!match)
		return -EINVAL;
	soc_data = match->data;

	host = sdhci_pltfm_init(pdev, soc_data, sizeof(*priv));
	if (IS_ERR(host))
		return PTR_ERR(host);

	pltfm_host = sdhci_priv(host);
	priv = sdhci_pltfm_priv(pltfm_host);

	priv->mainck = devm_clk_get(&pdev->dev, "baseclk");
	if (IS_ERR(priv->mainck)) {
		dev_err(&pdev->dev, "failed to get baseclk\n");
		return PTR_ERR(priv->mainck);
	}

	priv->hclock = devm_clk_get(&pdev->dev, "hclock");
	if (IS_ERR(priv->hclock)) {
		dev_err(&pdev->dev, "failed to get hclock\n");
		return PTR_ERR(priv->hclock);
	}

	priv->gck = devm_clk_get(&pdev->dev, "multclk");
	if (IS_ERR(priv->gck)) {
		dev_err(&pdev->dev, "failed to get multclk\n");
		return PTR_ERR(priv->gck);
	}

	ret = sdhci_at91_set_clks_presets(&pdev->dev);
	if (ret)
		goto sdhci_pltfm_free;

	priv->restore_needed = false;

	ret = mmc_of_parse(host->mmc);
	if (ret)
		goto clocks_disable_unprepare;

	sdhci_get_of_property(pdev);

	pm_runtime_get_noresume(&pdev->dev);
	pm_runtime_set_active(&pdev->dev);
	pm_runtime_enable(&pdev->dev);
	pm_runtime_set_autosuspend_delay(&pdev->dev, 50);
	pm_runtime_use_autosuspend(&pdev->dev);

<<<<<<< HEAD
=======
	/* HS200 is broken at this moment */
	host->quirks2 |= SDHCI_QUIRK2_BROKEN_HS200;

>>>>>>> LA.UM.9.1.R1.10.00.00.604.030
	ret = sdhci_add_host(host);
	if (ret)
		goto pm_runtime_disable;

	/*
	 * When calling sdhci_runtime_suspend_host(), the sdhci layer makes
	 * the assumption that all the clocks of the controller are disabled.
	 * It means we can't get irq from it when it is runtime suspended.
	 * For that reason, it is not planned to wake-up on a card detect irq
	 * from the controller.
	 * If we want to use runtime PM and to be able to wake-up on card
	 * insertion, we have to use a GPIO for the card detection or we can
	 * use polling. Be aware that using polling will resume/suspend the
	 * controller between each attempt.
	 * Disable SDHCI_QUIRK_BROKEN_CARD_DETECTION to be sure nobody tries
	 * to enable polling via device tree with broken-cd property.
	 */
	if (mmc_card_is_removable(host->mmc) &&
	    mmc_gpio_get_cd(host->mmc) < 0) {
		host->mmc->caps |= MMC_CAP_NEEDS_POLL;
		host->quirks &= ~SDHCI_QUIRK_BROKEN_CARD_DETECTION;
	}

	/*
	 * If the device attached to the MMC bus is not removable, it is safer
	 * to set the Force Card Detect bit. People often don't connect the
	 * card detect signal and use this pin for another purpose. If the card
	 * detect pin is not muxed to SDHCI controller, a default value is
	 * used. This value can be different from a SoC revision to another
	 * one. Problems come when this default value is not card present. To
	 * avoid this case, if the device is non removable then the card
	 * detection procedure using the SDMCC_CD signal is bypassed.
	 * This bit is reset when a software reset for all command is performed
	 * so we need to implement our own reset function to set back this bit.
	 */
	if (host->mmc->caps & MMC_CAP_NONREMOVABLE)
		sdhci_at91_set_force_card_detect(host);

	pm_runtime_put_autosuspend(&pdev->dev);

	return 0;

pm_runtime_disable:
	pm_runtime_disable(&pdev->dev);
	pm_runtime_set_suspended(&pdev->dev);
	pm_runtime_put_noidle(&pdev->dev);
clocks_disable_unprepare:
	clk_disable_unprepare(priv->gck);
	clk_disable_unprepare(priv->mainck);
	clk_disable_unprepare(priv->hclock);
sdhci_pltfm_free:
	sdhci_pltfm_free(pdev);
	return ret;
}

static int sdhci_at91_remove(struct platform_device *pdev)
{
	struct sdhci_host	*host = platform_get_drvdata(pdev);
	struct sdhci_pltfm_host	*pltfm_host = sdhci_priv(host);
	struct sdhci_at91_priv	*priv = sdhci_pltfm_priv(pltfm_host);
	struct clk *gck = priv->gck;
	struct clk *hclock = priv->hclock;
	struct clk *mainck = priv->mainck;

	pm_runtime_get_sync(&pdev->dev);
	pm_runtime_disable(&pdev->dev);
	pm_runtime_put_noidle(&pdev->dev);

	sdhci_pltfm_unregister(pdev);

	clk_disable_unprepare(gck);
	clk_disable_unprepare(hclock);
	clk_disable_unprepare(mainck);

	return 0;
}

static struct platform_driver sdhci_at91_driver = {
	.driver		= {
		.name	= "sdhci-at91",
		.of_match_table = sdhci_at91_dt_match,
		.pm	= &sdhci_at91_dev_pm_ops,
	},
	.probe		= sdhci_at91_probe,
	.remove		= sdhci_at91_remove,
};

module_platform_driver(sdhci_at91_driver);

MODULE_DESCRIPTION("SDHCI driver for at91");
MODULE_AUTHOR("Ludovic Desroches <ludovic.desroches@atmel.com>");
MODULE_LICENSE("GPL v2");<|MERGE_RESOLUTION|>--- conflicted
+++ resolved
@@ -364,12 +364,9 @@
 	pm_runtime_set_autosuspend_delay(&pdev->dev, 50);
 	pm_runtime_use_autosuspend(&pdev->dev);
 
-<<<<<<< HEAD
-=======
 	/* HS200 is broken at this moment */
 	host->quirks2 |= SDHCI_QUIRK2_BROKEN_HS200;
 
->>>>>>> LA.UM.9.1.R1.10.00.00.604.030
 	ret = sdhci_add_host(host);
 	if (ret)
 		goto pm_runtime_disable;
