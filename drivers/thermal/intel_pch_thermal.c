/* intel_pch_thermal.c - Intel PCH Thermal driver
 *
 * Copyright (c) 2015, Intel Corporation.
 *
 * Authors:
 *     Tushar Dave <tushar.n.dave@intel.com>
 *
 * This program is free software; you can redistribute it and/or modify it
 * under the terms and conditions of the GNU General Public License,
 * version 2, as published by the Free Software Foundation.
 *
 * This program is distributed in the hope it will be useful, but WITHOUT
 * ANY WARRANTY; without even the implied warranty of MERCHANTABILITY or
 * FITNESS FOR A PARTICULAR PURPOSE.  See the GNU General Public License for
 * more details.
 *
 */

#include <linux/module.h>
#include <linux/types.h>
#include <linux/init.h>
#include <linux/pci.h>
#include <linux/acpi.h>
#include <linux/thermal.h>
#include <linux/pm.h>

/* Intel PCH thermal Device IDs */
#define PCH_THERMAL_DID_HSW_1	0x9C24 /* Haswell PCH */
#define PCH_THERMAL_DID_HSW_2	0x8C24 /* Haswell PCH */
#define PCH_THERMAL_DID_WPT	0x9CA4 /* Wildcat Point */
#define PCH_THERMAL_DID_SKL	0x9D31 /* Skylake PCH */
#define PCH_THERMAL_DID_SKL_H	0xA131 /* Skylake PCH 100 series */

/* Wildcat Point-LP  PCH Thermal registers */
#define WPT_TEMP	0x0000	/* Temperature */
#define WPT_TSC	0x04	/* Thermal Sensor Control */
#define WPT_TSS	0x06	/* Thermal Sensor Status */
#define WPT_TSEL	0x08	/* Thermal Sensor Enable and Lock */
#define WPT_TSREL	0x0A	/* Thermal Sensor Report Enable and Lock */
#define WPT_TSMIC	0x0C	/* Thermal Sensor SMI Control */
#define WPT_CTT	0x0010	/* Catastrophic Trip Point */
#define WPT_TAHV	0x0014	/* Thermal Alert High Value */
#define WPT_TALV	0x0018	/* Thermal Alert Low Value */
#define WPT_TL		0x00000040	/* Throttle Value */
#define WPT_PHL	0x0060	/* PCH Hot Level */
#define WPT_PHLC	0x62	/* PHL Control */
#define WPT_TAS	0x80	/* Thermal Alert Status */
#define WPT_TSPIEN	0x82	/* PCI Interrupt Event Enables */
#define WPT_TSGPEN	0x84	/* General Purpose Event Enables */

/*  Wildcat Point-LP  PCH Thermal Register bit definitions */
#define WPT_TEMP_TSR	0x00ff	/* Temp TS Reading */
#define WPT_TSC_CPDE	0x01	/* Catastrophic Power-Down Enable */
#define WPT_TSS_TSDSS	0x10	/* Thermal Sensor Dynamic Shutdown Status */
#define WPT_TSS_GPES	0x08	/* GPE status */
#define WPT_TSEL_ETS	0x01    /* Enable TS */
#define WPT_TSEL_PLDB	0x80	/* TSEL Policy Lock-Down Bit */
#define WPT_TL_TOL	0x000001FF	/* T0 Level */
#define WPT_TL_T1L	0x1ff00000	/* T1 Level */
#define WPT_TL_TTEN	0x20000000	/* TT Enable */

static char driver_name[] = "Intel PCH thermal driver";

struct pch_thermal_device {
	void __iomem *hw_base;
	const struct pch_dev_ops *ops;
	struct pci_dev *pdev;
	struct thermal_zone_device *tzd;
	int crt_trip_id;
	unsigned long crt_temp;
	int hot_trip_id;
	unsigned long hot_temp;
	int psv_trip_id;
	unsigned long psv_temp;
	bool bios_enabled;
};

#ifdef CONFIG_ACPI

/*
 * On some platforms, there is a companion ACPI device, which adds
 * passive trip temperature using _PSV method. There is no specific
 * passive temperature setting in MMIO interface of this PCI device.
 */
static void pch_wpt_add_acpi_psv_trip(struct pch_thermal_device *ptd,
				      int *nr_trips)
{
	struct acpi_device *adev;

	ptd->psv_trip_id = -1;

	adev = ACPI_COMPANION(&ptd->pdev->dev);
	if (adev) {
		unsigned long long r;
		acpi_status status;

		status = acpi_evaluate_integer(adev->handle, "_PSV", NULL,
					       &r);
		if (ACPI_SUCCESS(status)) {
			unsigned long trip_temp;

			trip_temp = DECI_KELVIN_TO_MILLICELSIUS(r);
			if (trip_temp) {
				ptd->psv_temp = trip_temp;
				ptd->psv_trip_id = *nr_trips;
				++(*nr_trips);
			}
		}
	}
}
#else
static void pch_wpt_add_acpi_psv_trip(struct pch_thermal_device *ptd,
				      int *nr_trips)
{
	ptd->psv_trip_id = -1;

}
#endif

static int pch_wpt_init(struct pch_thermal_device *ptd, int *nr_trips)
{
	u8 tsel;
	u16 trip_temp;

	*nr_trips = 0;

	/* Check if BIOS has already enabled thermal sensor */
	if (WPT_TSS_TSDSS & readb(ptd->hw_base + WPT_TSS)) {
		ptd->bios_enabled = true;
		goto read_trips;
	}

	tsel = readb(ptd->hw_base + WPT_TSEL);
	/*
	 * When TSEL's Policy Lock-Down bit is 1, TSEL become RO.
	 * If so, thermal sensor cannot enable. Bail out.
	 */
	if (tsel & WPT_TSEL_PLDB) {
		dev_err(&ptd->pdev->dev, "Sensor can't be enabled\n");
		return -ENODEV;
	}

	writeb(tsel|WPT_TSEL_ETS, ptd->hw_base + WPT_TSEL);
	if (!(WPT_TSS_TSDSS & readb(ptd->hw_base + WPT_TSS))) {
		dev_err(&ptd->pdev->dev, "Sensor can't be enabled\n");
		return -ENODEV;
	}

read_trips:
	ptd->crt_trip_id = -1;
	trip_temp = readw(ptd->hw_base + WPT_CTT);
	trip_temp &= 0x1FF;
	if (trip_temp) {
		/* Resolution of 1/2 degree C and an offset of -50C */
		ptd->crt_temp = trip_temp * 1000 / 2 - 50000;
		ptd->crt_trip_id = 0;
		++(*nr_trips);
	}

	ptd->hot_trip_id = -1;
	trip_temp = readw(ptd->hw_base + WPT_PHL);
	trip_temp &= 0x1FF;
	if (trip_temp) {
		/* Resolution of 1/2 degree C and an offset of -50C */
		ptd->hot_temp = trip_temp * 1000 / 2 - 50000;
		ptd->hot_trip_id = *nr_trips;
		++(*nr_trips);
	}

	pch_wpt_add_acpi_psv_trip(ptd, nr_trips);

	return 0;
}

static int pch_wpt_get_temp(struct pch_thermal_device *ptd, int *temp)
{
	u8 wpt_temp;

	wpt_temp = WPT_TEMP_TSR & readl(ptd->hw_base + WPT_TEMP);

	/* Resolution of 1/2 degree C and an offset of -50C */
	*temp = (wpt_temp * 1000 / 2 - 50000);

	return 0;
}

static int pch_wpt_suspend(struct pch_thermal_device *ptd)
{
	u8 tsel;

	if (ptd->bios_enabled)
		return 0;

	tsel = readb(ptd->hw_base + WPT_TSEL);

	writeb(tsel & 0xFE, ptd->hw_base + WPT_TSEL);

	return 0;
}

static int pch_wpt_resume(struct pch_thermal_device *ptd)
{
	u8 tsel;

	if (ptd->bios_enabled)
		return 0;

	tsel = readb(ptd->hw_base + WPT_TSEL);

	writeb(tsel | WPT_TSEL_ETS, ptd->hw_base + WPT_TSEL);

	return 0;
}

struct pch_dev_ops {
	int (*hw_init)(struct pch_thermal_device *ptd, int *nr_trips);
	int (*get_temp)(struct pch_thermal_device *ptd, int *temp);
	int (*suspend)(struct pch_thermal_device *ptd);
	int (*resume)(struct pch_thermal_device *ptd);
};


/* dev ops for Wildcat Point */
static const struct pch_dev_ops pch_dev_ops_wpt = {
	.hw_init = pch_wpt_init,
	.get_temp = pch_wpt_get_temp,
	.suspend = pch_wpt_suspend,
	.resume = pch_wpt_resume,
};

static int pch_thermal_get_temp(struct thermal_zone_device *tzd, int *temp)
{
	struct pch_thermal_device *ptd = tzd->devdata;

	return	ptd->ops->get_temp(ptd, temp);
}

static int pch_get_trip_type(struct thermal_zone_device *tzd, int trip,
			     enum thermal_trip_type *type)
{
	struct pch_thermal_device *ptd = tzd->devdata;

	if (ptd->crt_trip_id == trip)
		*type = THERMAL_TRIP_CRITICAL;
	else if (ptd->hot_trip_id == trip)
		*type = THERMAL_TRIP_HOT;
	else if (ptd->psv_trip_id == trip)
		*type = THERMAL_TRIP_PASSIVE;
	else
		return -EINVAL;

	return 0;
}

static int pch_get_trip_temp(struct thermal_zone_device *tzd, int trip, int *temp)
{
	struct pch_thermal_device *ptd = tzd->devdata;

	if (ptd->crt_trip_id == trip)
		*temp = ptd->crt_temp;
	else if (ptd->hot_trip_id == trip)
		*temp = ptd->hot_temp;
	else if (ptd->psv_trip_id == trip)
		*temp = ptd->psv_temp;
	else
		return -EINVAL;

	return 0;
}

static struct thermal_zone_device_ops tzd_ops = {
	.get_temp = pch_thermal_get_temp,
	.get_trip_type = pch_get_trip_type,
	.get_trip_temp = pch_get_trip_temp,
};

enum board_ids {
	board_hsw,
	board_wpt,
	board_skl,
};

static const struct board_info {
	const char *name;
	const struct pch_dev_ops *ops;
} board_info[] = {
	[board_hsw] = {
		.name = "pch_haswell",
		.ops = &pch_dev_ops_wpt,
	},
	[board_wpt] = {
		.name = "pch_wildcat_point",
		.ops = &pch_dev_ops_wpt,
	},
	[board_skl] = {
		.name = "pch_skylake",
		.ops = &pch_dev_ops_wpt,
	},
};

static int intel_pch_thermal_probe(struct pci_dev *pdev,
				   const struct pci_device_id *id)
{
	enum board_ids board_id = id->driver_data;
	const struct board_info *bi = &board_info[board_id];
	struct pch_thermal_device *ptd;
	int err;
	int nr_trips;

	ptd = devm_kzalloc(&pdev->dev, sizeof(*ptd), GFP_KERNEL);
	if (!ptd)
		return -ENOMEM;

<<<<<<< HEAD
	switch (pdev->device) {
	case PCH_THERMAL_DID_WPT:
		ptd->ops = &pch_dev_ops_wpt;
		dev_name = "pch_wildcat_point";
		break;
	case PCH_THERMAL_DID_SKL:
		ptd->ops = &pch_dev_ops_wpt;
		dev_name = "pch_skylake";
		break;
	case PCH_THERMAL_DID_HSW_1:
	case PCH_THERMAL_DID_HSW_2:
		ptd->ops = &pch_dev_ops_wpt;
		dev_name = "pch_haswell";
		break;
	default:
		dev_err(&pdev->dev, "unknown pch thermal device\n");
		return -ENODEV;
	}
=======
	ptd->ops = bi->ops;
>>>>>>> c470abd4

	pci_set_drvdata(pdev, ptd);
	ptd->pdev = pdev;

	err = pci_enable_device(pdev);
	if (err) {
		dev_err(&pdev->dev, "failed to enable pci device\n");
		return err;
	}

	err = pci_request_regions(pdev, driver_name);
	if (err) {
		dev_err(&pdev->dev, "failed to request pci region\n");
		goto error_disable;
	}

	ptd->hw_base = pci_ioremap_bar(pdev, 0);
	if (!ptd->hw_base) {
		err = -ENOMEM;
		dev_err(&pdev->dev, "failed to map mem base\n");
		goto error_release;
	}

	err = ptd->ops->hw_init(ptd, &nr_trips);
	if (err)
		goto error_cleanup;

	ptd->tzd = thermal_zone_device_register(bi->name, nr_trips, 0, ptd,
						&tzd_ops, NULL, 0, 0);
	if (IS_ERR(ptd->tzd)) {
		dev_err(&pdev->dev, "Failed to register thermal zone %s\n",
			bi->name);
		err = PTR_ERR(ptd->tzd);
		goto error_cleanup;
	}

	return 0;

error_cleanup:
	iounmap(ptd->hw_base);
error_release:
	pci_release_regions(pdev);
error_disable:
	pci_disable_device(pdev);
	dev_err(&pdev->dev, "pci device failed to probe\n");
	return err;
}

static void intel_pch_thermal_remove(struct pci_dev *pdev)
{
	struct pch_thermal_device *ptd = pci_get_drvdata(pdev);

	thermal_zone_device_unregister(ptd->tzd);
	iounmap(ptd->hw_base);
	pci_set_drvdata(pdev, NULL);
	pci_release_region(pdev, 0);
	pci_disable_device(pdev);
}

static int intel_pch_thermal_suspend(struct device *device)
{
	struct pci_dev *pdev = to_pci_dev(device);
	struct pch_thermal_device *ptd = pci_get_drvdata(pdev);

	return ptd->ops->suspend(ptd);
}

static int intel_pch_thermal_resume(struct device *device)
{
	struct pci_dev *pdev = to_pci_dev(device);
	struct pch_thermal_device *ptd = pci_get_drvdata(pdev);

	return ptd->ops->resume(ptd);
}

static struct pci_device_id intel_pch_thermal_id[] = {
<<<<<<< HEAD
	{ PCI_DEVICE(PCI_VENDOR_ID_INTEL, PCH_THERMAL_DID_WPT) },
	{ PCI_DEVICE(PCI_VENDOR_ID_INTEL, PCH_THERMAL_DID_SKL) },
	{ PCI_DEVICE(PCI_VENDOR_ID_INTEL, PCH_THERMAL_DID_HSW_1) },
	{ PCI_DEVICE(PCI_VENDOR_ID_INTEL, PCH_THERMAL_DID_HSW_2) },
=======
	{ PCI_DEVICE(PCI_VENDOR_ID_INTEL, PCH_THERMAL_DID_HSW_1),
		.driver_data = board_hsw, },
	{ PCI_DEVICE(PCI_VENDOR_ID_INTEL, PCH_THERMAL_DID_HSW_2),
		.driver_data = board_hsw, },
	{ PCI_DEVICE(PCI_VENDOR_ID_INTEL, PCH_THERMAL_DID_WPT),
		.driver_data = board_wpt, },
	{ PCI_DEVICE(PCI_VENDOR_ID_INTEL, PCH_THERMAL_DID_SKL),
		.driver_data = board_skl, },
	{ PCI_DEVICE(PCI_VENDOR_ID_INTEL, PCH_THERMAL_DID_SKL_H),
		.driver_data = board_skl, },
>>>>>>> c470abd4
	{ 0, },
};
MODULE_DEVICE_TABLE(pci, intel_pch_thermal_id);

static const struct dev_pm_ops intel_pch_pm_ops = {
	.suspend = intel_pch_thermal_suspend,
	.resume = intel_pch_thermal_resume,
};

static struct pci_driver intel_pch_thermal_driver = {
	.name		= "intel_pch_thermal",
	.id_table	= intel_pch_thermal_id,
	.probe		= intel_pch_thermal_probe,
	.remove		= intel_pch_thermal_remove,
	.driver.pm	= &intel_pch_pm_ops,
};

module_pci_driver(intel_pch_thermal_driver);

MODULE_LICENSE("GPL v2");
MODULE_DESCRIPTION("Intel PCH Thermal driver");<|MERGE_RESOLUTION|>--- conflicted
+++ resolved
@@ -311,28 +311,7 @@
 	if (!ptd)
 		return -ENOMEM;
 
-<<<<<<< HEAD
-	switch (pdev->device) {
-	case PCH_THERMAL_DID_WPT:
-		ptd->ops = &pch_dev_ops_wpt;
-		dev_name = "pch_wildcat_point";
-		break;
-	case PCH_THERMAL_DID_SKL:
-		ptd->ops = &pch_dev_ops_wpt;
-		dev_name = "pch_skylake";
-		break;
-	case PCH_THERMAL_DID_HSW_1:
-	case PCH_THERMAL_DID_HSW_2:
-		ptd->ops = &pch_dev_ops_wpt;
-		dev_name = "pch_haswell";
-		break;
-	default:
-		dev_err(&pdev->dev, "unknown pch thermal device\n");
-		return -ENODEV;
-	}
-=======
 	ptd->ops = bi->ops;
->>>>>>> c470abd4
 
 	pci_set_drvdata(pdev, ptd);
 	ptd->pdev = pdev;
@@ -409,12 +388,6 @@
 }
 
 static struct pci_device_id intel_pch_thermal_id[] = {
-<<<<<<< HEAD
-	{ PCI_DEVICE(PCI_VENDOR_ID_INTEL, PCH_THERMAL_DID_WPT) },
-	{ PCI_DEVICE(PCI_VENDOR_ID_INTEL, PCH_THERMAL_DID_SKL) },
-	{ PCI_DEVICE(PCI_VENDOR_ID_INTEL, PCH_THERMAL_DID_HSW_1) },
-	{ PCI_DEVICE(PCI_VENDOR_ID_INTEL, PCH_THERMAL_DID_HSW_2) },
-=======
 	{ PCI_DEVICE(PCI_VENDOR_ID_INTEL, PCH_THERMAL_DID_HSW_1),
 		.driver_data = board_hsw, },
 	{ PCI_DEVICE(PCI_VENDOR_ID_INTEL, PCH_THERMAL_DID_HSW_2),
@@ -425,7 +398,6 @@
 		.driver_data = board_skl, },
 	{ PCI_DEVICE(PCI_VENDOR_ID_INTEL, PCH_THERMAL_DID_SKL_H),
 		.driver_data = board_skl, },
->>>>>>> c470abd4
 	{ 0, },
 };
 MODULE_DEVICE_TABLE(pci, intel_pch_thermal_id);
