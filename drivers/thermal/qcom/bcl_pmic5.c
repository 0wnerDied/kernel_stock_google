/*
 * Copyright (c) 2018-2019, The Linux Foundation. All rights reserved.
 *
 * This program is free software; you can redistribute it and/or modify
 * it under the terms of the GNU General Public License version 2 and
 * only version 2 as published by the Free Software Foundation.
 *
 * This program is distributed in the hope that it will be useful,
 * but WITHOUT ANY WARRANTY; without even the implied warranty of
 * MERCHANTABILITY or FITNESS FOR A PARTICULAR PURPOSE.  See the
 * GNU General Public License for more details.
 */

#define pr_fmt(fmt) "%s:%s " fmt, KBUILD_MODNAME, __func__

#include <linux/module.h>
#include <linux/interrupt.h>
#include <linux/kernel.h>
#include <linux/regmap.h>
#include <linux/io.h>
#include <linux/err.h>
#include <linux/of.h>
#include <linux/of_address.h>
#include <linux/spmi.h>
#include <linux/platform_device.h>
#include <linux/mutex.h>
#include <linux/thermal.h>

#include "../thermal_core.h"
#include "qti_virtual_sensor.h"

#define BCL_DRIVER_NAME       "bcl_pmic5"
#define BCL_MONITOR_EN        0x46
#define BCL_IRQ_STATUS        0x08

#define BCL_IBAT_HIGH         0x4B
#define BCL_IBAT_TOO_HIGH     0x4C
#define BCL_IBAT_READ         0x86
#define BCL_IBAT_SCALING_UA   78127

#define BCL_VBAT_SCALING      25
#define BCL_VBAT_READ         0x76
#define BCL_VBAT_ADC_LOW      0x48
#define BCL_VBAT_COMP_LOW     0x49
#define BCL_VBAT_COMP_TLOW    0x4A

#define BCL_IRQ_L0       0x1
#define BCL_IRQ_L1       0x2
#define BCL_IRQ_L2       0x4

#define BCL_VBAT_SCALING_UV   49827
#define BCL_VBAT_NO_READING   127
#define BCL_VBAT_BASE_MV      2000
#define BCL_VBAT_INC_MV       25
#define BCL_VBAT_MAX_MV       3600

#define MAX_PERPH_COUNT       2

enum bcl_dev_type {
	BCL_IBAT_LVL0,
	BCL_IBAT_LVL1,
	BCL_VBAT_LVL0,
	BCL_VBAT_LVL1,
	BCL_VBAT_LVL2,
	BCL_LVL0,
	BCL_LVL1,
	BCL_LVL2,
	BCL_TYPE_MAX,
};

static char bcl_int_names[BCL_TYPE_MAX][25] = {
	"bcl-ibat-lvl0",
	"bcl-ibat-lvl1",
	"bcl-vbat-lvl0",
	"bcl-vbat-lvl1",
	"bcl-vbat-lvl2",
	"bcl-lvl0",
	"bcl-lvl1",
	"bcl-lvl2",
};

struct bcl_device;

struct bcl_peripheral_data {
	int                     irq_num;
	int                     status_bit_idx;
	long int		trip_thresh;
	int                     last_val;
	struct mutex            state_trans_lock;
	bool			irq_enabled;
	enum bcl_dev_type	type;
	struct thermal_zone_of_device_ops ops;
	struct thermal_zone_device *tz_dev;
	struct bcl_device	*dev;
};

struct bcl_device {
	struct device			*device;
	struct regmap			*regmap;
	uint16_t			fg_bcl_addr;
	struct bcl_peripheral_data	param[BCL_TYPE_MAX];
	struct thermal_zone_device
			*virtual_tz_dev[THERMAL_MAX_VIRT_SENSORS];
	int				num_count;
};

static struct bcl_device *bcl_devices[MAX_PERPH_COUNT];
static int bcl_device_ct;
static bool ibat_use_qg_adc;

static int bcl_read_register(struct bcl_device *bcl_perph, int16_t reg_offset,
				unsigned int *data)
{
	int ret = 0;

	if (!bcl_perph) {
		pr_err("BCL device not initialized\n");
		return -EINVAL;
	}
	ret = regmap_read(bcl_perph->regmap,
			       (bcl_perph->fg_bcl_addr + reg_offset),
			       data);
	if (ret < 0)
		pr_err("Error reading register 0x%04x err:%d\n",
				bcl_perph->fg_bcl_addr + reg_offset, ret);
	else
		pr_debug("Read register:0x%04x value:0x%02x\n",
				bcl_perph->fg_bcl_addr + reg_offset,
				*data);

	return ret;
}

static int bcl_write_register(struct bcl_device *bcl_perph,
				int16_t reg_offset, uint8_t data)
{
	int  ret = 0;
	uint8_t *write_buf = &data;
	uint16_t base;

	if (!bcl_perph) {
		pr_err("BCL device not initialized\n");
		return -EINVAL;
	}
	base = bcl_perph->fg_bcl_addr;
	ret = regmap_write(bcl_perph->regmap, (base + reg_offset), *write_buf);
	if (ret < 0) {
		pr_err("Error reading register:0x%04x val:0x%02x err:%d\n",
				base + reg_offset, data, ret);
		return ret;
	}
	pr_debug("wrote 0x%02x to 0x%04x\n", data, base + reg_offset);

	return ret;
}

static void convert_adc_to_vbat_thresh_val(int *val)
{
	/*
	 * Threshold register is bit shifted from ADC MSB.
	 * So the scaling factor is half.
	 */
	*val = (*val * BCL_VBAT_SCALING_UV) / 2000;
}

static void convert_adc_to_vbat_val(int *val)
{
	*val = (*val * BCL_VBAT_SCALING_UV) / 1000;
}

static void convert_vbat_to_adc_val(int *val)
{
	*val = *val / BCL_VBAT_SCALING + 1;
}

static void convert_ibat_to_adc_val(int *val)
{
	/*
	 * Threshold register is bit shifted from ADC MSB.
	 * So the scaling factor is half.
	 */
	if (ibat_use_qg_adc)
		*val = (int)div_s64(*val * 2000 * 2, BCL_IBAT_SCALING_UA);
	else
		*val = (int)div_s64(*val * 2000, BCL_IBAT_SCALING_UA);

}

static void convert_adc_to_ibat_val(int *val)
{
	/* Scaling factor will be half if ibat_use_qg_adc is true */
	if (ibat_use_qg_adc)
		*val = (int)div_s64(*val * BCL_IBAT_SCALING_UA, 2 * 1000);
	else
		*val = (int)div_s64(*val * BCL_IBAT_SCALING_UA, 1000);
}

static int bcl_set_ibat(void *data, int low, int high)
{
	int ret = 0, ibat_ua, thresh_value;
	int8_t val = 0;
	int16_t addr;
	struct bcl_peripheral_data *bat_data =
		(struct bcl_peripheral_data *)data;

	mutex_lock(&bat_data->state_trans_lock);
	thresh_value = high;
	if (bat_data->trip_thresh == thresh_value)
		goto set_trip_exit;

	if (bat_data->irq_num && bat_data->irq_enabled) {
		disable_irq_nosync(bat_data->irq_num);
		bat_data->irq_enabled = false;
	}
	if (thresh_value == INT_MAX) {
		bat_data->trip_thresh = thresh_value;
		goto set_trip_exit;
	}

	ibat_ua = thresh_value;
	convert_ibat_to_adc_val(&thresh_value);
	val = (int8_t)thresh_value;
	switch (bat_data->type) {
	case BCL_IBAT_LVL0:
		addr = BCL_IBAT_HIGH;
		pr_debug("ibat high threshold:%d mA ADC:0x%02x\n",
				ibat_ua, val);
		break;
	case BCL_IBAT_LVL1:
		addr = BCL_IBAT_TOO_HIGH;
		pr_debug("ibat too high threshold:%d mA ADC:0x%02x\n",
				ibat_ua, val);
		break;
	default:
		goto set_trip_exit;
	}
	ret = bcl_write_register(bat_data->dev, addr, val);
	if (ret)
		goto set_trip_exit;
	bat_data->trip_thresh = ibat_ua;

	if (bat_data->irq_num && !bat_data->irq_enabled) {
		enable_irq(bat_data->irq_num);
		bat_data->irq_enabled = true;
	}

set_trip_exit:
	mutex_unlock(&bat_data->state_trans_lock);

	return ret;
}

static int bcl_read_ibat(void *data, int *adc_value)
{
	int ret = 0;
	unsigned int val = 0;
	struct bcl_peripheral_data *bat_data =
		(struct bcl_peripheral_data *)data;

	*adc_value = val;
	ret = bcl_read_register(bat_data->dev, BCL_IBAT_READ, &val);
	if (ret)
		goto bcl_read_exit;
	/* IBat ADC reading is in 2's compliment form */
	*adc_value = sign_extend32(val, 7);
	if (val == 0) {
		/*
		 * The sensor sometime can read a value 0 if there is
		 * consequtive reads
		 */
		*adc_value = bat_data->last_val;
	} else {
		convert_adc_to_ibat_val(adc_value);
		bat_data->last_val = *adc_value;
	}
	pr_debug("ibat:%d mA ADC:0x%02x\n", bat_data->last_val, val);

bcl_read_exit:
	return ret;
}

static int bcl_get_vbat_trip(void *data, int type, int *trip)
{
	int ret = 0;
	unsigned int val = 0;
	struct bcl_peripheral_data *bat_data =
		(struct bcl_peripheral_data *)data;
	int16_t addr;

	*trip = 0;
	switch (bat_data->type) {
	case BCL_VBAT_LVL0:
		addr = BCL_VBAT_ADC_LOW;
		break;
	case BCL_VBAT_LVL1:
		addr = BCL_VBAT_COMP_LOW;
		break;
	case BCL_VBAT_LVL2:
		addr = BCL_VBAT_COMP_TLOW;
		break;
	default:
		return -ENODEV;
	}

	ret = bcl_read_register(bat_data->dev, addr, &val);
	if (ret)
		return ret;

	if (addr == BCL_VBAT_ADC_LOW) {
		*trip = val;
		convert_adc_to_vbat_thresh_val(trip);
		pr_debug("vbat trip: %d mV ADC:0x%02x\n", *trip, val);
	} else {
		*trip = 2250 + val * 25;
		if (*trip > BCL_VBAT_MAX_MV)
			*trip = BCL_VBAT_MAX_MV;
		pr_debug("vbat-%s-low trip: %d mV ADC:0x%02x\n",
				(addr == BCL_VBAT_COMP_LOW) ?
				"too" : "critical",
				*trip, val);
	}

	return 0;
}

static int bcl_set_vbat(void *data, int low, int high)
{
	int thresh_value;
	int16_t addr;
	int8_t val = 0;
	struct bcl_peripheral_data *bat_data =
		(struct bcl_peripheral_data *)data;

	mutex_lock(&bat_data->state_trans_lock);
	thresh_value = low;

	if (low == INT_MIN &&
		bat_data->irq_num && bat_data->irq_enabled) {
		disable_irq_nosync(bat_data->irq_num);
		bat_data->irq_enabled = false;
		pr_debug("vbat: disable irq:%d\n", bat_data->irq_num);
	} else if (low != INT_MIN &&
		 bat_data->irq_num && !bat_data->irq_enabled) {
		enable_irq(bat_data->irq_num);
		bat_data->irq_enabled = true;
		pr_debug("vbat: enable irq:%d\n", bat_data->irq_num);
	}

	switch (bat_data->type) {
	case BCL_VBAT_LVL0:
		addr = BCL_VBAT_ADC_LOW;
		break;
	case BCL_VBAT_LVL1:
		addr = BCL_VBAT_COMP_LOW;
		thresh_value = thresh_value - 2250;
		break;
	default:
		addr = BCL_VBAT_COMP_TLOW;
		thresh_value = thresh_value - 2250;
		break;
	};
	convert_vbat_to_adc_val(&thresh_value);
	val = (int8_t)thresh_value;
	bcl_write_register(bat_data->dev, addr, val);

	mutex_unlock(&bat_data->state_trans_lock);

	return 0;
}

static int bcl_read_vbat(void *data, int *adc_value)
{
	int ret = 0;
	unsigned int val = 0;
	struct bcl_peripheral_data *bat_data =
		(struct bcl_peripheral_data *)data;

	*adc_value = val;
	ret = bcl_read_register(bat_data->dev, BCL_VBAT_READ, &val);
	if (ret)
		goto bcl_read_exit;
	*adc_value = val;
	if (*adc_value == BCL_VBAT_NO_READING) {
		*adc_value = bat_data->last_val;
	} else {
		convert_adc_to_vbat_val(adc_value);
		bat_data->last_val = *adc_value;
	}
	pr_debug("vbat:%d mv\n", bat_data->last_val);

bcl_read_exit:
	return ret;
}

static int bcl_set_lbat(void *data, int low, int high)
{
	struct bcl_peripheral_data *bat_data =
		(struct bcl_peripheral_data *)data;
<<<<<<< HEAD
	unsigned int irq_status = 0;
	int ret, i;
	bool notify = false;
	struct bcl_device *bcl_perph;
=======
>>>>>>> a1ef8a6b

	mutex_lock(&bat_data->state_trans_lock);

	if (high == INT_MAX &&
		bat_data->irq_num && bat_data->irq_enabled) {
		disable_irq_nosync(bat_data->irq_num);
		bat_data->irq_enabled = false;
		pr_debug("lbat[%d]: disable irq:%d\n",
				bat_data->type,
				bat_data->irq_num);
	} else if (high != INT_MAX &&
		bat_data->irq_num && !bat_data->irq_enabled) {
		enable_irq(bat_data->irq_num);
		bat_data->irq_enabled = true;
		pr_debug("lbat[%d]: enable irq:%d\n",
				bat_data->type,
				bat_data->irq_num);
	}
<<<<<<< HEAD
	pr_debug("Irq:%d triggered for bcl type:%d. status:%u\n",
			irq, perph_data->type, irq_status);
	switch (perph_data->type) {
	case BCL_VBAT_LVL0: /* BCL L0 interrupt */
		if ((irq_status & BCL_IRQ_VCMP_L0) &&
		       (bcl_perph->param[BCL_VBAT_LVL0].tz_dev)) {
			of_thermal_handle_trip(
				bcl_perph->param[BCL_VBAT_LVL0].tz_dev);
			for (i = 0; i < bcl_perph->num_count; i++)
				of_thermal_handle_trip(
					bcl_perph->virtual_tz_dev[i]);
			notify = true;
		}
		if ((irq_status & BCL_IRQ_IBAT_L0) &&
			(bcl_perph->param[BCL_IBAT_LVL0].tz_dev)) {
			of_thermal_handle_trip(
				bcl_perph->param[BCL_IBAT_LVL0].tz_dev);
			notify = true;
		}
=======

	mutex_unlock(&bat_data->state_trans_lock);

	return 0;
}

static int bcl_read_lbat(void *data, int *adc_value)
{
	int ret = 0;
	unsigned int val = 0;
	struct bcl_peripheral_data *bat_data =
		(struct bcl_peripheral_data *)data;
	struct bcl_device *bcl_perph = bat_data->dev;

	*adc_value = val;
	ret = bcl_read_register(bcl_perph, BCL_IRQ_STATUS, &val);
	if (ret)
		goto bcl_read_exit;
	switch (bat_data->type) {
	case BCL_LVL0:
		*adc_value = val & BCL_IRQ_L0;
>>>>>>> a1ef8a6b
		break;
	case BCL_LVL1:
		*adc_value = val & BCL_IRQ_L1;
		break;
	case BCL_LVL2:
		*adc_value = val & BCL_IRQ_L2;
		break;
	default:
		pr_err("Invalid sensor type:%d\n", bat_data->type);
		ret = -ENODEV;
		goto bcl_read_exit;
	}
	bat_data->last_val = *adc_value;
	pr_debug("lbat:%d val:%d\n", bat_data->type,
			bat_data->last_val);

bcl_read_exit:
	return ret;
}

static irqreturn_t bcl_handle_irq(int irq, void *data)
{
	struct bcl_peripheral_data *perph_data =
		(struct bcl_peripheral_data *)data;
	unsigned int irq_status = 0;
	struct bcl_device *bcl_perph;

	bcl_perph = perph_data->dev;
	bcl_read_register(bcl_perph, BCL_IRQ_STATUS, &irq_status);

	if (irq_status & perph_data->status_bit_idx) {
		pr_debug("Irq:%d triggered for bcl type:%s. status:%u\n",
			irq, bcl_int_names[perph_data->type],
			irq_status);
		of_thermal_handle_trip_temp(perph_data->tz_dev,
				perph_data->status_bit_idx);
	}

	return IRQ_HANDLED;
}

static int bcl_parse_devicetree_virtual_data(struct bcl_device *bcl_perph)
{
	struct device_node *bcl_virtual_parent, *child;
	const char *dt_sensor_names[THERMAL_MAX_VIRT_SENSORS];
	struct thermal_zone_device *tzd;
	struct virtual_sensor_data virtual_sensor = {0};
	int rc = 0, i, count = 0;

	if (!bcl_perph)
		return -EINVAL;

	bcl_perph->num_count = 0;
	bcl_virtual_parent = of_find_node_by_name(NULL, "bcl-virtual-sensor");
	if (!bcl_virtual_parent) {
		pr_err("No BCL Virtual sensor defined\n");
		return -EINVAL;
	}

	for_each_available_child_of_node(bcl_virtual_parent, child) {
		strlcpy(virtual_sensor.virt_zone_name, child->name,
			THERMAL_NAME_LENGTH);
		virtual_sensor.logic = VIRT_COUNT_THRESHOLD;
		virtual_sensor.avg_offset = 0;
		virtual_sensor.avg_denominator = 1;
		rc = of_property_read_u32(child, "num_sensors",
					&(virtual_sensor.num_sensors));
		if (rc < 0) {
			pr_err("Cannot read virtual sensor number\n");
			goto free_child;
		}
		virtual_sensor.coefficient_ct = virtual_sensor.num_sensors;
		rc = of_property_read_u32_array(child, "coefficients",
						virtual_sensor.coefficients,
						virtual_sensor.num_sensors);
		if (rc < 0) {
			pr_err("Cannot read virtual sensor coefficients\n");
			goto free_child;
		}
		rc = of_property_read_string_array(child, "sensor-names",
					dt_sensor_names,
					virtual_sensor.num_sensors);
		if (rc < 0) {
			pr_err("Cannot read virtual sensor names\n");
			goto free_child;
		}
		for (i = 0; i < virtual_sensor.num_sensors; i++) {
			tzd = thermal_zone_get_zone_by_name(
					dt_sensor_names[i]);
			if (IS_ERR(tzd)) {
				pr_err("Thermal zone not available yet\n");
				rc = -EPROBE_DEFER;
				goto free_child;
			}
		}
		for (i = 0; i < virtual_sensor.num_sensors; i++) {
			virtual_sensor.sensor_names[i] =
					devm_kzalloc(bcl_perph->device,
						     THERMAL_NAME_LENGTH,
						     GFP_KERNEL);
			if (!virtual_sensor.sensor_names[i]) {
				pr_err("Cannot alloc sensor names:%d\n", i);
				rc = -ENOMEM;
				goto free_devm;
			}
			strlcpy(virtual_sensor.sensor_names[i],
				dt_sensor_names[i], THERMAL_NAME_LENGTH);
		}
		bcl_perph->virtual_tz_dev[count] =
				devm_thermal_of_virtual_sensor_register(
						bcl_perph->device,
						&virtual_sensor);
		if (IS_ERR(bcl_perph->virtual_tz_dev[count])) {
			dev_err(bcl_perph->device,
				"Couldn't register virtual sensor\n");
			rc = -EINVAL;
			goto free_devm;
		}
		thermal_zone_device_update(
				bcl_perph->virtual_tz_dev[count],
				THERMAL_DEVICE_UP);
		count += 1;
		if (count > THERMAL_MAX_VIRT_SENSORS) {
			pr_err("Reached maximum number of virtual sensors");
			rc = -EINVAL;
			goto free_devm;
		}
		bcl_perph->num_count = count;
	}

free_devm:
	for (i = 0; i < virtual_sensor.num_sensors; i++) {
		if (virtual_sensor.sensor_names[i])
			devm_kfree(bcl_perph->device,
				   virtual_sensor.sensor_names[i]);
	}

free_child:
	of_node_put(child);
	of_node_put(bcl_virtual_parent);
	return rc;
}

static int bcl_get_devicetree_data(struct platform_device *pdev,
					struct bcl_device *bcl_perph)
{
	int ret = 0;
	const __be32 *prop = NULL;
	struct device_node *dev_node = pdev->dev.of_node;

	prop = of_get_address(dev_node, 0, NULL, NULL);
	if (prop) {
		bcl_perph->fg_bcl_addr = be32_to_cpu(*prop);
		pr_debug("fg_bcl@%04x\n", bcl_perph->fg_bcl_addr);
	} else {
		dev_err(&pdev->dev, "No fg_bcl registers found\n");
		return -ENODEV;
	}

	ibat_use_qg_adc =  of_property_read_bool(dev_node,
				"qcom,ibat-use-qg-adc-5a");

	return ret;
}

static void bcl_fetch_trip(struct platform_device *pdev, enum bcl_dev_type type,
		struct bcl_peripheral_data *data,
		irqreturn_t (*handle)(int, void *))
{
	int ret = 0, irq_num = 0;
	char *int_name = bcl_int_names[type];

	mutex_lock(&data->state_trans_lock);
	data->irq_num = 0;
	data->irq_enabled = false;
	irq_num = platform_get_irq_byname(pdev, int_name);
	if (irq_num > 0 && handle) {
		ret = devm_request_threaded_irq(&pdev->dev,
				irq_num, NULL, handle,
				IRQF_TRIGGER_RISING | IRQF_ONESHOT,
				int_name, data);
		if (ret) {
			dev_err(&pdev->dev,
				"Error requesting trip irq. err:%d\n",
				ret);
			mutex_unlock(&data->state_trans_lock);
			return;
		}
		disable_irq_nosync(irq_num);
		data->irq_num = irq_num;
	} else if (irq_num > 0 && !handle) {
		disable_irq_nosync(irq_num);
		data->irq_num = irq_num;
	}
	mutex_unlock(&data->state_trans_lock);
}

static void bcl_vbat_init(struct platform_device *pdev,
		enum bcl_dev_type type, struct bcl_device *bcl_perph)
{
	struct bcl_peripheral_data *vbat = &bcl_perph->param[type];

	mutex_init(&vbat->state_trans_lock);
	vbat->type = type;
	vbat->dev = bcl_perph;
	vbat->ops.get_temp = bcl_read_vbat;
	vbat->ops.set_trips = bcl_set_vbat;
	vbat->ops.get_trip_temp = bcl_get_vbat_trip;
	vbat->irq_num = 0;
	vbat->irq_enabled = false;
	vbat->tz_dev = thermal_zone_of_sensor_register(&pdev->dev,
				type, vbat, &vbat->ops);
	if (IS_ERR(vbat->tz_dev)) {
		pr_debug("vbat[%s] register failed. err:%ld\n",
				bcl_int_names[type],
				PTR_ERR(vbat->tz_dev));
		vbat->tz_dev = NULL;
		return;
	}
	thermal_zone_device_update(vbat->tz_dev, THERMAL_DEVICE_UP);
}

static void bcl_probe_vbat(struct platform_device *pdev,
					struct bcl_device *bcl_perph)
{
	bcl_vbat_init(pdev, BCL_VBAT_LVL0, bcl_perph);
	bcl_vbat_init(pdev, BCL_VBAT_LVL1, bcl_perph);
	bcl_vbat_init(pdev, BCL_VBAT_LVL2, bcl_perph);
}

static void bcl_ibat_init(struct platform_device *pdev,
			enum bcl_dev_type type, struct bcl_device *bcl_perph)
{
	struct bcl_peripheral_data *ibat = &bcl_perph->param[type];

	mutex_init(&ibat->state_trans_lock);
	ibat->type = type;
	ibat->dev = bcl_perph;
	ibat->irq_num = 0;
	ibat->irq_enabled = false;
	ibat->ops.get_temp = bcl_read_ibat;
	ibat->ops.set_trips = bcl_set_ibat;
	ibat->tz_dev = thermal_zone_of_sensor_register(&pdev->dev,
				type, ibat, &ibat->ops);
	if (IS_ERR(ibat->tz_dev)) {
		pr_debug("ibat:[%s] register failed. err:%ld\n",
				bcl_int_names[type],
				PTR_ERR(ibat->tz_dev));
		ibat->tz_dev = NULL;
		return;
	}
	thermal_zone_device_update(ibat->tz_dev, THERMAL_DEVICE_UP);
}

static void bcl_probe_ibat(struct platform_device *pdev,
					struct bcl_device *bcl_perph)
{
	bcl_ibat_init(pdev, BCL_IBAT_LVL0, bcl_perph);
	bcl_ibat_init(pdev, BCL_IBAT_LVL1, bcl_perph);
}

static void bcl_lvl_init(struct platform_device *pdev,
	enum bcl_dev_type type, int sts_bit_idx, struct bcl_device *bcl_perph)
{
	struct bcl_peripheral_data *lbat = &bcl_perph->param[type];

	mutex_init(&lbat->state_trans_lock);
	lbat->type = type;
	lbat->dev = bcl_perph;
	lbat->status_bit_idx = sts_bit_idx;
	bcl_fetch_trip(pdev, type, lbat, bcl_handle_irq);
	if (lbat->irq_num <= 0)
		return;

	lbat->ops.get_temp = bcl_read_lbat;
	lbat->ops.set_trips = bcl_set_lbat;

	lbat->tz_dev = thermal_zone_of_sensor_register(&pdev->dev,
				type, lbat, &lbat->ops);
	if (IS_ERR(lbat->tz_dev)) {
		pr_debug("lbat:[%s] register failed. err:%ld\n",
				bcl_int_names[type],
				PTR_ERR(lbat->tz_dev));
		lbat->tz_dev = NULL;
		return;
	}
	thermal_zone_device_update(lbat->tz_dev, THERMAL_DEVICE_UP);
}

static void bcl_probe_lvls(struct platform_device *pdev,
					struct bcl_device *bcl_perph)
{
	bcl_lvl_init(pdev, BCL_LVL0, BCL_IRQ_L0, bcl_perph);
	bcl_lvl_init(pdev, BCL_LVL1, BCL_IRQ_L1, bcl_perph);
	bcl_lvl_init(pdev, BCL_LVL2, BCL_IRQ_L2, bcl_perph);
}

static void bcl_configure_bcl_peripheral(struct bcl_device *bcl_perph)
{
	bcl_write_register(bcl_perph, BCL_MONITOR_EN, BIT(7));
}

static int bcl_remove(struct platform_device *pdev)
{
	int i = 0;
	struct bcl_device *bcl_perph =
		(struct bcl_device *)dev_get_drvdata(&pdev->dev);

	for (; i < BCL_TYPE_MAX; i++) {
		if (!bcl_perph->param[i].tz_dev)
			continue;
		thermal_zone_of_sensor_unregister(&pdev->dev,
				bcl_perph->param[i].tz_dev);
	}
	for (i = 0; i < bcl_perph->num_count; i++) {
		if (bcl_perph->virtual_tz_dev[i])
			thermal_zone_of_sensor_unregister(&pdev->dev,
					bcl_perph->virtual_tz_dev[i]);
	}

	return 0;
}

static int bcl_probe(struct platform_device *pdev)
{
	struct bcl_device *bcl_perph = NULL;
	int rc = 0;

	if (bcl_device_ct >= MAX_PERPH_COUNT) {
		dev_err(&pdev->dev, "Max bcl peripheral supported already.\n");
		return -EINVAL;
	}
	bcl_devices[bcl_device_ct] = devm_kzalloc(&pdev->dev,
					sizeof(*bcl_devices[0]), GFP_KERNEL);
	if (!bcl_devices[bcl_device_ct])
		return -ENOMEM;
	bcl_perph = bcl_devices[bcl_device_ct];
	bcl_perph->device = &pdev->dev;
	if (bcl_device_ct == 0) {
		rc = bcl_parse_devicetree_virtual_data(bcl_perph);
		if (rc < 0)
			return rc;
	}

	bcl_perph->regmap = dev_get_regmap(pdev->dev.parent, NULL);
	if (!bcl_perph->regmap) {
		dev_err(&pdev->dev, "Couldn't get parent's regmap\n");
		return -EINVAL;
	}

	bcl_device_ct++;
	bcl_get_devicetree_data(pdev, bcl_perph);
	bcl_probe_vbat(pdev, bcl_perph);
	bcl_probe_ibat(pdev, bcl_perph);
	bcl_probe_lvls(pdev, bcl_perph);
	bcl_configure_bcl_peripheral(bcl_perph);

	dev_set_drvdata(&pdev->dev, bcl_perph);

	return 0;
}

static const struct of_device_id bcl_match[] = {
	{
		.compatible = "qcom,bcl-v5",
	},
	{},
};

static struct platform_driver bcl_driver = {
	.probe  = bcl_probe,
	.remove = bcl_remove,
	.driver = {
		.name           = BCL_DRIVER_NAME,
		.owner          = THIS_MODULE,
		.of_match_table = bcl_match,
	},
};

builtin_platform_driver(bcl_driver);<|MERGE_RESOLUTION|>--- conflicted
+++ resolved
@@ -396,13 +396,6 @@
 {
 	struct bcl_peripheral_data *bat_data =
 		(struct bcl_peripheral_data *)data;
-<<<<<<< HEAD
-	unsigned int irq_status = 0;
-	int ret, i;
-	bool notify = false;
-	struct bcl_device *bcl_perph;
-=======
->>>>>>> a1ef8a6b
 
 	mutex_lock(&bat_data->state_trans_lock);
 
@@ -421,27 +414,6 @@
 				bat_data->type,
 				bat_data->irq_num);
 	}
-<<<<<<< HEAD
-	pr_debug("Irq:%d triggered for bcl type:%d. status:%u\n",
-			irq, perph_data->type, irq_status);
-	switch (perph_data->type) {
-	case BCL_VBAT_LVL0: /* BCL L0 interrupt */
-		if ((irq_status & BCL_IRQ_VCMP_L0) &&
-		       (bcl_perph->param[BCL_VBAT_LVL0].tz_dev)) {
-			of_thermal_handle_trip(
-				bcl_perph->param[BCL_VBAT_LVL0].tz_dev);
-			for (i = 0; i < bcl_perph->num_count; i++)
-				of_thermal_handle_trip(
-					bcl_perph->virtual_tz_dev[i]);
-			notify = true;
-		}
-		if ((irq_status & BCL_IRQ_IBAT_L0) &&
-			(bcl_perph->param[BCL_IBAT_LVL0].tz_dev)) {
-			of_thermal_handle_trip(
-				bcl_perph->param[BCL_IBAT_LVL0].tz_dev);
-			notify = true;
-		}
-=======
 
 	mutex_unlock(&bat_data->state_trans_lock);
 
@@ -463,7 +435,6 @@
 	switch (bat_data->type) {
 	case BCL_LVL0:
 		*adc_value = val & BCL_IRQ_L0;
->>>>>>> a1ef8a6b
 		break;
 	case BCL_LVL1:
 		*adc_value = val & BCL_IRQ_L1;
