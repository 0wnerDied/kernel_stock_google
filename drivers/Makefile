# SPDX-License-Identifier: GPL-2.0
#
# Makefile for the Linux kernel device drivers.
#
# 15 Sep 2000, Christoph Hellwig <hch@infradead.org>
# Rewritten to use lists instead of if-statements.
#

obj-y				+= irqchip/
obj-y				+= bus/

obj-$(CONFIG_GENERIC_PHY)	+= phy/

obj-$(CONFIG_VSERVICES_SUPPORT)	+= vservices/

# GPIO must come after pinctrl as gpios may need to mux pins etc
obj-$(CONFIG_PINCTRL)		+= pinctrl/
obj-$(CONFIG_GPIOLIB)		+= gpio/
obj-y				+= pwm/

obj-$(CONFIG_PCI)		+= pci/
obj-$(CONFIG_PCI_ENDPOINT)	+= pci/endpoint/
# PCI dwc controller drivers
obj-y				+= pci/dwc/

obj-$(CONFIG_PARISC)		+= parisc/
obj-$(CONFIG_RAPIDIO)		+= rapidio/
obj-y				+= video/
obj-y				+= idle/

# IPMI must come before ACPI in order to provide IPMI opregion support
obj-y				+= char/ipmi/

obj-$(CONFIG_ACPI)		+= acpi/
obj-$(CONFIG_SFI)		+= sfi/
# PnP must come after ACPI since it will eventually need to check if acpi
# was used and do nothing if so
obj-$(CONFIG_PNP)		+= pnp/
obj-y				+= amba/

obj-y				+= clk/
# Many drivers will want to use DMA so this has to be made available
# really early.
obj-$(CONFIG_DMADEVICES)	+= dma/

# SOC specific infrastructure drivers.
obj-y				+= soc/

obj-$(CONFIG_VIRTIO)		+= virtio/
obj-$(CONFIG_XEN)		+= xen/

# regulators early, since some subsystems rely on them to initialize
obj-$(CONFIG_REGULATOR)		+= regulator/

# reset controllers early, since gpu drivers might rely on them to initialize
obj-$(CONFIG_RESET_CONTROLLER)	+= reset/

# tty/ comes before char/ so that the VT console is the boot-time
# default.
obj-y				+= tty/
obj-y				+= char/

# iommu/ comes before gpu as gpu are using iommu controllers
obj-$(CONFIG_IOMMU_SUPPORT)	+= iommu/

# gpu/ comes after char for AGP vs DRM startup and after iommu
obj-y				+= gpu/

obj-$(CONFIG_CONNECTOR)		+= connector/

# i810fb and intelfb depend on char/agp/
obj-$(CONFIG_FB_I810)           += video/fbdev/i810/
obj-$(CONFIG_FB_INTEL)          += video/fbdev/intelfb/

obj-$(CONFIG_PARPORT)		+= parport/
obj-$(CONFIG_NVM)		+= lightnvm/
obj-y				+= base/ block/ misc/ mfd/ nfc/
obj-$(CONFIG_LIBNVDIMM)		+= nvdimm/
obj-$(CONFIG_DAX)		+= dax/
obj-$(CONFIG_DMA_SHARED_BUFFER) += dma-buf/
obj-$(CONFIG_NUBUS)		+= nubus/
obj-y				+= macintosh/
obj-$(CONFIG_IDE)		+= ide/
obj-$(CONFIG_CRYPTO)		+= crypto/
obj-$(CONFIG_SCSI)		+= scsi/
obj-y				+= nvme/
obj-$(CONFIG_ATA)		+= ata/
obj-$(CONFIG_TARGET_CORE)	+= target/
obj-$(CONFIG_MTD)		+= mtd/
obj-$(CONFIG_SPI)		+= spi/
obj-$(CONFIG_SPMI)		+= spmi/
obj-$(CONFIG_SLIMBUS)		+= slimbus/
obj-$(CONFIG_HSI)		+= hsi/
obj-y				+= net/
obj-$(CONFIG_ATM)		+= atm/
obj-$(CONFIG_FUSION)		+= message/
obj-y				+= firewire/
obj-$(CONFIG_UIO)		+= uio/
obj-$(CONFIG_VFIO)		+= vfio/
obj-y				+= cdrom/
obj-y				+= auxdisplay/
obj-$(CONFIG_PCCARD)		+= pcmcia/
obj-$(CONFIG_DIO)		+= dio/
obj-$(CONFIG_SBUS)		+= sbus/
obj-$(CONFIG_ZORRO)		+= zorro/
obj-$(CONFIG_ATA_OVER_ETH)	+= block/aoe/
obj-$(CONFIG_PARIDE) 		+= block/paride/
obj-$(CONFIG_TC)		+= tc/
obj-$(CONFIG_UWB)		+= uwb/
obj-$(CONFIG_USB_PHY)		+= usb/
obj-$(CONFIG_USB)		+= usb/
obj-$(CONFIG_USB_SUPPORT)	+= usb/
obj-$(CONFIG_PCI)		+= usb/
obj-$(CONFIG_USB_GADGET)	+= usb/
obj-$(CONFIG_OF)		+= usb/
obj-$(CONFIG_SERIO)		+= input/serio/
obj-$(CONFIG_GAMEPORT)		+= input/gameport/
obj-$(CONFIG_INPUT)		+= input/
obj-$(CONFIG_RTC_LIB)		+= rtc/
obj-y				+= i2c/ media/
obj-$(CONFIG_PPS)		+= pps/
obj-y				+= ptp/
obj-$(CONFIG_W1)		+= w1/
obj-y				+= power/
obj-$(CONFIG_HWMON)		+= hwmon/
obj-$(CONFIG_THERMAL)		+= thermal/
obj-$(CONFIG_WATCHDOG)		+= watchdog/
obj-$(CONFIG_MD)		+= md/
obj-$(CONFIG_BT)		+= bluetooth/
obj-$(CONFIG_ACCESSIBILITY)	+= accessibility/
obj-$(CONFIG_ISDN)		+= isdn/
obj-$(CONFIG_EDAC)		+= edac/
obj-$(CONFIG_EISA)		+= eisa/
obj-$(CONFIG_CPU_FREQ)		+= cpufreq/
obj-$(CONFIG_CPU_IDLE)		+= cpuidle/
obj-y				+= mmc/
obj-$(CONFIG_MEMSTICK)		+= memstick/
obj-$(CONFIG_NEW_LEDS)		+= leds/
obj-$(CONFIG_INFINIBAND)	+= infiniband/
obj-$(CONFIG_SGI_SN)		+= sn/
obj-y				+= firmware/
obj-$(CONFIG_SUPERH)		+= sh/
ifndef CONFIG_ARCH_USES_GETTIMEOFFSET
obj-y				+= clocksource/
endif
obj-$(CONFIG_DCA)		+= dca/
obj-$(CONFIG_HID)		+= hid/
obj-$(CONFIG_PPC_PS3)		+= ps3/
obj-$(CONFIG_OF)		+= of/
obj-$(CONFIG_SSB)		+= ssb/
obj-$(CONFIG_BCMA)		+= bcma/
obj-$(CONFIG_VHOST_RING)	+= vhost/
obj-$(CONFIG_VHOST)		+= vhost/
obj-$(CONFIG_VLYNQ)		+= vlynq/
obj-$(CONFIG_STAGING)		+= staging/
obj-y				+= platform/

obj-$(CONFIG_MAILBOX)		+= mailbox/
obj-$(CONFIG_HWSPINLOCK)	+= hwspinlock/
obj-$(CONFIG_REMOTEPROC)	+= remoteproc/
obj-$(CONFIG_RPMSG)		+= rpmsg/

# Virtualization drivers
obj-$(CONFIG_VIRT_DRIVERS)	+= virt/
obj-$(CONFIG_HYPERV)		+= hv/

obj-$(CONFIG_PM_DEVFREQ)	+= devfreq/
obj-$(CONFIG_EXTCON)		+= extcon/
obj-$(CONFIG_MEMORY)		+= memory/
obj-$(CONFIG_IIO)		+= iio/
obj-$(CONFIG_VME_BUS)		+= vme/
obj-$(CONFIG_IPACK_BUS)		+= ipack/
obj-$(CONFIG_NTB)		+= ntb/
obj-$(CONFIG_FMC)		+= fmc/
obj-$(CONFIG_POWERCAP)		+= powercap/
obj-$(CONFIG_MCB)		+= mcb/
obj-$(CONFIG_PERF_EVENTS)	+= perf/
obj-$(CONFIG_RAS)		+= ras/
obj-$(CONFIG_THUNDERBOLT)	+= thunderbolt/
obj-$(CONFIG_CORESIGHT)		+= hwtracing/coresight/
obj-y				+= hwtracing/intel_th/
obj-$(CONFIG_STM)		+= hwtracing/stm/
obj-$(CONFIG_ANDROID)		+= android/
obj-$(CONFIG_NVMEM)		+= nvmem/
obj-$(CONFIG_FPGA)		+= fpga/
obj-$(CONFIG_FSI)		+= fsi/
obj-$(CONFIG_TEE)		+= tee/
obj-$(CONFIG_MULTIPLEXER)	+= mux/
<<<<<<< HEAD
obj-$(CONFIG_SENSORS_SSC)	+= sensors/
obj-$(CONFIG_ESOC)              += esoc/
# GNSS driver
obj-$(CONFIG_GNSS_SIRF)		+= gnsssirf/
=======
obj-$(CONFIG_GNSS)		+= gnss/
>>>>>>> f960b38e
<|MERGE_RESOLUTION|>--- conflicted
+++ resolved
@@ -186,11 +186,8 @@
 obj-$(CONFIG_FSI)		+= fsi/
 obj-$(CONFIG_TEE)		+= tee/
 obj-$(CONFIG_MULTIPLEXER)	+= mux/
-<<<<<<< HEAD
 obj-$(CONFIG_SENSORS_SSC)	+= sensors/
 obj-$(CONFIG_ESOC)              += esoc/
 # GNSS driver
 obj-$(CONFIG_GNSS_SIRF)		+= gnsssirf/
-=======
-obj-$(CONFIG_GNSS)		+= gnss/
->>>>>>> f960b38e
+obj-$(CONFIG_GNSS)		+= gnss/