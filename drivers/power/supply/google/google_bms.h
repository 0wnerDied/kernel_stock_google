--- conflicted
+++ resolved
@@ -206,25 +206,6 @@
  * health based changing can be enabled from userspace with a deadline
  *
  * initial state:
-<<<<<<< HEAD
- * 	deadline = 0, rest_state = CHG_HEALTH_INACTIVE
- *
- * deadline = -1 from userspace
- * 	CHG_HEALTH_* -> CHG_HEALTH_USER_DISABLED
- * on deadline = 0 from userspace
- *	CHG_HEALTH_* -> CHG_HEALTH_USER_DISABLED
- * on deadline > 0 from userspace
- * 	CHG_HEALTH_* -> CHG_HEALTH_ENABLED
- *
- *  from CHG_HEALTH_ENABLED, msc_logic_health() can change the state to
- * 	CHG_HEALTH_ENABLED  <-> CHG_HEALTH_ACTIVE
- * 	CHG_HEALTH_ENABLED  -> CHG_HEALTH_DISABLED
- *
- * from CHG_HEALTH_ACTIVE, msc_logic_health() can change the state to
- * 	CHG_HEALTH_ACTIVE   <-> CHG_HEALTH_ENABLED
- * 	CHG_HEALTH_ACTIVE   -> CHG_HEALTH_DISABLED
- * 	CHG_HEALTH_ACTIVE   -> CHG_HEALTH_DONE
-=======
  *	deadline = 0, rest_state = CHG_HEALTH_INACTIVE
  *
  * deadline = -1 from userspace
@@ -242,7 +223,6 @@
  *	CHG_HEALTH_ACTIVE   <-> CHG_HEALTH_ENABLED
  *	CHG_HEALTH_ACTIVE   -> CHG_HEALTH_DISABLED
  *	CHG_HEALTH_ACTIVE   -> CHG_HEALTH_DONE
->>>>>>> 67e2a1e0
  */
 enum chg_health_state {
 	CHG_HEALTH_USER_DISABLED = -3,
