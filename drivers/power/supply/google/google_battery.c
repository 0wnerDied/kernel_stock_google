/*
 * Copyright 2018 Google, Inc
 *
 * This program is free software; you can redistribute it and/or modify
 * it under the terms of the GNU General Public License as published by
 * the Free Software Foundation; either version 2 of the License, or
 * (at your option) any later version.
 *
 * This program is distributed in the hope that it will be useful,
 * but WITHOUT ANY WARRANTY; without even the implied warranty of
 * MERCHANTABILITY or FITNESS FOR A PARTICULAR PURPOSE.  See the
 * GNU General Public License for more details.
 */

#define pr_fmt(fmt) KBUILD_MODNAME ": " fmt

#ifdef CONFIG_PM_SLEEP
#define SUPPORT_PM_SLEEP 1
#endif

#include <linux/kernel.h>
#include <linux/printk.h>
#include <linux/module.h>
#include <linux/of.h>
#include <linux/pm_runtime.h>
#include <linux/platform_device.h>
#include <linux/power_supply.h>
#include <linux/pm_wakeup.h>
#include <linux/pmic-voter.h>
#include <linux/thermal.h>
#include <linux/slab.h>
#include "google_bms.h"
#include "google_psy.h"
#include "qmath.h"
#include "logbuffer.h"
#include <crypto/hash.h>

#include <linux/debugfs.h>

#define BATT_DELAY_INIT_MS		250
#define BATT_WORK_FAST_RETRY_CNT	30
#define BATT_WORK_FAST_RETRY_MS		1000
#define BATT_WORK_DEBOUNCE_RETRY_MS	3000
#define BATT_WORK_ERROR_RETRY_MS	1000

#define DEFAULT_BATT_FAKE_CAPACITY		50
#define DEFAULT_BATT_UPDATE_INTERVAL		30000
#define DEFAULT_BATT_DRV_RL_SOC_THRESHOLD	97
#define DEFAULT_BD_RL_SOC_THRESHOLD		90
#define DEFAULT_BD_TRICKLE_RESET_SEC		(5 * 60)
#define DEFAULT_HIGH_TEMP_UPDATE_THRESHOLD	550

#define MSC_ERROR_UPDATE_INTERVAL		5000
#define MSC_DEFAULT_UPDATE_INTERVAL		30000

/* qual time is 15 minutes of charge or 15% increase in SOC */
#define DEFAULT_CHG_STATS_MIN_QUAL_TIME		(15 * 60)
#define DEFAULT_CHG_STATS_MIN_DELTA_SOC		15

/* Voters */
#define MSC_LOGIC_VOTER	"msc_logic"
#define SW_JEITA_VOTER	"sw_jeita"
#define RL_STATE_VOTER	"rl_state"
#define MSC_HEALTH_VOTER "chg_health"

#define UICURVE_MAX	3

/* sync from google/logbuffer.c */
#define LOG_BUFFER_ENTRY_SIZE   256

/* Initial data of history cycle count */
#define HCC_INIT_DATA	0xFFFF
#define HCC_WRITE_AGAIN	0xF0F0
#define HCC_DEFAULT_DELTA_CYCLE_CNT	25

/* Interval value used when health is settings disabled when not running */
#define CHG_DEADLINE_SETTING -1
/* Internal value used when health is settings disabled while running */
#define CHG_DEADLINE_SETTING_STOP -2

#define PREFIX_SERIALNO   "androidboot.serialno="
#define DEV_SN_LENGTH         20
#define STR_(x)	#x
#define STR(x)	STR_(x)

#if (GBMS_CCBIN_BUCKET_COUNT < 1) || (GBMS_CCBIN_BUCKET_COUNT > 100)
#error "GBMS_CCBIN_BUCKET_COUNT needs to be a value from 1-100"
#endif

#define get_boot_sec() div_u64(ktime_to_ns(ktime_get_boottime()), NSEC_PER_SEC)

struct ssoc_uicurve {
	qnum_t real;
	qnum_t ui;
};

enum batt_rl_status {
	BATT_RL_STATUS_NONE = 0,
	BATT_RL_STATUS_DISCHARGE = -1,
	BATT_RL_STATUS_RECHARGE = 1,
};

#define RL_DELTA_SOC_MAX	8
#define DEFAULT_RL_ST_COUNT	3

struct batt_ssoc_rl_state {
	/* rate limiter state */
	qnum_t rl_ssoc_target;
	time_t rl_ssoc_last_update;

	/* rate limiter flags */
	bool rl_no_zero;
	int rl_fast_track;
	int rl_slow_track;
	int rl_st_count;
	int rl_st_max_count;
	int rl_track_target;
	/* rate limiter config */
	int rl_delta_max_time;
	qnum_t rl_delta_max_soc;

	int rl_delta_soc_ratio[RL_DELTA_SOC_MAX];
	qnum_t rl_delta_soc_limit[RL_DELTA_SOC_MAX];
	int rl_delta_soc_cnt;

	qnum_t rl_ft_low_limit;
	qnum_t rl_ft_delta_limit;
	qnum_t rl_st_delta_limit;
};

#define SSOC_STATE_BUF_SZ 128
#define SSOC_DELTA 3

struct batt_ssoc_state {
	/* output of gauge data filter */
	qnum_t ssoc_gdf;
	/*  UI Curves */
	int ssoc_curve_type;    /*<0 dsg, >0 chg, 0? */
	struct ssoc_uicurve ssoc_curve[UICURVE_MAX];
	qnum_t ssoc_uic;
	/* output of rate limiter */
	qnum_t ssoc_rl;
	struct batt_ssoc_rl_state ssoc_rl_state;
	int ssoc_delta;

	/* output of rate limiter */
	int rl_rate;
	int rl_last_ssoc;
	time_t rl_last_update;

	/* connected or disconnected */
	time_t disconnect_time;
	int buck_enabled;

	/* recharge logic */
	int rl_soc_threshold;
	enum batt_rl_status rl_status;

	/* trickle defender */
	bool bd_trickle_enable;
	int bd_trickle_recharge_soc;
	int bd_trickle_cnt;
	bool bd_trickle_dry_run;
	u32 bd_trickle_reset_sec;

	/* buff */
	char ssoc_state_cstr[SSOC_STATE_BUF_SZ];
};

struct gbatt_ccbin_data {
	u16 count[GBMS_CCBIN_BUCKET_COUNT];
	char cyc_ctr_cstr[GBMS_CCBIN_CSTR_SIZE];
	struct mutex lock;
	int prev_soc;
	u16 eeprom_count[GBMS_CCBIN_BUCKET_COUNT];
	int prev_cnt;
};

#define DEFAULT_RES_TEMP_HIGH	390
#define DEFAULT_RES_TEMP_LOW	350
#define DEFAULT_RES_SSOC_THR	75
#define DEFAULT_RES_FILT_LEN	10

struct batt_res {
	bool estimate_requested;

	/* samples */
	int sample_accumulator;
	int sample_count;

	/* registers */
	int filter_count;
	int resistance_avg;

	/* configuration */
	int estimate_filter;
	int ssoc_threshold;
	int res_temp_low;
	int res_temp_high;
};

struct batt_history_data {
	u16 cycle_cnt;
	u16 fullcap;
	u16 esr;
	u16 rslow;
	u8 soh;
	s8 batt_temp;
	u8 cutoff_soc;
	u8 cc_soc;
	u8 sys_soc;
	u8 msoc;
	u8 batt_soc;
	u8 reserve;
	s8 max_temp;
	s8 min_temp;
	u16 max_vbatt;
	u16 min_vbatt;
	s16 max_ibatt;
	s16 min_ibatt;
	u16 checksum;
};

/* battery driver state */
struct batt_drv {
	struct device *device;
	struct power_supply *psy;

	const char *fg_psy_name;
	struct power_supply *fg_psy;
	struct notifier_block fg_nb;

	struct delayed_work init_work;
	struct delayed_work batt_work;

	struct wakeup_source *msc_ws;
	struct wakeup_source *batt_ws;
	struct wakeup_source *taper_ws;
	struct wakeup_source *poll_ws;
	bool hold_taper_ws;

	/* TODO: b/111407333, will likely need to adjust SOC% on wakeup */
	bool init_complete;
	bool resume_complete;
	bool batt_present;

	struct mutex batt_lock;
	struct mutex chg_lock;

	/* battery work */
	int fg_status;
	int batt_fast_update_cnt;
	u32 batt_update_interval;
	/* update high temperature in time */
	int batt_temp;
	u32 batt_update_high_temp_threshold;
	/* fake battery temperature for thermal testing*/
	int fake_temp;
	/* triger for recharge logic next update from charger */
	bool batt_full;
	struct batt_ssoc_state ssoc_state;
	/* bin count */
	struct gbatt_ccbin_data cc_data;
	/* fg cycle count */
	int cycle_count;

	/* props */
	int soh;
	int fake_capacity;
	int batt_health;
	bool dead_battery;
	int capacity_level;
	bool chg_done;

	/* temp outside the charge table */
	int jeita_stop_charging;
	/* health based charging */
	struct batt_chg_health chg_health;

	/* MSC charging */
	u32 battery_capacity;
	struct gbms_chg_profile chg_profile;
	union gbms_charger_state chg_state;

	int temp_idx;
	int vbatt_idx;
	int checked_cv_cnt;
	int checked_ov_cnt;
	int checked_tier_switch_cnt;

	int fv_uv;
	int cc_max;
	int msc_update_interval;

	bool disable_votes;
	struct votable	*msc_interval_votable;
	struct votable	*fcc_votable;
	struct votable	*fv_votable;

	/* stats */
	int msc_state;
	int msc_irdrop_state;
	struct mutex stats_lock;
	struct gbms_charging_event ce_data;
	struct gbms_charging_event ce_qual;

	/* time to full */
	struct batt_ttf_stats ttf_stats;
	bool ttf_debounce;

	/* logging */
	struct logbuffer *ssoc_log;

	/* thermal */
	struct thermal_zone_device *tz_dev;

	/* Resistance */
	struct batt_res res_state;

	/* History */
	struct gbms_storage_device *history;
	struct batt_history_data hist_data;
	bool eeprom_inside;
	int hist_data_max_cnt;
	int hist_delta_cycle_cnt;

	/* Battery device info */
	u8 dev_info[GBMS_DINF_LEN];

	/* Battery pack info for Suez*/
	char batt_pack_info[GBMS_MINF_LEN];
	bool pack_info_ready;
};

static int batt_chg_tier_stats_cstr(char *buff, int size,
				    const struct gbms_ce_tier_stats *tier_stat,
				    bool verbose);

static inline void batt_update_cycle_count(struct batt_drv *batt_drv)
{
	batt_drv->cycle_count = GPSY_GET_PROP(batt_drv->fg_psy,
					      POWER_SUPPLY_PROP_CYCLE_COUNT);
}

static int google_battery_tz_get_cycle_count(void *data, int *cycle_count)
{
	struct batt_drv *batt_drv = (struct batt_drv *)data;

	if (!cycle_count) {
		pr_err("Cycle Count NULL");
		return -EINVAL;
	}

	if (batt_drv->cycle_count < 0)
		return batt_drv->cycle_count;

	*cycle_count = batt_drv->cycle_count;

	return 0;
}

static int psy_changed(struct notifier_block *nb,
		       unsigned long action, void *data)
{
	struct power_supply *psy = data;
	struct batt_drv *batt_drv = container_of(nb, struct batt_drv, fg_nb);

	pr_debug("name=%s evt=%lu\n", psy->desc->name, action);

	if ((action != PSY_EVENT_PROP_CHANGED) ||
	    (psy == NULL) || (psy->desc == NULL) || (psy->desc->name == NULL))
		return NOTIFY_OK;

	if (action == PSY_EVENT_PROP_CHANGED &&
	    (!strcmp(psy->desc->name, batt_drv->fg_psy_name))) {
		mod_delayed_work(system_wq, &batt_drv->batt_work, 0);
	}

	return NOTIFY_OK;
}

/* ------------------------------------------------------------------------- */

#define SSOC_TRUE 15
#define SSOC_SPOOF 95
#define SSOC_FULL 100
#define UICURVE_BUF_SZ	(UICURVE_MAX * 15 + 1)
#define SSOC_HIGH_SOC 90

enum ssoc_uic_type {
	SSOC_UIC_TYPE_DSG  = -1,
	SSOC_UIC_TYPE_NONE = 0,
	SSOC_UIC_TYPE_CHG  = 1,
};

const qnum_t ssoc_point_true = qnum_rconst(SSOC_TRUE);
const qnum_t ssoc_point_spoof = qnum_rconst(SSOC_SPOOF);
const qnum_t ssoc_point_full = qnum_rconst(SSOC_FULL);

static struct ssoc_uicurve chg_curve[UICURVE_MAX] = {
	{ ssoc_point_true, ssoc_point_true },
	{ ssoc_point_spoof, ssoc_point_spoof },
	{ ssoc_point_full, ssoc_point_full },
};

static struct ssoc_uicurve dsg_curve[UICURVE_MAX] = {
	{ ssoc_point_true, ssoc_point_true },
	{ ssoc_point_spoof, ssoc_point_full },
	{ ssoc_point_full, ssoc_point_full },
};

static char *ssoc_uicurve_cstr(char *buff, size_t size,
			       struct ssoc_uicurve *curve)
{
	int i, len = 0;

	for (i = 0; i < UICURVE_MAX ; i++) {
		len += scnprintf(&buff[len], size - len,
				"[" QNUM_CSTR_FMT " " QNUM_CSTR_FMT "]",
				qnum_toint(curve[i].real),
				qnum_fracdgt(curve[i].real),
				qnum_toint(curve[i].ui),
				qnum_fracdgt(curve[i].ui));
		if (len >= size)
			break;
	}

	buff[len] = 0;
	return buff;
}

/* NOTE: no bounds checks on this one */
static int ssoc_uicurve_find(qnum_t real, struct ssoc_uicurve *curve)
{
	int i;

	for (i = 1; i < UICURVE_MAX ; i++) {
		if (real == curve[i].real)
			return i;
		if (real > curve[i].real)
			continue;
		break;
	}

	return i-1;
}

static qnum_t ssoc_uicurve_map(qnum_t real, struct ssoc_uicurve *curve)
{
	qnum_t slope = 0, delta_ui, delta_re;
	int i;

	if (real < curve[0].real)
		return real;
	if (real >= curve[UICURVE_MAX - 1].ui)
		return curve[UICURVE_MAX - 1].ui;

	i = ssoc_uicurve_find(real, curve);
	if (curve[i].real == real)
		return curve[i].ui;

	delta_ui = curve[i + 1].ui - curve[i].ui;
	delta_re =  curve[i + 1].real - curve[i].real;
	if (delta_re)
		slope = qnum_div(delta_ui, delta_re);

	return curve[i].ui + qnum_mul(slope, (real - curve[i].real));
}

/* "optimized" to work on 3 element curves */
static void ssoc_uicurve_splice(struct ssoc_uicurve *curve, qnum_t real,
				qnum_t ui)
{
	if (real < curve[0].real || real > curve[2].real)
		return;

#if UICURVE_MAX != 3
#error ssoc_uicurve_splice() only support UICURVE_MAX == 3
#endif

	/* splice only when real is within the curve range */
	curve[1].real = real;
	curve[1].ui = ui;
}

static void ssoc_uicurve_dup(struct ssoc_uicurve *dst,
			     struct ssoc_uicurve *curve)
{
	if (dst != curve)
		memcpy(dst, curve, sizeof(*dst)*UICURVE_MAX);
}


/* ------------------------------------------------------------------------- */

/* could also use the rate of change for this */
static qnum_t ssoc_rl_max_delta(const struct batt_ssoc_rl_state *rls,
				int bucken, time_t delta_time)
{
	int i;
	const qnum_t max_delta = ((qnumd_t)rls->rl_delta_max_soc * delta_time) /
				  rls->rl_delta_max_time;

	if (rls->rl_fast_track)
		return max_delta;

	/* might have one table for charging and one for discharging */
	for (i = 0; i < rls->rl_delta_soc_cnt; i++) {
		if (rls->rl_delta_soc_limit[i] == 0)
			break;

		if (rls->rl_ssoc_target < rls->rl_delta_soc_limit[i])
			return ((qnumd_t)max_delta * 10) /
				rls->rl_delta_soc_ratio[i];
	}

	return max_delta;
}

static qnum_t ssoc_apply_rl(struct batt_ssoc_state *ssoc)
{
	const time_t now = get_boot_sec();
	struct batt_ssoc_rl_state *rls = &ssoc->ssoc_rl_state;
	qnum_t rl_val;
	bool apply_slow_rate = false;
	bool is_rl_val_error = false;

	/* apply slow drop rate when enter slow track condition */
	if (!ssoc->buck_enabled && ssoc->ssoc_uic == rls->rl_ssoc_target)
		rls->rl_st_count++;
	else
		rls->rl_st_count = 0;
	if (rls->rl_slow_track && rls->rl_st_count >= rls->rl_st_max_count)
		apply_slow_rate = true;

	/* track ssoc_uic when buck is enabled or the minimum value of uic */
	if (ssoc->buck_enabled ||
	    (!ssoc->buck_enabled && ssoc->ssoc_uic < rls->rl_ssoc_target))
		rls->rl_ssoc_target = ssoc->ssoc_uic;

	/* sanity on the target */
	if (rls->rl_ssoc_target > qnum_fromint(100))
		rls->rl_ssoc_target = qnum_fromint(100);
	if (rls->rl_ssoc_target < qnum_fromint(0))
		rls->rl_ssoc_target = qnum_fromint(0);

	/* closely track target */
	if (rls->rl_track_target) {
		rl_val = rls->rl_ssoc_target;
	} else {
		qnum_t step;
		const time_t delta_time = now - rls->rl_ssoc_last_update;
		qnum_t max_delta = ssoc_rl_max_delta(rls,
						     ssoc->buck_enabled,
						     delta_time);

		if (apply_slow_rate)
			max_delta /= 3;
		/* apply the rate limiter, delta_soc to target */
		step = rls->rl_ssoc_target - ssoc->ssoc_rl;
		if (step < -max_delta)
			step = -max_delta;
		else if (step > max_delta)
			step = max_delta;

		rl_val = ssoc->ssoc_rl + step;
	}

	/* do not increase when not connected */
	if (!ssoc->buck_enabled && rl_val > ssoc->ssoc_rl)
		rl_val = ssoc->ssoc_rl;

	/* will report 0% when rl_no_zero clears */
	if (rls->rl_no_zero && rl_val <= qnum_fromint(1))
		rl_val = qnum_fromint(1);

	/* sanity on rl_val */
	if (rl_val > qnum_fromint(100)) {
		is_rl_val_error = true;
		rl_val = qnum_fromint(100);
	}
	if (rl_val < qnum_fromint(0)) {
		is_rl_val_error = true;
		rl_val = qnum_fromint(0);
	}
	if (is_rl_val_error) {
		pr_warn("%s: Out of Range!\n",__func__);
		pr_warn("%s: rl=%d.%02d t=%d.%02d r=%d.%02d\n",
			__func__,
			qnum_toint(rl_val),
			qnum_fracdgt(rl_val),
			qnum_toint(rls->rl_ssoc_target),
			qnum_fracdgt(rls->rl_ssoc_target),
			qnum_toint(ssoc->ssoc_rl),
			qnum_fracdgt(ssoc->ssoc_rl));
		pr_warn("%s: now=%ld last_update=%ld\n",
			__func__,
			now,
			rls->rl_ssoc_last_update);
	}

	rls->rl_ssoc_last_update = now;
	return rl_val;
}

/* ------------------------------------------------------------------------- */

static int ssoc_get_real_raw(const struct batt_ssoc_state *ssoc)
{
	return ssoc->ssoc_gdf;
}

/* a statement :-) */
static qnum_t ssoc_get_capacity_raw(const struct batt_ssoc_state *ssoc)
{
	return ssoc->ssoc_rl;
}

static int ssoc_get_real(const struct batt_ssoc_state *ssoc)
{
	const qnum_t real_raw = ssoc_get_real_raw(ssoc);

	return qnum_toint(real_raw);
}

#define SOC_ROUND_BASE	0.5

/* reported to userspace: call while holding batt_lock */
static int ssoc_get_capacity(const struct batt_ssoc_state *ssoc)
{
	const qnum_t raw = ssoc_get_capacity_raw(ssoc);

	return qnum_roundint(raw, SOC_ROUND_BASE);
}

/* ------------------------------------------------------------------------- */

void dump_ssoc_state(struct batt_ssoc_state *ssoc_state, struct logbuffer *log)
{
	char buff[UICURVE_BUF_SZ] = { 0 };

	scnprintf(ssoc_state->ssoc_state_cstr,
		  sizeof(ssoc_state->ssoc_state_cstr),
		  "SSOC: l=%d%% gdf=%d.%02d uic=%d.%02d rl=%d.%02d ct=%d curve:%s rls=%d bd_cnt=%d",
		  ssoc_get_capacity(ssoc_state),
		  qnum_toint(ssoc_state->ssoc_gdf),
		  qnum_fracdgt(ssoc_state->ssoc_gdf),
		  qnum_toint(ssoc_state->ssoc_uic),
		  qnum_fracdgt(ssoc_state->ssoc_uic),
		  qnum_toint(ssoc_state->ssoc_rl),
		  qnum_fracdgt(ssoc_state->ssoc_rl),
		  ssoc_state->ssoc_curve_type,
		  ssoc_uicurve_cstr(buff, sizeof(buff), ssoc_state->ssoc_curve),
		  ssoc_state->rl_status,
		  ssoc_state->bd_trickle_cnt);

	logbuffer_log(log, "%s", ssoc_state->ssoc_state_cstr);
	pr_debug("%s\n", ssoc_state->ssoc_state_cstr);
}

/* ------------------------------------------------------------------------- */

/* call while holding batt_lock
 */
static void ssoc_update(struct batt_ssoc_state *ssoc, qnum_t soc)
{
	struct batt_ssoc_rl_state *rls =  &ssoc->ssoc_rl_state;
	qnum_t delta;
	const bool can_track = rls->rl_ft_delta_limit ||
			       rls->rl_st_delta_limit;

	/* low pass filter */
	ssoc->ssoc_gdf = soc;
	/* spoof UI @ EOC */
	ssoc->ssoc_uic = ssoc_uicurve_map(ssoc->ssoc_gdf, ssoc->ssoc_curve);

	/* first target is current UIC */
	if (rls->rl_ssoc_target == -1) {
		rls->rl_ssoc_target = ssoc->ssoc_uic;
		ssoc->ssoc_rl = ssoc->ssoc_uic;
	}

	/* enable fast track when target under configured limit */
	rls->rl_fast_track = rls->rl_ssoc_target < rls->rl_ft_low_limit;

	/* delta fast tracking during charge
	 * NOTE: might use the stats from TTF to determine the maximum rate
	 */
	delta = rls->rl_ssoc_target - ssoc->ssoc_rl;

	if (can_track && ssoc->buck_enabled && delta > 0) {
		/* only when SOC increase */
		if (rls->rl_ft_delta_limit)
			rls->rl_fast_track |= delta > rls->rl_ft_delta_limit;
		if (rls->rl_st_delta_limit)
			rls->rl_slow_track = (delta < rls->rl_st_delta_limit) &
					      !rls->rl_fast_track;
	} else if (can_track && !ssoc->buck_enabled && delta < 0) {
		/* enable fast track when target under configured limit */
		if (rls->rl_ft_delta_limit)
			rls->rl_fast_track |= -delta > rls->rl_ft_delta_limit;
		if (rls->rl_st_delta_limit)
		       rls->rl_slow_track = (-delta < rls->rl_st_delta_limit) &
					     !rls->rl_fast_track;
	}

	/* Right now a simple test on target metric falling under 0.5%
	 * TODO: add a filter that decrements no_zero when a specific
	 * condition is met (ex rl_ssoc_target < 1%).
	 */
	if (rls->rl_no_zero)
		rls->rl_no_zero = rls->rl_ssoc_target > qnum_from_q8_8(128);

	/*  monotonicity and rate of change */
	ssoc->ssoc_rl = ssoc_apply_rl(ssoc);
}

/* Maxim could need:
 *	1fh AvCap, 10h FullCap. 23h FullCapNom
 * QC could need:
 *	QG_CC_SOC, QG_Raw_SOC, QG_Bat_SOC, QG_Sys_SOC, QG_Mon_SOC
 */
static int ssoc_work(struct batt_ssoc_state *ssoc_state,
		     struct power_supply *fg_psy)
{
	int soc_q8_8;
	qnum_t soc_raw;

	/* TODO: POWER_SUPPLY_PROP_CAPACITY_RAW should return a qnum_t
	 * TODO: add an array here configured in DT with the properties
	 * to query and their weights, make soc_raw come from fusion.
	 */
	soc_q8_8 = GPSY_GET_PROP(fg_psy, POWER_SUPPLY_PROP_CAPACITY_RAW);
	if (soc_q8_8 < 0)
		return -EINVAL;

	/* soc_raw can come from fusion:
	 *    soc_raw = m1 * w1 + m2 * w2 + ...
	 *
	 * where m1, m2 are gauge metrics, w1,w1 are weights that change
	 * with temperature, state of charge, battery health etc.
	 */
	soc_raw = qnum_from_q8_8(soc_q8_8);

	ssoc_update(ssoc_state, soc_raw);
	return 0;
}

void ssoc_change_curve_at_gdf(struct batt_ssoc_state *ssoc_state,
			      qnum_t gdf, qnum_t capacity,
			      enum ssoc_uic_type type)
{
	struct ssoc_uicurve *new_curve;

	new_curve = (type == SSOC_UIC_TYPE_DSG) ? dsg_curve : chg_curve;
	ssoc_uicurve_dup(ssoc_state->ssoc_curve, new_curve);
	ssoc_state->ssoc_curve_type = type;

	/* splice at (->ssoc_gdf,->ssoc_rl) because past spoof */
	ssoc_uicurve_splice(ssoc_state->ssoc_curve, gdf, capacity);
}

/*
 * Called on connect and disconnect to adjust the UI curve. On disconnect
 * splice at GDF less a fixed delta while UI is at 100% (i.e. in RL) to
 * avoid showing 100% for "too long" after disconnect.
 */
void ssoc_change_curve(struct batt_ssoc_state *ssoc_state, qnum_t delta,
		       enum ssoc_uic_type type)
{
	qnum_t ssoc_level = ssoc_get_capacity(ssoc_state);
	qnum_t gdf = ssoc_state->ssoc_gdf; /* actual battery level */

	/* force dsg curve when connect/disconnect with battery at 100% */
	if (ssoc_level >= SSOC_FULL) {
		type = SSOC_UIC_TYPE_DSG;
		gdf -= delta;
	}

	ssoc_change_curve_at_gdf(ssoc_state, gdf,
				 ssoc_get_capacity_raw(ssoc_state), type);
}

/* ------------------------------------------------------------------------- */

/* enter recharge logic in BATT_RL_STATUS_DISCHARGE on charger_DONE,
 * enter BATT_RL_STATUS_RECHARGE on Fuel Gauge FULL
 * NOTE: batt_rl_update_status() doesn't call this, it flip from DISCHARGE
 * to recharge on its own.
 * NOTE: call holding chg_lock
 * FIX: BatteryDefenderUI different rules when battery defender is enabled
 * @pre rl_status != BATT_RL_STATUS_NONE
 */
static bool batt_rl_enter(struct batt_ssoc_state *ssoc_state,
			  enum batt_rl_status rl_status)
{
	const int rl_current = ssoc_state->rl_status;
	const bool enable = ssoc_state->bd_trickle_enable;
	const bool dry_run = ssoc_state->bd_trickle_dry_run;

	/* NOTE: NO_OP when RL=DISCHARGE since batt_rl_update_status() flip
	 * between BATT_RL_STATUS_DISCHARGE and BATT_RL_STATUS_RECHARGE
	 * directly.
	 */
	if (rl_current == rl_status || rl_current == BATT_RL_STATUS_DISCHARGE)
		return false;

	/* bd_trickle_cnt -1 if the rl_status change does not happen at 100% */
	if (rl_current == BATT_RL_STATUS_RECHARGE &&
	    rl_status == BATT_RL_STATUS_DISCHARGE) {
		if (ssoc_get_real(ssoc_state) != SSOC_FULL) {
			if (ssoc_state->bd_trickle_cnt > 0)
				ssoc_state->bd_trickle_cnt--;
		}
	}

	/* NOTE: rl_status transition from *->DISCHARGE on charger FULL (during
	 * charge or at the end of recharge) and transition from
	 * NONE->RECHARGE when battery is full (SOC==100%) before charger is.
	 */
	if (rl_status == BATT_RL_STATUS_DISCHARGE) {
		if (enable && !dry_run && ssoc_state->bd_trickle_cnt > 0) {
			ssoc_change_curve(ssoc_state, 0, SSOC_UIC_TYPE_DSG);
		} else {
			ssoc_uicurve_dup(ssoc_state->ssoc_curve, dsg_curve);
			ssoc_state->ssoc_curve_type = SSOC_UIC_TYPE_DSG;
		}
	}

	ssoc_update(ssoc_state, ssoc_state->ssoc_gdf);
	ssoc_state->rl_status = rl_status;

	return true;
}

static int ssoc_rl_read_dt(struct batt_ssoc_rl_state *rls,
			   struct device_node *node)
{
	u32 tmp, delta_soc[RL_DELTA_SOC_MAX];
	int ret, i;

	ret = of_property_read_u32(node, "google,rl_delta-max-soc", &tmp);
	if (ret == 0)
		rls->rl_delta_max_soc = qnum_fromint(tmp);

	ret = of_property_read_u32(node, "google,rl_delta-max-time", &tmp);
	if (ret == 0)
		rls->rl_delta_max_time = tmp;

	if (!rls->rl_delta_max_soc || !rls->rl_delta_max_time)
		return -EINVAL;

	rls->rl_no_zero = of_property_read_bool(node, "google,rl_no-zero");
	rls->rl_track_target = of_property_read_bool(node,
						     "google,rl_track-target");

	ret = of_property_read_u32(node, "google,rl_ft-low-limit", &tmp);
	if (ret == 0)
		rls->rl_ft_low_limit = qnum_fromint(tmp);

	ret = of_property_read_u32(node, "google,rl_ft-delta-limit", &tmp);
	if (ret == 0)
		rls->rl_ft_delta_limit = qnum_fromint(tmp);

	ret = of_property_read_u32(node, "google,rl_st-delta-limit", &tmp);
	if (ret == 0)
		rls->rl_st_delta_limit = qnum_fromint(tmp);

	rls->rl_st_max_count = DEFAULT_RL_ST_COUNT;
	ret = of_property_read_u32(node, "google,rl_st-max-count", &tmp);
	if (ret == 0)
		rls->rl_st_max_count = tmp;

	rls->rl_delta_soc_cnt = of_property_count_elems_of_size(node,
					      "google,rl_soc-limits",
					      sizeof(u32));
	tmp = of_property_count_elems_of_size(node, "google,rl_soc-rates",
					      sizeof(u32));
	if (rls->rl_delta_soc_cnt != tmp || tmp == 0) {
		rls->rl_delta_soc_cnt = 0;
		goto done;
	}

	if (rls->rl_delta_soc_cnt > RL_DELTA_SOC_MAX)
		return -EINVAL;

	ret = of_property_read_u32_array(node, "google,rl_soc-limits",
					 delta_soc,
					 rls->rl_delta_soc_cnt);
	if (ret < 0)
		return ret;

	for (i = 0; i < rls->rl_delta_soc_cnt; i++)
		rls->rl_delta_soc_limit[i] = qnum_fromint(delta_soc[i]);

	ret = of_property_read_u32_array(node, "google,rl_soc-rates",
					 delta_soc,
					 rls->rl_delta_soc_cnt);
	if (ret < 0)
		return ret;

	for (i = 0; i < rls->rl_delta_soc_cnt; i++)
		rls->rl_delta_soc_ratio[i] = delta_soc[i];

done:
	return 0;
}


/* NOTE: might need to use SOC from bootloader as starting point to avoid UI
 * SSOC jumping around or taking long time to coverge. Could technically read
 * charger voltage and estimate SOC% based on empty and full voltage.
 */
static int ssoc_init(struct batt_ssoc_state *ssoc_state,
		     struct device_node *node,
		     struct power_supply *fg_psy)
{
	int ret, capacity;

	ret = ssoc_rl_read_dt(&ssoc_state->ssoc_rl_state, node);
	if (ret < 0)
		ssoc_state->ssoc_rl_state.rl_track_target = 1;
	ssoc_state->ssoc_rl_state.rl_ssoc_target = -1;
	ssoc_state->ssoc_rl_state.rl_st_count = 0;

	/* ssoc_work() needs a curve: start with the charge curve to prevent
	 * SSOC% from increasing after a reboot. Curve type must be NONE until
	 * battery knows the charger BUCK_EN state.
	 */
	ssoc_uicurve_dup(ssoc_state->ssoc_curve, chg_curve);
	ssoc_state->ssoc_curve_type = SSOC_UIC_TYPE_NONE;

	ret = ssoc_work(ssoc_state, fg_psy);
	if (ret < 0)
		return -EIO;

	capacity = ssoc_get_capacity(ssoc_state);
	if (capacity >= SSOC_FULL) {
		/* consistent behavior when booting without adapter */
		ssoc_uicurve_dup(ssoc_state->ssoc_curve, dsg_curve);
	} else if (capacity < SSOC_TRUE) {
		/* no split */
	} else if (capacity < SSOC_SPOOF) {
		/* mark the initial point if under spoof */
		ssoc_uicurve_splice(ssoc_state->ssoc_curve,
						ssoc_state->ssoc_gdf,
						ssoc_state->ssoc_rl);

	}

	return 0;
}

/* ------------------------------------------------------------------------- */

/* just reset state, no PS notifications no changes in the UI curve. This is
 * called on startup and on disconnect when the charge driver state is reset
 * NOTE: call holding chg_lock
 */
static void batt_rl_reset(struct batt_drv *batt_drv)
{
	batt_drv->ssoc_state.rl_status = BATT_RL_STATUS_NONE;
}

/*
 * RL recharge: call after SSOC work, restart charging when gdf hit the
 * recharge threshold.
 * NOTE: call holding chg_lock
 */
static void batt_rl_update_status(struct batt_drv *batt_drv)
{
	struct batt_ssoc_state *ssoc_state = &batt_drv->ssoc_state;
	const bool bd_dry_run = ssoc_state->bd_trickle_dry_run;
	const int bd_cnt = ssoc_state->bd_trickle_cnt;
	int soc, rl_soc_threshold;

	/* already in _RECHARGE or _NONE, done */
	if (ssoc_state->rl_status != BATT_RL_STATUS_DISCHARGE)
		return;
	/* no threashold (why I am here???) */
	if (!ssoc_state->rl_soc_threshold)
		return;
	/* recharge logic work on real soc */
	soc = ssoc_get_real(ssoc_state);

	if (ssoc_state->bd_trickle_enable)
		rl_soc_threshold = ((bd_cnt > 0) && !bd_dry_run) ?
			ssoc_state->bd_trickle_recharge_soc :
			ssoc_state->rl_soc_threshold;
	else
		rl_soc_threshold = ssoc_state->rl_soc_threshold;
<<<<<<< HEAD

	if (soc > rl_soc_threshold)
		return;

=======

	if (soc > rl_soc_threshold)
		return;

>>>>>>> 90c19f27
	/* change state (will restart charge) on trigger */
	ssoc_state->rl_status = BATT_RL_STATUS_RECHARGE;
	if (batt_drv->psy)
		power_supply_changed(batt_drv->psy);

	ssoc_state->bd_trickle_cnt++;
}

/* ------------------------------------------------------------------------- */

/*
 * msc_logic_health() sync ce_data->ce_health to batt_drv->chg_health
 * . return -EINVAL when the device is not connected to power -ERANGE when
 *   ttf_soc_estimate() returns a negative value (invalid parameters, or
 *   corrupted internal data)
 * . the estimate is 0 when the device is at 100%.
 * . the estimate is negative during debounce, when in overheat, when
 *   custom charge levels are active.
 */
static int batt_ttf_estimate(time_t *res, const struct batt_drv *batt_drv)
{
	qnum_t raw_full = ssoc_point_full - qnum_rconst(SOC_ROUND_BASE);
	qnum_t soc_raw = ssoc_get_real_raw(&batt_drv->ssoc_state);
	time_t estimate;
	int rc;

	if (batt_drv->ssoc_state.buck_enabled != 1)
		return -EINVAL;

	if (batt_drv->ttf_stats.ttf_fake != -1) {
		estimate = batt_drv->ttf_stats.ttf_fake;
		goto done;
	}

	/* TTF is 0 when UI shows 100% */
	if (ssoc_get_capacity(&batt_drv->ssoc_state) == SSOC_FULL) {
		estimate = 0;
		goto done;
	}

	/* no estimates during debounce or with special profiles */
	if (batt_drv->ttf_debounce ||
	    batt_drv->batt_health == POWER_SUPPLY_HEALTH_OVERHEAT ||
	    batt_drv->chg_state.f.flags & GBMS_CS_FLAG_CCLVL) {
		estimate = -1;
		goto done;
	}

	/*
	 * Handle rounding (removing it from the end)
	 * example: 96.64% with SOC_ROUND_BASE = 0.5 -> UI = 97
	 *    ttf = elap[96] * 0.36 + elap[97] + elap[98] +
	 *          elap[99] * (1 - 0.5)
	 *
	 * negative return value (usually) means data corruption
	 */
	rc = ttf_soc_estimate(&estimate, &batt_drv->ttf_stats,
			      &batt_drv->ce_data, soc_raw, raw_full);
	if (rc < 0)
		estimate = -1;

	if (estimate == -1)
		return -ERANGE;

done:
	*res = estimate;
	return 0;
}

/* ------------------------------------------------------------------------- */

static void cev_ts_init(struct gbms_ce_tier_stats *stats, int8_t idx)
{
	stats->vtier_idx = idx;
	stats->temp_idx = -1;
	stats->soc_in = -1;
}

/* CEV = Charging EVent */
static void cev_stats_init(struct gbms_charging_event *ce_data,
			   const struct gbms_chg_profile *profile)
{
	int i;

	memset(ce_data, 0, sizeof(*ce_data));

	ce_data->chg_profile = profile;
	ce_data->charging_stats.voltage_in = -1;
	ce_data->charging_stats.ssoc_in = -1;
	ce_data->charging_stats.voltage_out = -1;
	ce_data->charging_stats.ssoc_out = -1;

	ttf_soc_init(&ce_data->soc_stats);
	ce_data->last_soc = -1;

	for (i = 0; i < GBMS_STATS_TIER_COUNT ; i++)
		cev_ts_init(&ce_data->tier_stats[i], i);

	/* batt_chg_health_stats_close() will fix this */
	cev_ts_init(&ce_data->health_stats, GBMS_STATS_AC_TI_INVALID);

	cev_ts_init(&ce_data->full_charge_stats, GBMS_STATS_AC_TI_FULL_CHARGE);
	cev_ts_init(&ce_data->high_soc_stats, GBMS_STATS_AC_TI_HIGH_SOC);
	cev_ts_init(&ce_data->overheat_stats, GBMS_STATS_BD_TI_OVERHEAT_TEMP);
	cev_ts_init(&ce_data->cc_lvl_stats, GBMS_STATS_BD_TI_CUSTOM_LEVELS);

}

static void batt_chg_stats_start(struct batt_drv *batt_drv)
{
	union gbms_ce_adapter_details ad;
	struct gbms_charging_event *ce_data = &batt_drv->ce_data;
	const time_t now = get_boot_sec();
	int vin, cc_in;

	mutex_lock(&batt_drv->stats_lock);
	ad.v = batt_drv->ce_data.adapter_details.v;
	cev_stats_init(ce_data, &batt_drv->chg_profile);
	batt_drv->ce_data.adapter_details.v = ad.v;

	vin = GPSY_GET_PROP(batt_drv->fg_psy,
				POWER_SUPPLY_PROP_VOLTAGE_NOW);
	ce_data->charging_stats.voltage_in = (vin < 0) ? -1 : vin / 1000;
	ce_data->charging_stats.ssoc_in =
				ssoc_get_capacity(&batt_drv->ssoc_state);
	cc_in = GPSY_GET_PROP(batt_drv->fg_psy,
				POWER_SUPPLY_PROP_CHARGE_COUNTER);
	ce_data->charging_stats.cc_in = (cc_in < 0) ? -1 : cc_in / 1000;

	ce_data->charging_stats.ssoc_out = -1;
	ce_data->charging_stats.voltage_out = -1;

	ce_data->first_update = now;
	ce_data->last_update = now;

	mutex_unlock(&batt_drv->stats_lock);
}

/* call holding stats_lock */
static bool batt_chg_stats_qual(const struct gbms_charging_event *ce_data)
{
	const long elap = ce_data->last_update - ce_data->first_update;
	const long ssoc_delta = ce_data->charging_stats.ssoc_out -
				ce_data->charging_stats.ssoc_in;

	return elap >= ce_data->chg_sts_qual_time ||
	    ssoc_delta >= ce_data->chg_sts_delta_soc;
}

/* call holding stats_lock */
static void batt_chg_stats_tier(struct gbms_ce_tier_stats *tier,
				int msc_state,
				time_t elap)
{
	if (msc_state < 0 || msc_state >= MSC_STATES_COUNT)
		return;

	tier->msc_cnt[msc_state] += 1;
	tier->msc_elap[msc_state] += elap;
}

/* call holding stats_lock */
static void batt_chg_stats_soc_update(struct gbms_charging_event *ce_data,
				      qnum_t soc, time_t elap, int tier_index,
				      int cc)
{
	int index;
	const int last_soc = ce_data->last_soc;

	index = qnum_toint(soc);
	if (index < 0)
		index = 0;
	if (index > 100)
		index = 100;
	if (index < last_soc)
		return;

	if (ce_data->soc_stats.elap[index] == 0) {
		ce_data->soc_stats.ti[index] = tier_index;
		ce_data->soc_stats.cc[index] = cc;
	}

	if (last_soc != -1)
		ce_data->soc_stats.elap[last_soc] += elap;

	ce_data->last_soc = index;
}

static void batt_chg_stats_update_tier(const struct batt_drv *const batt_drv,
				       int temp_idx, int ibatt_ma, int temp,
				       time_t elap, int cc,
				       struct gbms_ce_tier_stats *tier)
{
	const uint16_t icl_settled = batt_drv->chg_state.f.icl;

	/*
	 * book time to previous msc_state for this tier, there is an
	 * interesting wrinkle here since some tiers (health, full, etc)
	 * might be entered and exited multiple times.
	 */
	batt_chg_stats_tier(tier, batt_drv->msc_state, elap);

	if (tier->soc_in == -1) {
		int soc_in;

		soc_in = GPSY_GET_PROP(batt_drv->fg_psy,
				       POWER_SUPPLY_PROP_CAPACITY_RAW);
		if (soc_in < 0) {
			pr_info("MSC_STAT cannot read soc_in=%d\n", soc_in);
			return;
		}

		tier->temp_idx = temp_idx;

		tier->temp_in = temp;
		tier->temp_min = temp;
		tier->temp_max = temp;

		tier->ibatt_min = ibatt_ma;
		tier->ibatt_max = ibatt_ma;

		tier->icl_min = icl_settled;
		tier->icl_max = icl_settled;

		tier->soc_in = soc_in;
		tier->cc_in = cc;
		tier->cc_total = 0;
	} else {
		const u8 flags = batt_drv->chg_state.f.flags;

		/* crossed temperature tier */
		if (temp_idx != tier->temp_idx)
			tier->temp_idx = -1;

		if (flags & GBMS_CS_FLAG_CC) {
			tier->time_fast += elap;
		} else if (flags & GBMS_CS_FLAG_CV) {
			tier->time_taper += elap;
		} else {
			tier->time_other += elap;
		}

		/* averages: temp < 100. icl_settled < 3000, sum(ibatt)
		 * is bound to battery capacity, elap in seconds, sums
		 * are stored in an s64. For icl_settled I need a tier
		 * to last for more than ~97M years.
		 */
		if (temp < tier->temp_min)
			tier->temp_min = temp;
		if (temp > tier->temp_max)
			tier->temp_max = temp;
		tier->temp_sum += temp * elap;

		if (icl_settled < tier->icl_min)
			tier->icl_min = icl_settled;
		if (icl_settled > tier->icl_max)
			tier->icl_max = icl_settled;
		tier->icl_sum += icl_settled * elap;

		if (ibatt_ma < tier->ibatt_min)
			tier->ibatt_min = ibatt_ma;
		if (ibatt_ma > tier->ibatt_max)
			tier->ibatt_max = ibatt_ma;
		tier->ibatt_sum += ibatt_ma * elap;

		tier->cc_total = cc - tier->cc_in;
	}

	tier->sample_count += 1;
}

/* call holding stats_lock */
static void batt_chg_stats_update(struct batt_drv *batt_drv, int temp_idx,
				  int tier_idx, int ibatt_ma, int temp,
				  time_t elap)
{
	const int soc_real = ssoc_get_real(&batt_drv->ssoc_state);
	const int msc_state = batt_drv->msc_state; /* last msc_state */
	struct gbms_charging_event *ce_data = &batt_drv->ce_data;
	struct gbms_ce_tier_stats *tier = NULL;
	int cc;

	if (elap == 0)
		return;

	/* TODO: read at start of tier and update cc_total of previous */
	cc = GPSY_GET_PROP(batt_drv->fg_psy, POWER_SUPPLY_PROP_CHARGE_COUNTER);
	if (cc < 0) {
		pr_debug("MSC_STAT cannot read cc=%d\n", cc);
		return;
	}
	cc = cc / 1000;

	/* Update this charge tiers in parallel */
	if (soc_real >= SSOC_HIGH_SOC)
		batt_chg_stats_update_tier(batt_drv, temp_idx, ibatt_ma, temp,
					   elap, cc,
					   &ce_data->high_soc_stats);

	/* TODO: log to new voltage tiers, list in go/pixel-vtier-defs */
	if (batt_drv->batt_full) {


		/* Override regular charge tiers when fully charged */
		batt_chg_stats_update_tier(batt_drv, temp_idx, ibatt_ma,
					   temp, elap, cc,
					   &ce_data->full_charge_stats);

	} else if (msc_state == MSC_HEALTH) {
		/*
		 * It works because msc_logic call BEFORE updating msc_state.
		 * NOTE: that OVERHEAT and CCLVL disable AC, I should not be
		 * here if either of them are set.
		 */

		/* tier used for TTF during HC, check msc_logic_health() */
		batt_chg_stats_update_tier(batt_drv, temp_idx, ibatt_ma,
					   temp, elap, cc,
					   &ce_data->health_stats);

	} else {
		const qnum_t soc = ssoc_get_capacity_raw(&batt_drv->ssoc_state);

		/* book to previous soc unless discharging */
		if (msc_state != MSC_DSG) {
			/* TODO: should I use ssoc instead? */
			batt_chg_stats_soc_update(ce_data, soc, elap,
						  tier_idx, cc);
		}

		/*
		 * ce_data.tier_stats[tier_idx] are used for time to full.
		 * Do not book to them if we are in overheat or LVL
		 */
		tier = &ce_data->tier_stats[tier_idx];
	}

	/* batt_drv->batt_health is protected with chg_lock, */
	if (batt_drv->batt_health == POWER_SUPPLY_HEALTH_OVERHEAT) {
		batt_chg_stats_update_tier(batt_drv, temp_idx, ibatt_ma, temp,
					   elap, cc,
					   &ce_data->overheat_stats);
		tier = NULL;
	}

	/* custom charge levels (DWELL-DEFEND or RETAIL) */
	if (batt_drv->chg_state.f.flags & GBMS_CS_FLAG_CCLVL) {
		batt_chg_stats_update_tier(batt_drv, temp_idx, ibatt_ma, temp,
					   elap, cc,
					   &ce_data->cc_lvl_stats);
		tier = NULL;
	}

	/*
	 * Time/current spent in OVERHEAT or at CustomLevel should not
	 * be booked to ce_data.tier_stats[tier_idx]
	 */

	if (!tier)
		return;

	batt_chg_stats_update_tier(batt_drv, temp_idx, ibatt_ma, temp,
				   elap, cc, tier);
}

static int batt_chg_health_vti(const struct batt_chg_health *chg_health)
{
	enum chg_health_state rest_state = chg_health->rest_state;
	time_t rest_deadline = chg_health->rest_deadline;
	int tier_idx = GBMS_STATS_AC_TI_INVALID;
	bool aon_enabled = chg_health->always_on_soc != -1;

	switch (rest_state) {
	/* battery defender did it */
	case CHG_HEALTH_BD_DISABLED:
	case CHG_HEALTH_CCLVL_DISABLED:
		tier_idx = GBMS_STATS_AC_TI_DEFENDER;
		break;
	/* user disabled with deadline */
	case CHG_HEALTH_USER_DISABLED:
		if (rest_deadline == CHG_DEADLINE_SETTING)
			tier_idx = GBMS_STATS_AC_TI_DISABLE_SETTING;
		else if (rest_deadline == CHG_DEADLINE_SETTING_STOP)
			tier_idx = GBMS_STATS_AC_TI_DISABLE_SETTING_STOP;
		else
			tier_idx = GBMS_STATS_AC_TI_DISABLE_MISC;
		break;
	/* missed the deadline, TODO: log the deadline */
	case CHG_HEALTH_DISABLED:
		tier_idx = GBMS_STATS_AC_TI_DISABLED;
		break;
	/* disconnected in active mode, TODO: log the deadline */
	case CHG_HEALTH_ACTIVE:
		if (aon_enabled)
			tier_idx = GBMS_STATS_AC_TI_ACTIVE_AON;
		else
			tier_idx = GBMS_STATS_AC_TI_ACTIVE;
		break;
	/* never became active */
	case CHG_HEALTH_ENABLED:
		if (aon_enabled)
			tier_idx = GBMS_STATS_AC_TI_ENABLED_AON;
		else
			tier_idx = GBMS_STATS_AC_TI_ENABLED;
		break;
	/* active, worked */
	case CHG_HEALTH_DONE:
		tier_idx = GBMS_STATS_AC_TI_VALID;
		break;
	default:
		break;
	}

	return tier_idx;
}

int batt_chg_vbat2tier(const int vbatt_idx)
{
	return vbatt_idx < GBMS_STATS_TIER_COUNT ?
		vbatt_idx : GBMS_STATS_TIER_COUNT - 1;
}

/* Only the qualified copy gets the timestamp and the exit voltage. */
static bool batt_chg_stats_close(struct batt_drv *batt_drv,
				 char *reason,
				 bool force)
{
	bool publish;
	const int vout = GPSY_GET_PROP(batt_drv->fg_psy,
				POWER_SUPPLY_PROP_VOLTAGE_NOW);
	const int cc_out = GPSY_GET_PROP(batt_drv->fg_psy,
				POWER_SUPPLY_PROP_CHARGE_COUNTER);

	/* book last period to the current tier
	 * NOTE: vbatt_idx != -1 -> temp_idx != -1
	 */
	if (batt_drv->vbatt_idx != -1 && batt_drv->temp_idx != -1) {
		const time_t now = get_boot_sec();
		const time_t elap = now - batt_drv->ce_data.last_update;
		const int tier_idx = batt_chg_vbat2tier(batt_drv->vbatt_idx);
		const int ibatt = GPSY_GET_PROP(batt_drv->fg_psy,
						POWER_SUPPLY_PROP_CURRENT_NOW);
		const int temp = GPSY_GET_PROP(batt_drv->fg_psy,
					       POWER_SUPPLY_PROP_TEMP);

		batt_chg_stats_update(batt_drv,
				      batt_drv->temp_idx, tier_idx,
				      ibatt / 1000, temp, elap);
		batt_drv->ce_data.last_update = now;
	}

	/* record the closing in data (and qual) */
	batt_drv->ce_data.charging_stats.voltage_out =
				(vout < 0) ? -1 : vout / 1000;
	batt_drv->ce_data.charging_stats.ssoc_out =
				ssoc_get_capacity(&batt_drv->ssoc_state);
	batt_drv->ce_data.charging_stats.cc_out =
				(cc_out < 0) ? -1 : cc_out / 1000;

	/* close/fix heath charge data (if enabled) */
	memcpy(&batt_drv->ce_data.ce_health, &batt_drv->chg_health,
	       sizeof(batt_drv->ce_data.ce_health));
	batt_drv->ce_data.health_stats.vtier_idx =
				batt_chg_health_vti(&batt_drv->chg_health);

	/* TODO: add a field to ce_data to qual weird charge sessions */
	publish = force || batt_chg_stats_qual(&batt_drv->ce_data);
	if (publish) {
		struct gbms_charging_event *ce_qual = &batt_drv->ce_qual;

		/* all charge tiers including health */
		memcpy(ce_qual, &batt_drv->ce_data, sizeof(*ce_qual));

		pr_info("MSC_STAT %s: elap=%ld ssoc=%d->%d v=%d->%d c=%d->%d hdl=%ld hrs=%d hti=%d\n",
			reason,
			ce_qual->last_update - ce_qual->first_update,
			ce_qual->charging_stats.ssoc_in,
			ce_qual->charging_stats.ssoc_out,
			ce_qual->charging_stats.voltage_in,
			ce_qual->charging_stats.voltage_out,
			ce_qual->charging_stats.cc_in,
			ce_qual->charging_stats.cc_out,
			ce_qual->ce_health.rest_deadline,
			ce_qual->ce_health.rest_state,
			ce_qual->health_stats.vtier_idx);
	}

	return publish;
}

static int batt_chg_stats_soc_next(const struct gbms_charging_event *ce_data,
				   int i)
{
	int soc_next;

	if (i == GBMS_STATS_TIER_COUNT -1)
		return ce_data->last_soc;

	soc_next = ce_data->tier_stats[i + 1].soc_in >> 8;
	if (soc_next <= 0)
		return ce_data->last_soc;

	return soc_next;
}

static void bat_log_cstr_handler(struct logbuffer *log, char *buf, int len)
{
	int i, j = 0;
	char tmp[LOG_BUFFER_ENTRY_SIZE];

	buf[len] = '\n';
	for (i = 0; i <= len; i++) {
		if (buf[i] == '\n') {
			tmp[j] = '\0';
			/* skip first blank line */
			if (i != 0)
				logbuffer_log(log, "%s", tmp);
			j = 0;
		} else if (j >= LOG_BUFFER_ENTRY_SIZE - 1) {
			tmp[j] = '\0';
			logbuffer_log(log, "%s", tmp);
			i--;
			j = 0;
		} else {
			tmp[j] = buf[i];
			j++;
		}
	}
}

void bat_log_chg_stats(struct logbuffer *log,
			const struct gbms_charging_event *ce_data)
{
	const char *adapter_name =
		gbms_chg_ev_adapter_s(ce_data->adapter_details.ad_type);
	int i;

	logbuffer_log(log, "A: %s,%d,%d,%d",
			adapter_name,
			ce_data->adapter_details.ad_type,
			ce_data->adapter_details.ad_voltage * 100,
			ce_data->adapter_details.ad_amperage * 100);

	logbuffer_log(log, "S: %hu,%hu, %hu,%hu %hu,%hu %ld,%ld",
			ce_data->charging_stats.ssoc_in,
			ce_data->charging_stats.voltage_in,
			ce_data->charging_stats.ssoc_out,
			ce_data->charging_stats.voltage_out,
			ce_data->charging_stats.cc_in,
			ce_data->charging_stats.cc_out,
			ce_data->first_update,
			ce_data->last_update);

	for (i = 0; i < GBMS_STATS_TIER_COUNT; i++) {
		const int soc_next = batt_chg_stats_soc_next(ce_data, i);
		const int soc_in = ce_data->tier_stats[i].soc_in >> 8;
		const long elap = ce_data->tier_stats[i].time_fast +
				  ce_data->tier_stats[i].time_taper +
				  ce_data->tier_stats[i].time_other;
		/* retrun len in below functions sometimes more than 256 */
		char buff[LOG_BUFFER_ENTRY_SIZE * 2] = {0};
		int len = 0;

		/* Do not output tiers without time */
		if (!elap)
			continue;

		len = batt_chg_tier_stats_cstr(buff, sizeof(buff),
						&ce_data->tier_stats[i], true);
		bat_log_cstr_handler(log, buff, len);

		if (soc_next) {
			len = ttf_soc_cstr(buff, sizeof(buff),
					   &ce_data->soc_stats,
					   soc_in, soc_next);
			bat_log_cstr_handler(log, buff, len);
		}
	}
}

/* End of charging: close stats, qualify event publish data */
static void batt_chg_stats_pub(struct batt_drv *batt_drv, char *reason,
			       bool force, bool skip_uevent)
{
	bool publish;

	mutex_lock(&batt_drv->stats_lock);
	publish = batt_chg_stats_close(batt_drv, reason, force);
	if (publish) {
		ttf_stats_update(&batt_drv->ttf_stats,
				 &batt_drv->ce_qual, false);

		if (skip_uevent == false)
			kobject_uevent(&batt_drv->device->kobj, KOBJ_CHANGE);
	}

	bat_log_chg_stats(batt_drv->ttf_stats.ttf_log, &batt_drv->ce_data);
	mutex_unlock(&batt_drv->stats_lock);
}

/* Log only when elap != 0 add a special meaning for health status */
static int batt_chg_tier_stats_cstr(char *buff, int size,
				    const struct gbms_ce_tier_stats *tier_stat,
				    bool verbose)
{
	const int soc_in = tier_stat->soc_in >> 8;
	const long elap = tier_stat->time_fast + tier_stat->time_taper +
			  tier_stat->time_other;
	const static char *codes[] = {"n", "s", "d", "l", "v", "vo", "p", "f",
					"t", "dl", "st", "tc", "r", "w", "rs",
					"n", "ny", "h"};
	long temp_avg, ibatt_avg, icl_avg;
	int j, len = 0;

	if (elap) {
		temp_avg = tier_stat->temp_sum / elap;
		ibatt_avg = tier_stat->ibatt_sum / elap;
		icl_avg = tier_stat->icl_sum / elap;
	} else {
		temp_avg = 0;
		ibatt_avg = 0;
		icl_avg = 0;
	}

	len += scnprintf(&buff[len], size - len, "\n%d%c ",
		tier_stat->vtier_idx,
		(verbose) ? ':' : ',');

	len += scnprintf(&buff[len], size - len,
		"%d.%d,%d,%d, %d,%d,%d, %d,%ld,%d, %d,%ld,%d, %d,%ld,%d",
		soc_in,
		tier_stat->soc_in & 0xff,
		tier_stat->cc_in,
		tier_stat->temp_in,
		tier_stat->time_fast,
		tier_stat->time_taper,
		tier_stat->time_other,
		tier_stat->temp_min,
		temp_avg,
		tier_stat->temp_max,
		tier_stat->ibatt_min,
		ibatt_avg,
		tier_stat->ibatt_max,
		tier_stat->icl_min,
		icl_avg,
		tier_stat->icl_max);

	if (!verbose || !elap)
		return len;

	/* time spent in every multi step charging state */
	len += scnprintf(&buff[len], size - len, "\n%d:",
			tier_stat->vtier_idx);

	for (j = 0; j < MSC_STATES_COUNT; j++)
		len += scnprintf(&buff[len], size - len, " %s=%d",
			codes[j], tier_stat->msc_elap[j]);

	/* count spent in each step charging state */
	len += scnprintf(&buff[len], size - len, "\n%d:",
			tier_stat->vtier_idx);

	for (j = 0; j < MSC_STATES_COUNT; j++)
		len += scnprintf(&buff[len], size - len, " %s=%d",
			codes[j], tier_stat->msc_cnt[j]);

	return len;
}

/* health_stats->tier_index is set on stats_close() */
static int batt_health_stats_cstr(char *buff, int size,
				  const struct gbms_charging_event *ce_data,
				  bool verbose)
{
	const struct gbms_ce_tier_stats *health_stats = &ce_data->health_stats;
	const int vti = batt_chg_health_vti(&ce_data->ce_health);
	int len = 0;

	len += scnprintf(&buff[len], size - len, "\nH: %d %d %ld %d\n",
			 ce_data->ce_health.rest_state, vti,
			 ce_data->ce_health.rest_deadline,
			 ce_data->ce_health.always_on_soc);

	/* no additional tier stats when vti is invalid */
	if (vti == GBMS_STATS_AC_TI_INVALID)
		return len;

	len += batt_chg_tier_stats_cstr(&buff[len], size - len,
						health_stats,
						verbose);
	return len;
}

/* doesn't output hc stats */
static int batt_chg_stats_cstr(char *buff, int size,
			       const struct gbms_charging_event *ce_data,
			       bool verbose)
{
	int i, len = 0;

	if (verbose) {
		const char *adapter_name =
			gbms_chg_ev_adapter_s(ce_data->adapter_details.ad_type);

		len += scnprintf(&buff[len], size - len, "A: %s,",
				adapter_name);
	}

	len += scnprintf(&buff[len], size - len, "%d,%d,%d",
				ce_data->adapter_details.ad_type,
				ce_data->adapter_details.ad_voltage * 100,
				ce_data->adapter_details.ad_amperage * 100);

	len += scnprintf(&buff[len], size - len, "%s%hu,%hu, %hu,%hu",
				(verbose) ?  "\nS: " : ", ",
				ce_data->charging_stats.ssoc_in,
				ce_data->charging_stats.voltage_in,
				ce_data->charging_stats.ssoc_out,
				ce_data->charging_stats.voltage_out);


	if (verbose) {
		len += scnprintf(&buff[len], size - len, " %hu,%hu",
				ce_data->charging_stats.cc_in,
				ce_data->charging_stats.cc_out);

		len += scnprintf(&buff[len], size - len, " %ld,%ld",
				ce_data->first_update,
				ce_data->last_update);
	}

	for (i = 0; i < GBMS_STATS_TIER_COUNT; i++) {
		const int soc_next = batt_chg_stats_soc_next(ce_data, i);
		const int soc_in = ce_data->tier_stats[i].soc_in >> 8;
		const long elap = ce_data->tier_stats[i].time_fast +
				  ce_data->tier_stats[i].time_taper +
				  ce_data->tier_stats[i].time_other;

		/* Do not output tiers without time */
		if (!elap)
			continue;

		len += batt_chg_tier_stats_cstr(&buff[len], size - len,
						&ce_data->tier_stats[i],
						verbose);

		if (soc_next) {
			len += ttf_soc_cstr(&buff[len], size - len,
					    &ce_data->soc_stats,
					    soc_in, soc_next);
		}
	}

	if (ce_data->full_charge_stats.soc_in != -1)
		len += batt_chg_tier_stats_cstr(&buff[len], size - len,
						&ce_data->full_charge_stats,
						verbose);

	if (ce_data->high_soc_stats.soc_in != -1)
		len += batt_chg_tier_stats_cstr(&buff[len], size - len,
						&ce_data->high_soc_stats,
						verbose);

	if (ce_data->overheat_stats.soc_in != -1)
		len += batt_chg_tier_stats_cstr(&buff[len], size - len,
						&ce_data->overheat_stats,
						verbose);

	if (ce_data->cc_lvl_stats.soc_in != -1)
		len += batt_chg_tier_stats_cstr(&buff[len], size - len,
						&ce_data->cc_lvl_stats,
						verbose);

	return len;
}

/* ------------------------------------------------------------------------- */

static void batt_res_dump_logs(struct batt_res *rstate)
{
	pr_info("RES: req:%d, sample:%d[%d], filt_cnt:%d, res_avg:%d\n",
		rstate->estimate_requested, rstate->sample_accumulator,
		rstate->sample_count, rstate->filter_count,
		rstate->resistance_avg);
}

static void batt_res_state_set(struct batt_res *rstate, bool breq)
{
	rstate->estimate_requested = breq;
	rstate->sample_accumulator = 0;
	rstate->sample_count = 0;
	batt_res_dump_logs(rstate);
}

static void batt_res_store_data(struct batt_res *rstate,
				struct power_supply *fg_psy)
{
	int ret = 0;
	int filter_estimate = 0;
	int total_estimate = 0;
	long new_estimate = 0;
	union power_supply_propval val;

	new_estimate = rstate->sample_accumulator / rstate->sample_count;
	filter_estimate = rstate->resistance_avg * rstate->filter_count;

	rstate->filter_count++;
	if (rstate->filter_count > rstate->estimate_filter) {
		rstate->filter_count = rstate->estimate_filter;
		filter_estimate -= rstate->resistance_avg;
	}
	total_estimate = filter_estimate + new_estimate;
	rstate->resistance_avg = total_estimate / rstate->filter_count;

	/* Save to NVRam*/
	val.intval = rstate->resistance_avg;
	ret = power_supply_set_property(fg_psy,
					POWER_SUPPLY_PROP_RESISTANCE_AVG,
					&val);
	if (ret < 0)
		pr_err("failed to write resistance_avg\n");

	val.intval = rstate->filter_count;
	ret = power_supply_set_property(fg_psy,
					POWER_SUPPLY_PROP_RES_FILTER_COUNT,
					&val);
	if (ret < 0)
		pr_err("failed to write resistenace filt_count\n");

	batt_res_dump_logs(rstate);
}

static int batt_res_load_data(struct batt_res *rstate,
			      struct power_supply *fg_psy)
{
	union power_supply_propval val;
	int ret = 0;

	ret = power_supply_get_property(fg_psy,
					POWER_SUPPLY_PROP_RESISTANCE_AVG,
					&val);
	if (ret < 0) {
		pr_err("failed to get resistance_avg(%d)\n", ret);
		return ret;
	}
	rstate->resistance_avg = val.intval;

	ret = power_supply_get_property(fg_psy,
					POWER_SUPPLY_PROP_RES_FILTER_COUNT,
					&val);
	if (ret < 0) {
		rstate->resistance_avg = 0;
		pr_err("failed to get resistance filt_count(%d)\n", ret);
		return ret;
	}
	rstate->filter_count = val.intval;

	batt_res_dump_logs(rstate);
	return 0;
}

static void batt_res_work(struct batt_drv *batt_drv)
{
	int temp, ret, resistance;
	struct batt_res *rstate = &batt_drv->res_state;
	const int ssoc_threshold = rstate->ssoc_threshold;
	const int res_temp_low = rstate->res_temp_low;
	const int res_temp_high = rstate->res_temp_high;

	temp = GPSY_GET_INT_PROP(batt_drv->fg_psy,
				 POWER_SUPPLY_PROP_TEMP, &ret);
	if (ret < 0 || temp < res_temp_low || temp > res_temp_high) {
		if (ssoc_get_real(&batt_drv->ssoc_state) > ssoc_threshold) {
			if (rstate->sample_count > 0) {
				/* update the filter */
				batt_res_store_data(&batt_drv->res_state,
						    batt_drv->fg_psy);
				batt_res_state_set(rstate, false);
			}
		}
		return;
	}

	resistance = GPSY_GET_INT_PROP(batt_drv->fg_psy,
				POWER_SUPPLY_PROP_RESISTANCE, &ret);
	if (ret < 0)
		return;

	if (ssoc_get_real(&batt_drv->ssoc_state) < ssoc_threshold) {
		rstate->sample_accumulator += resistance / 100;
		rstate->sample_count++;
		batt_res_dump_logs(rstate);
	} else {
		if (rstate->sample_count > 0) {
			/* update the filter here */
			batt_res_store_data(&batt_drv->res_state,
					    batt_drv->fg_psy);
		}
		batt_res_state_set(rstate, false);
	}
}

/* ------------------------------------------------------------------------- */

/* NOTE: should not reset always_on_soc */
static inline void batt_reset_rest_state(struct batt_chg_health *chg_health)
{
	chg_health->rest_cc_max = -1;
	chg_health->rest_fv_uv = -1;

	/* keep negative deadlines (they mean USER disabled) */
	if (chg_health->rest_deadline < 0) {
		chg_health->rest_state = CHG_HEALTH_USER_DISABLED;
	} else {
		chg_health->rest_state = CHG_HEALTH_INACTIVE;
		chg_health->rest_deadline = 0;
	}
}

/* should not reset rl state */
static inline void batt_reset_chg_drv_state(struct batt_drv *batt_drv)
{
	/* the wake assertion will be released on disconnect and on SW JEITA */
	if (batt_drv->hold_taper_ws) {
		batt_drv->hold_taper_ws = false;
		__pm_relax(batt_drv->taper_ws);
	}

	/* polling */
	batt_drv->batt_fast_update_cnt = 0;
	batt_drv->ttf_debounce = 1;
	batt_drv->fg_status = POWER_SUPPLY_STATUS_UNKNOWN;
	batt_drv->chg_done = false;
	/* algo */
	batt_drv->temp_idx = -1;
	batt_drv->vbatt_idx = -1;
	batt_drv->fv_uv = -1;
	batt_drv->cc_max = -1;
	batt_drv->msc_update_interval = -1;
	batt_drv->jeita_stop_charging = -1;
	/* timers */
	batt_drv->checked_cv_cnt = 0;
	batt_drv->checked_ov_cnt = 0;
	batt_drv->checked_tier_switch_cnt = 0;
	/* stats */
	batt_drv->msc_state = -1;
	/* health */
	batt_reset_rest_state(&batt_drv->chg_health);
}

/* software JEITA, disable charging when outside the charge table.
 * NOTE: ->jeita_stop_charging is either -1 (init or disable) or 0
 * TODO: need to be able to disable (leave to HW)
 */
static bool msc_logic_soft_jeita(const struct batt_drv *batt_drv, int temp)
{
	const struct gbms_chg_profile *profile = &batt_drv->chg_profile;

	if (temp < profile->temp_limits[0] ||
	    temp > profile->temp_limits[profile->temp_nb_limits - 1]) {
		if (batt_drv->jeita_stop_charging < 0) {
			pr_info("MSC_JEITA temp=%d off limits, do not enable charging\n",
				temp);
		} else if (batt_drv->jeita_stop_charging == 0) {
			pr_info("MSC_JEITA temp=%d off limits, disabling charging\n",
				temp);
		}

		return true;
	}

	return false;
}

/* TODO: only change batt_drv->checked_ov_cnt, an */
static int msc_logic_irdrop(struct batt_drv *batt_drv,
			    int vbatt, int ibatt, int temp_idx,
			    int *vbatt_idx, int *fv_uv, int *update_interval)
{
	int msc_state = MSC_NONE;
	const struct gbms_chg_profile *profile = &batt_drv->chg_profile;
	const int vtier = profile->volt_limits[*vbatt_idx];
	const int chg_type = batt_drv->chg_state.f.chg_type;
	const int utv_margin = profile->cv_range_accuracy;
	const int otv_margin = profile->cv_otv_margin;
	const int switch_cnt = profile->cv_tier_switch_cnt;

	if ((vbatt - vtier) > otv_margin) {
		/* OVER: vbatt over vtier for more than margin */
		const int cc_max = GBMS_CCCM_LIMITS(profile, temp_idx,
						    *vbatt_idx);

		/* pullback when over tier voltage, fast poll, penalty
		 * on TAPER_RAISE and no cv debounce (so will consider
		 * switching voltage tiers if the current is right).
		 * NOTE: lowering voltage might cause a small drop in
		 * current (we should remain  under next tier)
		 */
		*fv_uv = gbms_msc_round_fv_uv(profile, vtier,
			*fv_uv - profile->fv_uv_resolution);
		if (*fv_uv < vtier)
			*fv_uv = vtier;

		*update_interval = profile->cv_update_interval;
		batt_drv->checked_ov_cnt = profile->cv_tier_ov_cnt;
		batt_drv->checked_cv_cnt = 0;

		if (batt_drv->checked_tier_switch_cnt > 0) {
			/* no pullback, next tier if already counting */
			msc_state = MSC_VSWITCH;
			*vbatt_idx = batt_drv->vbatt_idx + 1;

			pr_info("MSC_VSWITCH vt=%d vb=%d ibatt=%d\n",
				vtier, vbatt, ibatt);
		} else if (-ibatt == cc_max) {
			/* pullback, double penalty if at full current */
			msc_state = MSC_VOVER;
			batt_drv->checked_ov_cnt *= 2;

			pr_info("MSC_VOVER vt=%d  vb=%d ibatt=%d fv_uv=%d->%d\n",
				vtier, vbatt, ibatt,
				batt_drv->fv_uv, *fv_uv);
		} else {
			msc_state = MSC_PULLBACK;
			pr_info("MSC_PULLBACK vt=%d vb=%d ibatt=%d fv_uv=%d->%d\n",
				vtier, vbatt, ibatt,
				batt_drv->fv_uv, *fv_uv);
		}

		/* NOTE: might get here after windup because algo will
		 * track the voltage drop caused from load as IRDROP.
		 * TODO: make sure that being current limited clear
		 * the taper condition.
		 */

	} else if (chg_type == POWER_SUPPLY_CHARGE_TYPE_FAST) {
		/* FAST: usual compensation (vchrg is vqcom)
		 * NOTE: there is a race in reading from charger and
		 * data might not be consistent (b/110318684)
		 * NOTE: could add PID loop for management of thermals
		 */
		const int vchrg = batt_drv->chg_state.f.vchrg * 1000;

		msc_state = MSC_FAST;

		/* invalid or 0 vchg disable IDROP compensation in FAST */
		if (vchrg <= 0) {
			/* could keep it steady instead */
			*fv_uv = vtier;
		} else if (vchrg > vbatt) {
			*fv_uv = gbms_msc_round_fv_uv(profile, vtier,
				vtier + (vchrg - vbatt));
		}

		/* no tier switch during fast charge */
		if (batt_drv->checked_cv_cnt == 0)
			batt_drv->checked_cv_cnt = 1;

		pr_info("MSC_FAST vt=%d vb=%d fv_uv=%d->%d vchrg=%d cv_cnt=%d\n",
			vtier, vbatt, batt_drv->fv_uv, *fv_uv,
			batt_drv->chg_state.f.vchrg,
			batt_drv->checked_cv_cnt);

	} else if (chg_type == POWER_SUPPLY_CHARGE_TYPE_TRICKLE) {
		/* Precharge: charging current/voltage are limited in
		 * hardware, no point in applying irdrop compensation.
		 * Just wait for battery voltage to raise over the
		 * precharge to fast charge threshold.
		 */
		msc_state = MSC_TYPE;

		/* no tier switching in trickle */
		if (batt_drv->checked_cv_cnt == 0)
			batt_drv->checked_cv_cnt = 1;

		pr_info("MSC_PRE vt=%d vb=%d fv_uv=%d chg_type=%d\n",
			vtier, vbatt, *fv_uv, chg_type);
	} else if (chg_type != POWER_SUPPLY_CHARGE_TYPE_TAPER) {
		/* Not fast, taper or precharge: in *_UNKNOWN and *_NONE
		 * set checked_cv_cnt=0 and check current to avoid early
		 * termination in case of lack of headroom
		 * NOTE: this can cause early switch on low ilim
		 * TODO: check if we are really lacking hedrooom.
		 */
		msc_state = MSC_TYPE;
		*update_interval = profile->cv_update_interval;
		batt_drv->checked_cv_cnt = 0;

		pr_info("MSC_TYPE vt=%d vb=%d fv_uv=%d chg_type=%d\n",
			vtier, vbatt, *fv_uv, chg_type);

	} else if (batt_drv->checked_ov_cnt) {
		/* TAPER_DLY: countdown to raise fv_uv and/or check
		 * for tier switch, will keep steady...
		 */
		pr_info("MSC_DLY vt=%d vb=%d fv_uv=%d margin=%d cv_cnt=%d, ov_cnt=%d\n",
			vtier, vbatt, *fv_uv, profile->cv_range_accuracy,
			batt_drv->checked_cv_cnt,
			batt_drv->checked_ov_cnt);

		msc_state = MSC_DLY;
		batt_drv->checked_ov_cnt -= 1;
		*update_interval = profile->cv_update_interval;

	} else if ((vtier - vbatt) < utv_margin) {
		/* TAPER_STEADY: close enough to tier */

		msc_state = MSC_STEADY;
		*update_interval = profile->cv_update_interval;

		pr_info("MSC_STEADY vt=%d vb=%d fv_uv=%d margin=%d\n",
			vtier, vbatt, *fv_uv,
			profile->cv_range_accuracy);
	} else if (batt_drv->checked_tier_switch_cnt >= (switch_cnt - 1)) {
		/* TAPER_TIERCNTING: prepare to switch to next tier
		 * so not allow to raise vfloat to prevent battery
		 * voltage over than tier
		 */
		msc_state = MSC_TIERCNTING;
		*update_interval = profile->cv_update_interval;

		pr_info("MSC_TIERCNTING vt=%d vb=%d fv_uv=%d margin=%d\n",
			vtier, vbatt, *fv_uv,
			profile->cv_range_accuracy);
	} else {
		/* TAPER_RAISE: under tier vlim, raise one click &
		 * debounce taper (see above handling of STEADY)
		 */
		msc_state = MSC_RAISE;
		*fv_uv = gbms_msc_round_fv_uv(profile, vtier,
			*fv_uv + profile->fv_uv_resolution);
		*update_interval = profile->cv_update_interval;

		/* debounce next taper voltage adjustment */
		batt_drv->checked_cv_cnt = profile->cv_debounce_cnt;

		pr_info("MSC_RAISE vt=%d vb=%d fv_uv=%d->%d\n",
			vtier, vbatt, batt_drv->fv_uv, *fv_uv);
	}

	return msc_state;
}

/* battery health based charging on SOC */
static enum chg_health_state msc_health_active(const struct batt_drv *batt_drv)
{
	int ssoc, ssoc_threshold = -1;

	ssoc_threshold = CHG_HEALTH_REST_SOC(&batt_drv->chg_health);
	if (ssoc_threshold < 0)
		return CHG_HEALTH_INACTIVE;

	ssoc = ssoc_get_capacity(&batt_drv->ssoc_state);
	if (ssoc >= ssoc_threshold)
		return CHG_HEALTH_ACTIVE;

	return CHG_HEALTH_ENABLED;
}

/*
 * for logging, userspace should use
 *   deadline == 0 on fast replug (leave initial deadline ok)
 *   deadline == -1 when the feature is disabled
 *       if charge health was active/enabled, set to -2
 *   deadline == absolute requested deadline (if always_on is set)
 * return true if there was a change
 */
static bool batt_health_set_chg_deadline(struct batt_chg_health *chg_health,
					 long long deadline_s)
{
	enum chg_health_state rest_state = chg_health->rest_state;
	bool new_deadline;

	/* disabled in settings */
	if (deadline_s < 0) {
		new_deadline = chg_health->rest_deadline != deadline_s;
		chg_health->rest_state = CHG_HEALTH_USER_DISABLED;

		if (chg_health->rest_deadline > 0) /* was active */
			chg_health->rest_deadline = CHG_DEADLINE_SETTING_STOP;
		else
			chg_health->rest_deadline = CHG_DEADLINE_SETTING;

	/* disabled with replug */
	} else if (deadline_s == 0) {
		new_deadline = chg_health->rest_deadline != deadline_s;
		/* ->rest_deadline will be reset to 0 on disconnect */

		/* Don't disable A/C if already done */
		if (chg_health->rest_state != CHG_HEALTH_DONE)
			chg_health->rest_state = CHG_HEALTH_USER_DISABLED;

	/* enabled from any previous state */
	} else {
		const time_t rest_deadline = get_boot_sec() + deadline_s;

		/* ->always_on SOC overrides the deadline */
		new_deadline = chg_health->rest_deadline != rest_deadline;
		chg_health->rest_state = CHG_HEALTH_ENABLED;
		chg_health->rest_deadline = rest_deadline;
	}

	return new_deadline || rest_state != chg_health->rest_state;
}

/* cc_max in ua: capacity in mAh, rest_rate in deciPct */
static int msc_logic_health_get_rate(const struct batt_chg_health *rest,
				     int capacity_ma)
{
	return capacity_ma * rest->rest_rate * 10;
}

/* health based charging trade charging speed for battery cycle life. */
static bool msc_logic_health(struct batt_drv *batt_drv)
{
	const struct gbms_chg_profile *profile = &batt_drv->chg_profile;
	struct batt_chg_health *rest = &batt_drv->chg_health;
	const time_t deadline = rest->rest_deadline;
	enum chg_health_state rest_state = rest->rest_state;
	const bool aon_enabled = rest->always_on_soc != -1;
	const time_t now = get_boot_sec();
	int fv_uv = -1, cc_max = -1;
	bool changed = false;
	time_t ttf = 0;
	int ret;

	/* move to ENABLED if INACTIVE when aon_enabled is set */
	if (aon_enabled && rest_state == CHG_HEALTH_INACTIVE)
		rest_state = CHG_HEALTH_ENABLED;

	/*
	 * on disconnect batt_reset_rest_state() will set rest_state to
	 * CHG_HEALTH_USER_DISABLED if the deadline is negative.
	 */
	if (rest_state == CHG_HEALTH_CCLVL_DISABLED ||
	    rest_state == CHG_HEALTH_BD_DISABLED ||
	    rest_state == CHG_HEALTH_USER_DISABLED ||
	    rest_state == CHG_HEALTH_DISABLED ||
	    rest_state == CHG_HEALTH_INACTIVE)
		goto done_no_op;

	/* Keeps AC enabled after DONE */
	if (rest_state == CHG_HEALTH_DONE)
		goto done_exit;
<<<<<<< HEAD

	/* disable AC because we are running custom charging levels */
	if (batt_drv->chg_state.f.flags & GBMS_CS_FLAG_CCLVL) {
		rest_state = CHG_HEALTH_CCLVL_DISABLED;
		goto done_exit;
	}

	/* disable AC because BD-TEMP triggered */
	if (batt_drv->batt_health == POWER_SUPPLY_HEALTH_OVERHEAT) {
		rest_state = CHG_HEALTH_BD_DISABLED;
		goto done_exit;
	}

=======

	/* disable AC because we are running custom charging levels */
	if (batt_drv->chg_state.f.flags & GBMS_CS_FLAG_CCLVL) {
		rest_state = CHG_HEALTH_CCLVL_DISABLED;
		goto done_exit;
	}

	/* disable AC because BD-TEMP triggered */
	if (batt_drv->batt_health == POWER_SUPPLY_HEALTH_OVERHEAT) {
		rest_state = CHG_HEALTH_BD_DISABLED;
		goto done_exit;
	}

>>>>>>> 90c19f27
	/*
	 * ret < 0 right after plug-in or when the device is discharging due
	 * to a large sysload or an underpowered adapter (or both). Current
	 * strategy leaves everything as is (hoping) that the load is temporary.
	 * The estimate will be negative when BD is triggered and during the
	 * debounce period.
	 */
	ret = batt_ttf_estimate(&ttf, batt_drv);
	if (ret < 0)
		return false;

	/* estimate is 0 at 100%: set to done and keep AC enabled in RL */
	if (ttf == 0) {
		rest_state = CHG_HEALTH_DONE;
		goto done_exit;
	}

	/*
	 * rest_state here is either ENABLED or ACTIVE, transition to DISABLED
	 * when the deadline cannot be met with the current rate. set a new
	 * deadline or reset always_on_soc to re-enable AC for this session.
	 * NOTE: A device with AON enabled might (will) receive a deadline if
	 * plugged in within the AC window: ignore it.
	 * NOTE: cannot have a negative deadline with rest_state different
	 * from CHG_HEALTH_USER_DISABLED.
	 * TODO: consider adding a margin or debounce it.
	 */
	if (aon_enabled == false && rest_state == CHG_HEALTH_ACTIVE &&
	    deadline > 0 && ttf != -1 && now + ttf > deadline) {
		rest_state = CHG_HEALTH_DISABLED;
		goto done_exit;
	}

	/*
	 * rest_state here is either ENABLED or ACTIVE,
	 * NOTE: State might transition from _ACTIVE to _ENABLED after a
	 * discharge cycle that makes the battery fall under the threshold.
	 * State will transition back to _ENABLED after some time unless
	 * the deadline is met.
	 */
	rest_state = msc_health_active(batt_drv);

done_exit:
	if (rest_state == CHG_HEALTH_ACTIVE || rest_state == CHG_HEALTH_DONE) {
		const int capacity_ma = batt_drv->battery_capacity;

		cc_max = msc_logic_health_get_rate(rest, capacity_ma);

		/*
		 * default FV_UV to the last charge tier since fv_uv will be
		 * set to that on _DONE.
		 * NOTE this might need to be adjusted for the actual charge
		 * tiers that have nonzero charging current
		 */
		fv_uv = profile->volt_limits[profile->volt_nb_limits - 1];

		/* TODO: make sure that we wakeup when we are close to ttf */
	}

done_no_op:
	/* send a power supply event when rest_state changes */
	changed = rest->rest_state != rest_state;

	/* msc_logic_* will vote on cc_max and fv_uv. */
	rest->rest_cc_max = cc_max;
	rest->rest_fv_uv = fv_uv;

	if (!changed)
		return false;

	pr_info("MSC_HEALTH: now=%d deadline=%d aon_soc=%d ttf=%ld state=%d->%d fv_uv=%d, cc_max=%d\n",
		now, rest->rest_deadline, rest->always_on_soc,
		ttf, rest->rest_state, rest_state, fv_uv, cc_max);
	logbuffer_log(batt_drv->ttf_stats.ttf_log,
		      "MSC_HEALTH: now=%d deadline=%d aon_soc=%d ttf=%ld state=%d->%d fv_uv=%d, cc_max=%d\n",
		      now, rest->rest_deadline, rest->always_on_soc,
		      ttf, rest->rest_state, rest_state, fv_uv, cc_max);

	rest->rest_state = rest_state;
	memcpy(&batt_drv->ce_data.ce_health, &batt_drv->chg_health,
			sizeof(batt_drv->ce_data.ce_health));
	return true;
}

static int msc_pm_hold(int msc_state)
{
	int pm_state = -1;

	switch (msc_state) {
	case MSC_RAISE:
	case MSC_VOVER:
	case MSC_PULLBACK:
		pm_state = 1; /* __pm_stay_awake */
		break;
	case MSC_SEED:
	case MSC_DSG:
	case MSC_VSWITCH:
	case MSC_NEXT:
	case MSC_LAST:
	case MSC_HEALTH:
		pm_state = 0;  /* pm_relax */
		break;
	default:
		pr_info("hold not defined for msc_state=%d\n", msc_state);
		pm_state = 0;  /* pm_relax */
		break;
	}

	return pm_state;
}

/* To meet IEEE 1725 requirement that the maximum charging voltage
 * can't exceed the pack spec definition, add logic to micro-adjust
 * current to avoid vpack exceeding the spec criteria.
 */
static int msc_logic_ramp_cc_max(struct batt_drv *batt_drv, int vbatt)
{
	const struct gbms_chg_profile *profile = &batt_drv->chg_profile;
	const int last_tier = profile->volt_limits[profile->volt_nb_limits - 1];
	int cc_max = batt_drv->cc_max;

	/* bypass if google,chg-last-tier-vpack-tolerance doesn't exist in device-tree */
	if (!profile->chg_last_tier_vpack_tolerance)
		return 0;

	if (vbatt > (last_tier + profile->chg_last_tier_vpack_tolerance) &&
	    cc_max > profile->chg_last_tier_term_current) {
		cc_max -= profile->chg_last_tier_dec_current;
		if (cc_max <= profile->chg_last_tier_term_current)
			cc_max = profile->chg_last_tier_term_current;
	}

	return cc_max;
}

/* TODO: factor msc_logic_irdop from the logic about tier switch */
static int msc_logic(struct batt_drv *batt_drv)
{
	bool sw_jeita;
	int msc_state = MSC_NONE;
	struct power_supply *fg_psy = batt_drv->fg_psy;
	struct gbms_chg_profile *profile = &batt_drv->chg_profile;
	int vbatt_idx = batt_drv->vbatt_idx, fv_uv = batt_drv->fv_uv, temp_idx;
	int temp, ibatt, vbatt, ioerr;
	int update_interval = MSC_DEFAULT_UPDATE_INTERVAL;
	const time_t now = get_boot_sec();
	time_t elap = now - batt_drv->ce_data.last_update;
	int ramp_cc_max = 0;

	temp = GPSY_GET_INT_PROP(fg_psy, POWER_SUPPLY_PROP_TEMP, &ioerr);
	if (ioerr < 0)
		return -EIO;

	/* driver state is (was) reset when we hit the SW jeita limit.
	 * NOTE: resetting driver state will release the wake assertion
	 */
	sw_jeita = msc_logic_soft_jeita(batt_drv, temp);
	if (sw_jeita) {
		/* reset batt_drv->jeita_stop_charging to -1 */
		if (batt_drv->jeita_stop_charging == 0)
			batt_reset_chg_drv_state(batt_drv);

		return 0;
	} else if (batt_drv->jeita_stop_charging) {
		pr_info("MSC_JEITA temp=%d ok, enabling charging\n", temp);
		batt_drv->jeita_stop_charging = 0;
	}

	ibatt = GPSY_GET_INT_PROP(fg_psy, POWER_SUPPLY_PROP_CURRENT_NOW,
					  &ioerr);
	if (ioerr < 0)
		return -EIO;

	vbatt = GPSY_GET_PROP(fg_psy, POWER_SUPPLY_PROP_VOLTAGE_NOW);
	if (vbatt < 0)
		return -EIO;

	/* Multi Step Charging with IRDROP compensation when vchrg is != 0
	 * vbatt_idx = batt_drv->vbatt_idx, fv_uv = batt_drv->fv_uv
	 */
	temp_idx = gbms_msc_temp_idx(profile, temp);
	if (temp_idx != batt_drv->temp_idx || batt_drv->fv_uv == -1 ||
		batt_drv->vbatt_idx == -1) {

		msc_state = MSC_SEED;

		/* seed voltage only on connect, book 0 time */
		if (batt_drv->vbatt_idx == -1)
			vbatt_idx = gbms_msc_voltage_idx(profile, vbatt);

		pr_info("MSC_SEED temp=%d vbatt=%d temp_idx:%d->%d, vbatt_idx:%d->%d\n",
			temp, vbatt, batt_drv->temp_idx, temp_idx,
			batt_drv->vbatt_idx, vbatt_idx);

		/* Debounce tier switch only when not already switching */
		if (batt_drv->checked_tier_switch_cnt == 0)
			batt_drv->checked_cv_cnt = profile->cv_debounce_cnt;
	} else if (ibatt > profile->zero_ibat_offset) {
		/* Track battery voltage if discharging is due to system load,
		 * low ILIM or lack of headroom; stop charging work and reset
		 * batt_drv state() when discharging is due to disconnect.
		 * NOTE: POWER_SUPPLY_PROP_STATUS return *_DISCHARGING only on
		 * disconnect.
		 * NOTE: same vbat_idx will not change fv_uv
		 */
		msc_state = MSC_DSG;
		vbatt_idx = gbms_msc_voltage_idx(profile, vbatt);

		pr_info("MSC_DSG vbatt_idx:%d->%d vbatt=%d ibatt=%d fv_uv=%d cv_cnt=%d ov_cnt=%d\n",
			batt_drv->vbatt_idx, vbatt_idx,
			vbatt, ibatt, fv_uv,
			batt_drv->checked_cv_cnt,
			batt_drv->checked_ov_cnt);
	} else if (batt_drv->vbatt_idx == profile->volt_nb_limits - 1) {
		const int chg_type = batt_drv->chg_state.f.chg_type;

		/* will not adjust charger voltage only in the configured
		 * last tier.
		 * NOTE: might not be the "real" last tier since can I have
		 * tiers with max charge current == 0.
		 * NOTE: should I use a voltage limit instead?
		 */

		if (chg_type == POWER_SUPPLY_CHARGE_TYPE_FAST) {
			msc_state = MSC_FAST;
		} else if (chg_type != POWER_SUPPLY_CHARGE_TYPE_TAPER) {
			msc_state = MSC_TYPE;
		} else {
			msc_state = MSC_LAST;
			ramp_cc_max = msc_logic_ramp_cc_max(batt_drv, vbatt);
		}

		pr_info("MSC_LAST vbatt=%d ibatt=%d fv_uv=%d\n",
			vbatt, ibatt, fv_uv);

	} else {
		const int tier_idx = batt_chg_vbat2tier(batt_drv->vbatt_idx);
		const int vtier = profile->volt_limits[vbatt_idx];
		const int switch_cnt = profile->cv_tier_switch_cnt;
		const int cc_next_max = GBMS_CCCM_LIMITS(profile, temp_idx,
							vbatt_idx + 1);

		/* book elapsed time to previous tier & msc_irdrop_state */
		msc_state = msc_logic_irdrop(batt_drv,
					     vbatt, ibatt, temp_idx,
					     &vbatt_idx, &fv_uv,
					     &update_interval);

		if (msc_pm_hold(msc_state) == 1 && !batt_drv->hold_taper_ws) {
			__pm_stay_awake(batt_drv->taper_ws);
			batt_drv->hold_taper_ws = true;
		}

		mutex_lock(&batt_drv->stats_lock);
		batt_chg_stats_tier(&batt_drv->ce_data.tier_stats[tier_idx],
				    batt_drv->msc_irdrop_state, elap);
		batt_drv->msc_irdrop_state = msc_state;
		mutex_unlock(&batt_drv->stats_lock);

		/* Basic multi step charging: switch to next tier when ibatt
		 * is under next tier cc_max.
		 */
		if (batt_drv->checked_cv_cnt > 0) {
			/* debounce period on tier switch */
			msc_state = MSC_WAIT;
			batt_drv->checked_cv_cnt -= 1;

			pr_info("MSC_WAIT vt=%d vb=%d fv_uv=%d ibatt=%d cv_cnt=%d ov_cnt=%d t_cnt=%d\n",
				vtier, vbatt, fv_uv, ibatt,
				batt_drv->checked_cv_cnt,
				batt_drv->checked_ov_cnt,
				batt_drv->checked_tier_switch_cnt);

			if (-ibatt > cc_next_max)
				batt_drv->checked_tier_switch_cnt = 0;

		} else if (-ibatt > cc_next_max) {
			/* current over next tier, reset tier switch count */
			msc_state = MSC_RSTC;
			batt_drv->checked_tier_switch_cnt = 0;

			pr_info("MSC_RSTC vt=%d vb=%d fv_uv=%d ibatt=%d cc_next_max=%d t_cnt=%d\n",
				vtier, vbatt, fv_uv, ibatt, cc_next_max,
				batt_drv->checked_tier_switch_cnt);
		} else if (batt_drv->checked_tier_switch_cnt >= switch_cnt) {
			/* next tier, fv_uv detemined at MSC_SET */
			msc_state = MSC_NEXT;
			vbatt_idx = batt_drv->vbatt_idx + 1;

			pr_info("MSC_NEXT tier vb=%d ibatt=%d vbatt_idx=%d->%d\n",
				vbatt, ibatt, batt_drv->vbatt_idx, vbatt_idx);
		} else {
			/* current under next tier, +1 on tier switch count */
			msc_state = MSC_NYET;
			batt_drv->checked_tier_switch_cnt++;

			pr_info("MSC_NYET ibatt=%d cc_next_max=%d t_cnt=%d\n",
				ibatt, cc_next_max,
				batt_drv->checked_tier_switch_cnt);
		}

	}

	if (msc_pm_hold(msc_state) == 0 && batt_drv->hold_taper_ws) {
		batt_drv->hold_taper_ws = false;
		__pm_relax(batt_drv->taper_ws);
	}

	/* need a new fv_uv only on a new voltage tier.  */
	if (vbatt_idx != batt_drv->vbatt_idx) {
		fv_uv = profile->volt_limits[vbatt_idx];
		batt_drv->checked_tier_switch_cnt = 0;
		batt_drv->checked_ov_cnt = 0;
	}

	/*
	 * book elapsed time to previous tier & msc_state
	 * NOTE: temp_idx != -1 but batt_drv->msc_state could be -1
	 */
	mutex_lock(&batt_drv->stats_lock);
	if (vbatt_idx != -1 && vbatt_idx < profile->volt_nb_limits) {
		int tier_idx = batt_chg_vbat2tier(batt_drv->vbatt_idx);

		/* this is the seed after the connect */
		if (tier_idx == -1) {
			tier_idx = batt_chg_vbat2tier(vbatt_idx);
			elap = 0;
		}

		batt_chg_stats_update(batt_drv, temp_idx, tier_idx,
				      ibatt / 1000, temp,
				      elap);

	}

	batt_drv->msc_state = msc_state;
	batt_drv->ce_data.last_update = now;
	mutex_unlock(&batt_drv->stats_lock);

	batt_drv->cc_max = (ramp_cc_max) ? ramp_cc_max :
			   GBMS_CCCM_LIMITS(profile, temp_idx, vbatt_idx);

	pr_debug("MSC_LOGIC cv_cnt=%d ov_cnt=%d temp_idx:%d->%d, vbatt_idx:%d->%d, fv=%d->%d, ui=%d->%d\n",
		batt_drv->checked_cv_cnt, batt_drv->checked_ov_cnt,
		batt_drv->temp_idx, temp_idx, batt_drv->vbatt_idx,
		vbatt_idx, batt_drv->fv_uv, fv_uv, batt_drv->cc_max,
		update_interval);

	/* next update */
	batt_drv->msc_update_interval = update_interval;
	batt_drv->vbatt_idx = vbatt_idx;
	batt_drv->temp_idx = temp_idx;
	batt_drv->fv_uv = fv_uv;

	return 0;
}

/* no ssoc_delta when in overheat */
static int ssoc_get_delta(struct batt_drv *batt_drv)
{
	const bool overheat = batt_drv->batt_health ==
			      POWER_SUPPLY_HEALTH_OVERHEAT;

	return overheat ? 0 : qnum_rconst(batt_drv->ssoc_state.ssoc_delta);
}

/* TODO: handle the whole state buck_enable state */
static void ssoc_change_state(struct batt_ssoc_state *ssoc_state, bool ben)
{
	const time_t now = get_boot_sec();

	if (!ben) {
		ssoc_state->disconnect_time = now;
	} else if (ssoc_state->disconnect_time) {
		const u32 trickle_reset = ssoc_state->bd_trickle_reset_sec;
		const long long elap = now - ssoc_state->disconnect_time;

		if (trickle_reset && elap > trickle_reset)
			ssoc_state->bd_trickle_cnt = 0;

		pr_debug("MSC_BD: bd_trickle_cnt=%d dsc_time=%ld elap=%lld\n",
			 ssoc_state->bd_trickle_cnt,
			 ssoc_state->disconnect_time,
			 elap);

		ssoc_state->disconnect_time = 0;
	}

	ssoc_state->buck_enabled = ben;
}

/* called holding chg_lock */
static int batt_chg_logic(struct batt_drv *batt_drv)
{
	int err = 0;
	bool changed = false;
	const bool disable_votes = batt_drv->disable_votes;
	union gbms_charger_state *chg_state = &batt_drv->chg_state;

	if (!batt_drv->chg_profile.cccm_limits)
		return -EINVAL;

	__pm_stay_awake(batt_drv->msc_ws);

	pr_info("MSC_DIN chg_state=%lx f=0x%x chg_s=%s chg_t=%s vchg=%d icl=%d\n",
		(unsigned long)chg_state->v,
		chg_state->f.flags,
		gbms_chg_status_s(chg_state->f.chg_status),
		gbms_chg_type_s(chg_state->f.chg_type),
		chg_state->f.vchrg,
		chg_state->f.icl);

	/* disconnect! */
	if ((batt_drv->chg_state.f.flags & GBMS_CS_FLAG_BUCK_EN) == 0) {
		const qnum_t ssoc_delta = ssoc_get_delta(batt_drv);

		if (batt_drv->ssoc_state.buck_enabled == 0)
			goto msc_logic_exit;

		/* here on: disconnect */
		batt_chg_stats_pub(batt_drv, "disconnect", false, false);
		batt_res_state_set(&batt_drv->res_state, false);

		/* change curve before changing the state. */
		ssoc_change_curve(&batt_drv->ssoc_state, ssoc_delta,
				  SSOC_UIC_TYPE_DSG);

		batt_drv->chg_health.rest_deadline = 0;
		batt_reset_chg_drv_state(batt_drv);
		batt_update_cycle_count(batt_drv);
		batt_rl_reset(batt_drv);

		/* this will trigger another capacity learning.
		 * NOTE: could re-trigger ttf learning on a new estimate */
		err = GPSY_SET_PROP(batt_drv->fg_psy,
				    POWER_SUPPLY_PROP_BATT_CE_CTRL,
				    false);
		if (err < 0)
			pr_err("Cannot set the BATT_CE_CTRL.\n");

		/* TODO: move earlier and include the change to the curve */
		ssoc_change_state(&batt_drv->ssoc_state, 0);
		changed = true;

		goto msc_logic_done;
	}

	/* here when connected to power supply */
	if (batt_drv->ssoc_state.buck_enabled <= 0) {
		const qnum_t ssoc_delta = ssoc_get_delta(batt_drv);

		/*
		 * FIX: BatteryDefenderUI needs use a different curve because
		 * bd->bd_voltage_trigger needs now to be 100%. In alternative
		 * we use the regular charge curve and show that charging stop
		 * BEFORE reaching 100%. This is similar to what we do if BD
		 * trigger over bd->bd_voltage_trigger BUT under SSOC=100%
		 */
		ssoc_change_curve(&batt_drv->ssoc_state, ssoc_delta,
				  SSOC_UIC_TYPE_CHG);

		if (batt_drv->res_state.estimate_filter)
			batt_res_state_set(&batt_drv->res_state, true);

		batt_chg_stats_start(batt_drv);
		err = GPSY_SET_PROP(batt_drv->fg_psy,
				    POWER_SUPPLY_PROP_BATT_CE_CTRL,
				    true);
		if (err < 0)
			pr_err("Cannot set the BATT_CE_CTRL.\n");

		/* released in battery_work() */
		__pm_stay_awake(batt_drv->poll_ws);
		batt_drv->batt_fast_update_cnt = BATT_WORK_FAST_RETRY_CNT;
		mod_delayed_work(system_wq, &batt_drv->batt_work,
<<<<<<< HEAD
				 msecs_to_jiffies(BATT_WORK_FAST_RETRY_MS));
=======
				 BATT_WORK_FAST_RETRY_MS);
>>>>>>> 90c19f27

		/* TODO: move earlier and include the change to the curve */
		ssoc_change_state(&batt_drv->ssoc_state, 1);
		changed = true;
	}

	/* enter RL in DISCHARGE on charger DONE and enter RL in RECHARGE on
	 * battery FULL (i.e. SSOC==100%). charger DONE forces the discharge
	 * curve while RECHARGE will not modify the current curve.
	 */
	if ((batt_drv->chg_state.f.flags & GBMS_CS_FLAG_DONE) != 0) {
		changed = batt_rl_enter(&batt_drv->ssoc_state,
					BATT_RL_STATUS_DISCHARGE);
		batt_drv->chg_done = true;
	} else if (batt_drv->batt_full) {
		changed = batt_rl_enter(&batt_drv->ssoc_state,
					BATT_RL_STATUS_RECHARGE);

		/* We can skip the uevent because we have volt tiers >= 100 */
		if (changed)
			batt_chg_stats_pub(batt_drv, "100%", false, true);
	}

	err = msc_logic(batt_drv);
	if (err < 0) {
		/* NOTE: google charger will poll again. */
		batt_drv->msc_update_interval = -1;

		pr_err("MSC_DOUT ERROR=%d fv_uv=%d cc_max=%d update_interval=%d\n",
			err, batt_drv->fv_uv, batt_drv->cc_max,
			batt_drv->msc_update_interval);

		goto msc_logic_exit;
	}

	/*
	 * TODO: might need to behave in a different way when health based
	 * charging is active
	 */
	changed |= msc_logic_health(batt_drv);
	if (CHG_HEALTH_REST_IS_ACTIVE(&batt_drv->chg_health)) {
		batt_drv->msc_state = MSC_HEALTH;
		/* make sure using rest_fv_uv when HEALTH_ACTIVE */
		batt_drv->fv_uv = 0;
	}

msc_logic_done:
	/* set ->cc_max = 0 on RL and SW_JEITA, no vote on interval in RL_DSG */
	if (batt_drv->ssoc_state.rl_status == BATT_RL_STATUS_DISCHARGE) {
		batt_drv->msc_update_interval = -1;
		batt_drv->cc_max = 0;
	}

	if (batt_drv->jeita_stop_charging)
		batt_drv->cc_max = 0;

	pr_info("%s msc_state=%d cv_cnt=%d ov_cnt=%d temp_idx:%d, vbatt_idx:%d  fv_uv=%d cc_max=%d update_interval=%d\n",
		(disable_votes) ? "MSC_DOUT" : "MSC_VOTE",
		batt_drv->msc_state,
		batt_drv->checked_cv_cnt, batt_drv->checked_ov_cnt,
		batt_drv->temp_idx, batt_drv->vbatt_idx,
		batt_drv->fv_uv, batt_drv->cc_max,
		batt_drv->msc_update_interval);

	 /* google_charger has voted(<=0) on msc_interval_votable and the
	  * votes on fcc and fv_uv will not be applied until google_charger
	  * votes a non-zero value.
	  *
	  * SW_JEITA: ->jeita_stop_charging != 0
	  * . ->msc_update_interval = -1 , fv_uv = -1 and ->cc_max = 0
	  * . vote(0) on ->fcc_votable with SW_JEITA_VOTER
	  * BATT_RL: rl_status == BATT_RL_STATUS_DISCHARGE
	  * . ->msc_update_interval = -1 , fv_uv = -1 and ->cc_max = 0
	  * . vote(0) on ->fcc_votable with SW_JEITA_VOTER
	  *
	  * Votes for MSC_LOGIC_VOTER will be all disabled.
	  */
	if (!batt_drv->fv_votable)
		batt_drv->fv_votable = find_votable(VOTABLE_MSC_FV);
	if (batt_drv->fv_votable) {
		const int rest_fv_uv = batt_drv->chg_health.rest_fv_uv;

		vote(batt_drv->fv_votable, MSC_LOGIC_VOTER,
			!disable_votes && (batt_drv->fv_uv > 0),
			batt_drv->fv_uv);

		vote(batt_drv->fv_votable, MSC_HEALTH_VOTER,
			!disable_votes && (rest_fv_uv > 0),
			rest_fv_uv);
	}

	if (!batt_drv->fcc_votable)
		batt_drv->fcc_votable = find_votable(VOTABLE_MSC_FCC);
	if (batt_drv->fcc_votable) {
		enum batt_rl_status rl_status = batt_drv->ssoc_state.rl_status;
		const int rest_cc_max = batt_drv->chg_health.rest_cc_max;

		/* while in RL => ->cc_max != -1 && ->fv_uv != -1 */
		vote(batt_drv->fcc_votable, RL_STATE_VOTER,
			!disable_votes &&
			(rl_status == BATT_RL_STATUS_DISCHARGE),
			0);

		/* jeita_stop_charging != 0 => ->fv_uv = -1 && cc_max == -1 */
		vote(batt_drv->fcc_votable, SW_JEITA_VOTER,
			!disable_votes && (batt_drv->jeita_stop_charging != 0),
			0);

		/* health based charging */
		vote(batt_drv->fcc_votable, MSC_HEALTH_VOTER,
			!disable_votes && (rest_cc_max != -1),
			rest_cc_max);

		vote(batt_drv->fcc_votable, MSC_LOGIC_VOTER,
			!disable_votes && (batt_drv->cc_max != -1),
			batt_drv->cc_max);

	}

	if (!batt_drv->msc_interval_votable)
		batt_drv->msc_interval_votable =
			find_votable(VOTABLE_MSC_INTERVAL);
	if (batt_drv->msc_interval_votable)
		vote(batt_drv->msc_interval_votable, MSC_LOGIC_VOTER,
			!disable_votes && (batt_drv->msc_update_interval != -1),
			batt_drv->msc_update_interval);

msc_logic_exit:

	if (changed) {
		dump_ssoc_state(&batt_drv->ssoc_state, batt_drv->ssoc_log);
		if (batt_drv->psy)
			power_supply_changed(batt_drv->psy);
	}

	__pm_relax(batt_drv->msc_ws);
	return err;
}

/* charge profile not in battery */
static int batt_init_chg_profile(struct batt_drv *batt_drv)
{
	struct device_node *node = batt_drv->device->of_node;
	struct gbms_chg_profile *profile = &batt_drv->chg_profile;
	int ret = 0;

	/* handle retry */
	if (!profile->cccm_limits) {
		ret = gbms_init_chg_profile(profile, node);
		if (ret < 0)
			return -EINVAL;
	}

	ret = of_property_read_u32(node, "google,chg-battery-capacity",
				   &batt_drv->battery_capacity);
	if (ret < 0)
		pr_warn("read chg-battery-capacity from gauge\n");

	/* use battery FULL design when is not specified in DT. When battery is
	 * not present use default capacity from DT (if present) or disable
	 * charging altogether.
	 */
	if (batt_drv->battery_capacity == 0) {
		u32 fc = 0;
		struct power_supply *fg_psy = batt_drv->fg_psy;

		if (batt_drv->batt_present) {
			fc = GPSY_GET_PROP(fg_psy,
					POWER_SUPPLY_PROP_CHARGE_FULL_DESIGN);
			if (fc == -EAGAIN)
				return -EPROBE_DEFER;
			if (fc > 0) {
				pr_info("successfully read charging profile:\n");
				/* convert uA to mAh*/
				batt_drv->battery_capacity = fc / 1000;
			}

		}

		if (batt_drv->battery_capacity == 0) {
			struct device_node *node = batt_drv->device->of_node;

			ret = of_property_read_u32(node,
					"google,chg-battery-default-capacity",
						&batt_drv->battery_capacity);
			if (ret < 0)
				pr_warn("battery not present, no default capacity, zero charge table\n");
			else
				pr_warn("battery not present, using default capacity:\n");
		}
	}

	/* NOTE: with NG charger tolerance is applied from "charger" */
	gbms_init_chg_table(&batt_drv->chg_profile, batt_drv->battery_capacity);

	return 0;
}

/* ------------------------------------------------------------------------- */

/* call holding mutex_unlock(&ccd->lock); */
static int batt_cycle_count_store(struct gbatt_ccbin_data *ccd)
{
	int ret;

	ret = gbms_storage_write(GBMS_TAG_BCNT, ccd->count, sizeof(ccd->count));
	if (ret < 0 && ret != -ENOENT) {
		pr_err("failed to set bin_counts ret=%d\n", ret);
		return ret;
	}

	return 0;
}

/* call holding mutex_unlock(&ccd->lock); */
static int batt_cycle_count_load(struct gbatt_ccbin_data *ccd)
{
	int ret;

	ret = gbms_storage_read(GBMS_TAG_BCNT, ccd->count, sizeof(ccd->count));
	if (ret < 0 && ret != -ENOENT) {
		pr_err("failed to get bin_counts ret=%d\n", ret);
		return ret;
	}

	ccd->prev_soc = -1;
	return 0;
}

/* EEPROM cycle count */
#define EEPROM_CYCLE_EMPTY		0xFFFF
/* call holding mutex_unlock(&ccd->lock); */
static int eeprom_batt_cycle_count_store(struct gbatt_ccbin_data *ccd)
{
	int ret;

	ret = gbms_storage_write(GBMS_TAG_CNTB, ccd->eeprom_count,
					sizeof(ccd->eeprom_count));
	if (ret < 0 && ret != -ENOENT) {
		pr_err("failed to set bin_counts in eeprom ret=%d\n", ret);
		return ret;
	}

	return 0;
}

/* call holding mutex_unlock(&ccd->lock); */
static int eeprom_batt_cycle_count_load(struct gbatt_ccbin_data *ccd)
{
	int ret;

	ret = gbms_storage_read(GBMS_TAG_CNTB, ccd->eeprom_count,
					sizeof(ccd->eeprom_count));
	if (ret < 0 && ret != -ENOENT) {
		pr_err("failed to get bin_counts in eeprom ret=%d\n", ret);
		return ret;
	}

	return 0;
}

/* call holding mutex_unlock(&ccd->lock); */
static void batt_cycle_count_init(struct gbatt_ccbin_data *ccd)
{
	int i;
	bool eeprom_update = false;
	bool gauge_update = false;

	for(i = 0; i < GBMS_CCBIN_BUCKET_COUNT; i++) {
		if ((ccd->count[i] > ccd->eeprom_count[i]) ||
		    (ccd->eeprom_count[i] == EEPROM_CYCLE_EMPTY)) {
			ccd->eeprom_count[i] = ccd->count[i];
			eeprom_update = true;
		} else {
			ccd->count[i] = ccd->eeprom_count[i];
			gauge_update = true;
		}
	}

	if (eeprom_update)
		(void)eeprom_batt_cycle_count_store(ccd);

	if (gauge_update)
		(void)batt_cycle_count_store(ccd);

	return;
}

/* update only when SSOC is increasing, not need to check charging */
static void batt_cycle_count_update(struct batt_drv *batt_drv, int soc)
{
	struct gbatt_ccbin_data *ccd = &batt_drv->cc_data;

	if (soc < 0 || soc > 100)
		return;

	mutex_lock(&ccd->lock);

	if (ccd->prev_soc != -1 && soc > ccd->prev_soc) {
		int bucket, cnt;

		for (cnt = soc ; cnt > ccd->prev_soc ; cnt--) {
			/* cnt decremented by 1 for bucket symmetry */
			bucket = (cnt - 1) * GBMS_CCBIN_BUCKET_COUNT / 100;
			ccd->count[bucket]++;
		}

		/* NOTE: could store on FULL or disconnect instead */
		(void)batt_cycle_count_store(ccd);
	}

	ccd->prev_soc = soc;

	if (batt_drv->eeprom_inside) {
		int gauge_cnt = GPSY_GET_PROP(batt_drv->fg_psy,
					POWER_SUPPLY_PROP_CYCLE_COUNT);

		if (ccd->prev_cnt != -1 && (gauge_cnt > ccd->prev_cnt)) {
			int i;

			for (i = 0; i < GBMS_CCBIN_BUCKET_COUNT; i++)
				ccd->eeprom_count[i] = ccd->count[i];

			(void)eeprom_batt_cycle_count_store(ccd);
		}

		ccd->prev_cnt = gauge_cnt;
	}

	mutex_unlock(&ccd->lock);
}

/* ------------------------------------------------------------------------- */


#define BATTERY_DEBUG_ATTRIBUTE(name, fn_read, fn_write) \
static const struct file_operations name = {	\
	.open	= simple_open,			\
	.llseek	= no_llseek,			\
	.read	= fn_read,			\
	.write	= fn_write,			\
}

static ssize_t batt_cycle_count_set_bins(struct file *filp,
					 const char __user *user_buf,
					 size_t count, loff_t *ppos)
{
	struct batt_drv *batt_drv = (struct batt_drv *)filp->private_data;
	char buf[GBMS_CCBIN_CSTR_SIZE];
	int ret;

	ret = simple_write_to_buffer(buf, sizeof(buf), ppos, user_buf, count);
	if (!ret)
		return -EFAULT;

	mutex_lock(&batt_drv->cc_data.lock);

	ret = gbms_cycle_count_sscan(batt_drv->cc_data.count, buf);
	if (ret == 0) {
		ret = batt_cycle_count_store(&batt_drv->cc_data);
		if (ret < 0)
			pr_err("cannot store bin count ret=%d\n", ret);
	}

	if (ret == 0)
		ret = count;

	mutex_unlock(&batt_drv->cc_data.lock);

	return ret;
}

BATTERY_DEBUG_ATTRIBUTE(cycle_count_bins_fops,
				NULL, batt_cycle_count_set_bins);


static int cycle_count_bins_store(void *data, u64 val)
{
	struct batt_drv *batt_drv = (struct batt_drv *)data;
	int ret;

	mutex_lock(&batt_drv->cc_data.lock);
	ret = batt_cycle_count_store(&batt_drv->cc_data);
	if (ret < 0)
		pr_err("cannot store bin count ret=%d\n", ret);
	mutex_unlock(&batt_drv->cc_data.lock);

	return ret;
}

static int cycle_count_bins_reload(void *data, u64 *val)
{
	struct batt_drv *batt_drv = (struct batt_drv *)data;
	int ret;

	mutex_lock(&batt_drv->cc_data.lock);
	ret = batt_cycle_count_load(&batt_drv->cc_data);
	if (ret < 0)
		pr_err("cannot restore bin count ret=%d\n", ret);
	mutex_unlock(&batt_drv->cc_data.lock);
	*val = ret;

	return ret;
}

DEFINE_SIMPLE_ATTRIBUTE(cycle_count_bins_sync_fops,
				cycle_count_bins_reload,
				cycle_count_bins_store, "%llu\n");


static int debug_get_ssoc_gdf(void *data, u64 *val)
{
	struct batt_drv *batt_drv = (struct batt_drv *)data;
	*val = batt_drv->ssoc_state.ssoc_gdf;
	return 0;
}

DEFINE_SIMPLE_ATTRIBUTE(debug_ssoc_gdf_fops, debug_get_ssoc_gdf, NULL, "%u\n");


static int debug_get_ssoc_uic(void *data, u64 *val)
{
	struct batt_drv *batt_drv = (struct batt_drv *)data;
	*val = batt_drv->ssoc_state.ssoc_uic;
	return 0;
}

DEFINE_SIMPLE_ATTRIBUTE(debug_ssoc_uic_fops, debug_get_ssoc_uic, NULL, "%u\n");

static int debug_get_ssoc_rls(void *data, u64 *val)
{
	struct batt_drv *batt_drv = (struct batt_drv *)data;

	mutex_lock(&batt_drv->chg_lock);
	*val = batt_drv->ssoc_state.rl_status;
	mutex_unlock(&batt_drv->chg_lock);

	return 0;
}

static int debug_set_ssoc_rls(void *data, u64 val)
{
	struct batt_drv *batt_drv = (struct batt_drv *)data;

	if (val < 0 || val > 2)
		return -EINVAL;

	mutex_lock(&batt_drv->chg_lock);
	batt_drv->ssoc_state.rl_status = val;
	if (!batt_drv->fcc_votable)
		batt_drv->fcc_votable = find_votable(VOTABLE_MSC_FCC);
	if (batt_drv->fcc_votable)
		vote(batt_drv->fcc_votable, RL_STATE_VOTER,
			batt_drv->ssoc_state.rl_status ==
						BATT_RL_STATUS_DISCHARGE,
			0);
	mutex_unlock(&batt_drv->chg_lock);

	return 0;
}

DEFINE_SIMPLE_ATTRIBUTE(debug_ssoc_rls_fops,
				debug_get_ssoc_rls, debug_set_ssoc_rls, "%u\n");


static ssize_t debug_get_ssoc_uicurve(struct file *filp,
					   char __user *buf,
					   size_t count, loff_t *ppos)
{
	struct batt_drv *batt_drv = (struct batt_drv *)filp->private_data;
	char tmp[UICURVE_BUF_SZ] = { 0 };

	mutex_lock(&batt_drv->chg_lock);
	ssoc_uicurve_cstr(tmp, sizeof(tmp), batt_drv->ssoc_state.ssoc_curve);
	mutex_unlock(&batt_drv->chg_lock);

	return simple_read_from_buffer(buf, count, ppos, tmp, strlen(tmp));
}

static ssize_t debug_set_ssoc_uicurve(struct file *filp,
					 const char __user *user_buf,
					 size_t count, loff_t *ppos)
{
	struct batt_drv *batt_drv = (struct batt_drv *)filp->private_data;
	int ret, curve_type;
	char buf[8];

	ret = simple_write_to_buffer(buf, sizeof(buf), ppos, user_buf, count);
	if (!ret)
		return -EFAULT;

	mutex_lock(&batt_drv->chg_lock);

	/* FIX: BatteryDefenderUI doesn't really handle this yet */
	curve_type = (int)simple_strtoull(buf, NULL, 10);
	if (curve_type >= -1 && curve_type <= 1)
		ssoc_change_curve(&batt_drv->ssoc_state, 0, curve_type);
	else
		ret = -EINVAL;

	mutex_unlock(&batt_drv->chg_lock);

	if (ret == 0)
		ret = count;

	return 0;
}

BATTERY_DEBUG_ATTRIBUTE(debug_ssoc_uicurve_cstr_fops,
					debug_get_ssoc_uicurve,
					debug_set_ssoc_uicurve);

static int debug_force_psy_update(void *data, u64 val)
{
	struct batt_drv *batt_drv = (struct batt_drv *)data;

	if (!batt_drv->psy)
		return -EINVAL;

	power_supply_changed(batt_drv->psy);
	return 0;
}

DEFINE_SIMPLE_ATTRIBUTE(debug_force_psy_update_fops,
				NULL, debug_force_psy_update, "%u\n");

/* Adaptive Charging */
static int debug_chg_health_rest_rate_read(void *data, u64 *val)
{
	struct batt_drv *batt_drv = (struct batt_drv *)data;

	if (!batt_drv->psy)
		return -EINVAL;

	*val = batt_drv->chg_health.rest_rate;
	return 0;
}

/* Adaptive Charging */
static int debug_chg_health_rest_rate_write(void *data, u64 val)
{
	struct batt_drv *batt_drv = (struct batt_drv *)data;

	if (!batt_drv->psy)
		return -EINVAL;

	batt_drv->chg_health.rest_rate = val;
	return 0;
}

/* Adaptive Charging */
DEFINE_SIMPLE_ATTRIBUTE(debug_chg_health_rest_rate_fops,
			debug_chg_health_rest_rate_read,
			debug_chg_health_rest_rate_write, "%u\n");

/* Adaptive Charging */
static int debug_chg_health_thr_soc_read(void *data, u64 *val)
{
	struct batt_drv *batt_drv = (struct batt_drv *)data;

	if (!batt_drv->psy)
		return -EINVAL;

	*val = batt_drv->chg_health.rest_soc;
	return 0;
}

/* Adaptive Charging */
static int debug_chg_health_thr_soc_write(void *data, u64 val)
{
	struct batt_drv *batt_drv = (struct batt_drv *)data;

	if (!batt_drv->psy)
		return -EINVAL;

	batt_drv->chg_health.rest_soc = val;
	return 0;
}

/* Adaptive Charging */
DEFINE_SIMPLE_ATTRIBUTE(debug_chg_health_thr_soc_fops,
			debug_chg_health_thr_soc_read,
			debug_chg_health_thr_soc_write, "%u\n");

/* Adaptive Charging */
static int debug_chg_health_set_stage(void *data, u64 val)
{
	struct batt_drv *batt_drv = (struct batt_drv *)data;

	if (!batt_drv->psy)
		return -EINVAL;

	switch (val) {
	case CHG_HEALTH_DISABLED:
	case CHG_HEALTH_INACTIVE:
	case CHG_HEALTH_ENABLED:
	case CHG_HEALTH_ACTIVE:
	case CHG_HEALTH_DONE:
		break;
	default:
		return -EINVAL;
	}

	batt_drv->chg_health.rest_state = val;
	return 0;
}

/* Adaptive Charging */
DEFINE_SIMPLE_ATTRIBUTE(debug_chg_health_stage_fops, NULL,
			debug_chg_health_set_stage, "%u\n");

/* ------------------------------------------------------------------------- */
static ssize_t batt_ctl_chg_stats_actual(struct device *dev,
					 struct device_attribute *attr,
					 const char *buf, size_t count)
{
	struct power_supply *psy = container_of(dev, struct power_supply, dev);
	struct batt_drv *batt_drv =(struct batt_drv *)
					power_supply_get_drvdata(psy);

	if (count < 1)
		return -ENODATA;

	switch (buf[0]) {
	case 'p': /* publish data to qual */
	case 'P': /* force publish data to qual */
		batt_chg_stats_pub(batt_drv, "debug cmd", buf[0] == 'P', false);
		break;
	default:
		count = -EINVAL;
		break;
	}

	return count;
}

static ssize_t batt_show_chg_stats_actual(struct device *dev,
				   struct device_attribute *attr, char *buf)
{
	struct power_supply *psy = container_of(dev, struct power_supply, dev);
	struct batt_drv *batt_drv =(struct batt_drv *)
					power_supply_get_drvdata(psy);
	int len;

	mutex_lock(&batt_drv->stats_lock);
	len = batt_chg_stats_cstr(buf, PAGE_SIZE, &batt_drv->ce_data, false);
	mutex_unlock(&batt_drv->stats_lock);

	return len;
}

static const DEVICE_ATTR(charge_stats_actual, 0664,
					     batt_show_chg_stats_actual,
					     batt_ctl_chg_stats_actual);

static ssize_t batt_ctl_chg_stats(struct device *dev,
				  struct device_attribute *attr,
				  const char *buf, size_t count)
{
	struct power_supply *psy = container_of(dev, struct power_supply, dev);
	struct batt_drv *batt_drv =(struct batt_drv *)
					power_supply_get_drvdata(psy);

	if (count < 1)
		return -ENODATA;

	mutex_lock(&batt_drv->stats_lock);
	switch (buf[0]) {
	case 0:
	case '0': /* invalidate current qual */
		cev_stats_init(&batt_drv->ce_qual, &batt_drv->chg_profile);
		break;
	}
	mutex_unlock(&batt_drv->stats_lock);

	return count;
}

/* regular and health stats */
static ssize_t batt_chg_qual_stats_cstr(char *buff, int size,
					struct gbms_charging_event *ce_qual,
					bool verbose)
{
	ssize_t len = 0;

	len += batt_chg_stats_cstr(&buff[len], size - len, ce_qual, verbose);
	if (ce_qual->ce_health.rest_state != CHG_HEALTH_INACTIVE)
		len += batt_health_stats_cstr(&buff[len], size - len,
					      ce_qual, verbose);
	return len;
}

static ssize_t batt_show_chg_stats(struct device *dev,
				   struct device_attribute *attr, char *buf)
{
	struct power_supply *psy = container_of(dev, struct power_supply, dev);
	struct batt_drv *batt_drv =(struct batt_drv *)
					power_supply_get_drvdata(psy);
	struct gbms_charging_event *ce_qual = &batt_drv->ce_qual;
	int len = -ENODATA;

	mutex_lock(&batt_drv->stats_lock);
	if (ce_qual->last_update - ce_qual->first_update)
		len = batt_chg_qual_stats_cstr(buf, PAGE_SIZE, ce_qual, false);
	mutex_unlock(&batt_drv->stats_lock);

	return len;
}

static const DEVICE_ATTR(charge_stats, 0664, batt_show_chg_stats,
					     batt_ctl_chg_stats);

/* show current/active and qual data */
static ssize_t batt_show_chg_details(struct device *dev,
				     struct device_attribute *attr, char *buf)
{
	struct power_supply *psy = container_of(dev, struct power_supply, dev);
	struct batt_drv *batt_drv =(struct batt_drv *)
					power_supply_get_drvdata(psy);
	struct gbms_charging_event *ce_data = &batt_drv->ce_data;
	const bool qual_valid = (batt_drv->ce_qual.last_update -
				batt_drv->ce_qual.first_update) != 0;
	int len = 0;

	mutex_lock(&batt_drv->stats_lock);

	/* this is the current one */
	len += batt_chg_stats_cstr(&buf[len], PAGE_SIZE - len, ce_data, true);

	/*
	 * stats are accumulated in ce_data->health_stats, rest_* fields
	 * are set on stats_close()
	 */
	if (batt_drv->chg_health.rest_state != CHG_HEALTH_INACTIVE) {
		struct gbms_ce_tier_stats *health_stats =
					&batt_drv->ce_data.health_stats;
		const long elap = health_stats->time_fast +
				  health_stats->time_taper +
				  health_stats->time_other;
		const time_t now = get_boot_sec();
		int vti;

		vti = batt_chg_health_vti(&batt_drv->chg_health);
		len += scnprintf(&buf[len], PAGE_SIZE - len,
				"\nH: %d %d %ld %ld %ld %d",
				batt_drv->chg_health.rest_state,
				vti,
				elap,
				now,
				batt_drv->chg_health.rest_deadline,
				batt_drv->chg_health.always_on_soc);

		/* NOTE: vtier_idx is -1, can also check elap  */
		if (health_stats->soc_in != -1)
			len += batt_chg_tier_stats_cstr(&buf[len],
							PAGE_SIZE - len,
							health_stats,
							!!elap);
	}

	len += scnprintf(&buf[len], PAGE_SIZE - len, "\n");

	/* this was the last one (if present) */
	if (qual_valid) {
		len += batt_chg_qual_stats_cstr(&buf[len], PAGE_SIZE - len,
						&batt_drv->ce_qual, true);
		len += scnprintf(&buf[len], PAGE_SIZE - len, "\n");
	}

	mutex_unlock(&batt_drv->stats_lock);

	return len;
}

static const DEVICE_ATTR(charge_details, 0444, batt_show_chg_details,
					       NULL);

/* tier and soc details */
static ssize_t batt_show_ttf_details(struct device *dev,
				     struct device_attribute *attr, char *buf)
{
	struct power_supply *psy = container_of(dev, struct power_supply, dev);
	struct batt_drv *batt_drv = (struct batt_drv *)
					power_supply_get_drvdata(psy);
	struct batt_ttf_stats *ttf_stats;
	int len;

	if (!batt_drv->ssoc_state.buck_enabled)
		return -ENODATA;

	ttf_stats = kzalloc(sizeof(*ttf_stats), GFP_KERNEL);
	if (!ttf_stats)
		return -ENOMEM;

	mutex_lock(&batt_drv->stats_lock);
	/* update a private copy of ttf stats */
	ttf_stats_update(ttf_stats_dup(ttf_stats, &batt_drv->ttf_stats),
			 &batt_drv->ce_data, false);
	mutex_unlock(&batt_drv->stats_lock);

	len = ttf_dump_details(buf, PAGE_SIZE, ttf_stats,
			       batt_drv->ce_data.last_soc);
	kfree(ttf_stats);

	return len;
}

static const DEVICE_ATTR(ttf_details, 0444, batt_show_ttf_details, NULL);

/* house stats */
static ssize_t batt_show_ttf_stats(struct device *dev,
				   struct device_attribute *attr, char *buf)
{
	struct power_supply *psy = container_of(dev, struct power_supply, dev);
	struct batt_drv *batt_drv =(struct batt_drv *)
					power_supply_get_drvdata(psy);
	const int verbose = true;
	int i, len = 0;

	mutex_lock(&batt_drv->stats_lock);

	for (i = 0; i < GBMS_STATS_TIER_COUNT; i++)
		len += ttf_tier_cstr(&buf[len], PAGE_SIZE,
				     &batt_drv->ttf_stats.tier_stats[i]);

	len += scnprintf(&buf[len], PAGE_SIZE - len, "\n");

	if (verbose)
		len += ttf_soc_cstr(&buf[len], PAGE_SIZE - len,
				    &batt_drv->ttf_stats.soc_stats,
				    0, 99);

	mutex_unlock(&batt_drv->stats_lock);

	return len;
}

/* userspace restore the TTF data with this */
static ssize_t batt_ctl_ttf_stats(struct device *dev,
				  struct device_attribute *attr,
				  const char *buf, size_t count)
{
	int res;
	struct power_supply *psy = container_of(dev, struct power_supply, dev);
	struct batt_drv *batt_drv =(struct batt_drv *)
					power_supply_get_drvdata(psy);

	if (count < 1)
		return -ENODATA;
	if (!batt_drv->ssoc_state.buck_enabled)
		return -ENODATA;

	mutex_lock(&batt_drv->stats_lock);
	switch (buf[0]) {
	case 'u':
	case 'U': /* force update */
		ttf_stats_update(&batt_drv->ttf_stats, &batt_drv->ce_data,
				 (buf[0] == 'U'));
		break;
	default:
		/* TODO: userspace restore of the data */
		res = ttf_stats_sscan(&batt_drv->ttf_stats, buf, count);
		if (res < 0)
			count = res;
		break;
	}
	mutex_unlock(&batt_drv->stats_lock);

	return count;
}

static const DEVICE_ATTR(ttf_stats, 0664, batt_show_ttf_stats,
					  batt_ctl_ttf_stats);

/* ------------------------------------------------------------------------- */

static ssize_t chg_health_show_stage(struct device *dev,
				     struct device_attribute *attr, char *buf)
{
	struct power_supply *psy = container_of(dev, struct power_supply, dev);
	struct batt_drv *batt_drv = (struct batt_drv *)
					power_supply_get_drvdata(psy);
	const char *s = "Inactive";

	mutex_lock(&batt_drv->chg_lock);
	switch (batt_drv->chg_health.rest_state) {
	case CHG_HEALTH_DISABLED:
		s = "Disabled";
		break;
	case CHG_HEALTH_ENABLED:
		s = "Enabled";
		break;
	case CHG_HEALTH_ACTIVE:
		s = "Active";
		break;
	case CHG_HEALTH_DONE:
		s = "Done";
		break;
	default:
		break;
	}
	mutex_unlock(&batt_drv->chg_lock);

	return scnprintf(buf, PAGE_SIZE, "%s\n", s);
}

static const DEVICE_ATTR(charge_stage, 0444, chg_health_show_stage, NULL);

static ssize_t chg_health_charge_limit_get(struct device *dev,
					   struct device_attribute *attr,
					   char *buf)
{
	struct power_supply *psy = container_of(dev, struct power_supply, dev);
	struct batt_drv *batt_drv = (struct batt_drv *)
					power_supply_get_drvdata(psy);

	return scnprintf(buf, PAGE_SIZE, "%d\n",
			 batt_drv->chg_health.always_on_soc);
}
/* setting disable (deadline = -1) or replug (deadline == 0) will disable */
static ssize_t chg_health_charge_limit_set(struct device *dev,
					   struct device_attribute *attr,
					   const char *buf, size_t count)
{
	struct power_supply *psy = container_of(dev, struct power_supply, dev);
	struct batt_drv *batt_drv = (struct batt_drv *)
					power_supply_get_drvdata(psy);
	enum chg_health_state rest_state;
	long always_on_soc;

	if (kstrtol(buf, 10, &always_on_soc) != 0)
		return -EINVAL;

	/* Always enable AC when SOC is over trigger */
	if (always_on_soc < -1 || always_on_soc > 99)
		return -EINVAL;

	mutex_lock(&batt_drv->chg_lock);

	/*
	 * There are interesting overlaps with the AC standard behavior since
	 * the aon limit can be set at any time (and while AC limit is active)
	 * TODO: fully document the state machine
	 */
	rest_state = batt_drv->chg_health.rest_state;

	if (always_on_soc != -1) {
		switch (rest_state) {
		case CHG_HEALTH_DISABLED: /* didn't meet deadline */
		case CHG_HEALTH_INACTIVE: /* deadline was not provided */
			rest_state = CHG_HEALTH_ENABLED;
			break;
		default:
			/* _DONE, _ENABLED, _ACTIVE, _USER_DISABLED */
			break;
		}
	} else if (batt_drv->chg_health.always_on_soc != -1) {

		switch (rest_state) {
		case CHG_HEALTH_ENABLED: /* waiting for always_on_soc */
		case CHG_HEALTH_ACTIVE: /* activated at always_on_soc */
			if (batt_drv->chg_health.rest_deadline > 0)
				rest_state = CHG_HEALTH_ENABLED;
			else
				rest_state = CHG_HEALTH_INACTIVE;
			break;
		default:
			/* _DONE, _DISABLED, _USER_DISABLED */
			break;
		}
	}

	batt_drv->chg_health.always_on_soc = always_on_soc;
	batt_drv->chg_health.rest_state = rest_state;

	mutex_unlock(&batt_drv->chg_lock);
	power_supply_changed(batt_drv->psy);
	return count;
}

static DEVICE_ATTR(charge_limit, 0660, chg_health_charge_limit_get,
		   chg_health_charge_limit_set);

static ssize_t batt_show_chg_deadline(struct device *dev,
				      struct device_attribute *attr, char *buf)
{
	struct power_supply *psy = container_of(dev, struct power_supply, dev);
	struct batt_drv *batt_drv = (struct batt_drv *)
					power_supply_get_drvdata(psy);
	const time_t now = get_boot_sec();
	long long deadline = 0;

	mutex_lock(&batt_drv->chg_lock);

	/*
	 * = (rest_deadline <= 0) means state is either Inactive or Disabled
	 * = (rest_deadline < now) means state is either Done or Disabled
	 *
	 * State becomes Disabled from Enabled or Active when/if msc_logic()
	 * determines that the device cannot reach full before the deadline.
	 *
	 * UI checks for:
	 *   (stage == 'Active' || stage == 'Enabled') && deadline > 0
	 */
	deadline = batt_drv->chg_health.rest_deadline;
	if (deadline > 0 && deadline > now)
		deadline -= now;
	else if (deadline > 0)
		deadline = 0;

	mutex_unlock(&batt_drv->chg_lock);

	/*
	 * deadline < 0 feature disabled. deadline = 0 expired or disabled for
	 * this session, deadline > 0 time to deadline otherwise.
	 */
	return scnprintf(buf, PAGE_SIZE, "%lld\n", (long long)deadline);
}

/* userspace restore the TTF data with this */
static ssize_t batt_set_chg_deadline(struct device *dev,
				     struct device_attribute *attr,
				     const char *buf, size_t count)
{
	struct power_supply *psy = container_of(dev, struct power_supply, dev);
	struct batt_drv *batt_drv = (struct batt_drv *)
					power_supply_get_drvdata(psy);
	long long deadline_s;
	bool changed;

	/* API works in seconds */
	kstrtoll(buf, 10, &deadline_s);

	mutex_lock(&batt_drv->chg_lock);
	/* Let deadline < 0 pass to set stats */
	if (!batt_drv->ssoc_state.buck_enabled && deadline_s >= 0) {
		mutex_unlock(&batt_drv->chg_lock);
		return -EINVAL;
	}

	changed = batt_health_set_chg_deadline(&batt_drv->chg_health,
					       deadline_s);
	mutex_unlock(&batt_drv->chg_lock);

	if (changed)
		power_supply_changed(batt_drv->psy);

	pr_info("MSC_HEALTH deadline_s=%ld deadline at %ld\n",
		deadline_s, batt_drv->chg_health.rest_deadline);
	logbuffer_log(batt_drv->ttf_stats.ttf_log,
		     "MSC_HEALTH: deadline_s=%ld deadline at %ld",
		     deadline_s, batt_drv->chg_health.rest_deadline);

	return count;
}

static const DEVICE_ATTR(charge_deadline, 0664, batt_show_chg_deadline,
						batt_set_chg_deadline);

static ssize_t time_to_ac_show(struct device *dev,
				    struct device_attribute *attr, char *buf)
{
	struct power_supply *psy = container_of(dev, struct power_supply, dev);
	struct batt_drv *batt_drv = (struct batt_drv *)
					power_supply_get_drvdata(psy);
	const int soc = CHG_HEALTH_REST_SOC(&batt_drv->chg_health);
	qnum_t soc_raw = ssoc_get_capacity_raw(&batt_drv->ssoc_state);
	qnum_t soc_health = qnum_fromint(soc);
	time_t estimate;
	int rc;

	rc = ttf_soc_estimate(&estimate, &batt_drv->ttf_stats,
			      &batt_drv->ce_data, soc_raw,
			      soc_health - qnum_rconst(SOC_ROUND_BASE));
	if (rc < 0)
		estimate = -1;

	if (estimate == -1)
		return -ERANGE;

	return scnprintf(buf, PAGE_SIZE, "%lld\n", (long long)estimate);
}

static const DEVICE_ATTR_RO(time_to_ac);

static ssize_t ac_soc_show(struct device *dev,
				    struct device_attribute *attr, char *buf)
{
	struct power_supply *psy = container_of(dev, struct power_supply, dev);
	struct batt_drv *batt_drv = (struct batt_drv *)
					power_supply_get_drvdata(psy);

	return scnprintf(buf, PAGE_SIZE, "%d\n",
			 CHG_HEALTH_REST_SOC(&batt_drv->chg_health));
}

static const DEVICE_ATTR_RO(ac_soc);


enum batt_ssoc_status {
	BATT_SSOC_STATUS_UNKNOWN = 0,
	BATT_SSOC_STATUS_CONNECTED = 1,
	BATT_SSOC_STATUS_DISCONNECTED = 2,
	BATT_SSOC_STATUS_FULL = 3,
};

static ssize_t ssoc_details_show(struct device *dev,
				 struct device_attribute *attr, char *buf)
{
	struct power_supply *psy = container_of(dev, struct power_supply, dev);
	struct batt_drv *batt_drv = power_supply_get_drvdata(psy);
	struct batt_ssoc_state *ssoc_state = &batt_drv->ssoc_state;
	int len = 0;
	enum batt_ssoc_status status = BATT_SSOC_STATUS_UNKNOWN;
	char buff[UICURVE_BUF_SZ] = { 0 };

	mutex_lock(&batt_drv->chg_lock);

	if (ssoc_state->buck_enabled == 0) {
		status = BATT_SSOC_STATUS_DISCONNECTED;
	} else if (ssoc_state->buck_enabled == 1) {
		if (batt_drv->batt_full)
			status = BATT_SSOC_STATUS_FULL;
		else
			status = BATT_SSOC_STATUS_CONNECTED;
	}

	len = scnprintf(
		buf, sizeof(ssoc_state->ssoc_state_cstr),
		"soc: l=%d%% gdf=%d.%02d uic=%d.%02d rl=%d.%02d\n"
		"curve:%s\n"
		"status: ct=%d rl=%d s=%d\n",
		ssoc_get_capacity(ssoc_state), qnum_toint(ssoc_state->ssoc_gdf),
		qnum_fracdgt(ssoc_state->ssoc_gdf),
		qnum_toint(ssoc_state->ssoc_uic),
		qnum_fracdgt(ssoc_state->ssoc_uic),
		qnum_toint(ssoc_state->ssoc_rl),
		qnum_fracdgt(ssoc_state->ssoc_rl),
		ssoc_uicurve_cstr(buff, sizeof(buff), ssoc_state->ssoc_curve),
		ssoc_state->ssoc_curve_type, ssoc_state->rl_status, status);

	mutex_unlock(&batt_drv->chg_lock);

	return len;
}

static const DEVICE_ATTR_RO(ssoc_details);

/* ------------------------------------------------------------------------- */

static ssize_t bd_trickle_enable_show(struct device *dev,
					struct device_attribute *attr,
					char *buf)
{
	struct power_supply *psy = container_of(dev, struct power_supply, dev);
	struct batt_drv *batt_drv = power_supply_get_drvdata(psy);

	return scnprintf(buf, PAGE_SIZE, "%d\n",
			 batt_drv->ssoc_state.bd_trickle_enable);
}

static ssize_t bd_trickle_enable_store(struct device *dev,
				       struct device_attribute *attr,
				       const char *buf, size_t count)
{
	struct power_supply *psy = container_of(dev, struct power_supply, dev);
	struct batt_drv *batt_drv = power_supply_get_drvdata(psy);
	int ret = 0, val;

	ret = kstrtoint(buf, 0, &val);
	if (ret < 0)
		return ret;

	batt_drv->ssoc_state.bd_trickle_enable = !!val;

	return count;
}

static DEVICE_ATTR_RW(bd_trickle_enable);

static ssize_t bd_trickle_cnt_show(struct device *dev,
				   struct device_attribute *attr, char *buf)
{
	struct power_supply *psy = container_of(dev, struct power_supply, dev);
	struct batt_drv *batt_drv = power_supply_get_drvdata(psy);

	return scnprintf(buf, PAGE_SIZE, "%d\n",
			 batt_drv->ssoc_state.bd_trickle_cnt);
}

static ssize_t bd_trickle_cnt_store(struct device *dev,
				    struct device_attribute *attr,
				    const char *buf, size_t count)
{
	struct power_supply *psy = container_of(dev, struct power_supply, dev);
	struct batt_drv *batt_drv = power_supply_get_drvdata(psy);
	int ret = 0, val;

	ret = kstrtoint(buf, 0, &val);
	if (ret < 0)
		return ret;

	batt_drv->ssoc_state.bd_trickle_cnt = val;

	return count;
}

static DEVICE_ATTR_RW(bd_trickle_cnt);

static ssize_t bd_trickle_recharge_soc_show(struct device *dev,
					struct device_attribute *attr,
					char *buf)
{
	struct power_supply *psy = container_of(dev, struct power_supply, dev);
	struct batt_drv *batt_drv = power_supply_get_drvdata(psy);

	return scnprintf(buf, PAGE_SIZE, "%d\n",
			 batt_drv->ssoc_state.bd_trickle_recharge_soc);
}

#define BD_RL_SOC_FULL		100
#define BD_RL_SOC_LOW		50
static ssize_t bd_trickle_recharge_soc_store(struct device *dev,
				       struct device_attribute *attr,
				       const char *buf, size_t count)
{
	struct power_supply *psy = container_of(dev, struct power_supply, dev);
	struct batt_drv *batt_drv = power_supply_get_drvdata(psy);
	int ret = 0, val;

	ret = kstrtoint(buf, 0, &val);
	if (ret < 0)
		return ret;

	if ((val >= BD_RL_SOC_FULL) || (val < BD_RL_SOC_LOW))
		return count;

	batt_drv->ssoc_state.bd_trickle_recharge_soc = val;

	return count;
}

static DEVICE_ATTR_RW(bd_trickle_recharge_soc);

static ssize_t bd_trickle_dry_run_show(struct device *dev,
				       struct device_attribute *attr, char *buf)
{
	struct power_supply *psy = container_of(dev, struct power_supply, dev);
	struct batt_drv *batt_drv = power_supply_get_drvdata(psy);

	return scnprintf(buf, PAGE_SIZE, "%d\n",
			 batt_drv->ssoc_state.bd_trickle_dry_run);
}

static ssize_t bd_trickle_dry_run_store(struct device *dev,
					struct device_attribute *attr,
					const char *buf, size_t count)
{
	struct power_supply *psy = container_of(dev, struct power_supply, dev);
	struct batt_drv *batt_drv = power_supply_get_drvdata(psy);
	int ret = 0, val;

	ret = kstrtoint(buf, 0, &val);
	if (ret < 0)
		return ret;

	batt_drv->ssoc_state.bd_trickle_dry_run = val ? true : false;

	return count;
}

static DEVICE_ATTR_RW(bd_trickle_dry_run);

static ssize_t bd_trickle_reset_sec_show(struct device *dev,
					 struct device_attribute *attr,
					 char *buf)
{
	struct power_supply *psy = container_of(dev, struct power_supply, dev);
	struct batt_drv *batt_drv = power_supply_get_drvdata(psy);

	return scnprintf(buf, PAGE_SIZE, "%d\n",
			 batt_drv->ssoc_state.bd_trickle_reset_sec);
}

static ssize_t bd_trickle_reset_sec_store(struct device *dev,
					  struct device_attribute *attr,
					  const char *buf, size_t count)
{
	struct power_supply *psy = container_of(dev, struct power_supply, dev);
	struct batt_drv *batt_drv = power_supply_get_drvdata(psy);
	unsigned int val;
	int ret = 0;

	ret = kstrtouint(buf, 0, &val);
	if (ret < 0)
		return ret;

	batt_drv->ssoc_state.bd_trickle_reset_sec = val;

	return count;
}

static DEVICE_ATTR_RW(bd_trickle_reset_sec);

/* ------------------------------------------------------------------------- */

static int batt_init_fs(struct batt_drv *batt_drv)
{
	struct dentry *de = NULL;
	int ret;

	/* stats */
	ret = device_create_file(&batt_drv->psy->dev, &dev_attr_charge_stats);
	if (ret)
		dev_err(&batt_drv->psy->dev,
				"Failed to create charge_stats\n");

	ret = device_create_file(&batt_drv->psy->dev,
				 &dev_attr_charge_stats_actual);
	if (ret)
		dev_err(&batt_drv->psy->dev,
				"Failed to create charge_stats_actual\n");

	ret = device_create_file(&batt_drv->psy->dev,
				 &dev_attr_charge_details);
	if (ret)
		dev_err(&batt_drv->psy->dev,
				"Failed to create charge_details\n");

	ret = device_create_file(&batt_drv->psy->dev, &dev_attr_ssoc_details);
	if (ret)
		dev_err(&batt_drv->psy->dev, "Failed to create ssoc_details\n");

	/* health based charging */
	ret = device_create_file(&batt_drv->psy->dev,
				 &dev_attr_charge_deadline);
	if (ret)
		dev_err(&batt_drv->psy->dev, "Failed to create chg_deadline\n");

	ret = device_create_file(&batt_drv->psy->dev, &dev_attr_charge_stage);
	if (ret)
		dev_err(&batt_drv->psy->dev, "Failed to create charge_stage\n");

	ret = device_create_file(&batt_drv->psy->dev, &dev_attr_charge_limit);
	if (ret != 0)
		dev_err(&batt_drv->psy->dev, "Failed to create charge_limit\n");

	ret = device_create_file(&batt_drv->psy->dev, &dev_attr_time_to_ac);
	if (ret != 0)
		dev_err(&batt_drv->psy->dev, "Failed to create time_to_ac\n");

	ret = device_create_file(&batt_drv->psy->dev, &dev_attr_ac_soc);
	if (ret != 0)
		dev_err(&batt_drv->psy->dev, "Failed to create ac_soc\n");

	/* time to full */
	ret = device_create_file(&batt_drv->psy->dev, &dev_attr_ttf_stats);
	if (ret)
		dev_err(&batt_drv->psy->dev,
				"Failed to create ttf_stats\n");

	ret = device_create_file(&batt_drv->psy->dev, &dev_attr_ttf_details);
	if (ret)
		dev_err(&batt_drv->psy->dev,
				"Failed to create ttf_details\n");

	/* TRICKLE-DEFEND */
	ret = device_create_file(&batt_drv->psy->dev,
				 &dev_attr_bd_trickle_enable);
	if (ret)
		dev_err(&batt_drv->psy->dev,
				"Failed to create bd_trickle_enable\n");

	ret = device_create_file(&batt_drv->psy->dev, &dev_attr_bd_trickle_cnt);
	if (ret)
		dev_err(&batt_drv->psy->dev,
				"Failed to create bd_trickle_cnt\n");

	ret = device_create_file(&batt_drv->psy->dev,
				 &dev_attr_bd_trickle_recharge_soc);
	if (ret)
		dev_err(&batt_drv->psy->dev,
				"Failed to create bd_trickle_recharge_soc\n");

	ret = device_create_file(&batt_drv->psy->dev,
				 &dev_attr_bd_trickle_dry_run);
	if (ret)
		dev_err(&batt_drv->psy->dev,
				"Failed to create bd_trickle_dry_run\n");

	ret = device_create_file(&batt_drv->psy->dev,
				 &dev_attr_bd_trickle_reset_sec);
	if (ret)
		dev_err(&batt_drv->psy->dev,
				"Failed to create bd_trickle_reset_sec\n");

	de = debugfs_create_dir("google_battery", 0);
	if (!IS_ERR_OR_NULL(de)) {
		debugfs_create_file("cycle_count_bins", 0400, de,
				    batt_drv, &cycle_count_bins_fops);
		debugfs_create_file("cycle_count_sync", 0600, de,
				    batt_drv, &cycle_count_bins_sync_fops);
		debugfs_create_file("ssoc_gdf", 0600, de,
				    batt_drv, &debug_ssoc_gdf_fops);
		debugfs_create_file("ssoc_uic", 0600, de,
				    batt_drv, &debug_ssoc_uic_fops);
		debugfs_create_file("ssoc_rls", 0400, de,
				    batt_drv, &debug_ssoc_rls_fops);
		debugfs_create_file("ssoc_uicurve", 0600, de,
				    batt_drv, &debug_ssoc_uicurve_cstr_fops);
		debugfs_create_file("force_psy_update", 0400, de,
				    batt_drv, &debug_force_psy_update_fops);
		debugfs_create_u32("fake_temp", 0600, de,
				    &batt_drv->fake_temp);

		/* defender */
		debugfs_create_u32("fake_capacity", 0600, de,
				    &batt_drv->fake_capacity);

		/* defender */
		debugfs_create_u32("fake_capacity", 0600, de,
				    &batt_drv->fake_capacity);

		/* health charging */
		debugfs_create_file("chg_health_thr_soc", 0600, de,
				    batt_drv, &debug_chg_health_thr_soc_fops);
		debugfs_create_file("chg_health_rest_rate", 0600, de,
				    batt_drv, &debug_chg_health_rest_rate_fops);
		debugfs_create_file("chg_health_stage", 0600, de,
				    batt_drv, &debug_chg_health_stage_fops);
	}

	return ret;
}

/* ------------------------------------------------------------------------- */

/* could also use battery temperature, age */
static bool gbatt_check_dead_battery(const struct batt_drv *batt_drv)
{
	return ssoc_get_capacity(&batt_drv->ssoc_state) == 0;
}

#define SSOC_LEVEL_FULL		SSOC_SPOOF
#define SSOC_LEVEL_HIGH		80
#define SSOC_LEVEL_NORMAL	30
#define SSOC_LEVEL_LOW		0

/* could also use battery temperature, age.
 * NOTE: this implementation looks at the SOC% but it might be looking to
 * other quantities or flags.
 * NOTE: CRITICAL_LEVEL implies BATTERY_DEAD but BATTERY_DEAD doesn't imply
 * CRITICAL.
 */
static int gbatt_get_capacity_level(struct batt_ssoc_state *ssoc_state,
				    int fg_status)
{
	const int ssoc = ssoc_get_capacity(ssoc_state);
	int capacity_level;

	if (ssoc >= SSOC_LEVEL_FULL) {
		capacity_level = POWER_SUPPLY_CAPACITY_LEVEL_FULL;
	} else if (ssoc > SSOC_LEVEL_HIGH) {
		capacity_level = POWER_SUPPLY_CAPACITY_LEVEL_HIGH;
	} else if (ssoc > SSOC_LEVEL_NORMAL) {
		capacity_level = POWER_SUPPLY_CAPACITY_LEVEL_NORMAL;
	} else if (ssoc > SSOC_LEVEL_LOW) {
		capacity_level = POWER_SUPPLY_CAPACITY_LEVEL_LOW;
	} else if (ssoc_state->buck_enabled == 0) {
		capacity_level = POWER_SUPPLY_CAPACITY_LEVEL_CRITICAL;
	} else if (ssoc_state->buck_enabled == -1) {
		/* only at startup, this should not happen */
		capacity_level = POWER_SUPPLY_CAPACITY_LEVEL_UNKNOWN;
	} else if (fg_status == POWER_SUPPLY_STATUS_DISCHARGING ||
		   fg_status == POWER_SUPPLY_STATUS_UNKNOWN) {
		capacity_level = POWER_SUPPLY_CAPACITY_LEVEL_CRITICAL;
	} else {
		capacity_level = POWER_SUPPLY_CAPACITY_LEVEL_LOW;
	}

	return capacity_level;
}

static int gbatt_get_temp(struct batt_drv *batt_drv, int *temp)
{
	int err = 0;
	union power_supply_propval val;

	if (batt_drv->fake_temp) {
		*temp = batt_drv->fake_temp;
	} else if (!batt_drv->fg_psy) {
		err = -EINVAL;
	} else {
		err = power_supply_get_property(batt_drv->fg_psy,
						POWER_SUPPLY_PROP_TEMP, &val);
		if (err < 0)
			pr_err("failed to get temp(%d)\n", err);
		else
			*temp = val.intval;
	}

	return err;
}

void bat_log_ttf_estimate(const char *label, int ssoc,
			  struct batt_drv *batt_drv)
{
	int cc, err;
	time_t res = 0;

	err = batt_ttf_estimate(&res, batt_drv);
	if (err < 0) {
		logbuffer_log(batt_drv->ttf_stats.ttf_log,
			      "%s ssoc=%d time=%ld err=%d",
			      (label) ? label : "", ssoc, get_boot_sec(), err);
		return;
	}

	cc = GPSY_GET_PROP(batt_drv->fg_psy, POWER_SUPPLY_PROP_CHARGE_COUNTER);
	logbuffer_log(batt_drv->ttf_stats.ttf_log,
		      "%s ssoc=%d cc=%d time=%ld %d:%d:%d (est=%ld)",
		      (label) ? label : "", ssoc, cc / 1000, get_boot_sec(),
		      res / 3600, (res % 3600) / 60, (res % 3600) % 60,
		      res);
}

static int batt_do_sha256(const u8 *data, unsigned int len, u8 *result)
{
	struct crypto_shash *tfm;
	struct shash_desc *shash;
	int size, ret = 0;

	tfm = crypto_alloc_shash("sha256", 0, 0);
	if (IS_ERR(tfm)) {
		pr_err("Error SHA-256 transform: ld\n", PTR_ERR(tfm));
		return PTR_ERR(tfm);
	}

	size = sizeof(struct shash_desc) + crypto_shash_descsize(tfm);
	shash = kmalloc(size, GFP_KERNEL);
	if (!shash) {
		crypto_free_shash(tfm);
		return -ENOMEM;
	}

	shash->tfm = tfm;
	ret = crypto_shash_digest(shash, data, len, result);
	kfree(shash);
	crypto_free_shash(tfm);

	return ret;
}

static void batt_check_device_sn(struct batt_drv *batt_drv)
{
	const char *batt_pack_info = batt_drv->batt_pack_info;
	u8 data[DEV_SN_LENGTH + GBMS_MINF_LEN];
	u8 *dev_info = batt_drv->dev_info;
	int ret = 0, len = 0;
	char dev_sn[DEV_SN_LENGTH + 1] = {0};
	const char *cmdline;

	// get the device SN
	cmdline = strnstr(saved_command_line, PREFIX_SERIALNO,
			  strlen(saved_command_line));
	ret = sscanf(cmdline ?: "",
		     PREFIX_SERIALNO "%" STR(DEV_SN_LENGTH) "s",
		     dev_sn);
	if (ret == 0) {
		pr_err("get device SN fail\n");
		return;
	}

	/* Get EEPROM battery SN */
	if (!batt_drv->pack_info_ready)  {
		ret = gbms_storage_read(GBMS_TAG_MINF, (void *)batt_pack_info,
					GBMS_MINF_LEN);
		if (ret < 0) {
			pr_err("read batt_pack_info fail, ret=%d\n", ret);
			return;
		}
		batt_drv->pack_info_ready = true;
	}

	/* device SN + battery SN */
	len = strlen(dev_sn);
	memcpy(data, dev_sn, len);
	memcpy(&data[len], batt_pack_info, GBMS_MINF_LEN);

	/* hash data */
	ret = batt_do_sha256(data, len + GBMS_MINF_LEN, data);
	if (ret < 0) {
		pr_err("execute batt_do_sha256 fail, ret=%d\n", ret);
		return;
	}

	/* Get EEPROM device info. */
	ret = gbms_storage_read(GBMS_TAG_DINF, (void *)dev_info,
				GBMS_DINF_LEN);
	if (ret < 0) {
		pr_err("read device info. fail, ret=%d\n", ret);
		return;
	}

	/* Compare EEPROM device info. with hash data */
	if (dev_info[0] == 0xFF) {
		/* New battery, store the device inforamtion */
		ret = gbms_storage_write(GBMS_TAG_DINF, data, GBMS_DINF_LEN);
		if (ret < 0)
			pr_err("write device info. fail, ret=%d\n", ret);
	} else if (strncmp(dev_info, dev_sn, len) == 0) {
		/* Replace it */
		ret = gbms_storage_write(GBMS_TAG_DINF, data, GBMS_DINF_LEN);
		if (ret < 0)
			pr_err("replace dev_info fail, ret=%d\n", ret);
	} else if (strncmp(dev_info, data, GBMS_DINF_LEN) == 0) {
		/* Check pass */
	} else {
		/* Check fail */
	}
}

static void batt_history_data_collect(struct batt_drv *batt_drv)
{
	struct batt_history_data *hist = &batt_drv->hist_data;
	struct power_supply *fg_psy = batt_drv->fg_psy;
	enum power_supply_property psp;
	bool update_hist = false;
	int hist_len = sizeof(struct batt_history_data);
	int cycle_cnt, idx, val, ret;


	if (batt_drv->hist_delta_cycle_cnt <= 0)
		return;

	if (batt_drv->hist_data_max_cnt <= 0)
		return;

	psp = POWER_SUPPLY_PROP_CYCLE_COUNT;
	cycle_cnt = GPSY_GET_PROP(fg_psy, psp);
	if (cycle_cnt < 0)
		return;

	idx = cycle_cnt / batt_drv->hist_delta_cycle_cnt;

	// check if the cycle_cnt is valid
	if (idx >= batt_drv->hist_data_max_cnt)
		return;

	// init history data
	if (hist->cycle_cnt == HCC_INIT_DATA) {
		ret = gbms_storage_read_data(GBMS_TAG_HIST, hist,
					     hist_len, idx);
		if (ret < 0) {
			pr_err("read history data fail, ret=%d\n", ret);
			return;
		}

		// empty battery data from storage
		if (hist->cycle_cnt == HCC_INIT_DATA) {
			memset(hist, 0, hist_len);
			hist->cycle_cnt = HCC_INIT_DATA;
		}
	}

	if (cycle_cnt != hist->cycle_cnt) {
		// collect battery data
		hist->cycle_cnt = cycle_cnt;

		psp = POWER_SUPPLY_PROP_CHARGE_FULL;
		hist->fullcap = GPSY_GET_PROP(fg_psy, psp) / 1000;

		psp = POWER_SUPPLY_PROP_RESISTANCE_NOW;
		hist->esr = GPSY_GET_PROP(fg_psy, psp);

		psp = POWER_SUPPLY_PROP_RESISTANCE;
		hist->rslow = GPSY_GET_PROP(fg_psy, psp) / 1000 - hist->esr;

		psp = POWER_SUPPLY_PROP_SOH;
		val = GPSY_GET_PROP(fg_psy, psp);
		hist->soh = (val <= 0) ? 0 : val;

		psp = POWER_SUPPLY_PROP_CUTOFF_SOC;
		val = GPSY_GET_PROP(fg_psy, psp);
		hist->cutoff_soc = (val == INT_MIN) ? 0 : val / 40;

		psp = POWER_SUPPLY_PROP_CC_SOC;
		val = GPSY_GET_PROP(fg_psy, psp);
		hist->cc_soc = (val == INT_MIN) ? 0 : (val / 40);

		psp = POWER_SUPPLY_PROP_SYS_SOC;
		val = GPSY_GET_PROP(fg_psy, psp);
		hist->sys_soc = (val == INT_MIN) ? 0 : (val / 40);

		psp = POWER_SUPPLY_PROP_REAL_CAPACITY;
		hist->msoc = GPSY_GET_PROP(fg_psy, psp);

		psp = POWER_SUPPLY_PROP_BATT_SOC;
		val = GPSY_GET_PROP(fg_psy, psp);
		hist->batt_soc = (val == INT_MIN) ? 0 : (val / 40);

		update_hist = true;
	}

	psp = POWER_SUPPLY_PROP_TEMP;
	hist->batt_temp = GPSY_GET_PROP(fg_psy, psp) / 10;

	// update life data
	if (hist->max_temp == 0 && hist->min_temp == 0) {
		hist->max_temp = hist->batt_temp;
		hist->min_temp = hist->batt_temp;
	} else if (hist->batt_temp > hist->max_temp) {
		hist->max_temp = hist->batt_temp;
	} else if (hist->batt_temp < hist->min_temp) {
		hist->min_temp = hist->batt_temp;
	}

	psp = POWER_SUPPLY_PROP_VOLTAGE_NOW;
	val = GPSY_GET_PROP(fg_psy, psp) / 1000;
	if (hist->max_vbatt == 0 && hist->min_vbatt == 0) {
		hist->max_vbatt = val;
		hist->min_vbatt = val;
	} else if (val > hist->max_vbatt) {
		hist->max_vbatt = val;
	} else if (val < hist->min_vbatt) {
		hist->min_vbatt = val;
	}

	psp = POWER_SUPPLY_PROP_CURRENT_NOW;
	val = GPSY_GET_PROP(fg_psy, psp) / 1000;
	if (val > hist->max_ibatt)
		hist->max_ibatt = val;
	else if (val < hist->min_ibatt)
		hist->min_ibatt = val;

	hist->checksum = hist->cycle_cnt + hist->fullcap + hist->esr +
		hist->rslow + hist->soh + hist->batt_temp + hist->cutoff_soc +
		hist->cc_soc + hist->sys_soc + hist->msoc + hist->batt_soc +
		hist->max_temp + hist->min_temp + hist->max_vbatt +
		hist->min_vbatt + hist->max_ibatt + hist->min_ibatt;


	pr_debug("battery history = %d %d %d %d %d %d %d %d %d %d %d [%d/%d] [%d/%d] [%d/%d] %d\n",
		 hist->cycle_cnt, hist->fullcap,  hist->esr,
		 hist->rslow, hist->soh, hist->batt_temp, hist->cutoff_soc,
		 hist->cc_soc, hist->sys_soc, hist->msoc, hist->batt_soc,
		 hist->max_temp, hist->min_temp, hist->max_vbatt,
		 hist->min_vbatt, hist->max_ibatt, hist->min_ibatt,
		 hist->checksum);

	if (update_hist) {
		ret = gbms_storage_write_data(GBMS_TAG_HIST, hist,
					      hist_len, idx);
		if (ret < 0) {
			// keep the data if write fail and try to write again
			hist->cycle_cnt = HCC_WRITE_AGAIN;
			pr_err("write history data fail, ret=%d\n", ret);
			return;
		}

		// clear the data if write successfully
		memset(hist, 0, hist_len);
		hist->cycle_cnt = HCC_INIT_DATA;
	}
}

/*
 * poll the battery, run SOC%, dead battery, critical.
 * scheduled from psy_changed and from timer
 */
static void google_battery_work(struct work_struct *work)
{
	struct batt_drv *batt_drv =
	    container_of(work, struct batt_drv, batt_work.work);
	struct power_supply *fg_psy = batt_drv->fg_psy;
	struct batt_ssoc_state *ssoc_state = &batt_drv->ssoc_state;
	int update_interval = batt_drv->batt_update_interval;
	const int prev_ssoc = ssoc_get_capacity(ssoc_state);
	int present, fg_status, batt_temp, ret;
	bool notify_psy_changed = false;

	pr_debug("battery work item\n");

	__pm_stay_awake(batt_drv->batt_ws);

	/* chg_lock protect msc_logic */
	mutex_lock(&batt_drv->chg_lock);

	present = GPSY_GET_PROP(fg_psy, POWER_SUPPLY_PROP_PRESENT);
	if (present && !batt_drv->batt_present) {
		batt_drv->batt_present = true;
		notify_psy_changed = true;
	} else if (!present && batt_drv->batt_present) {
		batt_drv->batt_present = false;

		/* add debounce? */
		notify_psy_changed = true;
		mutex_unlock(&batt_drv->chg_lock);
		goto reschedule;
	}

	fg_status = GPSY_GET_INT_PROP(fg_psy, POWER_SUPPLY_PROP_STATUS, &ret);
	if (ret < 0) {
		mutex_unlock(&batt_drv->chg_lock);
		goto reschedule;
	}

	if (fg_status != batt_drv->fg_status)
		notify_psy_changed = true;
	batt_drv->fg_status = fg_status;

	/* batt_lock protect SSOC code etc. */
	mutex_lock(&batt_drv->batt_lock);

	/* TODO: poll rate should be min between ->batt_update_interval and
	 * whatever ssoc_work() decides (typically rls->rl_delta_max_time)
	 */
	ret = ssoc_work(ssoc_state, fg_psy);
	if (ret < 0) {
		update_interval = BATT_WORK_ERROR_RETRY_MS;
	} else {
		bool full;
		int ssoc, level;

		/* handle charge/recharge */
		batt_rl_update_status(batt_drv);

		ssoc = ssoc_get_capacity(ssoc_state);
		if (prev_ssoc != ssoc) {
			if (ssoc > prev_ssoc)
				bat_log_ttf_estimate("SSOC", ssoc, batt_drv);
			notify_psy_changed = true;
		}

		/* TODO(b/138860602): clear ->chg_done to enforce the
		 * same behavior during the transition 99 -> 100 -> Full
		 */

		level = gbatt_get_capacity_level(&batt_drv->ssoc_state,
						 fg_status);
		if (level != batt_drv->capacity_level) {
			batt_drv->capacity_level = level;
			notify_psy_changed = true;
		}

		if (batt_drv->dead_battery) {
			batt_drv->dead_battery =
					gbatt_check_dead_battery(batt_drv);
			if (!batt_drv->dead_battery)
				notify_psy_changed = true;
		}

		/* fuel gauge triggered recharge logic. */
		full = (ssoc == SSOC_FULL);
		if (full && !batt_drv->batt_full)
			bat_log_ttf_estimate("Full", ssoc, batt_drv);
		batt_drv->batt_full = full;
	}

	/* TODO: poll other data here if needed */

	ret = gbatt_get_temp(batt_drv, &batt_temp);
	if (ret < 0) {
		pr_err("unable to get batt_temp, ret=%d", ret);
	} else if (batt_temp != batt_drv->batt_temp) {
		batt_drv->batt_temp = batt_temp;
		if (batt_drv->batt_temp >
		    batt_drv->batt_update_high_temp_threshold)
			notify_psy_changed = true;
	}

	mutex_unlock(&batt_drv->batt_lock);


	/* wait for timeout or state equal to CHARGING, FULL or UNKNOWN
	 * (which will likely not happen) even on ssoc error. msc_logic
	 * hold poll_ws wakelock during this time.
	 * Delay the estimates for time to full for BATT_WORK_DEBOUNCE_RETRY_MS
	 * after the device start charging.
	 */
	if (batt_drv->batt_fast_update_cnt) {

		if (fg_status != POWER_SUPPLY_STATUS_DISCHARGING &&
		    fg_status != POWER_SUPPLY_STATUS_NOT_CHARGING) {
			batt_drv->batt_fast_update_cnt = 0;
			update_interval = BATT_WORK_DEBOUNCE_RETRY_MS;
		} else {
			update_interval = BATT_WORK_FAST_RETRY_MS;
			batt_drv->batt_fast_update_cnt -= 1;
		}
	} else if (batt_drv->ttf_debounce) {
		batt_drv->ttf_debounce = 0;
		bat_log_ttf_estimate("Start", prev_ssoc, batt_drv);
	}

	/* acquired in msc_logic */
	if (batt_drv->batt_fast_update_cnt == 0)
		__pm_relax(batt_drv->poll_ws);

	if (batt_drv->res_state.estimate_requested)
		batt_res_work(batt_drv);

	mutex_unlock(&batt_drv->chg_lock);

	batt_cycle_count_update(batt_drv, ssoc_get_real(ssoc_state));
	dump_ssoc_state(ssoc_state, batt_drv->ssoc_log);

	if (batt_drv->eeprom_inside)
		batt_history_data_collect(batt_drv);

reschedule:
	if (notify_psy_changed)
		power_supply_changed(batt_drv->psy);

	if (update_interval) {
		pr_debug("rerun battery work in %d ms\n", update_interval);
		schedule_delayed_work(&batt_drv->batt_work,
				      msecs_to_jiffies(update_interval));
	}

	__pm_relax(batt_drv->batt_ws);
}

/* ------------------------------------------------------------------------- */


static enum power_supply_property gbatt_battery_props[] = {
	POWER_SUPPLY_PROP_ADAPTER_DETAILS,
	POWER_SUPPLY_PROP_STATUS,
	POWER_SUPPLY_PROP_HEALTH,
	POWER_SUPPLY_PROP_CAPACITY,
	POWER_SUPPLY_PROP_CAPACITY_LEVEL,
	POWER_SUPPLY_PROP_CHARGE_COUNTER,
	POWER_SUPPLY_PROP_CHARGE_CHARGER_STATE,
	POWER_SUPPLY_PROP_CHARGE_DONE,
	POWER_SUPPLY_PROP_CHARGE_FULL,
	POWER_SUPPLY_PROP_CHARGE_FULL_DESIGN,
	POWER_SUPPLY_PROP_CHARGE_TYPE,
	POWER_SUPPLY_PROP_CONSTANT_CHARGE_CURRENT,
	POWER_SUPPLY_PROP_CONSTANT_CHARGE_VOLTAGE,
	POWER_SUPPLY_PROP_CURRENT_AVG,
	POWER_SUPPLY_PROP_CURRENT_NOW,
	POWER_SUPPLY_PROP_CYCLE_COUNT,
	POWER_SUPPLY_PROP_CYCLE_COUNTS,
	POWER_SUPPLY_PROP_DEAD_BATTERY,
	POWER_SUPPLY_PROP_FCC_STEPPER_ENABLE,		/* compat */
	POWER_SUPPLY_PROP_INPUT_CURRENT_LIMITED,	/* compat */
	POWER_SUPPLY_PROP_PRESENT,
	POWER_SUPPLY_PROP_RECHARGE_SOC,
	POWER_SUPPLY_PROP_RESISTANCE_ID,
	POWER_SUPPLY_PROP_RESISTANCE,
	POWER_SUPPLY_PROP_TEMP,
	POWER_SUPPLY_PROP_TIME_TO_EMPTY_AVG,
	POWER_SUPPLY_PROP_TIME_TO_FULL_AVG,
	POWER_SUPPLY_PROP_TIME_TO_FULL_NOW,
	POWER_SUPPLY_PROP_VOLTAGE_AVG,
	POWER_SUPPLY_PROP_VOLTAGE_MAX_DESIGN,
	POWER_SUPPLY_PROP_VOLTAGE_MIN_DESIGN,
	POWER_SUPPLY_PROP_VOLTAGE_NOW,
	POWER_SUPPLY_PROP_VOLTAGE_OCV,
	POWER_SUPPLY_PROP_TECHNOLOGY,
	POWER_SUPPLY_PROP_SERIAL_NUMBER,
	POWER_SUPPLY_PROP_SOH,
	POWER_SUPPLY_PROP_CHARGE_FULL_ESTIMATE,
	POWER_SUPPLY_PROP_RESISTANCE_AVG,
};

/* status is:
 * . _UNKNOWN during init
 * . _DISCHARGING when not connected
 * when connected to a power supply status is
 * . _FULL (until disconnect) after the charger flags DONE if SSOC=100%
 * . _CHARGING if FG reports _FULL but SSOC < 100% (should not happen)
 * . _CHARGING if FG reports _NOT_CHARGING
 * . _NOT_CHARGING if FG report _DISCHARGING
 * . same as FG state otherwise
 */
static int gbatt_get_status(struct batt_drv *batt_drv,
			    union power_supply_propval *val)
{
	int err, ssoc;

	if (batt_drv->ssoc_state.buck_enabled == 0) {
		val->intval = POWER_SUPPLY_STATUS_DISCHARGING;
		return 0;
	}

	if (batt_drv->ssoc_state.buck_enabled == -1) {
		val->intval = POWER_SUPPLY_STATUS_UNKNOWN;
		return 0;
	}

	/* ->buck_enabled = 1, from here ownward device is connected */

	if (batt_drv->batt_health == POWER_SUPPLY_HEALTH_OVERHEAT) {
		val->intval = POWER_SUPPLY_STATUS_NOT_CHARGING;
		return 0;
	}

	if (!batt_drv->fg_psy)
		return -EINVAL;

	ssoc = ssoc_get_capacity(&batt_drv->ssoc_state);

	/* FULL when the charger said so and SSOC == 100% */
	if (batt_drv->chg_done && ssoc == SSOC_FULL) {
		val->intval = POWER_SUPPLY_STATUS_FULL;
		return 0;
	}

	err = power_supply_get_property(batt_drv->fg_psy,
					POWER_SUPPLY_PROP_STATUS,
					val);
	if (err != 0)
		return err;

	if (val->intval == POWER_SUPPLY_STATUS_FULL) {

		/* not full unless the charger says so */
		if (!batt_drv->chg_done)
			val->intval = POWER_SUPPLY_STATUS_CHARGING;

		/* NOTE: FG driver could flag FULL before GDF is at 100% when
		 * gauge is not tuned or when capacity estimates are wrong.
		 */
		if (ssoc != SSOC_FULL)
			val->intval = POWER_SUPPLY_STATUS_CHARGING;

	} else if (val->intval == POWER_SUPPLY_STATUS_NOT_CHARGING) {
		/* smooth transition between charging and full */
		val->intval = POWER_SUPPLY_STATUS_CHARGING;
	} else if (val->intval == POWER_SUPPLY_STATUS_DISCHARGING) {
		/* connected and discharging is NOT charging */
		if (batt_drv->chg_health.rest_state == CHG_HEALTH_ACTIVE)
			val->intval = POWER_SUPPLY_STATUS_CHARGING;
		else
			val->intval = POWER_SUPPLY_STATUS_NOT_CHARGING;

	}

	return 0;
}

/* lock batt_drv->batt_lock */
static int gbatt_get_capacity(struct batt_drv *batt_drv)
{
	struct batt_ssoc_state *ssoc_state = &batt_drv->ssoc_state;
	int capacity;

	if (batt_drv->fake_capacity >= 0 && batt_drv->fake_capacity <= 100)
		capacity = batt_drv->fake_capacity;
	else
		capacity = ssoc_get_capacity(ssoc_state);

	return capacity;
}

/* splice the curve at point when the SSOC is removed */
static void gbatt_set_capacity(struct batt_drv *batt_drv, int capacity)
{
	if (capacity < 0)
		capacity = -EINVAL;

	if (batt_drv->batt_health != POWER_SUPPLY_HEALTH_OVERHEAT) {
		/* just set the value if not in overheat  */
	} else if (capacity < 0 && batt_drv->fake_capacity >= 0) {
		struct batt_ssoc_state *ssoc_state = &batt_drv->ssoc_state;
		const qnum_t cap = qnum_fromint(batt_drv->fake_capacity);
		const qnum_t gdf = ssoc_state->ssoc_gdf;
		enum ssoc_uic_type type;

		if (gdf < qnum_fromint(batt_drv->fake_capacity)) {
			type = SSOC_UIC_TYPE_DSG;
		} else {
			type = SSOC_UIC_TYPE_CHG;
		}

		pr_info("reset curve at gdf=%d.%d cap=%d.%d type=%d\n",
			qnum_toint(gdf), qnum_fracdgt(gdf),
			qnum_toint(cap), qnum_fracdgt(cap),
			type);

		/* current is the drop point on the discharge curve */
		ssoc_change_curve_at_gdf(ssoc_state, gdf, cap, type);
		ssoc_work(ssoc_state, batt_drv->fg_psy);
		dump_ssoc_state(ssoc_state, batt_drv->ssoc_log);
	} else if (capacity > 0) {
		/* TODO: convergence to the new capacity? */
	}

	batt_drv->fake_capacity = capacity;
}

static int gbatt_set_health(struct batt_drv *batt_drv, int health)
{
	if (health > POWER_SUPPLY_HEALTH_HOT ||
	    health < POWER_SUPPLY_HEALTH_UNKNOWN)
		return -EINVAL;

	batt_drv->batt_health = health;

	/* disable health charging if in overheat */
	if (health == POWER_SUPPLY_HEALTH_OVERHEAT)
		msc_logic_health(batt_drv);

	return 0;
}

static int gbatt_get_property(struct power_supply *psy,
				 enum power_supply_property psp,
				 union power_supply_propval *val)
{
	struct batt_drv *batt_drv = (struct batt_drv *)
					power_supply_get_drvdata(psy);
	struct batt_ssoc_state *ssoc_state = &batt_drv->ssoc_state;
	int rc, err = 0;

	pm_runtime_get_sync(batt_drv->device);
	if (!batt_drv->init_complete || !batt_drv->resume_complete) {
		pm_runtime_put_sync(batt_drv->device);
		return -EAGAIN;
	}
	pm_runtime_put_sync(batt_drv->device);

	switch (psp) {
	case POWER_SUPPLY_PROP_ADAPTER_DETAILS:
		val->intval = batt_drv->ce_data.adapter_details.v;
		break;

	case POWER_SUPPLY_PROP_CYCLE_COUNT:
		if (batt_drv->cycle_count < 0)
			err = batt_drv->cycle_count;
		else
			val->intval = batt_drv->cycle_count;
		break;

	case POWER_SUPPLY_PROP_CYCLE_COUNTS:
		mutex_lock(&batt_drv->cc_data.lock);
		(void)gbms_cycle_count_cstr(batt_drv->cc_data.cyc_ctr_cstr,
				sizeof(batt_drv->cc_data.cyc_ctr_cstr),
				batt_drv->cc_data.count);
		val->strval = batt_drv->cc_data.cyc_ctr_cstr;
		mutex_unlock(&batt_drv->cc_data.lock);
		break;

	case POWER_SUPPLY_PROP_CAPACITY:
		mutex_lock(&batt_drv->batt_lock);
		val->intval = gbatt_get_capacity(batt_drv);
		mutex_unlock(&batt_drv->batt_lock);
		break;

	case POWER_SUPPLY_PROP_DEAD_BATTERY:
		val->intval = batt_drv->dead_battery;
		break;

	case POWER_SUPPLY_PROP_CAPACITY_LEVEL:
		if (batt_drv->fake_capacity >= 0 &&
				batt_drv->fake_capacity <= 100)
			val->intval = POWER_SUPPLY_CAPACITY_LEVEL_NORMAL;
		else
			val->intval = batt_drv->capacity_level;
		break;

	/* ng charging:
	 * 1) write to POWER_SUPPLY_PROP_CHARGE_CHARGER_STATE,
	 * 2) read POWER_SUPPLY_PROP_CONSTANT_CHARGE_CURRENT and
	 *    POWER_SUPPLY_PROP_CONSTANT_CHARGE_VOLTAGE
	 */
	case POWER_SUPPLY_PROP_CHARGE_CHARGER_STATE:
		val->intval = batt_drv->chg_state.v;
		break;
	case POWER_SUPPLY_PROP_CONSTANT_CHARGE_CURRENT:
		mutex_lock(&batt_drv->chg_lock);
		val->intval = batt_drv->cc_max;
		mutex_unlock(&batt_drv->chg_lock);
		break;
	case POWER_SUPPLY_PROP_CONSTANT_CHARGE_VOLTAGE:
		mutex_lock(&batt_drv->chg_lock);
		val->intval = batt_drv->fv_uv;
		mutex_unlock(&batt_drv->chg_lock);
		break;

	/* compat, I need this when you run w/o b/118820788 */
	case POWER_SUPPLY_PROP_SW_JEITA_ENABLED:
	case POWER_SUPPLY_PROP_STEP_CHARGING_ENABLED:
		val->intval = 0;
		break;
	case POWER_SUPPLY_PROP_CHARGE_QNOVO_ENABLE:
		val->intval = 0;
		break;

	/* POWER_SUPPLY_PROP_CHARGE_DONE comes from the charger BUT battery
	 * has also an idea about it. Now using a software state: charge is
	 * DONE when we are in the discharge phase of the recharge logic.
	 * NOTE: might change to keep DONE while rl_status != NONE
	 */
	case POWER_SUPPLY_PROP_CHARGE_DONE:
		mutex_lock(&batt_drv->chg_lock);
		val->intval = batt_drv->chg_done;
		mutex_unlock(&batt_drv->chg_lock);
		break;
	/* POWER_SUPPLY_PROP_CHARGE_TYPE comes from the charger so using the
	 * last value reported from the CHARGER. This (of course) means that
	 * NG charging needs to be enabled.
	 */
	case POWER_SUPPLY_PROP_CHARGE_TYPE:
		mutex_lock(&batt_drv->chg_lock);
		val->intval = batt_drv->chg_state.f.chg_type;
		mutex_unlock(&batt_drv->chg_lock);
		break;

	/* compat, for *_CURRENT_LIMITED could return this one:
	 *	(batt_drv->chg_state.f.flags & GBMS_CS_FLAG_ILIM)
	 */
	case POWER_SUPPLY_PROP_FCC_STEPPER_ENABLE:
	case POWER_SUPPLY_PROP_INPUT_CURRENT_LIMITED:
		val->intval = 0;
		break;

	case POWER_SUPPLY_PROP_STATUS:
		err = gbatt_get_status(batt_drv, val);
		break;

	case POWER_SUPPLY_PROP_RECHARGE_SOC:
		val->intval = ssoc_state->rl_soc_threshold;
		break;

	/* health */
	case POWER_SUPPLY_PROP_HEALTH:
		if (batt_drv->batt_health == POWER_SUPPLY_HEALTH_OVERHEAT &&
		    gbms_temp_defend_dry_run(false, false)) {
			val->intval = POWER_SUPPLY_HEALTH_GOOD;
		} else if (batt_drv->batt_health !=
			   POWER_SUPPLY_HEALTH_UNKNOWN) {
			val->intval = batt_drv->batt_health;
		} else if (!batt_drv->fg_psy) {
			val->intval = POWER_SUPPLY_HEALTH_UNKNOWN;
		} else {
			err = power_supply_get_property(batt_drv->fg_psy,
							psp, val);
			if (err < 0)
				val->intval = POWER_SUPPLY_HEALTH_UNKNOWN;
			batt_drv->soh = val->intval;
		}
		break;
	/* define this better */
	case POWER_SUPPLY_PROP_SOH:
		val->intval = batt_drv->soh;
		break;

	case POWER_SUPPLY_PROP_CHARGE_FULL_ESTIMATE:
		if (!batt_drv->fg_psy)
			return -EINVAL;
		err = power_supply_get_property(batt_drv->fg_psy, psp, val);
		break;
	case POWER_SUPPLY_PROP_RESISTANCE_AVG:
		if (batt_drv->res_state.filter_count <
			batt_drv->res_state.estimate_filter)
			val->intval = 0;
		else
			val->intval = batt_drv->res_state.resistance_avg;
		break;

	/* cannot set err, negative estimate will revert to HAL */
	case POWER_SUPPLY_PROP_TIME_TO_FULL_NOW: {
		time_t res;

		rc = batt_ttf_estimate(&res, batt_drv);
		if (rc == 0) {
			if (res < 0)
				res = 0;
			val->intval = res;
		} else if (!batt_drv->fg_psy) {
			val->intval = -1;
		} else {
			rc = power_supply_get_property(batt_drv->fg_psy,
							psp, val);
			if (rc < 0)
				val->intval = -1;
		}
	} break;
	case POWER_SUPPLY_PROP_TEMP:
		err = gbatt_get_temp(batt_drv, &val->intval);
		break;
	case POWER_SUPPLY_PROP_CURRENT_AVG:
	case POWER_SUPPLY_PROP_CURRENT_NOW:
		if (!batt_drv->fg_psy)
			return -EINVAL;
		err = power_supply_get_property(batt_drv->fg_psy, psp, val);
		val->intval *= (-1);
		break;
	/* TODO: "charger" will expose this but I'd rather use an API from
	 * google_bms.h. Right now route it to fg_psy: just make sure that
	 * fg_psy doesn't look it up in google_battery
	 */
	case POWER_SUPPLY_PROP_SERIAL_NUMBER:
		/* fall through if eeprom_inside is false */
		if (batt_drv->eeprom_inside) {
			if (batt_drv->pack_info_ready) {
				val->strval = batt_drv->batt_pack_info;
			} else {
				err = gbms_storage_read(GBMS_TAG_MINF,
					(void *)batt_drv->batt_pack_info,
					GBMS_MINF_LEN);
				if (err >= 0) {
					val->strval = batt_drv->batt_pack_info;
					batt_drv->pack_info_ready = true;
				}
			}
			break;
		}
	case POWER_SUPPLY_PROP_RESISTANCE_ID:
		/* fall through */
	default:
		if (!batt_drv->fg_psy)
			return -EINVAL;
		err = power_supply_get_property(batt_drv->fg_psy, psp, val);
		break;
	}

	if (err < 0) {
		pr_debug("gbatt: get_prop cannot read psp=%d\n", psp);
		return err;
	}

	return 0;
}

static int gbatt_set_property(struct power_supply *psy,
				 enum power_supply_property psp,
				 const union power_supply_propval *val)
{
	struct batt_drv *batt_drv = (struct batt_drv *)
					power_supply_get_drvdata(psy);
	struct batt_ssoc_state *ssoc_state = &batt_drv->ssoc_state;
	int ret = 0;

	pm_runtime_get_sync(batt_drv->device);
	if (!batt_drv->init_complete || !batt_drv->resume_complete) {
		pm_runtime_put_sync(batt_drv->device);
		return -EAGAIN;
	}
	pm_runtime_put_sync(batt_drv->device);

	switch (psp) {
	case POWER_SUPPLY_PROP_ADAPTER_DETAILS:
		mutex_lock(&batt_drv->stats_lock);
		batt_drv->ce_data.adapter_details.v = val->intval;
		mutex_unlock(&batt_drv->stats_lock);
	break;

	/* NG Charging, where it all begins */
	case POWER_SUPPLY_PROP_CHARGE_CHARGER_STATE:
		mutex_lock(&batt_drv->chg_lock);
		batt_drv->chg_state.v = val->int64val;
		ret = batt_chg_logic(batt_drv);
		mutex_unlock(&batt_drv->chg_lock);
		break;

	/* TODO: b/118843345, just a switch to disable step charging */
	case POWER_SUPPLY_PROP_STEP_CHARGING_ENABLED:
	case POWER_SUPPLY_PROP_SW_JEITA_ENABLED:
		pr_err("cannot write to psp=%d\n", psp);
		return -EINVAL;

	/* This is a software implementation of the recharge threshold: I don't
	 * see big advantages in using the hardware controlled one since we will
	 * likely wakeup on dSOC changes anyway.
	 * NOTE: the HW controlled recharge might rely on chipset specific
	 * understanding of FG SOC which (generally) won't match the SOC
	 * reported from an external FG. Voltage would work.
	 * NOTE: qc set this in smb5_init_hw() via smblib:
	 * int smblib_set_prop_rechg_soc_thresh(struct smb_charger *chg,
	 *		const union power_supply_propval *val) { }
	 */
	case POWER_SUPPLY_PROP_RECHARGE_SOC:
		if (val->intval < 0 || val->intval > 100) {
			pr_err("recharge-soc is incorrect\n");
			ret = -EINVAL;
		} else if (ssoc_state->rl_soc_threshold != val->intval) {
			ssoc_state->rl_soc_threshold = val->intval;
			if (batt_drv->psy)
				power_supply_changed(batt_drv->psy);
		}
		break;
	case POWER_SUPPLY_PROP_CAPACITY:
		mutex_lock(&batt_drv->chg_lock);
		if (val->intval != batt_drv->fake_capacity) {
			gbatt_set_capacity(batt_drv, val->intval);
			if (batt_drv->psy)
				power_supply_changed(batt_drv->psy);
		}
		mutex_unlock(&batt_drv->chg_lock);
		break;
	/* TODO: compat */
	case POWER_SUPPLY_PROP_CYCLE_COUNTS:
		if (!batt_drv->eeprom_inside) {
			mutex_lock(&batt_drv->cc_data.lock);
			ret = gbms_cycle_count_sscan(batt_drv->cc_data.count,
						     val->strval);
			if (ret == 0) {
				ret = batt_cycle_count_store(
						      &batt_drv->cc_data);
				if (ret < 0)
					pr_err("can't store bin count ret=%d\n",
						      ret);
			}
			mutex_unlock(&batt_drv->cc_data.lock);
		} else
			ret = -EINVAL;
		break;
	case POWER_SUPPLY_PROP_TIME_TO_FULL_NOW:
		if (val->intval <= 0)
			batt_drv->ttf_stats.ttf_fake = -1;
		else
			batt_drv->ttf_stats.ttf_fake = val->intval;
		pr_info("time_to_full = %ld\n", batt_drv->ttf_stats.ttf_fake);
		if (batt_drv->psy)
			power_supply_changed(batt_drv->psy);
		break;
	case POWER_SUPPLY_PROP_HEALTH:
		mutex_lock(&batt_drv->chg_lock);
		if (batt_drv->batt_health != val->intval) {
			ret = gbatt_set_health(batt_drv, val->intval);
			if (ret == 0 && batt_drv->psy)
				power_supply_changed(batt_drv->psy);
		}
		mutex_unlock(&batt_drv->chg_lock);
		break;
	default:
		ret = -EINVAL;
		break;
	}

	if (ret < 0) {
		pr_debug("gbatt: get_prop cannot write psp=%d\n", psp);
		return ret;
	}


	return 0;
}

static int gbatt_property_is_writeable(struct power_supply *psy,
					  enum power_supply_property psp)
{
	switch (psp) {
	case POWER_SUPPLY_PROP_CHARGE_CHARGER_STATE:
	case POWER_SUPPLY_PROP_RECHARGE_SOC:
	case POWER_SUPPLY_PROP_STEP_CHARGING_ENABLED:
	case POWER_SUPPLY_PROP_SW_JEITA_ENABLED:
	case POWER_SUPPLY_PROP_CAPACITY:
	case POWER_SUPPLY_PROP_ADAPTER_DETAILS:
	case POWER_SUPPLY_PROP_CYCLE_COUNTS:
	case POWER_SUPPLY_PROP_TIME_TO_FULL_NOW:
	case POWER_SUPPLY_PROP_HEALTH:
		return 1;
	default:
		break;
	}

	return 0;
}

static struct power_supply_desc gbatt_psy_desc = {
	.name = "battery",
	.type = POWER_SUPPLY_TYPE_BATTERY,
	.get_property = gbatt_get_property,
	.set_property = gbatt_set_property,
	.property_is_writeable = gbatt_property_is_writeable,
	.properties = gbatt_battery_props,
	.num_properties = ARRAY_SIZE(gbatt_battery_props),
};

/* ------------------------------------------------------------------------ */

static void google_battery_init_work(struct work_struct *work)
{
	struct power_supply *fg_psy;
	struct batt_drv *batt_drv = container_of(work, struct batt_drv,
						 init_work.work);
	struct device_node *node = batt_drv->device->of_node;
	int ret = 0;

	batt_rl_reset(batt_drv);
	batt_drv->dead_battery = true; /* clear in batt_work() */
	batt_drv->capacity_level = POWER_SUPPLY_CAPACITY_LEVEL_UNKNOWN;
	batt_drv->ssoc_state.buck_enabled = -1;
	batt_drv->hold_taper_ws = false;
	batt_drv->fake_temp = 0;
	batt_reset_chg_drv_state(batt_drv);

	mutex_init(&batt_drv->chg_lock);
	mutex_init(&batt_drv->batt_lock);
	mutex_init(&batt_drv->stats_lock);
	mutex_init(&batt_drv->cc_data.lock);

	fg_psy = power_supply_get_by_name(batt_drv->fg_psy_name);
	if (!fg_psy) {
		pr_info("failed to get \"%s\" power supply, retrying...\n",
			batt_drv->fg_psy_name);
		goto retry_init_work;
	}

	batt_drv->fg_psy = fg_psy;

	if (!batt_drv->batt_present) {
		ret = GPSY_GET_PROP(fg_psy, POWER_SUPPLY_PROP_PRESENT);
		if (ret == -EAGAIN)
			goto retry_init_work;

		batt_drv->batt_present = (ret > 0);
		if (!batt_drv->batt_present)
			pr_warn("battery not present (ret=%d)\n", ret);
	}

	ret = of_property_read_u32(node, "google,recharge-soc-threshold",
				   &batt_drv->ssoc_state.rl_soc_threshold);
	if (ret < 0)
		batt_drv->ssoc_state.rl_soc_threshold =
				DEFAULT_BATT_DRV_RL_SOC_THRESHOLD;

	ret = of_property_read_u32(node, "google,bd-trickle-recharge-soc",
				&batt_drv->ssoc_state.bd_trickle_recharge_soc);
	if (ret < 0)
		batt_drv->ssoc_state.bd_trickle_recharge_soc =
					DEFAULT_BD_RL_SOC_THRESHOLD;

	batt_drv->ssoc_state.bd_trickle_dry_run = false;

	batt_drv->ssoc_state.bd_trickle_enable =
		of_property_read_bool(node, "google,bd-trickle-enable");

	ret = of_property_read_u32(node, "google,bd-trickle-reset-sec",
				   &batt_drv->ssoc_state.bd_trickle_reset_sec);
	if (ret < 0)
		batt_drv->ssoc_state.bd_trickle_reset_sec =
				DEFAULT_BD_TRICKLE_RESET_SEC;

	ret = of_property_read_u32(node, "google,ssoc-delta",
				   &batt_drv->ssoc_state.ssoc_delta);
	if (ret < 0)
		batt_drv->ssoc_state.ssoc_delta = SSOC_DELTA;

	/* cycle count is cached, here since SSOC, chg_profile might use it */
	batt_update_cycle_count(batt_drv);

	ret = ssoc_init(&batt_drv->ssoc_state, node, fg_psy);
	if (ret < 0 && batt_drv->batt_present)
		goto retry_init_work;

	dump_ssoc_state(&batt_drv->ssoc_state, batt_drv->ssoc_log);

	ret = batt_init_chg_profile(batt_drv);
	if (ret == -EPROBE_DEFER)
		goto retry_init_work;

	if (ret < 0) {
		pr_err("charging profile disabled, ret=%d\n", ret);
	} else if (batt_drv->battery_capacity) {
		gbms_dump_chg_profile(&batt_drv->chg_profile);
	}

	cev_stats_init(&batt_drv->ce_data, &batt_drv->chg_profile);
	cev_stats_init(&batt_drv->ce_qual, &batt_drv->chg_profile);

	batt_drv->fg_nb.notifier_call = psy_changed;
	ret = power_supply_reg_notifier(&batt_drv->fg_nb);
	if (ret < 0)
		pr_err("cannot register power supply notifer, ret=%d\n",
			ret);

	batt_drv->batt_ws = wakeup_source_register(NULL, gbatt_psy_desc.name);
	batt_drv->taper_ws = wakeup_source_register(NULL, "Taper");
	batt_drv->poll_ws = wakeup_source_register(NULL, "Poll");
	batt_drv->msc_ws = wakeup_source_register(NULL, "MSC");
	if (!batt_drv->batt_ws || !batt_drv->taper_ws ||
			!batt_drv->poll_ws || !batt_drv->msc_ws)
		pr_err("failed to register wakeup sources\n");


	batt_drv->eeprom_inside =
		of_property_read_bool(node, "google,eeprom-inside");

	mutex_lock(&batt_drv->cc_data.lock);
	ret = batt_cycle_count_load(&batt_drv->cc_data);
	if (ret < 0)
		pr_err("cannot restore bin count ret=%d\n", ret);

	/* eeprom cycle count */
	if (batt_drv->eeprom_inside) {
		batt_drv->cc_data.prev_cnt = -1;
		ret = eeprom_batt_cycle_count_load(&batt_drv->cc_data);
		if (ret < 0)
			pr_err("cannot restore eeprom bin count ret=%d\n", ret);
		else
			batt_cycle_count_init(&batt_drv->cc_data);
	}
	mutex_unlock(&batt_drv->cc_data.lock);

	batt_drv->fake_capacity = (batt_drv->batt_present) ? -EINVAL
						: DEFAULT_BATT_FAKE_CAPACITY;

	/* charging configuration */
	ret = of_property_read_u32(node, "google,update-interval",
				   &batt_drv->batt_update_interval);
	if (ret < 0)
		batt_drv->batt_update_interval = DEFAULT_BATT_UPDATE_INTERVAL;

	ret = of_property_read_u32(batt_drv->device->of_node,
				   "google,update-high-temp-threshold",
				   &batt_drv->batt_update_high_temp_threshold);
	if (ret < 0)
		batt_drv->batt_update_high_temp_threshold =
					DEFAULT_HIGH_TEMP_UPDATE_THRESHOLD;
	/* charge statistics */
	ret = of_property_read_u32(node, "google,chg-stats-qual-time",
				   &batt_drv->ce_data.chg_sts_qual_time);
	if (ret < 0)
		batt_drv->ce_data.chg_sts_qual_time =
					DEFAULT_CHG_STATS_MIN_QUAL_TIME;

	ret = of_property_read_u32(node, "google,chg-stats-delta-soc",
				   &batt_drv->ce_data.chg_sts_delta_soc);
	if (ret < 0)
		batt_drv->ce_data.chg_sts_delta_soc =
					DEFAULT_CHG_STATS_MIN_DELTA_SOC;

	/* time to full */
	ret = ttf_stats_init(&batt_drv->ttf_stats, batt_drv->device,
			     batt_drv->battery_capacity);
	if (ret < 0) {
		pr_info("time to full not available\n");
	} else {
		batt_drv->ttf_stats.ttf_log = logbuffer_register("ttf");
		if (IS_ERR(batt_drv->ttf_stats.ttf_log)) {
			ret = PTR_ERR(batt_drv->ttf_stats.ttf_log);
			dev_err(batt_drv->device,
				"failed to create ttf_log, ret=%d\n", ret);

			batt_drv->ttf_stats.ttf_log = NULL;
		}
	}

	/* google_resistance  */
	batt_res_load_data(&batt_drv->res_state, batt_drv->fg_psy);

	/* health based charging, triggers */
	batt_drv->chg_health.always_on_soc = -1;

	ret = of_property_read_u32(batt_drv->device->of_node,
				   "google,chg-rest-soc",
				   &batt_drv->chg_health.rest_soc);
	if (ret < 0)
		batt_drv->chg_health.rest_soc = -1;

	ret = of_property_read_u32(batt_drv->device->of_node,
				   "google,chg-rest-rate",
				   &batt_drv->chg_health.rest_rate);
	if (ret < 0)
		batt_drv->chg_health.rest_rate = 0;

	/* override setting google,battery-roundtrip = 0 in device tree */
	batt_drv->disable_votes =
		of_property_read_bool(node, "google,disable-votes");
	if (batt_drv->disable_votes)
		pr_info("battery votes disabled\n");

	batt_drv->history = gbms_storage_create_device("battery_history",
						       GBMS_TAG_HIST);
	if (!batt_drv->history)
		pr_err("history not available\n");

	ret = of_property_read_u32(batt_drv->device->of_node,
				   "google,history-delta-cycle-count",
				   &batt_drv->hist_delta_cycle_cnt);
	if (ret < 0)
		batt_drv->hist_delta_cycle_cnt = HCC_DEFAULT_DELTA_CYCLE_CNT;

	if (batt_drv->eeprom_inside) {
		batt_check_device_sn(batt_drv);

		batt_drv->hist_data_max_cnt =
			gbms_storage_read_data(GBMS_TAG_HIST, NULL, 0, 0);

		batt_drv->hist_data.cycle_cnt = HCC_INIT_DATA;
	}

	batt_drv->pack_info_ready = false;

	/* debugfs */
	(void)batt_init_fs(batt_drv);

	pr_info("init_work done\n");

	batt_drv->init_complete = true;
	batt_drv->resume_complete = true;

	schedule_delayed_work(&batt_drv->batt_work, 0);

	return;

retry_init_work:
	schedule_delayed_work(&batt_drv->init_work,
			      msecs_to_jiffies(BATT_DELAY_INIT_MS));
}

static struct thermal_zone_of_device_ops google_battery_tz_ops = {
	.get_temp = google_battery_tz_get_cycle_count,
};

static int google_battery_probe(struct platform_device *pdev)
{
	const char *fg_psy_name, *psy_name = NULL;
	struct batt_drv *batt_drv;
	int ret;
	struct power_supply_config psy_cfg = {};

	batt_drv = devm_kzalloc(&pdev->dev, sizeof(*batt_drv), GFP_KERNEL);
	if (!batt_drv)
		return -ENOMEM;

	batt_drv->device = &pdev->dev;

	ret = of_property_read_string(pdev->dev.of_node,
				      "google,fg-psy-name", &fg_psy_name);
	if (ret != 0) {
		pr_err("cannot read google,fg-psy-name, ret=%d\n", ret);
		return -EINVAL;
	}

	batt_drv->fg_psy_name =
	    devm_kstrdup(&pdev->dev, fg_psy_name, GFP_KERNEL);
	if (!batt_drv->fg_psy_name)
		return -ENOMEM;

	/* change name and type for debug/test */
	if (of_property_read_bool(pdev->dev.of_node, "google,psy-type-unknown"))
		gbatt_psy_desc.type = POWER_SUPPLY_TYPE_UNKNOWN;

	ret = of_property_read_string(pdev->dev.of_node,
				      "google,psy-name", &psy_name);
	if (ret == 0) {
		gbatt_psy_desc.name =
		    devm_kstrdup(&pdev->dev, psy_name, GFP_KERNEL);
	}

	INIT_DELAYED_WORK(&batt_drv->init_work, google_battery_init_work);
	INIT_DELAYED_WORK(&batt_drv->batt_work, google_battery_work);
	platform_set_drvdata(pdev, batt_drv);

	psy_cfg.drv_data = batt_drv;
	psy_cfg.of_node = pdev->dev.of_node;

	batt_drv->psy = devm_power_supply_register(batt_drv->device,
						   &gbatt_psy_desc, &psy_cfg);
	if (IS_ERR(batt_drv->psy)) {
		ret = PTR_ERR(batt_drv->psy);
		if (ret == -EPROBE_DEFER)
			return -EPROBE_DEFER;

		/* TODO: fail with -ENODEV */
		dev_err(batt_drv->device,
			"Couldn't register as power supply, ret=%d\n", ret);
	}

	batt_drv->ssoc_log = logbuffer_register("ssoc");
	if (IS_ERR(batt_drv->ssoc_log)) {
		ret = PTR_ERR(batt_drv->ssoc_log);
		dev_err(batt_drv->device,
			"failed to create ssoc_log, ret=%d\n", ret);
		batt_drv->ssoc_log = NULL;
	}

	/* Resistance Estimation configuration */
	ret = of_property_read_u32(pdev->dev.of_node, "google,res-temp-hi",
				   &batt_drv->res_state.res_temp_high);
	if (ret < 0)
		batt_drv->res_state.res_temp_high = DEFAULT_RES_TEMP_HIGH;

	ret = of_property_read_u32(pdev->dev.of_node, "google,res-temp-lo",
				   &batt_drv->res_state.res_temp_low);
	if (ret < 0)
		batt_drv->res_state.res_temp_low = DEFAULT_RES_TEMP_LOW;

	ret = of_property_read_u32(pdev->dev.of_node, "google,res-soc-thresh",
				   &batt_drv->res_state.ssoc_threshold);
	if (ret < 0)
		batt_drv->res_state.ssoc_threshold = DEFAULT_RES_SSOC_THR;

	ret = of_property_read_u32(pdev->dev.of_node, "google,res-filt-length",
				   &batt_drv->res_state.estimate_filter);
	if (ret < 0)
		batt_drv->res_state.estimate_filter = DEFAULT_RES_FILT_LEN;

	batt_drv->tz_dev = thermal_zone_of_sensor_register(batt_drv->device,
				0, batt_drv, &google_battery_tz_ops);
	if (IS_ERR(batt_drv->tz_dev)) {
		pr_err("battery tz register failed. err:%ld\n",
			PTR_ERR(batt_drv->tz_dev));
		ret = PTR_ERR(batt_drv->tz_dev);
		batt_drv->tz_dev = NULL;
	} else {
		thermal_zone_device_update(batt_drv->tz_dev, THERMAL_DEVICE_UP);
	}
	/* give time to fg driver to start */
	schedule_delayed_work(&batt_drv->init_work,
					msecs_to_jiffies(BATT_DELAY_INIT_MS));

	return 0;
}

static int google_battery_remove(struct platform_device *pdev)
{
	struct batt_drv *batt_drv = platform_get_drvdata(pdev);

	if (batt_drv) {
		struct batt_ttf_stats *ttf_stats = &batt_drv->ttf_stats;

		if (batt_drv->history)
			gbms_storage_cleanup_device(batt_drv->history);
		if (batt_drv->fg_psy)
			power_supply_put(batt_drv->fg_psy);

		gbms_free_chg_profile(&batt_drv->chg_profile);

		wakeup_source_unregister(batt_drv->msc_ws);
		wakeup_source_unregister(batt_drv->batt_ws);
		wakeup_source_unregister(batt_drv->taper_ws);
		wakeup_source_unregister(batt_drv->poll_ws);

		if (batt_drv->ssoc_log)
			logbuffer_unregister(batt_drv->ssoc_log);
		if (ttf_stats->ttf_log)
			logbuffer_unregister(ttf_stats->ttf_log);
		if (batt_drv->tz_dev)
			thermal_zone_of_sensor_unregister(batt_drv->device,
					batt_drv->tz_dev);
	}

	return 0;
}

#ifdef SUPPORT_PM_SLEEP
static int gbatt_pm_suspend(struct device *dev)
{
	struct platform_device *pdev = to_platform_device(dev);
	struct batt_drv *batt_drv = platform_get_drvdata(pdev);

	pm_runtime_get_sync(batt_drv->device);
	batt_drv->resume_complete = false;
	pm_runtime_put_sync(batt_drv->device);

	return 0;
}

static int gbatt_pm_resume(struct device *dev)
{
	struct platform_device *pdev = to_platform_device(dev);
	struct batt_drv *batt_drv = platform_get_drvdata(pdev);

	pm_runtime_get_sync(batt_drv->device);
	batt_drv->resume_complete = true;
	pm_runtime_put_sync(batt_drv->device);

	mod_delayed_work(system_wq, &batt_drv->batt_work, 0);

	return 0;
}

static const struct dev_pm_ops gbatt_pm_ops = {
	SET_LATE_SYSTEM_SLEEP_PM_OPS(gbatt_pm_suspend, gbatt_pm_resume)
};
#endif


static const struct of_device_id google_charger_of_match[] = {
	{.compatible = "google,battery"},
	{},
};
MODULE_DEVICE_TABLE(of, google_charger_of_match);


static struct platform_driver google_battery_driver = {
	.driver = {
		   .name = "google,battery",
		   .owner = THIS_MODULE,
		   .of_match_table = google_charger_of_match,
#ifdef SUPPORT_PM_SLEEP
		   .pm = &gbatt_pm_ops,
#endif
		   /* .probe_type = PROBE_PREFER_ASYNCHRONOUS, */
		   },
	.probe = google_battery_probe,
	.remove = google_battery_remove,
};

static int __init google_battery_init(void)
{
	int ret;

	ret = platform_driver_register(&google_battery_driver);
	if (ret < 0) {
		pr_err("device registration failed: %d\n", ret);
		return ret;
	}
	return 0;
}

static void __init google_battery_exit(void)
{
	platform_driver_unregister(&google_battery_driver);
	pr_info("unregistered platform driver\n");
}

module_init(google_battery_init);
module_exit(google_battery_exit);
MODULE_DESCRIPTION("Google Battery Driver");
MODULE_AUTHOR("AleX Pelosi <apelosi@google.com>");
MODULE_LICENSE("GPL");<|MERGE_RESOLUTION|>--- conflicted
+++ resolved
@@ -989,17 +989,10 @@
 			ssoc_state->rl_soc_threshold;
 	else
 		rl_soc_threshold = ssoc_state->rl_soc_threshold;
-<<<<<<< HEAD
 
 	if (soc > rl_soc_threshold)
 		return;
 
-=======
-
-	if (soc > rl_soc_threshold)
-		return;
-
->>>>>>> 90c19f27
 	/* change state (will restart charge) on trigger */
 	ssoc_state->rl_status = BATT_RL_STATUS_RECHARGE;
 	if (batt_drv->psy)
@@ -2244,7 +2237,6 @@
 	/* Keeps AC enabled after DONE */
 	if (rest_state == CHG_HEALTH_DONE)
 		goto done_exit;
-<<<<<<< HEAD
 
 	/* disable AC because we are running custom charging levels */
 	if (batt_drv->chg_state.f.flags & GBMS_CS_FLAG_CCLVL) {
@@ -2258,21 +2250,6 @@
 		goto done_exit;
 	}
 
-=======
-
-	/* disable AC because we are running custom charging levels */
-	if (batt_drv->chg_state.f.flags & GBMS_CS_FLAG_CCLVL) {
-		rest_state = CHG_HEALTH_CCLVL_DISABLED;
-		goto done_exit;
-	}
-
-	/* disable AC because BD-TEMP triggered */
-	if (batt_drv->batt_health == POWER_SUPPLY_HEALTH_OVERHEAT) {
-		rest_state = CHG_HEALTH_BD_DISABLED;
-		goto done_exit;
-	}
-
->>>>>>> 90c19f27
 	/*
 	 * ret < 0 right after plug-in or when the device is discharging due
 	 * to a large sysload or an underpowered adapter (or both). Current
@@ -2748,11 +2725,7 @@
 		__pm_stay_awake(batt_drv->poll_ws);
 		batt_drv->batt_fast_update_cnt = BATT_WORK_FAST_RETRY_CNT;
 		mod_delayed_work(system_wq, &batt_drv->batt_work,
-<<<<<<< HEAD
 				 msecs_to_jiffies(BATT_WORK_FAST_RETRY_MS));
-=======
-				 BATT_WORK_FAST_RETRY_MS);
->>>>>>> 90c19f27
 
 		/* TODO: move earlier and include the change to the curve */
 		ssoc_change_state(&batt_drv->ssoc_state, 1);
@@ -4167,10 +4140,6 @@
 				    batt_drv, &debug_force_psy_update_fops);
 		debugfs_create_u32("fake_temp", 0600, de,
 				    &batt_drv->fake_temp);
-
-		/* defender */
-		debugfs_create_u32("fake_capacity", 0600, de,
-				    &batt_drv->fake_capacity);
 
 		/* defender */
 		debugfs_create_u32("fake_capacity", 0600, de,
