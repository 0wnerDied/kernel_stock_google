/*
 * Copyright 2018 Google, Inc
 *
 * This program is free software; you can redistribute it and/or modify
 * it under the terms of the GNU General Public License as published by
 * the Free Software Foundation; either version 2 of the License, or
 * (at your option) any later version.
 *
 * This program is distributed in the hope that it will be useful,
 * but WITHOUT ANY WARRANTY; without even the implied warranty of
 * MERCHANTABILITY or FITNESS FOR A PARTICULAR PURPOSE.  See the
 * GNU General Public License for more details.
 */

#define pr_fmt(fmt) KBUILD_MODNAME ": " fmt

#ifdef CONFIG_PM_SLEEP
#define SUPPORT_PM_SLEEP 1
#endif

#include <linux/kernel.h>
#include <linux/printk.h>
#include <linux/module.h>
#include <linux/of.h>
#include <linux/pm_runtime.h>
#include <linux/platform_device.h>
#include <linux/power_supply.h>
#include <linux/pm_wakeup.h>
#include <linux/pmic-voter.h>
#include <linux/thermal.h>
#include <linux/slab.h>
#include "google_bms.h"
#include "google_psy.h"
#include "qmath.h"
#include "logbuffer.h"
#include <crypto/hash.h>

#ifdef CONFIG_DEBUG_FS
#include <linux/debugfs.h>
#endif

#define BATT_DELAY_INIT_MS		250
#define BATT_WORK_FAST_RETRY_CNT	30
#define BATT_WORK_FAST_RETRY_MS		1000
#define BATT_WORK_ERROR_RETRY_MS	1000

#define DEFAULT_BATT_FAKE_CAPACITY		50
#define DEFAULT_BATT_UPDATE_INTERVAL		30000
#define DEFAULT_BATT_DRV_RL_SOC_THRESHOLD	97
#define DEFAULT_HIGH_TEMP_UPDATE_THRESHOLD	550

#define MSC_ERROR_UPDATE_INTERVAL		5000
#define MSC_DEFAULT_UPDATE_INTERVAL		30000

/* qual time is 15 minutes of charge or 15% increase in SOC */
#define DEFAULT_CHG_STATS_MIN_QUAL_TIME		(15 * 60)
#define DEFAULT_CHG_STATS_MIN_DELTA_SOC		15

/* Voters */
#define MSC_LOGIC_VOTER	"msc_logic"
#define SW_JEITA_VOTER	"sw_jeita"
#define RL_STATE_VOTER	"rl_state"
#define MSC_HEALTH_VOTER "chg_health"

#define UICURVE_MAX	3

/* Initial data of history cycle count */
#define HCC_INIT_DATA	0xFFFF
#define HCC_WRITE_AGAIN	0xF0F0
#define HCC_DEFAULT_DELTA_CYCLE_CNT	25

#undef MODULE_PARAM_PREFIX
#define MODULE_PARAM_PREFIX     "androidboot."
#define DEV_SN_LENGTH         20
static char dev_sn[DEV_SN_LENGTH];
module_param_string(serialno, dev_sn, DEV_SN_LENGTH, 0000);

/* sync from google/logbuffer.c */
#define LOG_BUFFER_ENTRY_SIZE   256

#if (GBMS_CCBIN_BUCKET_COUNT < 1) || (GBMS_CCBIN_BUCKET_COUNT > 100)
#error "GBMS_CCBIN_BUCKET_COUNT needs to be a value from 1-100"
#endif

#define get_boot_sec() div_u64(ktime_to_ns(ktime_get_boottime()), NSEC_PER_SEC)

struct ssoc_uicurve {
	qnum_t real;
	qnum_t ui;
};

enum batt_rl_status {
	BATT_RL_STATUS_NONE = 0,
	BATT_RL_STATUS_DISCHARGE = -1,
	BATT_RL_STATUS_RECHARGE = 1,
};

#define RL_DELTA_SOC_MAX	8
#define DEFAULT_RL_ST_COUNT	3

struct batt_ssoc_rl_state {
	/* rate limiter state */
	qnum_t rl_ssoc_target;
	time_t rl_ssoc_last_update;

	/* rate limiter flags */
	bool rl_no_zero;
	int rl_fast_track;
	int rl_slow_track;
	int rl_st_count;
	int rl_st_max_count;
	int rl_track_target;
	/* rate limiter config */
	int rl_delta_max_time;
	qnum_t rl_delta_max_soc;

	int rl_delta_soc_ratio[RL_DELTA_SOC_MAX];
	qnum_t rl_delta_soc_limit[RL_DELTA_SOC_MAX];
	int rl_delta_soc_cnt;

	qnum_t rl_ft_low_limit;
	qnum_t rl_ft_delta_limit;
	qnum_t rl_st_delta_limit;
};

#define SSOC_STATE_BUF_SZ 128

struct batt_ssoc_state {
	/* output of gauge data filter */
	qnum_t ssoc_gdf;
	/*  UI Curves */
	int ssoc_curve_type;    /*<0 dsg, >0 chg, 0? */
	struct ssoc_uicurve ssoc_curve[UICURVE_MAX];
	qnum_t ssoc_uic;
	/* output of rate limiter */
	qnum_t ssoc_rl;
	struct batt_ssoc_rl_state ssoc_rl_state;
	int ssoc_delta;

	/* output of rate limiter */
	int rl_rate;
	int rl_last_ssoc;
	time_t rl_last_update;

	/* connected or disconnected */
	int buck_enabled;

	/* recharge logic */
	int rl_soc_threshold;
	enum batt_rl_status rl_status;

	/* buff */
	char ssoc_state_cstr[SSOC_STATE_BUF_SZ];
};

struct gbatt_ccbin_data {
	u16 count[GBMS_CCBIN_BUCKET_COUNT];
	char cyc_ctr_cstr[GBMS_CCBIN_CSTR_SIZE];
	struct mutex lock;
	int prev_soc;
	u16 eeprom_count[GBMS_CCBIN_BUCKET_COUNT];
	int prev_cnt;
};

#define DEFAULT_RES_TEMP_HIGH	390
#define DEFAULT_RES_TEMP_LOW	350
#define DEFAULT_RES_SSOC_THR	75
#define DEFAULT_RES_FILT_LEN	10

struct batt_res {
	bool estimate_requested;

	/* samples */
	int sample_accumulator;
	int sample_count;

	/* registers */
	int filter_count;
	int resistance_avg;

	/* configuration */
	int estimate_filter;
	int ssoc_threshold;
	int res_temp_low;
	int res_temp_high;
};

<<<<<<< HEAD
/* health/rest alternate charging policy */
enum chg_health_state {
	CHG_HEALTH_DISABLED = -1,
	CHG_HEALTH_INACTIVE = 0,
	CHG_HEALTH_ENABLED,
	CHG_HEALTH_ACTIVE,
	CHG_HEALTH_DONE,
};

struct batt_chg_health {
	int rest_soc;		/* entry criteria */
	int rest_voltage;	/* entry criteria */
	time_t rest_deadline;	/* full by this in seconds */
	int rest_rate;		/* centirate once enter */

	enum chg_health_state rest_state;
	int rest_cc_max;
	int rest_fv_uv;
};

struct batt_history_data {
	/* 2 bytes data alignment
	 * type name;	// start address
	 */
	u16 cycle_cnt;	// 0x00
	u16 fullcap;	// 0x02
	u16 esr;	// 0x04
	u16 rslow;	// 0x06
	u8 soh;		// 0x08
	s8 batt_temp;	// 0x09
	u8 cutoff_soc;	// 0x0A
	u8 cc_soc;	// 0x0B
	u8 sys_soc;	// 0x0C
	u8 msoc;	// 0x0D
	u8 batt_soc;	// 0x0E
	u8 reserve;	// 0x0F
	s8 max_temp;	// 0x10
	s8 min_temp;	// 0x11
	u16 max_vbatt;	// 0x12
	u16 min_vbatt;	// 0x14
	s16 max_ibatt;	// 0x16
	s16 min_ibatt;	// 0x18
	u16 checksum;	// 0x1A
};

=======
>>>>>>> f1c4cb6a
/* battery driver state */
struct batt_drv {
	struct device *device;
	struct power_supply *psy;

	const char *fg_psy_name;
	struct power_supply *fg_psy;
	struct notifier_block fg_nb;

	struct delayed_work init_work;
	struct delayed_work batt_work;

	struct wakeup_source msc_ws;
	struct wakeup_source batt_ws;
	struct wakeup_source taper_ws;
	struct wakeup_source poll_ws;
	bool hold_taper_ws;

	/* TODO: b/111407333, will likely need to adjust SOC% on wakeup */
	bool init_complete;
	bool resume_complete;
	bool batt_present;

	struct mutex batt_lock;
	struct mutex chg_lock;

	/* battery work */
	int fg_status;
	int batt_fast_update_cnt;
	u32 batt_update_interval;
	/* update high temperature in time */
	int batt_temp;
	u32 batt_update_high_temp_threshold;
	/* fake battery temp for thermal testing */
	int fake_temp;
	/* triger for recharge logic next update from charger */
	bool batt_full;
	struct batt_ssoc_state ssoc_state;
	/* bin count */
	struct gbatt_ccbin_data cc_data;
	/* fg cycle count */
	int cycle_count;

	/* props */
	int soh;
	int fake_capacity;
	bool dead_battery;
	int capacity_level;
	bool chg_done;

	/* temp outside the charge table */
	int jeita_stop_charging;
	/* health based charging */
	struct batt_chg_health chg_health;

	/* MSC charging */
	u32 battery_capacity;
	struct gbms_chg_profile chg_profile;
	union gbms_charger_state chg_state;

	int temp_idx;
	int vbatt_idx;
	int checked_cv_cnt;
	int checked_ov_cnt;
	int checked_tier_switch_cnt;

	int fv_uv;
	int cc_max;
	int msc_update_interval;

	bool disable_votes;
	struct votable	*msc_interval_votable;
	struct votable	*fcc_votable;
	struct votable	*fv_votable;

	/* stats */
	int msc_state;
	int msc_irdrop_state;
	struct mutex stats_lock;
	struct gbms_charging_event ce_data;
	struct gbms_charging_event ce_qual;

	/* time to full */
	struct batt_ttf_stats ttf_stats;

	/* logging */
	struct logbuffer *ssoc_log;

	/* thermal */
	struct thermal_zone_device *tz_dev;

	/* Resistance */
	struct batt_res res_state;

	/* History */
	struct gbms_storage_device *history;
	struct batt_history_data hist_data;
	bool eeprom_inside;
	int hist_data_max_cnt;
	u32 hist_delta_cycle_cnt;

	/* Battery device info */
	u8 dev_info[GBMS_DINF_LEN];

	/* Battery pack info for Suez*/
	const char batt_pack_info[GBMS_MINF_LEN];
	bool pack_info_ready;
};

static int batt_chg_tier_stats_cstr(char *buff, int size,
				    const struct gbms_ce_tier_stats *tier_stat,
				    bool verbose);

static inline void batt_update_cycle_count(struct batt_drv *batt_drv)
{
	batt_drv->cycle_count = GPSY_GET_PROP(batt_drv->fg_psy,
					      POWER_SUPPLY_PROP_CYCLE_COUNT);
}

static int google_battery_tz_get_cycle_count(void *data, int *cycle_count)
{
	struct batt_drv *batt_drv = (struct batt_drv *)data;

	if (!cycle_count) {
		pr_err("Cycle Count NULL");
		return -EINVAL;
	}

	if (batt_drv->cycle_count < 0)
		return batt_drv->cycle_count;

	*cycle_count = batt_drv->cycle_count;

	return 0;
}

static int psy_changed(struct notifier_block *nb,
		       unsigned long action, void *data)
{
	struct power_supply *psy = data;
	struct batt_drv *batt_drv = container_of(nb, struct batt_drv, fg_nb);

	pr_debug("name=%s evt=%lu\n", psy->desc->name, action);

	if ((action != PSY_EVENT_PROP_CHANGED) ||
	    (psy == NULL) || (psy->desc == NULL) || (psy->desc->name == NULL))
		return NOTIFY_OK;

	if (action == PSY_EVENT_PROP_CHANGED &&
	    (!strcmp(psy->desc->name, batt_drv->fg_psy_name))) {
		mod_delayed_work(system_wq, &batt_drv->batt_work, 0);
	}

	return NOTIFY_OK;
}

/* ------------------------------------------------------------------------- */

#define SSOC_TRUE 15
#define SSOC_SPOOF 95
#define SSOC_FULL 100
#define UICURVE_BUF_SZ	(UICURVE_MAX * 15 + 1)

enum ssoc_uic_type {
	SSOC_UIC_TYPE_DSG  = -1,
	SSOC_UIC_TYPE_NONE = 0,
	SSOC_UIC_TYPE_CHG  = 1,
};

const qnum_t ssoc_point_true = qnum_rconst(SSOC_TRUE);
const qnum_t ssoc_point_spoof = qnum_rconst(SSOC_SPOOF);
const qnum_t ssoc_point_full = qnum_rconst(SSOC_FULL);

static struct ssoc_uicurve chg_curve[UICURVE_MAX] = {
	{ ssoc_point_true, ssoc_point_true },
	{ ssoc_point_spoof, ssoc_point_spoof },
	{ ssoc_point_full, ssoc_point_full },
};

static struct ssoc_uicurve dsg_curve[UICURVE_MAX] = {
	{ ssoc_point_true, ssoc_point_true },
	{ ssoc_point_spoof, ssoc_point_full },
	{ ssoc_point_full, ssoc_point_full },
};

static char *ssoc_uicurve_cstr(char *buff, size_t size,
			       struct ssoc_uicurve *curve)
{
	int i, len = 0;

	for (i = 0; i < UICURVE_MAX ; i++) {
		len += scnprintf(&buff[len], size - len,
				"[" QNUM_CSTR_FMT " " QNUM_CSTR_FMT "]",
				qnum_toint(curve[i].real),
				qnum_fracdgt(curve[i].real),
				qnum_toint(curve[i].ui),
				qnum_fracdgt(curve[i].ui));
		if (len >= size)
			break;
	}

	buff[len] = 0;
	return buff;
}

/* NOTE: no bounds checks on this one */
static int ssoc_uicurve_find(qnum_t real, struct ssoc_uicurve *curve)
{
	int i;

	for (i = 1; i < UICURVE_MAX ; i++) {
		if (real == curve[i].real)
			return i;
		if (real > curve[i].real)
			continue;
		break;
	}

	return i-1;
}

static qnum_t ssoc_uicurve_map(qnum_t real, struct ssoc_uicurve *curve)
{
	qnum_t slope = 0, delta_ui, delta_re;
	int i;

	if (real < curve[0].real)
		return real;
	if (real >= curve[UICURVE_MAX - 1].ui)
		return curve[UICURVE_MAX - 1].ui;

	i = ssoc_uicurve_find(real, curve);
	if (curve[i].real == real)
		return curve[i].ui;

	delta_ui = curve[i + 1].ui - curve[i].ui;
	delta_re =  curve[i + 1].real - curve[i].real;
	if (delta_re)
		slope = qnum_div(delta_ui, delta_re);

	return curve[i].ui + qnum_mul(slope, (real - curve[i].real));
}

/* "optimized" to work on 3 element curves */
static void ssoc_uicurve_splice(struct ssoc_uicurve *curve, qnum_t real,
				qnum_t ui)
{
	if (real < curve[0].real || real > curve[2].real)
		return;

#if UICURVE_MAX != 3
#error ssoc_uicurve_splice() only support UICURVE_MAX == 3
#endif

	/* splice only when real is within the curve range */
	curve[1].real = real;
	curve[1].ui = ui;
}

static void ssoc_uicurve_dup(struct ssoc_uicurve *dst,
			     struct ssoc_uicurve *curve)
{
	if (dst != curve)
		memcpy(dst, curve, sizeof(*dst)*UICURVE_MAX);
}


/* ------------------------------------------------------------------------- */

/* could also use the rate of change for this */
static qnum_t ssoc_rl_max_delta(const struct batt_ssoc_rl_state *rls,
				int bucken, time_t delta_time)
{
	int i;
	const qnum_t max_delta = ((qnumd_t)rls->rl_delta_max_soc * delta_time) /
				  rls->rl_delta_max_time;

	if (rls->rl_fast_track)
		return max_delta;

	/* might have one table for charging and one for discharging */
	for (i = 0; i < rls->rl_delta_soc_cnt; i++) {
		if (rls->rl_delta_soc_limit[i] == 0)
			break;

		if (rls->rl_ssoc_target < rls->rl_delta_soc_limit[i])
			return ((qnumd_t)max_delta * 10) /
				rls->rl_delta_soc_ratio[i];
	}

	return max_delta;
}

static qnum_t ssoc_apply_rl(struct batt_ssoc_state *ssoc)
{
	const time_t now = get_boot_sec();
	struct batt_ssoc_rl_state *rls = &ssoc->ssoc_rl_state;
	qnum_t rl_val;
	bool apply_slow_rate = false;
	bool is_rl_val_error = false;

	/* apply slow drop rate when enter slow track condition */
	if (!ssoc->buck_enabled && ssoc->ssoc_uic == rls->rl_ssoc_target)
		rls->rl_st_count++;
	else
		rls->rl_st_count = 0;
	if (rls->rl_slow_track && rls->rl_st_count >= rls->rl_st_max_count)
		apply_slow_rate = true;

	/* track ssoc_uic when buck is enabled or the minimum value of uic */
	if (ssoc->buck_enabled ||
	    (!ssoc->buck_enabled && ssoc->ssoc_uic < rls->rl_ssoc_target))
		rls->rl_ssoc_target = ssoc->ssoc_uic;

	/* sanity on the target */
	if (rls->rl_ssoc_target > qnum_fromint(100))
		rls->rl_ssoc_target = qnum_fromint(100);
	if (rls->rl_ssoc_target < qnum_fromint(0))
		rls->rl_ssoc_target = qnum_fromint(0);

	/* closely track target */
	if (rls->rl_track_target) {
		rl_val = rls->rl_ssoc_target;
	} else {
		qnum_t step;
		const time_t delta_time = now - rls->rl_ssoc_last_update;
		qnum_t max_delta = ssoc_rl_max_delta(rls,
						     ssoc->buck_enabled,
						     delta_time);

		if (apply_slow_rate)
			max_delta /= 3;
		/* apply the rate limiter, delta_soc to target */
		step = rls->rl_ssoc_target - ssoc->ssoc_rl;
		if (step < -max_delta)
			step = -max_delta;
		else if (step > max_delta)
			step = max_delta;

		rl_val = ssoc->ssoc_rl + step;
	}

	/* do not increase when not connected */
	if (!ssoc->buck_enabled && rl_val > ssoc->ssoc_rl)
		rl_val = ssoc->ssoc_rl;

	/* will report 0% when rl_no_zero clears */
	if (rls->rl_no_zero && rl_val <= qnum_fromint(1))
		rl_val = qnum_fromint(1);

	/* sanity on rl_val */
	if (rl_val > qnum_fromint(100)) {
		is_rl_val_error = true;
		rl_val = qnum_fromint(100);
	}
	if (rl_val < qnum_fromint(0)) {
		is_rl_val_error = true;
		rl_val = qnum_fromint(0);
	}
	if (is_rl_val_error) {
		pr_warn("%s: Out of Range!\n",__func__);
		pr_warn("%s: rl=%d.%02d t=%d.%02d r=%d.%02d\n",
			__func__,
			qnum_toint(rl_val),
			qnum_fracdgt(rl_val),
			qnum_toint(rls->rl_ssoc_target),
			qnum_fracdgt(rls->rl_ssoc_target),
			qnum_toint(ssoc->ssoc_rl),
			qnum_fracdgt(ssoc->ssoc_rl));
		pr_warn("%s: now=%d last_update=%d\n",
			__func__,
			now,
			rls->rl_ssoc_last_update);
	}

	rls->rl_ssoc_last_update = now;
	return rl_val;
}

/* ------------------------------------------------------------------------- */

/* a statement :-) */
static int ssoc_get_real(const struct batt_ssoc_state *ssoc)
{
	return qnum_toint(ssoc->ssoc_gdf);
}

static qnum_t ssoc_get_capacity_raw(const struct batt_ssoc_state *ssoc)
{
	return ssoc->ssoc_rl;
}

/* reported to userspace: call while holding batt_lock */
static int ssoc_get_capacity(const struct batt_ssoc_state *ssoc)
{
	const qnum_t raw = ssoc_get_capacity_raw(ssoc);
	return qnum_roundint(raw, 0.5);
}

/* ------------------------------------------------------------------------- */

void dump_ssoc_state(struct batt_ssoc_state *ssoc_state, struct logbuffer *log)
{
	char buff[UICURVE_BUF_SZ] = { 0 };

	scnprintf(ssoc_state->ssoc_state_cstr,
		  sizeof(ssoc_state->ssoc_state_cstr),
		  "SSOC: l=%d%% gdf=%d.%02d uic=%d.%02d rl=%d.%02d ct=%d curve:%s rls=%d",
		  ssoc_get_capacity(ssoc_state),
		  qnum_toint(ssoc_state->ssoc_gdf),
		  qnum_fracdgt(ssoc_state->ssoc_gdf),
		  qnum_toint(ssoc_state->ssoc_uic),
		  qnum_fracdgt(ssoc_state->ssoc_uic),
		  qnum_toint(ssoc_state->ssoc_rl),
		  qnum_fracdgt(ssoc_state->ssoc_rl),
		  ssoc_state->ssoc_curve_type,
		  ssoc_uicurve_cstr(buff, sizeof(buff), ssoc_state->ssoc_curve),
		  ssoc_state->rl_status);

	if (log) {
		logbuffer_log(log, "%s", ssoc_state->ssoc_state_cstr);
	} else {
		pr_info("%s\n", ssoc_state->ssoc_state_cstr);
	}
}

/* ------------------------------------------------------------------------- */

/* call while holding batt_lock
 */
static void ssoc_update(struct batt_ssoc_state *ssoc, qnum_t soc)
{
	struct batt_ssoc_rl_state *rls =  &ssoc->ssoc_rl_state;
	qnum_t delta;
	const bool can_track = rls->rl_ft_delta_limit ||
			       rls->rl_st_delta_limit;

	/* low pass filter */
	ssoc->ssoc_gdf = soc;
	/* spoof UI @ EOC */
	ssoc->ssoc_uic = ssoc_uicurve_map(ssoc->ssoc_gdf, ssoc->ssoc_curve);

	/* first target is current UIC */
	if (rls->rl_ssoc_target == -1) {
		rls->rl_ssoc_target = ssoc->ssoc_uic;
		ssoc->ssoc_rl = ssoc->ssoc_uic;
	}

	/* enable fast track when target under configured limit */
	rls->rl_fast_track = rls->rl_ssoc_target < rls->rl_ft_low_limit;

	/* delta fast tracking during charge
	 * NOTE: might use the stats from TTF to determine the maximum rate
	 */
	delta = rls->rl_ssoc_target - ssoc->ssoc_rl;

	if (can_track && ssoc->buck_enabled && delta > 0) {
		/* only when SOC increase */
		if (rls->rl_ft_delta_limit)
			rls->rl_fast_track |= delta > rls->rl_ft_delta_limit;
		if (rls->rl_st_delta_limit)
			rls->rl_slow_track = (delta < rls->rl_st_delta_limit) &
					      !rls->rl_fast_track;
	} else if (can_track && !ssoc->buck_enabled && delta < 0) {
		/* enable fast track when target under configured limit */
		if (rls->rl_ft_delta_limit)
			rls->rl_fast_track |= -delta > rls->rl_ft_delta_limit;
		if (rls->rl_st_delta_limit)
		       rls->rl_slow_track = (-delta < rls->rl_st_delta_limit) &
					     !rls->rl_fast_track;
	}

	/* Right now a simple test on target metric falling under 0.5%
	 * TODO: add a filter that decrements no_zero when a specific
	 * condition is met (ex rl_ssoc_target < 1%).
	 */
	if (rls->rl_no_zero)
		rls->rl_no_zero = rls->rl_ssoc_target > qnum_from_q8_8(128);

	/*  monotonicity and rate of change */
	ssoc->ssoc_rl = ssoc_apply_rl(ssoc);
}

/* Maxim could need:
 *	1fh AvCap, 10h FullCap. 23h FullCapNom
 * QC could need:
 *	QG_CC_SOC, QG_Raw_SOC, QG_Bat_SOC, QG_Sys_SOC, QG_Mon_SOC
 */
static int ssoc_work(struct batt_ssoc_state *ssoc_state,
		     struct power_supply *fg_psy)
{
	int soc_q8_8;
	qnum_t soc_raw;

	/* TODO: POWER_SUPPLY_PROP_CAPACITY_RAW should return a qnum_t
	 * TODO: add an array here configured in DT with the properties
	 * to query and their weights, make soc_raw come from fusion.
	 */
	soc_q8_8 = GPSY_GET_PROP(fg_psy, POWER_SUPPLY_PROP_CAPACITY_RAW);
	if (soc_q8_8 < 0)
		return -EINVAL;

	/* soc_raw can come from fusion:
	 *    soc_raw = m1 * w1 + m2 * w2 + ...
	 *
	 * where m1, m2 are gauge metrics, w1,w1 are weights that change
	 * with temperature, state of charge, battery health etc.
	 */
	soc_raw = qnum_from_q8_8(soc_q8_8);

	ssoc_update(ssoc_state, soc_raw);
	return 0;
}

/* Called on connect and disconnect to adjust the UI curve. Splice at GDF less
 * a fixed delta while UI is at 100% (i.e. in RL) to avoid showing 100% for
 * "too long" after disconnect.
 */
#define SSOC_DELTA 3
void ssoc_change_curve(struct batt_ssoc_state *ssoc_state,
		       enum ssoc_uic_type type)
{
	struct ssoc_uicurve *new_curve;
	qnum_t gdf = ssoc_state->ssoc_gdf; /* actual battery level */
	const qnum_t ssoc_level = ssoc_get_capacity(ssoc_state);

	/* force dsg curve when connect/disconnect with battery at 100% */
	if (ssoc_level >= SSOC_FULL) {
		gdf -=  qnum_rconst(ssoc_state->ssoc_delta);
		type = SSOC_UIC_TYPE_DSG;
	}

	new_curve = (type == SSOC_UIC_TYPE_DSG) ? dsg_curve : chg_curve;
	ssoc_uicurve_dup(ssoc_state->ssoc_curve, new_curve);
	ssoc_state->ssoc_curve_type = type;

	/* splice at (->ssoc_gdf,->ssoc_rl) because past spoof */
	ssoc_uicurve_splice(ssoc_state->ssoc_curve,
			    gdf,
			    ssoc_get_capacity_raw(ssoc_state));
}

/* ------------------------------------------------------------------------- */

/* enter recharge logic in BATT_RL_STATUS_DISCHARGE on charger_DONE,
 * enter BATT_RL_STATUS_RECHARGE on Fuel Gauge FULL
 * NOTE: batt_rl_update_status() doesn't call this, it flip from DISCHARGE
 * to recharge on its own.
 * NOTE: call holding chg_lock
 * @pre rl_status != BATT_RL_STATUS_NONE
 */
static bool batt_rl_enter(struct batt_ssoc_state *ssoc_state,
			  enum batt_rl_status rl_status)
{
	const int rl_current = ssoc_state->rl_status;

	/* NOTE: NO_OP when RL=DISCHARGE since batt_rl_update_status() flip
	 * between BATT_RL_STATUS_DISCHARGE and BATT_RL_STATUS_RECHARGE
	 * directly.
	 */
	if (rl_current == rl_status || rl_current == BATT_RL_STATUS_DISCHARGE)
		return false;

	/* NOTE: rl_status transition from *->DISCHARGE on charger FULL (during
	 * charge or at the end of recharge) and transition from
	 * NONE->RECHARGE when battery is full (SOC==100%) before charger is.
	 */
	if (rl_status == BATT_RL_STATUS_DISCHARGE) {
		ssoc_uicurve_dup(ssoc_state->ssoc_curve, dsg_curve);
		ssoc_state->ssoc_curve_type = SSOC_UIC_TYPE_DSG;
	}

	ssoc_update(ssoc_state, ssoc_state->ssoc_gdf);
	ssoc_state->rl_status = rl_status;

	return true;
}

static int ssoc_rl_read_dt(struct batt_ssoc_rl_state *rls,
			   struct device_node *node)
{
	u32 tmp, delta_soc[RL_DELTA_SOC_MAX];
	int ret, i;

	ret = of_property_read_u32(node, "google,rl_delta-max-soc", &tmp);
	if (ret == 0)
		rls->rl_delta_max_soc = qnum_fromint(tmp);

	ret = of_property_read_u32(node, "google,rl_delta-max-time", &tmp);
	if (ret == 0)
		rls->rl_delta_max_time = tmp;

	if (!rls->rl_delta_max_soc || !rls->rl_delta_max_time)
		return -EINVAL;

	rls->rl_no_zero = of_property_read_bool(node, "google,rl_no-zero");
	rls->rl_track_target = of_property_read_bool(node,
						     "google,rl_track-target");

	ret = of_property_read_u32(node, "google,rl_ft-low-limit", &tmp);
	if (ret == 0)
		rls->rl_ft_low_limit = qnum_fromint(tmp);

	ret = of_property_read_u32(node, "google,rl_ft-delta-limit", &tmp);
	if (ret == 0)
		rls->rl_ft_delta_limit = qnum_fromint(tmp);

	ret = of_property_read_u32(node, "google,rl_st-delta-limit", &tmp);
	if (ret == 0)
		rls->rl_st_delta_limit = qnum_fromint(tmp);

	rls->rl_st_max_count = DEFAULT_RL_ST_COUNT;
	ret = of_property_read_u32(node, "google,rl_st-max-count", &tmp);
	if (ret == 0)
		rls->rl_st_max_count = tmp;

	rls->rl_delta_soc_cnt = of_property_count_elems_of_size(node,
					      "google,rl_soc-limits",
					      sizeof(u32));
	tmp = of_property_count_elems_of_size(node, "google,rl_soc-rates",
					      sizeof(u32));
	if (rls->rl_delta_soc_cnt != tmp || tmp == 0) {
		rls->rl_delta_soc_cnt = 0;
		goto done;
	}

	if (rls->rl_delta_soc_cnt > RL_DELTA_SOC_MAX)
		return -EINVAL;

	ret = of_property_read_u32_array(node, "google,rl_soc-limits",
					 delta_soc,
					 rls->rl_delta_soc_cnt);
	if (ret < 0)
		return ret;

	for (i = 0; i < rls->rl_delta_soc_cnt; i++)
		rls->rl_delta_soc_limit[i] = qnum_fromint(delta_soc[i]);

	ret = of_property_read_u32_array(node, "google,rl_soc-rates",
					 delta_soc,
					 rls->rl_delta_soc_cnt);
	if (ret < 0)
		return ret;

	for (i = 0; i < rls->rl_delta_soc_cnt; i++)
		rls->rl_delta_soc_ratio[i] = delta_soc[i];

done:
	return 0;
}


/* NOTE: might need to use SOC from bootloader as starting point to avoid UI
 * SSOC jumping around or taking long time to coverge. Could technically read
 * charger voltage and estimate SOC% based on empty and full voltage.
 */
static int ssoc_init(struct batt_ssoc_state *ssoc_state,
		     struct device_node *node,
		     struct power_supply *fg_psy)
{
	int ret, capacity;

	ret = ssoc_rl_read_dt(&ssoc_state->ssoc_rl_state, node);
	if (ret < 0)
		ssoc_state->ssoc_rl_state.rl_track_target = 1;
	ssoc_state->ssoc_rl_state.rl_ssoc_target = -1;
	ssoc_state->ssoc_rl_state.rl_st_count = 0;

	/* ssoc_work() needs a curve: start with the charge curve to prevent
	 * SSOC% from increasing after a reboot. Curve type must be NONE until
	 * battery knows the charger BUCK_EN state.
	 */
	ssoc_uicurve_dup(ssoc_state->ssoc_curve, chg_curve);
	ssoc_state->ssoc_curve_type = SSOC_UIC_TYPE_NONE;

	ret = ssoc_work(ssoc_state, fg_psy);
	if (ret < 0)
		return -EIO;

	capacity = ssoc_get_capacity(ssoc_state);
	if (capacity >= SSOC_FULL) {
		/* consistent behavior when booting without adapter */
		ssoc_uicurve_dup(ssoc_state->ssoc_curve, dsg_curve);
	} else if (capacity < SSOC_TRUE) {
		/* no split */
	} else if (capacity < SSOC_SPOOF) {
		/* mark the initial point if under spoof */
		ssoc_uicurve_splice(ssoc_state->ssoc_curve,
						ssoc_state->ssoc_gdf,
						ssoc_state->ssoc_rl);

	}

	return 0;
}

/* ------------------------------------------------------------------------- */

/* just reset state, no PS notifications no changes in the UI curve. This is
 * called on startup and on disconnect when the charge driver state is reset
 * NOTE: call holding chg_lock
 */
static void batt_rl_reset(struct batt_drv *batt_drv)
{
	batt_drv->ssoc_state.rl_status = BATT_RL_STATUS_NONE;
}

/* RL recharge: after SSOC work, restart charging.
 * NOTE: call holding chg_lock
 */
static void batt_rl_update_status(struct batt_drv *batt_drv)
{
	struct batt_ssoc_state *ssoc_state = &batt_drv->ssoc_state;
	int soc;

	/* already in _RECHARGE or _NONE, done */
	if (ssoc_state->rl_status != BATT_RL_STATUS_DISCHARGE)
		return;

	/* recharge logic work on real soc */
	soc = ssoc_get_real(ssoc_state);
	if (ssoc_state->rl_soc_threshold &&
	    soc <= ssoc_state->rl_soc_threshold) {

		/* change state (will restart charge) on trigger */
		ssoc_state->rl_status = BATT_RL_STATUS_RECHARGE;
		if (batt_drv->psy)
			power_supply_changed(batt_drv->psy);
	}

}

/* ------------------------------------------------------------------------- */

static int batt_ttf_estimate(time_t *res, const struct batt_drv *batt_drv)
{
	int rc;
	time_t estimate = batt_drv->ttf_stats.ttf_fake;

	if (batt_drv->ssoc_state.buck_enabled != 1)
		return -EINVAL;

	if (batt_drv->ttf_stats.ttf_fake != -1)
		goto done;

	rc = ttf_soc_estimate(&estimate, &batt_drv->ttf_stats,
			      &batt_drv->ce_data,
			      ssoc_get_capacity_raw(&batt_drv->ssoc_state),
			      ssoc_point_full);
	if (rc < 0)
		estimate = -1;

	pr_info("ttf_soc: estimate=%ld\n", estimate);

	if (estimate == -1)
		return -ERANGE;

done:
	*res = estimate;
	return 0;
}

/* ------------------------------------------------------------------------- */

/* CEV = Charging EVent */
static void cev_stats_init(struct gbms_charging_event *ce_data,
			   const struct gbms_chg_profile *profile)
{
	int i;

	memset(ce_data, 0, sizeof(*ce_data));

	ce_data->chg_profile = profile;
	ce_data->charging_stats.voltage_in = -1;
	ce_data->charging_stats.ssoc_in = -1;
	ce_data->charging_stats.voltage_out = -1;
	ce_data->charging_stats.ssoc_out = -1;

	ttf_soc_init(&ce_data->soc_stats);
	ce_data->last_soc = -1;

	for (i = 0; i < GBMS_STATS_TIER_COUNT ; i++) {
		ce_data->tier_stats[i].vtier_idx = i;
		ce_data->tier_stats[i].temp_idx = -1;
		ce_data->tier_stats[i].soc_in = -1;
	}

	/* batt_chg_health_stats_close() will fix this */
	ce_data->health_stats.vtier_idx = GBMS_STATS_AC_TI_INVALID;
	ce_data->health_stats.temp_idx = -1;
	ce_data->health_stats.soc_in = -1;
}

static void batt_chg_stats_start(struct batt_drv *batt_drv)
{
	union gbms_ce_adapter_details ad;
	struct gbms_charging_event *ce_data = &batt_drv->ce_data;
	const time_t now = get_boot_sec();
	int vin, cc_in;

	mutex_lock(&batt_drv->stats_lock);
	ad.v = batt_drv->ce_data.adapter_details.v;
	cev_stats_init(ce_data, &batt_drv->chg_profile);
	batt_drv->ce_data.adapter_details.v = ad.v;

	vin = GPSY_GET_PROP(batt_drv->fg_psy,
				POWER_SUPPLY_PROP_VOLTAGE_NOW);
	ce_data->charging_stats.voltage_in = (vin < 0) ? -1 : vin / 1000;
	ce_data->charging_stats.ssoc_in =
				ssoc_get_capacity(&batt_drv->ssoc_state);
	cc_in = GPSY_GET_PROP(batt_drv->fg_psy,
				POWER_SUPPLY_PROP_CHARGE_COUNTER);
	ce_data->charging_stats.cc_in = (cc_in < 0) ? -1 : cc_in / 1000;

	ce_data->charging_stats.ssoc_out = -1;
	ce_data->charging_stats.voltage_out = -1;

	ce_data->first_update = now;
	ce_data->last_update = now;

	mutex_unlock(&batt_drv->stats_lock);
}

/* call holding stats_lock */
static bool batt_chg_stats_qual(const struct gbms_charging_event *ce_data)
{
	const long elap = ce_data->last_update - ce_data->first_update;
	const long ssoc_delta = ce_data->charging_stats.ssoc_out -
				ce_data->charging_stats.ssoc_in;

	return elap >= ce_data->chg_sts_qual_time ||
	    ssoc_delta >= ce_data->chg_sts_delta_soc;
}

/* call holding stats_lock */
static void batt_chg_stats_tier(struct gbms_ce_tier_stats *tier,
				int msc_state,
				time_t elap)
{
	if (msc_state < 0 || msc_state >= MSC_STATES_COUNT)
		return;

	tier->msc_cnt[msc_state] += 1;
	tier->msc_elap[msc_state] += elap;
}

/* call holding stats_lock */
static void batt_chg_stats_soc_update(struct gbms_charging_event *ce_data,
				      qnum_t soc, time_t elap, int tier_index,
				      int cc)
{
	int index;
	const int last_soc = ce_data->last_soc;

	index = qnum_toint(soc);
	if (index < 0)
		index = 0;
	if (index > 100)
		index = 100;
	if (index < last_soc)
		return;

	if (ce_data->soc_stats.elap[index] == 0) {
		ce_data->soc_stats.ti[index] = tier_index;
		ce_data->soc_stats.cc[index] = cc;
	}

	if (last_soc != -1)
		ce_data->soc_stats.elap[last_soc] += elap;

	ce_data->last_soc = index;
}

/* call holding stats_lock */
static void batt_chg_stats_update(struct batt_drv *batt_drv,
				  int temp_idx, int tier_idx,
				  int ibatt_ma, int temp, time_t elap)
{
	const uint16_t icl_settled = batt_drv->chg_state.f.icl;
	const int msc_state = batt_drv->msc_state;
	struct gbms_ce_tier_stats *tier;
	int cc;

	/* TODO: read at start of tier and update cc_total of previous */
	cc = GPSY_GET_PROP(batt_drv->fg_psy,
				POWER_SUPPLY_PROP_CHARGE_COUNTER);
	if (cc < 0) {
		pr_info("MSC_STAT cannot read cc=%d\n", cc);
		return;
	}
	cc = cc / 1000;

	if (msc_state == MSC_HEALTH) {
		tier = &batt_drv->ce_data.health_stats;

		/* TODO: book time to health ttf stats */
	} else {
		const qnum_t soc = ssoc_get_capacity_raw(&batt_drv->ssoc_state);

		/* book to previous soc unless discharging */
		if (msc_state != MSC_DSG) {

			/* TODO: should I use ssoc instead? */
			batt_chg_stats_soc_update(&batt_drv->ce_data, soc, elap,
						tier_idx, cc);
		}

		tier = &batt_drv->ce_data.tier_stats[tier_idx];
	}

	/* book to previous state */
	batt_chg_stats_tier(tier, msc_state, elap);

	if (tier->soc_in == -1) {
		int soc_in;

		soc_in = GPSY_GET_PROP(batt_drv->fg_psy,
				       POWER_SUPPLY_PROP_CAPACITY_RAW);
		if (soc_in < 0) {
			pr_info("MSC_STAT cannot read soc_in=%d\n", soc_in);
			return;
		}

		tier->temp_idx = temp_idx;

		tier->temp_in = temp;
		tier->temp_min = temp;
		tier->temp_max = temp;

		tier->ibatt_min = ibatt_ma;
		tier->ibatt_max = ibatt_ma;

		tier->icl_min = icl_settled;
		tier->icl_max = icl_settled;

		tier->soc_in = soc_in;
		tier->cc_in = cc;
		tier->cc_total = 0;
	} else {
		const u8 flags = batt_drv->chg_state.f.flags;

		/* crossed temperature tier */
		if (temp_idx != tier->temp_idx)
			tier->temp_idx = -1;

		if (flags & GBMS_CS_FLAG_CC) {
			tier->time_fast += elap;
		} else if (flags & GBMS_CS_FLAG_CV) {
			tier->time_taper += elap;
		} else {
			tier->time_other += elap;
		}

		/* averages: temp < 100. icl_settled < 3000, sum(ibatt)
		 * is bound to battery capacity, elap in seconds, sums
		 * are stored in an s64. For icl_settled I need a tier
		 * to last for more than ~97M years.
		 */
		if (temp < tier->temp_min)
			tier->temp_min = temp;
		if (temp > tier->temp_max)
			tier->temp_max = temp;
		tier->temp_sum += temp * elap;

		if (icl_settled < tier->icl_min)
			tier->icl_min = icl_settled;
		if (icl_settled > tier->icl_max)
			tier->icl_max = icl_settled;
		tier->icl_sum += icl_settled * elap;

		if (ibatt_ma < tier->ibatt_min)
			tier->ibatt_min = ibatt_ma;
		if (ibatt_ma > tier->ibatt_max)
			tier->ibatt_max = ibatt_ma;
		tier->ibatt_sum += ibatt_ma * elap;

		tier->cc_total = cc - tier->cc_in;
	}

	tier->sample_count += 1;
}


static int batt_chg_health_vti(const struct batt_chg_health *chg_health)
{
	enum chg_health_state rest_state = chg_health->rest_state;
	time_t rest_deadline = chg_health->rest_deadline;
	int tier_idx = GBMS_STATS_AC_TI_INVALID;
	bool aon_enabled = chg_health->always_on_soc != -1;

	switch (rest_state) {
	/* user disabled with deadline */
	case CHG_HEALTH_USER_DISABLED:
		if (rest_deadline == -1)
			tier_idx = GBMS_STATS_AC_TI_SETTING;
		else if (rest_deadline == 0)
			tier_idx = GBMS_STATS_AC_TI_PLUG;
		else
			tier_idx = GBMS_STATS_AC_TI_DISABLE;
		break;
	/* missed the deadline, TODO: log the deadline */
	case CHG_HEALTH_DISABLED:
		tier_idx = GBMS_STATS_AC_TI_DISABLED;
		break;
	/* disconnected in active mode, TODO: log the deadline */
	case CHG_HEALTH_ACTIVE:
		if (aon_enabled)
			tier_idx = GBMS_STATS_AC_TI_ACTIVE_AON;
		else
			tier_idx = GBMS_STATS_AC_TI_ACTIVE;
		break;
	/* never became active */
	case CHG_HEALTH_ENABLED:
		if (aon_enabled)
			tier_idx = GBMS_STATS_AC_TI_ENABLED_AON;
		else
			tier_idx = GBMS_STATS_AC_TI_ENABLED;
		break;
	/* active, worked */
	case CHG_HEALTH_DONE:
		tier_idx = GBMS_STATS_AC_TI_VALID;
		break;
	default:
		break;
	}

	return tier_idx;
}

/* Only the qualified copy gets the timestamp and the exit voltage. */
static bool batt_chg_stats_close(struct batt_drv *batt_drv,
				 char *reason,
				 bool force)
{
	bool publish;
	const int vout = GPSY_GET_PROP(batt_drv->fg_psy,
				POWER_SUPPLY_PROP_VOLTAGE_NOW);
	const int cc_out = GPSY_GET_PROP(batt_drv->fg_psy,
				POWER_SUPPLY_PROP_CHARGE_COUNTER);

	/* book last period to the current tier
	 * NOTE: vbatt_idx != -1 -> temp_idx != -1
	 */
	if (batt_drv->vbatt_idx != -1 && batt_drv->temp_idx != -1) {
		const time_t now = get_boot_sec();
		const time_t elap = now - batt_drv->ce_data.last_update;

		batt_chg_stats_update(batt_drv,
				      batt_drv->temp_idx, batt_drv->vbatt_idx,
				      0, 0, elap);
		batt_drv->ce_data.last_update = now;
	}

	/* record the closing in data (and qual) */
	batt_drv->ce_data.charging_stats.voltage_out =
				(vout < 0) ? -1 : vout / 1000;
	batt_drv->ce_data.charging_stats.ssoc_out =
				ssoc_get_capacity(&batt_drv->ssoc_state);
	batt_drv->ce_data.charging_stats.cc_out =
				(cc_out < 0) ? -1 : cc_out / 1000;

	/* close/fix heath charge data (if enabled) */
	memcpy(&batt_drv->ce_data.chg_health, &batt_drv->chg_health,
	       sizeof(batt_drv->ce_data.chg_health));
	batt_drv->ce_data.health_stats.vtier_idx =
				batt_chg_health_vti(&batt_drv->chg_health);

	/* TODO: add a field to ce_data to qual weird charge sessions */
	publish = force || batt_chg_stats_qual(&batt_drv->ce_data);
	if (publish) {
		struct gbms_charging_event *ce_qual = &batt_drv->ce_qual;

		/* all charge tiers including health */
		memcpy(ce_qual, &batt_drv->ce_data, sizeof(*ce_qual));

		pr_info("MSC_STAT %s: elap=%ld ssoc=%d->%d v=%d->%d c=%d->%d hdl=%ld hrs=%d hti=%d\n",
			reason,
			ce_qual->last_update - ce_qual->first_update,
			ce_qual->charging_stats.ssoc_in,
			ce_qual->charging_stats.ssoc_out,
			ce_qual->charging_stats.voltage_in,
			ce_qual->charging_stats.voltage_out,
			ce_qual->charging_stats.cc_in,
			ce_qual->charging_stats.cc_out,
			ce_qual->chg_health.rest_deadline,
			ce_qual->chg_health.rest_state,
			ce_qual->health_stats.vtier_idx);
	}

	return publish;
}

static int batt_chg_stats_soc_next(const struct gbms_charging_event *ce_data,
				   int i)
{
	int soc_next;

	if (i == GBMS_STATS_TIER_COUNT -1)
		return ce_data->last_soc;

	soc_next = ce_data->tier_stats[i + 1].soc_in >> 8;
	if (soc_next <= 0)
		return ce_data->last_soc;

	return soc_next;
}

static void bat_log_cstr_handler(struct logbuffer *log, char *buf, int len)
{
	int i, j = 0;
	char tmp[LOG_BUFFER_ENTRY_SIZE];

	buf[len] = '\n';
	for (i = 0; i <= len; i++) {
		if (buf[i] == '\n') {
			tmp[j] = '\0';
			/* skip first blank line */
			if (i != 0)
				logbuffer_log(log, "%s", tmp);
			j = 0;
		} else if (j >= LOG_BUFFER_ENTRY_SIZE - 1) {
			tmp[j] = '\0';
			logbuffer_log(log, "%s", tmp);
			i--;
			j = 0;
		} else {
			tmp[j] = buf[i];
			j++;
		}
	}
}

void bat_log_chg_stats(struct logbuffer *log,
			const struct gbms_charging_event *ce_data)
{
	const char *adapter_name =
		gbms_chg_ev_adapter_s(ce_data->adapter_details.ad_type);
	int i;

	logbuffer_log(log, "A: %s,%d,%d,%d",
			adapter_name,
			ce_data->adapter_details.ad_type,
			ce_data->adapter_details.ad_voltage * 100,
			ce_data->adapter_details.ad_amperage * 100);

	logbuffer_log(log, "S: %hu,%hu, %hu,%hu %hu,%hu %ld,%ld",
			ce_data->charging_stats.ssoc_in,
			ce_data->charging_stats.voltage_in,
			ce_data->charging_stats.ssoc_out,
			ce_data->charging_stats.voltage_out,
			ce_data->charging_stats.cc_in,
			ce_data->charging_stats.cc_out,
			ce_data->first_update,
			ce_data->last_update);

	for (i = 0; i < GBMS_STATS_TIER_COUNT; i++) {
		const int soc_next = batt_chg_stats_soc_next(ce_data, i);
		const int soc_in = ce_data->tier_stats[i].soc_in >> 8;
		const long elap = ce_data->tier_stats[i].time_fast +
				  ce_data->tier_stats[i].time_taper +
				  ce_data->tier_stats[i].time_other;
		/* retrun len in below functions sometimes more than 256 */
		char buff[LOG_BUFFER_ENTRY_SIZE * 2] = {0};
		int len = 0;

		/* Do not output tiers without time */
		if (!elap)
			continue;

		len = batt_chg_tier_stats_cstr(buff, sizeof(buff),
						&ce_data->tier_stats[i], true);
		bat_log_cstr_handler(log, buff, len);

		if (soc_next) {
			len = ttf_soc_cstr(buff, sizeof(buff),
					   &ce_data->soc_stats,
					   soc_in, soc_next);
			bat_log_cstr_handler(log, buff, len);
		}
	}
}

/* End of charging: close stats, qualify event publish data */
static void batt_chg_stats_pub(struct batt_drv *batt_drv,
			       char *reason,
			       bool force)
{
	bool publish;

	mutex_lock(&batt_drv->stats_lock);
	publish = batt_chg_stats_close(batt_drv, reason, force);
	if (publish) {
		ttf_stats_update(&batt_drv->ttf_stats,
				 &batt_drv->ce_qual, false);

		kobject_uevent(&batt_drv->device->kobj, KOBJ_CHANGE);
	}

	bat_log_chg_stats(batt_drv->ttf_stats.ttf_log, &batt_drv->ce_data);
	mutex_unlock(&batt_drv->stats_lock);
}

/* Log only when elap != 0 add a special meaning for health status */
static int batt_chg_tier_stats_cstr(char *buff, int size,
				    const struct gbms_ce_tier_stats *tier_stat,
				    bool verbose)
{
	const int soc_in = tier_stat->soc_in >> 8;
	const long elap = tier_stat->time_fast + tier_stat->time_taper +
			  tier_stat->time_other;
	const static char *codes[] = {"n", "s", "d", "l", "v", "vo", "p", "f",
					"t", "dl", "st", "tc", "r", "w", "rs",
					"n", "ny", "h"};
	long temp_avg, ibatt_avg, icl_avg;
	int j, len = 0;

	if (elap) {
		temp_avg = tier_stat->temp_sum / elap;
		ibatt_avg = tier_stat->ibatt_sum / elap;
		icl_avg = tier_stat->icl_sum / elap;
	} else {
		temp_avg = 0;
		ibatt_avg = 0;
		icl_avg = 0;
	}

	len += scnprintf(&buff[len], size - len, "\n%d%c ",
		tier_stat->vtier_idx,
		(verbose) ? ':' : ',');

	len += scnprintf(&buff[len], size - len,
		"%d.%d,%d,%d, %d,%d,%d, %d,%ld,%d, %d,%ld,%d, %d,%ld,%d",
		soc_in,
		tier_stat->soc_in & 0xff,
		tier_stat->cc_in,
		tier_stat->temp_in,
		tier_stat->time_fast,
		tier_stat->time_taper,
		tier_stat->time_other,
		tier_stat->temp_min,
		temp_avg,
		tier_stat->temp_max,
		tier_stat->ibatt_min,
		ibatt_avg,
		tier_stat->ibatt_max,
		tier_stat->icl_min,
		icl_avg,
		tier_stat->icl_max);

	if (!verbose || !elap)
		return len;

	/* time spent in every multi step charging state */
	len += scnprintf(&buff[len], size - len, "\n%d:",
			tier_stat->vtier_idx);

	for (j = 0; j < MSC_STATES_COUNT; j++)
		len += scnprintf(&buff[len], size - len, " %s=%d",
			codes[j], tier_stat->msc_elap[j]);

	/* count spent in each step charging state */
	len += scnprintf(&buff[len], size - len, "\n%d:",
			tier_stat->vtier_idx);

	for (j = 0; j < MSC_STATES_COUNT; j++)
		len += scnprintf(&buff[len], size - len, " %s=%d",
			codes[j], tier_stat->msc_cnt[j]);

	return len;
}

/* health_stats->tier_index is set on stats_close() */
static int batt_health_stats_cstr(char *buff, int size,
				  const struct gbms_charging_event *ce_data,
				  bool verbose)
{
	const struct gbms_ce_tier_stats *health_stats = &ce_data->health_stats;
	const int vti = batt_chg_health_vti(&ce_data->chg_health);
	int len = 0;

	len += scnprintf(&buff[len], size - len, "\nH: %d %d %ld %d\n",
			 ce_data->chg_health.rest_state, vti,
			 ce_data->chg_health.rest_deadline,
			 ce_data->chg_health.always_on_soc);

	/* tier stats only when we have data or in verbose */
	if (verbose && health_stats->soc_in != -1)
		len += batt_chg_tier_stats_cstr(&buff[len], size - len,
						health_stats,
						verbose);

	return len;
}

/* doesn't output hc stats */
static int batt_chg_stats_cstr(char *buff, int size,
			       const struct gbms_charging_event *ce_data,
			       bool verbose)
{
	int i, len = 0;

	if (verbose) {
		const char *adapter_name =
			gbms_chg_ev_adapter_s(ce_data->adapter_details.ad_type);

		len += scnprintf(&buff[len], size - len, "A: %s,",
				adapter_name);
	}

	len += scnprintf(&buff[len], size - len, "%d,%d,%d",
				ce_data->adapter_details.ad_type,
				ce_data->adapter_details.ad_voltage * 100,
				ce_data->adapter_details.ad_amperage * 100);

	len += scnprintf(&buff[len], size - len, "%s%hu,%hu, %hu,%hu",
				(verbose) ?  "\nS: " : ", ",
				ce_data->charging_stats.ssoc_in,
				ce_data->charging_stats.voltage_in,
				ce_data->charging_stats.ssoc_out,
				ce_data->charging_stats.voltage_out);


	if (verbose) {
		len += scnprintf(&buff[len], size - len, " %hu,%hu",
				ce_data->charging_stats.cc_in,
				ce_data->charging_stats.cc_out);

		len += scnprintf(&buff[len], size - len, " %ld,%ld",
				ce_data->first_update,
				ce_data->last_update);
	}

	for (i = 0; i < GBMS_STATS_TIER_COUNT; i++) {
		const int soc_next = batt_chg_stats_soc_next(ce_data, i);
		const int soc_in = ce_data->tier_stats[i].soc_in >> 8;
		const long elap = ce_data->tier_stats[i].time_fast +
				  ce_data->tier_stats[i].time_taper +
				  ce_data->tier_stats[i].time_other;

		/* Do not output tiers without time */
		if (!elap)
			continue;

		len += batt_chg_tier_stats_cstr(&buff[len], size - len,
						&ce_data->tier_stats[i],
						verbose);
		if (soc_next) {
			len += ttf_soc_cstr(&buff[len], size - len,
					    &ce_data->soc_stats,
					    soc_in, soc_next);
		}
	}

	return len;
}

/* ------------------------------------------------------------------------- */

static void batt_res_dump_logs(struct batt_res *rstate)
{
	pr_info("RES: req:%d, sample:%d[%d], filt_cnt:%d, res_avg:%d\n",
		rstate->estimate_requested, rstate->sample_accumulator,
		rstate->sample_count, rstate->filter_count,
		rstate->resistance_avg);
}

static void batt_res_state_set(struct batt_res *rstate, bool breq)
{
	rstate->estimate_requested = breq;
	rstate->sample_accumulator = 0;
	rstate->sample_count = 0;
	batt_res_dump_logs(rstate);
}

static void batt_res_store_data(struct batt_res *rstate,
				struct power_supply *fg_psy)
{
	int ret = 0;
	int filter_estimate = 0;
	int total_estimate = 0;
	long new_estimate = 0;
	union power_supply_propval val;

	new_estimate = rstate->sample_accumulator / rstate->sample_count;
	filter_estimate = rstate->resistance_avg * rstate->filter_count;

	rstate->filter_count++;
	if (rstate->filter_count > rstate->estimate_filter) {
		rstate->filter_count = rstate->estimate_filter;
		filter_estimate -= rstate->resistance_avg;
	}
	total_estimate = filter_estimate + new_estimate;
	rstate->resistance_avg = total_estimate / rstate->filter_count;

	/* Save to NVRam*/
	val.intval = rstate->resistance_avg;
	ret = power_supply_set_property(fg_psy,
					POWER_SUPPLY_PROP_RESISTANCE_AVG,
					&val);
	if (ret < 0)
		pr_err("failed to write resistance_avg\n");

	val.intval = rstate->filter_count;
	ret = power_supply_set_property(fg_psy,
					POWER_SUPPLY_PROP_RES_FILTER_COUNT,
					&val);
	if (ret < 0)
		pr_err("failed to write resistenace filt_count\n");

	batt_res_dump_logs(rstate);
}

static int batt_res_load_data(struct batt_res *rstate,
			      struct power_supply *fg_psy)
{
	union power_supply_propval val;
	int ret = 0;

	ret = power_supply_get_property(fg_psy,
					POWER_SUPPLY_PROP_RESISTANCE_AVG,
					&val);
	if (ret < 0) {
		pr_err("failed to get resistance_avg(%d)\n", ret);
		return ret;
	}
	rstate->resistance_avg = val.intval;

	ret = power_supply_get_property(fg_psy,
					POWER_SUPPLY_PROP_RES_FILTER_COUNT,
					&val);
	if (ret < 0) {
		rstate->resistance_avg = 0;
		pr_err("failed to get resistance filt_count(%d)\n", ret);
		return ret;
	}
	rstate->filter_count = val.intval;

	batt_res_dump_logs(rstate);
	return 0;
}

static void batt_res_work(struct batt_drv *batt_drv)
{
	int temp, ret, resistance;
	struct batt_res *rstate = &batt_drv->res_state;
	const int ssoc_threshold = rstate->ssoc_threshold;
	const int res_temp_low = rstate->res_temp_low;
	const int res_temp_high = rstate->res_temp_high;

	temp = GPSY_GET_INT_PROP(batt_drv->fg_psy,
				 POWER_SUPPLY_PROP_TEMP, &ret);
	if (ret < 0 || temp < res_temp_low || temp > res_temp_high) {
		if (ssoc_get_real(&batt_drv->ssoc_state) > ssoc_threshold) {
			if (rstate->sample_count > 0) {
				/* update the filter */
				batt_res_store_data(&batt_drv->res_state,
						    batt_drv->fg_psy);
				batt_res_state_set(rstate, false);
			}
		}
		return;
	}

	resistance = GPSY_GET_INT_PROP(batt_drv->fg_psy,
				POWER_SUPPLY_PROP_RESISTANCE, &ret);
	if (ret < 0)
		return;

	if (ssoc_get_real(&batt_drv->ssoc_state) < ssoc_threshold) {
		rstate->sample_accumulator += resistance / 100;
		rstate->sample_count++;
		batt_res_dump_logs(rstate);
	} else {
		if (rstate->sample_count > 0) {
			/* update the filter here */
			batt_res_store_data(&batt_drv->res_state,
					    batt_drv->fg_psy);
		}
		batt_res_state_set(rstate, false);
	}
}

/* ------------------------------------------------------------------------- */

/* should not reset rl state */
static inline void batt_reset_chg_drv_state(struct batt_drv *batt_drv)
{
	/* the wake assertion will be released on disconnect and on SW JEITA */
	if (batt_drv->hold_taper_ws) {
		batt_drv->hold_taper_ws = false;
		__pm_relax(&batt_drv->taper_ws);
	}

	/* polling */
	batt_drv->batt_fast_update_cnt = 0;
	batt_drv->fg_status = POWER_SUPPLY_STATUS_UNKNOWN;
	batt_drv->chg_done = false;
	/* algo */
	batt_drv->temp_idx = -1;
	batt_drv->vbatt_idx = -1;
	batt_drv->fv_uv = -1;
	batt_drv->cc_max = -1;
	batt_drv->msc_update_interval = -1;
	batt_drv->jeita_stop_charging = -1;
	/* timers */
	batt_drv->checked_cv_cnt = 0;
	batt_drv->checked_ov_cnt = 0;
	batt_drv->checked_tier_switch_cnt = 0;
	/* stats */
	batt_drv->msc_state = -1;
	/* health */
	/* NOTE: should not reset always_on_soc */
	batt_drv->chg_health.rest_state = CHG_HEALTH_INACTIVE;
	batt_drv->chg_health.rest_deadline = 0;
	batt_drv->chg_health.rest_cc_max = -1;
	batt_drv->chg_health.rest_fv_uv = -1;
}

/* software JEITA, disable charging when outside the charge table.
 * NOTE: ->jeita_stop_charging is either -1 (init or disable) or 0
 * TODO: need to be able to disable (leave to HW)
 */
static bool msc_logic_soft_jeita(const struct batt_drv *batt_drv, int temp)
{
	const struct gbms_chg_profile *profile = &batt_drv->chg_profile;

	if (temp < profile->temp_limits[0] ||
	    temp > profile->temp_limits[profile->temp_nb_limits - 1]) {
		if (batt_drv->jeita_stop_charging < 0) {
			pr_info("MSC_JEITA temp=%d off limits, do not enable charging\n",
				temp);
		} else if (batt_drv->jeita_stop_charging == 0) {
			pr_info("MSC_JEITA temp=%d off limits, disabling charging\n",
				temp);
		}

		return true;
	}

	return false;
}

/* TODO: only change batt_drv->checked_ov_cnt, an */
static int msc_logic_irdrop(struct batt_drv *batt_drv,
			    int vbatt, int ibatt, int temp_idx,
			    int *vbatt_idx, int *fv_uv, int *update_interval)
{
	int msc_state = MSC_NONE;
	const struct gbms_chg_profile *profile = &batt_drv->chg_profile;
	const int vtier = profile->volt_limits[*vbatt_idx];
	const int chg_type = batt_drv->chg_state.f.chg_type;
	const int utv_margin = profile->cv_range_accuracy;
	const int otv_margin = profile->cv_otv_margin;
	const int switch_cnt = profile->cv_tier_switch_cnt;

	if ((vbatt - vtier) > otv_margin) {
		/* OVER: vbatt over vtier for more than margin */
		const int cc_max = GBMS_CCCM_LIMITS(profile, temp_idx,
						    *vbatt_idx);

		/* pullback when over tier voltage, fast poll, penalty
		 * on TAPER_RAISE and no cv debounce (so will consider
		 * switching voltage tiers if the current is right).
		 * NOTE: lowering voltage might cause a small drop in
		 * current (we should remain  under next tier)
		 */
		*fv_uv = gbms_msc_round_fv_uv(profile, vtier,
			*fv_uv - profile->fv_uv_resolution);
		if (*fv_uv < vtier)
			*fv_uv = vtier;

		*update_interval = profile->cv_update_interval;
		batt_drv->checked_ov_cnt = profile->cv_tier_ov_cnt;
		batt_drv->checked_cv_cnt = 0;

		if (batt_drv->checked_tier_switch_cnt > 0) {
			/* no pullback, next tier if already counting */
			msc_state = MSC_VSWITCH;
			*vbatt_idx = batt_drv->vbatt_idx + 1;

			pr_info("MSC_VSWITCH vt=%d vb=%d ibatt=%d\n",
				vtier, vbatt, ibatt);
		} else if (-ibatt == cc_max) {
			/* pullback, double penalty if at full current */
			msc_state = MSC_VOVER;
			batt_drv->checked_ov_cnt *= 2;

			pr_info("MSC_VOVER vt=%d  vb=%d ibatt=%d fv_uv=%d->%d\n",
				vtier, vbatt, ibatt,
				batt_drv->fv_uv, *fv_uv);
		} else {
			msc_state = MSC_PULLBACK;
			pr_info("MSC_PULLBACK vt=%d vb=%d ibatt=%d fv_uv=%d->%d\n",
				vtier, vbatt, ibatt,
				batt_drv->fv_uv, *fv_uv);
		}

		/* NOTE: might get here after windup because algo will
		 * track the voltage drop caused from load as IRDROP.
		 * TODO: make sure that being current limited clear
		 * the taper condition.
		 */

	} else if (chg_type == POWER_SUPPLY_CHARGE_TYPE_FAST) {
		/* FAST: usual compensation (vchrg is vqcom)
		 * NOTE: there is a race in reading from charger and
		 * data might not be consistent (b/110318684)
		 * NOTE: could add PID loop for management of thermals
		 */
		const int vchrg = batt_drv->chg_state.f.vchrg * 1000;

		msc_state = MSC_FAST;

		/* invalid or 0 vchg disable IDROP compensation in FAST */
		if (vchrg <= 0) {
			/* could keep it steady instead */
			*fv_uv = vtier;
		} else if (vchrg > vbatt) {
			*fv_uv = gbms_msc_round_fv_uv(profile, vtier,
				vtier + (vchrg - vbatt));
		}

		/* no tier switch during fast charge */
		if (batt_drv->checked_cv_cnt == 0)
			batt_drv->checked_cv_cnt = 1;

		pr_info("MSC_FAST vt=%d vb=%d fv_uv=%d->%d vchrg=%d cv_cnt=%d\n",
			vtier, vbatt, batt_drv->fv_uv, *fv_uv,
			batt_drv->chg_state.f.vchrg,
			batt_drv->checked_cv_cnt);

	} else if (chg_type == POWER_SUPPLY_CHARGE_TYPE_TRICKLE) {
		/* Precharge: charging current/voltage are limited in
		 * hardware, no point in applying irdrop compensation.
		 * Just wait for battery voltage to raise over the
		 * precharge to fast charge threshold.
		 */
		msc_state = MSC_TYPE;

		/* no tier switching in trickle */
		if (batt_drv->checked_cv_cnt == 0)
			batt_drv->checked_cv_cnt = 1;

		pr_info("MSC_PRE vt=%d vb=%d fv_uv=%d chg_type=%d\n",
			vtier, vbatt, *fv_uv, chg_type);
	} else if (chg_type != POWER_SUPPLY_CHARGE_TYPE_TAPER) {
		/* Not fast, taper or precharge: in *_UNKNOWN and *_NONE
		 * set checked_cv_cnt=0 and check current to avoid early
		 * termination in case of lack of headroom
		 * NOTE: this can cause early switch on low ilim
		 * TODO: check if we are really lacking hedrooom.
		 */
		msc_state = MSC_TYPE;
		*update_interval = profile->cv_update_interval;
		batt_drv->checked_cv_cnt = 0;

		pr_info("MSC_TYPE vt=%d vb=%d fv_uv=%d chg_type=%d\n",
			vtier, vbatt, *fv_uv, chg_type);

	} else if (batt_drv->checked_ov_cnt) {
		/* TAPER_DLY: countdown to raise fv_uv and/or check
		 * for tier switch, will keep steady...
		 */
		pr_info("MSC_DLY vt=%d vb=%d fv_uv=%d margin=%d cv_cnt=%d, ov_cnt=%d\n",
			vtier, vbatt, *fv_uv, profile->cv_range_accuracy,
			batt_drv->checked_cv_cnt,
			batt_drv->checked_ov_cnt);

		msc_state = MSC_DLY;
		batt_drv->checked_ov_cnt -= 1;
		*update_interval = profile->cv_update_interval;

	} else if ((vtier - vbatt) < utv_margin) {
		/* TAPER_STEADY: close enough to tier */

		msc_state = MSC_STEADY;
		*update_interval = profile->cv_update_interval;

		pr_info("MSC_STEADY vt=%d vb=%d fv_uv=%d margin=%d\n",
			vtier, vbatt, *fv_uv,
			profile->cv_range_accuracy);
	} else if (batt_drv->checked_tier_switch_cnt >= (switch_cnt - 1)) {
		/* TAPER_TIERCNTING: prepare to switch to next tier
		 * so not allow to raise vfloat to prevent battery
		 * voltage over than tier
		 */
		msc_state = MSC_TIERCNTING;
		*update_interval = profile->cv_update_interval;

		pr_info("MSC_TIERCNTING vt=%d vb=%d fv_uv=%d margin=%d\n",
			vtier, vbatt, *fv_uv,
			profile->cv_range_accuracy);
	} else {
		/* TAPER_RAISE: under tier vlim, raise one click &
		 * debounce taper (see above handling of STEADY)
		 */
		msc_state = MSC_RAISE;
		*fv_uv = gbms_msc_round_fv_uv(profile, vtier,
			*fv_uv + profile->fv_uv_resolution);
		*update_interval = profile->cv_update_interval;

		/* debounce next taper voltage adjustment */
		batt_drv->checked_cv_cnt = profile->cv_debounce_cnt;

		pr_info("MSC_RAISE vt=%d vb=%d fv_uv=%d->%d\n",
			vtier, vbatt, batt_drv->fv_uv, *fv_uv);
	}

	return msc_state;
}

/* battery health based charging */
static enum chg_health_state msc_health_active(struct batt_chg_health *rest,
					       const struct batt_drv *batt_drv)
{
	bool vrest = false, srest = false;
	int ssoc_threshold = -1;

	ssoc_threshold = rest->always_on_soc;
	if (ssoc_threshold == -1)
		ssoc_threshold = rest->rest_soc;
	if (ssoc_threshold != -1) {
		const int ssoc = ssoc_get_capacity(&batt_drv->ssoc_state);

		srest = ssoc >= ssoc_threshold;
	}

	if (rest->rest_voltage != -1) {
		int vbatt;

		vbatt = GPSY_GET_PROP(batt_drv->fg_psy,
				      POWER_SUPPLY_PROP_VOLTAGE_NOW);
		/* vbatt is negative on error */
		vrest = (vbatt >= batt_drv->chg_health.rest_voltage);
	}

	return (srest || vrest) ? CHG_HEALTH_ACTIVE : CHG_HEALTH_ENABLED;
}

/*
 * for logging, userspace should use
 *   deadline == 0 on fast replug (leave initial deadline ok)
 *   deadline == -1 when the feature is disabled
 *   deadline == absolute requested deadline (if always_on is set)
 * return true if there was a change
 */
static bool batt_health_set_chg_deadline(struct batt_chg_health *chg_health,
					 long long deadline_s)
{
	enum chg_health_state rest_state = chg_health->rest_state;
	bool new_deadline;

	/* disabled in settings */
	if (deadline_s < 0) {
		new_deadline = chg_health->rest_deadline != deadline_s;
		chg_health->rest_state = CHG_HEALTH_USER_DISABLED;
		chg_health->rest_deadline = -1;
	/* disabled with replug */
	} else if (deadline_s == 0) {
		new_deadline = chg_health->rest_deadline != deadline_s;
		/* ->rest_deadline will be reset to 0 on disconnect */
		chg_health->rest_state = CHG_HEALTH_USER_DISABLED;
	} else {
		const time_t rest_deadline = get_boot_sec() + deadline_s;

		/* ->always_on SOC overrides the deadline */
		new_deadline = chg_health->rest_deadline != rest_deadline;
		chg_health->rest_state = CHG_HEALTH_ENABLED;
		chg_health->rest_deadline = rest_deadline;
	}

	return new_deadline || rest_state != chg_health->rest_state;
}

/* health based charging trade charging speed for battery cycle life. */
static bool msc_logic_health(struct batt_chg_health *rest,
			     const struct batt_drv *batt_drv)
{
	const struct gbms_chg_profile *profile = &batt_drv->chg_profile;
	const time_t deadline = rest->rest_deadline;
	const time_t now = get_boot_sec();
	enum chg_health_state rest_state = rest->rest_state;
	int fv_uv = -1, cc_max = -1;
	bool changed = false;
	time_t ttf = 0;
	bool aon_enabled = rest->always_on_soc != -1;

	/* DONE, USER_DISABLED reset on disconnect, _DISABLED didn't meet DL */
	if (rest_state == CHG_HEALTH_USER_DISABLED ||
	    rest_state == CHG_HEALTH_DONE ||
	    (aon_enabled == false && (rest_state == CHG_HEALTH_DISABLED ||
	    rest_state == CHG_HEALTH_INACTIVE)))
		goto done_exit;

	/* enable if not USER_DISABLED and INACTIVE */
	if (aon_enabled && rest_state == CHG_HEALTH_INACTIVE)
		rest_state = CHG_HEALTH_ENABLED;

	/* rest->always_on_soc set ttf = 0 and honor a valid deadline */
	if (aon_enabled == false) {
		int ret;

		/*
		 * ttf_ret < 0 when the device is discharging.
		 * This can happen with a large sysload on a underpowered
		 * adapter. Current strategy leaves everything as is (hoping)
		 * that the load is temporary.
		 * NOTE: if in ACTIVE mode we could retest msc_health_active()
		 * and reset to DISABLED if the value returned is not ACTIVE.
		 */
		ret = batt_ttf_estimate(&ttf, batt_drv);
		if (ret < 0)
			return false;

		/* estimate is 0 at full, no need for it recharge logic */
		if (ttf == 0) {
			rest_state = CHG_HEALTH_DONE;
			goto done_exit;
		}

	}

	/* disabled from any state when now + ttf is over a valid deadline */
	if (deadline > 0 && (now + ttf) > deadline) {
		/*
		 * Disable if the deadline cannot be met with the current rate.
		 * Set a new deadline or reset always_on_soc to re-enable for
		 * this session.
		 * TODO: consider adding a margin or debounce it.
		 */
		rest_state = CHG_HEALTH_DISABLED;
		goto done_exit;
	}

	/*
	 * State will change from _ACTIVE to _ENABLED after a discharge.
	 * State will transition back to _ENABLED after some time unless
	 * the deadline is met.
	 */
	rest_state = msc_health_active(rest, batt_drv);
	if (rest_state == CHG_HEALTH_ACTIVE) {

		/* battery_capacity in mAh, rest_rate in deciPct */
		cc_max = batt_drv->battery_capacity * rest->rest_rate;
		/* cc_max in ua */
		cc_max *= 10;

		/*
		 * default FV_UV to the last charge tier since fv_uv will be
		 * set to that on _DONE.
		 * NOTE this might need to be adjusted for the actual charge
		 * tiers that have nonzero charging current
		 */
		fv_uv = profile->volt_limits[profile->volt_nb_limits - 1];

		/* TODO: make sure that we wakeup when we are close to ttf */
	}

done_exit:
	/* send a power supply event when rest_state changes */
	changed = rest->rest_state != rest_state;
	if (changed)
		pr_info("MSC_HEALTH: now=%d deadline=%d aon_soc=%d ttf=%ld state=%d->%d fv_uv=%d, cc_max=%d\n",
			now, rest->rest_deadline, rest->always_on_soc,
			ttf, rest->rest_state, rest_state, fv_uv, cc_max);

	/* msc_logic_* will vote on cc_max and fv_uv. */
	rest->rest_state = rest_state;
	rest->rest_cc_max = cc_max;
	rest->rest_fv_uv = fv_uv;

	return changed;
}

static int msc_pm_hold(int msc_state)
{
	int pm_state = -1;

	switch (msc_state) {
	case MSC_RAISE:
	case MSC_VOVER:
	case MSC_PULLBACK:
		pm_state = 1; /* __pm_stay_awake */
		break;
	case MSC_SEED:
	case MSC_DSG:
	case MSC_VSWITCH:
	case MSC_NEXT:
	case MSC_LAST:
	case MSC_HEALTH:
		pm_state = 0;  /* pm_relax */
		break;
	default:
		pr_info("hold not defined for msc_state=%d\n", msc_state);
		pm_state = 0;  /* pm_relax */
		break;
	}

	return pm_state;
}

/* To meet IEEE 1725 requirement that the maximum charging voltage
 * can't exceed the pack spec definition, add logic to micro-adjust
 * current to avoid vpack exceeding the spec criteria.
 */
static int msc_logic_ramp_cc_max(struct batt_drv *batt_drv, int vbatt)
{
	const struct gbms_chg_profile *profile = &batt_drv->chg_profile;
	const int last_tier = profile->volt_limits[profile->volt_nb_limits - 1];
	int cc_max = batt_drv->cc_max;

	/* bypass if google,chg-last-tier-vpack-tolerance doesn't exist in device-tree */
	if (!profile->chg_last_tier_vpack_tolerance)
		return 0;

	if (vbatt > (last_tier + profile->chg_last_tier_vpack_tolerance) &&
	    cc_max > profile->chg_last_tier_term_current) {
		cc_max -= profile->chg_last_tier_dec_current;
		if (cc_max <= profile->chg_last_tier_term_current)
			cc_max = profile->chg_last_tier_term_current;
	}

	return cc_max;
}

/* TODO: factor msc_logic_irdop from the logic about tier switch */
static int msc_logic(struct batt_drv *batt_drv)
{
	bool sw_jeita;
	int msc_state = MSC_NONE;
	struct power_supply *fg_psy = batt_drv->fg_psy;
	struct gbms_chg_profile *profile = &batt_drv->chg_profile;
	int vbatt_idx = batt_drv->vbatt_idx, fv_uv = batt_drv->fv_uv, temp_idx;
	int temp, ibatt, vbatt, ioerr;
	int update_interval = MSC_DEFAULT_UPDATE_INTERVAL;
	const time_t now = get_boot_sec();
	time_t elap = now - batt_drv->ce_data.last_update;
	int ramp_cc_max = 0;

	temp = GPSY_GET_INT_PROP(fg_psy, POWER_SUPPLY_PROP_TEMP, &ioerr);
	if (ioerr < 0)
		return -EIO;

	/* driver state is (was) reset when we hit the SW jeita limit.
	 * NOTE: resetting driver state will release the wake assertion
	 */
	sw_jeita = msc_logic_soft_jeita(batt_drv, temp);
	if (sw_jeita) {
		/* reset batt_drv->jeita_stop_charging to -1 */
		if (batt_drv->jeita_stop_charging == 0)
			batt_reset_chg_drv_state(batt_drv);

		return 0;
	} else if (batt_drv->jeita_stop_charging) {
		pr_info("MSC_JEITA temp=%d ok, enabling charging\n", temp);
		batt_drv->jeita_stop_charging = 0;
	}

	ibatt = GPSY_GET_INT_PROP(fg_psy, POWER_SUPPLY_PROP_CURRENT_NOW,
					  &ioerr);
	if (ioerr < 0)
		return -EIO;

	vbatt = GPSY_GET_PROP(fg_psy, POWER_SUPPLY_PROP_VOLTAGE_NOW);
	if (vbatt < 0)
		return -EIO;

	/* Multi Step Charging with IRDROP compensation when vchrg is != 0
	 * vbatt_idx = batt_drv->vbatt_idx, fv_uv = batt_drv->fv_uv
	 */
	temp_idx = gbms_msc_temp_idx(profile, temp);
	if (temp_idx != batt_drv->temp_idx || batt_drv->fv_uv == -1 ||
		batt_drv->vbatt_idx == -1) {

		msc_state = MSC_SEED;

		/* seed voltage only on connect, book 0 time */
		if (batt_drv->vbatt_idx == -1)
			vbatt_idx = gbms_msc_voltage_idx(profile, vbatt);

		pr_info("MSC_SEED temp=%d vbatt=%d temp_idx:%d->%d, vbatt_idx:%d->%d\n",
			temp, vbatt, batt_drv->temp_idx, temp_idx,
			batt_drv->vbatt_idx, vbatt_idx);

		/* Debounce tier switch only when not already switching */
		if (batt_drv->checked_tier_switch_cnt == 0)
			batt_drv->checked_cv_cnt = profile->cv_debounce_cnt;
	} else if (ibatt > 0) {
		/* Track battery voltage if discharging is due to system load,
		 * low ILIM or lack of headroom; stop charging work and reset
		 * batt_drv state() when discharging is due to disconnect.
		 * NOTE: POWER_SUPPLY_PROP_STATUS return *_DISCHARGING only on
		 * disconnect.
		 * NOTE: same vbat_idx will not change fv_uv
		 */
		msc_state = MSC_DSG;
		vbatt_idx = gbms_msc_voltage_idx(profile, vbatt);

		pr_info("MSC_DSG vbatt_idx:%d->%d vbatt=%d ibatt=%d fv_uv=%d cv_cnt=%d ov_cnt=%d\n",
			batt_drv->vbatt_idx, vbatt_idx,
			vbatt, ibatt, fv_uv,
			batt_drv->checked_cv_cnt,
			batt_drv->checked_ov_cnt);
	} else if (batt_drv->vbatt_idx == profile->volt_nb_limits - 1) {
		const int chg_type = batt_drv->chg_state.f.chg_type;

		/* will not adjust charger voltage only in the configured
		 * last tier.
		 * NOTE: might not be the "real" last tier since can I have
		 * tiers with max charge current == 0.
		 * NOTE: should I use a voltage limit instead?
		 */

		if (chg_type == POWER_SUPPLY_CHARGE_TYPE_FAST) {
			msc_state = MSC_FAST;
		} else if (chg_type != POWER_SUPPLY_CHARGE_TYPE_TAPER) {
			msc_state = MSC_TYPE;
		} else {
			msc_state = MSC_LAST;
			ramp_cc_max = msc_logic_ramp_cc_max(batt_drv, vbatt);
		}

		pr_info("MSC_LAST vbatt=%d ibatt=%d fv_uv=%d\n",
			vbatt, ibatt, fv_uv);

	} else {
		const int tier_idx = batt_drv->vbatt_idx;
		const int vtier = profile->volt_limits[vbatt_idx];
		const int switch_cnt = profile->cv_tier_switch_cnt;
		const int cc_next_max = GBMS_CCCM_LIMITS(profile, temp_idx,
							vbatt_idx + 1);

		/* book elapsed time to previous tier & msc_irdrop_state */
		msc_state = msc_logic_irdrop(batt_drv,
					     vbatt, ibatt, temp_idx,
					     &vbatt_idx, &fv_uv,
					     &update_interval);

		if (msc_pm_hold(msc_state) == 1 && !batt_drv->hold_taper_ws) {
			__pm_stay_awake(&batt_drv->taper_ws);
			batt_drv->hold_taper_ws = true;
		}

		mutex_lock(&batt_drv->stats_lock);
		batt_chg_stats_tier(&batt_drv->ce_data.tier_stats[tier_idx],
				    batt_drv->msc_irdrop_state, elap);
		batt_drv->msc_irdrop_state = msc_state;
		mutex_unlock(&batt_drv->stats_lock);

		/* Basic multi step charging: switch to next tier when ibatt
		 * is under next tier cc_max.
		 */
		if (batt_drv->checked_cv_cnt > 0) {
			/* debounce period on tier switch */
			msc_state = MSC_WAIT;
			batt_drv->checked_cv_cnt -= 1;

			pr_info("MSC_WAIT vt=%d vb=%d fv_uv=%d ibatt=%d cv_cnt=%d ov_cnt=%d t_cnt=%d\n",
				vtier, vbatt, fv_uv, ibatt,
				batt_drv->checked_cv_cnt,
				batt_drv->checked_ov_cnt,
				batt_drv->checked_tier_switch_cnt);

			if (-ibatt > cc_next_max)
				batt_drv->checked_tier_switch_cnt = 0;

		} else if (-ibatt > cc_next_max) {
			/* current over next tier, reset tier switch count */
			msc_state = MSC_RSTC;
			batt_drv->checked_tier_switch_cnt = 0;

			pr_info("MSC_RSTC vt=%d vb=%d fv_uv=%d ibatt=%d cc_next_max=%d t_cnt=%d\n",
				vtier, vbatt, fv_uv, ibatt, cc_next_max,
				batt_drv->checked_tier_switch_cnt);
		} else if (batt_drv->checked_tier_switch_cnt >= switch_cnt) {
			/* next tier, fv_uv detemined at MSC_SET */
			msc_state = MSC_NEXT;
			vbatt_idx = batt_drv->vbatt_idx + 1;

			pr_info("MSC_NEXT tier vb=%d ibatt=%d vbatt_idx=%d->%d\n",
				vbatt, ibatt, batt_drv->vbatt_idx, vbatt_idx);
		} else {
			/* current under next tier, +1 on tier switch count */
			msc_state = MSC_NYET;
			batt_drv->checked_tier_switch_cnt++;

			pr_info("MSC_NYET ibatt=%d cc_next_max=%d t_cnt=%d\n",
				ibatt, cc_next_max,
				batt_drv->checked_tier_switch_cnt);
		}

	}

	if (msc_pm_hold(msc_state) == 0 && batt_drv->hold_taper_ws) {
		batt_drv->hold_taper_ws = false;
		__pm_relax(&batt_drv->taper_ws);
	}

	/* need a new fv_uv only on a new voltage tier.  */
	if (vbatt_idx != batt_drv->vbatt_idx) {
		fv_uv = profile->volt_limits[vbatt_idx];
		batt_drv->checked_tier_switch_cnt = 0;
		batt_drv->checked_ov_cnt = 0;
	}

	/* book elapsed time to previous tier & msc_state
	 * NOTE: temp_idx != -1 but batt_drv->msc_state could be -1
	 */
	mutex_lock(&batt_drv->stats_lock);
	if (vbatt_idx != -1 && vbatt_idx < GBMS_STATS_TIER_COUNT) {
		int tier_idx = batt_drv->vbatt_idx;

		/* this is the seed after the connect */
		if (batt_drv->vbatt_idx == -1) {
			tier_idx = vbatt_idx;
			elap = 0;
		}

		batt_chg_stats_update(batt_drv, temp_idx, tier_idx,
				      ibatt / 1000, temp,
				      elap);

	}

	batt_drv->msc_state = msc_state;
	batt_drv->ce_data.last_update = now;
	mutex_unlock(&batt_drv->stats_lock);

	batt_drv->cc_max = (ramp_cc_max) ? ramp_cc_max :
			   GBMS_CCCM_LIMITS(profile, temp_idx, vbatt_idx);

	pr_info("MSC_LOGIC cv_cnt=%d ov_cnt=%d temp_idx:%d->%d, vbatt_idx:%d->%d, fv=%d->%d, cc_max=%d\n",
		batt_drv->checked_cv_cnt, batt_drv->checked_ov_cnt,
		batt_drv->temp_idx, temp_idx, batt_drv->vbatt_idx,
		vbatt_idx, batt_drv->fv_uv, fv_uv,
		batt_drv->cc_max);

	/* next update */
	batt_drv->msc_update_interval = update_interval;
	batt_drv->vbatt_idx = vbatt_idx;
	batt_drv->temp_idx = temp_idx;
	batt_drv->fv_uv = fv_uv;

	return 0;
}

/* called holding chg_lock */
static int batt_chg_logic(struct batt_drv *batt_drv)
{
	int err = 0;
	bool changed = false;
	const bool disable_votes = batt_drv->disable_votes;
	union gbms_charger_state *chg_state = &batt_drv->chg_state;

	if (!batt_drv->chg_profile.cccm_limits)
		return -EINVAL;

	__pm_stay_awake(&batt_drv->msc_ws);

	pr_info("MSC_DIN chg_state=%lx f=0x%x chg_s=%s chg_t=%s vchg=%d icl=%d\n",
		(unsigned long)chg_state->v,
		chg_state->f.flags,
		gbms_chg_status_s(chg_state->f.chg_status),
		gbms_chg_type_s(chg_state->f.chg_type),
		chg_state->f.vchrg,
		chg_state->f.icl);

	if ((batt_drv->chg_state.f.flags & GBMS_CS_FLAG_BUCK_EN) == 0) {

		if (batt_drv->ssoc_state.buck_enabled == 0)
			goto msc_logic_exit;

		/* here on: disconnect */
		batt_chg_stats_pub(batt_drv, "disconnect", false);
		batt_res_state_set(&batt_drv->res_state, false);

		/* change curve before changing the state */
		ssoc_change_curve(&batt_drv->ssoc_state, SSOC_UIC_TYPE_DSG);
		batt_reset_chg_drv_state(batt_drv);
		batt_update_cycle_count(batt_drv);
		batt_rl_reset(batt_drv);

		/* this will trigger another capacity learning.
		 * NOTE: could re-trigger ttf learning on a new estimate */
		err = GPSY_SET_PROP(batt_drv->fg_psy,
				    POWER_SUPPLY_PROP_BATT_CE_CTRL,
				    false);
		if (err < 0)
			pr_err("Cannot set the BATT_CE_CTRL.\n");

		batt_drv->ssoc_state.buck_enabled = 0;
		changed = true;

		goto msc_logic_done;
	}

	/* here when connected to power supply */
	if (batt_drv->ssoc_state.buck_enabled <= 0) {

		ssoc_change_curve(&batt_drv->ssoc_state, SSOC_UIC_TYPE_CHG);

		if (batt_drv->res_state.estimate_filter)
			batt_res_state_set(&batt_drv->res_state, true);

		batt_chg_stats_start(batt_drv);
		err = GPSY_SET_PROP(batt_drv->fg_psy,
				    POWER_SUPPLY_PROP_BATT_CE_CTRL,
				    true);
		if (err < 0)
			pr_err("Cannot set the BATT_CE_CTRL.\n");

		/* released in battery_work() */
		__pm_stay_awake(&batt_drv->poll_ws);
		batt_drv->batt_fast_update_cnt = BATT_WORK_FAST_RETRY_CNT;
		mod_delayed_work(system_wq, &batt_drv->batt_work,
			BATT_WORK_FAST_RETRY_MS);

		batt_drv->ssoc_state.buck_enabled = 1;
		changed = true;
	}

	/* enter RL in DISCHARGE on charger DONE and enter RL in RECHARGE on
	 * battery FULL (i.e. SSOC==100%). charger DONE forces the discharge
	 * curve while RECHARGE will not modify the current curve.
	 */
	if ((batt_drv->chg_state.f.flags & GBMS_CS_FLAG_DONE) != 0) {
		changed = batt_rl_enter(&batt_drv->ssoc_state,
					BATT_RL_STATUS_DISCHARGE);
		batt_drv->chg_done = true;
	} else if (batt_drv->batt_full) {
		changed = batt_rl_enter(&batt_drv->ssoc_state,
					BATT_RL_STATUS_RECHARGE);
		if (changed)
			batt_chg_stats_pub(batt_drv, "100%", false);
	}

	err = msc_logic(batt_drv);
	if (err < 0) {
		/* NOTE: google charger will poll again. */
		batt_drv->msc_update_interval = -1;

		pr_err("MSC_DOUT ERROR=%d fv_uv=%d cc_max=%d update_interval=%d\n",
			err, batt_drv->fv_uv, batt_drv->cc_max,
			batt_drv->msc_update_interval);

		goto msc_logic_exit;
	}

	/* TTF estimates will return an error when discharging: ignore the
	 * error and switch to POR profile for now.
	 * TODO: this might need to behave in a different way when health
	 * based charging is active
	 */
	changed |= msc_logic_health(&batt_drv->chg_health, batt_drv);
	if (batt_drv->chg_health.rest_state == CHG_HEALTH_ACTIVE)
		batt_drv->msc_state = MSC_HEALTH;

msc_logic_done:
	/* set ->cc_max = 0 on RL and SW_JEITA, no vote on interval in RL_DSG */
	if (batt_drv->ssoc_state.rl_status == BATT_RL_STATUS_DISCHARGE) {
		batt_drv->msc_update_interval = -1;
		batt_drv->cc_max = 0;
	}

	if (batt_drv->jeita_stop_charging)
		batt_drv->cc_max = 0;

	pr_info("%s fv_uv=%d cc_max=%d update_interval=%d\n",
		(disable_votes) ? "MSC_DOUT" : "MSC_VOTE",
		batt_drv->fv_uv,
		batt_drv->cc_max,
		batt_drv->msc_update_interval);

	 /* google_charger has voted(<=0) on msc_interval_votable and the
	  * votes on fcc and fv_uv will not be applied until google_charger
	  * votes a non-zero value.
	  *
	  * SW_JEITA: ->jeita_stop_charging != 0
	  * . ->msc_update_interval = -1 , fv_uv = -1 and ->cc_max = 0
	  * . vote(0) on ->fcc_votable with SW_JEITA_VOTER
	  * BATT_RL: rl_status == BATT_RL_STATUS_DISCHARGE
	  * . ->msc_update_interval = -1 , fv_uv = -1 and ->cc_max = 0
	  * . vote(0) on ->fcc_votable with SW_JEITA_VOTER
	  *
	  * Votes for MSC_LOGIC_VOTER will be all disabled.
	  */
	if (!batt_drv->fv_votable)
		batt_drv->fv_votable = find_votable(VOTABLE_MSC_FV);
	if (batt_drv->fv_votable) {
		const int rest_fv_uv = batt_drv->chg_health.rest_fv_uv;

		vote(batt_drv->fv_votable, MSC_LOGIC_VOTER,
			!disable_votes && (batt_drv->fv_uv != -1),
			batt_drv->fv_uv);

		vote(batt_drv->fv_votable, MSC_HEALTH_VOTER,
			!disable_votes && (rest_fv_uv != -1),
			rest_fv_uv);
	}

	if (!batt_drv->fcc_votable)
		batt_drv->fcc_votable = find_votable(VOTABLE_MSC_FCC);
	if (batt_drv->fcc_votable) {
		enum batt_rl_status rl_status = batt_drv->ssoc_state.rl_status;
		const int rest_cc_max = batt_drv->chg_health.rest_cc_max;

		/* while in RL => ->cc_max != -1 && ->fv_uv != -1 */
		vote(batt_drv->fcc_votable, RL_STATE_VOTER,
			!disable_votes &&
			(rl_status == BATT_RL_STATUS_DISCHARGE),
			0);

		/* jeita_stop_charging != 0 => ->fv_uv = -1 && cc_max == -1 */
		vote(batt_drv->fcc_votable, SW_JEITA_VOTER,
			!disable_votes && (batt_drv->jeita_stop_charging != 0),
			0);

		/* health based charging */
		vote(batt_drv->fcc_votable, MSC_HEALTH_VOTER,
			!disable_votes && (rest_cc_max != -1),
			rest_cc_max);

		vote(batt_drv->fcc_votable, MSC_LOGIC_VOTER,
			!disable_votes && (batt_drv->cc_max != -1),
			batt_drv->cc_max);

	}

	if (!batt_drv->msc_interval_votable)
		batt_drv->msc_interval_votable =
			find_votable(VOTABLE_MSC_INTERVAL);
	if (batt_drv->msc_interval_votable)
		vote(batt_drv->msc_interval_votable, MSC_LOGIC_VOTER,
			!disable_votes && (batt_drv->msc_update_interval != -1),
			batt_drv->msc_update_interval);

msc_logic_exit:

	if (changed) {
		dump_ssoc_state(&batt_drv->ssoc_state, batt_drv->ssoc_log);
		if (batt_drv->psy)
			power_supply_changed(batt_drv->psy);
	}

	__pm_relax(&batt_drv->msc_ws);
	return err;
}

/* charge profile not in battery */
static int batt_init_chg_profile(struct batt_drv *batt_drv)
{
	struct device_node *node = batt_drv->device->of_node;
	struct gbms_chg_profile *profile = &batt_drv->chg_profile;
	int ret = 0;

	/* handle retry */
	if (!profile->cccm_limits) {
		ret = gbms_init_chg_profile(profile, node);
		if (ret < 0)
			return -EINVAL;
	}

	ret = of_property_read_u32(node, "google,chg-battery-capacity",
				   &batt_drv->battery_capacity);
	if (ret < 0)
		pr_warn("read chg-battery-capacity from gauge\n");

	/* use battery FULL design when is not specified in DT. When battery is
	 * not present use default capacity from DT (if present) or disable
	 * charging altogether.
	 */
	if (batt_drv->battery_capacity == 0) {
		u32 fc = 0;
		struct power_supply *fg_psy = batt_drv->fg_psy;

		if (batt_drv->batt_present) {
			fc = GPSY_GET_PROP(fg_psy,
					POWER_SUPPLY_PROP_CHARGE_FULL_DESIGN);
			if (fc == -EAGAIN)
				return -EPROBE_DEFER;
			if (fc > 0) {
				pr_info("successfully read charging profile:\n");
				/* convert uA to mAh*/
				batt_drv->battery_capacity = fc / 1000;
			}

		}

		if (batt_drv->battery_capacity == 0) {
			struct device_node *node = batt_drv->device->of_node;

			ret = of_property_read_u32(node,
					"google,chg-battery-default-capacity",
						&batt_drv->battery_capacity);
			if (ret < 0)
				pr_warn("battery not present, no default capacity, zero charge table\n");
			else
				pr_warn("battery not present, using default capacity:\n");
		}
	}

	/* NOTE: with NG charger tolerance is applied from "charger" */
	gbms_init_chg_table(&batt_drv->chg_profile, batt_drv->battery_capacity);

	return 0;
}

/* ------------------------------------------------------------------------- */

/* call holding mutex_unlock(&ccd->lock); */
static int batt_cycle_count_store(struct gbatt_ccbin_data *ccd)
{
	int ret;

	ret = gbms_storage_write(GBMS_TAG_BCNT, ccd->count, sizeof(ccd->count));
	if (ret < 0 && ret != -ENOENT) {
		pr_err("failed to set bin_counts ret=%d\n", ret);
		return ret;
	}

	return 0;
}

/* call holding mutex_unlock(&ccd->lock); */
static int batt_cycle_count_load(struct gbatt_ccbin_data *ccd)
{
	int ret;

	ret = gbms_storage_read(GBMS_TAG_BCNT, ccd->count, sizeof(ccd->count));
	if (ret < 0 && ret != -ENOENT) {
		pr_err("failed to get bin_counts ret=%d\n", ret);
		return ret;
	}

	ccd->prev_soc = -1;
	return 0;
}

/* EEPROM cycle count */
#define EEPROM_CYCLE_EMPTY		0xFFFF
/* call holding mutex_unlock(&ccd->lock); */
static int eeprom_batt_cycle_count_store(struct gbatt_ccbin_data *ccd)
{
	int ret;

	ret = gbms_storage_write(GBMS_TAG_CNTB, ccd->eeprom_count,
					sizeof(ccd->eeprom_count));
	if (ret < 0 && ret != -ENOENT) {
		pr_err("failed to set bin_counts in eeprom ret=%d\n", ret);
		return ret;
	}

	return 0;
}

/* call holding mutex_unlock(&ccd->lock); */
static int eeprom_batt_cycle_count_load(struct gbatt_ccbin_data *ccd)
{
	int ret;

	ret = gbms_storage_read(GBMS_TAG_CNTB, ccd->eeprom_count,
					sizeof(ccd->eeprom_count));
	if (ret < 0 && ret != -ENOENT) {
		pr_err("failed to get bin_counts in eeprom ret=%d\n", ret);
		return ret;
	}

	return 0;
}

/* call holding mutex_unlock(&ccd->lock); */
static void batt_cycle_count_init(struct gbatt_ccbin_data *ccd)
{
	int i;
	bool eeprom_update = false;
	bool gauge_update = false;

	for(i = 0; i < GBMS_CCBIN_BUCKET_COUNT; i++) {
		if ((ccd->count[i] > ccd->eeprom_count[i]) ||
		    (ccd->eeprom_count[i] == EEPROM_CYCLE_EMPTY)) {
			ccd->eeprom_count[i] = ccd->count[i];
			eeprom_update = true;
		} else {
			ccd->count[i] = ccd->eeprom_count[i];
			gauge_update = true;
		}
	}

	if (eeprom_update)
		(void)eeprom_batt_cycle_count_store(ccd);

	if (gauge_update)
		(void)batt_cycle_count_store(ccd);

	return;
}

/* update only when SSOC is increasing, not need to check charging */
static void batt_cycle_count_update(struct batt_drv *batt_drv, int soc)
{
	struct gbatt_ccbin_data *ccd = &batt_drv->cc_data;

	if (soc < 0 || soc > 100)
		return;

	mutex_lock(&ccd->lock);

	if (ccd->prev_soc != -1 && soc > ccd->prev_soc) {
		int bucket, cnt;

		for (cnt = soc ; cnt > ccd->prev_soc ; cnt--) {
			/* cnt decremented by 1 for bucket symmetry */
			bucket = (cnt - 1) * GBMS_CCBIN_BUCKET_COUNT / 100;
			ccd->count[bucket]++;
		}

		/* NOTE: could store on FULL or disconnect instead */
		(void)batt_cycle_count_store(ccd);
	}

	ccd->prev_soc = soc;

	if (batt_drv->eeprom_inside) {
		int gauge_cnt = GPSY_GET_PROP(batt_drv->fg_psy,
					POWER_SUPPLY_PROP_CYCLE_COUNT);

		if (ccd->prev_cnt != -1 && (gauge_cnt > ccd->prev_cnt)) {
			int i;

			for (i = 0; i < GBMS_CCBIN_BUCKET_COUNT; i++)
				ccd->eeprom_count[i] = ccd->count[i];

			(void)eeprom_batt_cycle_count_store(ccd);
		}

		ccd->prev_cnt = gauge_cnt;
	}

	mutex_unlock(&ccd->lock);
}

/* ------------------------------------------------------------------------- */

#ifdef CONFIG_DEBUG_FS

#define BATTERY_DEBUG_ATTRIBUTE(name, fn_read, fn_write) \
static const struct file_operations name = {	\
	.open	= simple_open,			\
	.llseek	= no_llseek,			\
	.read	= fn_read,			\
	.write	= fn_write,			\
}

static ssize_t batt_cycle_count_set_bins(struct file *filp,
					 const char __user *user_buf,
					 size_t count, loff_t *ppos)
{
	struct batt_drv *batt_drv = (struct batt_drv *)filp->private_data;
	char buf[GBMS_CCBIN_CSTR_SIZE];
	int ret;

	ret = simple_write_to_buffer(buf, sizeof(buf), ppos, user_buf, count);
	if (!ret)
		return -EFAULT;

	mutex_lock(&batt_drv->cc_data.lock);

	ret = gbms_cycle_count_sscan(batt_drv->cc_data.count, buf);
	if (ret == 0) {
		ret = batt_cycle_count_store(&batt_drv->cc_data);
		if (ret < 0)
			pr_err("cannot store bin count ret=%d\n", ret);
	}

	if (ret == 0)
		ret = count;

	mutex_unlock(&batt_drv->cc_data.lock);

	return ret;
}

BATTERY_DEBUG_ATTRIBUTE(cycle_count_bins_fops,
				NULL, batt_cycle_count_set_bins);


static int cycle_count_bins_store(void *data, u64 val)
{
	struct batt_drv *batt_drv = (struct batt_drv *)data;
	int ret;

	mutex_lock(&batt_drv->cc_data.lock);
	ret = batt_cycle_count_store(&batt_drv->cc_data);
	if (ret < 0)
		pr_err("cannot store bin count ret=%d\n", ret);
	mutex_unlock(&batt_drv->cc_data.lock);

	return ret;
}

static int cycle_count_bins_reload(void *data, u64 *val)
{
	struct batt_drv *batt_drv = (struct batt_drv *)data;
	int ret;

	mutex_lock(&batt_drv->cc_data.lock);
	ret = batt_cycle_count_load(&batt_drv->cc_data);
	if (ret < 0)
		pr_err("cannot restore bin count ret=%d\n", ret);
	mutex_unlock(&batt_drv->cc_data.lock);
	*val = ret;

	return ret;
}

DEFINE_SIMPLE_ATTRIBUTE(cycle_count_bins_sync_fops,
				cycle_count_bins_reload,
				cycle_count_bins_store, "%llu\n");


static int debug_get_ssoc_gdf(void *data, u64 *val)
{
	struct batt_drv *batt_drv = (struct batt_drv *)data;
	*val = batt_drv->ssoc_state.ssoc_gdf;
	return 0;
}

DEFINE_SIMPLE_ATTRIBUTE(debug_ssoc_gdf_fops, debug_get_ssoc_gdf, NULL, "%u\n");


static int debug_get_ssoc_uic(void *data, u64 *val)
{
	struct batt_drv *batt_drv = (struct batt_drv *)data;
	*val = batt_drv->ssoc_state.ssoc_uic;
	return 0;
}

DEFINE_SIMPLE_ATTRIBUTE(debug_ssoc_uic_fops, debug_get_ssoc_uic, NULL, "%u\n");

static int debug_get_ssoc_rls(void *data, u64 *val)
{
	struct batt_drv *batt_drv = (struct batt_drv *)data;

	mutex_lock(&batt_drv->chg_lock);
	*val = batt_drv->ssoc_state.rl_status;
	mutex_unlock(&batt_drv->chg_lock);

	return 0;
}

static int debug_set_ssoc_rls(void *data, u64 val)
{
	struct batt_drv *batt_drv = (struct batt_drv *)data;

	if (val < 0 || val > 2)
		return -EINVAL;

	mutex_lock(&batt_drv->chg_lock);
	batt_drv->ssoc_state.rl_status = val;
	if (!batt_drv->fcc_votable)
		batt_drv->fcc_votable = find_votable(VOTABLE_MSC_FCC);
	if (batt_drv->fcc_votable)
		vote(batt_drv->fcc_votable, RL_STATE_VOTER,
			batt_drv->ssoc_state.rl_status ==
						BATT_RL_STATUS_DISCHARGE,
			0);
	mutex_unlock(&batt_drv->chg_lock);

	return 0;
}

DEFINE_SIMPLE_ATTRIBUTE(debug_ssoc_rls_fops,
				debug_get_ssoc_rls, debug_set_ssoc_rls, "%u\n");


static ssize_t debug_get_ssoc_uicurve(struct file *filp,
					   char __user *buf,
					   size_t count, loff_t *ppos)
{
	struct batt_drv *batt_drv = (struct batt_drv *)filp->private_data;
	char tmp[UICURVE_BUF_SZ] = { 0 };

	mutex_lock(&batt_drv->chg_lock);
	ssoc_uicurve_cstr(tmp, sizeof(tmp), batt_drv->ssoc_state.ssoc_curve);
	mutex_unlock(&batt_drv->chg_lock);

	return simple_read_from_buffer(buf, count, ppos, tmp, strlen(tmp));
}

static ssize_t debug_set_ssoc_uicurve(struct file *filp,
					 const char __user *user_buf,
					 size_t count, loff_t *ppos)
{
	struct batt_drv *batt_drv = (struct batt_drv *)filp->private_data;
	int ret, curve_type;
	char buf[8];

	ret = simple_write_to_buffer(buf, sizeof(buf), ppos, user_buf, count);
	if (!ret)
		return -EFAULT;

	mutex_lock(&batt_drv->chg_lock);

	curve_type = (int)simple_strtoull(buf, NULL, 10);
	if (curve_type >= -1 && curve_type <= 1)
		ssoc_change_curve(&batt_drv->ssoc_state, curve_type);
	else
		ret = -EINVAL;

	mutex_unlock(&batt_drv->chg_lock);

	if (ret == 0)
		ret = count;

	return 0;
}

BATTERY_DEBUG_ATTRIBUTE(debug_ssoc_uicurve_cstr_fops,
					debug_get_ssoc_uicurve,
					debug_set_ssoc_uicurve);

static int debug_force_psy_update(void *data, u64 val)
{
	struct batt_drv *batt_drv = (struct batt_drv *)data;

	if (!batt_drv->psy)
		return -EINVAL;

	power_supply_changed(batt_drv->psy);
	return 0;
}

DEFINE_SIMPLE_ATTRIBUTE(debug_force_psy_update_fops,
				NULL, debug_force_psy_update, "%u\n");

/* Adaptive Charging */
static int debug_chg_health_rest_rate_read(void *data, u64 *val)
{
	struct batt_drv *batt_drv = (struct batt_drv *)data;

	if (!batt_drv->psy)
		return -EINVAL;

	*val = batt_drv->chg_health.rest_rate;
	return 0;
}

/* Adaptive Charging */
static int debug_chg_health_rest_rate_write(void *data, u64 val)
{
	struct batt_drv *batt_drv = (struct batt_drv *)data;

	if (!batt_drv->psy)
		return -EINVAL;

	batt_drv->chg_health.rest_rate = val;
	return 0;
}

/* Adaptive Charging */
DEFINE_SIMPLE_ATTRIBUTE(debug_chg_health_rest_rate_fops,
			debug_chg_health_rest_rate_read,
			debug_chg_health_rest_rate_write, "%u\n");

/* Adaptive Charging */
static int debug_chg_health_thr_soc_read(void *data, u64 *val)
{
	struct batt_drv *batt_drv = (struct batt_drv *)data;

	if (!batt_drv->psy)
		return -EINVAL;

	*val = batt_drv->chg_health.rest_soc;
	return 0;
}

/* Adaptive Charging */
static int debug_chg_health_thr_soc_write(void *data, u64 val)
{
	struct batt_drv *batt_drv = (struct batt_drv *)data;

	if (!batt_drv->psy)
		return -EINVAL;

	batt_drv->chg_health.rest_soc = val;
	return 0;
}

/* Adaptive Charging */
DEFINE_SIMPLE_ATTRIBUTE(debug_chg_health_thr_soc_fops,
			debug_chg_health_thr_soc_read,
			debug_chg_health_thr_soc_write, "%u\n");

/* Adaptive Charging */
static int debug_chg_health_thr_volt_read(void *data, u64 *val)
{
	struct batt_drv *batt_drv = (struct batt_drv *)data;

	if (!batt_drv->psy)
		return -EINVAL;

	*val = batt_drv->chg_health.rest_voltage;
	return 0;
}

/* Adaptive Charging */
static int debug_chg_health_thr_volt_write(void *data, u64 val)
{
	struct batt_drv *batt_drv = (struct batt_drv *)data;

	if (!batt_drv->psy)
		return -EINVAL;

	batt_drv->chg_health.rest_voltage = val;
	return 0;
}

/* Adaptive Charging */
DEFINE_SIMPLE_ATTRIBUTE(debug_chg_health_thr_volt_fops,
			debug_chg_health_thr_volt_read,
			debug_chg_health_thr_volt_write, "%u\n");

/* Adaptive Charging */
static int debug_chg_health_set_stage(void *data, u64 val)
{
	struct batt_drv *batt_drv = (struct batt_drv *)data;

	if (!batt_drv->psy)
		return -EINVAL;

	switch (val) {
	case CHG_HEALTH_DISABLED:
	case CHG_HEALTH_INACTIVE:
	case CHG_HEALTH_ENABLED:
	case CHG_HEALTH_ACTIVE:
	case CHG_HEALTH_DONE:
		break;
	default:
		return -EINVAL;
	}

	batt_drv->chg_health.rest_state = val;
	return 0;
}

/* Adaptive Charging */
DEFINE_SIMPLE_ATTRIBUTE(debug_chg_health_stage_fops, NULL,
			debug_chg_health_set_stage, "%u\n");
#endif

/* ------------------------------------------------------------------------- */

static ssize_t debug_get_fake_temp(struct file *filp,
					   char __user *buf,
					   size_t count, loff_t *ppos)
{
	struct batt_drv *batt_drv = filp->private_data;
	char tmp[8];

	mutex_lock(&batt_drv->chg_lock);
	scnprintf(tmp, sizeof(tmp), "%d\n", batt_drv->fake_temp);
	mutex_unlock(&batt_drv->chg_lock);

	return simple_read_from_buffer(buf, count, ppos, tmp, strlen(tmp));
}

static ssize_t debug_set_fake_temp(struct file *filp,
					 const char __user *user_buf,
					 size_t count, loff_t *ppos)
{
	struct batt_drv *batt_drv = filp->private_data;
	int ret = 0, val;
	char buf[8];

	ret = simple_write_to_buffer(buf, sizeof(buf), ppos, user_buf, count);
	if (ret <= 0)
		return -EFAULT;

	ret = kstrtoint(buf, 0, &val);
	if (ret < 0)
		return ret;

	mutex_lock(&batt_drv->chg_lock);
	batt_drv->fake_temp = val;
	mutex_unlock(&batt_drv->chg_lock);

	return count;
}

BATTERY_DEBUG_ATTRIBUTE(debug_fake_temp_fops,
				debug_get_fake_temp, debug_set_fake_temp);

static ssize_t batt_ctl_chg_stats_actual(struct device *dev,
					 struct device_attribute *attr,
					 const char *buf, size_t count)
{
	struct power_supply *psy = container_of(dev, struct power_supply, dev);
	struct batt_drv *batt_drv =(struct batt_drv *)
					power_supply_get_drvdata(psy);

	if (count < 1)
		return -ENODATA;

	switch (buf[0]) {
	case 'p': /* publish data to qual */
	case 'P': /* force publish data to qual */
		batt_chg_stats_pub(batt_drv, "debug cmd", buf[0] == 'P');
		break;
	default:
		count = -EINVAL;
		break;
	}

	return count;
}

static ssize_t batt_show_chg_stats_actual(struct device *dev,
				   struct device_attribute *attr, char *buf)
{
	struct power_supply *psy = container_of(dev, struct power_supply, dev);
	struct batt_drv *batt_drv =(struct batt_drv *)
					power_supply_get_drvdata(psy);
	int len;

	mutex_lock(&batt_drv->stats_lock);
	len = batt_chg_stats_cstr(buf, PAGE_SIZE, &batt_drv->ce_data, false);
	mutex_unlock(&batt_drv->stats_lock);

	return len;
}

static const DEVICE_ATTR(charge_stats_actual, 0664,
					     batt_show_chg_stats_actual,
					     batt_ctl_chg_stats_actual);

static ssize_t batt_ctl_chg_stats(struct device *dev,
				  struct device_attribute *attr,
				  const char *buf, size_t count)
{
	struct power_supply *psy = container_of(dev, struct power_supply, dev);
	struct batt_drv *batt_drv =(struct batt_drv *)
					power_supply_get_drvdata(psy);

	if (count < 1)
		return -ENODATA;

	mutex_lock(&batt_drv->stats_lock);
	switch (buf[0]) {
	case 0:
	case '0': /* invalidate current qual */
		cev_stats_init(&batt_drv->ce_qual, &batt_drv->chg_profile);
		break;
	}
	mutex_unlock(&batt_drv->stats_lock);

	return count;
}

/* regular and health stats */
static ssize_t batt_chg_qual_stats_cstr(char *buff, int size,
					struct gbms_charging_event *ce_qual,
					bool verbose)
{
	ssize_t len = 0;

	len += batt_chg_stats_cstr(&buff[len], size - len, ce_qual, verbose);
	if (ce_qual->chg_health.rest_state != CHG_HEALTH_INACTIVE)
		len += batt_health_stats_cstr(&buff[len], size - len,
					      ce_qual, verbose);
	return len;
}

static ssize_t batt_show_chg_stats(struct device *dev,
				   struct device_attribute *attr, char *buf)
{
	struct power_supply *psy = container_of(dev, struct power_supply, dev);
	struct batt_drv *batt_drv =(struct batt_drv *)
					power_supply_get_drvdata(psy);
	struct gbms_charging_event *ce_qual = &batt_drv->ce_qual;
	int len = -ENODATA;

	mutex_lock(&batt_drv->stats_lock);
	if (ce_qual->last_update - ce_qual->first_update)
		len = batt_chg_qual_stats_cstr(buf, PAGE_SIZE, ce_qual, false);
	mutex_unlock(&batt_drv->stats_lock);

	return len;
}

static const DEVICE_ATTR(charge_stats, 0664, batt_show_chg_stats,
					     batt_ctl_chg_stats);

/* show current/active and qual data */
static ssize_t batt_show_chg_details(struct device *dev,
				     struct device_attribute *attr, char *buf)
{
	struct power_supply *psy = container_of(dev, struct power_supply, dev);
	struct batt_drv *batt_drv =(struct batt_drv *)
					power_supply_get_drvdata(psy);
	struct gbms_charging_event *ce_data = &batt_drv->ce_data;
	const bool qual_valid = (batt_drv->ce_qual.last_update -
				batt_drv->ce_qual.first_update) != 0;
	int len = 0;

	mutex_lock(&batt_drv->stats_lock);

	/* this is the current one */
	len += batt_chg_stats_cstr(&buf[len], PAGE_SIZE - len, ce_data, true);

	/*
	 * stats are accumulated in ce_data->health_stats, rest_* fields
	 * are set on stats_close()
	 */
	if (batt_drv->chg_health.rest_state != CHG_HEALTH_INACTIVE) {
		struct gbms_ce_tier_stats *health_stats =
					&batt_drv->ce_data.health_stats;
		const long elap = health_stats->time_fast +
				  health_stats->time_taper +
				  health_stats->time_other;
		const time_t now = get_boot_sec();
		int vti;

		vti = batt_chg_health_vti(&batt_drv->chg_health);
		len += scnprintf(&buf[len], PAGE_SIZE - len,
				"\nH: %d %d %ld %ld %ld %d",
				batt_drv->chg_health.rest_state,
				vti,
				elap,
				now,
				batt_drv->chg_health.rest_deadline,
				batt_drv->chg_health.always_on_soc);

		/* NOTE: vtier_idx is -1, can also check elap  */
		if (health_stats->soc_in != -1)
			len += batt_chg_tier_stats_cstr(&buf[len],
							PAGE_SIZE - len,
							health_stats,
							!!elap);
	}

	len += scnprintf(&buf[len], PAGE_SIZE - len, "\n");

	/* this was the last one (if present) */
	if (qual_valid) {
		len += batt_chg_qual_stats_cstr(&buf[len], PAGE_SIZE - len,
						&batt_drv->ce_qual, true);
		len += scnprintf(&buf[len], PAGE_SIZE - len, "\n");
	}

	mutex_unlock(&batt_drv->stats_lock);

	return len;
}

static const DEVICE_ATTR(charge_details, 0444, batt_show_chg_details,
					       NULL);

/* tier and soc details */
static ssize_t batt_show_ttf_details(struct device *dev,
				     struct device_attribute *attr, char *buf)
{
	struct power_supply *psy = container_of(dev, struct power_supply, dev);
	struct batt_drv *batt_drv = (struct batt_drv *)
					power_supply_get_drvdata(psy);
	struct batt_ttf_stats *ttf_stats;
	int len;

	if (!batt_drv->ssoc_state.buck_enabled)
		return -ENODATA;

	ttf_stats = kzalloc(sizeof(*ttf_stats), GFP_KERNEL);
	if (!ttf_stats)
		return -ENOMEM;

	mutex_lock(&batt_drv->stats_lock);
	/* update a private copy of ttf stats */
	ttf_stats_update(ttf_stats_dup(ttf_stats, &batt_drv->ttf_stats),
			 &batt_drv->ce_data, false);
	mutex_unlock(&batt_drv->stats_lock);

	len = ttf_dump_details(buf, PAGE_SIZE, ttf_stats,
			       batt_drv->ce_data.last_soc);
	kfree(ttf_stats);

	return len;
}

static const DEVICE_ATTR(ttf_details, 0444, batt_show_ttf_details, NULL);

/* house stats */
static ssize_t batt_show_ttf_stats(struct device *dev,
				   struct device_attribute *attr, char *buf)
{
	struct power_supply *psy = container_of(dev, struct power_supply, dev);
	struct batt_drv *batt_drv =(struct batt_drv *)
					power_supply_get_drvdata(psy);
	const int verbose = true;
	int i, len = 0;

	mutex_lock(&batt_drv->stats_lock);

	for (i = 0; i < GBMS_STATS_TIER_COUNT; i++)
		len += ttf_tier_cstr(&buf[len], PAGE_SIZE,
				     &batt_drv->ttf_stats.tier_stats[i]);

	len += scnprintf(&buf[len], PAGE_SIZE - len, "\n");

	if (verbose)
		len += ttf_soc_cstr(&buf[len], PAGE_SIZE - len,
				    &batt_drv->ttf_stats.soc_stats,
				    0, 99);

	mutex_unlock(&batt_drv->stats_lock);

	return len;
}

/* userspace restore the TTF data with this */
static ssize_t batt_ctl_ttf_stats(struct device *dev,
				  struct device_attribute *attr,
				  const char *buf, size_t count)
{
	int res;
	struct power_supply *psy = container_of(dev, struct power_supply, dev);
	struct batt_drv *batt_drv =(struct batt_drv *)
					power_supply_get_drvdata(psy);

	if (count < 1)
		return -ENODATA;
	if (!batt_drv->ssoc_state.buck_enabled)
		return -ENODATA;

	mutex_lock(&batt_drv->stats_lock);
	switch (buf[0]) {
	case 'u':
	case 'U': /* force update */
		ttf_stats_update(&batt_drv->ttf_stats, &batt_drv->ce_data,
				 (buf[0] == 'U'));
		break;
	default:
		/* TODO: userspace restore of the data */
		res = ttf_stats_sscan(&batt_drv->ttf_stats, buf, count);
		if (res < 0)
			count = res;
		break;
	}
	mutex_unlock(&batt_drv->stats_lock);

	return count;
}

static const DEVICE_ATTR(ttf_stats, 0664, batt_show_ttf_stats,
					  batt_ctl_ttf_stats);

/* ------------------------------------------------------------------------- */

static ssize_t chg_health_show_stage(struct device *dev,
				     struct device_attribute *attr, char *buf)
{
	struct power_supply *psy = container_of(dev, struct power_supply, dev);
	struct batt_drv *batt_drv = (struct batt_drv *)
					power_supply_get_drvdata(psy);
	const char *s = "Inactive";

	mutex_lock(&batt_drv->chg_lock);
	switch (batt_drv->chg_health.rest_state) {
	case CHG_HEALTH_DISABLED:
		s = "Disabled";
		break;
	case CHG_HEALTH_ENABLED:
		s = "Enabled";
		break;
	case CHG_HEALTH_ACTIVE:
		s = "Active";
		break;
	case CHG_HEALTH_DONE:
		s = "Done";
		break;
	default:
		break;
	}
	mutex_unlock(&batt_drv->chg_lock);

	return scnprintf(buf, PAGE_SIZE, "%s\n", s);
}

static const DEVICE_ATTR(charge_stage, 0444, chg_health_show_stage, NULL);

static ssize_t chg_health_charge_limit_get(struct device *dev,
					   struct device_attribute *attr,
					   char *buf)
{
	struct power_supply *psy = container_of(dev, struct power_supply, dev);
	struct batt_drv *batt_drv =(struct batt_drv *)
					power_supply_get_drvdata(psy);

	return scnprintf(buf, PAGE_SIZE, "%d\n",
			 batt_drv->chg_health.always_on_soc);
}
/* setting disable (deadline = -1) or replug (deadline == 0) will disable */
static ssize_t chg_health_charge_limit_set(struct device *dev,
					   struct device_attribute *attr,
					   const char *buf, size_t count)
{
	struct power_supply *psy = container_of(dev, struct power_supply, dev);
	struct batt_drv *batt_drv =(struct batt_drv *)
					power_supply_get_drvdata(psy);
	const int always_on_soc = simple_strtol(buf, NULL, 10);
	enum chg_health_state rest_state;

	if (always_on_soc < -1 || always_on_soc > 99)
		return -EINVAL;

	mutex_lock(&batt_drv->chg_lock);

	rest_state = batt_drv->chg_health.rest_state;

	if (always_on_soc != -1) {
		switch (rest_state) {
		case CHG_HEALTH_DISABLED: /* didn't meet deadline */
		case CHG_HEALTH_INACTIVE: /* deadline was not provided */
			rest_state = CHG_HEALTH_ENABLED;
			break;
		default:
			/* _DONE, _ENABLED, _ACTIVE, _USER_DISABLED */
			break;
		}
	} else if (batt_drv->chg_health.always_on_soc != -1) {

		switch (rest_state) {
		case CHG_HEALTH_ENABLED: /* waiting for always_on_soc */
		case CHG_HEALTH_ACTIVE: /* activated at always_on_soc */
			if (batt_drv->chg_health.rest_deadline > 0)
				rest_state = CHG_HEALTH_ENABLED;
			else
				rest_state = CHG_HEALTH_INACTIVE;
			break;
		default:
			/* _DONE, _DISABLED, _USER_DISABLED */
			break;
		}
	}

	batt_drv->chg_health.always_on_soc = always_on_soc;
	batt_drv->chg_health.rest_state = rest_state;

	mutex_unlock(&batt_drv->chg_lock);
	power_supply_changed(batt_drv->psy);
	return count;
}

static DEVICE_ATTR(charge_limit, 0660, chg_health_charge_limit_get,
		   chg_health_charge_limit_set);

static ssize_t batt_show_chg_deadline(struct device *dev,
				      struct device_attribute *attr, char *buf)
{
	struct power_supply *psy = container_of(dev, struct power_supply, dev);
	struct batt_drv *batt_drv =(struct batt_drv *)
					power_supply_get_drvdata(psy);
	const time_t now = get_boot_sec();
	long long deadline = 0;

	/* API works in seconds */
	mutex_lock(&batt_drv->chg_lock);

	deadline = batt_drv->chg_health.rest_deadline;
	if (batt_drv->chg_health.rest_deadline > 0)
		deadline -= now;

	mutex_unlock(&batt_drv->chg_lock);

	return scnprintf(buf, PAGE_SIZE, "%lld\n", (unsigned long)deadline);
}

/* userspace restore the TTF data with this */
static ssize_t batt_set_chg_deadline(struct device *dev,
				     struct device_attribute *attr,
				     const char *buf, size_t count)
{
	struct power_supply *psy = container_of(dev, struct power_supply, dev);
	struct batt_drv *batt_drv =(struct batt_drv *)
					power_supply_get_drvdata(psy);
	long long deadline_s;
	bool changed;

	/* API works in seconds */
	deadline_s = simple_strtoull(buf, NULL, 10);

	mutex_lock(&batt_drv->chg_lock);
	if (!batt_drv->ssoc_state.buck_enabled) {
		mutex_unlock(&batt_drv->chg_lock);
		return -EINVAL;
	}

	changed = batt_health_set_chg_deadline(&batt_drv->chg_health,
					       deadline_s);
	mutex_unlock(&batt_drv->chg_lock);

	if (changed)
		power_supply_changed(batt_drv->psy);

	pr_info("MSC_HEALTH deadline_s=%ld deadline at %ld\n",
		deadline_s, batt_drv->chg_health.rest_deadline);

	return count;
}

static const DEVICE_ATTR(charge_deadline, 0664, batt_show_chg_deadline,
						batt_set_chg_deadline);

enum batt_ssoc_status {
	BATT_SSOC_STATUS_UNKNOWN = 0,
	BATT_SSOC_STATUS_CONNECTED = 1,
	BATT_SSOC_STATUS_DISCONNECTED = 2,
	BATT_SSOC_STATUS_FULL = 3,
};

static ssize_t ssoc_details_show(struct device *dev,
				 struct device_attribute *attr, char *buf)
{
	struct power_supply *psy = container_of(dev, struct power_supply, dev);
	struct batt_drv *batt_drv = power_supply_get_drvdata(psy);
	struct batt_ssoc_state *ssoc_state = &batt_drv->ssoc_state;
	int len = 0;
	enum batt_ssoc_status status = BATT_SSOC_STATUS_UNKNOWN;
	char buff[UICURVE_BUF_SZ] = { 0 };

	mutex_lock(&batt_drv->chg_lock);

	if (ssoc_state->buck_enabled == 0) {
		status = BATT_SSOC_STATUS_DISCONNECTED;
	} else if (ssoc_state->buck_enabled == 1) {
		if (batt_drv->batt_full)
			status = BATT_SSOC_STATUS_FULL;
		else
			status = BATT_SSOC_STATUS_CONNECTED;
	}

	len = scnprintf(
		buf, sizeof(ssoc_state->ssoc_state_cstr),
		"soc: l=%d%% gdf=%d.%02d uic=%d.%02d rl=%d.%02d\n"
		"curve:%s\n"
		"status: ct=%d rl=%d s=%d\n",
		ssoc_get_capacity(ssoc_state), qnum_toint(ssoc_state->ssoc_gdf),
		qnum_fracdgt(ssoc_state->ssoc_gdf),
		qnum_toint(ssoc_state->ssoc_uic),
		qnum_fracdgt(ssoc_state->ssoc_uic),
		qnum_toint(ssoc_state->ssoc_rl),
		qnum_fracdgt(ssoc_state->ssoc_rl),
		ssoc_uicurve_cstr(buff, sizeof(buff), ssoc_state->ssoc_curve),
		ssoc_state->ssoc_curve_type, ssoc_state->rl_status, status);

	mutex_unlock(&batt_drv->chg_lock);

	return len;
}

static const DEVICE_ATTR_RO(ssoc_details);

/* ------------------------------------------------------------------------- */

static int batt_init_fs(struct batt_drv *batt_drv)
{
	struct dentry *de = NULL;
	int ret;

	/* stats */
	ret = device_create_file(&batt_drv->psy->dev, &dev_attr_charge_stats);
	if (ret)
		dev_err(&batt_drv->psy->dev,
				"Failed to create charge_stats\n");

	ret = device_create_file(&batt_drv->psy->dev,
				 &dev_attr_charge_stats_actual);
	if (ret)
		dev_err(&batt_drv->psy->dev,
				"Failed to create charge_stats_actual\n");

	ret = device_create_file(&batt_drv->psy->dev,
				 &dev_attr_charge_details);
	if (ret)
		dev_err(&batt_drv->psy->dev,
				"Failed to create charge_details\n");

	ret = device_create_file(&batt_drv->psy->dev, &dev_attr_ssoc_details);
	if (ret)
		dev_err(&batt_drv->psy->dev, "Failed to create ssoc_details\n");

	/* health based charging */
	ret = device_create_file(&batt_drv->psy->dev,
				 &dev_attr_charge_deadline);
	if (ret)
		dev_err(&batt_drv->psy->dev, "Failed to create chg_deadline\n");

	ret = device_create_file(&batt_drv->psy->dev, &dev_attr_charge_stage);
	if (ret)
		dev_err(&batt_drv->psy->dev, "Failed to create charge_stage\n");

	ret = device_create_file(&batt_drv->psy->dev, &dev_attr_charge_limit);
	if (ret != 0)
		dev_err(&batt_drv->psy->dev, "Failed to create charge_limit\n");

	/* time to full */
	ret = device_create_file(&batt_drv->psy->dev, &dev_attr_ttf_stats);
	if (ret)
		dev_err(&batt_drv->psy->dev,
				"Failed to create ttf_stats\n");

	ret = device_create_file(&batt_drv->psy->dev, &dev_attr_ttf_details);
	if (ret)
		dev_err(&batt_drv->psy->dev,
				"Failed to create ttf_details\n");


#ifdef CONFIG_DEBUG_FS
	de = debugfs_create_dir("google_battery", 0);
	if (de) {
		debugfs_create_file("cycle_count_bins", 0400, de,
				    batt_drv, &cycle_count_bins_fops);
		debugfs_create_file("cycle_count_sync", 0600, de,
				    batt_drv, &cycle_count_bins_sync_fops);
		debugfs_create_file("ssoc_gdf", 0600, de,
				    batt_drv, &debug_ssoc_gdf_fops);
		debugfs_create_file("ssoc_uic", 0600, de,
				    batt_drv, &debug_ssoc_uic_fops);
		debugfs_create_file("ssoc_rls", 0400, de,
				    batt_drv, &debug_ssoc_rls_fops);
		debugfs_create_file("ssoc_uicurve", 0600, de,
				    batt_drv, &debug_ssoc_uicurve_cstr_fops);
		debugfs_create_file("force_psy_update", 0400, de,
				    batt_drv, &debug_force_psy_update_fops);
		debugfs_create_file("fake_temp", 0600, de,
				    batt_drv, &debug_fake_temp_fops);

		/* health charging */
		debugfs_create_file("chg_health_thr_soc", 0600, de,
				    batt_drv, &debug_chg_health_thr_soc_fops);
		debugfs_create_file("chg_health_thr_volt", 0600, de,
				    batt_drv, &debug_chg_health_thr_volt_fops);
		debugfs_create_file("chg_health_rest_rate", 0600, de,
				    batt_drv, &debug_chg_health_rest_rate_fops);
		debugfs_create_file("chg_health_stage", 0600, de,
				    batt_drv, &debug_chg_health_stage_fops);
	}
#endif

	return ret;
}

/* ------------------------------------------------------------------------- */

/* could also use battery temperature, age */
static bool gbatt_check_dead_battery(const struct batt_drv *batt_drv)
{
	return ssoc_get_capacity(&batt_drv->ssoc_state) == 0;
}

#define SSOC_LEVEL_FULL		SSOC_SPOOF
#define SSOC_LEVEL_HIGH		80
#define SSOC_LEVEL_NORMAL	30
#define SSOC_LEVEL_LOW		0

/* could also use battery temperature, age.
 * NOTE: this implementation looks at the SOC% but it might be looking to
 * other quantities or flags.
 * NOTE: CRITICAL_LEVEL implies BATTERY_DEAD but BATTERY_DEAD doesn't imply
 * CRITICAL.
 */
static int gbatt_get_capacity_level(struct batt_ssoc_state *ssoc_state,
				    int fg_status)
{
	const int ssoc = ssoc_get_capacity(ssoc_state);
	int capacity_level;

	if (ssoc >= SSOC_LEVEL_FULL) {
		capacity_level = POWER_SUPPLY_CAPACITY_LEVEL_FULL;
	} else if (ssoc > SSOC_LEVEL_HIGH) {
		capacity_level = POWER_SUPPLY_CAPACITY_LEVEL_HIGH;
	} else if (ssoc > SSOC_LEVEL_NORMAL) {
		capacity_level = POWER_SUPPLY_CAPACITY_LEVEL_NORMAL;
	} else if (ssoc > SSOC_LEVEL_LOW) {
		capacity_level = POWER_SUPPLY_CAPACITY_LEVEL_LOW;
	} else if (ssoc_state->buck_enabled == 0) {
		capacity_level = POWER_SUPPLY_CAPACITY_LEVEL_CRITICAL;
	} else if (ssoc_state->buck_enabled == -1) {
		/* only at startup, this should not happen */
		capacity_level = POWER_SUPPLY_CAPACITY_LEVEL_UNKNOWN;
	} else if (fg_status == POWER_SUPPLY_STATUS_DISCHARGING ||
		   fg_status == POWER_SUPPLY_STATUS_UNKNOWN) {
		capacity_level = POWER_SUPPLY_CAPACITY_LEVEL_CRITICAL;
	} else {
		capacity_level = POWER_SUPPLY_CAPACITY_LEVEL_LOW;
	}

	return capacity_level;
}

static int gbatt_get_temp(struct batt_drv *batt_drv, int *temp)
{
	int err = 0;
	union power_supply_propval val;

	if (batt_drv->fake_temp) {
		*temp = batt_drv->fake_temp;
	} else if (!batt_drv->fg_psy) {
		err = -EINVAL;
	} else {
		err = power_supply_get_property(batt_drv->fg_psy,
						POWER_SUPPLY_PROP_TEMP, &val);
		if (err < 0)
			pr_err("failed to get temp(%d)\n", err);
		else
			*temp = val.intval;
	}

	return err;
}

void bat_log_ttf_estimate(const char *label, int ssoc,
			  struct batt_drv *batt_drv)
{
	int cc, err;
	time_t res = 0;


	err = batt_ttf_estimate(&res, batt_drv);
	if (err < 0) {
		logbuffer_log(batt_drv->ttf_stats.ttf_log,
			      "%s ssoc=%d time=%ld err=%d",
			      (label) ? label : "", ssoc, get_boot_sec(), err);
		return;
	}

	cc = GPSY_GET_PROP(batt_drv->fg_psy, POWER_SUPPLY_PROP_CHARGE_COUNTER);
	logbuffer_log(batt_drv->ttf_stats.ttf_log,
		      "%s ssoc=%d cc=%d time=%ld %d:%d:%d (est=%ld)",
		      (label) ? label : "", ssoc, cc / 1000, get_boot_sec(),
		      res / 3600, (res % 3600) / 60, (res % 3600) % 60,
		      res);
}

static int batt_do_sha256(const u8 *data, unsigned int len, u8 *result)
{
	struct crypto_shash *tfm;
	struct shash_desc *shash;
	int size, ret = 0;

	tfm = crypto_alloc_shash("sha256", 0, 0);
	if (IS_ERR(tfm)) {
		pr_err("Error SHA-256 transform: ld\n", PTR_ERR(tfm));
		return PTR_ERR(tfm);
	}

	size = sizeof(struct shash_desc) + crypto_shash_descsize(tfm);
	shash = kmalloc(size, GFP_KERNEL);
	if (!shash) {
		crypto_free_shash(tfm);
		return -ENOMEM;
	}

	shash->tfm = tfm;
	ret = crypto_shash_digest(shash, data, len, result);
	kfree(shash);
	crypto_free_shash(tfm);

	return ret;
}

static void batt_check_device_sn(struct batt_drv *batt_drv)
{
	const int len = strlen(dev_sn);
	const char *batt_pack_info = batt_drv->batt_pack_info;
	u8 data[DEV_SN_LENGTH + GBMS_MINF_LEN];
	u8 *dev_info = batt_drv->dev_info;
	int ret = 0;

	/* Get EEPROM battery SN */
	if (!batt_drv->pack_info_ready)  {
		ret = gbms_storage_read(GBMS_TAG_MINF, (void *)batt_pack_info,
					GBMS_MINF_LEN);
		if (ret < 0) {
			pr_err("read batt_pack_info fail, ret=%d\n", ret);
			return;
		}
		batt_drv->pack_info_ready = true;
	}

	/* device SN + battery SN */
	memcpy(data, dev_sn, len);
	memcpy(&data[len], batt_pack_info, GBMS_MINF_LEN);

	/* hash data */
	ret = batt_do_sha256(data, len + GBMS_MINF_LEN, data);
	if (ret < 0) {
		pr_err("execute batt_do_sha256 fail, ret=%d\n", ret);
		return;
	}

	/* Get EEPROM device info. */
	ret = gbms_storage_read(GBMS_TAG_DINF, (void *)dev_info,
				GBMS_DINF_LEN);
	if (ret < 0) {
		pr_err("read device info. fail, ret=%d\n", ret);
		return;
	}

	/* Compare EEPROM device info. with hash data */
	if (dev_info[0] == 0xFF) {
		/* New battery, store the device inforamtion */
		ret = gbms_storage_write(GBMS_TAG_DINF, data, GBMS_DINF_LEN);
		if (ret < 0)
			pr_err("write device info. fail, ret=%d\n", ret);
	} else if (strncmp(dev_info, dev_sn, len) == 0) {
		/* Replace it */
		ret = gbms_storage_write(GBMS_TAG_DINF, data, GBMS_DINF_LEN);
		if (ret < 0)
			pr_err("replace dev_info fail, ret=%d\n", ret);
	} else if (strncmp(dev_info, data, GBMS_DINF_LEN) == 0) {
		/* Check pass */
	} else {
		/* Check fail */
	}
}

#define HIST_DELTA_CYCLE_CNT_MAX	50
static void batt_history_data_collect(struct batt_drv *batt_drv)
{
	struct batt_history_data *hist = &batt_drv->hist_data;
	struct power_supply *fg_psy = batt_drv->fg_psy;
	enum power_supply_property psp;
	bool update_hist = false;
	int hist_len = sizeof(struct batt_history_data);
	int cycle_cnt, idx, val, ret;


	if (batt_drv->hist_delta_cycle_cnt == 0 ||
	    batt_drv->hist_delta_cycle_cnt > HIST_DELTA_CYCLE_CNT_MAX)
		return;

	if (batt_drv->hist_data_max_cnt <= 0)
		return;

	psp = POWER_SUPPLY_PROP_CYCLE_COUNT;
	cycle_cnt = GPSY_GET_PROP(fg_psy, psp);
	if (cycle_cnt < 0)
		return;

	idx = cycle_cnt / batt_drv->hist_delta_cycle_cnt;

	// check if the cycle_cnt is valid
	if (idx >= batt_drv->hist_data_max_cnt)
		return;

	// init history data
	if (hist->cycle_cnt == HCC_INIT_DATA) {
		ret = gbms_storage_read_data(GBMS_TAG_HIST, hist,
					     hist_len, idx);
		if (ret < 0) {
			pr_err("read history data fail, ret=%d\n", ret);
			return;
		}

		// empty battery data from storage
		if (hist->cycle_cnt == HCC_INIT_DATA) {
			memset(hist, 0, hist_len);
			hist->cycle_cnt = HCC_INIT_DATA;
		}
	}

	if (cycle_cnt != hist->cycle_cnt) {
		// collect battery data
		hist->cycle_cnt = cycle_cnt;

		psp = POWER_SUPPLY_PROP_CHARGE_FULL;
		hist->fullcap = GPSY_GET_PROP(fg_psy, psp) / 1000;

		psp = POWER_SUPPLY_PROP_RESISTANCE_NOW;
		hist->esr = GPSY_GET_PROP(fg_psy, psp);

		psp = POWER_SUPPLY_PROP_RESISTANCE;
		hist->rslow = GPSY_GET_PROP(fg_psy, psp) / 1000 - hist->esr;

		psp = POWER_SUPPLY_PROP_SOH;
		val = GPSY_GET_PROP(fg_psy, psp);
		hist->soh = (val <= 0) ? 0 : val;

		psp = POWER_SUPPLY_PROP_CUTOFF_SOC;
		val = GPSY_GET_PROP(fg_psy, psp);
		hist->cutoff_soc = (val == INT_MIN) ? 0 : val / 40;

		psp = POWER_SUPPLY_PROP_CC_SOC;
		val = GPSY_GET_PROP(fg_psy, psp);
		hist->cc_soc = (val == INT_MIN) ? 0 : (val / 40);

		psp = POWER_SUPPLY_PROP_SYS_SOC;
		val = GPSY_GET_PROP(fg_psy, psp);
		hist->sys_soc = (val == INT_MIN) ? 0 : (val / 40);

		psp = POWER_SUPPLY_PROP_REAL_CAPACITY;
		hist->msoc = GPSY_GET_PROP(fg_psy, psp);

		psp = POWER_SUPPLY_PROP_BATT_SOC;
		val = GPSY_GET_PROP(fg_psy, psp);
		hist->batt_soc = (val == INT_MIN) ? 0 : (val / 40);

		update_hist = true;
	}

	psp = POWER_SUPPLY_PROP_TEMP;
	hist->batt_temp = GPSY_GET_PROP(fg_psy, psp) / 10;

	// update life data
	if (hist->max_temp == 0 && hist->min_temp == 0) {
		hist->max_temp = hist->batt_temp;
		hist->min_temp = hist->batt_temp;
	} else if (hist->batt_temp > hist->max_temp) {
		hist->max_temp = hist->batt_temp;
	} else if (hist->batt_temp < hist->min_temp) {
		hist->min_temp = hist->batt_temp;
	}

	psp = POWER_SUPPLY_PROP_VOLTAGE_NOW;
	val = GPSY_GET_PROP(fg_psy, psp) / 1000;
	if (hist->max_vbatt == 0 && hist->min_vbatt == 0) {
		hist->max_vbatt = val;
		hist->min_vbatt = val;
	} else if (val > hist->max_vbatt) {
		hist->max_vbatt = val;
	} else if (val < hist->min_vbatt) {
		hist->min_vbatt = val;
	}

	psp = POWER_SUPPLY_PROP_CURRENT_NOW;
	val = GPSY_GET_PROP(fg_psy, psp) / 1000;
	if (val > hist->max_ibatt)
		hist->max_ibatt = val;
	else if (val < hist->min_ibatt)
		hist->min_ibatt = val;

	hist->checksum = hist->cycle_cnt + hist->fullcap + hist->esr +
		hist->rslow + hist->soh + hist->batt_temp + hist->cutoff_soc +
		hist->cc_soc + hist->sys_soc + hist->msoc + hist->batt_soc +
		hist->max_temp + hist->min_temp + hist->max_vbatt +
		hist->min_vbatt + hist->max_ibatt + hist->min_ibatt;


	pr_debug("battery history = %d %d %d %d %d %d %d %d %d %d %d [%d/%d] [%d/%d] [%d/%d] %d\n",
		 hist->cycle_cnt, hist->fullcap,  hist->esr,
		 hist->rslow, hist->soh, hist->batt_temp, hist->cutoff_soc,
		 hist->cc_soc, hist->sys_soc, hist->msoc, hist->batt_soc,
		 hist->max_temp, hist->min_temp, hist->max_vbatt,
		 hist->min_vbatt, hist->max_ibatt, hist->min_ibatt,
		 hist->checksum);

	if (update_hist) {
		ret = gbms_storage_write_data(GBMS_TAG_HIST, hist,
					      hist_len, idx);
		if (ret < 0) {
			// keep the data if write fail and try to write again
			hist->cycle_cnt = HCC_WRITE_AGAIN;
			pr_err("write history data fail, ret=%d\n", ret);
			return;
		}

		// clear the data if write successfully
		memset(hist, 0, hist_len);
		hist->cycle_cnt = HCC_INIT_DATA;
	}
}

/* poll the battery, run SOC%, dead battery, critical.
 * scheduled from psy_changed and from timer
 */
static void google_battery_work(struct work_struct *work)
{
	struct batt_drv *batt_drv =
	    container_of(work, struct batt_drv, batt_work.work);
	struct power_supply *fg_psy = batt_drv->fg_psy;
	struct batt_ssoc_state *ssoc_state = &batt_drv->ssoc_state;
	int update_interval = batt_drv->batt_update_interval;
	const int prev_ssoc = ssoc_get_capacity(ssoc_state);
	bool notify_psy_changed = false;
	int fg_status, ret, batt_temp;

	pr_debug("battery work item\n");

	__pm_stay_awake(&batt_drv->batt_ws);

	fg_status = GPSY_GET_INT_PROP(fg_psy, POWER_SUPPLY_PROP_STATUS, &ret);
	if (ret < 0)
		goto reschedule;

	if (fg_status != batt_drv->fg_status)
		notify_psy_changed = true;
	batt_drv->fg_status = fg_status;

	/* chg_lock protect msc_logic */
	mutex_lock(&batt_drv->chg_lock);
	/* batt_lock protect SSOC code etc. */
	mutex_lock(&batt_drv->batt_lock);

	/* TODO: poll rate should be min between ->batt_update_interval and
	 * whatever ssoc_work() decides (typically rls->rl_delta_max_time)
	 */
	ret = ssoc_work(ssoc_state, fg_psy);
	if (ret < 0) {
		update_interval = BATT_WORK_ERROR_RETRY_MS;
	} else {
		bool full;
		int ssoc, level;

		/* handle charge/recharge */
		batt_rl_update_status(batt_drv);

		ssoc = ssoc_get_capacity(ssoc_state);
		if (prev_ssoc != ssoc) {
			if (ssoc > prev_ssoc)
				bat_log_ttf_estimate("SSOC", ssoc, batt_drv);
			notify_psy_changed = true;
		}

		/* TODO(b/138860602): clear ->chg_done to enforce the
		 * same behavior during the transition 99 -> 100 -> Full
		 */

		level = gbatt_get_capacity_level(&batt_drv->ssoc_state,
						 fg_status);
		if (level != batt_drv->capacity_level) {
			batt_drv->capacity_level = level;
			notify_psy_changed = true;
		}

		if (batt_drv->dead_battery) {
			batt_drv->dead_battery =
					gbatt_check_dead_battery(batt_drv);
			if (!batt_drv->dead_battery)
				notify_psy_changed = true;
		}

		/* fuel gauge triggered recharge logic. */
		full = (ssoc == SSOC_FULL);
		if (full && !batt_drv->batt_full)
			bat_log_ttf_estimate("Full", ssoc, batt_drv);
		batt_drv->batt_full = full;
	}

	/* TODO: poll other data here if needed */

	ret = gbatt_get_temp(batt_drv, &batt_temp);
	if (ret < 0) {
		pr_err("unable to get batt_temp, ret=%d", ret);
	} else if (batt_temp != batt_drv->batt_temp) {
		batt_drv->batt_temp = batt_temp;
		if (batt_drv->batt_temp >
		    batt_drv->batt_update_high_temp_threshold)
			notify_psy_changed = true;
	}

	mutex_unlock(&batt_drv->batt_lock);

	/* wait for timeout or state equal to CHARGING, FULL or UNKNOWN
	 * (which will likely not happen) even on ssoc error. msc_logic
	 * hold poll_ws wakelock during this time.
	 */
	if (batt_drv->batt_fast_update_cnt) {

		if (fg_status != POWER_SUPPLY_STATUS_DISCHARGING &&
		    fg_status != POWER_SUPPLY_STATUS_NOT_CHARGING) {
			bat_log_ttf_estimate("Start", prev_ssoc, batt_drv);
			batt_drv->batt_fast_update_cnt = 0;
		} else {
			update_interval = BATT_WORK_FAST_RETRY_MS;
			batt_drv->batt_fast_update_cnt -= 1;
		}
	}

	/* acquired in msc_logic */
	if (batt_drv->batt_fast_update_cnt == 0)
		__pm_relax(&batt_drv->poll_ws);

	if (batt_drv->res_state.estimate_requested)
		batt_res_work(batt_drv);

	mutex_unlock(&batt_drv->chg_lock);

	batt_cycle_count_update(batt_drv, ssoc_get_real(ssoc_state));
	dump_ssoc_state(ssoc_state, batt_drv->ssoc_log);

	if (notify_psy_changed)
		power_supply_changed(batt_drv->psy);

	if (batt_drv->eeprom_inside)
		batt_history_data_collect(batt_drv);

reschedule:

	if (update_interval) {
		pr_debug("rerun battery work in %d ms\n", update_interval);
		schedule_delayed_work(&batt_drv->batt_work,
				      msecs_to_jiffies(update_interval));
	}

	__pm_relax(&batt_drv->batt_ws);
}

/* ------------------------------------------------------------------------- */


static enum power_supply_property gbatt_battery_props[] = {
	POWER_SUPPLY_PROP_ADAPTER_DETAILS,
	POWER_SUPPLY_PROP_STATUS,
	POWER_SUPPLY_PROP_HEALTH,
	POWER_SUPPLY_PROP_CAPACITY,
	POWER_SUPPLY_PROP_CAPACITY_LEVEL,
	POWER_SUPPLY_PROP_CHARGE_COUNTER,
	POWER_SUPPLY_PROP_CHARGE_CHARGER_STATE,
	POWER_SUPPLY_PROP_CHARGE_DONE,
	POWER_SUPPLY_PROP_CHARGE_FULL,
	POWER_SUPPLY_PROP_CHARGE_FULL_DESIGN,
	POWER_SUPPLY_PROP_CHARGE_TYPE,
	POWER_SUPPLY_PROP_CONSTANT_CHARGE_CURRENT,
	POWER_SUPPLY_PROP_CONSTANT_CHARGE_VOLTAGE,
	POWER_SUPPLY_PROP_CURRENT_AVG,
	POWER_SUPPLY_PROP_CURRENT_NOW,
	POWER_SUPPLY_PROP_CYCLE_COUNT,
	POWER_SUPPLY_PROP_CYCLE_COUNTS,
	POWER_SUPPLY_PROP_DEAD_BATTERY,
	POWER_SUPPLY_PROP_FCC_STEPPER_ENABLE,		/* compat */
	POWER_SUPPLY_PROP_INPUT_CURRENT_LIMITED,	/* compat */
	POWER_SUPPLY_PROP_PRESENT,
	POWER_SUPPLY_PROP_RECHARGE_SOC,
	POWER_SUPPLY_PROP_RESISTANCE_ID,
	POWER_SUPPLY_PROP_RESISTANCE,
	POWER_SUPPLY_PROP_TEMP,
	POWER_SUPPLY_PROP_TIME_TO_EMPTY_AVG,
	POWER_SUPPLY_PROP_TIME_TO_FULL_AVG,
	POWER_SUPPLY_PROP_TIME_TO_FULL_NOW,
	POWER_SUPPLY_PROP_VOLTAGE_AVG,
	POWER_SUPPLY_PROP_VOLTAGE_MAX_DESIGN,
	POWER_SUPPLY_PROP_VOLTAGE_MIN_DESIGN,
	POWER_SUPPLY_PROP_VOLTAGE_NOW,
	POWER_SUPPLY_PROP_VOLTAGE_OCV,
	POWER_SUPPLY_PROP_TECHNOLOGY,
	POWER_SUPPLY_PROP_SERIAL_NUMBER,
	POWER_SUPPLY_PROP_SOH,
	POWER_SUPPLY_PROP_CHARGE_FULL_ESTIMATE,
	POWER_SUPPLY_PROP_RESISTANCE_AVG,
};

/* status is:
 * . _UNKNOWN during init
 * . _DISCHARGING when not connected
 * when connected to a power supply status is
 * . _FULL (until disconnect) after the charger flags DONE if SSOC=100%
 * . _CHARGING if FG reports _FULL but SSOC < 100% (should not happen)
 * . _CHARGING if FG reports _NOT_CHARGING
 * . _NOT_CHARGING if FG report _DISCHARGING
 * . same as FG state otherwise
 */
static int gbatt_get_status(struct batt_drv *batt_drv,
			    union power_supply_propval *val)
{
	int err, ssoc;

	if (batt_drv->ssoc_state.buck_enabled == 0) {
		val->intval = POWER_SUPPLY_STATUS_DISCHARGING;
		return 0;
	}

	if (batt_drv->ssoc_state.buck_enabled == -1) {
		val->intval = POWER_SUPPLY_STATUS_UNKNOWN;
		return 0;
	}

	/* ->buck_enabled = 1, from here ownward device is connected */
	if (!batt_drv->fg_psy)
		return -EINVAL;

	ssoc = ssoc_get_capacity(&batt_drv->ssoc_state);

	/* FULL when the charger said so and SSOC == 100% */
	if (batt_drv->chg_done && ssoc == SSOC_FULL) {
		val->intval = POWER_SUPPLY_STATUS_FULL;
		return 0;
	}

	err = power_supply_get_property(batt_drv->fg_psy,
					POWER_SUPPLY_PROP_STATUS,
					val);
	if (err != 0)
		return err;

	if (val->intval == POWER_SUPPLY_STATUS_FULL) {

		/* not full unless the charger says so */
		if (!batt_drv->chg_done)
			val->intval = POWER_SUPPLY_STATUS_CHARGING;

		/* NOTE: FG driver could flag FULL before GDF is at 100% when
		 * gauge is not tuned or when capacity estimates are wrong.
		 */
		if (ssoc != SSOC_FULL)
			val->intval = POWER_SUPPLY_STATUS_CHARGING;

	} else if (val->intval == POWER_SUPPLY_STATUS_NOT_CHARGING) {
		/* smooth transition between charging and full */
		val->intval = POWER_SUPPLY_STATUS_CHARGING;
	} else if (val->intval == POWER_SUPPLY_STATUS_DISCHARGING) {
		/* connected and discharging is NOT charging */
		if (batt_drv->chg_health.rest_state == CHG_HEALTH_ACTIVE)
			val->intval = POWER_SUPPLY_STATUS_CHARGING;
		else
			val->intval = POWER_SUPPLY_STATUS_NOT_CHARGING;

	}

	return 0;
}

static int gbatt_get_property(struct power_supply *psy,
				 enum power_supply_property psp,
				 union power_supply_propval *val)
{
	int err = 0;
	struct batt_drv *batt_drv = (struct batt_drv *)
					power_supply_get_drvdata(psy);
	struct batt_ssoc_state *ssoc_state = &batt_drv->ssoc_state;

	pm_runtime_get_sync(batt_drv->device);
	if (!batt_drv->init_complete || !batt_drv->resume_complete) {
		pm_runtime_put_sync(batt_drv->device);
		return -EAGAIN;
	}
	pm_runtime_put_sync(batt_drv->device);

	switch (psp) {
	case POWER_SUPPLY_PROP_ADAPTER_DETAILS:
		val->intval = batt_drv->ce_data.adapter_details.v;
		break;

	case POWER_SUPPLY_PROP_CYCLE_COUNT:
		if (batt_drv->cycle_count < 0)
			err = batt_drv->cycle_count;
		else
			val->intval = batt_drv->cycle_count;
		break;

	case POWER_SUPPLY_PROP_CYCLE_COUNTS:
		mutex_lock(&batt_drv->cc_data.lock);
		(void)gbms_cycle_count_cstr(batt_drv->cc_data.cyc_ctr_cstr,
				sizeof(batt_drv->cc_data.cyc_ctr_cstr),
				batt_drv->cc_data.count);
		val->strval = batt_drv->cc_data.cyc_ctr_cstr;
		mutex_unlock(&batt_drv->cc_data.lock);
		break;

	case POWER_SUPPLY_PROP_CAPACITY:
		if (batt_drv->fake_capacity >= 0 &&
				batt_drv->fake_capacity <= 100) {
			val->intval = batt_drv->fake_capacity;
		} else {
			mutex_lock(&batt_drv->batt_lock);
			val->intval = ssoc_get_capacity(ssoc_state);
			mutex_unlock(&batt_drv->batt_lock);
		}
		break;

	case POWER_SUPPLY_PROP_DEAD_BATTERY:
		val->intval = batt_drv->dead_battery;
		break;

	case POWER_SUPPLY_PROP_CAPACITY_LEVEL:
		if (batt_drv->fake_capacity >= 0 &&
				batt_drv->fake_capacity <= 100)
			val->intval = POWER_SUPPLY_CAPACITY_LEVEL_NORMAL;
		else
			val->intval = batt_drv->capacity_level;
		break;

	/* ng charging:
	 * 1) write to POWER_SUPPLY_PROP_CHARGE_CHARGER_STATE,
	 * 2) read POWER_SUPPLY_PROP_CONSTANT_CHARGE_CURRENT and
	 *    POWER_SUPPLY_PROP_CONSTANT_CHARGE_VOLTAGE
	 */
	case POWER_SUPPLY_PROP_CHARGE_CHARGER_STATE:
		val->intval = batt_drv->chg_state.v;
		break;
	case POWER_SUPPLY_PROP_CONSTANT_CHARGE_CURRENT:
		mutex_lock(&batt_drv->chg_lock);
		val->intval = batt_drv->cc_max;
		mutex_unlock(&batt_drv->chg_lock);
		break;
	case POWER_SUPPLY_PROP_CONSTANT_CHARGE_VOLTAGE:
		mutex_lock(&batt_drv->chg_lock);
		val->intval = batt_drv->fv_uv;
		mutex_unlock(&batt_drv->chg_lock);
		break;

	/* compat, I need this when you run w/o b/118820788 */
	case POWER_SUPPLY_PROP_SW_JEITA_ENABLED:
	case POWER_SUPPLY_PROP_STEP_CHARGING_ENABLED:
		val->intval = 0;
		break;
	case POWER_SUPPLY_PROP_CHARGE_QNOVO_ENABLE:
		val->intval = 0;
		break;

	/* POWER_SUPPLY_PROP_CHARGE_DONE comes from the charger BUT battery
	 * has also an idea about it. Now using a software state: charge is
	 * DONE when we are in the discharge phase of the recharge logic.
	 * NOTE: might change to keep DONE while rl_status != NONE
	 */
	case POWER_SUPPLY_PROP_CHARGE_DONE:
		mutex_lock(&batt_drv->chg_lock);
		val->intval = batt_drv->chg_done;
		mutex_unlock(&batt_drv->chg_lock);
		break;
	/* POWER_SUPPLY_PROP_CHARGE_TYPE comes from the charger so using the
	 * last value reported from the CHARGER. This (of course) means that
	 * NG charging needs to be enabled.
	 */
	case POWER_SUPPLY_PROP_CHARGE_TYPE:
		mutex_lock(&batt_drv->chg_lock);
		val->intval = batt_drv->chg_state.f.chg_type;
		mutex_unlock(&batt_drv->chg_lock);
		break;

	/* compat, for *_CURRENT_LIMITED could return this one:
	 *	(batt_drv->chg_state.f.flags & GBMS_CS_FLAG_ILIM)
	 */
	case POWER_SUPPLY_PROP_FCC_STEPPER_ENABLE:
	case POWER_SUPPLY_PROP_INPUT_CURRENT_LIMITED:
		val->intval = 0;
		break;

	case POWER_SUPPLY_PROP_STATUS:
		err = gbatt_get_status(batt_drv, val);
		break;

	case POWER_SUPPLY_PROP_RECHARGE_SOC:
		val->intval = ssoc_state->rl_soc_threshold;
		break;

	/* health */
	case POWER_SUPPLY_PROP_HEALTH:
		if (!batt_drv->fg_psy)
			return -EINVAL;
		err = power_supply_get_property(batt_drv->fg_psy, psp, val);
		if (err == 0)
			batt_drv->soh = val->intval;
		break;
	/* define this better */
	case POWER_SUPPLY_PROP_SOH:
		val->intval = batt_drv->soh;
		break;

	case POWER_SUPPLY_PROP_CHARGE_FULL_ESTIMATE:
		if (!batt_drv->fg_psy)
			return -EINVAL;
		err = power_supply_get_property(batt_drv->fg_psy, psp, val);
		break;
	case POWER_SUPPLY_PROP_RESISTANCE_AVG:
		if (batt_drv->res_state.filter_count <
			batt_drv->res_state.estimate_filter)
			val->intval = 0;
		else
			val->intval = batt_drv->res_state.resistance_avg;
		break;

	case POWER_SUPPLY_PROP_TIME_TO_FULL_NOW: {
		time_t res;

		err = batt_ttf_estimate(&res, batt_drv);
		if (err == 0)
			val->intval = res;
		else if (!batt_drv->fg_psy)
			err = -EINVAL;
		else
			err = power_supply_get_property(batt_drv->fg_psy,
							psp, val);
	} break;
	case POWER_SUPPLY_PROP_TEMP:
		err = gbatt_get_temp(batt_drv, &val->intval);
		break;
	case POWER_SUPPLY_PROP_CURRENT_AVG:
	case POWER_SUPPLY_PROP_CURRENT_NOW:
		if (!batt_drv->fg_psy)
			return -EINVAL;
		err = power_supply_get_property(batt_drv->fg_psy, psp, val);
		val->intval *= (-1);
		break;
	/* TODO: "charger" will expose this but I'd rather use an API from
	 * google_bms.h. Right now route it to fg_psy: just make sure that
	 * fg_psy doesn't look it up in google_battery
	 */
	case POWER_SUPPLY_PROP_SERIAL_NUMBER:
		/* fall through if eeprom_inside is false */
		if (batt_drv->eeprom_inside) {
			if (batt_drv->pack_info_ready) {
				val->strval = batt_drv->batt_pack_info;
			} else {
				err = gbms_storage_read(GBMS_TAG_MINF,
					(void *)batt_drv->batt_pack_info,
					GBMS_MINF_LEN);
				if (err >= 0) {
					val->strval = batt_drv->batt_pack_info;
					batt_drv->pack_info_ready = true;
				}
			}
			break;
		}
	case POWER_SUPPLY_PROP_RESISTANCE_ID:
		/* fall through */
	default:
		if (!batt_drv->fg_psy)
			return -EINVAL;
		err = power_supply_get_property(batt_drv->fg_psy, psp, val);
		break;
	}

	if (err < 0) {
		pr_debug("gbatt: get_prop cannot read psp=%d\n", psp);
		return err;
	}

	return 0;
}

static int gbatt_set_property(struct power_supply *psy,
				 enum power_supply_property psp,
				 const union power_supply_propval *val)
{
	struct batt_drv *batt_drv = (struct batt_drv *)
					power_supply_get_drvdata(psy);
	struct batt_ssoc_state *ssoc_state = &batt_drv->ssoc_state;
	int ret = 0;

	pm_runtime_get_sync(batt_drv->device);
	if (!batt_drv->init_complete || !batt_drv->resume_complete) {
		pm_runtime_put_sync(batt_drv->device);
		return -EAGAIN;
	}
	pm_runtime_put_sync(batt_drv->device);

	switch (psp) {
	case POWER_SUPPLY_PROP_ADAPTER_DETAILS:
		mutex_lock(&batt_drv->stats_lock);
		batt_drv->ce_data.adapter_details.v = val->intval;
		mutex_unlock(&batt_drv->stats_lock);
	break;

	/* NG Charging, where it all begins */
	case POWER_SUPPLY_PROP_CHARGE_CHARGER_STATE:
		mutex_lock(&batt_drv->chg_lock);
		batt_drv->chg_state.v = val->int64val;
		ret = batt_chg_logic(batt_drv);
		mutex_unlock(&batt_drv->chg_lock);
		break;

	/* TODO: b/118843345, just a switch to disable step charging */
	case POWER_SUPPLY_PROP_STEP_CHARGING_ENABLED:
	case POWER_SUPPLY_PROP_SW_JEITA_ENABLED:
		pr_err("cannot write to psp=%d\n", psp);
		return -EINVAL;

	/* This is a software implementation of the recharge threshold: I don't
	 * see big advantages in using the hardware controlled one since we will
	 * likely wakeup on dSOC changes anyway.
	 * NOTE: the HW controlled recharge might rely on chipset specific
	 * understanding of FG SOC which (generally) won't match the SOC
	 * reported from an external FG. Voltage would work.
	 * NOTE: qc set this in smb5_init_hw() via smblib:
	 * int smblib_set_prop_rechg_soc_thresh(struct smb_charger *chg,
	 *		const union power_supply_propval *val) { }
	 */
	case POWER_SUPPLY_PROP_RECHARGE_SOC:
		if (val->intval < 0 || val->intval > 100) {
			pr_err("recharge-soc is incorrect\n");
			ret = -EINVAL;
		} else if (ssoc_state->rl_soc_threshold != val->intval) {
			ssoc_state->rl_soc_threshold = val->intval;
			if (batt_drv->psy)
				power_supply_changed(batt_drv->psy);
		}
		break;
	case POWER_SUPPLY_PROP_CAPACITY:
		batt_drv->fake_capacity = val->intval;
		if (batt_drv->psy)
			power_supply_changed(batt_drv->psy);
		break;
	/* TODO: compat */
	case POWER_SUPPLY_PROP_CYCLE_COUNTS:
		if (!batt_drv->eeprom_inside) {
			mutex_lock(&batt_drv->cc_data.lock);
			ret = gbms_cycle_count_sscan(batt_drv->cc_data.count,
						     val->strval);
			if (ret == 0) {
				ret = batt_cycle_count_store(
						      &batt_drv->cc_data);
				if (ret < 0)
					pr_err("can't store bin count ret=%d\n",
						      ret);
			}
			mutex_unlock(&batt_drv->cc_data.lock);
		} else
			ret = -EINVAL;
		break;
	case POWER_SUPPLY_PROP_TIME_TO_FULL_NOW:
		if (val->intval <= 0)
			batt_drv->ttf_stats.ttf_fake = -1;
		else
			batt_drv->ttf_stats.ttf_fake = val->intval;
		pr_info("time_to_full = %ld\n", batt_drv->ttf_stats.ttf_fake);
		if (batt_drv->psy)
			power_supply_changed(batt_drv->psy);
		break;
	default:
		ret = -EINVAL;
		break;
	}

	if (ret < 0) {
		pr_debug("gbatt: get_prop cannot write psp=%d\n", psp);
		return ret;
	}


	return 0;
}

static int gbatt_property_is_writeable(struct power_supply *psy,
					  enum power_supply_property psp)
{
	switch (psp) {
	case POWER_SUPPLY_PROP_CHARGE_CHARGER_STATE:
	case POWER_SUPPLY_PROP_RECHARGE_SOC:
	case POWER_SUPPLY_PROP_STEP_CHARGING_ENABLED:
	case POWER_SUPPLY_PROP_SW_JEITA_ENABLED:
	case POWER_SUPPLY_PROP_CAPACITY:
	case POWER_SUPPLY_PROP_ADAPTER_DETAILS:
	case POWER_SUPPLY_PROP_CYCLE_COUNTS:
	case POWER_SUPPLY_PROP_TIME_TO_FULL_NOW:
		return 1;
	default:
		break;
	}

	return 0;
}

static struct power_supply_desc gbatt_psy_desc = {
	.name = "battery",
	.type = POWER_SUPPLY_TYPE_BATTERY,
	.get_property = gbatt_get_property,
	.set_property = gbatt_set_property,
	.property_is_writeable = gbatt_property_is_writeable,
	.properties = gbatt_battery_props,
	.num_properties = ARRAY_SIZE(gbatt_battery_props),
};

/* ------------------------------------------------------------------------ */

static void google_battery_init_work(struct work_struct *work)
{
	struct power_supply *fg_psy;
	struct batt_drv *batt_drv = container_of(work, struct batt_drv,
						 init_work.work);
	struct device_node *node = batt_drv->device->of_node;
	int ret = 0;

	batt_rl_reset(batt_drv);
	batt_drv->dead_battery = true; /* clear in batt_work() */
	batt_drv->capacity_level = POWER_SUPPLY_CAPACITY_LEVEL_UNKNOWN;
	batt_drv->ssoc_state.buck_enabled = -1;
	batt_drv->hold_taper_ws = false;
	batt_drv->fake_temp = 0;
	batt_reset_chg_drv_state(batt_drv);

	mutex_init(&batt_drv->chg_lock);
	mutex_init(&batt_drv->batt_lock);
	mutex_init(&batt_drv->stats_lock);
	mutex_init(&batt_drv->cc_data.lock);

	fg_psy = power_supply_get_by_name(batt_drv->fg_psy_name);
	if (!fg_psy) {
		pr_info("failed to get \"%s\" power supply, retrying...\n",
			batt_drv->fg_psy_name);
		goto retry_init_work;
	}

	batt_drv->fg_psy = fg_psy;

	if (!batt_drv->batt_present) {
		ret = GPSY_GET_PROP(fg_psy, POWER_SUPPLY_PROP_PRESENT);
		if (ret == -EAGAIN)
			goto retry_init_work;

		batt_drv->batt_present = (ret > 0);
		if (!batt_drv->batt_present)
			pr_warn("battery not present (ret=%d)\n", ret);
	}

	ret = of_property_read_u32(node, "google,recharge-soc-threshold",
				   &batt_drv->ssoc_state.rl_soc_threshold);
	if (ret < 0)
		batt_drv->ssoc_state.rl_soc_threshold =
				DEFAULT_BATT_DRV_RL_SOC_THRESHOLD;

	ret = of_property_read_u32(node, "google,ssoc-delta",
				   &batt_drv->ssoc_state.ssoc_delta);
	if (ret < 0)
		batt_drv->ssoc_state.ssoc_delta = SSOC_DELTA;

	/* cycle count is cached, here since SSOC, chg_profile might use it */
	batt_update_cycle_count(batt_drv);

	ret = ssoc_init(&batt_drv->ssoc_state, node, fg_psy);
	if (ret < 0 && batt_drv->batt_present)
		goto retry_init_work;

	dump_ssoc_state(&batt_drv->ssoc_state, batt_drv->ssoc_log);

	ret = batt_init_chg_profile(batt_drv);
	if (ret == -EPROBE_DEFER)
		goto retry_init_work;

	if (ret < 0) {
		pr_err("charging profile disabled, ret=%d\n", ret);
	} else if (batt_drv->battery_capacity) {
		gbms_dump_chg_profile(&batt_drv->chg_profile);
	}

	cev_stats_init(&batt_drv->ce_data, &batt_drv->chg_profile);
	cev_stats_init(&batt_drv->ce_qual, &batt_drv->chg_profile);

	batt_drv->fg_nb.notifier_call = psy_changed;
	ret = power_supply_reg_notifier(&batt_drv->fg_nb);
	if (ret < 0)
		pr_err("cannot register power supply notifer, ret=%d\n",
			ret);

	wakeup_source_init(&batt_drv->batt_ws, gbatt_psy_desc.name);
	wakeup_source_init(&batt_drv->taper_ws, "Taper");
	wakeup_source_init(&batt_drv->poll_ws, "Poll");
	wakeup_source_init(&batt_drv->msc_ws, "MSC");


	batt_drv->eeprom_inside =
		of_property_read_bool(node, "google,eeprom-inside");

	mutex_lock(&batt_drv->cc_data.lock);
	ret = batt_cycle_count_load(&batt_drv->cc_data);
	if (ret < 0)
		pr_err("cannot restore bin count ret=%d\n", ret);

	/* eeprom cycle count */
	if (batt_drv->eeprom_inside) {
		batt_drv->cc_data.prev_cnt = -1;
		ret = eeprom_batt_cycle_count_load(&batt_drv->cc_data);
		if (ret < 0)
			pr_err("cannot restore eeprom bin count ret=%d\n", ret);
		else
			batt_cycle_count_init(&batt_drv->cc_data);
	}
	mutex_unlock(&batt_drv->cc_data.lock);

	batt_drv->fake_capacity = (batt_drv->batt_present) ? -EINVAL
						: DEFAULT_BATT_FAKE_CAPACITY;

	/* charging configuration */
	ret = of_property_read_u32(node, "google,update-interval",
				   &batt_drv->batt_update_interval);
	if (ret < 0)
		batt_drv->batt_update_interval = DEFAULT_BATT_UPDATE_INTERVAL;

	/* high temperature notify configuration */
	ret = of_property_read_u32(batt_drv->device->of_node,
				   "google,update-high-temp-threshold",
				   &batt_drv->batt_update_high_temp_threshold);
	if (ret < 0)
		batt_drv->batt_update_high_temp_threshold =
					DEFAULT_HIGH_TEMP_UPDATE_THRESHOLD;
	/* charge statistics */
	ret = of_property_read_u32(node, "google,chg-stats-qual-time",
				   &batt_drv->ce_data.chg_sts_qual_time);
	if (ret < 0)
		batt_drv->ce_data.chg_sts_qual_time =
					DEFAULT_CHG_STATS_MIN_QUAL_TIME;

	ret = of_property_read_u32(node, "google,chg-stats-delta-soc",
				   &batt_drv->ce_data.chg_sts_delta_soc);
	if (ret < 0)
		batt_drv->ce_data.chg_sts_delta_soc =
					DEFAULT_CHG_STATS_MIN_DELTA_SOC;

	/* time to full */
	ret = ttf_stats_init(&batt_drv->ttf_stats, batt_drv->device,
			     batt_drv->battery_capacity);
	if (ret < 0) {
		pr_info("time to full not available\n");
	} else {
		batt_drv->ttf_stats.ttf_log = debugfs_logbuffer_register("ttf");
		if (IS_ERR(batt_drv->ttf_stats.ttf_log)) {
			ret = PTR_ERR(batt_drv->ttf_stats.ttf_log);
			dev_err(batt_drv->device,
				"failed to create ttf_log, ret=%d\n", ret);

			batt_drv->ttf_stats.ttf_log = NULL;
		}
	}

	/* google_resistance  */
	batt_res_load_data(&batt_drv->res_state, batt_drv->fg_psy);

	/* health based charging, triggers */
	batt_drv->chg_health.always_on_soc = -1;

	ret = of_property_read_u32(batt_drv->device->of_node,
				   "google,chg-rest-soc",
				   &batt_drv->chg_health.rest_soc);
	if (ret < 0)
		batt_drv->chg_health.rest_soc = -1;

	ret = of_property_read_u32(batt_drv->device->of_node,
				   "google,chg-rest-voltage",
				   &batt_drv->chg_health.rest_voltage);
	if (ret < 0)
		batt_drv->chg_health.rest_voltage = -1;

	ret = of_property_read_u32(batt_drv->device->of_node,
				   "google,chg-rest-rate",
				   &batt_drv->chg_health.rest_rate);
	if (ret < 0)
		batt_drv->chg_health.rest_rate = 0;

	/* health based charging, state */
	batt_drv->chg_health.rest_state = CHG_HEALTH_INACTIVE;
	batt_drv->chg_health.rest_deadline = 0;
	batt_drv->chg_health.rest_cc_max = -1;
	batt_drv->chg_health.rest_fv_uv = -1;

	/* override setting google,battery-roundtrip = 0 in device tree */
	batt_drv->disable_votes =
		of_property_read_bool(node, "google,disable-votes");
	if (batt_drv->disable_votes)
		pr_info("battery votes disabled\n");

	batt_drv->history = gbms_storage_create_device("battery_history",
						       GBMS_TAG_HIST);
	if (!batt_drv->history)
		pr_err("history not available\n");

	ret = of_property_read_u32(batt_drv->device->of_node,
				   "google,history-delta-cycle-count",
				   &batt_drv->hist_delta_cycle_cnt);
	if (ret < 0)
		batt_drv->hist_delta_cycle_cnt = HCC_DEFAULT_DELTA_CYCLE_CNT;

	if (batt_drv->eeprom_inside) {
		batt_check_device_sn(batt_drv);

		batt_drv->hist_data_max_cnt =
			gbms_storage_read_data(GBMS_TAG_HIST, NULL, 0, 0);

		batt_drv->hist_data.cycle_cnt = HCC_INIT_DATA;
	}

	batt_drv->pack_info_ready = false;

	/* debugfs */
	(void)batt_init_fs(batt_drv);

	pr_info("init_work done\n");

	batt_drv->init_complete = true;
	batt_drv->resume_complete = true;

	schedule_delayed_work(&batt_drv->batt_work, 0);

	return;

retry_init_work:
	schedule_delayed_work(&batt_drv->init_work,
			      msecs_to_jiffies(BATT_DELAY_INIT_MS));
}

static struct thermal_zone_of_device_ops google_battery_tz_ops = {
	.get_temp = google_battery_tz_get_cycle_count,
};

static int google_battery_probe(struct platform_device *pdev)
{
	const char *fg_psy_name, *psy_name = NULL;
	struct batt_drv *batt_drv;
	int ret;
	struct power_supply_config psy_cfg = {};

	batt_drv = devm_kzalloc(&pdev->dev, sizeof(*batt_drv), GFP_KERNEL);
	if (!batt_drv)
		return -ENOMEM;

	batt_drv->device = &pdev->dev;

	ret = of_property_read_string(pdev->dev.of_node,
				      "google,fg-psy-name", &fg_psy_name);
	if (ret != 0) {
		pr_err("cannot read google,fg-psy-name, ret=%d\n", ret);
		return -EINVAL;
	}

	batt_drv->fg_psy_name =
	    devm_kstrdup(&pdev->dev, fg_psy_name, GFP_KERNEL);
	if (!batt_drv->fg_psy_name)
		return -ENOMEM;

	/* change name and type for debug/test */
	if (of_property_read_bool(pdev->dev.of_node, "google,psy-type-unknown"))
		gbatt_psy_desc.type = POWER_SUPPLY_TYPE_UNKNOWN;

	ret = of_property_read_string(pdev->dev.of_node,
				      "google,psy-name", &psy_name);
	if (ret == 0) {
		gbatt_psy_desc.name =
		    devm_kstrdup(&pdev->dev, psy_name, GFP_KERNEL);
	}

	INIT_DELAYED_WORK(&batt_drv->init_work, google_battery_init_work);
	INIT_DELAYED_WORK(&batt_drv->batt_work, google_battery_work);
	platform_set_drvdata(pdev, batt_drv);

	psy_cfg.drv_data = batt_drv;
	psy_cfg.of_node = pdev->dev.of_node;

	batt_drv->psy = devm_power_supply_register(batt_drv->device,
						   &gbatt_psy_desc, &psy_cfg);
	if (IS_ERR(batt_drv->psy)) {
		ret = PTR_ERR(batt_drv->psy);
		if (ret == -EPROBE_DEFER)
			return -EPROBE_DEFER;

		/* TODO: fail with -ENODEV */
		dev_err(batt_drv->device,
			"Couldn't register as power supply, ret=%d\n", ret);
	}

	batt_drv->ssoc_log = debugfs_logbuffer_register("ssoc");
	if (IS_ERR(batt_drv->ssoc_log)) {
		ret = PTR_ERR(batt_drv->ssoc_log);
		dev_err(batt_drv->device,
			"failed to create ssoc_log, ret=%d\n", ret);
		batt_drv->ssoc_log = NULL;
	}

	/* Resistance Estimation configuration */
	ret = of_property_read_u32(pdev->dev.of_node, "google,res-temp-hi",
				   &batt_drv->res_state.res_temp_high);
	if (ret < 0)
		batt_drv->res_state.res_temp_high = DEFAULT_RES_TEMP_HIGH;

	ret = of_property_read_u32(pdev->dev.of_node, "google,res-temp-lo",
				   &batt_drv->res_state.res_temp_low);
	if (ret < 0)
		batt_drv->res_state.res_temp_low = DEFAULT_RES_TEMP_LOW;

	ret = of_property_read_u32(pdev->dev.of_node, "google,res-soc-thresh",
				   &batt_drv->res_state.ssoc_threshold);
	if (ret < 0)
		batt_drv->res_state.ssoc_threshold = DEFAULT_RES_SSOC_THR;

	ret = of_property_read_u32(pdev->dev.of_node, "google,res-filt-length",
				   &batt_drv->res_state.estimate_filter);
	if (ret < 0)
		batt_drv->res_state.estimate_filter = DEFAULT_RES_FILT_LEN;

	batt_drv->tz_dev = thermal_zone_of_sensor_register(batt_drv->device,
				0, batt_drv, &google_battery_tz_ops);
	if (IS_ERR(batt_drv->tz_dev)) {
		pr_err("battery tz register failed. err:%ld\n",
			PTR_ERR(batt_drv->tz_dev));
		ret = PTR_ERR(batt_drv->tz_dev);
		batt_drv->tz_dev = NULL;
	} else {
		thermal_zone_device_update(batt_drv->tz_dev, THERMAL_DEVICE_UP);
	}
	/* give time to fg driver to start */
	schedule_delayed_work(&batt_drv->init_work,
					msecs_to_jiffies(BATT_DELAY_INIT_MS));

	return 0;
}

static int google_battery_remove(struct platform_device *pdev)
{
	struct batt_drv *batt_drv = platform_get_drvdata(pdev);

	if (batt_drv) {
		struct batt_ttf_stats *ttf_stats = &batt_drv->ttf_stats;

		if (batt_drv->history)
			gbms_storage_cleanup_device(batt_drv->history);
		if (batt_drv->fg_psy)
			power_supply_put(batt_drv->fg_psy);

		gbms_free_chg_profile(&batt_drv->chg_profile);

		wakeup_source_trash(&batt_drv->msc_ws);
		wakeup_source_trash(&batt_drv->batt_ws);
		wakeup_source_trash(&batt_drv->taper_ws);
		wakeup_source_trash(&batt_drv->poll_ws);

		if (batt_drv->ssoc_log)
			debugfs_logbuffer_unregister(batt_drv->ssoc_log);
		if (ttf_stats->ttf_log)
			debugfs_logbuffer_unregister(ttf_stats->ttf_log);
		if (batt_drv->tz_dev)
			thermal_zone_of_sensor_unregister(batt_drv->device,
					batt_drv->tz_dev);
	}

	return 0;
}

#ifdef SUPPORT_PM_SLEEP
static int gbatt_pm_suspend(struct device *dev)
{
	struct platform_device *pdev = to_platform_device(dev);
	struct batt_drv *batt_drv = platform_get_drvdata(pdev);

	pm_runtime_get_sync(batt_drv->device);
	batt_drv->resume_complete = false;
	pm_runtime_put_sync(batt_drv->device);

	return 0;
}

static int gbatt_pm_resume(struct device *dev)
{
	struct platform_device *pdev = to_platform_device(dev);
	struct batt_drv *batt_drv = platform_get_drvdata(pdev);

	pm_runtime_get_sync(batt_drv->device);
	batt_drv->resume_complete = true;
	pm_runtime_put_sync(batt_drv->device);

	mod_delayed_work(system_wq, &batt_drv->batt_work, 0);

	return 0;
}

static const struct dev_pm_ops gbatt_pm_ops = {
	SET_LATE_SYSTEM_SLEEP_PM_OPS(gbatt_pm_suspend, gbatt_pm_resume)
};
#endif


static const struct of_device_id google_charger_of_match[] = {
	{.compatible = "google,battery"},
	{},
};
MODULE_DEVICE_TABLE(of, google_charger_of_match);


static struct platform_driver google_battery_driver = {
	.driver = {
		   .name = "google,battery",
		   .owner = THIS_MODULE,
		   .of_match_table = google_charger_of_match,
#ifdef SUPPORT_PM_SLEEP
		   .pm = &gbatt_pm_ops,
#endif
		   /* .probe_type = PROBE_PREFER_ASYNCHRONOUS, */
		   },
	.probe = google_battery_probe,
	.remove = google_battery_remove,
};

static int __init google_battery_init(void)
{
	int ret;

	ret = platform_driver_register(&google_battery_driver);
	if (ret < 0) {
		pr_err("device registration failed: %d\n", ret);
		return ret;
	}
	return 0;
}

static void __init google_battery_exit(void)
{
	platform_driver_unregister(&google_battery_driver);
	pr_info("unregistered platform driver\n");
}

module_init(google_battery_init);
module_exit(google_battery_exit);
MODULE_DESCRIPTION("Google Battery Driver");
MODULE_AUTHOR("AleX Pelosi <apelosi@google.com>");
MODULE_LICENSE("GPL");<|MERGE_RESOLUTION|>--- conflicted
+++ resolved
@@ -183,27 +183,6 @@
 	int ssoc_threshold;
 	int res_temp_low;
 	int res_temp_high;
-};
-
-<<<<<<< HEAD
-/* health/rest alternate charging policy */
-enum chg_health_state {
-	CHG_HEALTH_DISABLED = -1,
-	CHG_HEALTH_INACTIVE = 0,
-	CHG_HEALTH_ENABLED,
-	CHG_HEALTH_ACTIVE,
-	CHG_HEALTH_DONE,
-};
-
-struct batt_chg_health {
-	int rest_soc;		/* entry criteria */
-	int rest_voltage;	/* entry criteria */
-	time_t rest_deadline;	/* full by this in seconds */
-	int rest_rate;		/* centirate once enter */
-
-	enum chg_health_state rest_state;
-	int rest_cc_max;
-	int rest_fv_uv;
 };
 
 struct batt_history_data {
@@ -231,8 +210,6 @@
 	u16 checksum;	// 0x1A
 };
 
-=======
->>>>>>> f1c4cb6a
 /* battery driver state */
 struct batt_drv {
 	struct device *device;
