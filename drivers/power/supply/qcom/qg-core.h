/* Copyright (c) 2018-2019 The Linux Foundation. All rights reserved.
 *
 * This program is free software; you can redistribute it and/or modify
 * it under the terms of the GNU General Public License version 2 and
 * only version 2 as published by the Free Software Foundation.
 *
 * This program is distributed in the hope that it will be useful,
 * but WITHOUT ANY WARRANTY; without even the implied warranty of
 * MERCHANTABILITY or FITNESS FOR A PARTICULAR PURPOSE.  See the
 * GNU General Public License for more details.
 */
#ifndef __QG_CORE_H__
#define __QG_CORE_H__

#include <linux/kernel.h>
#include "fg-alg.h"
#include "qg-defs.h"

struct qg_batt_props {
	const char		*batt_type_str;
	int			float_volt_uv;
	int			vbatt_full_mv;
	int			fastchg_curr_ma;
	int			qg_profile_version;
};

struct qg_irq_info {
	const char		*name;
	const irq_handler_t	handler;
	const bool		wake;
	int			irq;
};

struct qg_dt {
	int			vbatt_empty_mv;
	int			vbatt_empty_cold_mv;
	int			vbatt_low_mv;
	int			vbatt_low_cold_mv;
	int			vbatt_cutoff_mv;
	int			iterm_ma;
	int			s2_fifo_length;
	int			s2_vbat_low_fifo_length;
	int			s2_acc_length;
	int			s2_acc_intvl_ms;
	int			sleep_s2_fifo_length;
	int			sleep_s2_acc_length;
	int			sleep_s2_acc_intvl_ms;
	int			fast_chg_s2_fifo_length;
	int			ocv_timer_expiry_min;
	int			ocv_tol_threshold_uv;
	int			s3_entry_fifo_length;
	int			s3_entry_ibat_ua;
	int			s3_exit_ibat_ua;
	int			delta_soc;
	int			rbat_conn_mohm;
	int			ignore_shutdown_soc_secs;
	int			shutdown_temp_diff;
	int			cold_temp_threshold;
	int			esr_qual_i_ua;
	int			esr_qual_v_uv;
	int			esr_disable_soc;
	int			esr_min_ibat_ua;
	int			shutdown_soc_threshold;
	int			min_sleep_time_secs;
	int			sys_min_volt_mv;
	int			fvss_vbat_mv;
	int			fvss_fifo_count;
	int			fvss_interval_ms;
	int			tcss_entry_soc;
	bool			hold_soc_while_full;
	bool			linearize_soc;
	bool			cl_disable;
	bool			cl_feedback_on;
	bool			esr_disable;
	bool			esr_discharge_enable;
	bool			qg_ext_sense;
	bool			use_s7_ocv;
	bool			qg_sleep_config;
	bool			qg_fast_chg_cfg;
	bool			fvss_enable;
	bool			multi_profile_load;
	bool			tcss_enable;
<<<<<<< HEAD
	const char		*batt_type_name;
=======
	bool			bass_enable;
>>>>>>> 3456acca
};

struct qg_esr_data {
	u32			pre_esr_v;
	u32			pre_esr_i;
	u32			post_esr_v;
	u32			post_esr_i;
	u32			esr;
	bool			valid;
};

struct qpnp_qg {
	struct device		*dev;
	struct pmic_revid_data	*pmic_rev_id;
	struct regmap		*regmap;
	struct qpnp_vadc_chip	*vadc_dev;
	struct soh_profile	*sp;
	struct power_supply	*qg_psy;
	struct class		*qg_class;
	struct device		*qg_device;
	struct cdev		qg_cdev;
	struct device_node	*batt_node;
	dev_t			dev_no;
	struct work_struct	udata_work;
	struct work_struct	scale_soc_work;
	struct work_struct	qg_status_change_work;
	struct delayed_work	qg_sleep_exit_work;
	struct notifier_block	nb;
	struct mutex		bus_lock;
	struct mutex		data_lock;
	struct mutex		soc_lock;
	wait_queue_head_t	qg_wait_q;
	struct votable		*awake_votable;
	struct votable		*vbatt_irq_disable_votable;
	struct votable		*fifo_irq_disable_votable;
	struct votable		*good_ocv_irq_disable_votable;
	u32			qg_base;
	u8			qg_subtype;

	/* local data variables */
	u32			batt_id_ohm;
	struct qg_kernel_data	kdata;
	struct qg_user_data	udata;
	struct power_supply	*batt_psy;
	struct power_supply	*usb_psy;
	struct power_supply	*dc_psy;
	struct power_supply	*parallel_psy;
	struct qg_esr_data	esr_data[QG_MAX_ESR_COUNT];

	/* status variable */
	u32			*debug_mask;
	bool			qg_device_open;
	bool			profile_loaded;
	bool			battery_missing;
	bool			data_ready;
	bool			suspend_data;
	bool			vbat_low;
	bool			charge_done;
	bool			parallel_enabled;
	bool			usb_present;
	bool			dc_present;
	bool			charge_full;
	bool			force_soc;
	bool			fvss_active;
	bool			vbat_fifo_acc;
	bool			tcss_active;
<<<<<<< HEAD
	bool			is_charger_mode;
=======
	bool			bass_active;
>>>>>>> 3456acca
	int			charge_status;
	int			charge_type;
	int			chg_iterm_ma;
	int			next_wakeup_ms;
	int			esr_actual;
	int			esr_nominal;
	int			soh;
	int			soc_reporting_ready;
	int			last_fifo_v_uv;
	int			last_fifo_i_ua;
	int			prev_fifo_i_ua;
	int			soc_tcss_entry;
	int			ibat_tcss_entry;
	int			soc_tcss;
	int			tcss_entry_count;
	int			max_fcc_limit_ma;
	int			bsoc_bass_entry;
	u32			fifo_done_count;
	u32			wa_flags;
	u32			seq_no;
	u32			charge_counter_uah;
	u32			esr_avg;
	u32			esr_last;
	u32			s2_state;
	u32			s2_state_mask;
	u32			soc_fvss_entry;
	u32			vbat_fvss_entry;
	u32			fifo_count;
	u64			vbat_fifo_avg;
	u32			vbat_fifo_now[16];
	ktime_t			last_user_update_time;
	ktime_t			last_fifo_update_time;
	unsigned long		last_maint_soc_update_time;
	unsigned long		suspend_time;
	struct iio_channel	*batt_therm_chan;
	struct iio_channel	*batt_id_chan;
	struct wakeup_source	qg_wakelock;

	/* GPN in eeprom*/
	const char		*batt_gpn;

	/* soc params */
	int			catch_up_soc;
	int			maint_soc;
	int			msoc;
	int			pon_soc;
	int			batt_soc;
	int			cc_soc;
	int			charge_counter;
	int			full_soc;
	int			sys_soc;
	int			last_adj_ssoc;
	int			recharge_soc;
	int			batt_age_level;
	struct alarm		alarm_timer;
	u32			sdam_data[SDAM_MAX];

	/* DT */
	struct qg_dt		dt;
	struct qg_batt_props	bp;
	/* capacity learning */
	struct cap_learning	*cl;
	/* charge counter */
	struct cycle_counter	*counter;
	/* ttf */
	struct ttf		*ttf;
};

struct ocv_all {
	u32 ocv_uv;
	u32 ocv_raw;
	char ocv_type[20];
};

enum ocv_type {
	S7_PON_OCV,
	S3_GOOD_OCV,
	S3_LAST_OCV,
	SDAM_PON_OCV,
	PON_OCV_MAX,
};

enum s2_state {
	S2_FAST_CHARGING = BIT(0),
	S2_LOW_VBAT = BIT(1),
	S2_SLEEP = BIT(2),
	S2_DEFAULT = BIT(3),
};

enum debug_mask {
	QG_DEBUG_PON		= BIT(0),
	QG_DEBUG_PROFILE	= BIT(1),
	QG_DEBUG_DEVICE		= BIT(2),
	QG_DEBUG_STATUS		= BIT(3),
	QG_DEBUG_FIFO		= BIT(4),
	QG_DEBUG_IRQ		= BIT(5),
	QG_DEBUG_SOC		= BIT(6),
	QG_DEBUG_PM		= BIT(7),
	QG_DEBUG_BUS_READ	= BIT(8),
	QG_DEBUG_BUS_WRITE	= BIT(9),
	QG_DEBUG_ALG_CL		= BIT(10),
	QG_DEBUG_ESR		= BIT(11),
};

enum qg_irq {
	QG_BATT_MISSING_IRQ,
	QG_VBATT_LOW_IRQ,
	QG_VBATT_EMPTY_IRQ,
	QG_FIFO_UPDATE_DONE_IRQ,
	QG_GOOD_OCV_IRQ,
	QG_FSM_STAT_CHG_IRQ,
	QG_EVENT_IRQ,
	QG_MAX_IRQ,
};

enum qg_wa_flags {
	QG_VBAT_LOW_WA = BIT(0),
	QG_RECHARGE_SOC_WA = BIT(1),
	QG_CLK_ADJUST_WA = BIT(2),
	QG_PON_OCV_WA = BIT(3),
};


#endif /* __QG_CORE_H__ */<|MERGE_RESOLUTION|>--- conflicted
+++ resolved
@@ -80,11 +80,8 @@
 	bool			fvss_enable;
 	bool			multi_profile_load;
 	bool			tcss_enable;
-<<<<<<< HEAD
+	bool			bass_enable;
 	const char		*batt_type_name;
-=======
-	bool			bass_enable;
->>>>>>> 3456acca
 };
 
 struct qg_esr_data {
@@ -151,11 +148,8 @@
 	bool			fvss_active;
 	bool			vbat_fifo_acc;
 	bool			tcss_active;
-<<<<<<< HEAD
+	bool			bass_active;
 	bool			is_charger_mode;
-=======
-	bool			bass_active;
->>>>>>> 3456acca
 	int			charge_status;
 	int			charge_type;
 	int			chg_iterm_ma;
