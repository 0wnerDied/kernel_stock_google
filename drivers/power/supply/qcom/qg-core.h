--- conflicted
+++ resolved
@@ -61,11 +61,8 @@
 	int			fvss_fifo_count;
 	int			fvss_interval_ms;
 	int			tcss_entry_soc;
-<<<<<<< HEAD
 	int			qg_zero_ibat_offset_ctl;
-=======
 	int			esr_low_temp_threshold;
->>>>>>> 96aaa2a2
 	bool			hold_soc_while_full;
 	bool			linearize_soc;
 	bool			cl_disable;
