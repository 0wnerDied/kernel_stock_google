# SPDX-License-Identifier: GPL-2.0-only

menu "Qualcomm Technologies, Inc. Charger and Fuel Gauge support"

<<<<<<< HEAD
config QPNP_PMIC_VOTER
	tristate "QPNP PMIC Voter library"
	help
		Say Y here to enable the Qualcomm Technologies, Inc. PMIC Voter library
		which is used by several of the QPNP drivers.

config QPNP_BATTERY
	tristate "QPNP Battery library"
	default m if QPNP_SMB5=m || QPNP_QNOVO5=m
	default y if QPNP_SMB5=y || QPNP_QNOVO5=y
	help
		Say Y here to enable the Qualcomm Technologies, Inc. Battery library
		which is used by several of the QPNP drivers.
=======
config QPNP_SMB2
        tristate "SMB2 Battery Charger"
        depends on MFD_SPMI_PMIC
        help
          Say Y to enables support for the SMB2 charging peripheral.
          The QPNP SMB2 charger driver supports the charger peripheral
          present in the PMICOBALT chip.
          The power supply framework is used to communicate battery and
          usb properties to userspace and other driver consumers such
          as fuel gauge, USB, and USB-PD.
          VBUS and VCONN regulators are registered for supporting OTG,
          and powered Type-C cables respectively.
>>>>>>> 96aaa2a2

config QPNP_SMB5
	tristate "SMB5 Battery Charger"
	depends on MFD_SPMI_PMIC
	depends on QPNP_PMIC_VOTER
	depends on QPNP_REVID
	help
	  Say Y to enables support for the SMB5 charging peripheral.
	  The QPNP SMB5 charger driver supports the charger peripheral
	  present in the chip.
	  The power supply framework is used to communicate battery and
	  usb properties to userspace and other driver consumers such
	  as fuel gauge, USB, and USB-PD.
	  VBUS and VCONN regulators are registered for supporting OTG,
	  and powered Type-C cables respectively.

config QPNP_SMBLITE
	tristate "SMBLITE Battery Charger"
	depends on MFD_SPMI_PMIC
	help
	  Say Y to enables support for the SMBLITE charging peripheral.
	  The QPNP SMBLITE charger driver supports the charger peripheral
	  present in the chip.
	  The power supply framework is used to communicate battery and
	  usb properties to userspace and other driver consumers such
	  as fuel gauge and USB.
	  VBUS regulator is registered for supporting OTG.

config SMB138X_CHARGER
	tristate "SMB138X Battery Charger"
	depends on MFD_I2C_PMIC
	help
	  Say Y to include support for SMB138X Battery Charger.
	  SMB1380 is a dual phase 6A battery charger, and SMB1381 is a single
	  phase 5A battery charger.
	  The driver supports charger enable/disable.
	  The driver reports the charger status via the power supply framework.
	  A charger status change triggers an IRQ via the device STAT pin.

config SMB1390_CHARGE_PUMP_PSY
	tristate "SMB1390 power supply framework based driver"
	depends on MFD_SPMI_PMIC
	depends on QPNP_PMIC_VOTER
	depends on QPNP_REVID
	help
	  Say Y to include support for SMB1390 Charge Pump driver based on
	  power supply framework.
	  SMB1390 is a div2 charge pump capable of delivering 6A charge current
	  with very high efficiency. It can work either as 2s to 1s
	  pre-regulator or as a companion charger when paired with Qualcomm
	  Technologies, Inc.’s family of standalone chargers to enable a high
	  current, low profile Li+ battery charging system.

config SMB1351_USB_CHARGER
        tristate "smb1351 usb charger (with VBUS detection)"
        depends on I2C
        help
         Say Y to enable support for the SMB1351 switching mode based charger.
         The driver supports charging control (enable/disable) and
         charge-current limiting. It also provides USB VBUS detection and
         notification support. The driver controls SMB1351 via I2C and
         supports device-tree interface.

config SMB1355_SLAVE_CHARGER
	tristate "SMB1355 Slave Battery Charger"
	depends on MFD_I2C_PMIC
	depends on QPNP_PMIC_VOTER
	depends on QPNP_REVID
	help
	  Say Y to include support for SMB1355 Battery Charger.
	  SMB1355 is a single phase 5A battery charger.
	  The driver supports charger enable/disable.
	  The driver reports the charger status via the power supply framework.
	  A charger status change triggers an IRQ via the device STAT pin.

config QPNP_QNOVO5
	tristate "QPNP QNOVO5 driver"
	depends on MFD_SPMI_PMIC
	depends on QPNP_PMIC_VOTER
	help
	  Say Y here to enable the Qnovo5 PBS-based pulse charging engine.
	  Qnovo5 driver accepts pulse parameters via sysfs entries and programs
	  the hardware module. It also allows userspace code to read diagnostics
	  of voltage and current measured during certain phases of the pulses.

config QPNP_FG_GEN3
        tristate "QPNP GEN3 fuel gauge driver"
        depends on MFD_SPMI_PMIC
        help
          Say Y here to enable the GEN3 Fuel Gauge driver. This adds support
          for battery fuel gauging and state of charge of battery connected to
          the fuel gauge. The state of charge is reported through a BMS power
          supply property and also sends uevents when the capacity is updated.

config QPNP_FG_GEN4
	tristate "QPNP GEN4 fuel gauge driver"
	depends on MFD_SPMI_PMIC
	depends on QPNP_PMIC_VOTER
	depends on QPNP_REVID
	help
	  Say Y here to enable the GEN4 Fuel Gauge driver. This adds support
	  for battery fuel gauging and state of charge of battery connected to
	  the device that has QTI PMICs like PM8150B. The state of charge is
	  reported through a BMS power supply property and also sends uevents
	  when the capacity is updated.

config QPNP_QG
	tristate "QPNP Qgauge driver"
	depends on MFD_SPMI_PMIC
	depends on QPNP_PMIC_VOTER
	depends on QPNP_REVID
	help
	  Say Y here to enable the Qualcomm Technologies, Inc. QGauge driver
	  which uses the periodic sampling of the battery voltage and current
	  to determine the battery state-of-charge (SOC) and supports other
	  battery management features.

config HL6111R
	bool "HL6111R driver"
	depends on I2C && OF
	select REGMAP_I2C
	help
	  Say Y here to enable the Halo Microelectronics HL6111R driver.
	  HL6111R is a wireless charging power receiver IC that supports the
	  A4WP wireless charging power delivery standard. It supports up to
	  15W, and the output voltage can be programmed with variable step
	  sizes. The HL6111R has voltage, current and temperature
	  protection mechanisms, an I2C interface, and a PSNS output.

config SMB1398_CHARGER
	tristate "SMB1398 power supply framework based driver"
	depends on MFD_I2C_PMIC
	help
	  Say Y to include the support of SMB1398 Charge driver based on power
	  supply framework.
	  SMB1398 is a combo charger chip which can work in different modes:
	  (1) DIV2 charge pump mode to work as a companion charger to be paired
	      with Qualcomm Technologies, Inc.’s family of standalone chargers;
	  (2) DIV2 and 3-level buck combo mode to regulate the output power from
	      wireless charger receiver and provide the input for downstream
	      chargers.

endmenu<|MERGE_RESOLUTION|>--- conflicted
+++ resolved
@@ -2,7 +2,6 @@
 
 menu "Qualcomm Technologies, Inc. Charger and Fuel Gauge support"
 
-<<<<<<< HEAD
 config QPNP_PMIC_VOTER
 	tristate "QPNP PMIC Voter library"
 	help
@@ -16,7 +15,7 @@
 	help
 		Say Y here to enable the Qualcomm Technologies, Inc. Battery library
 		which is used by several of the QPNP drivers.
-=======
+
 config QPNP_SMB2
         tristate "SMB2 Battery Charger"
         depends on MFD_SPMI_PMIC
@@ -29,7 +28,6 @@
           as fuel gauge, USB, and USB-PD.
           VBUS and VCONN regulators are registered for supporting OTG,
           and powered Type-C cables respectively.
->>>>>>> 96aaa2a2
 
 config QPNP_SMB5
 	tristate "SMB5 Battery Charger"
