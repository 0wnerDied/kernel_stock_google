--- conflicted
+++ resolved
@@ -3061,7 +3061,7 @@
 	int rc;
 	u8 stat;
 
-	if (chg->smb_version == PMI632_SUBTYPE) {
+	if (chg->chg_param.smb_version == PMI632_SUBTYPE) {
 		val->intval = 0;
 		return 0;
 	}
@@ -3177,12 +3177,7 @@
 				POWER_SUPPLY_PROP_VOLTAGE_NOW,
 				val);
 	if (rc < 0) {
-<<<<<<< HEAD
 		dev_err(chg->dev, "Couldn't get VOLTAGE_NOW, rc=%d\n", rc);
-=======
-		dev_err(chg->dev, "Couldn't get POWER_SUPPLY_PROP_VOLTAGE_REGULATION, rc=%d\n",
-				rc);
->>>>>>> a1ef8a6b
 		return rc;
 	}
 
@@ -3217,26 +3212,9 @@
 	if (rc < 0) {
 		dev_err(chg->dev, "Couldn't set POWER_SUPPLY_PROP_VOLTAGE_REGULATION, rc=%d\n",
 				rc);
-<<<<<<< HEAD
 		return rc;
 	}
 	smblib_dbg(chg, PR_WLS, "Set WLS output voltage %d\n", val->intval);
-=======
-
-	smblib_dbg(chg, PR_WLS, "%d\n", val->intval);
-
-	/*
-	 * When WLS VOUT goes down, the power-constrained adaptor may be able
-	 * to supply more current, so allow it to do so.
-	 */
-	if ((val->intval > 0) && (val->intval < chg->last_wls_vout)) {
-		/* Rerun AICL once after 10 s */
-		alarm_start_relative(&chg->dcin_aicl_alarm,
-				ms_to_ktime(DCIN_AICL_RERUN_DELAY_MS));
-	}
-
-	chg->last_wls_vout = val->intval;
->>>>>>> a1ef8a6b
 
 	/*
 	 * When WLS VOUT goes down, the power-constrained adaptor may be able
@@ -3383,12 +3361,7 @@
 		}
 		/* else, fallthrough */
 	case POWER_SUPPLY_TYPE_USB_HVDCP_3:
-<<<<<<< HEAD
-		if (chg->smb_version == PMI632_SUBTYPE)
-=======
-	case POWER_SUPPLY_TYPE_USB_PD:
 		if (chg->chg_param.smb_version == PMI632_SUBTYPE)
->>>>>>> a1ef8a6b
 			val->intval = MICRO_9V;
 		else
 			val->intval = MICRO_12V;
@@ -4431,9 +4404,6 @@
 	return 0;
 }
 
-<<<<<<< HEAD
-int __smblib_set_prop_typec_power_role(struct smb_charger *chg,
-=======
 static void smblib_typec_irq_config(struct smb_charger *chg, bool en)
 {
 	if (en == chg->typec_irq_en)
@@ -4459,8 +4429,7 @@
 }
 
 #define PR_LOCK_TIMEOUT_MS	1000
-int smblib_set_prop_typec_power_role(struct smb_charger *chg,
->>>>>>> a1ef8a6b
+int __smblib_set_prop_typec_power_role(struct smb_charger *chg,
 				     const union power_supply_propval *val)
 {
 	int rc = 0;
@@ -6416,31 +6385,18 @@
 	if (rc < 0)
 		goto unlock;
 
-<<<<<<< HEAD
-	if (icl == DCIN_ICL_MAX_UA) {
-=======
 	if (icl == chg->wls_icl_ua) {
->>>>>>> a1ef8a6b
 		/* Upper limit reached; do nothing */
 		smblib_dbg(chg, PR_WLS, "hit max ICL: stop\n");
 		goto unlock;
 	}
 
-<<<<<<< HEAD
-	icl += DCIN_ICL_STEP_UA;
+	icl = min(chg->wls_icl_ua, icl + DCIN_ICL_STEP_UA);
 	if (icl < DCIN_SW_AICL_MIN_UA)
 		icl = DCIN_SW_AICL_MIN_UA;
 	icl_save = icl;
 
 	vote(chg->dc_icl_votable, DEFAULT_VOTER, true, icl);
-=======
-	icl = min(chg->wls_icl_ua, icl + DCIN_ICL_STEP_UA);
-	icl_save = icl;
-
-	rc = smblib_set_charge_param(chg, &chg->param.dc_icl, icl);
-	if (rc < 0)
-		goto unlock;
->>>>>>> a1ef8a6b
 
 	mutex_unlock(&chg->dcin_aicl_lock);
 
@@ -6470,10 +6426,6 @@
 
 	if (icl < icl_save) {
 		smblib_dbg(chg, PR_WLS, "done: icl: %d mA\n", (icl / 1000));
-<<<<<<< HEAD
-		vote(chg->dc_icl_votable, DEFAULT_VOTER, true, icl);
-=======
->>>>>>> a1ef8a6b
 		goto unlock;
 	}
 
@@ -6498,22 +6450,15 @@
 {
 	struct smb_charger *chg = container_of(alarm, struct smb_charger,
 					dcin_aicl_alarm);
-
-<<<<<<< HEAD
-=======
 	smblib_dbg(chg, PR_WLS, "rerunning DCIN AICL\n");
-
->>>>>>> a1ef8a6b
 	pm_stay_awake(chg->dev);
 	schedule_work(&chg->dcin_aicl_work);
-
 	return ALARMTIMER_NORESTART;
 }
 
 static void dcin_icl_decrement(struct smb_charger *chg)
 {
 	int rc, icl;
-<<<<<<< HEAD
 	union power_supply_propval val;
 	ktime_t now = ktime_get();
 
@@ -6528,10 +6473,6 @@
 		}
 	}
 
-=======
-	ktime_t now = ktime_get();
-
->>>>>>> a1ef8a6b
 	rc = smblib_get_charge_param(chg, &chg->param.dc_icl, &icl);
 	if (rc < 0) {
 		smblib_err(chg, "reading DCIN ICL failed: %d\n", rc);
@@ -6540,11 +6481,7 @@
 
 	if (icl == DCIN_ICL_MIN_UA) {
 		/* Cannot possibly decrease ICL any further - do nothing */
-<<<<<<< HEAD
-		smblib_dbg(chg, PR_WLS, "hit max ICL: stop\n");
-=======
 		smblib_dbg(chg, PR_WLS, "hit min ICL: stop\n");
->>>>>>> a1ef8a6b
 		return;
 	}
 
@@ -6552,7 +6489,6 @@
 	if (ktime_us_delta(now, chg->dcin_uv_last_time) > (200 * 1000)) {
 		chg->dcin_uv_count = 0;
 	} else if (chg->dcin_uv_count == 3) {
-<<<<<<< HEAD
 		vote(chg->dc_icl_votable, DEFAULT_VOTER, true,
 		     DCIN_ICL_MIN_UA);
 
@@ -6562,16 +6498,6 @@
 		smblib_dbg(chg, PR_WLS, "re-run icl: %d mA\n", (icl / 1000));
 		vote(chg->dc_icl_votable, AICL_VOTER, true, icl);
 		schedule_work(&chg->dcin_aicl_work);
-=======
-		icl -= DCIN_ICL_STEP_UA;
-
-		smblib_dbg(chg, PR_WLS, "icl: %d mA\n", (icl / 1000));
-		rc = smblib_set_charge_param(chg, &chg->param.dc_icl, icl);
-		if (rc < 0) {
-			smblib_err(chg, "setting DCIN ICL failed: %d\n", rc);
-			return;
-		}
->>>>>>> a1ef8a6b
 
 		chg->dcin_uv_count = 0;
 	}
@@ -6587,12 +6513,8 @@
 	mutex_lock(&chg->dcin_aicl_lock);
 
 	chg->dcin_uv_count++;
-<<<<<<< HEAD
-	smblib_dbg(chg, PR_WLS, "[WLS]DCIN UV cnt:%d\n", chg->dcin_uv_count);
-=======
 	smblib_dbg(chg, (PR_WLS | PR_INTERRUPT), "DCIN UV count: %d\n",
 			chg->dcin_uv_count);
->>>>>>> a1ef8a6b
 	dcin_icl_decrement(chg);
 
 	mutex_unlock(&chg->dcin_aicl_lock);
@@ -6624,38 +6546,22 @@
 	dcin_present = input_present & INPUT_PRESENT_DC;
 	vbus_present = input_present & INPUT_PRESENT_USB;
 
-<<<<<<< HEAD
-	if (dcin_present) {
+	if (dcin_present && !vbus_present) {
 		mutex_lock(&chg->dc_reset_lock);
 		chg->dc_reset = false;
 		mutex_unlock(&chg->dc_reset_lock);
 
-		if (!vbus_present) {
-			cancel_work_sync(&chg->dcin_aicl_work);
-
-			/* Reset DCIN ICL to 100 mA */
-			mutex_lock(&chg->dcin_aicl_lock);
-			vote(chg->dc_icl_votable, DEFAULT_VOTER, true,
-			     DCIN_ICL_MIN_UA);
-			mutex_unlock(&chg->dcin_aicl_lock);
-		}
-		if (!vbus_present && chg->sec_cp_present) {
-=======
-	if (dcin_present && !vbus_present) {
 		cancel_work_sync(&chg->dcin_aicl_work);
 
 		/* Reset DCIN ICL to 100 mA */
 		mutex_lock(&chg->dcin_aicl_lock);
-		rc = smblib_set_charge_param(chg, &chg->param.dc_icl,
+		vote(chg->dc_icl_votable, DEFAULT_VOTER, true,
 				DCIN_ICL_MIN_UA);
 		mutex_unlock(&chg->dcin_aicl_lock);
-		if (rc < 0)
-			return IRQ_HANDLED;
 
 		smblib_dbg(chg, (PR_WLS | PR_INTERRUPT), "reset: icl: 100 mA\n");
 
 		if (chg->sec_cp_present) {
->>>>>>> a1ef8a6b
 			pval.intval = wireless_vout;
 			rc = smblib_set_prop_voltage_wls_output(chg, &pval);
 			if (rc < 0)
@@ -6981,15 +6887,9 @@
 		}
 
 		/* enable DRP */
-<<<<<<< HEAD
 		pval.intval = POWER_SUPPLY_TYPEC_PR_DUAL;
 		rc = smblib_set_prop_typec_power_role(chg, &pval);
-		if (rc < 0)
-=======
-		rc = smblib_masked_write(chg, TYPE_C_MODE_CFG_REG,
-				 TYPEC_POWER_ROLE_CMD_MASK, 0);
 		if (rc < 0) {
->>>>>>> a1ef8a6b
 			smblib_err(chg, "Couldn't enable DRP rc=%d\n", rc);
 			return rc;
 		}
@@ -7934,22 +7834,16 @@
 	int rc = 0;
 
 	mutex_init(&chg->smb_lock);
-<<<<<<< HEAD
 	mutex_init(&chg->moisture_detection_enable);
 	mutex_init(&chg->dc_reset_lock);
-=======
 	mutex_init(&chg->irq_status_lock);
 	spin_lock_init(&chg->typec_pr_lock);
->>>>>>> a1ef8a6b
 	mutex_init(&chg->dcin_aicl_lock);
 	INIT_WORK(&chg->bms_update_work, bms_update_work);
 	INIT_WORK(&chg->pl_update_work, pl_update_work);
 	INIT_WORK(&chg->jeita_update_work, jeita_update_work);
 	INIT_WORK(&chg->dcin_aicl_work, dcin_aicl_work);
-<<<<<<< HEAD
 	INIT_WORK(&chg->lpd_recheck_work, lpd_recheck_work);
-=======
->>>>>>> a1ef8a6b
 	INIT_DELAYED_WORK(&chg->clear_hdc_work, clear_hdc_work);
 	INIT_DELAYED_WORK(&chg->icl_change_work, smblib_icl_change_work);
 	INIT_DELAYED_WORK(&chg->pl_enable_work, smblib_pl_enable_work);
@@ -7964,15 +7858,12 @@
 					smblib_dual_role_check_work);
 	INIT_DELAYED_WORK(&chg->pr_swap_detach_work,
 					smblib_pr_swap_detach_work);
-<<<<<<< HEAD
+	INIT_DELAYED_WORK(&chg->pr_lock_clear_work,
+					smblib_pr_lock_clear_work);
 	/* Always start assuming dead battery.
 	 * BMS would clear the condition as needed.
 	 */
 	chg->dead_battery = true;
-=======
-	INIT_DELAYED_WORK(&chg->pr_lock_clear_work,
-					smblib_pr_lock_clear_work);
->>>>>>> a1ef8a6b
 
 	if (chg->wa_flags & CHG_TERMINATION_WA) {
 		INIT_WORK(&chg->chg_termination_work,
