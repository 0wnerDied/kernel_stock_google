--- conflicted
+++ resolved
@@ -6995,31 +6995,7 @@
 	return IRQ_HANDLED;
 }
 
-<<<<<<< HEAD
-static bool is_cp_topo_vbatt(struct smb_charger *chg)
-{
-	int rc;
-	bool is_vbatt;
-	union power_supply_propval pval;
-
-	if (!is_cp_available(chg))
-		return false;
-
-	rc = power_supply_get_property(chg->cp_psy,
-				POWER_SUPPLY_PROP_PARALLEL_OUTPUT_MODE, &pval);
-	if (rc < 0)
-		return false;
-
-	is_vbatt = (pval.intval == POWER_SUPPLY_PL_OUTPUT_VBAT);
-
-	smblib_dbg(chg, PR_WLS, "%s\n", is_vbatt ? "true" : "false");
-
-	return is_vbatt;
-}
-
 #define DCIN_AICL_DELAY_DEFAULT	      1000
-=======
->>>>>>> 6f12fd2c
 irqreturn_t dc_plugin_irq_handler(int irq, void *data)
 {
 	struct smb_irq_data *irq_data = data;
@@ -8362,17 +8338,14 @@
 					smblib_pr_swap_detach_work);
 	INIT_DELAYED_WORK(&chg->pr_lock_clear_work,
 					smblib_pr_lock_clear_work);
-<<<<<<< HEAD
 	/* Always start assuming dead battery.
 	 * BMS would clear the condition as needed.
 	 */
 	chg->dead_battery = true;
-=======
 	timer_setup(&chg->apsd_timer, apsd_timer_cb, 0);
 
 	INIT_DELAYED_WORK(&chg->role_reversal_check,
 					smblib_typec_role_check_work);
->>>>>>> 6f12fd2c
 
 	if (chg->wa_flags & CHG_TERMINATION_WA) {
 		INIT_WORK(&chg->chg_termination_work,
