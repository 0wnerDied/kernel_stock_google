/* Copyright (c) 2018-2019 The Linux Foundation. All rights reserved.
 *
 * This program is free software; you can redistribute it and/or modify
 * it under the terms of the GNU General Public License version 2 and
 * only version 2 as published by the Free Software Foundation.
 *
 * This program is distributed in the hope that it will be useful,
 * but WITHOUT ANY WARRANTY; without even the implied warranty of
 * MERCHANTABILITY or FITNESS FOR A PARTICULAR PURPOSE.  See the
 * GNU General Public License for more details.
 */

#ifndef __SMB5_CHARGER_H
#define __SMB5_CHARGER_H
#include <linux/alarmtimer.h>
#include <linux/ktime.h>
#include <linux/types.h>
#include <linux/interrupt.h>
#include <linux/irqreturn.h>
#include <linux/thermal.h>
#include <linux/regulator/driver.h>
#include <linux/regulator/consumer.h>
#include <linux/extcon.h>
#include <linux/usb/class-dual-role.h>
#include "storm-watch.h"
<<<<<<< HEAD
#include "../google/logbuffer.h"
=======
#include "battery.h"
>>>>>>> a1ef8a6b

enum print_reason {
	PR_INTERRUPT	= BIT(0),
	PR_REGISTER	= BIT(1),
	PR_MISC		= BIT(2),
	PR_PARALLEL	= BIT(3),
	PR_OTG		= BIT(4),
	PR_WLS		= BIT(5),
};

#define DEFAULT_VOTER			"DEFAULT_VOTER"
#define USER_VOTER			"USER_VOTER"
#define PD_VOTER			"PD_VOTER"
#define DCP_VOTER			"DCP_VOTER"
#define QC_VOTER			"QC_VOTER"
#define USB_PSY_VOTER			"USB_PSY_VOTER"
#define PL_TAPER_WORK_RUNNING_VOTER	"PL_TAPER_WORK_RUNNING_VOTER"
#define USBIN_V_VOTER			"USBIN_V_VOTER"
#define CHG_STATE_VOTER			"CHG_STATE_VOTER"
#define TAPER_END_VOTER			"TAPER_END_VOTER"
#define THERMAL_DAEMON_VOTER		"THERMAL_DAEMON_VOTER"
#define DIE_TEMP_VOTER			"DIE_TEMP_VOTER"
#define BOOST_BACK_VOTER		"BOOST_BACK_VOTER"
#define MICRO_USB_VOTER			"MICRO_USB_VOTER"
#define DEBUG_BOARD_VOTER		"DEBUG_BOARD_VOTER"
#define PD_SUSPEND_SUPPORTED_VOTER	"PD_SUSPEND_SUPPORTED_VOTER"
#define PL_DELAY_VOTER			"PL_DELAY_VOTER"
#define CTM_VOTER			"CTM_VOTER"
#define SW_QC3_VOTER			"SW_QC3_VOTER"
#define AICL_RERUN_VOTER		"AICL_RERUN_VOTER"
#define SW_ICL_MAX_VOTER		"SW_ICL_MAX_VOTER"
#define PL_QNOVO_VOTER			"PL_QNOVO_VOTER"
#define QNOVO_VOTER			"QNOVO_VOTER"
#define BATT_PROFILE_VOTER		"BATT_PROFILE_VOTER"
#define OTG_DELAY_VOTER			"OTG_DELAY_VOTER"
#define USBIN_I_VOTER			"USBIN_I_VOTER"
#define WEAK_CHARGER_VOTER		"WEAK_CHARGER_VOTER"
#define PL_FCC_LOW_VOTER		"PL_FCC_LOW_VOTER"
#define WBC_VOTER			"WBC_VOTER"
#define HW_LIMIT_VOTER			"HW_LIMIT_VOTER"
#define PL_SMB_EN_VOTER			"PL_SMB_EN_VOTER"
#define FORCE_RECHARGE_VOTER		"FORCE_RECHARGE_VOTER"
#define LPD_VOTER			"LPD_VOTER"
#define FCC_STEPPER_VOTER		"FCC_STEPPER_VOTER"
#define SW_THERM_REGULATION_VOTER	"SW_THERM_REGULATION_VOTER"
#define JEITA_ARB_VOTER			"JEITA_ARB_VOTER"
#define MOISTURE_VOTER			"MOISTURE_VOTER"
#define HVDCP2_ICL_VOTER		"HVDCP2_ICL_VOTER"
#define AICL_THRESHOLD_VOTER		"AICL_THRESHOLD_VOTER"
#define USBOV_DBC_VOTER			"USBOV_DBC_VOTER"
#define CHG_TERMINATION_VOTER		"CHG_TERMINATION_VOTER"
#define THERMAL_THROTTLE_VOTER		"THERMAL_THROTTLE_VOTER"
#define VOUT_VOTER			"VOUT_VOTER"
#define DR_SWAP_VOTER			"DR_SWAP_VOTER"
#define USB_SUSPEND_VOTER		"USB_SUSPEND_VOTER"
#define CHARGER_TYPE_VOTER		"CHARGER_TYPE_VOTER"
#define HDC_IRQ_VOTER			"HDC_IRQ_VOTER"
#define DETACH_DETECT_VOTER		"DETACH_DETECT_VOTER"
#define CC_MODE_VOTER			"CC_MODE_VOTER"
#define MAIN_FCC_VOTER			"MAIN_FCC_VOTER"
#define DCIN_AICL_VOTER			"DCIN_AICL_VOTER"

#define BOOST_BACK_STORM_COUNT	3
#define WEAK_CHG_STORM_COUNT	8

#define VBAT_TO_VRAW_ADC(v)		div_u64((u64)v * 1000000UL, 194637UL)

#define ITERM_LIMITS_PMI632_MA		5000
#define ITERM_LIMITS_PM8150B_MA		10000
#define ADC_CHG_ITERM_MASK		32767

#define SDP_100_MA			100000
#define SDP_CURRENT_UA			500000
#define CDP_CURRENT_UA			1500000
#define DCP_CURRENT_UA			1500000
#define HVDCP_CURRENT_UA		3000000
#define TYPEC_DEFAULT_CURRENT_UA	900000
#define TYPEC_MEDIUM_CURRENT_UA		1500000
#define TYPEC_HIGH_CURRENT_UA		3000000
#define DCIN_ICL_MIN_UA			100000
#define DCIN_ICL_MAX_UA			1500000
#define DCIN_ICL_STEP_UA		100000

#define ROLE_REVERSAL_DELAY_MS		2000

#define USBIN_25MA      25000
#define USBIN_100MA     100000
#define USBIN_150MA     150000
#define USBIN_500MA     500000
#define USBIN_900MA     900000

enum smb_mode {
	PARALLEL_MASTER = 0,
	PARALLEL_SLAVE,
	NUM_MODES,
};

enum sink_src_mode {
	SINK_MODE,
	SRC_MODE,
	AUDIO_ACCESS_MODE,
	UNATTACHED_MODE,
};

enum qc2_non_comp_voltage {
	QC2_COMPLIANT,
	QC2_NON_COMPLIANT_9V,
	QC2_NON_COMPLIANT_12V
};

enum {
	BOOST_BACK_WA			= BIT(0),
	SW_THERM_REGULATION_WA		= BIT(1),
	WEAK_ADAPTER_WA			= BIT(2),
	USBIN_OV_WA			= BIT(3),
	CHG_TERMINATION_WA		= BIT(4),
};

enum jeita_cfg_stat {
	JEITA_CFG_NONE = 0,
	JEITA_CFG_FAILURE,
	JEITA_CFG_COMPLETE,
};

enum {
	RERUN_AICL = 0,
	RESTART_AICL,
};

enum smb_irq_index {
	/* CHGR */
	CHGR_ERROR_IRQ = 0,
	CHG_STATE_CHANGE_IRQ,
	STEP_CHG_STATE_CHANGE_IRQ,
	STEP_CHG_SOC_UPDATE_FAIL_IRQ,
	STEP_CHG_SOC_UPDATE_REQ_IRQ,
	FG_FVCAL_QUALIFIED_IRQ,
	VPH_ALARM_IRQ,
	VPH_DROP_PRECHG_IRQ,
	/* DCDC */
	OTG_FAIL_IRQ,
	OTG_OC_DISABLE_SW_IRQ,
	OTG_OC_HICCUP_IRQ,
	BSM_ACTIVE_IRQ,
	HIGH_DUTY_CYCLE_IRQ,
	INPUT_CURRENT_LIMITING_IRQ,
	CONCURRENT_MODE_DISABLE_IRQ,
	SWITCHER_POWER_OK_IRQ,
	/* BATIF */
	BAT_TEMP_IRQ,
	ALL_CHNL_CONV_DONE_IRQ,
	BAT_OV_IRQ,
	BAT_LOW_IRQ,
	BAT_THERM_OR_ID_MISSING_IRQ,
	BAT_TERMINAL_MISSING_IRQ,
	BUCK_OC_IRQ,
	VPH_OV_IRQ,
	/* USB */
	USBIN_COLLAPSE_IRQ,
	USBIN_VASHDN_IRQ,
	USBIN_UV_IRQ,
	USBIN_OV_IRQ,
	USBIN_PLUGIN_IRQ,
	USBIN_REVI_CHANGE_IRQ,
	USBIN_SRC_CHANGE_IRQ,
	USBIN_ICL_CHANGE_IRQ,
	/* DC */
	DCIN_VASHDN_IRQ,
	DCIN_UV_IRQ,
	DCIN_OV_IRQ,
	DCIN_PLUGIN_IRQ,
	DCIN_REVI_IRQ,
	DCIN_PON_IRQ,
	DCIN_EN_IRQ,
	/* TYPEC */
	TYPEC_OR_RID_DETECTION_CHANGE_IRQ,
	TYPEC_VPD_DETECT_IRQ,
	TYPEC_CC_STATE_CHANGE_IRQ,
	TYPEC_VCONN_OC_IRQ,
	TYPEC_VBUS_CHANGE_IRQ,
	TYPEC_ATTACH_DETACH_IRQ,
	TYPEC_LEGACY_CABLE_DETECT_IRQ,
	TYPEC_TRY_SNK_SRC_DETECT_IRQ,
	/* MISC */
	WDOG_SNARL_IRQ,
	WDOG_BARK_IRQ,
	AICL_FAIL_IRQ,
	AICL_DONE_IRQ,
	SMB_EN_IRQ,
	IMP_TRIGGER_IRQ,
	TEMP_CHANGE_IRQ,
	TEMP_CHANGE_SMB_IRQ,
	/* FLASH */
	VREG_OK_IRQ,
	ILIM_S2_IRQ,
	ILIM_S1_IRQ,
	VOUT_DOWN_IRQ,
	VOUT_UP_IRQ,
	FLASH_STATE_CHANGE_IRQ,
	TORCH_REQ_IRQ,
	FLASH_EN_IRQ,
	SDAM_STS_IRQ,
	/* END */
	SMB_IRQ_MAX,
};

enum float_options {
	FLOAT_DCP		= 1,
	FLOAT_SDP		= 2,
	DISABLE_CHARGING	= 3,
	SUSPEND_INPUT		= 4,
};

enum chg_term_config_src {
	ITERM_SRC_UNSPECIFIED,
	ITERM_SRC_ADC,
	ITERM_SRC_ANALOG
};

enum comp_clamp_levels {
	CLAMP_LEVEL_DEFAULT = 0,
	CLAMP_LEVEL_1,
	MAX_CLAMP_LEVEL,
};

struct clamp_config {
	u16 reg[3];
	u16 val[3];
};

struct smb_irq_info {
	const char			*name;
	const irq_handler_t		handler;
	const bool			wake;
	const struct storm_watch	storm_data;
	struct smb_irq_data		*irq_data;
	int				irq;
	bool				enabled;
};

static const unsigned int smblib_extcon_cable[] = {
	EXTCON_USB,
	EXTCON_USB_HOST,
	EXTCON_NONE,
};

enum lpd_reason {
	LPD_NONE,
	LPD_MOISTURE_DETECTED,
	LPD_FLOATING_CABLE,
};

/* Following states are applicable only for floating cable during LPD */
enum lpd_stage {
	/* initial stage */
	LPD_STAGE_NONE,
	/* started and ongoing */
	LPD_STAGE_FLOAT,
	/* cancel if started,  or don't start */
	LPD_STAGE_FLOAT_CANCEL,
	/* confirmed and mitigation measures taken for 60 s */
	LPD_STAGE_COMMIT,
};

enum thermal_status_levels {
	TEMP_SHUT_DOWN = 0,
	TEMP_SHUT_DOWN_SMB,
	TEMP_ALERT_LEVEL,
	TEMP_ABOVE_RANGE,
	TEMP_WITHIN_RANGE,
	TEMP_BELOW_RANGE,
};

enum icl_override_mode {
	/* APSD/Type-C/QC auto */
	HW_AUTO_MODE,
	/* 100/150/500/900mA */
	SW_OVERRIDE_USB51_MODE,
	/* ICL other than USB51 */
	SW_OVERRIDE_HC_MODE,
};

/* EXTCON_USB and EXTCON_USB_HOST are mutually exclusive */
static const u32 smblib_extcon_exclusive[] = {0x3, 0};

struct smb_regulator {
	struct regulator_dev	*rdev;
	struct regulator_desc	rdesc;
};

struct smb_irq_data {
	void			*parent_data;
	const char		*name;
	struct storm_watch	storm_data;
};

struct smb_chg_param {
	const char	*name;
	u16		reg;
	int		min_u;
	int		max_u;
	int		step_u;
	int		(*get_proc)(struct smb_chg_param *param,
				    u8 val_raw);
	int		(*set_proc)(struct smb_chg_param *param,
				    int val_u,
				    u8 *val_raw);
};

struct buck_boost_freq {
	int freq_khz;
	u8 val;
};

struct smb_chg_freq {
	unsigned int		freq_5V;
	unsigned int		freq_6V_8V;
	unsigned int		freq_9V;
	unsigned int		freq_12V;
	unsigned int		freq_removal;
	unsigned int		freq_below_otg_threshold;
	unsigned int		freq_above_otg_threshold;
};

struct smb_params {
	struct smb_chg_param	fcc;
	struct smb_chg_param	fv;
	struct smb_chg_param	usb_icl;
	struct smb_chg_param	icl_max_stat;
	struct smb_chg_param	icl_stat;
	struct smb_chg_param	otg_cl;
	struct smb_chg_param	otg_out;
	struct smb_chg_param	dc_icl;
	struct smb_chg_param	jeita_cc_comp_hot;
	struct smb_chg_param	jeita_cc_comp_cold;
	struct smb_chg_param	freq_switcher;
	struct smb_chg_param	aicl_5v_threshold;
	struct smb_chg_param	aicl_cont_threshold;
};

struct parallel_params {
	struct power_supply	*psy;
};

struct smb_iio {
	struct iio_channel	*temp_chan;
	struct iio_channel	*usbin_i_chan;
	struct iio_channel	*usbin_v_chan;
	struct iio_channel	*mid_chan;
	struct iio_channel	*batt_i_chan;
	struct iio_channel	*connector_temp_chan;
	struct iio_channel	*sbux_chan;
	struct iio_channel	*vph_v_chan;
	struct iio_channel	*die_temp_chan;
	struct iio_channel	*skin_temp_chan;
	struct iio_channel	*smb_temp_chan;
};

struct smb_charger {
	struct device		*dev;
	char			*name;
	struct regmap		*regmap;
	struct smb_irq_info	*irq_info;
	struct smb_params	param;
	struct smb_iio		iio;
	int			*debug_mask;
	int			*pd_disabled;
	enum smb_mode		mode;
	struct smb_chg_freq	chg_freq;
	int			otg_delay_ms;
	int			*weak_chg_icl_ua;
	bool			pd_not_supported;
	bool			dc_reset;

	/* locks */
	struct mutex		smb_lock;
	struct mutex		ps_change_lock;
	struct mutex		moisture_detection_enable;
	struct mutex		dr_lock;
	struct mutex		irq_status_lock;
	struct mutex		dc_reset_lock;
	spinlock_t		typec_pr_lock;
	struct mutex		dcin_aicl_lock;

	/* power supplies */
	struct power_supply		*batt_psy;
	struct power_supply		*usb_psy;
	struct power_supply		*dc_psy;
	struct power_supply		*bms_psy;
	struct power_supply		*usb_main_psy;
	struct power_supply		*usb_port_psy;
	struct power_supply		*wls_psy;
	struct power_supply		*cp_psy;
	enum power_supply_type		real_charger_type;

	/* dual role class */
	struct dual_role_phy_instance	*dual_role;

	/* notifiers */
	struct notifier_block	nb;

	/* parallel charging */
	struct parallel_params	pl;

	/* CC Mode */
	int	adapter_cc_mode;

	/* regulators */
	struct smb_regulator	*vbus_vreg;
	struct smb_regulator	*vconn_vreg;
	struct regulator	*dpdm_reg;

	/* votables */
	struct votable		*dc_suspend_votable;
	struct votable		*fcc_votable;
	struct votable		*fcc_main_votable;
	struct votable		*fv_votable;
	struct votable		*usb_icl_votable;
	struct votable		*dc_icl_votable;
	struct votable		*awake_votable;
	struct votable		*pl_disable_votable;
	struct votable		*chg_disable_votable;
	struct votable		*pl_enable_votable_indirect;
	struct votable		*disable_power_role_switch;
	struct votable		*cp_disable_votable;
	struct votable		*smb_override_votable;
	struct votable		*apsd_disable_votable;
	struct votable		*icl_irq_disable_votable;
	struct votable		*limited_irq_disable_votable;
	struct votable		*hdc_irq_disable_votable;
	struct votable		*temp_change_irq_disable_votable;

	/* work */
	struct work_struct	bms_update_work;
	struct work_struct	pl_update_work;
	struct work_struct	jeita_update_work;
	struct work_struct	moisture_protection_work;
	struct work_struct	chg_termination_work;
	struct work_struct	dcin_aicl_work;
	struct delayed_work	ps_change_timeout_work;
	struct delayed_work	clear_hdc_work;
	struct delayed_work	icl_change_work;
	struct delayed_work	pl_enable_work;
	struct delayed_work	uusb_otg_work;
	struct delayed_work	bb_removal_work;
	struct delayed_work	lpd_ra_open_work;
	struct delayed_work	lpd_detach_work;
	struct delayed_work	thermal_regulation_work;
	struct delayed_work	usbov_dbc_work;
	struct delayed_work	role_reversal_check;
	struct delayed_work	pr_swap_detach_work;
	struct delayed_work	pr_lock_clear_work;

	struct alarm		lpd_recheck_timer;
	struct alarm		moisture_protection_alarm;
	struct alarm		chg_termination_alarm;
	struct alarm		dcin_aicl_alarm;

	struct charger_param	chg_param;
	/* secondary charger config */
	bool			sec_pl_present;
	bool			sec_cp_present;
	int			sec_chg_selected;
	int			cp_reason;

	/* pd */
	int			voltage_min_uv;
	int			voltage_max_uv;
	int			pd_active;
	bool			pd_hard_reset;
	bool			pr_lock_in_progress;
	bool			pr_swap_in_progress;
	bool			early_usb_attach;
	bool			ok_to_pd;
	bool			typec_legacy;
	bool			typec_irq_en;
	bool			dam_detected;

	/* cached status */
	bool			system_suspend_supported;
	int			boost_threshold_ua;
	int			system_temp_level;
	int			thermal_levels;
	int			*thermal_mitigation;
	int			dcp_icl_ua;
	int			dc_icl_ua;
	int			fake_capacity;
	int			fake_batt_status;
	bool			step_chg_enabled;
	bool			sw_jeita_enabled;
	int			taper_control;
	bool			typec_legacy_use_rp_icl;
	bool			is_hdc;
	bool			chg_done;
	int			connector_type;
	bool			otg_en;
	bool			suspend_input_on_debug_batt;
	int			default_icl_ua;
	int			otg_cl_ua;
	int			otg_out_uv;
	bool			uusb_apsd_rerun_done;
	bool			typec_present;
	int			fake_input_current_limited;
	int			typec_mode;
	int			usb_icl_change_irq_enabled;
	u32			jeita_status;
	u8			float_cfg;
	bool			jeita_arb_flag;
	bool			use_extcon;
	bool			otg_present;
	bool			hvdcp_disable;
	int			hw_max_icl_ua;
	int			auto_recharge_soc;
	enum sink_src_mode	sink_src_mode;
	enum power_supply_typec_power_role power_role;
	enum jeita_cfg_stat	jeita_configured;
	int			charger_temp_max;
	int			smb_temp_max;
	u8			typec_try_mode;
	enum lpd_stage		lpd_stage;
	bool			lpd_disabled;
	enum lpd_reason		lpd_reason;
	bool			fcc_stepper_enable;
	int			die_temp;
	int			smb_temp;
	int			skin_temp;
	int			connector_temp;
	int			thermal_status;
	int			main_fcc_max;
	u32			jeita_soft_thlds[2];
	u32			jeita_soft_hys_thlds[2];
	int			jeita_soft_fcc[2];
	int			jeita_soft_fv[2];
	bool			moisture_present;
	bool			uusb_moisture_protection_enabled;
	bool			hw_die_temp_mitigation;
	bool			hw_connector_mitigation;
	bool			hw_skin_temp_mitigation;
	bool			en_skin_therm_mitigation;
	int			connector_pull_up;
	int			smb_pull_up;
	int			aicl_5v_threshold_mv;
	int			default_aicl_5v_threshold_mv;
	int			aicl_cont_threshold_mv;
	int			default_aicl_cont_threshold_mv;
	bool			aicl_max_reached;
	int			charge_full_cc;
	int			cc_soc_ref;
	int			last_cc_soc;
	int			dr_mode;
	int			usbin_forced_max_uv;
	int			init_thermal_ua;
	u32			comp_clamp_level;
<<<<<<< HEAD
	int			sdp_current_max;
	bool			dead_battery;
=======
	bool			hvdcp3_standalone_config;
	int			wls_icl_ua;
>>>>>>> a1ef8a6b

	/* workaround flag */
	u32			wa_flags;
	int			boost_current_ua;
	int                     qc2_max_pulses;
	enum qc2_non_comp_voltage qc2_unsupported_voltage;
	bool			dbc_usbov;

	/* extcon for VBUS / ID notification to USB for uUSB */
	struct extcon_dev	*extcon;

	/* battery profile */
	int			batt_profile_fcc_ua;
	int			batt_profile_fv_uv;

	int			usb_icl_delta_ua;
	int			pulse_cnt;

	/* USB port temperature */
	const char		*usb_port_tz_name;
	struct thermal_zone_device *usb_port_tz;

	int			die_health;
	int			connector_health;

	/* flash */
	u32			flash_derating_soc;
	u32			flash_disable_soc;
	u32			headroom_mode;
	bool			flash_init_done;
	bool			flash_active;
	u32			irq_status;

	/* wireless */
<<<<<<< HEAD
	int			wireless_vout;

	bool moisture_detection_enabled;

	struct regulator *ext_vbus;

	/* logging */
	struct logbuffer *log;

	/* lpd timer work */
	struct workqueue_struct *wq;
	struct work_struct	lpd_recheck_work;
=======
	int			dcin_uv_count;
	ktime_t			dcin_uv_last_time;
	int			last_wls_vout;
>>>>>>> a1ef8a6b
};

int smblib_read(struct smb_charger *chg, u16 addr, u8 *val);
int smblib_masked_write(struct smb_charger *chg, u16 addr, u8 mask, u8 val);
int smblib_write(struct smb_charger *chg, u16 addr, u8 val);
int smblib_batch_write(struct smb_charger *chg, u16 addr, u8 *val, int count);
int smblib_batch_read(struct smb_charger *chg, u16 addr, u8 *val, int count);

int smblib_get_charge_param(struct smb_charger *chg,
			    struct smb_chg_param *param, int *val_u);
int smblib_get_usb_suspend(struct smb_charger *chg, int *suspend);
int smblib_get_aicl_cont_threshold(struct smb_chg_param *param, u8 val_raw);
int smblib_enable_charging(struct smb_charger *chg, bool enable);
int smblib_set_charge_param(struct smb_charger *chg,
			    struct smb_chg_param *param, int val_u);
int smblib_set_usb_suspend(struct smb_charger *chg, bool suspend);
int smblib_set_dc_suspend(struct smb_charger *chg, bool suspend);

int smblib_mapping_soc_from_field_value(struct smb_chg_param *param,
					     int val_u, u8 *val_raw);
int smblib_mapping_cc_delta_to_field_value(struct smb_chg_param *param,
					   u8 val_raw);
int smblib_mapping_cc_delta_from_field_value(struct smb_chg_param *param,
					     int val_u, u8 *val_raw);
int smblib_set_chg_freq(struct smb_chg_param *param,
				int val_u, u8 *val_raw);
int smblib_set_prop_boost_current(struct smb_charger *chg,
				const union power_supply_propval *val);
int smblib_set_aicl_cont_threshold(struct smb_chg_param *param,
				int val_u, u8 *val_raw);
int smblib_vbus_regulator_enable(struct regulator_dev *rdev);
int smblib_vbus_regulator_disable(struct regulator_dev *rdev);
int smblib_vbus_regulator_is_enabled(struct regulator_dev *rdev);

int smblib_vconn_regulator_enable(struct regulator_dev *rdev);
int smblib_vconn_regulator_disable(struct regulator_dev *rdev);
int smblib_vconn_regulator_is_enabled(struct regulator_dev *rdev);

irqreturn_t default_irq_handler(int irq, void *data);
irqreturn_t smb_en_irq_handler(int irq, void *data);
irqreturn_t chg_state_change_irq_handler(int irq, void *data);
irqreturn_t batt_temp_changed_irq_handler(int irq, void *data);
irqreturn_t batt_psy_changed_irq_handler(int irq, void *data);
irqreturn_t usbin_uv_irq_handler(int irq, void *data);
irqreturn_t usb_plugin_irq_handler(int irq, void *data);
irqreturn_t usb_source_change_irq_handler(int irq, void *data);
irqreturn_t icl_change_irq_handler(int irq, void *data);
irqreturn_t typec_state_change_irq_handler(int irq, void *data);
irqreturn_t typec_attach_detach_irq_handler(int irq, void *data);
irqreturn_t dcin_uv_irq_handler(int irq, void *data);
irqreturn_t dc_plugin_irq_handler(int irq, void *data);
irqreturn_t high_duty_cycle_irq_handler(int irq, void *data);
irqreturn_t switcher_power_ok_irq_handler(int irq, void *data);
irqreturn_t wdog_snarl_irq_handler(int irq, void *data);
irqreturn_t wdog_bark_irq_handler(int irq, void *data);
irqreturn_t typec_or_rid_detection_change_irq_handler(int irq, void *data);
irqreturn_t temp_change_irq_handler(int irq, void *data);
irqreturn_t usbin_ov_irq_handler(int irq, void *data);
irqreturn_t sdam_sts_change_irq_handler(int irq, void *data);
int smblib_get_prop_input_suspend(struct smb_charger *chg,
				union power_supply_propval *val);
int smblib_get_prop_batt_present(struct smb_charger *chg,
				union power_supply_propval *val);
int smblib_get_prop_batt_capacity(struct smb_charger *chg,
				union power_supply_propval *val);
int smblib_get_prop_batt_status(struct smb_charger *chg,
				union power_supply_propval *val);
int smblib_get_prop_batt_charge_type(struct smb_charger *chg,
				union power_supply_propval *val);
int smblib_get_prop_batt_charge_done(struct smb_charger *chg,
				union power_supply_propval *val);
int smblib_get_prop_batt_health(struct smb_charger *chg,
				union power_supply_propval *val);
int smblib_get_prop_system_temp_level(struct smb_charger *chg,
				union power_supply_propval *val);
int smblib_get_prop_system_temp_level_max(struct smb_charger *chg,
				union power_supply_propval *val);
int smblib_get_prop_input_current_limited(struct smb_charger *chg,
				union power_supply_propval *val);
int smblib_get_prop_batt_iterm(struct smb_charger *chg,
				union power_supply_propval *val);
int smblib_set_prop_input_suspend(struct smb_charger *chg,
				const union power_supply_propval *val);
int smblib_set_prop_batt_capacity(struct smb_charger *chg,
				const union power_supply_propval *val);
int smblib_set_prop_batt_status(struct smb_charger *chg,
				const union power_supply_propval *val);
int smblib_set_prop_system_temp_level(struct smb_charger *chg,
				const union power_supply_propval *val);
int smblib_set_prop_input_current_limited(struct smb_charger *chg,
				const union power_supply_propval *val);

int smblib_get_prop_dc_in_pon(struct smb_charger *chg,
				union power_supply_propval *val);
int smblib_get_prop_dc_present(struct smb_charger *chg,
				union power_supply_propval *val);
int smblib_get_prop_dc_online(struct smb_charger *chg,
				union power_supply_propval *val);
int smblib_get_prop_dc_current_max(struct smb_charger *chg,
				union power_supply_propval *val);
int smblib_set_prop_dc_current_max(struct smb_charger *chg,
				const union power_supply_propval *val);
int smblib_get_prop_dc_voltage_now(struct smb_charger *chg,
				union power_supply_propval *val);
int smblib_get_prop_dc_voltage_max(struct smb_charger *chg,
				union power_supply_propval *val);
int smblib_get_prop_voltage_wls_output(struct smb_charger *chg,
				union power_supply_propval *val);
int smblib_set_prop_voltage_wls_output(struct smb_charger *chg,
				const union power_supply_propval *val);
int smblib_set_prop_dc_reset(struct smb_charger *chg);
int smblib_get_prop_usb_present(struct smb_charger *chg,
				union power_supply_propval *val);
int smblib_get_prop_usb_online(struct smb_charger *chg,
				union power_supply_propval *val);
int smblib_get_prop_usb_suspend(struct smb_charger *chg,
				union power_supply_propval *val);
int smblib_get_prop_usb_voltage_max(struct smb_charger *chg,
				union power_supply_propval *val);
int smblib_get_prop_usb_voltage_max_design(struct smb_charger *chg,
				union power_supply_propval *val);
int smblib_set_prop_usb_voltage_max_limit(struct smb_charger *chg,
				const union power_supply_propval *val);
int smblib_get_prop_usb_voltage_now(struct smb_charger *chg,
				union power_supply_propval *val);
int smblib_get_prop_low_power(struct smb_charger *chg,
				union power_supply_propval *val);
int smblib_get_prop_usb_current_now(struct smb_charger *chg,
				union power_supply_propval *val);
int smblib_get_prop_usb_port_temp(struct smb_charger *chg,
				union power_supply_propval *val);
int smblib_get_prop_typec_cc_orientation(struct smb_charger *chg,
				union power_supply_propval *val);
int smblib_get_prop_typec_select_rp(struct smb_charger *chg,
				union power_supply_propval *val);
int smblib_get_prop_typec_power_role(struct smb_charger *chg,
				union power_supply_propval *val);
int smblib_get_prop_input_current_settled(struct smb_charger *chg,
				union power_supply_propval *val);
int smblib_get_prop_input_voltage_settled(struct smb_charger *chg,
				union power_supply_propval *val);
int smblib_get_prop_pd_in_hard_reset(struct smb_charger *chg,
			       union power_supply_propval *val);
int smblib_get_pe_start(struct smb_charger *chg,
			       union power_supply_propval *val);
int smblib_get_prop_charger_temp(struct smb_charger *chg,
				union power_supply_propval *val);
int smblib_get_prop_die_health(struct smb_charger *chg);
int smblib_get_prop_smb_health(struct smb_charger *chg);
int smblib_get_prop_connector_health(struct smb_charger *chg);
int smblib_get_skin_temp_status(struct smb_charger *chg);
int smblib_get_prop_vph_voltage_now(struct smb_charger *chg,
				union power_supply_propval *val);
int smblib_set_prop_pd_current_max(struct smb_charger *chg,
				const union power_supply_propval *val);
int smblib_set_prop_sdp_current_max(struct smb_charger *chg,
				const union power_supply_propval *val);
int smblib_set_prop_pd_voltage_max(struct smb_charger *chg,
				const union power_supply_propval *val);
int smblib_set_prop_pd_voltage_min(struct smb_charger *chg,
				const union power_supply_propval *val);
int smblib_set_prop_typec_power_role(struct smb_charger *chg,
				const union power_supply_propval *val);
int smblib_set_prop_typec_select_rp(struct smb_charger *chg,
				const union power_supply_propval *val);
int smblib_set_prop_pd_active(struct smb_charger *chg,
				const union power_supply_propval *val);
int smblib_set_prop_pd_in_hard_reset(struct smb_charger *chg,
				const union power_supply_propval *val);
int smblib_set_prop_ship_mode(struct smb_charger *chg,
				const union power_supply_propval *val);
int smblib_set_prop_rechg_soc_thresh(struct smb_charger *chg,
				const union power_supply_propval *val);
void smblib_suspend_on_debug_battery(struct smb_charger *chg);
int smblib_rerun_apsd_if_required(struct smb_charger *chg);
int smblib_get_prop_fcc_delta(struct smb_charger *chg,
				union power_supply_propval *val);
int smblib_get_thermal_threshold(struct smb_charger *chg, u16 addr, int *val);
int smblib_dp_dm(struct smb_charger *chg, int val);
int smblib_disable_hw_jeita(struct smb_charger *chg, bool disable);
int smblib_run_aicl(struct smb_charger *chg, int type);
int smblib_set_icl_current(struct smb_charger *chg, int icl_ua);
int smblib_get_icl_current(struct smb_charger *chg, int *icl_ua);
int smblib_get_charge_current(struct smb_charger *chg, int *total_current_ua);
int smblib_get_prop_pr_swap_in_progress(struct smb_charger *chg,
				union power_supply_propval *val);
int smblib_set_prop_pr_swap_in_progress(struct smb_charger *chg,
				const union power_supply_propval *val);
int smblib_force_dr_mode(struct smb_charger *chg, int mode);
int smblib_get_prop_from_bms(struct smb_charger *chg,
				enum power_supply_property psp,
				union power_supply_propval *val);
int smblib_get_iio_channel(struct smb_charger *chg, const char *propname,
					struct iio_channel **chan);
int smblib_read_iio_channel(struct smb_charger *chg, struct iio_channel *chan,
							int div, int *data);
int smblib_configure_hvdcp_apsd(struct smb_charger *chg, bool enable);
int smblib_icl_override(struct smb_charger *chg, enum icl_override_mode mode);
enum alarmtimer_restart smblib_lpd_recheck_timer(struct alarm *alarm,
				ktime_t time);
int smblib_toggle_smb_en(struct smb_charger *chg, int toggle);
void smblib_hvdcp_detect_enable(struct smb_charger *chg, bool enable);
void smblib_hvdcp_exit_config(struct smb_charger *chg);
void smblib_apsd_enable(struct smb_charger *chg, bool enable);
int smblib_force_vbus_voltage(struct smb_charger *chg, u8 val);
int smblib_get_irq_status(struct smb_charger *chg,
				union power_supply_propval *val);
int smblib_get_qc3_main_icl_offset(struct smb_charger *chg, int *offset_ua);

int smblib_init(struct smb_charger *chg);
int smblib_deinit(struct smb_charger *chg);

int smblib_get_prop_input_current_max(struct smb_charger *chg,
				      union power_supply_propval *val);
int smblib_set_prop_input_current_max(struct smb_charger *chg,
				      const union power_supply_propval *val);
int enable_moisture_detection(struct smb_charger *chg, bool enable);
int smblib_set_prop_otg_fastroleswap(struct smb_charger *chg,
				     const union power_supply_propval *val);
int smblib_get_prop_otg_fastroleswap(struct smb_charger *chg,
				     union power_supply_propval *val);
#endif /* __SMB5_CHARGER_H */<|MERGE_RESOLUTION|>--- conflicted
+++ resolved
@@ -23,11 +23,8 @@
 #include <linux/extcon.h>
 #include <linux/usb/class-dual-role.h>
 #include "storm-watch.h"
-<<<<<<< HEAD
+#include "battery.h"
 #include "../google/logbuffer.h"
-=======
-#include "battery.h"
->>>>>>> a1ef8a6b
 
 enum print_reason {
 	PR_INTERRUPT	= BIT(0),
@@ -581,13 +578,10 @@
 	int			usbin_forced_max_uv;
 	int			init_thermal_ua;
 	u32			comp_clamp_level;
-<<<<<<< HEAD
+	bool			hvdcp3_standalone_config;
+	int			wls_icl_ua;
 	int			sdp_current_max;
 	bool			dead_battery;
-=======
-	bool			hvdcp3_standalone_config;
-	int			wls_icl_ua;
->>>>>>> a1ef8a6b
 
 	/* workaround flag */
 	u32			wa_flags;
@@ -622,8 +616,9 @@
 	u32			irq_status;
 
 	/* wireless */
-<<<<<<< HEAD
-	int			wireless_vout;
+	int			dcin_uv_count;
+	ktime_t			dcin_uv_last_time;
+	int			last_wls_vout;
 
 	bool moisture_detection_enabled;
 
@@ -635,11 +630,6 @@
 	/* lpd timer work */
 	struct workqueue_struct *wq;
 	struct work_struct	lpd_recheck_work;
-=======
-	int			dcin_uv_count;
-	ktime_t			dcin_uv_last_time;
-	int			last_wls_vout;
->>>>>>> a1ef8a6b
 };
 
 int smblib_read(struct smb_charger *chg, u16 addr, u8 *val);
