--- conflicted
+++ resolved
@@ -662,12 +662,9 @@
 	bool force_hcmode;
 
 	bool cc_toggle_enable;
-<<<<<<< HEAD
-=======
 
 	struct timer_list	dc_icl_timer;
 	bool			dc_icl_rerun;
->>>>>>> 5e4ddae6
 };
 
 int smblib_read(struct smb_charger *chg, u16 addr, u8 *val);
