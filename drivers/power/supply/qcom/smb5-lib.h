/* SPDX-License-Identifier: GPL-2.0 */
/*
 * Copyright (c) 2018-2020 The Linux Foundation. All rights reserved.
 */

#ifndef __SMB5_CHARGER_H
#define __SMB5_CHARGER_H
#include <linux/alarmtimer.h>
#include <linux/ktime.h>
#include <linux/types.h>
#include <linux/timer.h>
#include <linux/interrupt.h>
#include <linux/irqreturn.h>
#include <linux/thermal.h>
#include <linux/regulator/driver.h>
#include <linux/regulator/consumer.h>
#include <linux/extcon-provider.h>
#include <linux/usb/typec.h>
#include "storm-watch.h"
#include "battery.h"

#if IS_ENABLED(CONFIG_GOOGLE_LOGBUFFER)
#include "../google/logbuffer.h"
#endif

enum print_reason {
	PR_INTERRUPT	= BIT(0),
	PR_REGISTER	= BIT(1),
	PR_MISC		= BIT(2),
	PR_PARALLEL	= BIT(3),
	PR_OTG		= BIT(4),
	PR_WLS		= BIT(5),
};

#define DEFAULT_VOTER			"DEFAULT_VOTER"
#define USER_VOTER			"USER_VOTER"
#define PD_VOTER			"PD_VOTER"
#define DCP_VOTER			"DCP_VOTER"
#define QC_VOTER			"QC_VOTER"
#define USB_PSY_VOTER			"USB_PSY_VOTER"
#define PL_TAPER_WORK_RUNNING_VOTER	"PL_TAPER_WORK_RUNNING_VOTER"
#define USBIN_V_VOTER			"USBIN_V_VOTER"
#define CHG_STATE_VOTER			"CHG_STATE_VOTER"
#define TAPER_END_VOTER			"TAPER_END_VOTER"
#define THERMAL_DAEMON_VOTER		"THERMAL_DAEMON_VOTER"
#define DIE_TEMP_VOTER			"DIE_TEMP_VOTER"
#define BOOST_BACK_VOTER		"BOOST_BACK_VOTER"
#define MICRO_USB_VOTER			"MICRO_USB_VOTER"
#define DEBUG_BOARD_VOTER		"DEBUG_BOARD_VOTER"
#define PD_SUSPEND_SUPPORTED_VOTER	"PD_SUSPEND_SUPPORTED_VOTER"
#define PL_DELAY_VOTER			"PL_DELAY_VOTER"
#define CTM_VOTER			"CTM_VOTER"
#define SW_QC3_VOTER			"SW_QC3_VOTER"
#define AICL_RERUN_VOTER		"AICL_RERUN_VOTER"
#define SW_ICL_MAX_VOTER		"SW_ICL_MAX_VOTER"
#define PL_QNOVO_VOTER			"PL_QNOVO_VOTER"
#define QNOVO_VOTER			"QNOVO_VOTER"
#define BATT_PROFILE_VOTER		"BATT_PROFILE_VOTER"
#define OTG_DELAY_VOTER			"OTG_DELAY_VOTER"
#define USBIN_I_VOTER			"USBIN_I_VOTER"
#define WEAK_CHARGER_VOTER		"WEAK_CHARGER_VOTER"
#define PL_FCC_LOW_VOTER		"PL_FCC_LOW_VOTER"
#define WBC_VOTER			"WBC_VOTER"
#define HW_LIMIT_VOTER			"HW_LIMIT_VOTER"
#define PL_SMB_EN_VOTER			"PL_SMB_EN_VOTER"
#define FORCE_RECHARGE_VOTER		"FORCE_RECHARGE_VOTER"
#define LPD_VOTER			"LPD_VOTER"
#define FCC_STEPPER_VOTER		"FCC_STEPPER_VOTER"
#define SW_THERM_REGULATION_VOTER	"SW_THERM_REGULATION_VOTER"
#define JEITA_ARB_VOTER			"JEITA_ARB_VOTER"
#define MOISTURE_VOTER			"MOISTURE_VOTER"
#define HVDCP2_ICL_VOTER		"HVDCP2_ICL_VOTER"
#define AICL_THRESHOLD_VOTER		"AICL_THRESHOLD_VOTER"
#define USBOV_DBC_VOTER			"USBOV_DBC_VOTER"
#define CHG_TERMINATION_VOTER		"CHG_TERMINATION_VOTER"
#define THERMAL_THROTTLE_VOTER		"THERMAL_THROTTLE_VOTER"
#define VOUT_VOTER			"VOUT_VOTER"
#define USB_SUSPEND_VOTER		"USB_SUSPEND_VOTER"
#define CHARGER_TYPE_VOTER		"CHARGER_TYPE_VOTER"
#define HDC_IRQ_VOTER			"HDC_IRQ_VOTER"
#define DETACH_DETECT_VOTER		"DETACH_DETECT_VOTER"
#define CC_MODE_VOTER			"CC_MODE_VOTER"
#define MAIN_FCC_VOTER			"MAIN_FCC_VOTER"
#define DCIN_AICL_VOTER			"DCIN_AICL_VOTER"
#define WLS_PL_CHARGING_VOTER		"WLS_PL_CHARGING_VOTER"
#define ICL_CHANGE_VOTER		"ICL_CHANGE_VOTER"
#define OVERHEAT_LIMIT_VOTER		"OVERHEAT_LIMIT_VOTER"
#define TYPEC_SWAP_VOTER		"TYPEC_SWAP_VOTER"
#define DC_USER_VOTER			"DC_USER_VOTER"

#define BOOST_BACK_STORM_COUNT	3
#define WEAK_CHG_STORM_COUNT	8

#define VBAT_TO_VRAW_ADC(v)		div_u64((u64)v * 1000000UL, 194637UL)

#define ITERM_LIMITS_PMI632_MA		5000
#define ITERM_LIMITS_PM8150B_MA		10000
#define ADC_CHG_ITERM_MASK		32767

#define SDP_100_MA			100000
#define SDP_CURRENT_UA			500000
#define CDP_CURRENT_UA			1500000
#define DCP_CURRENT_UA			1500000
#define HVDCP_CURRENT_UA		3000000
#define TYPEC_DEFAULT_CURRENT_UA	900000
#define TYPEC_MEDIUM_CURRENT_UA		1500000
#define TYPEC_HIGH_CURRENT_UA		3000000
#define DCIN_ICL_MIN_UA			100000
#define DCIN_ICL_MAX_UA			1500000
#define DCIN_ICL_STEP_UA		100000
#define ROLE_REVERSAL_DELAY_MS		500

#define USBIN_25MA      25000
#define USBIN_100MA     100000
#define USBIN_150MA     150000
#define USBIN_500MA     500000
#define USBIN_900MA     900000

#define SUSPEND_ICL_MAX USBIN_25MA

enum smb_mode {
	PARALLEL_MASTER = 0,
	PARALLEL_SLAVE,
	NUM_MODES,
};

enum sink_src_mode {
	SINK_MODE,
	SRC_MODE,
	AUDIO_ACCESS_MODE,
	UNATTACHED_MODE,
};

enum qc2_non_comp_voltage {
	QC2_COMPLIANT,
	QC2_NON_COMPLIANT_9V,
	QC2_NON_COMPLIANT_12V
};

enum {
	BOOST_BACK_WA			= BIT(0),
	SW_THERM_REGULATION_WA		= BIT(1),
	WEAK_ADAPTER_WA			= BIT(2),
	USBIN_OV_WA			= BIT(3),
	CHG_TERMINATION_WA		= BIT(4),
	USBIN_ADC_WA			= BIT(5),
	SKIP_MISC_PBS_IRQ_WA		= BIT(6),
};

enum jeita_cfg_stat {
	JEITA_CFG_NONE = 0,
	JEITA_CFG_FAILURE,
	JEITA_CFG_COMPLETE,
};

enum {
	RERUN_AICL = 0,
	RESTART_AICL,
};

enum smb_irq_index {
	/* CHGR */
	CHGR_ERROR_IRQ = 0,
	CHG_STATE_CHANGE_IRQ,
	STEP_CHG_STATE_CHANGE_IRQ,
	STEP_CHG_SOC_UPDATE_FAIL_IRQ,
	STEP_CHG_SOC_UPDATE_REQ_IRQ,
	FG_FVCAL_QUALIFIED_IRQ,
	VPH_ALARM_IRQ,
	VPH_DROP_PRECHG_IRQ,
	/* DCDC */
	OTG_FAIL_IRQ,
	OTG_OC_DISABLE_SW_IRQ,
	OTG_OC_HICCUP_IRQ,
	BSM_ACTIVE_IRQ,
	HIGH_DUTY_CYCLE_IRQ,
	INPUT_CURRENT_LIMITING_IRQ,
	CONCURRENT_MODE_DISABLE_IRQ,
	SWITCHER_POWER_OK_IRQ,
	/* BATIF */
	BAT_TEMP_IRQ,
	ALL_CHNL_CONV_DONE_IRQ,
	BAT_OV_IRQ,
	BAT_LOW_IRQ,
	BAT_THERM_OR_ID_MISSING_IRQ,
	BAT_TERMINAL_MISSING_IRQ,
	BUCK_OC_IRQ,
	VPH_OV_IRQ,
	/* USB */
	USBIN_COLLAPSE_IRQ,
	USBIN_VASHDN_IRQ,
	USBIN_UV_IRQ,
	USBIN_OV_IRQ,
	USBIN_PLUGIN_IRQ,
	USBIN_REVI_CHANGE_IRQ,
	USBIN_SRC_CHANGE_IRQ,
	USBIN_ICL_CHANGE_IRQ,
	/* DC */
	DCIN_VASHDN_IRQ,
	DCIN_UV_IRQ,
	DCIN_OV_IRQ,
	DCIN_PLUGIN_IRQ,
	DCIN_REVI_IRQ,
	DCIN_PON_IRQ,
	DCIN_EN_IRQ,
	/* TYPEC */
	TYPEC_OR_RID_DETECTION_CHANGE_IRQ,
	TYPEC_VPD_DETECT_IRQ,
	TYPEC_CC_STATE_CHANGE_IRQ,
	TYPEC_VCONN_OC_IRQ,
	TYPEC_VBUS_CHANGE_IRQ,
	TYPEC_ATTACH_DETACH_IRQ,
	TYPEC_LEGACY_CABLE_DETECT_IRQ,
	TYPEC_TRY_SNK_SRC_DETECT_IRQ,
	/* MISC */
	WDOG_SNARL_IRQ,
	WDOG_BARK_IRQ,
	AICL_FAIL_IRQ,
	AICL_DONE_IRQ,
	SMB_EN_IRQ,
	IMP_TRIGGER_IRQ,
	TEMP_CHANGE_IRQ,
	TEMP_CHANGE_SMB_IRQ,
	/* FLASH */
	VREG_OK_IRQ,
	ILIM_S2_IRQ,
	ILIM_S1_IRQ,
	VOUT_DOWN_IRQ,
	VOUT_UP_IRQ,
	FLASH_STATE_CHANGE_IRQ,
	TORCH_REQ_IRQ,
	FLASH_EN_IRQ,
	SDAM_STS_IRQ,
	/* END */
	SMB_IRQ_MAX,
};

enum float_options {
	FLOAT_DCP		= 1,
	FLOAT_SDP		= 2,
	DISABLE_CHARGING	= 3,
	SUSPEND_INPUT		= 4,
};

enum chg_term_config_src {
	ITERM_SRC_UNSPECIFIED,
	ITERM_SRC_ADC,
	ITERM_SRC_ANALOG
};

enum comp_clamp_levels {
	CLAMP_LEVEL_DEFAULT = 0,
	CLAMP_LEVEL_1,
	MAX_CLAMP_LEVEL,
};

struct clamp_config {
	u16 reg[3];
	u16 val[3];
};

struct smb_irq_info {
	const char			*name;
	const irq_handler_t		handler;
	const bool			wake;
	const struct storm_watch	storm_data;
	struct smb_irq_data		*irq_data;
	int				irq;
	bool				enabled;
};

static const unsigned int smblib_extcon_cable[] = {
	EXTCON_USB,
	EXTCON_USB_HOST,
	EXTCON_NONE,
};

enum lpd_reason {
	LPD_NONE,
	LPD_MOISTURE_DETECTED,
	LPD_FLOATING_CABLE,
};

/* Following states are applicable only for floating cable during LPD */
enum lpd_stage {
	/* initial stage */
	LPD_STAGE_NONE,
	/* started and ongoing */
	LPD_STAGE_FLOAT,
	/* cancel if started,  or don't start */
	LPD_STAGE_FLOAT_CANCEL,
	/* confirmed and mitigation measures taken for 60 s */
	LPD_STAGE_COMMIT,
};

enum thermal_status_levels {
	TEMP_SHUT_DOWN = 0,
	TEMP_SHUT_DOWN_SMB,
	TEMP_ALERT_LEVEL,
	TEMP_ABOVE_RANGE,
	TEMP_WITHIN_RANGE,
	TEMP_BELOW_RANGE,
};

enum icl_override_mode {
	/* APSD/Type-C/QC auto */
	HW_AUTO_MODE,
	/* 100/150/500/900mA */
	SW_OVERRIDE_USB51_MODE,
	/* ICL other than USB51 */
	SW_OVERRIDE_HC_MODE,
};

/* EXTCON_USB and EXTCON_USB_HOST are mutually exclusive */
static const u32 smblib_extcon_exclusive[] = {0x3, 0};

struct smb_regulator {
	struct regulator_dev	*rdev;
	struct regulator_desc	rdesc;
};

struct smb_irq_data {
	void			*parent_data;
	const char		*name;
	struct storm_watch	storm_data;
};

struct smb_chg_param {
	const char	*name;
	u16		reg;
	int		min_u;
	int		max_u;
	int		step_u;
	int		(*get_proc)(struct smb_chg_param *param,
				    u8 val_raw);
	int		(*set_proc)(struct smb_chg_param *param,
				    int val_u,
				    u8 *val_raw);
};

struct buck_boost_freq {
	int freq_khz;
	u8 val;
};

struct smb_chg_freq {
	unsigned int		freq_5V;
	unsigned int		freq_6V_8V;
	unsigned int		freq_9V;
	unsigned int		freq_12V;
	unsigned int		freq_removal;
	unsigned int		freq_below_otg_threshold;
	unsigned int		freq_above_otg_threshold;
};

struct smb_params {
	struct smb_chg_param	fcc;
	struct smb_chg_param	fv;
	struct smb_chg_param	usb_icl;
	struct smb_chg_param	icl_max_stat;
	struct smb_chg_param	icl_stat;
	struct smb_chg_param	otg_cl;
	struct smb_chg_param	otg_out;
	struct smb_chg_param	dc_icl;
	struct smb_chg_param	jeita_cc_comp_hot;
	struct smb_chg_param	jeita_cc_comp_cold;
	struct smb_chg_param	freq_switcher;
	struct smb_chg_param	aicl_5v_threshold;
	struct smb_chg_param	aicl_cont_threshold;
};

struct parallel_params {
	struct power_supply	*psy;
};

struct smb_iio {
	struct iio_channel	*temp_chan;
	struct iio_channel	*usbin_i_chan;
	struct iio_channel	*usbin_v_chan;
	struct iio_channel	*mid_chan;
	struct iio_channel	*batt_i_chan;
	struct iio_channel	*connector_temp_chan;
	struct iio_channel	*sbux_chan;
	struct iio_channel	*vph_v_chan;
	struct iio_channel	*die_temp_chan;
	struct iio_channel	*skin_temp_chan;
	struct iio_channel	*smb_temp_chan;
};

struct smb_charger {
	struct device		*dev;
	char			*name;
	struct regmap		*regmap;
	struct smb_irq_info	*irq_info;
	struct smb_params	param;
	struct smb_iio		iio;
	int			*debug_mask;
	int			pd_disabled;
	enum smb_mode		mode;
	struct smb_chg_freq	chg_freq;
	int			otg_delay_ms;
	int			weak_chg_icl_ua;
	u32			sdam_base;
	bool			pd_not_supported;
	bool			dc_reset;

	/* locks */
	struct mutex		smb_lock;
	struct mutex		ps_change_lock;
	struct mutex		irq_status_lock;
	struct mutex		dcin_aicl_lock;
	spinlock_t		typec_pr_lock;
	struct mutex		adc_lock;
	struct mutex		dpdm_lock;
	struct mutex		dc_reset_lock;
	struct mutex		typec_lock;
	struct mutex		moisture_detection_enable;

	/* power supplies */
	struct power_supply		*batt_psy;
	struct power_supply		*usb_psy;
	struct power_supply		*dc_psy;
	struct power_supply		*bms_psy;
	struct power_supply		*usb_main_psy;
	struct power_supply		*usb_port_psy;
	struct power_supply		*wls_psy;
	struct power_supply		*cp_psy;
	enum power_supply_type		real_charger_type;

	/* notifiers */
	struct notifier_block	nb;

	/* parallel charging */
	struct parallel_params	pl;

	/* CC Mode */
	int	adapter_cc_mode;
	int	thermal_overheat;

	/* regulators */
	struct smb_regulator	*vbus_vreg;
	struct smb_regulator	*vconn_vreg;
	struct regulator	*dpdm_reg;

	/* typec */
	struct typec_port	*typec_port;
	struct typec_capability	typec_caps;
	struct typec_partner	*typec_partner;
	struct typec_partner_desc typec_partner_desc;

	/* votables */
	struct votable		*dc_suspend_votable;
	struct votable		*fcc_votable;
	struct votable		*fcc_main_votable;
	struct votable		*fv_votable;
	struct votable		*usb_icl_votable;
	struct votable		*dc_icl_votable;
	struct votable		*awake_votable;
	struct votable		*pl_disable_votable;
	struct votable		*chg_disable_votable;
	struct votable		*pl_enable_votable_indirect;
	struct votable		*cp_disable_votable;
	struct votable		*cp_ilim_votable;
	struct votable		*smb_override_votable;
	struct votable		*icl_irq_disable_votable;
	struct votable		*limited_irq_disable_votable;
	struct votable		*hdc_irq_disable_votable;
	struct votable		*temp_change_irq_disable_votable;
	struct votable		*disable_power_role_switch;
	struct votable		*apsd_disable_votable;
	struct votable		*qnovo_disable_votable;
	struct votable		*disable_dcin_en_votable;

	/* work */
	struct work_struct	bms_update_work;
	struct work_struct	pl_update_work;
	struct work_struct	jeita_update_work;
	struct work_struct	moisture_protection_work;
	struct work_struct	chg_termination_work;
	struct work_struct	dcin_aicl_work;
	struct work_struct	cp_status_change_work;
	struct delayed_work	dcin_aicl_delay_work;
	struct delayed_work	ps_change_timeout_work;
	struct delayed_work	clear_hdc_work;
	struct delayed_work	icl_change_work;
	struct delayed_work	pl_enable_work;
	struct delayed_work	uusb_otg_work;
	struct delayed_work	bb_removal_work;
	struct delayed_work	lpd_ra_open_work;
	struct delayed_work	lpd_detach_work;
	struct delayed_work	thermal_regulation_work;
	struct delayed_work	usbov_dbc_work;
	struct delayed_work	pr_swap_detach_work;
	struct delayed_work	pr_lock_clear_work;
	struct delayed_work	role_reversal_check;

	struct alarm		lpd_recheck_timer;
	struct alarm		moisture_protection_alarm;
	struct alarm		chg_termination_alarm;
	struct alarm		dcin_aicl_alarm;

	struct timer_list	apsd_timer;

	struct charger_param	chg_param;
	/* secondary charger config */
	bool			sec_pl_present;
	bool			sec_cp_present;
	int			sec_chg_selected;
	int			cp_reason;
	int			cp_topo;

	/* pd */
	int			voltage_min_uv;
	int			voltage_max_uv;
	int			pd_active;
	bool			pd_hard_reset;
	bool			pr_lock_in_progress;
	bool			pr_swap_in_progress;
	bool			early_usb_attach;
	bool			ok_to_pd;
	bool			typec_legacy;
	bool                    dam_detected;
	bool			typec_irq_en;
	bool			typec_role_swap_failed;

	/* cached status */
	bool			system_suspend_supported;
	int			boost_threshold_ua;
	int			system_temp_level;
	int			thermal_levels;
	int			*thermal_mitigation;
	int			dcp_icl_ua;
	int			fake_capacity;
	int			fake_batt_status;
	bool			step_chg_enabled;
	bool			sw_jeita_enabled;
	bool			typec_legacy_use_rp_icl;
	bool			is_hdc;
	bool			chg_done;
	int			connector_type;
	bool			otg_en;
	bool			suspend_input_on_debug_batt;
	bool			fake_chg_status_on_debug_batt;
	int			default_icl_ua;
	int			otg_cl_ua;
	int			otg_out_uv;
	bool			uusb_apsd_rerun_done;
	bool			typec_present;
	int			fake_input_current_limited;
	int			typec_mode;
	int			dr_mode;
	int			usb_icl_change_irq_enabled;
	u32			jeita_status;
	u8			float_cfg;
	bool			jeita_arb_flag;
	bool			use_extcon;
	bool			otg_present;
	bool			hvdcp_disable;
	int			hw_max_icl_ua;
	int			auto_recharge_soc;
	enum sink_src_mode	sink_src_mode;
	enum power_supply_typec_power_role power_role;
	enum jeita_cfg_stat	jeita_configured;
	int			charger_temp_max;
	int			smb_temp_max;
	u8			typec_try_mode;
	enum lpd_stage		lpd_stage;
	bool			lpd_disabled;
	enum lpd_reason		lpd_reason;
	bool			fcc_stepper_enable;
	int			die_temp;
	int			smb_temp;
	int			skin_temp;
	int			connector_temp;
	int			thermal_status;
	int			main_fcc_max;
	u32			jeita_soft_thlds[2];
	u32			jeita_soft_hys_thlds[2];
	int			jeita_soft_fcc[2];
	int			jeita_soft_fv[2];
	bool			moisture_present;
	bool			uusb_moisture_protection_capable;
	bool			uusb_moisture_protection_enabled;
	bool			hw_die_temp_mitigation;
	bool			hw_connector_mitigation;
	bool			hw_skin_temp_mitigation;
	bool			en_skin_therm_mitigation;
	int			connector_pull_up;
	int			smb_pull_up;
	int			aicl_5v_threshold_mv;
	int			default_aicl_5v_threshold_mv;
	int			aicl_cont_threshold_mv;
	int			default_aicl_cont_threshold_mv;
	bool			aicl_max_reached;
	int			charge_full_cc;
	int			cc_soc_ref;
	int			last_cc_soc;
	int			term_vbat_uv;
	int			usbin_forced_max_uv;
	int			init_thermal_ua;
	u32			comp_clamp_level;
	int			wls_icl_ua;
<<<<<<< HEAD
	int			sdp_current_max;
	bool			dead_battery;
=======
	int			cutoff_count;
>>>>>>> 9033d72d
	bool			dcin_aicl_done;
	bool			hvdcp3_standalone_config;
	bool			dcin_icl_user_set;
	bool			dpdm_enabled;
	bool			apsd_ext_timeout;
	bool			qc3p5_detected;

	/* workaround flag */
	u32			wa_flags;
	int			boost_current_ua;
	int                     qc2_max_pulses;
	enum qc2_non_comp_voltage qc2_unsupported_voltage;
	bool			dbc_usbov;

	/* extcon for VBUS / ID notification to USB for uUSB */
	struct extcon_dev	*extcon;

	/* battery profile */
	int			batt_profile_fcc_ua;
	int			batt_profile_fv_uv;

	int			usb_icl_delta_ua;
	int			pulse_cnt;

	/* USB port temperature */
	const char		*usb_port_tz_name;
	struct thermal_zone_device *usb_port_tz;

	int			die_health;
	int			connector_health;

	/* flash */
	u32			flash_derating_soc;
	u32			flash_disable_soc;
	u32			headroom_mode;
	bool			flash_init_done;
	bool			flash_active;
	u32			irq_status;

	/* wireless */
	int			dcin_uv_count;
	ktime_t			dcin_uv_last_time;
	int			last_wls_vout;

	struct regulator *ext_vbus;

#if IS_ENABLED(CONFIG_GOOGLE_LOGBUFFER)
	/* logging */
	struct logbuffer *log;
#endif
	bool moisture_detection_enabled;

	/* lpd timer work */
	struct workqueue_struct *wq;
	struct work_struct	lpd_recheck_work;
};

int smblib_read(struct smb_charger *chg, u16 addr, u8 *val);
int smblib_masked_write(struct smb_charger *chg, u16 addr, u8 mask, u8 val);
int smblib_write(struct smb_charger *chg, u16 addr, u8 val);
int smblib_batch_write(struct smb_charger *chg, u16 addr, u8 *val, int count);
int smblib_batch_read(struct smb_charger *chg, u16 addr, u8 *val, int count);

int smblib_get_charge_param(struct smb_charger *chg,
			    struct smb_chg_param *param, int *val_u);
int smblib_get_usb_suspend(struct smb_charger *chg, int *suspend);
int smblib_get_aicl_cont_threshold(struct smb_chg_param *param, u8 val_raw);
int smblib_enable_charging(struct smb_charger *chg, bool enable);
int smblib_set_charge_param(struct smb_charger *chg,
			    struct smb_chg_param *param, int val_u);
int smblib_set_usb_suspend(struct smb_charger *chg, bool suspend);
int smblib_set_dc_suspend(struct smb_charger *chg, bool suspend);

int smblib_mapping_soc_from_field_value(struct smb_chg_param *param,
					     int val_u, u8 *val_raw);
int smblib_mapping_cc_delta_to_field_value(struct smb_chg_param *param,
					   u8 val_raw);
int smblib_mapping_cc_delta_from_field_value(struct smb_chg_param *param,
					     int val_u, u8 *val_raw);
int smblib_set_chg_freq(struct smb_chg_param *param,
				int val_u, u8 *val_raw);
int smblib_set_prop_boost_current(struct smb_charger *chg,
				const union power_supply_propval *val);
int smblib_set_aicl_cont_threshold(struct smb_chg_param *param,
				int val_u, u8 *val_raw);
int smblib_vbus_regulator_enable(struct regulator_dev *rdev);
int smblib_vbus_regulator_disable(struct regulator_dev *rdev);
int smblib_vbus_regulator_is_enabled(struct regulator_dev *rdev);

int smblib_vconn_regulator_enable(struct regulator_dev *rdev);
int smblib_vconn_regulator_disable(struct regulator_dev *rdev);
int smblib_vconn_regulator_is_enabled(struct regulator_dev *rdev);

irqreturn_t default_irq_handler(int irq, void *data);
irqreturn_t smb_en_irq_handler(int irq, void *data);
irqreturn_t chg_state_change_irq_handler(int irq, void *data);
irqreturn_t batt_temp_changed_irq_handler(int irq, void *data);
irqreturn_t batt_psy_changed_irq_handler(int irq, void *data);
irqreturn_t usbin_uv_irq_handler(int irq, void *data);
irqreturn_t usb_plugin_irq_handler(int irq, void *data);
irqreturn_t usb_source_change_irq_handler(int irq, void *data);
irqreturn_t icl_change_irq_handler(int irq, void *data);
irqreturn_t typec_state_change_irq_handler(int irq, void *data);
irqreturn_t typec_attach_detach_irq_handler(int irq, void *data);
irqreturn_t dcin_uv_irq_handler(int irq, void *data);
irqreturn_t dc_plugin_irq_handler(int irq, void *data);
irqreturn_t high_duty_cycle_irq_handler(int irq, void *data);
irqreturn_t switcher_power_ok_irq_handler(int irq, void *data);
irqreturn_t wdog_snarl_irq_handler(int irq, void *data);
irqreturn_t wdog_bark_irq_handler(int irq, void *data);
irqreturn_t typec_or_rid_detection_change_irq_handler(int irq, void *data);
irqreturn_t temp_change_irq_handler(int irq, void *data);
irqreturn_t usbin_ov_irq_handler(int irq, void *data);
irqreturn_t sdam_sts_change_irq_handler(int irq, void *data);
int smblib_get_prop_input_suspend(struct smb_charger *chg,
				union power_supply_propval *val);
int smblib_get_prop_batt_present(struct smb_charger *chg,
				union power_supply_propval *val);
int smblib_get_prop_batt_capacity(struct smb_charger *chg,
				union power_supply_propval *val);
int smblib_get_prop_batt_status(struct smb_charger *chg,
				union power_supply_propval *val);
int smblib_get_prop_batt_charge_type(struct smb_charger *chg,
				union power_supply_propval *val);
int smblib_get_prop_batt_charge_done(struct smb_charger *chg,
				union power_supply_propval *val);
int smblib_get_batt_current_now(struct smb_charger *chg,
					union power_supply_propval *val);
int smblib_get_prop_batt_health(struct smb_charger *chg,
				union power_supply_propval *val);
int smblib_get_prop_system_temp_level(struct smb_charger *chg,
				union power_supply_propval *val);
int smblib_get_prop_system_temp_level_max(struct smb_charger *chg,
				union power_supply_propval *val);
int smblib_get_prop_input_current_limited(struct smb_charger *chg,
				union power_supply_propval *val);
int smblib_get_prop_batt_iterm(struct smb_charger *chg,
				union power_supply_propval *val);
int smblib_set_prop_input_suspend(struct smb_charger *chg,
				const union power_supply_propval *val);
int smblib_set_prop_batt_capacity(struct smb_charger *chg,
				const union power_supply_propval *val);
int smblib_set_prop_batt_status(struct smb_charger *chg,
				const union power_supply_propval *val);
int smblib_set_prop_system_temp_level(struct smb_charger *chg,
				const union power_supply_propval *val);
int smblib_set_prop_input_current_limited(struct smb_charger *chg,
				const union power_supply_propval *val);

int smblib_get_prop_dc_in_pon(struct smb_charger *chg,
				union power_supply_propval *val);
int smblib_get_prop_dc_present(struct smb_charger *chg,
				union power_supply_propval *val);
int smblib_get_prop_dc_online(struct smb_charger *chg,
				union power_supply_propval *val);
int smblib_get_prop_dc_current_max(struct smb_charger *chg,
				union power_supply_propval *val);
int smblib_set_prop_dc_current_max(struct smb_charger *chg,
				const union power_supply_propval *val);
int smblib_get_prop_dc_voltage_now(struct smb_charger *chg,
				union power_supply_propval *val);
int smblib_get_prop_dc_voltage_max(struct smb_charger *chg,
				union power_supply_propval *val);
int smblib_get_prop_voltage_wls_output(struct smb_charger *chg,
				union power_supply_propval *val);
int smblib_set_prop_voltage_wls_output(struct smb_charger *chg,
				const union power_supply_propval *val);
int smblib_set_prop_dc_reset(struct smb_charger *chg);
int smblib_get_prop_usb_present(struct smb_charger *chg,
				union power_supply_propval *val);
int smblib_get_prop_usb_online(struct smb_charger *chg,
				union power_supply_propval *val);
int smblib_get_usb_online(struct smb_charger *chg,
				union power_supply_propval *val);
int smblib_get_prop_usb_suspend(struct smb_charger *chg,
				union power_supply_propval *val);
int smblib_get_prop_usb_voltage_max(struct smb_charger *chg,
				union power_supply_propval *val);
int smblib_get_prop_usb_voltage_max_design(struct smb_charger *chg,
				union power_supply_propval *val);
int smblib_set_prop_usb_voltage_max_limit(struct smb_charger *chg,
				const union power_supply_propval *val);
int smblib_get_prop_usb_voltage_now(struct smb_charger *chg,
				union power_supply_propval *val);
int smblib_get_prop_low_power(struct smb_charger *chg,
				union power_supply_propval *val);
int smblib_get_prop_usb_current_now(struct smb_charger *chg,
				union power_supply_propval *val);
int smblib_get_usb_prop_typec_mode(struct smb_charger *chg,
				union power_supply_propval *val);
int smblib_get_prop_usb_port_temp(struct smb_charger *chg,
				  union power_supply_propval *val);
int smblib_get_prop_typec_cc_orientation(struct smb_charger *chg,
				union power_supply_propval *val);
int smblib_get_prop_scope(struct smb_charger *chg,
			union power_supply_propval *val);
int smblib_get_prop_typec_select_rp(struct smb_charger *chg,
				union power_supply_propval *val);
int smblib_get_prop_typec_power_role(struct smb_charger *chg,
				union power_supply_propval *val);
int smblib_get_prop_input_current_settled(struct smb_charger *chg,
				union power_supply_propval *val);
int smblib_get_prop_input_voltage_settled(struct smb_charger *chg,
				union power_supply_propval *val);
int smblib_get_prop_pd_in_hard_reset(struct smb_charger *chg,
			       union power_supply_propval *val);
int smblib_get_pe_start(struct smb_charger *chg,
			       union power_supply_propval *val);
int smblib_get_prop_charger_temp(struct smb_charger *chg,
				union power_supply_propval *val);
int smblib_get_prop_die_health(struct smb_charger *chg);
int smblib_get_die_health(struct smb_charger *chg,
				union power_supply_propval *val);
int smblib_get_prop_smb_health(struct smb_charger *chg);
int smblib_get_prop_connector_health(struct smb_charger *chg);
int smblib_set_prop_thermal_overheat(struct smb_charger *chg,
			       int therm_overheat);
int smblib_get_skin_temp_status(struct smb_charger *chg);
int smblib_get_prop_vph_voltage_now(struct smb_charger *chg,
				union power_supply_propval *val);
int smblib_set_prop_pd_current_max(struct smb_charger *chg,
				const union power_supply_propval *val);
int smblib_set_prop_sdp_current_max(struct smb_charger *chg,
				const union power_supply_propval *val);
int smblib_set_prop_pd_voltage_max(struct smb_charger *chg,
				const union power_supply_propval *val);
int smblib_set_prop_pd_voltage_min(struct smb_charger *chg,
				const union power_supply_propval *val);
int smblib_set_prop_typec_power_role(struct smb_charger *chg,
				const union power_supply_propval *val);
int smblib_set_prop_typec_select_rp(struct smb_charger *chg,
				const union power_supply_propval *val);
int smblib_set_prop_pd_active(struct smb_charger *chg,
				const union power_supply_propval *val);
int smblib_set_prop_pd_in_hard_reset(struct smb_charger *chg,
				const union power_supply_propval *val);
int smblib_set_prop_ship_mode(struct smb_charger *chg,
				const union power_supply_propval *val);
int smblib_set_prop_rechg_soc_thresh(struct smb_charger *chg,
				const union power_supply_propval *val);
void smblib_suspend_on_debug_battery(struct smb_charger *chg);
int smblib_rerun_apsd_if_required(struct smb_charger *chg);
void smblib_rerun_apsd(struct smb_charger *chg);
int smblib_get_prop_fcc_delta(struct smb_charger *chg,
				union power_supply_propval *val);
int smblib_get_thermal_threshold(struct smb_charger *chg, u16 addr, int *val);
int smblib_dp_dm(struct smb_charger *chg, int val);
int smblib_disable_hw_jeita(struct smb_charger *chg, bool disable);
int smblib_run_aicl(struct smb_charger *chg, int type);
int smblib_set_icl_current(struct smb_charger *chg, int icl_ua);
int smblib_get_icl_current(struct smb_charger *chg, int *icl_ua);
int smblib_get_charge_current(struct smb_charger *chg, int *total_current_ua);
int smblib_get_prop_pr_swap_in_progress(struct smb_charger *chg,
				union power_supply_propval *val);
int smblib_set_prop_pr_swap_in_progress(struct smb_charger *chg,
				const union power_supply_propval *val);
int smblib_typec_port_type_set(const struct typec_capability *cap,
					enum typec_port_type type);
int smblib_get_prop_from_bms(struct smb_charger *chg,
				enum power_supply_property psp,
				union power_supply_propval *val);
int smblib_get_iio_channel(struct smb_charger *chg, const char *propname,
					struct iio_channel **chan);
int smblib_read_iio_channel(struct smb_charger *chg, struct iio_channel *chan,
							int div, int *data);
int smblib_configure_hvdcp_apsd(struct smb_charger *chg, bool enable);
int smblib_icl_override(struct smb_charger *chg, enum icl_override_mode mode);
enum alarmtimer_restart smblib_lpd_recheck_timer(struct alarm *alarm,
				ktime_t time);
int smblib_toggle_smb_en(struct smb_charger *chg, int toggle);
void smblib_hvdcp_detect_enable(struct smb_charger *chg, bool enable);
void smblib_hvdcp_hw_inov_enable(struct smb_charger *chg, bool enable);
void smblib_hvdcp_exit_config(struct smb_charger *chg);
void smblib_apsd_enable(struct smb_charger *chg, bool enable);
int smblib_force_vbus_voltage(struct smb_charger *chg, u8 val);
int smblib_get_irq_status(struct smb_charger *chg,
				union power_supply_propval *val);
int smblib_get_qc3_main_icl_offset(struct smb_charger *chg, int *offset_ua);

int smblib_init(struct smb_charger *chg);
int smblib_deinit(struct smb_charger *chg);

int smblib_get_prop_input_current_max(struct smb_charger *chg,
				      union power_supply_propval *val);
int smblib_set_prop_input_current_max(struct smb_charger *chg,
				      const union power_supply_propval *val);
int smblib_set_prop_otg_fastroleswap(struct smb_charger *chg,
				     const union power_supply_propval *val);
int smblib_get_prop_otg_fastroleswap(struct smb_charger *chg,
				     union power_supply_propval *val);
int enable_moisture_detection(struct smb_charger *chg, bool enable);
#endif /* __SMB5_CHARGER_H */<|MERGE_RESOLUTION|>--- conflicted
+++ resolved
@@ -600,12 +600,9 @@
 	int			init_thermal_ua;
 	u32			comp_clamp_level;
 	int			wls_icl_ua;
-<<<<<<< HEAD
 	int			sdp_current_max;
 	bool			dead_battery;
-=======
 	int			cutoff_count;
->>>>>>> 9033d72d
 	bool			dcin_aicl_done;
 	bool			hvdcp3_standalone_config;
 	bool			dcin_icl_user_set;
