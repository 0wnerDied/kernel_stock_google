--- conflicted
+++ resolved
@@ -400,11 +400,8 @@
 	struct mutex		ps_change_lock;
 	struct mutex		moisture_detection_enable;
 	struct mutex		dr_lock;
-<<<<<<< HEAD
 	struct mutex		irq_status_lock;
-=======
 	struct mutex		dc_reset_lock;
->>>>>>> fbab955f
 
 	/* power supplies */
 	struct power_supply		*batt_psy;
@@ -567,12 +564,9 @@
 	int			dr_mode;
 	int			usbin_forced_max_uv;
 	int			init_thermal_ua;
-<<<<<<< HEAD
 	u32			comp_clamp_level;
-=======
 	int			sdp_current_max;
 	bool			dead_battery;
->>>>>>> fbab955f
 
 	/* workaround flag */
 	u32			wa_flags;
