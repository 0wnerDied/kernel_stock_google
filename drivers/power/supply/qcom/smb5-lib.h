/* SPDX-License-Identifier: GPL-2.0 */
/*
 * Copyright (c) 2018-2020 The Linux Foundation. All rights reserved.
 */

#ifndef __SMB5_CHARGER_H
#define __SMB5_CHARGER_H
#include <linux/alarmtimer.h>
#include <linux/ktime.h>
#include <linux/types.h>
#include <linux/timer.h>
#include <linux/interrupt.h>
#include <linux/irqreturn.h>
#include <linux/thermal.h>
#include <linux/regulator/driver.h>
#include <linux/regulator/consumer.h>
#include <linux/extcon-provider.h>
#include <linux/usb/typec.h>
#include "storm-watch.h"
#include "battery.h"

#include "../google/logbuffer.h"

enum print_reason {
	PR_INTERRUPT	= BIT(0),
	PR_REGISTER	= BIT(1),
	PR_MISC		= BIT(2),
	PR_PARALLEL	= BIT(3),
	PR_OTG		= BIT(4),
	PR_WLS		= BIT(5),
};

#define DEFAULT_VOTER			"DEFAULT_VOTER"
#define USER_VOTER			"USER_VOTER"
#define PD_VOTER			"PD_VOTER"
#define DCP_VOTER			"DCP_VOTER"
#define QC_VOTER			"QC_VOTER"
#define USB_PSY_VOTER			"USB_PSY_VOTER"
#define PL_TAPER_WORK_RUNNING_VOTER	"PL_TAPER_WORK_RUNNING_VOTER"
#define USBIN_V_VOTER			"USBIN_V_VOTER"
#define CHG_STATE_VOTER			"CHG_STATE_VOTER"
#define TAPER_END_VOTER			"TAPER_END_VOTER"
#define THERMAL_DAEMON_VOTER		"THERMAL_DAEMON_VOTER"
#define DIE_TEMP_VOTER			"DIE_TEMP_VOTER"
#define BOOST_BACK_VOTER		"BOOST_BACK_VOTER"
#define MICRO_USB_VOTER			"MICRO_USB_VOTER"
#define DEBUG_BOARD_VOTER		"DEBUG_BOARD_VOTER"
#define PD_SUSPEND_SUPPORTED_VOTER	"PD_SUSPEND_SUPPORTED_VOTER"
#define PL_DELAY_VOTER			"PL_DELAY_VOTER"
#define CTM_VOTER			"CTM_VOTER"
#define SW_QC3_VOTER			"SW_QC3_VOTER"
#define AICL_RERUN_VOTER		"AICL_RERUN_VOTER"
#define SW_ICL_MAX_VOTER		"SW_ICL_MAX_VOTER"
#define PL_QNOVO_VOTER			"PL_QNOVO_VOTER"
#define QNOVO_VOTER			"QNOVO_VOTER"
#define BATT_PROFILE_VOTER		"BATT_PROFILE_VOTER"
#define OTG_DELAY_VOTER			"OTG_DELAY_VOTER"
#define USBIN_I_VOTER			"USBIN_I_VOTER"
#define WEAK_CHARGER_VOTER		"WEAK_CHARGER_VOTER"
#define PL_FCC_LOW_VOTER		"PL_FCC_LOW_VOTER"
#define WBC_VOTER			"WBC_VOTER"
#define HW_LIMIT_VOTER			"HW_LIMIT_VOTER"
#define PL_SMB_EN_VOTER			"PL_SMB_EN_VOTER"
#define FORCE_RECHARGE_VOTER		"FORCE_RECHARGE_VOTER"
#define LPD_VOTER			"LPD_VOTER"
#define FCC_STEPPER_VOTER		"FCC_STEPPER_VOTER"
#define SW_THERM_REGULATION_VOTER	"SW_THERM_REGULATION_VOTER"
#define JEITA_ARB_VOTER			"JEITA_ARB_VOTER"
#define MOISTURE_VOTER			"MOISTURE_VOTER"
#define HVDCP2_ICL_VOTER		"HVDCP2_ICL_VOTER"
#define AICL_THRESHOLD_VOTER		"AICL_THRESHOLD_VOTER"
#define USBOV_DBC_VOTER			"USBOV_DBC_VOTER"
#define CHG_TERMINATION_VOTER		"CHG_TERMINATION_VOTER"
#define THERMAL_THROTTLE_VOTER		"THERMAL_THROTTLE_VOTER"
#define VOUT_VOTER			"VOUT_VOTER"
#define USB_SUSPEND_VOTER		"USB_SUSPEND_VOTER"
#define CHARGER_TYPE_VOTER		"CHARGER_TYPE_VOTER"
#define HDC_IRQ_VOTER			"HDC_IRQ_VOTER"
#define DETACH_DETECT_VOTER		"DETACH_DETECT_VOTER"
#define CC_MODE_VOTER			"CC_MODE_VOTER"
#define MAIN_FCC_VOTER			"MAIN_FCC_VOTER"
#define DCIN_AICL_VOTER			"DCIN_AICL_VOTER"
#define WLS_PL_CHARGING_VOTER		"WLS_PL_CHARGING_VOTER"
#define ICL_CHANGE_VOTER		"ICL_CHANGE_VOTER"
#define OVERHEAT_LIMIT_VOTER		"OVERHEAT_LIMIT_VOTER"
#define TYPEC_SWAP_VOTER		"TYPEC_SWAP_VOTER"
#define DC_USER_VOTER			"DC_USER_VOTER"

#define BOOST_BACK_STORM_COUNT	3
#define WEAK_CHG_STORM_COUNT	8

#define VBAT_TO_VRAW_ADC(v)		div_u64((u64)v * 1000000UL, 194637UL)

#define ITERM_LIMITS_PMI632_MA		5000
#define ITERM_LIMITS_PM8150B_MA		10000
#define ADC_CHG_ITERM_MASK		32767

#define SDP_100_MA			100000
#define SDP_CURRENT_UA			500000
#define CDP_CURRENT_UA			1500000
#define DCP_CURRENT_UA			1500000
#define HVDCP_CURRENT_UA		3000000
#define TYPEC_DEFAULT_CURRENT_UA	900000
#define TYPEC_MEDIUM_CURRENT_UA		1500000
#define TYPEC_HIGH_CURRENT_UA		3000000
#define DCIN_ICL_MIN_UA			100000
#define DCIN_ICL_MAX_UA			1500000
#define DCIN_ICL_STEP_UA		100000
#define ROLE_REVERSAL_DELAY_MS		500

#define USBIN_25MA      25000
#define USBIN_100MA     100000
#define USBIN_150MA     150000
#define USBIN_500MA     500000
#define USBIN_900MA     900000

#define USBIN_OFFSET	50000

#define SUSPEND_ICL_MAX USBIN_25MA

enum smb_mode {
	PARALLEL_MASTER = 0,
	PARALLEL_SLAVE,
	NUM_MODES,
};

enum sink_src_mode {
	SINK_MODE,
	SRC_MODE,
	AUDIO_ACCESS_MODE,
	UNATTACHED_MODE,
};

enum qc2_non_comp_voltage {
	QC2_COMPLIANT,
	QC2_NON_COMPLIANT_9V,
	QC2_NON_COMPLIANT_12V
};

enum {
	BOOST_BACK_WA			= BIT(0),
	SW_THERM_REGULATION_WA		= BIT(1),
	WEAK_ADAPTER_WA			= BIT(2),
	USBIN_OV_WA			= BIT(3),
	CHG_TERMINATION_WA		= BIT(4),
	USBIN_ADC_WA			= BIT(5),
	SKIP_MISC_PBS_IRQ_WA		= BIT(6),
};

enum jeita_cfg_stat {
	JEITA_CFG_NONE = 0,
	JEITA_CFG_FAILURE,
	JEITA_CFG_COMPLETE,
};

enum {
	RERUN_AICL = 0,
	RESTART_AICL,
};

enum smb_irq_index {
	/* CHGR */
	CHGR_ERROR_IRQ = 0,
	CHG_STATE_CHANGE_IRQ,
	STEP_CHG_STATE_CHANGE_IRQ,
	STEP_CHG_SOC_UPDATE_FAIL_IRQ,
	STEP_CHG_SOC_UPDATE_REQ_IRQ,
	FG_FVCAL_QUALIFIED_IRQ,
	VPH_ALARM_IRQ,
	VPH_DROP_PRECHG_IRQ,
	/* DCDC */
	OTG_FAIL_IRQ,
	OTG_OC_DISABLE_SW_IRQ,
	OTG_OC_HICCUP_IRQ,
	BSM_ACTIVE_IRQ,
	HIGH_DUTY_CYCLE_IRQ,
	INPUT_CURRENT_LIMITING_IRQ,
	CONCURRENT_MODE_DISABLE_IRQ,
	SWITCHER_POWER_OK_IRQ,
	/* BATIF */
	BAT_TEMP_IRQ,
	ALL_CHNL_CONV_DONE_IRQ,
	BAT_OV_IRQ,
	BAT_LOW_IRQ,
	BAT_THERM_OR_ID_MISSING_IRQ,
	BAT_TERMINAL_MISSING_IRQ,
	BUCK_OC_IRQ,
	VPH_OV_IRQ,
	/* USB */
	USBIN_COLLAPSE_IRQ,
	USBIN_VASHDN_IRQ,
	USBIN_UV_IRQ,
	USBIN_OV_IRQ,
	USBIN_PLUGIN_IRQ,
	USBIN_REVI_CHANGE_IRQ,
	USBIN_SRC_CHANGE_IRQ,
	USBIN_ICL_CHANGE_IRQ,
	/* DC */
	DCIN_VASHDN_IRQ,
	DCIN_UV_IRQ,
	DCIN_OV_IRQ,
	DCIN_PLUGIN_IRQ,
	DCIN_REVI_IRQ,
	DCIN_PON_IRQ,
	DCIN_EN_IRQ,
	/* TYPEC */
	TYPEC_OR_RID_DETECTION_CHANGE_IRQ,
	TYPEC_VPD_DETECT_IRQ,
	TYPEC_CC_STATE_CHANGE_IRQ,
	TYPEC_VCONN_OC_IRQ,
	TYPEC_VBUS_CHANGE_IRQ,
	TYPEC_ATTACH_DETACH_IRQ,
	TYPEC_LEGACY_CABLE_DETECT_IRQ,
	TYPEC_TRY_SNK_SRC_DETECT_IRQ,
	/* MISC */
	WDOG_SNARL_IRQ,
	WDOG_BARK_IRQ,
	AICL_FAIL_IRQ,
	AICL_DONE_IRQ,
	SMB_EN_IRQ,
	IMP_TRIGGER_IRQ,
	TEMP_CHANGE_IRQ,
	TEMP_CHANGE_SMB_IRQ,
	/* FLASH */
	VREG_OK_IRQ,
	ILIM_S2_IRQ,
	ILIM_S1_IRQ,
	VOUT_DOWN_IRQ,
	VOUT_UP_IRQ,
	FLASH_STATE_CHANGE_IRQ,
	TORCH_REQ_IRQ,
	FLASH_EN_IRQ,
	SDAM_STS_IRQ,
	/* END */
	SMB_IRQ_MAX,
};

enum float_options {
	FLOAT_DCP		= 1,
	FLOAT_SDP		= 2,
	DISABLE_CHARGING	= 3,
	SUSPEND_INPUT		= 4,
};

enum chg_term_config_src {
	ITERM_SRC_UNSPECIFIED,
	ITERM_SRC_ADC,
	ITERM_SRC_ANALOG
};

enum comp_clamp_levels {
	CLAMP_LEVEL_DEFAULT = 0,
	CLAMP_LEVEL_1,
	MAX_CLAMP_LEVEL,
};

struct clamp_config {
	u16 reg[3];
	u16 val[3];
};

struct smb_irq_info {
	const char			*name;
	const irq_handler_t		handler;
	const bool			wake;
	const struct storm_watch	storm_data;
	struct smb_irq_data		*irq_data;
	int				irq;
	bool				enabled;
};

static const unsigned int smblib_extcon_cable[] = {
	EXTCON_USB,
	EXTCON_USB_HOST,
	EXTCON_NONE,
};

enum lpd_reason {
	LPD_NONE,
	LPD_MOISTURE_DETECTED,
	LPD_FLOATING_CABLE,
};

/* Following states are applicable only for floating cable during LPD */
enum lpd_stage {
	/* initial stage */
	LPD_STAGE_NONE,
	/* started and ongoing */
	LPD_STAGE_FLOAT,
	/* cancel if started,  or don't start */
	LPD_STAGE_FLOAT_CANCEL,
	/* confirmed and mitigation measures taken for 60 s */
	LPD_STAGE_COMMIT,
};

enum thermal_status_levels {
	TEMP_SHUT_DOWN = 0,
	TEMP_SHUT_DOWN_SMB,
	TEMP_ALERT_LEVEL,
	TEMP_ABOVE_RANGE,
	TEMP_WITHIN_RANGE,
	TEMP_BELOW_RANGE,
};

enum icl_override_mode {
	/* APSD/Type-C/QC auto */
	HW_AUTO_MODE,
	/* 100/150/500/900mA */
	SW_OVERRIDE_USB51_MODE,
	/* ICL other than USB51 */
	SW_OVERRIDE_HC_MODE,
};

/* EXTCON_USB and EXTCON_USB_HOST are mutually exclusive */
static const u32 smblib_extcon_exclusive[] = {0x3, 0};

struct smb_regulator {
	struct regulator_dev	*rdev;
	struct regulator_desc	rdesc;
};

struct smb_irq_data {
	void			*parent_data;
	const char		*name;
	struct storm_watch	storm_data;
};

struct smb_chg_param {
	const char	*name;
	u16		reg;
	int		min_u;
	int		max_u;
	int		step_u;
	int		(*get_proc)(struct smb_chg_param *param,
				    u8 val_raw);
	int		(*set_proc)(struct smb_chg_param *param,
				    int val_u,
				    u8 *val_raw);
};

struct buck_boost_freq {
	int freq_khz;
	u8 val;
};

struct smb_chg_freq {
	unsigned int		freq_5V;
	unsigned int		freq_6V_8V;
	unsigned int		freq_9V;
	unsigned int		freq_12V;
	unsigned int		freq_removal;
	unsigned int		freq_below_otg_threshold;
	unsigned int		freq_above_otg_threshold;
};

struct smb_params {
	struct smb_chg_param	fcc;
	struct smb_chg_param	fv;
	struct smb_chg_param	usb_icl;
	struct smb_chg_param	icl_max_stat;
	struct smb_chg_param	icl_stat;
	struct smb_chg_param	otg_cl;
	struct smb_chg_param	otg_out;
	struct smb_chg_param	dc_icl;
	struct smb_chg_param	jeita_cc_comp_hot;
	struct smb_chg_param	jeita_cc_comp_cold;
	struct smb_chg_param	freq_switcher;
	struct smb_chg_param	aicl_5v_threshold;
	struct smb_chg_param	aicl_cont_threshold;
};

struct parallel_params {
	struct power_supply	*psy;
};

struct smb_iio {
	struct iio_channel	*temp_chan;
	struct iio_channel	*usbin_i_chan;
	struct iio_channel	*usbin_v_chan;
	struct iio_channel	*mid_chan;
	struct iio_channel	*batt_i_chan;
	struct iio_channel	*connector_temp_chan;
	struct iio_channel	*sbux_chan;
	struct iio_channel	*vph_v_chan;
	struct iio_channel	*die_temp_chan;
	struct iio_channel	*skin_temp_chan;
	struct iio_channel	*smb_temp_chan;
};

struct smb_charger {
	struct device		*dev;
	char			*name;
	struct regmap		*regmap;
	struct smb_irq_info	*irq_info;
	struct smb_params	param;
	struct smb_iio		iio;
	int			*debug_mask;
	int			pd_disabled;
	enum smb_mode		mode;
	struct smb_chg_freq	chg_freq;
	int			otg_delay_ms;
	int			weak_chg_icl_ua;
	u32			sdam_base;
	bool			pd_not_supported;
	bool			dc_reset;

	/* locks */
	struct mutex		smb_lock;
	struct mutex		ps_change_lock;
	struct mutex		irq_status_lock;
	struct mutex		dcin_aicl_lock;
	spinlock_t		typec_pr_lock;
	struct mutex		adc_lock;
	struct mutex		dpdm_lock;
	struct mutex		dc_reset_lock;
	struct mutex		typec_lock;
	struct mutex		moisture_detection_enable;

	/* power supplies */
	struct power_supply		*batt_psy;
	struct power_supply		*usb_psy;
	struct power_supply		*dc_psy;
	struct power_supply		*bms_psy;
	struct power_supply		*usb_main_psy;
	struct power_supply		*usb_port_psy;
	struct power_supply		*wls_psy;
	struct power_supply		*cp_psy;
	enum power_supply_type		real_charger_type;

	/* notifiers */
	struct notifier_block	nb;

	/* parallel charging */
	struct parallel_params	pl;

	/* CC Mode */
	int	adapter_cc_mode;
	int	thermal_overheat;

	/* regulators */
	struct smb_regulator	*vbus_vreg;
	struct smb_regulator	*vconn_vreg;
	struct regulator	*dpdm_reg;

	/* typec */
	struct typec_port	*typec_port;
	struct typec_capability	typec_caps;
	struct typec_partner	*typec_partner;
	struct typec_partner_desc typec_partner_desc;

	/* votables */
	struct votable		*dc_suspend_votable;
	struct votable		*fcc_votable;
	struct votable		*fcc_main_votable;
	struct votable		*fv_votable;
	struct votable		*usb_icl_votable;
	struct votable		*dc_icl_votable;
	struct votable		*awake_votable;
	struct votable		*pl_disable_votable;
	struct votable		*chg_disable_votable;
	struct votable		*pl_enable_votable_indirect;
	struct votable		*cp_disable_votable;
	struct votable		*cp_ilim_votable;
	struct votable		*smb_override_votable;
	struct votable		*icl_irq_disable_votable;
	struct votable		*limited_irq_disable_votable;
	struct votable		*hdc_irq_disable_votable;
	struct votable		*temp_change_irq_disable_votable;
	struct votable		*disable_power_role_switch;
	struct votable		*apsd_disable_votable;
	struct votable		*qnovo_disable_votable;
	struct votable		*disable_dcin_en_votable;

	/* work */
	struct work_struct	bms_update_work;
	struct work_struct	pl_update_work;
	struct work_struct	jeita_update_work;
	struct work_struct	moisture_protection_work;
	struct work_struct	chg_termination_work;
	struct work_struct	dcin_aicl_work;
	struct work_struct	cp_status_change_work;
	struct delayed_work	dcin_aicl_delay_work;
	struct delayed_work	ps_change_timeout_work;
	struct delayed_work	clear_hdc_work;
	struct delayed_work	icl_change_work;
	struct delayed_work	pl_enable_work;
	struct delayed_work	uusb_otg_work;
	struct delayed_work	bb_removal_work;
	struct delayed_work	lpd_ra_open_work;
	struct delayed_work	lpd_detach_work;
	struct delayed_work	thermal_regulation_work;
	struct delayed_work	usbov_dbc_work;
	struct delayed_work	pr_swap_detach_work;
	struct delayed_work	pr_lock_clear_work;
	struct delayed_work	role_reversal_check;

	struct alarm		lpd_recheck_timer;
	struct alarm		moisture_protection_alarm;
	struct alarm		chg_termination_alarm;
	struct alarm		dcin_aicl_alarm;

	struct timer_list	apsd_timer;

	struct charger_param	chg_param;
	/* secondary charger config */
	bool			sec_pl_present;
	bool			sec_cp_present;
	int			sec_chg_selected;
	int			cp_reason;
	int			cp_topo;

	/* pd */
	int			voltage_min_uv;
	int			voltage_max_uv;
	int			pd_active;
	bool			pd_hard_reset;
	bool			pr_lock_in_progress;
	bool			pr_swap_in_progress;
	bool			early_usb_attach;
	bool			ok_to_pd;
	bool			typec_legacy;
	bool                    dam_detected;
	bool			typec_irq_en;
	bool			typec_role_swap_failed;

	/* cached status */
	bool			system_suspend_supported;
	int			boost_threshold_ua;
	int			system_temp_level;
	int			thermal_levels;
	int			*thermal_mitigation;
	int			dcp_icl_ua;
	int			fake_capacity;
	int			fake_batt_status;
	bool			step_chg_enabled;
	bool			sw_jeita_enabled;
	bool			typec_legacy_use_rp_icl;
	bool			is_hdc;
	bool			chg_done;
	int			connector_type;
	bool			otg_en;
	bool			suspend_input_on_debug_batt;
	bool			fake_chg_status_on_debug_batt;
	int			default_icl_ua;
	int			otg_cl_ua;
	int			otg_out_uv;
	bool			uusb_apsd_rerun_done;
	bool			typec_present;
	int			fake_input_current_limited;
	int			typec_mode;
	int			dr_mode;
	int			usb_icl_change_irq_enabled;
	u32			jeita_status;
	u8			float_cfg;
	bool			jeita_arb_flag;
	bool			use_extcon;
	bool			otg_present;
	bool			hvdcp_disable;
	int			hw_max_icl_ua;
	int			auto_recharge_soc;
	enum sink_src_mode	sink_src_mode;
	enum power_supply_typec_power_role power_role;
	enum jeita_cfg_stat	jeita_configured;
	int			charger_temp_max;
	int			smb_temp_max;
	u8			typec_try_mode;
	enum lpd_stage		lpd_stage;
	bool			lpd_disabled;
	enum lpd_reason		lpd_reason;
	bool			fcc_stepper_enable;
	int			die_temp;
	int			smb_temp;
	int			skin_temp;
	int			connector_temp;
	int			thermal_status;
	int			main_fcc_max;
	u32			jeita_soft_thlds[2];
	u32			jeita_soft_hys_thlds[2];
	int			jeita_soft_fcc[2];
	int			jeita_soft_fv[2];
	bool			moisture_present;
	bool			uusb_moisture_protection_capable;
	bool			uusb_moisture_protection_enabled;
	bool			hw_die_temp_mitigation;
	bool			hw_connector_mitigation;
	bool			hw_skin_temp_mitigation;
	bool			en_skin_therm_mitigation;
	int			connector_pull_up;
	int			smb_pull_up;
	int			aicl_5v_threshold_mv;
	int			default_aicl_5v_threshold_mv;
	int			aicl_cont_threshold_mv;
	int			default_aicl_cont_threshold_mv;
	bool			aicl_max_reached;
	int			charge_full_cc;
	int			cc_soc_ref;
	int			last_cc_soc;
	int			term_vbat_uv;
	int			usbin_forced_max_uv;
	int			init_thermal_ua;
	u32			comp_clamp_level;
	int			wls_icl_ua;
	int			sdp_current_max;
	bool			dead_battery;
	int			cutoff_count;
	bool			dcin_aicl_done;
	bool			hvdcp3_standalone_config;
	bool			dcin_icl_user_set;
	bool			dpdm_enabled;
	bool			apsd_ext_timeout;
	bool			qc3p5_detected;

	/* workaround flag */
	u32			wa_flags;
	int			boost_current_ua;
	int                     qc2_max_pulses;
	enum qc2_non_comp_voltage qc2_unsupported_voltage;
	bool			dbc_usbov;

	/* extcon for VBUS / ID notification to USB for uUSB */
	struct extcon_dev	*extcon;

	/* battery profile */
	int			batt_profile_fcc_ua;
	int			batt_profile_fv_uv;

	int			usb_icl_delta_ua;
	int			pulse_cnt;

	/* USB port temperature */
	const char		*usb_port_tz_name;
	struct thermal_zone_device *usb_port_tz;

	int			die_health;
	int			connector_health;

	/* flash */
	u32			flash_derating_soc;
	u32			flash_disable_soc;
	u32			headroom_mode;
	bool			flash_init_done;
	bool			flash_active;
	u32			irq_status;

	/* wireless */
	int			dcin_uv_count;
	ktime_t			dcin_uv_last_time;
	int			last_wls_vout;

	struct regulator *ext_vbus;

	/* logging */
	struct logbuffer *log;

	bool moisture_detection_enabled;

	/* lpd timer work */
	struct workqueue_struct *wq;
	struct work_struct	lpd_recheck_work;

	/* b/155860936 */
	bool force_hcmode;

<<<<<<< HEAD
	struct timer_list	dc_icl_timer;
	bool			dc_icl_rerun;

	bool cc_toggle_enable;
=======
	bool cc_toggle_enable;

	struct timer_list	dc_icl_timer;
	bool			dc_icl_rerun;
>>>>>>> d0783516
};

int smblib_read(struct smb_charger *chg, u16 addr, u8 *val);
int smblib_masked_write(struct smb_charger *chg, u16 addr, u8 mask, u8 val);
int smblib_write(struct smb_charger *chg, u16 addr, u8 val);
int smblib_batch_write(struct smb_charger *chg, u16 addr, u8 *val, int count);
int smblib_batch_read(struct smb_charger *chg, u16 addr, u8 *val, int count);

int smblib_get_charge_param(struct smb_charger *chg,
			    struct smb_chg_param *param, int *val_u);
int smblib_get_usb_suspend(struct smb_charger *chg, int *suspend);
int smblib_get_aicl_cont_threshold(struct smb_chg_param *param, u8 val_raw);
int smblib_enable_charging(struct smb_charger *chg, bool enable);
int smblib_set_charge_param(struct smb_charger *chg,
			    struct smb_chg_param *param, int val_u);
int smblib_set_usb_suspend(struct smb_charger *chg, bool suspend);
int smblib_set_dc_suspend(struct smb_charger *chg, bool suspend);

int smblib_mapping_soc_from_field_value(struct smb_chg_param *param,
					     int val_u, u8 *val_raw);
int smblib_mapping_cc_delta_to_field_value(struct smb_chg_param *param,
					   u8 val_raw);
int smblib_mapping_cc_delta_from_field_value(struct smb_chg_param *param,
					     int val_u, u8 *val_raw);
int smblib_set_chg_freq(struct smb_chg_param *param,
				int val_u, u8 *val_raw);
int smblib_set_prop_boost_current(struct smb_charger *chg,
				const union power_supply_propval *val);
int smblib_set_aicl_cont_threshold(struct smb_chg_param *param,
				int val_u, u8 *val_raw);
int smblib_vbus_regulator_enable(struct regulator_dev *rdev);
int smblib_vbus_regulator_disable(struct regulator_dev *rdev);
int smblib_vbus_regulator_is_enabled(struct regulator_dev *rdev);

int smblib_vconn_regulator_enable(struct regulator_dev *rdev);
int smblib_vconn_regulator_disable(struct regulator_dev *rdev);
int smblib_vconn_regulator_is_enabled(struct regulator_dev *rdev);

irqreturn_t default_irq_handler(int irq, void *data);
irqreturn_t smb_en_irq_handler(int irq, void *data);
irqreturn_t chg_state_change_irq_handler(int irq, void *data);
irqreturn_t batt_temp_changed_irq_handler(int irq, void *data);
irqreturn_t batt_psy_changed_irq_handler(int irq, void *data);
irqreturn_t usbin_uv_irq_handler(int irq, void *data);
irqreturn_t usb_plugin_irq_handler(int irq, void *data);
irqreturn_t usb_source_change_irq_handler(int irq, void *data);
irqreturn_t icl_change_irq_handler(int irq, void *data);
irqreturn_t typec_state_change_irq_handler(int irq, void *data);
irqreturn_t typec_attach_detach_irq_handler(int irq, void *data);
irqreturn_t dcin_uv_irq_handler(int irq, void *data);
irqreturn_t dc_plugin_irq_handler(int irq, void *data);
irqreturn_t high_duty_cycle_irq_handler(int irq, void *data);
irqreturn_t switcher_power_ok_irq_handler(int irq, void *data);
irqreturn_t wdog_snarl_irq_handler(int irq, void *data);
irqreturn_t wdog_bark_irq_handler(int irq, void *data);
irqreturn_t typec_or_rid_detection_change_irq_handler(int irq, void *data);
irqreturn_t temp_change_irq_handler(int irq, void *data);
irqreturn_t usbin_ov_irq_handler(int irq, void *data);
irqreturn_t sdam_sts_change_irq_handler(int irq, void *data);
int smblib_get_prop_input_suspend(struct smb_charger *chg,
				union power_supply_propval *val);
int smblib_get_prop_batt_present(struct smb_charger *chg,
				union power_supply_propval *val);
int smblib_get_prop_batt_capacity(struct smb_charger *chg,
				union power_supply_propval *val);
int smblib_get_prop_batt_status(struct smb_charger *chg,
				union power_supply_propval *val);
int smblib_get_prop_batt_charge_type(struct smb_charger *chg,
				union power_supply_propval *val);
int smblib_get_prop_batt_charge_done(struct smb_charger *chg,
				union power_supply_propval *val);
int smblib_get_batt_current_now(struct smb_charger *chg,
					union power_supply_propval *val);
int smblib_get_prop_batt_health(struct smb_charger *chg,
				union power_supply_propval *val);
int smblib_get_prop_system_temp_level(struct smb_charger *chg,
				union power_supply_propval *val);
int smblib_get_prop_system_temp_level_max(struct smb_charger *chg,
				union power_supply_propval *val);
int smblib_get_prop_input_current_limited(struct smb_charger *chg,
				union power_supply_propval *val);
int smblib_get_prop_batt_iterm(struct smb_charger *chg,
				union power_supply_propval *val);
int smblib_set_prop_input_suspend(struct smb_charger *chg,
				const union power_supply_propval *val);
int smblib_set_prop_batt_capacity(struct smb_charger *chg,
				const union power_supply_propval *val);
int smblib_set_prop_batt_status(struct smb_charger *chg,
				const union power_supply_propval *val);
int smblib_set_prop_system_temp_level(struct smb_charger *chg,
				const union power_supply_propval *val);
int smblib_set_prop_input_current_limited(struct smb_charger *chg,
				const union power_supply_propval *val);

int smblib_get_prop_dc_in_pon(struct smb_charger *chg,
				union power_supply_propval *val);
int smblib_get_prop_dc_present(struct smb_charger *chg,
				union power_supply_propval *val);
int smblib_get_prop_dc_online(struct smb_charger *chg,
				union power_supply_propval *val);
int smblib_get_prop_dc_current_max(struct smb_charger *chg,
				union power_supply_propval *val);
int smblib_set_prop_dc_current_max(struct smb_charger *chg,
				const union power_supply_propval *val);
int smblib_get_prop_dc_voltage_now(struct smb_charger *chg,
				union power_supply_propval *val);
int smblib_get_prop_dc_voltage_max(struct smb_charger *chg,
				union power_supply_propval *val);
int smblib_get_prop_voltage_wls_output(struct smb_charger *chg,
				union power_supply_propval *val);
int smblib_set_prop_voltage_wls_output(struct smb_charger *chg,
				const union power_supply_propval *val);
int smblib_set_prop_dc_reset(struct smb_charger *chg);
int smblib_get_prop_usb_present(struct smb_charger *chg,
				union power_supply_propval *val);
int smblib_get_prop_usb_online(struct smb_charger *chg,
				union power_supply_propval *val);
int smblib_get_usb_online(struct smb_charger *chg,
				union power_supply_propval *val);
int smblib_get_prop_usb_suspend(struct smb_charger *chg,
				union power_supply_propval *val);
int smblib_get_prop_usb_voltage_max(struct smb_charger *chg,
				union power_supply_propval *val);
int smblib_get_prop_usb_voltage_max_design(struct smb_charger *chg,
				union power_supply_propval *val);
int smblib_set_prop_usb_voltage_max_limit(struct smb_charger *chg,
				const union power_supply_propval *val);
int smblib_get_prop_usb_voltage_now(struct smb_charger *chg,
				union power_supply_propval *val);
int smblib_get_prop_low_power(struct smb_charger *chg,
				union power_supply_propval *val);
int smblib_get_prop_usb_current_now(struct smb_charger *chg,
				union power_supply_propval *val);
int smblib_get_usb_prop_typec_mode(struct smb_charger *chg,
				union power_supply_propval *val);
int smblib_get_prop_usb_port_temp(struct smb_charger *chg,
				  union power_supply_propval *val);
int smblib_get_prop_typec_cc_orientation(struct smb_charger *chg,
				union power_supply_propval *val);
int smblib_get_prop_scope(struct smb_charger *chg,
			union power_supply_propval *val);
int smblib_get_prop_typec_select_rp(struct smb_charger *chg,
				union power_supply_propval *val);
int smblib_get_prop_typec_power_role(struct smb_charger *chg,
				union power_supply_propval *val);
int smblib_get_prop_input_current_settled(struct smb_charger *chg,
				union power_supply_propval *val);
int smblib_get_prop_input_voltage_settled(struct smb_charger *chg,
				union power_supply_propval *val);
int smblib_get_prop_pd_in_hard_reset(struct smb_charger *chg,
			       union power_supply_propval *val);
int smblib_get_pe_start(struct smb_charger *chg,
			       union power_supply_propval *val);
int smblib_get_prop_charger_temp(struct smb_charger *chg,
				union power_supply_propval *val);
int smblib_get_prop_die_health(struct smb_charger *chg);
int smblib_get_die_health(struct smb_charger *chg,
				union power_supply_propval *val);
int smblib_get_prop_smb_health(struct smb_charger *chg);
int smblib_get_prop_connector_health(struct smb_charger *chg);
int smblib_set_prop_thermal_overheat(struct smb_charger *chg,
			       int therm_overheat);
int smblib_get_skin_temp_status(struct smb_charger *chg);
int smblib_get_prop_vph_voltage_now(struct smb_charger *chg,
				union power_supply_propval *val);
int smblib_set_prop_pd_current_max(struct smb_charger *chg,
				const union power_supply_propval *val);
int smblib_set_prop_sdp_current_max(struct smb_charger *chg,
				const union power_supply_propval *val);
int smblib_set_prop_pd_voltage_max(struct smb_charger *chg,
				const union power_supply_propval *val);
int smblib_set_prop_pd_voltage_min(struct smb_charger *chg,
				const union power_supply_propval *val);
int smblib_set_prop_typec_power_role(struct smb_charger *chg,
				const union power_supply_propval *val);
int smblib_set_prop_typec_select_rp(struct smb_charger *chg,
				const union power_supply_propval *val);
int smblib_set_prop_pd_active(struct smb_charger *chg,
				const union power_supply_propval *val);
int smblib_set_prop_pd_in_hard_reset(struct smb_charger *chg,
				const union power_supply_propval *val);
int smblib_set_prop_ship_mode(struct smb_charger *chg,
				const union power_supply_propval *val);
int smblib_set_prop_rechg_soc_thresh(struct smb_charger *chg,
				const union power_supply_propval *val);
void smblib_suspend_on_debug_battery(struct smb_charger *chg);
int smblib_rerun_apsd_if_required(struct smb_charger *chg);
void smblib_rerun_apsd(struct smb_charger *chg);
int smblib_get_prop_fcc_delta(struct smb_charger *chg,
				union power_supply_propval *val);
int smblib_get_thermal_threshold(struct smb_charger *chg, u16 addr, int *val);
int smblib_dp_dm(struct smb_charger *chg, int val);
int smblib_disable_hw_jeita(struct smb_charger *chg, bool disable);
int smblib_run_aicl(struct smb_charger *chg, int type);
int smblib_set_icl_current(struct smb_charger *chg, int icl_ua);
int smblib_get_icl_current(struct smb_charger *chg, int *icl_ua);
int smblib_get_charge_current(struct smb_charger *chg, int *total_current_ua);
int smblib_get_prop_pr_swap_in_progress(struct smb_charger *chg,
				union power_supply_propval *val);
int smblib_set_prop_pr_swap_in_progress(struct smb_charger *chg,
				const union power_supply_propval *val);
int smblib_typec_port_type_set(const struct typec_capability *cap,
					enum typec_port_type type);
int smblib_get_prop_from_bms(struct smb_charger *chg,
				enum power_supply_property psp,
				union power_supply_propval *val);
int smblib_get_iio_channel(struct smb_charger *chg, const char *propname,
					struct iio_channel **chan);
int smblib_read_iio_channel(struct smb_charger *chg, struct iio_channel *chan,
							int div, int *data);
int smblib_configure_hvdcp_apsd(struct smb_charger *chg, bool enable);
int smblib_icl_override(struct smb_charger *chg, enum icl_override_mode mode);
enum alarmtimer_restart smblib_lpd_recheck_timer(struct alarm *alarm,
				ktime_t time);
int smblib_toggle_smb_en(struct smb_charger *chg, int toggle);
void smblib_hvdcp_detect_enable(struct smb_charger *chg, bool enable);
void smblib_hvdcp_hw_inov_enable(struct smb_charger *chg, bool enable);
void smblib_hvdcp_exit_config(struct smb_charger *chg);
void smblib_apsd_enable(struct smb_charger *chg, bool enable);
int smblib_force_vbus_voltage(struct smb_charger *chg, u8 val);
int smblib_get_irq_status(struct smb_charger *chg,
				union power_supply_propval *val);
int smblib_get_qc3_main_icl_offset(struct smb_charger *chg, int *offset_ua);

int smblib_init(struct smb_charger *chg);
int smblib_deinit(struct smb_charger *chg);

int smblib_get_prop_input_current_max(struct smb_charger *chg,
				      union power_supply_propval *val);
int smblib_set_prop_input_current_max(struct smb_charger *chg,
				      const union power_supply_propval *val);
int smblib_set_prop_otg_fastroleswap(struct smb_charger *chg,
				     const union power_supply_propval *val);
int smblib_get_prop_otg_fastroleswap(struct smb_charger *chg,
				     union power_supply_propval *val);
int enable_moisture_detection(struct smb_charger *chg, bool enable);
#endif /* __SMB5_CHARGER_H */<|MERGE_RESOLUTION|>--- conflicted
+++ resolved
@@ -661,17 +661,10 @@
 	/* b/155860936 */
 	bool force_hcmode;
 
-<<<<<<< HEAD
+	bool cc_toggle_enable;
+
 	struct timer_list	dc_icl_timer;
 	bool			dc_icl_rerun;
-
-	bool cc_toggle_enable;
-=======
-	bool cc_toggle_enable;
-
-	struct timer_list	dc_icl_timer;
-	bool			dc_icl_rerun;
->>>>>>> d0783516
 };
 
 int smblib_read(struct smb_charger *chg, u16 addr, u8 *val);
