// SPDX-License-Identifier: GPL-2.0-only
/*
 * Copyright (c) 2018-2019 The Linux Foundation. All rights reserved.
 */

#define pr_fmt(fmt)	"QG-K: %s: " fmt, __func__

#include <linux/debugfs.h>
#include <linux/alarmtimer.h>
#include <linux/cdev.h>
#include <linux/device.h>
#include <linux/interrupt.h>
#include <linux/kernel.h>
#include <linux/ktime.h>
#include <linux/module.h>
#include <linux/of.h>
#include <linux/of_irq.h>
#include <linux/of_batterydata.h>
#include <linux/platform_device.h>
#include <linux/power_supply.h>
#include <linux/regmap.h>
#include <linux/slab.h>
#include <linux/timekeeping.h>
#include <linux/uaccess.h>
#include <linux/pmic-voter.h>
#include <linux/iio/consumer.h>
#include <linux/qpnp/qpnp-revid.h>
#include <uapi/linux/qg.h>
#include <uapi/linux/qg-profile.h>
#include "fg-alg.h"
#include "qg-sdam.h"
#include "qg-core.h"
#include "qg-reg.h"
#include "qg-util.h"
#include "qg-soc.h"
#include "qg-battery-profile.h"
#include "qg-defs.h"

static int qg_debug_mask;

static int qg_esr_mod_count = 30;
static ssize_t esr_mod_count_show(struct device *dev, struct device_attribute
				     *attr, char *buf)
{
	return snprintf(buf, PAGE_SIZE, "%d\n", qg_esr_mod_count);
}

static ssize_t esr_mod_count_store(struct device *dev,
		struct device_attribute *attr, const char *buf, size_t count)
{
	int val;

	if (kstrtos32(buf, 0, &val))
		return -EINVAL;

	qg_esr_mod_count = val;

	return count;
}
static DEVICE_ATTR_RW(esr_mod_count);

static int qg_esr_count = 3;
static ssize_t esr_count_show(struct device *dev, struct device_attribute
				 *attr, char *buf)
{
	return snprintf(buf, PAGE_SIZE, "%d\n", qg_esr_count);
}

static ssize_t esr_count_store(struct device *dev, struct device_attribute
				  *attr, const char *buf, size_t count)
{
	int val;

	if (kstrtos32(buf, 0, &val))
		return -EINVAL;

	qg_esr_count = val;

	return count;
}
static DEVICE_ATTR_RW(esr_count);

static struct attribute *qg_attrs[] = {
	&dev_attr_esr_mod_count.attr,
	&dev_attr_esr_count.attr,
	&dev_attr_soc_interval_ms.attr,
	&dev_attr_soc_cold_interval_ms.attr,
	&dev_attr_maint_soc_update_ms.attr,
	NULL,
};
ATTRIBUTE_GROUPS(qg);

static int qg_process_rt_fifo(struct qpnp_qg *chip);
static int qg_load_battery_profile(struct qpnp_qg *chip);

static bool is_battery_present(struct qpnp_qg *chip)
{
	u8 reg = 0;
	int rc;

	rc = qg_read(chip, chip->qg_base + QG_STATUS1_REG, &reg, 1);
	if (rc < 0)
		pr_err("Failed to read battery presence, rc=%d\n", rc);

	return !!(reg & BATTERY_PRESENT_BIT);
}

#define DEBUG_BATT_ID_LOW	6000
#define DEBUG_BATT_ID_HIGH	8500
static bool is_debug_batt_id(struct qpnp_qg *chip)
{
	if (is_between(DEBUG_BATT_ID_LOW, DEBUG_BATT_ID_HIGH,
					chip->batt_id_ohm))
		return true;

	return false;
}

static int qg_read_ocv(struct qpnp_qg *chip, u32 *ocv_uv, u32 *ocv_raw, u8 type)
{
	int rc, addr;
	u64 temp = 0;
	char ocv_name[20];

	switch (type) {
	case S3_GOOD_OCV:
		addr = QG_S3_GOOD_OCV_V_DATA0_REG;
		strlcpy(ocv_name, "S3_GOOD_OCV", 20);
		break;
	case S7_PON_OCV:
		addr = QG_S7_PON_OCV_V_DATA0_REG;
		strlcpy(ocv_name, "S7_PON_OCV", 20);
		break;
	case S3_LAST_OCV:
		addr = QG_LAST_S3_SLEEP_V_DATA0_REG;
		strlcpy(ocv_name, "S3_LAST_OCV", 20);
		break;
	case SDAM_PON_OCV:
		addr = QG_SDAM_PON_OCV_OFFSET;
		strlcpy(ocv_name, "SDAM_PON_OCV", 20);
		break;
	default:
		pr_err("Invalid OCV type %d\n", type);
		return -EINVAL;
	}

	if (type == SDAM_PON_OCV) {
		rc = qg_sdam_read(SDAM_PON_OCV_UV, ocv_raw);
		if (rc < 0) {
			pr_err("Failed to read SDAM PON OCV rc=%d\n", rc);
			return rc;
		}
	} else {
		rc = qg_read(chip, chip->qg_base + addr, (u8 *)ocv_raw, 2);
		if (rc < 0) {
			pr_err("Failed to read ocv, rc=%d\n", rc);
			return rc;
		}
	}

	temp = *ocv_raw;
	*ocv_uv = V_RAW_TO_UV(temp);

	pr_debug("%s: OCV_RAW=%x OCV=%duV\n", ocv_name, *ocv_raw, *ocv_uv);

	return rc;
}

#define DEFAULT_S3_FIFO_LENGTH		3
static int qg_update_fifo_length(struct qpnp_qg *chip, u8 length)
{
	int rc;
	u8 s3_entry_fifo_length = 0;

	if (!length || length > 8) {
		pr_err("Invalid FIFO length %d\n", length);
		return -EINVAL;
	}

	rc = qg_masked_write(chip, chip->qg_base + QG_S2_NORMAL_MEAS_CTL2_REG,
			FIFO_LENGTH_MASK, (length - 1) << FIFO_LENGTH_SHIFT);
	if (rc < 0)
		pr_err("Failed to write S2 FIFO length, rc=%d\n", rc);

	/* update the S3 FIFO length, when S2 length is updated */
	if (length > 3 && !chip->dt.qg_sleep_config)
		s3_entry_fifo_length = (chip->dt.s3_entry_fifo_length > 0) ?
			chip->dt.s3_entry_fifo_length : DEFAULT_S3_FIFO_LENGTH;
	else	/* Use S3 length as 1 for any S2 length <= 3 */
		s3_entry_fifo_length = 1;

	rc = qg_masked_write(chip,
			chip->qg_base + QG_S3_SLEEP_OCV_IBAT_CTL1_REG,
			SLEEP_IBAT_QUALIFIED_LENGTH_MASK,
			s3_entry_fifo_length - 1);
	if (rc < 0)
		pr_err("Failed to write S3-entry fifo-length, rc=%d\n",
						rc);

	return rc;
}

static int qg_master_hold(struct qpnp_qg *chip, bool hold)
{
	int rc;

	/* clear the master */
	rc = qg_masked_write(chip, chip->qg_base + QG_DATA_CTL1_REG,
					MASTER_HOLD_OR_CLR_BIT, 0);
	if (rc < 0)
		return rc;

	if (hold) {
		/* 0 -> 1, hold the master */
		rc = qg_masked_write(chip, chip->qg_base + QG_DATA_CTL1_REG,
					MASTER_HOLD_OR_CLR_BIT,
					MASTER_HOLD_OR_CLR_BIT);
		if (rc < 0)
			return rc;
	}

	qg_dbg(chip, QG_DEBUG_STATUS, "Master hold = %d\n", hold);

	return rc;
}

static void qg_notify_charger(struct qpnp_qg *chip)
{
	union power_supply_propval prop = {0, };
	int rc;

	if (!chip->batt_psy)
		return;

	if (is_debug_batt_id(chip)) {
		prop.intval = 1;
		power_supply_set_property(chip->batt_psy,
			POWER_SUPPLY_PROP_DEBUG_BATTERY, &prop);
		return;
	}

	if (!chip->profile_loaded)
		return;

	/*
	 * FIX_ME, b/139264914, don't set charger in qg, it should set by
	 * google_charger
	prop.intval = chip->bp.float_volt_uv;
	rc = power_supply_set_property(chip->batt_psy,
			POWER_SUPPLY_PROP_VOLTAGE_MAX, &prop);
	if (rc < 0) {
		pr_err("Failed to set voltage_max property on batt_psy, rc=%d\n",
			rc);
		return;
	}

	prop.intval = chip->bp.fastchg_curr_ma * 1000;
	rc = power_supply_set_property(chip->batt_psy,
			POWER_SUPPLY_PROP_CONSTANT_CHARGE_CURRENT_MAX, &prop);
	if (rc < 0) {
		pr_err("Failed to set constant_charge_current_max property on batt_psy, rc=%d\n",
			rc);
		return;
	}

	pr_debug("Notified charger on float voltage and FCC\n");
	 */

	rc = power_supply_get_property(chip->batt_psy,
			POWER_SUPPLY_PROP_CHARGE_TERM_CURRENT, &prop);
	if (rc < 0) {
		pr_err("Failed to get charge term current, rc=%d\n", rc);
		return;
	}
	chip->chg_iterm_ma = prop.intval;
}

static bool is_batt_available(struct qpnp_qg *chip)
{
	if (chip->batt_psy)
		return true;

	chip->batt_psy = power_supply_get_by_name("sm7250_bms");
	if (!chip->batt_psy)
		return false;

	/* batt_psy is initialized, set the fcc and fv */
	qg_notify_charger(chip);

	return true;
}

static int qg_store_soc_params(struct qpnp_qg *chip)
{
	int rc, batt_temp = 0, i;
	unsigned long rtc_sec = 0;

	rc = get_rtc_time(&rtc_sec);
	if (rc < 0)
		pr_err("Failed to get RTC time, rc=%d\n", rc);
	else
		chip->sdam_data[SDAM_TIME_SEC] = rtc_sec;

	rc = qg_get_battery_temp(chip, &batt_temp);
	if (rc < 0)
		pr_err("Failed to get battery-temp, rc = %d\n", rc);
	else
		chip->sdam_data[SDAM_TEMP] = (u32)batt_temp;

	for (i = 0; i <= SDAM_TIME_SEC; i++) {
		rc |= qg_sdam_write(i, chip->sdam_data[i]);
		qg_dbg(chip, QG_DEBUG_STATUS, "SDAM write param %d value=%d\n",
					i, chip->sdam_data[i]);
	}

	return rc;
}

static int qg_config_s2_state(struct qpnp_qg *chip,
		enum s2_state requested_state, bool state_enable,
		bool process_fifo)
{
	int rc, acc_interval, acc_length;
	u8 fifo_length, reg = 0, state = S2_DEFAULT;

	if ((chip->s2_state_mask & requested_state) && (state_enable == true))
		return 0; /* No change in state */

	if (!(chip->s2_state_mask & requested_state) && (state_enable == false))
		return 0; /* No change in state */

	if (state_enable)
		chip->s2_state_mask |= requested_state;
	else
		chip->s2_state_mask &= ~requested_state;

	/* define the priority of the states */
	if (chip->s2_state_mask & S2_FAST_CHARGING)
		state = S2_FAST_CHARGING;
	else if (chip->s2_state_mask & S2_LOW_VBAT)
		state = S2_LOW_VBAT;
	else if (chip->s2_state_mask & S2_SLEEP)
		state = S2_SLEEP;
	else
		state = S2_DEFAULT;

	if (state == chip->s2_state)
		return 0;

	switch (state) {
	case S2_FAST_CHARGING:
		fifo_length = chip->dt.fast_chg_s2_fifo_length;
		acc_interval = chip->dt.s2_acc_intvl_ms;
		acc_length = chip->dt.s2_acc_length;
		break;
	case S2_LOW_VBAT:
		fifo_length = chip->dt.s2_vbat_low_fifo_length;
		acc_interval = chip->dt.s2_acc_intvl_ms;
		acc_length = chip->dt.s2_acc_length;
		break;
	case S2_SLEEP:
		fifo_length = chip->dt.sleep_s2_fifo_length;
		acc_interval = chip->dt.sleep_s2_acc_intvl_ms;
		acc_length = chip->dt.sleep_s2_acc_length;
		break;
	case S2_DEFAULT:
		fifo_length = chip->dt.s2_fifo_length;
		acc_interval = chip->dt.s2_acc_intvl_ms;
		acc_length = chip->dt.s2_acc_length;
		break;
	default:
		pr_err("Invalid S2 state %d\n", state);
		return -EINVAL;
	}

	rc = qg_master_hold(chip, true);
	if (rc < 0) {
		pr_err("Failed to hold master, rc=%d\n", rc);
		return rc;
	}

	if (process_fifo) {
		rc = qg_process_rt_fifo(chip);
		if (rc < 0) {
			pr_err("Failed to process FIFO real-time, rc=%d\n", rc);
			goto done;
		}
	}

	rc = qg_update_fifo_length(chip, fifo_length);
	if (rc < 0) {
		pr_err("Failed to update S2 fifo-length, rc=%d\n", rc);
		goto done;
	}

	reg = acc_interval / 10;
	rc = qg_write(chip, chip->qg_base + QG_S2_NORMAL_MEAS_CTL3_REG,
					&reg, 1);
	if (rc < 0) {
		pr_err("Failed to update S2 acc intrvl, rc=%d\n", rc);
		goto done;
	}

	reg = ilog2(acc_length) - 1;
	rc = qg_masked_write(chip, chip->qg_base + QG_S2_NORMAL_MEAS_CTL2_REG,
					NUM_OF_ACCUM_MASK, reg);
	if (rc < 0) {
		pr_err("Failed to update S2 ACC length, rc=%d\n", rc);
		goto done;
	}

	chip->s2_state = state;

	qg_dbg(chip, QG_DEBUG_STATUS, "S2 New state=%x  fifo_length=%d interval=%d acc_length=%d\n",
				state, fifo_length, acc_interval, acc_length);

done:
	qg_master_hold(chip, false);
	/* FIFO restarted */
	chip->last_fifo_update_time = ktime_get_boottime();
	return rc;
}

static int qg_process_fifo(struct qpnp_qg *chip, u32 fifo_length)
{
	int rc = 0, i, j = 0, temp;
	u8 v_fifo[MAX_FIFO_LENGTH * 2], i_fifo[MAX_FIFO_LENGTH * 2];
	u32 sample_interval = 0, sample_count = 0, fifo_v = 0, fifo_i = 0;
	unsigned long rtc_sec = 0;

	rc = get_rtc_time(&rtc_sec);
	if (rc < 0)
		pr_err("Failed to get RTC time, rc=%d\n", rc);

	chip->kdata.fifo_time = (u32)rtc_sec;

	if (!fifo_length) {
		pr_debug("No FIFO data\n");
		return 0;
	}

	qg_dbg(chip, QG_DEBUG_FIFO, "FIFO length=%d\n", fifo_length);

	rc = get_sample_interval(chip, &sample_interval);
	if (rc < 0) {
		pr_err("Failed to get FIFO sample interval, rc=%d\n", rc);
		return rc;
	}

	rc = get_sample_count(chip, &sample_count);
	if (rc < 0) {
		pr_err("Failed to get FIFO sample count, rc=%d\n", rc);
		return rc;
	}

	/*
	 * If there is pending data from suspend, append the new FIFO
	 * data to it. Only do this if we can accomadate 8 FIFOs
	 */
	if (chip->suspend_data &&
		(chip->kdata.fifo_length < (MAX_FIFO_LENGTH / 2))) {
		j = chip->kdata.fifo_length; /* append the data */
		chip->suspend_data = false;
		qg_dbg(chip, QG_DEBUG_FIFO,
			"Pending suspend-data FIFO length=%d\n", j);
	} else {
		/* clear any old pending data */
		chip->kdata.fifo_length = 0;
	}

	for (i = 0; i < fifo_length * 2; i = i + 2, j++) {
		rc = qg_read(chip, chip->qg_base + QG_V_FIFO0_DATA0_REG + i,
					&v_fifo[i], 2);
		if (rc < 0) {
			pr_err("Failed to read QG_V_FIFO, rc=%d\n", rc);
			return rc;
		}
		rc = qg_read(chip, chip->qg_base + QG_I_FIFO0_DATA0_REG + i,
					&i_fifo[i], 2);
		if (rc < 0) {
			pr_err("Failed to read QG_I_FIFO, rc=%d\n", rc);
			return rc;
		}

		fifo_v = v_fifo[i] | (v_fifo[i + 1] << 8);
		fifo_i = i_fifo[i] | (i_fifo[i + 1] << 8);

		if (fifo_v == FIFO_V_RESET_VAL || fifo_i == FIFO_I_RESET_VAL) {
			pr_err("Invalid FIFO data V_RAW=%x I_RAW=%x - FIFO rejected\n",
						fifo_v, fifo_i);
			return -EINVAL;
		}

		temp = sign_extend32(fifo_i, 15);

		chip->kdata.fifo[j].v = V_RAW_TO_UV(fifo_v);
		chip->kdata.fifo[j].i = qg_iraw_to_ua(chip, temp);
		chip->kdata.fifo[j].interval = sample_interval;
		chip->kdata.fifo[j].count = sample_count;

		chip->last_fifo_v_uv = chip->kdata.fifo[j].v;
		chip->last_fifo_i_ua = chip->kdata.fifo[j].i;

		qg_dbg(chip, QG_DEBUG_FIFO, "FIFO %d raw_v=%d uV=%d raw_i=%d uA=%d interval=%d count=%d\n",
					j, fifo_v,
					chip->kdata.fifo[j].v,
					fifo_i,
					(int)chip->kdata.fifo[j].i,
					chip->kdata.fifo[j].interval,
					chip->kdata.fifo[j].count);
	}

	chip->kdata.fifo_length += fifo_length;
	chip->kdata.seq_no = chip->seq_no++ % U32_MAX;

	return rc;
}

static int qg_process_accumulator(struct qpnp_qg *chip)
{
	int rc, sample_interval = 0;
	u8 count, index = chip->kdata.fifo_length;
	u64 acc_v = 0, acc_i = 0;
	s64 temp = 0;

	rc = qg_read(chip, chip->qg_base + QG_ACCUM_CNT_RT_REG,
			&count, 1);
	if (rc < 0) {
		pr_err("Failed to read ACC count, rc=%d\n", rc);
		return rc;
	}

	if (!count || count < 10) { /* Ignore small accumulator data */
		pr_debug("No ACCUMULATOR data!\n");
		return 0;
	}

	rc = get_sample_interval(chip, &sample_interval);
	if (rc < 0) {
		pr_err("Failed to get ACC sample interval, rc=%d\n", rc);
		return 0;
	}

	rc = qg_read(chip, chip->qg_base + QG_V_ACCUM_DATA0_RT_REG,
			(u8 *)&acc_v, 3);
	if (rc < 0) {
		pr_err("Failed to read ACC RT V data, rc=%d\n", rc);
		return rc;
	}

	rc = qg_read(chip, chip->qg_base + QG_I_ACCUM_DATA0_RT_REG,
			(u8 *)&acc_i, 3);
	if (rc < 0) {
		pr_err("Failed to read ACC RT I data, rc=%d\n", rc);
		return rc;
	}

	temp = sign_extend64(acc_i, 23);

	chip->kdata.fifo[index].v = V_RAW_TO_UV(div_u64(acc_v, count));
	chip->kdata.fifo[index].i = qg_iraw_to_ua(chip, div_s64(temp, count));
	chip->kdata.fifo[index].interval = sample_interval;
	chip->kdata.fifo[index].count = count;
	chip->kdata.fifo_length++;
	if (chip->kdata.fifo_length == MAX_FIFO_LENGTH)
		chip->kdata.fifo_length = MAX_FIFO_LENGTH - 1;

	chip->last_fifo_v_uv = chip->kdata.fifo[index].v;
	chip->last_fifo_i_ua = chip->kdata.fifo[index].i;

	if (chip->kdata.fifo_length == 1)	/* Only accumulator data */
		chip->kdata.seq_no = chip->seq_no++ % U32_MAX;

	qg_dbg(chip, QG_DEBUG_FIFO, "ACC v_avg=%duV i_avg=%duA interval=%d count=%d\n",
			chip->kdata.fifo[index].v,
			(int)chip->kdata.fifo[index].i,
			chip->kdata.fifo[index].interval,
			chip->kdata.fifo[index].count);

	return rc;
}

static int qg_process_rt_fifo(struct qpnp_qg *chip)
{
	int rc;
	u32 fifo_length = 0;

	/* Get the real-time FIFO length */
	rc = get_fifo_length(chip, &fifo_length, true);
	if (rc < 0) {
		pr_err("Failed to read RT FIFO length, rc=%d\n", rc);
		return rc;
	}

	rc = qg_process_fifo(chip, fifo_length);
	if (rc < 0) {
		pr_err("Failed to process FIFO data, rc=%d\n", rc);
		return rc;
	}

	rc = qg_process_accumulator(chip);
	if (rc < 0) {
		pr_err("Failed to process ACC data, rc=%d\n", rc);
		return rc;
	}

	return rc;
}

#define MIN_FIFO_FULL_TIME_MS			12000
static int process_rt_fifo_data(struct qpnp_qg *chip, bool update_smb)
{
	int rc = 0;
	ktime_t now = ktime_get_boottime();
	s64 time_delta;

	/*
	 * Reject the FIFO read event if there are back-to-back requests
	 * This is done to gaurantee that there is always a minimum FIFO
	 * data to be processed, ignore this if vbat_low is set.
	 */
	time_delta = ktime_ms_delta(now, chip->last_user_update_time);

	qg_dbg(chip, QG_DEBUG_FIFO, "time_delta=%lld ms update_smb=%d\n",
				time_delta, update_smb);

	if (time_delta > MIN_FIFO_FULL_TIME_MS || update_smb) {
		rc = qg_master_hold(chip, true);
		if (rc < 0) {
			pr_err("Failed to hold master, rc=%d\n", rc);
			goto done;
		}

		rc = qg_process_rt_fifo(chip);
		if (rc < 0) {
			pr_err("Failed to process FIFO real-time, rc=%d\n", rc);
			goto done;
		}

		if (update_smb) {
			rc = qg_masked_write(chip, chip->qg_base +
				QG_MODE_CTL1_REG, PARALLEL_IBAT_SENSE_EN_BIT,
				chip->parallel_enabled ?
					PARALLEL_IBAT_SENSE_EN_BIT : 0);
			if (rc < 0) {
				pr_err("Failed to update SMB_EN, rc=%d\n", rc);
				goto done;
			}
			qg_dbg(chip, QG_DEBUG_STATUS, "Parallel SENSE %d\n",
						chip->parallel_enabled);
		}

		rc = qg_master_hold(chip, false);
		if (rc < 0) {
			pr_err("Failed to release master, rc=%d\n", rc);
			goto done;
		}
		/* FIFOs restarted */
		chip->last_fifo_update_time = ktime_get_boottime();

		/* signal the read thread */
		chip->data_ready = true;
		wake_up_interruptible(&chip->qg_wait_q);
		chip->last_user_update_time = now;

		/* vote to stay awake until userspace reads data */
		vote(chip->awake_votable, FIFO_RT_DONE_VOTER, true, 0);
	} else {
		qg_dbg(chip, QG_DEBUG_FIFO, "FIFO processing too early time_delta=%lld\n",
							time_delta);
	}
done:
	qg_master_hold(chip, false);
	return rc;
}

#define VBAT_LOW_HYST_UV		50000 /* 50mV */
static int qg_vbat_low_wa(struct qpnp_qg *chip)
{
	int rc, i, temp = 0;
	u32 vbat_low_uv = 0;

	if ((chip->wa_flags & QG_VBAT_LOW_WA) && chip->vbat_low) {
		rc = qg_get_battery_temp(chip, &temp);
		if (rc < 0) {
			pr_err("Failed to read batt_temp rc=%d\n", rc);
			temp = 250;
		}

		vbat_low_uv = 1000 * ((temp < chip->dt.cold_temp_threshold) ?
					chip->dt.vbatt_low_cold_mv :
					chip->dt.vbatt_low_mv);
		vbat_low_uv += VBAT_LOW_HYST_UV;
		/*
		 * PMI632 1.0 does not generate a falling VBAT_LOW IRQ.
		 * To exit from VBAT_LOW config, check if any of the FIFO
		 * averages is > vbat_low threshold and reconfigure the
		 * FIFO length to normal.
		 */
		for (i = 0; i < chip->kdata.fifo_length; i++) {
			if (chip->kdata.fifo[i].v > vbat_low_uv) {
				chip->vbat_low = false;
				pr_info("Exit VBAT_LOW vbat_avg=%duV vbat_low=%duV updated fifo_length=%d\n",
					chip->kdata.fifo[i].v, vbat_low_uv,
					chip->dt.s2_fifo_length);
				break;
			}
		}
	}

	rc = qg_config_s2_state(chip, S2_LOW_VBAT,
			chip->vbat_low ? true : false, false);
	if (rc < 0)
		pr_err("Failed to configure for VBAT_LOW rc=%d\n", rc);

	return rc;
}

static int qg_vbat_thresholds_config(struct qpnp_qg *chip)
{
	int rc, temp = 0, vbat_mv;
	u8 reg;

	rc = qg_get_battery_temp(chip, &temp);
	if (rc < 0) {
		pr_err("Failed to read batt_temp rc=%d\n", rc);
		return rc;
	}

	vbat_mv = (temp < chip->dt.cold_temp_threshold) ?
			chip->dt.vbatt_empty_cold_mv :
			chip->dt.vbatt_empty_mv;

	rc = qg_read(chip, chip->qg_base + QG_VBAT_EMPTY_THRESHOLD_REG,
					&reg, 1);
	if (rc < 0) {
		pr_err("Failed to read vbat-empty, rc=%d\n", rc);
		return rc;
	}

	if (vbat_mv == (reg * 50))	/* No change */
		goto config_vbat_low;

	reg = vbat_mv / 50;
	rc = qg_write(chip, chip->qg_base + QG_VBAT_EMPTY_THRESHOLD_REG,
					&reg, 1);
	if (rc < 0) {
		pr_err("Failed to write vbat-empty, rc=%d\n", rc);
		return rc;
	}

	qg_dbg(chip, QG_DEBUG_STATUS,
		"VBAT EMPTY threshold updated to %dmV temp=%d\n",
						vbat_mv, temp);

config_vbat_low:
	vbat_mv = (temp < chip->dt.cold_temp_threshold) ?
			chip->dt.vbatt_low_cold_mv :
			chip->dt.vbatt_low_mv;

	rc = qg_read(chip, chip->qg_base + QG_VBAT_LOW_THRESHOLD_REG,
					&reg, 1);
	if (rc < 0) {
		pr_err("Failed to read vbat-low, rc=%d\n", rc);
		return rc;
	}

	if (vbat_mv == (reg * 50))	/* No change */
		return 0;

	reg = vbat_mv / 50;
	rc = qg_write(chip, chip->qg_base + QG_VBAT_LOW_THRESHOLD_REG,
					&reg, 1);
	if (rc < 0) {
		pr_err("Failed to write vbat-low, rc=%d\n", rc);
		return rc;
	}

	qg_dbg(chip, QG_DEBUG_STATUS,
		"VBAT LOW threshold updated to %dmV temp=%d\n",
						vbat_mv, temp);

	return rc;
}

static int qg_fast_charge_config(struct qpnp_qg *chip)
{
	int rc = 0;

	if (!chip->dt.qg_fast_chg_cfg)
		return 0;

	rc = qg_config_s2_state(chip, S2_FAST_CHARGING,
			(chip->charge_status == POWER_SUPPLY_STATUS_CHARGING)
			? true : false, false);
	if (rc < 0)
		pr_err("Failed to exit S2_SLEEP rc=%d\n", rc);

	return rc;
}

static void qg_retrieve_esr_params(struct qpnp_qg *chip)
{
	u32 data = 0;
	int rc;

	rc = qg_sdam_read(SDAM_ESR_CHARGE_DELTA, &data);
	if (!rc && data) {
		chip->kdata.param[QG_ESR_CHARGE_DELTA].data = data;
		chip->kdata.param[QG_ESR_CHARGE_DELTA].valid = true;
		qg_dbg(chip, QG_DEBUG_ESR,
				"ESR_CHARGE_DELTA SDAM=%d\n", data);
	} else if (rc < 0) {
		pr_err("Failed to read ESR_CHARGE_DELTA rc=%d\n", rc);
	}

	rc = qg_sdam_read(SDAM_ESR_DISCHARGE_DELTA, &data);
	if (!rc && data) {
		chip->kdata.param[QG_ESR_DISCHARGE_DELTA].data = data;
		chip->kdata.param[QG_ESR_DISCHARGE_DELTA].valid = true;
		qg_dbg(chip, QG_DEBUG_ESR,
				"ESR_DISCHARGE_DELTA SDAM=%d\n", data);
	} else if (rc < 0) {
		pr_err("Failed to read ESR_DISCHARGE_DELTA rc=%d\n", rc);
	}

	rc = qg_sdam_read(SDAM_ESR_CHARGE_SF, &data);
	if (!rc && data) {
		data = CAP(QG_ESR_SF_MIN, QG_ESR_SF_MAX, data);
		chip->kdata.param[QG_ESR_CHARGE_SF].data = data;
		chip->kdata.param[QG_ESR_CHARGE_SF].valid = true;
		qg_dbg(chip, QG_DEBUG_ESR,
				"ESR_CHARGE_SF SDAM=%d\n", data);
	} else if (rc < 0) {
		pr_err("Failed to read ESR_CHARGE_SF rc=%d\n", rc);
	}

	rc = qg_sdam_read(SDAM_ESR_DISCHARGE_SF, &data);
	if (!rc && data) {
		data = CAP(QG_ESR_SF_MIN, QG_ESR_SF_MAX, data);
		chip->kdata.param[QG_ESR_DISCHARGE_SF].data = data;
		chip->kdata.param[QG_ESR_DISCHARGE_SF].valid = true;
		qg_dbg(chip, QG_DEBUG_ESR,
				"ESR_DISCHARGE_SF SDAM=%d\n", data);
	} else if (rc < 0) {
		pr_err("Failed to read ESR_DISCHARGE_SF rc=%d\n", rc);
	}
}

static void qg_store_esr_params(struct qpnp_qg *chip)
{
	unsigned int esr;

	if (chip->udata.param[QG_ESR_CHARGE_DELTA].valid) {
		esr = chip->udata.param[QG_ESR_CHARGE_DELTA].data;
		qg_sdam_write(SDAM_ESR_CHARGE_DELTA, esr);
		qg_dbg(chip, QG_DEBUG_ESR,
			"SDAM store ESR_CHARGE_DELTA=%d\n", esr);
	}

	if (chip->udata.param[QG_ESR_DISCHARGE_DELTA].valid) {
		esr = chip->udata.param[QG_ESR_DISCHARGE_DELTA].data;
		qg_sdam_write(SDAM_ESR_DISCHARGE_DELTA, esr);
		qg_dbg(chip, QG_DEBUG_ESR,
			"SDAM store ESR_DISCHARGE_DELTA=%d\n", esr);
	}

	if (chip->udata.param[QG_ESR_CHARGE_SF].valid) {
		esr = chip->udata.param[QG_ESR_CHARGE_SF].data;
		qg_sdam_write(SDAM_ESR_CHARGE_SF, esr);
		qg_dbg(chip, QG_DEBUG_ESR,
			"SDAM store ESR_CHARGE_SF=%d\n", esr);
	}

	if (chip->udata.param[QG_ESR_DISCHARGE_SF].valid) {
		esr = chip->udata.param[QG_ESR_DISCHARGE_SF].data;
		qg_sdam_write(SDAM_ESR_DISCHARGE_SF, esr);
		qg_dbg(chip, QG_DEBUG_ESR,
			"SDAM store ESR_DISCHARGE_SF=%d\n", esr);
	}
}

#define MAX_ESR_RETRY_COUNT		10
#define ESR_SD_PERCENT			10
static int qg_process_esr_data(struct qpnp_qg *chip)
{
	int i;
	int pre_i, post_i, pre_v, post_v, first_pre_i = 0;
	int diff_v, diff_i, esr_avg = 0, count = 0;

	for (i = 0; i < qg_esr_count; i++) {
		if (!chip->esr_data[i].valid)
			continue;

		pre_i = chip->esr_data[i].pre_esr_i;
		pre_v = chip->esr_data[i].pre_esr_v;
		post_i = chip->esr_data[i].post_esr_i;
		post_v = chip->esr_data[i].post_esr_v;

		/*
		 * Check if any of the pre/post readings have changed
		 * signs by comparing it with the first valid
		 * pre_i value.
		 */
		if (!first_pre_i)
			first_pre_i = pre_i;

		if ((first_pre_i < 0 && pre_i > 0) ||
			(first_pre_i > 0 && post_i < 0) ||
			(first_pre_i < 0 && post_i > 0)) {
			qg_dbg(chip, QG_DEBUG_ESR,
				"ESR-sign mismatch %d reject all data\n", i);
			esr_avg = count = 0;
			break;
		}

		/* calculate ESR */
		diff_v = abs(post_v - pre_v);
		diff_i = abs(post_i - pre_i);

		if (!diff_v || !diff_i ||
			(diff_i < chip->dt.esr_qual_i_ua) ||
			(diff_v < chip->dt.esr_qual_v_uv)) {
			qg_dbg(chip, QG_DEBUG_ESR,
				"ESR (%d) V/I %duA %duV fails qualification\n",
				i, diff_i, diff_v);
			chip->esr_data[i].valid = false;
			continue;
		}

		chip->esr_data[i].esr =
			DIV_ROUND_CLOSEST(diff_v * 1000, diff_i);
		qg_dbg(chip, QG_DEBUG_ESR,
			"ESR qualified: i=%d pre_i=%d pre_v=%d post_i=%d post_v=%d esr_diff_v=%d esr_diff_i=%d esr=%d\n",
			i, pre_i, pre_v, post_i, post_v,
			diff_v, diff_i, chip->esr_data[i].esr);

		esr_avg += chip->esr_data[i].esr;
		count++;
	}

	if (!count) {
		qg_dbg(chip, QG_DEBUG_ESR,
			"No ESR samples qualified, ESR not found\n");
		chip->esr_avg = 0;
		return 0;
	}

	esr_avg /= count;
	qg_dbg(chip, QG_DEBUG_ESR,
		"ESR all sample average=%d count=%d apply_SD=%d\n",
		esr_avg, count, (esr_avg * ESR_SD_PERCENT) / 100);

	/*
	 * Reject ESR samples which do not fall in
	 * 10% the standard-deviation
	 */
	count = 0;
	for (i = 0; i < qg_esr_count; i++) {
		if (!chip->esr_data[i].valid)
			continue;

		if ((abs(chip->esr_data[i].esr - esr_avg) <=
			(esr_avg * ESR_SD_PERCENT) / 100)) {
			/* valid ESR */
			chip->esr_avg += chip->esr_data[i].esr;
			count++;
			qg_dbg(chip, QG_DEBUG_ESR,
				"Valid ESR after SD (%d) %d mOhm\n",
				i, chip->esr_data[i].esr);
		} else {
			qg_dbg(chip, QG_DEBUG_ESR,
				"ESR (%d) %d falls-out of SD(%d)\n",
				i, chip->esr_data[i].esr, ESR_SD_PERCENT);
		}
	}

	if (count >= QG_MIN_ESR_COUNT) {
		chip->esr_avg /= count;
		qg_dbg(chip, QG_DEBUG_ESR, "Average estimated ESR %d mOhm\n",
					chip->esr_avg);
	} else {
		qg_dbg(chip, QG_DEBUG_ESR,
			"Not enough ESR samples, ESR not found\n");
		chip->esr_avg = 0;
	}

	return 0;
}

static int qg_esr_estimate(struct qpnp_qg *chip)
{
	int rc, i, ibat = 0;
	u8 esr_done_count, reg0 = 0, reg1 = 0;
	bool is_charging = false;

	if (chip->dt.esr_disable)
		return 0;

	/*
	 * Charge - enable ESR estimation if IBAT > MIN_IBAT.
	 * Discharge - enable ESR estimation only if enabled via DT.
	 */
	rc = qg_get_battery_current(chip, &ibat);
	if (rc < 0)
		return rc;
	if (chip->charge_status == POWER_SUPPLY_STATUS_CHARGING &&
				ibat > chip->dt.esr_min_ibat_ua) {
		qg_dbg(chip, QG_DEBUG_ESR,
			"Skip CHG ESR, Fails IBAT ibat(%d) min_ibat(%d)\n",
				ibat, chip->dt.esr_min_ibat_ua);
		return 0;
	}

	if (chip->charge_status != POWER_SUPPLY_STATUS_CHARGING &&
			!chip->dt.esr_discharge_enable)
		return 0;

	if (chip->batt_soc != INT_MIN && (chip->batt_soc <
					chip->dt.esr_disable_soc)) {
		qg_dbg(chip, QG_DEBUG_ESR,
			"Skip ESR, batt-soc below %d\n",
				chip->dt.esr_disable_soc);
		return 0;
	}

	qg_dbg(chip, QG_DEBUG_ESR, "FIFO done count=%d ESR mod count=%d\n",
			chip->fifo_done_count, qg_esr_mod_count);

	if ((chip->fifo_done_count % qg_esr_mod_count) != 0)
		return 0;

	if (qg_esr_count > QG_MAX_ESR_COUNT)
		qg_esr_count = QG_MAX_ESR_COUNT;

	if (qg_esr_count < QG_MIN_ESR_COUNT)
		qg_esr_count = QG_MIN_ESR_COUNT;

	/* clear all data */
	chip->esr_avg = 0;
	memset(&chip->esr_data, 0, sizeof(chip->esr_data));

	rc = qg_master_hold(chip, true);
	if (rc < 0) {
		pr_err("Failed to hold master, rc=%d\n", rc);
		goto done;
	}

	for (i = 0; i < qg_esr_count; i++) {
		/* Fire ESR measurement */
		rc = qg_masked_write(chip,
			chip->qg_base + QG_ESR_MEAS_TRIG_REG,
			HW_ESR_MEAS_START_BIT, HW_ESR_MEAS_START_BIT);
		if (rc < 0) {
			pr_err("Failed to start ESR rc=%d\n", rc);
			continue;
		}

		esr_done_count = reg0 = reg1 = 0;
		do {
			/* delay for ESR processing to complete */
			msleep(50);

			esr_done_count++;

			rc = qg_read(chip,
				chip->qg_base + QG_STATUS1_REG, &reg0, 1);
			if (rc < 0)
				continue;

			rc = qg_read(chip,
				chip->qg_base + QG_STATUS4_REG, &reg1, 1);
			if (rc < 0)
				continue;

			/* check ESR-done status */
			if (!(reg1 & ESR_MEAS_IN_PROGRESS_BIT) &&
					(reg0 & ESR_MEAS_DONE_BIT)) {
				qg_dbg(chip, QG_DEBUG_ESR,
					"ESR measurement done %d count %d\n",
						i, esr_done_count);
				break;
			}
		} while (esr_done_count < MAX_ESR_RETRY_COUNT);

		if (esr_done_count == MAX_ESR_RETRY_COUNT) {
			pr_err("Failed to get ESR done for %d iteration\n", i);
			continue;
		} else {
			/* found a valid ESR, read pre-post data */
			rc = qg_read_raw_data(chip, QG_PRE_ESR_V_DATA0_REG,
					&chip->esr_data[i].pre_esr_v);
			if (rc < 0)
				goto done;

			rc = qg_read_raw_data(chip, QG_PRE_ESR_I_DATA0_REG,
					&chip->esr_data[i].pre_esr_i);
			if (rc < 0)
				goto done;

			rc = qg_read_raw_data(chip, QG_POST_ESR_V_DATA0_REG,
					&chip->esr_data[i].post_esr_v);
			if (rc < 0)
				goto done;

			rc = qg_read_raw_data(chip, QG_POST_ESR_I_DATA0_REG,
					&chip->esr_data[i].post_esr_i);
			if (rc < 0)
				goto done;

			chip->esr_data[i].pre_esr_v =
				V_RAW_TO_UV(chip->esr_data[i].pre_esr_v);
			ibat = sign_extend32(chip->esr_data[i].pre_esr_i, 15);
			chip->esr_data[i].pre_esr_i = qg_iraw_to_ua(chip, ibat);
			chip->esr_data[i].post_esr_v =
				V_RAW_TO_UV(chip->esr_data[i].post_esr_v);
			ibat = sign_extend32(chip->esr_data[i].post_esr_i, 15);
			chip->esr_data[i].post_esr_i =
						qg_iraw_to_ua(chip, ibat);

			chip->esr_data[i].valid = true;

			if ((int)chip->esr_data[i].pre_esr_i < 0)
				is_charging = true;

			qg_dbg(chip, QG_DEBUG_ESR,
				"ESR values for %d iteration pre_v=%d pre_i=%d post_v=%d post_i=%d\n",
				i, chip->esr_data[i].pre_esr_v,
				(int)chip->esr_data[i].pre_esr_i,
				chip->esr_data[i].post_esr_v,
				(int)chip->esr_data[i].post_esr_i);
		}
		/* delay before the next ESR measurement */
		msleep(200);
	}

	rc = qg_process_esr_data(chip);
	if (rc < 0)
		pr_err("Failed to process ESR data rc=%d\n", rc);

	rc = qg_master_hold(chip, false);
	if (rc < 0) {
		pr_err("Failed to release master, rc=%d\n", rc);
		goto done;
	}
	/* FIFOs restarted */
	chip->last_fifo_update_time = ktime_get_boottime();

	if (chip->esr_avg) {
		chip->kdata.param[QG_ESR].data = chip->esr_avg;
		chip->kdata.param[QG_ESR].valid = true;
		qg_dbg(chip, QG_DEBUG_ESR, "ESR_SW=%d during %s\n",
			chip->esr_avg, is_charging ? "CHARGE" : "DISCHARGE");
		qg_retrieve_esr_params(chip);
		chip->esr_actual = chip->esr_avg;
	}

	return 0;
done:
	qg_master_hold(chip, false);
	return rc;
}

static void process_udata_work(struct work_struct *work)
{
	struct qpnp_qg *chip = container_of(work,
			struct qpnp_qg, udata_work);
	int rc;

	if (chip->udata.param[QG_CC_SOC].valid)
		chip->cc_soc = chip->udata.param[QG_CC_SOC].data;

	if (chip->udata.param[QG_BATT_SOC].valid)
		chip->batt_soc = chip->udata.param[QG_BATT_SOC].data;

	if (chip->udata.param[QG_FULL_SOC].valid)
		chip->full_soc = chip->udata.param[QG_FULL_SOC].data;

	if (chip->udata.param[QG_SOC].valid ||
			chip->udata.param[QG_SYS_SOC].valid) {

		qg_dbg(chip, QG_DEBUG_SOC, "udata update: QG_SOC=%d QG_SYS_SOC=%d last_catchup_soc=%d\n",
				chip->udata.param[QG_SOC].valid ?
				chip->udata.param[QG_SOC].data : -EINVAL,
				chip->udata.param[QG_SYS_SOC].valid ?
				chip->udata.param[QG_SYS_SOC].data : -EINVAL,
				chip->catch_up_soc);

		if (chip->udata.param[QG_SYS_SOC].valid) {
			chip->sys_soc = chip->udata.param[QG_SYS_SOC].data;
			chip->catch_up_soc = qg_adjust_sys_soc(chip);
		} else {
			chip->catch_up_soc = chip->udata.param[QG_SOC].data;
		}

		qg_scale_soc(chip, chip->force_soc);
		chip->force_soc = false;

		/* update parameters to SDAM */
		chip->sdam_data[SDAM_SOC] = chip->msoc;
		chip->sdam_data[SDAM_OCV_UV] =
				chip->udata.param[QG_OCV_UV].data;
		chip->sdam_data[SDAM_RBAT_MOHM] =
				chip->udata.param[QG_RBAT_MOHM].data;
		chip->sdam_data[SDAM_VALID] = 1;

		rc = qg_store_soc_params(chip);
		if (rc < 0)
			pr_err("Failed to update SDAM params, rc=%d\n", rc);
	}

	if (chip->udata.param[QG_ESR].valid)
		chip->esr_last = chip->udata.param[QG_ESR].data;

	if (chip->esr_actual != -EINVAL && chip->udata.param[QG_ESR].valid) {
		chip->esr_nominal = chip->udata.param[QG_ESR].data;
		if (chip->qg_psy)
			power_supply_changed(chip->qg_psy);
	}

	if (!chip->dt.esr_disable)
		qg_store_esr_params(chip);

	qg_dbg(chip, QG_DEBUG_STATUS, "udata update: batt_soc=%d cc_soc=%d full_soc=%d qg_esr=%d\n",
		(chip->batt_soc != INT_MIN) ? chip->batt_soc : -EINVAL,
		(chip->cc_soc != INT_MIN) ? chip->cc_soc : -EINVAL,
		chip->full_soc, chip->esr_last);
	vote(chip->awake_votable, UDATA_READY_VOTER, false, 0);
}

#define MAX_FIFO_DELTA_PERCENT		10
static irqreturn_t qg_fifo_update_done_handler(int irq, void *data)
{
	ktime_t now = ktime_get_boottime();
	int rc, hw_delta_ms = 0, margin_ms = 0;
	u32 fifo_length = 0;
	s64 time_delta_ms = 0;
	struct qpnp_qg *chip = data;

	time_delta_ms = ktime_ms_delta(now, chip->last_fifo_update_time);
	chip->last_fifo_update_time = now;

	qg_dbg(chip, QG_DEBUG_IRQ, "IRQ triggered\n");
	mutex_lock(&chip->data_lock);

	rc = get_fifo_length(chip, &fifo_length, false);
	if (rc < 0) {
		pr_err("Failed to get FIFO length, rc=%d\n", rc);
		goto done;
	}

	rc = qg_process_fifo(chip, fifo_length);
	if (rc < 0) {
		pr_err("Failed to process QG FIFO, rc=%d\n", rc);
		goto done;
	}

	if (++chip->fifo_done_count == U32_MAX)
		chip->fifo_done_count = 0;

	rc = qg_vbat_thresholds_config(chip);
	if (rc < 0)
		pr_err("Failed to apply VBAT EMPTY config rc=%d\n", rc);

	rc = qg_fast_charge_config(chip);
	if (rc < 0)
		pr_err("Failed to apply fast-charge config rc=%d\n", rc);

	rc = qg_vbat_low_wa(chip);
	if (rc < 0) {
		pr_err("Failed to apply VBAT LOW WA, rc=%d\n", rc);
		goto done;
	}

	rc = qg_esr_estimate(chip);
	if (rc < 0) {
		pr_err("Failed to estimate ESR, rc=%d\n", rc);
		goto done;
	}

	rc = get_fifo_done_time(chip, false, &hw_delta_ms);
	if (rc < 0)
		hw_delta_ms = 0;
	else
		margin_ms = (hw_delta_ms * MAX_FIFO_DELTA_PERCENT) / 100;

	if (abs(hw_delta_ms - time_delta_ms) < margin_ms) {
		chip->kdata.param[QG_FIFO_TIME_DELTA].data = time_delta_ms;
		chip->kdata.param[QG_FIFO_TIME_DELTA].valid = true;
		qg_dbg(chip, QG_DEBUG_FIFO, "FIFO_done time_delta_ms=%lld\n",
							time_delta_ms);
	}

	/* signal the read thread */
	chip->data_ready = true;
	wake_up_interruptible(&chip->qg_wait_q);

	/* vote to stay awake until userspace reads data */
	vote(chip->awake_votable, FIFO_DONE_VOTER, true, 0);

done:
	mutex_unlock(&chip->data_lock);
	return IRQ_HANDLED;
}

static irqreturn_t qg_vbat_low_handler(int irq, void *data)
{
	int rc;
	struct qpnp_qg *chip = data;
	u8 status = 0;

	qg_dbg(chip, QG_DEBUG_IRQ, "IRQ triggered\n");
	mutex_lock(&chip->data_lock);

	rc = qg_read(chip, chip->qg_base + QG_INT_RT_STS_REG, &status, 1);
	if (rc < 0) {
		pr_err("Failed to read RT status, rc=%d\n", rc);
		goto done;
	}
	/* ignore VBAT low if battery is missing */
	if ((status & BATTERY_MISSING_INT_RT_STS_BIT) ||
			chip->battery_missing)
		goto done;

	chip->vbat_low = !!(status & VBAT_LOW_INT_RT_STS_BIT);

	qg_dbg(chip, QG_DEBUG_IRQ, "VBAT_LOW = %d\n", chip->vbat_low);
done:
	mutex_unlock(&chip->data_lock);
	return IRQ_HANDLED;
}

static irqreturn_t qg_vbat_empty_handler(int irq, void *data)
{
	struct qpnp_qg *chip = data;
	u32 ocv_uv = 0;
	int rc;
	u8 status = 0;

	qg_dbg(chip, QG_DEBUG_IRQ, "IRQ triggered\n");

	rc = qg_read(chip, chip->qg_base + QG_INT_RT_STS_REG, &status, 1);
	if (rc < 0)
		pr_err("Failed to read RT status rc=%d\n", rc);

	/* ignore VBAT empty if battery is missing */
	if ((status & BATTERY_MISSING_INT_RT_STS_BIT) ||
			chip->battery_missing)
		return IRQ_HANDLED;

	pr_warn("VBATT EMPTY SOC = 0\n");

	chip->catch_up_soc = 0;
	qg_scale_soc(chip, true);

	qg_sdam_read(SDAM_OCV_UV, &ocv_uv);
	chip->sdam_data[SDAM_SOC] = 0;
	chip->sdam_data[SDAM_OCV_UV] = ocv_uv;
	chip->sdam_data[SDAM_VALID] = 1;

	qg_store_soc_params(chip);

	if (chip->qg_psy)
		power_supply_changed(chip->qg_psy);

	return IRQ_HANDLED;
}

static irqreturn_t qg_good_ocv_handler(int irq, void *data)
{
	int rc;
	u8 status = 0;
	u32 ocv_uv = 0, ocv_raw = 0;
	struct qpnp_qg *chip = data;
	unsigned long rtc_sec = 0;

	qg_dbg(chip, QG_DEBUG_IRQ, "IRQ triggered\n");

	mutex_lock(&chip->data_lock);

	rc = qg_read(chip, chip->qg_base + QG_STATUS2_REG, &status, 1);
	if (rc < 0) {
		pr_err("Failed to read status2 register rc=%d\n", rc);
		goto done;
	}

	if (!(status & GOOD_OCV_BIT))
		goto done;

	rc = qg_read_ocv(chip, &ocv_uv, &ocv_raw, S3_GOOD_OCV);
	if (rc < 0) {
		pr_err("Failed to read good_ocv, rc=%d\n", rc);
		goto done;
	}

	get_rtc_time(&rtc_sec);
	chip->kdata.fifo_time = (u32)rtc_sec;
	chip->kdata.param[QG_GOOD_OCV_UV].data = ocv_uv;
	chip->kdata.param[QG_GOOD_OCV_UV].valid = true;

	vote(chip->awake_votable, GOOD_OCV_VOTER, true, 0);

	/* signal the readd thread */
	chip->data_ready = true;
	wake_up_interruptible(&chip->qg_wait_q);
done:
	mutex_unlock(&chip->data_lock);
	return IRQ_HANDLED;
}

static struct qg_irq_info qg_irqs[] = {
	[QG_BATT_MISSING_IRQ] = {
		.name		= "qg-batt-missing",
	},
	[QG_VBATT_LOW_IRQ] = {
		.name		= "qg-vbat-low",
		.handler	= qg_vbat_low_handler,
		.wake		= true,
	},
	[QG_VBATT_EMPTY_IRQ] = {
		.name		= "qg-vbat-empty",
		.handler	= qg_vbat_empty_handler,
		.wake		= true,
	},
	[QG_FIFO_UPDATE_DONE_IRQ] = {
		.name		= "qg-fifo-done",
		.handler	= qg_fifo_update_done_handler,
		.wake		= true,
	},
	[QG_GOOD_OCV_IRQ] = {
		.name		= "qg-good-ocv",
		.handler	= qg_good_ocv_handler,
		.wake		= true,
	},
	[QG_FSM_STAT_CHG_IRQ] = {
		.name		= "qg-fsm-state-chg",
	},
	[QG_EVENT_IRQ] = {
		.name		= "qg-event",
	},
};

static int qg_awake_cb(struct votable *votable, void *data, int awake,
			const char *client)
{
	struct qpnp_qg *chip = data;

	/* ignore if the QG device is not open */
	if (!chip->qg_device_open)
		return 0;

	if (awake)
		pm_stay_awake(chip->dev);
	else
		pm_relax(chip->dev);

	pr_debug("client: %s awake: %d\n", client, awake);
	return 0;
}

static int qg_fifo_irq_disable_cb(struct votable *votable, void *data,
				int disable, const char *client)
{
	if (disable) {
		if (qg_irqs[QG_FIFO_UPDATE_DONE_IRQ].wake)
			disable_irq_wake(
				qg_irqs[QG_FIFO_UPDATE_DONE_IRQ].irq);
		if (qg_irqs[QG_FIFO_UPDATE_DONE_IRQ].irq)
			disable_irq_nosync(
				qg_irqs[QG_FIFO_UPDATE_DONE_IRQ].irq);
	} else {
		if (qg_irqs[QG_FIFO_UPDATE_DONE_IRQ].irq)
			enable_irq(qg_irqs[QG_FIFO_UPDATE_DONE_IRQ].irq);
		if (qg_irqs[QG_FIFO_UPDATE_DONE_IRQ].wake)
			enable_irq_wake(
				qg_irqs[QG_FIFO_UPDATE_DONE_IRQ].irq);
	}

	return 0;
}

static int qg_vbatt_irq_disable_cb(struct votable *votable, void *data,
				int disable, const char *client)
{
	if (disable) {
		if (qg_irqs[QG_VBATT_LOW_IRQ].wake)
			disable_irq_wake(qg_irqs[QG_VBATT_LOW_IRQ].irq);
		if (qg_irqs[QG_VBATT_EMPTY_IRQ].wake)
			disable_irq_wake(qg_irqs[QG_VBATT_EMPTY_IRQ].irq);
		if (qg_irqs[QG_VBATT_LOW_IRQ].irq)
			disable_irq_nosync(qg_irqs[QG_VBATT_LOW_IRQ].irq);
		if (qg_irqs[QG_VBATT_EMPTY_IRQ].irq)
			disable_irq_nosync(qg_irqs[QG_VBATT_EMPTY_IRQ].irq);
	} else {
		if (qg_irqs[QG_VBATT_LOW_IRQ].irq)
			enable_irq(qg_irqs[QG_VBATT_LOW_IRQ].irq);
		if (qg_irqs[QG_VBATT_EMPTY_IRQ].irq)
			enable_irq(qg_irqs[QG_VBATT_EMPTY_IRQ].irq);
		if (qg_irqs[QG_VBATT_LOW_IRQ].wake)
			enable_irq_wake(qg_irqs[QG_VBATT_LOW_IRQ].irq);
		if (qg_irqs[QG_VBATT_EMPTY_IRQ].wake)
			enable_irq_wake(qg_irqs[QG_VBATT_EMPTY_IRQ].irq);
	}

	return 0;
}

static int qg_good_ocv_irq_disable_cb(struct votable *votable, void *data,
				int disable, const char *client)
{
	if (disable) {
		if (qg_irqs[QG_GOOD_OCV_IRQ].wake)
			disable_irq_wake(qg_irqs[QG_GOOD_OCV_IRQ].irq);
		if (qg_irqs[QG_GOOD_OCV_IRQ].irq)
			disable_irq_nosync(qg_irqs[QG_GOOD_OCV_IRQ].irq);
	} else {
		if (qg_irqs[QG_GOOD_OCV_IRQ].irq)
			enable_irq(qg_irqs[QG_GOOD_OCV_IRQ].irq);
		if (qg_irqs[QG_GOOD_OCV_IRQ].wake)
			enable_irq_wake(qg_irqs[QG_GOOD_OCV_IRQ].irq);
	}

	return 0;
}

/* ALG callback functions below */

static int qg_get_learned_capacity(void *data, int64_t *learned_cap_uah)
{
	struct qpnp_qg *chip = data;
	int16_t cc_mah;
	int rc;

	if (!chip)
		return -ENODEV;

	if (chip->battery_missing || !chip->profile_loaded)
		return -ENODEV;

	rc = qg_sdam_multibyte_read(QG_SDAM_LEARNED_CAPACITY_OFFSET,
					(u8 *)&cc_mah, 2);
	if (rc < 0) {
		pr_err("Error in reading learned_capacity, rc=%d\n", rc);
		return rc;
	}
	*learned_cap_uah = cc_mah * 1000;

	return 0;
}

static int qg_store_learned_capacity(void *data, int64_t learned_cap_uah)
{
	struct qpnp_qg *chip = data;
	int16_t cc_mah;
	int rc;

	if (!chip)
		return -ENODEV;

	if (chip->battery_missing || !learned_cap_uah)
		return -ENODEV;

	cc_mah = div64_s64(learned_cap_uah, 1000);
	rc = qg_sdam_multibyte_write(QG_SDAM_LEARNED_CAPACITY_OFFSET,
					 (u8 *)&cc_mah, 2);
	if (rc < 0) {
		pr_err("Error in writing learned_capacity, rc=%d\n", rc);
		return rc;
	}

	qg_dbg(chip, QG_DEBUG_ALG_CL, "Stored learned capacity %llduah\n",
					learned_cap_uah);
	return 0;
}

static int qg_get_batt_age_level(void *data, u32 *batt_age_level)
{
	struct qpnp_qg *chip = data;
	int rc;

	if (!chip)
		return -ENODEV;

	if (chip->battery_missing || is_debug_batt_id(chip))
		return -ENODEV;

	*batt_age_level = 0;
	rc = qg_sdam_read(SDAM_BATT_AGE_LEVEL, batt_age_level);
	if (rc < 0) {
		pr_err("Error in reading batt_age_level, rc=%d\n", rc);
		return rc;
	}

	return 0;
}

static int qg_store_batt_age_level(void *data, u32 batt_age_level)
{
	struct qpnp_qg *chip = data;
	int rc;

	if (!chip)
		return -ENODEV;

	if (chip->battery_missing)
		return -ENODEV;

	rc = qg_sdam_write(SDAM_BATT_AGE_LEVEL, batt_age_level);
	if (rc < 0) {
		pr_err("Error in writing batt_age_level, rc=%d\n", rc);
		return rc;
	}

	return 0;
}

static int qg_get_cc_soc(void *data, int *cc_soc)
{
	struct qpnp_qg *chip = data;

	if (!chip)
		return -ENODEV;

	if (is_debug_batt_id(chip) || chip->battery_missing) {
		*cc_soc = -EINVAL;
		return 0;
	}

	if (chip->cc_soc == INT_MIN)
		return -EINVAL;

	*cc_soc = chip->cc_soc;

	return 0;
}

static int qg_restore_cycle_count(void *data, u16 *buf, int length)
{
	struct qpnp_qg *chip = data;
	int id, rc = 0;
	u8 tmp[2];

	if (!chip)
		return -ENODEV;

	if (chip->battery_missing || !chip->profile_loaded)
		return -ENODEV;

	if (!buf || length > BUCKET_COUNT)
		return -EINVAL;

	for (id = 0; id < length; id++) {
		rc = qg_sdam_multibyte_read(
				QG_SDAM_CYCLE_COUNT_OFFSET + (id * 2),
				(u8 *)tmp, 2);
		if (rc < 0) {
			pr_err("failed to read bucket %d rc=%d\n", id, rc);
			return rc;
		}
		*buf++ = tmp[0] | tmp[1] << 8;
	}

	return rc;
}

static int qg_store_cycle_count(void *data, u16 *buf, int id, int length)
{
	struct qpnp_qg *chip = data;
	int rc = 0;

	if (!chip)
		return -ENODEV;

	if (chip->battery_missing || !chip->profile_loaded)
		return -ENODEV;

	if (!buf || length > BUCKET_COUNT * 2 || id < 0 ||
		id > BUCKET_COUNT - 1 ||
		(((id * 2) + length) > BUCKET_COUNT * 2))
		return -EINVAL;

	rc = qg_sdam_multibyte_write(
			QG_SDAM_CYCLE_COUNT_OFFSET + (id * 2),
			(u8 *)buf, length);
	if (rc < 0)
		pr_err("failed to write bucket %d rc=%d\n", id, rc);

	return rc;
}

#define DEFAULT_BATT_TYPE	"Unknown Battery"
#define MISSING_BATT_TYPE	"Missing Battery"
#define DEBUG_BATT_TYPE		"Debug Board"
static const char *qg_get_battery_type(struct qpnp_qg *chip)
{
	if (chip->battery_missing)
		return MISSING_BATT_TYPE;

	if (is_debug_batt_id(chip))
		return DEBUG_BATT_TYPE;

	if (chip->bp.batt_type_str) {
		if (chip->profile_loaded)
			return chip->bp.batt_type_str;
	}

	return DEFAULT_BATT_TYPE;
}

#define DEBUG_BATT_SOC		67
#define BATT_MISSING_SOC	50
#define EMPTY_SOC		0
#define FULL_SOC		100
static int qg_get_battery_capacity(struct qpnp_qg *chip, int *soc)
{
	if (is_debug_batt_id(chip)) {
		*soc = DEBUG_BATT_SOC;
		return 0;
	}

	if (chip->battery_missing || !chip->profile_loaded) {
		*soc = BATT_MISSING_SOC;
		return 0;
	}

	if (chip->charge_full) {
		*soc = FULL_SOC;
		return 0;
	}

	mutex_lock(&chip->soc_lock);

	if (chip->dt.linearize_soc && chip->maint_soc > 0)
		*soc = chip->maint_soc;
	else
		*soc = chip->msoc;

	mutex_unlock(&chip->soc_lock);

	return 0;
}

static int qg_get_battery_capacity_real(struct qpnp_qg *chip, int *soc)
{
	mutex_lock(&chip->soc_lock);
	*soc = chip->msoc;
	mutex_unlock(&chip->soc_lock);

	return 0;
}

static int qg_get_charge_counter(struct qpnp_qg *chip, int *charge_counter)
{
	int rc, cc_soc = 0;
	int64_t temp = 0;

	if (is_debug_batt_id(chip) || chip->battery_missing) {
		*charge_counter = -EINVAL;
		return 0;
	}

	rc = qg_get_learned_capacity(chip, &temp);
	if (rc < 0 || !temp)
		rc = qg_get_nominal_capacity((int *)&temp, 250, true);

	if (rc < 0) {
		pr_err("Failed to get FCC for charge-counter rc=%d\n", rc);
		return rc;
	}

	cc_soc = CAP(0, 100, DIV_ROUND_CLOSEST(chip->cc_soc, 100));
	*charge_counter = div_s64(temp * cc_soc, 100);

	return 0;
}

static int qg_get_power(struct qpnp_qg *chip, int *val, bool average)
{
	int rc, v_min, v_ocv, rbatt = 0, esr = 0;
	s64 power;

	if (is_debug_batt_id(chip)) {
		*val = -EINVAL;
		return 0;
	}

	v_min = chip->dt.sys_min_volt_mv * 1000;

	rc = qg_sdam_read(SDAM_OCV_UV, &v_ocv);
	if (rc < 0) {
		pr_err("Failed to read OCV rc=%d\n", rc);
		return rc;
	}

	rc = qg_sdam_read(SDAM_RBAT_MOHM, &rbatt);
	if (rc < 0) {
		pr_err("Failed to read T_RBAT rc=%d\n", rc);
		return rc;
	}

	rbatt *= 1000;	/* uohms */
	esr = chip->esr_last * 1000;

	if (rbatt <= 0 || esr <= 0) {
		pr_debug("Invalid rbatt/esr rbatt=%d esr=%d\n", rbatt, esr);
		*val = -EINVAL;
		return 0;
	}

	power = (s64)v_min * (v_ocv - v_min);

	if (average)
		power = div_s64(power, rbatt);
	else
		power = div_s64(power, esr);

	*val = power;

	qg_dbg(chip, QG_DEBUG_STATUS, "v_min=%d v_ocv=%d rbatt=%d esr=%d power=%lld\n",
			v_min, v_ocv, rbatt, esr, power);

	return 0;
}

static int qg_get_ttf_param(void *data, enum ttf_param param, int *val)
{
	union power_supply_propval prop = {0, };
	struct qpnp_qg *chip = data;
	int rc = 0;
	int64_t temp = 0;

	if (!chip)
		return -ENODEV;

	switch (param) {
	case TTF_TTE_VALID:
		*val = 1;
		if (chip->battery_missing || is_debug_batt_id(chip))
			*val = 0;
		break;
	case TTF_MSOC:
		rc = qg_get_battery_capacity(chip, val);
		break;
	case TTF_VBAT:
		rc = qg_get_battery_voltage(chip, val);
		break;
	case TTF_IBAT:
		rc = qg_get_battery_current(chip, val);
		break;
	case TTF_FCC:
		if (chip->qg_psy) {
			rc = power_supply_get_property(chip->qg_psy,
				POWER_SUPPLY_PROP_CHARGE_FULL, &prop);
			if (rc >= 0) {
				temp = div64_u64(prop.intval, 1000);
				*val  = div64_u64(chip->full_soc * temp,
						QG_SOC_FULL);
			}
		}
		break;
	case TTF_MODE:
		if (chip->ttf->step_chg_cfg_valid)
			*val = TTF_MODE_VBAT_STEP_CHG;
		else
			*val = TTF_MODE_NORMAL;
		break;
	case TTF_ITERM:
		if (chip->chg_iterm_ma == INT_MIN)
			*val = 0;
		else
			*val = chip->chg_iterm_ma;
		break;
	case TTF_RBATT:
		rc = qg_sdam_read(SDAM_RBAT_MOHM, val);
		if (!rc)
			*val *= 1000;
		break;
	case TTF_VFLOAT:
		*val = chip->bp.float_volt_uv;
		break;
	case TTF_CHG_TYPE:
		*val = chip->charge_type;
		break;
	case TTF_CHG_STATUS:
		*val = chip->charge_status;
		break;
	default:
		pr_err("Unsupported property %d\n", param);
		rc = -EINVAL;
		break;
	}

	return rc;
}

static int qg_ttf_awake_voter(void *data, bool val)
{
	struct qpnp_qg *chip = data;

	if (!chip)
		return -ENODEV;

	if (chip->battery_missing || !chip->profile_loaded)
		return -ENODEV;

	vote(chip->awake_votable, TTF_AWAKE_VOTER, val, 0);

	return 0;
}

#define MAX_QG_OK_RETRIES	20
static int qg_reset(struct qpnp_qg *chip)
{
	int rc = 0, count = 0, soc = 0;
	u32 ocv_uv = 0, ocv_raw = 0;
	u8 reg = 0;

	qg_dbg(chip, QG_DEBUG_STATUS, "QG RESET triggered\n");

	mutex_lock(&chip->data_lock);

	/* hold and release master to clear FIFO's */
	rc = qg_master_hold(chip, true);
	if (rc < 0) {
		pr_err("Failed to hold master, rc=%d\n", rc);
		goto done;
	}

	/* delay for the master-hold */
	msleep(20);

	rc = qg_master_hold(chip, false);
	if (rc < 0) {
		pr_err("Failed to release master, rc=%d\n", rc);
		goto done;
	}

	/* delay for master to settle */
	msleep(20);

	qg_get_battery_voltage(chip, &rc);
	qg_get_battery_capacity(chip, &soc);
	qg_dbg(chip, QG_DEBUG_STATUS, "VBAT=%duV SOC=%d\n", rc, soc);

	/* Trigger S7 */
	rc = qg_masked_write(chip, chip->qg_base + QG_STATE_TRIG_CMD_REG,
				S7_PON_OCV_START, S7_PON_OCV_START);
	if (rc < 0) {
		pr_err("Failed to trigger S7, rc=%d\n", rc);
		goto done;
	}

	/* poll for QG OK */
	do {
		rc = qg_read(chip, chip->qg_base + QG_STATUS1_REG, &reg, 1);
		if (rc < 0) {
			pr_err("Failed to read STATUS1_REG rc=%d\n", rc);
			goto done;
		}

		if (reg & QG_OK_BIT)
			break;

		msleep(200);
		count++;
	} while (count < MAX_QG_OK_RETRIES);

	if (count == MAX_QG_OK_RETRIES) {
		qg_dbg(chip, QG_DEBUG_STATUS, "QG_OK not set\n");
		goto done;
	}

	/* read S7 PON OCV */
	rc = qg_read_ocv(chip, &ocv_uv, &ocv_raw, S7_PON_OCV);
	if (rc < 0) {
		pr_err("Failed to read PON OCV rc=%d\n", rc);
		goto done;
	}

	qg_dbg(chip, QG_DEBUG_STATUS, "S7_OCV = %duV\n", ocv_uv);

	chip->kdata.param[QG_GOOD_OCV_UV].data = ocv_uv;
	chip->kdata.param[QG_GOOD_OCV_UV].valid = true;
	/* clear all the userspace data */
	chip->kdata.param[QG_CLEAR_LEARNT_DATA].data = 1;
	chip->kdata.param[QG_CLEAR_LEARNT_DATA].valid = true;

	vote(chip->awake_votable, GOOD_OCV_VOTER, true, 0);
	/* signal the read thread */
	chip->data_ready = true;
	chip->force_soc = true;
	wake_up_interruptible(&chip->qg_wait_q);

done:
	mutex_unlock(&chip->data_lock);
	return rc;
}

static int qg_setprop_batt_age_level(struct qpnp_qg *chip, int batt_age_level)
{
	int rc = 0;

	if (!chip->dt.multi_profile_load)
		return 0;

	if (batt_age_level < 0) {
		pr_err("Invalid age-level %d\n", batt_age_level);
		return -EINVAL;
	}

	if (chip->batt_age_level == batt_age_level) {
		qg_dbg(chip, QG_DEBUG_PROFILE, "Same age-level %d\n",
						chip->batt_age_level);
		return 0;
	}

	chip->batt_age_level = batt_age_level;
	rc = qg_load_battery_profile(chip);
	if (rc < 0) {
		pr_err("failed to load profile\n");
	} else {
		rc = qg_store_batt_age_level(chip, batt_age_level);
		if (rc < 0)
			pr_err("error in storing batt_age_level rc =%d\n", rc);
	}

	qg_dbg(chip, QG_DEBUG_PROFILE, "Profile with batt_age_level = %d loaded\n",
						chip->batt_age_level);

	return rc;
}

static int qg_psy_set_property(struct power_supply *psy,
			       enum power_supply_property psp,
			       const union power_supply_propval *pval)
{
	struct qpnp_qg *chip = power_supply_get_drvdata(psy);
	int rc = 0;

	switch (psp) {
	case POWER_SUPPLY_PROP_CHARGE_FULL:
		if (chip->dt.cl_disable) {
			pr_warn("Capacity learning disabled!\n");
			return 0;
		}
		if (chip->cl->active) {
			pr_warn("Capacity learning active!\n");
			return 0;
		}
		if (pval->intval <= 0 || pval->intval > chip->cl->nom_cap_uah) {
			pr_err("charge_full is out of bounds\n");
			return -EINVAL;
		}
		mutex_lock(&chip->cl->lock);
		rc = qg_store_learned_capacity(chip, pval->intval);
		if (!rc)
			chip->cl->learned_cap_uah = pval->intval;
		mutex_unlock(&chip->cl->lock);
		break;
	case POWER_SUPPLY_PROP_SOH:
		chip->soh = pval->intval;
		qg_dbg(chip, QG_DEBUG_STATUS, "SOH update: SOH=%d esr_actual=%d esr_nominal=%d\n",
				chip->soh, chip->esr_actual, chip->esr_nominal);
		if (chip->sp)
			soh_profile_update(chip->sp, chip->soh);
		break;
	case POWER_SUPPLY_PROP_ESR_ACTUAL:
		chip->esr_actual = pval->intval;
		break;
	case POWER_SUPPLY_PROP_ESR_NOMINAL:
		chip->esr_nominal = pval->intval;
		break;
	case POWER_SUPPLY_PROP_FG_RESET:
		qg_reset(chip);
		break;
	case POWER_SUPPLY_PROP_BATT_AGE_LEVEL:
		rc = qg_setprop_batt_age_level(chip, pval->intval);
		break;
	default:
		break;
	}
	return 0;
}

static int qg_psy_get_property(struct power_supply *psy,
			       enum power_supply_property psp,
			       union power_supply_propval *pval)
{
	struct qpnp_qg *chip = power_supply_get_drvdata(psy);
	int rc = 0;
	int64_t temp = 0;

	pval->intval = 0;

	switch (psp) {
	case POWER_SUPPLY_PROP_CAPACITY:
		rc = qg_get_battery_capacity(chip, &pval->intval);
		break;
	case POWER_SUPPLY_PROP_CAPACITY_RAW:
		/*
		 * to be compatible with other fuel gauge
		 * for google_battery supporting
		 */
		rc = qg_get_battery_capacity(chip, &pval->intval);
		pval->intval <<= 8;
		break;
	case POWER_SUPPLY_PROP_REAL_CAPACITY:
		rc = qg_get_battery_capacity_real(chip, &pval->intval);
		break;
	case POWER_SUPPLY_PROP_HEALTH:
		if (chip->batt_psy)
			rc = power_supply_get_property(chip->batt_psy,
						       POWER_SUPPLY_PROP_HEALTH,
						       pval);
		break;
	case POWER_SUPPLY_PROP_VOLTAGE_NOW:
		rc = qg_get_battery_voltage(chip, &pval->intval);
		break;
	case POWER_SUPPLY_PROP_CURRENT_NOW:
		rc = qg_get_battery_current(chip, &pval->intval);
		break;
	case POWER_SUPPLY_PROP_VOLTAGE_OCV:
		rc = qg_sdam_read(SDAM_OCV_UV, &pval->intval);
		break;
	case POWER_SUPPLY_PROP_TEMP:
		rc = qg_get_battery_temp(chip, &pval->intval);
		break;
	case POWER_SUPPLY_PROP_RESISTANCE_ID:
		pval->intval = chip->batt_id_ohm;
		break;
	case POWER_SUPPLY_PROP_DEBUG_BATTERY:
		pval->intval = is_debug_batt_id(chip);
		break;
	case POWER_SUPPLY_PROP_RESISTANCE:
		rc = qg_sdam_read(SDAM_RBAT_MOHM, &pval->intval);
		if (!rc)
			pval->intval *= 1000;
		break;
	case POWER_SUPPLY_PROP_RESISTANCE_NOW:
		pval->intval = chip->esr_last;
		break;
	case POWER_SUPPLY_PROP_SOC_REPORTING_READY:
		pval->intval = chip->soc_reporting_ready;
		break;
	case POWER_SUPPLY_PROP_RESISTANCE_CAPACITIVE:
		pval->intval = chip->dt.rbat_conn_mohm;
		break;
	case POWER_SUPPLY_PROP_BATTERY_TYPE:
		pval->strval = qg_get_battery_type(chip);
		break;
	case POWER_SUPPLY_PROP_VOLTAGE_MIN:
		pval->intval = chip->dt.vbatt_cutoff_mv * 1000;
		break;
	case POWER_SUPPLY_PROP_VOLTAGE_MAX:
		pval->intval = chip->bp.float_volt_uv;
		break;
	case POWER_SUPPLY_PROP_BATT_FULL_CURRENT:
		pval->intval = chip->dt.iterm_ma * 1000;
		break;
	case POWER_SUPPLY_PROP_BATT_PROFILE_VERSION:
		pval->intval = chip->bp.qg_profile_version;
		break;
	case POWER_SUPPLY_PROP_CHARGE_COUNTER:
		rc = qg_get_charge_counter(chip, &pval->intval);
		break;
	case POWER_SUPPLY_PROP_CHARGE_FULL:
		if (!chip->dt.cl_disable && chip->dt.cl_feedback_on)
			rc = qg_get_learned_capacity(chip, &temp);
		else
			rc = qg_get_nominal_capacity((int *)&temp, 250, true);
		if (!rc)
			pval->intval = (int)temp;
		break;
	case POWER_SUPPLY_PROP_CHARGE_FULL_DESIGN:
		rc = qg_get_nominal_capacity((int *)&temp, 250, true);
		if (!rc)
			pval->intval = (int)temp;
		break;
	case POWER_SUPPLY_PROP_CYCLE_COUNTS:
		rc = get_cycle_counts(chip->counter, &pval->strval);
		if (rc < 0)
			pval->strval = NULL;
		break;
	case POWER_SUPPLY_PROP_CYCLE_COUNT:
		rc = get_cycle_count(chip->counter, &pval->intval);
		break;
	case POWER_SUPPLY_PROP_TIME_TO_FULL_AVG:
		rc = ttf_get_time_to_full(chip->ttf, &pval->intval);
		break;
	case POWER_SUPPLY_PROP_TIME_TO_EMPTY_AVG:
		rc = ttf_get_time_to_empty(chip->ttf, &pval->intval);
		break;
	case POWER_SUPPLY_PROP_ESR_ACTUAL:
		pval->intval = (chip->esr_actual == -EINVAL) ?  -EINVAL :
					(chip->esr_actual * 1000);
		break;
	case POWER_SUPPLY_PROP_ESR_NOMINAL:
		pval->intval = (chip->esr_nominal == -EINVAL) ?  -EINVAL :
					(chip->esr_nominal * 1000);
		break;
	case POWER_SUPPLY_PROP_SOH:
		pval->intval = chip->soh;
		break;
	case POWER_SUPPLY_PROP_CC_SOC:
		rc = qg_get_cc_soc(chip, &pval->intval);
		break;
	case POWER_SUPPLY_PROP_VOLTAGE_AVG:
		rc = qg_get_vbat_avg(chip, &pval->intval);
		break;
	case POWER_SUPPLY_PROP_POWER_NOW:
		rc = qg_get_power(chip, &pval->intval, false);
		break;
	case POWER_SUPPLY_PROP_POWER_AVG:
		rc = qg_get_power(chip, &pval->intval, true);
		break;
	case POWER_SUPPLY_PROP_SCALE_MODE_EN:
		pval->intval = chip->fvss_active;
		break;
<<<<<<< HEAD
	/* b/139264914: FIX_ME */
	case POWER_SUPPLY_PROP_PRESENT:
		pval->intval = 1;
		break;
	case POWER_SUPPLY_PROP_STATUS:
		if (chip->batt_psy)
			rc = power_supply_get_property(chip->batt_psy,
						       POWER_SUPPLY_PROP_STATUS,
						       pval);
=======
	case POWER_SUPPLY_PROP_BATT_AGE_LEVEL:
		pval->intval = chip->batt_age_level;
>>>>>>> f416146b
		break;
	default:
		pr_debug("Unsupported property %d\n", psp);
		break;
	}

	return rc;
}

static int qg_property_is_writeable(struct power_supply *psy,
				enum power_supply_property psp)
{
	switch (psp) {
	case POWER_SUPPLY_PROP_CHARGE_FULL:
	case POWER_SUPPLY_PROP_ESR_ACTUAL:
	case POWER_SUPPLY_PROP_ESR_NOMINAL:
	case POWER_SUPPLY_PROP_SOH:
	case POWER_SUPPLY_PROP_FG_RESET:
	case POWER_SUPPLY_PROP_BATT_AGE_LEVEL:
		return 1;
	default:
		break;
	}
	return 0;
}

static enum power_supply_property qg_psy_props[] = {
	POWER_SUPPLY_PROP_CAPACITY,
	POWER_SUPPLY_PROP_CAPACITY_RAW,
	POWER_SUPPLY_PROP_HEALTH,
	POWER_SUPPLY_PROP_REAL_CAPACITY,
	POWER_SUPPLY_PROP_TEMP,
	POWER_SUPPLY_PROP_VOLTAGE_NOW,
	POWER_SUPPLY_PROP_VOLTAGE_OCV,
	POWER_SUPPLY_PROP_CURRENT_NOW,
	POWER_SUPPLY_PROP_CHARGE_COUNTER,
	POWER_SUPPLY_PROP_RESISTANCE,
	POWER_SUPPLY_PROP_RESISTANCE_ID,
	POWER_SUPPLY_PROP_RESISTANCE_NOW,
	POWER_SUPPLY_PROP_SOC_REPORTING_READY,
	POWER_SUPPLY_PROP_RESISTANCE_CAPACITIVE,
	POWER_SUPPLY_PROP_DEBUG_BATTERY,
	POWER_SUPPLY_PROP_BATTERY_TYPE,
	POWER_SUPPLY_PROP_VOLTAGE_MIN,
	POWER_SUPPLY_PROP_VOLTAGE_MAX,
	POWER_SUPPLY_PROP_BATT_FULL_CURRENT,
	POWER_SUPPLY_PROP_BATT_PROFILE_VERSION,
	POWER_SUPPLY_PROP_CYCLE_COUNT,
	POWER_SUPPLY_PROP_CYCLE_COUNTS,
	POWER_SUPPLY_PROP_CHARGE_FULL,
	POWER_SUPPLY_PROP_CHARGE_FULL_DESIGN,
	POWER_SUPPLY_PROP_TIME_TO_FULL_AVG,
	POWER_SUPPLY_PROP_TIME_TO_EMPTY_AVG,
	POWER_SUPPLY_PROP_ESR_ACTUAL,
	POWER_SUPPLY_PROP_ESR_NOMINAL,
	POWER_SUPPLY_PROP_SOH,
	POWER_SUPPLY_PROP_CC_SOC,
	POWER_SUPPLY_PROP_FG_RESET,
	POWER_SUPPLY_PROP_VOLTAGE_AVG,
	POWER_SUPPLY_PROP_POWER_AVG,
	POWER_SUPPLY_PROP_POWER_NOW,
	POWER_SUPPLY_PROP_SCALE_MODE_EN,
<<<<<<< HEAD
	POWER_SUPPLY_PROP_PRESENT,
	POWER_SUPPLY_PROP_STATUS,
=======
	POWER_SUPPLY_PROP_BATT_AGE_LEVEL,
>>>>>>> f416146b
};

static const struct power_supply_desc qg_psy_desc = {
	.name = "bms",
	.type = POWER_SUPPLY_TYPE_BMS,
	.properties = qg_psy_props,
	.num_properties = ARRAY_SIZE(qg_psy_props),
	.get_property = qg_psy_get_property,
	.set_property = qg_psy_set_property,
	.property_is_writeable = qg_property_is_writeable,
};

#define DEFAULT_CL_BEGIN_IBAT_UA	(-100000)
static bool qg_cl_ok_to_begin(void *data)
{
	struct qpnp_qg *chip = data;

	if (chip->last_fifo_i_ua < DEFAULT_CL_BEGIN_IBAT_UA)
		return true;

	return false;
}

#define DEFAULT_RECHARGE_SOC 95
static int qg_charge_full_update(struct qpnp_qg *chip)
{
	union power_supply_propval prop = {0, };
	int rc, recharge_soc, health;

	if (!chip->dt.hold_soc_while_full)
		goto out;

	rc = power_supply_get_property(chip->batt_psy,
			POWER_SUPPLY_PROP_HEALTH, &prop);
	if (rc < 0) {
		pr_err("Failed to get battery health, rc=%d\n", rc);
		goto out;
	}
	health = prop.intval;

	rc = power_supply_get_property(chip->batt_psy,
			POWER_SUPPLY_PROP_RECHARGE_SOC, &prop);
	if (rc < 0 || prop.intval < 0) {
		pr_debug("Failed to get recharge-soc\n");
		recharge_soc = DEFAULT_RECHARGE_SOC;
	} else {
		recharge_soc = prop.intval;
	}
	chip->recharge_soc = recharge_soc;

	qg_dbg(chip, QG_DEBUG_STATUS, "msoc=%d health=%d charge_full=%d charge_done=%d\n",
				chip->msoc, health, chip->charge_full,
				chip->charge_done);
	if (chip->charge_done && !chip->charge_full) {
		if (chip->msoc >= 99 && health == POWER_SUPPLY_HEALTH_GOOD) {
			chip->charge_full = true;
			qg_dbg(chip, QG_DEBUG_STATUS, "Setting charge_full (0->1) @ msoc=%d\n",
					chip->msoc);
		} else if (health != POWER_SUPPLY_HEALTH_GOOD) {
			/* terminated in JEITA */
			qg_dbg(chip, QG_DEBUG_STATUS, "Terminated charging @ msoc=%d\n",
					chip->msoc);
		}
	} else if ((!chip->charge_done || chip->msoc <= recharge_soc)
				&& chip->charge_full) {

		bool input_present = is_input_present(chip);

		/*
		 * force a recharge only if SOC <= recharge SOC and
		 * we have not started charging.
		 */
		if ((chip->wa_flags & QG_RECHARGE_SOC_WA) &&
			input_present && chip->msoc <= recharge_soc &&
			chip->charge_status != POWER_SUPPLY_STATUS_CHARGING) {
			/* Force recharge */
			prop.intval = 0;
			rc = power_supply_set_property(chip->batt_psy,
				POWER_SUPPLY_PROP_FORCE_RECHARGE, &prop);
			if (rc < 0)
				pr_err("Failed to force recharge rc=%d\n", rc);
			else
				qg_dbg(chip, QG_DEBUG_STATUS, "Forced recharge\n");
		}


		if (chip->charge_done)
			return 0;	/* wait for recharge */

		/*
		 * If SOC has indeed dropped below recharge-SOC or
		 * the input is removed, if linearize-soc is set scale
		 * msoc from 100% for better UX.
		 */
		if (chip->msoc < recharge_soc || !input_present) {
			if (chip->dt.linearize_soc) {
				get_rtc_time(&chip->last_maint_soc_update_time);
				chip->maint_soc = FULL_SOC;
				qg_scale_soc(chip, false);
			}
			chip->charge_full = false;
			qg_dbg(chip, QG_DEBUG_STATUS, "msoc=%d recharge_soc=%d charge_full (1->0)\n",
					chip->msoc, recharge_soc);
		} else {
			/* continue with charge_full state */
			qg_dbg(chip, QG_DEBUG_STATUS, "msoc=%d recharge_soc=%d charge_full=%d input_present=%d\n",
					chip->msoc, recharge_soc,
					chip->charge_full, input_present);
		}
	}
out:
	return 0;
}

static int qg_parallel_status_update(struct qpnp_qg *chip)
{
	int rc;
	bool parallel_enabled = is_parallel_enabled(chip);
	bool update_smb = false;

	if (parallel_enabled == chip->parallel_enabled)
		return 0;

	chip->parallel_enabled = parallel_enabled;
	qg_dbg(chip, QG_DEBUG_STATUS,
		"Parallel status changed Enabled=%d\n", parallel_enabled);

	mutex_lock(&chip->data_lock);

	/*
	 * Parallel charger uses the same external sense, hence do not
	 * enable SMB sensing if PMI632 is configured for external sense.
	 */
	if (!chip->dt.qg_ext_sense)
		update_smb = true;

	rc = process_rt_fifo_data(chip, update_smb);
	if (rc < 0)
		pr_err("Failed to process RT FIFO data, rc=%d\n", rc);

	mutex_unlock(&chip->data_lock);

	return 0;
}

static int qg_input_status_update(struct qpnp_qg *chip)
{
	bool usb_present = is_usb_present(chip);
	bool dc_present = is_dc_present(chip);

	if ((chip->usb_present != usb_present) ||
		(chip->dc_present != dc_present)) {
		qg_dbg(chip, QG_DEBUG_STATUS,
			"Input status changed usb_present=%d dc_present=%d\n",
						usb_present, dc_present);
		qg_scale_soc(chip, false);
	}

	chip->usb_present = usb_present;
	chip->dc_present = dc_present;

	return 0;
}

static int qg_handle_battery_removal(struct qpnp_qg *chip)
{
	int rc, length = QG_SDAM_MAX_OFFSET - QG_SDAM_VALID_OFFSET;
	u8 *data;

	/* clear SDAM */
	data = kcalloc(length, sizeof(*data), GFP_KERNEL);
	if (!data)
		return -ENOMEM;

	rc = qg_sdam_multibyte_write(QG_SDAM_VALID_OFFSET, data, length);
	if (rc < 0)
		pr_err("Failed to clear SDAM rc=%d\n", rc);

	return rc;
}

static int qg_handle_battery_insertion(struct qpnp_qg *chip)
{
	int rc, count = 0;
	u32 ocv_uv = 0, ocv_raw = 0;
	u8 reg = 0;

	do {
		rc = qg_read(chip, chip->qg_base + QG_STATUS1_REG, &reg, 1);
		if (rc < 0) {
			pr_err("Failed to read STATUS1_REG rc=%d\n", rc);
			return rc;
		}

		if (reg & QG_OK_BIT)
			break;

		msleep(200);
		count++;
	} while (count < MAX_QG_OK_RETRIES);

	if (count == MAX_QG_OK_RETRIES) {
		qg_dbg(chip, QG_DEBUG_STATUS, "QG_OK not set!\n");
		return 0;
	}

	/* read S7 PON OCV */
	rc = qg_read_ocv(chip, &ocv_uv, &ocv_raw, S7_PON_OCV);
	if (rc < 0) {
		pr_err("Failed to read PON OCV rc=%d\n", rc);
		return rc;
	}

	qg_dbg(chip, QG_DEBUG_STATUS,
		"S7_OCV on battery insertion = %duV\n", ocv_uv);

	chip->kdata.param[QG_GOOD_OCV_UV].data = ocv_uv;
	chip->kdata.param[QG_GOOD_OCV_UV].valid = true;
	/* clear all the userspace data */
	chip->kdata.param[QG_CLEAR_LEARNT_DATA].data = 1;
	chip->kdata.param[QG_CLEAR_LEARNT_DATA].valid = true;

	vote(chip->awake_votable, GOOD_OCV_VOTER, true, 0);
	/* signal the read thread */
	chip->data_ready = true;
	wake_up_interruptible(&chip->qg_wait_q);

	return 0;
}

static int qg_battery_status_update(struct qpnp_qg *chip)
{
	int rc;
	union power_supply_propval prop = {0, };

	if (!is_batt_available(chip))
		return 0;

	mutex_lock(&chip->data_lock);

	rc = power_supply_get_property(chip->batt_psy,
			POWER_SUPPLY_PROP_PRESENT, &prop);
	if (rc < 0) {
		pr_err("Failed to get battery-present, rc=%d\n", rc);
		goto done;
	}

	if (chip->battery_missing && prop.intval) {
		pr_warn("Battery inserted!\n");
		rc = qg_handle_battery_insertion(chip);
		if (rc < 0)
			pr_err("Failed in battery-insertion rc=%d\n", rc);
	} else if (!chip->battery_missing && !prop.intval) {
		pr_warn("Battery removed!\n");
		rc = qg_handle_battery_removal(chip);
		if (rc < 0)
			pr_err("Failed in battery-removal rc=%d\n", rc);
	}

	chip->battery_missing = !prop.intval;

done:
	mutex_unlock(&chip->data_lock);
	return rc;
}

static void qg_sleep_exit_work(struct work_struct *work)
{
	int rc;
	struct qpnp_qg *chip = container_of(work,
			struct qpnp_qg, qg_sleep_exit_work.work);

	vote(chip->awake_votable, SLEEP_EXIT_VOTER, true, 0);

	mutex_lock(&chip->data_lock);
	/*
	 * if this work is executing, the system has been active
	 * for a while. So, force back the S2 active configuration
	 */
	qg_dbg(chip, QG_DEBUG_STATUS, "sleep_exit_work: exit S2_SLEEP\n");
	rc = qg_config_s2_state(chip, S2_SLEEP, false, true);
	if (rc < 0)
		pr_err("Failed to exit S2_SLEEP rc=%d\n", rc);

	vote(chip->awake_votable, SLEEP_EXIT_DATA_VOTER, true, 0);
	/* signal the read thread */
	chip->data_ready = true;
	wake_up_interruptible(&chip->qg_wait_q);

	mutex_unlock(&chip->data_lock);

	vote(chip->awake_votable, SLEEP_EXIT_VOTER, false, 0);
}

static void qg_status_change_work(struct work_struct *work)
{
	struct qpnp_qg *chip = container_of(work,
			struct qpnp_qg, qg_status_change_work);
	union power_supply_propval prop = {0, };
	int rc = 0, batt_temp = 0;
	bool input_present = false;

	if (!is_batt_available(chip)) {
		pr_debug("batt-psy not available\n");
		goto out;
	}

	rc = qg_battery_status_update(chip);
	if (rc < 0)
		pr_err("Failed to process battery status update rc=%d\n", rc);

	rc = power_supply_get_property(chip->batt_psy,
			POWER_SUPPLY_PROP_CHARGE_TYPE, &prop);
	if (rc < 0)
		pr_err("Failed to get charge-type, rc=%d\n", rc);
	else
		chip->charge_type = prop.intval;

	rc = power_supply_get_property(chip->batt_psy,
			POWER_SUPPLY_PROP_STATUS, &prop);
	if (rc < 0)
		pr_err("Failed to get charger status, rc=%d\n", rc);
	else
		chip->charge_status = prop.intval;

	rc = power_supply_get_property(chip->batt_psy,
			POWER_SUPPLY_PROP_CHARGE_DONE, &prop);
	if (rc < 0)
		pr_err("Failed to get charge done status, rc=%d\n", rc);
	else
		chip->charge_done = prop.intval;

	qg_dbg(chip, QG_DEBUG_STATUS, "charge_status=%d charge_done=%d\n",
			chip->charge_status, chip->charge_done);

	rc = qg_parallel_status_update(chip);
	if (rc < 0)
		pr_err("Failed to update parallel-status, rc=%d\n", rc);

	rc = qg_input_status_update(chip);
	if (rc < 0)
		pr_err("Failed to update input status, rc=%d\n", rc);

	/* get input status */
	input_present = is_input_present(chip);

	cycle_count_update(chip->counter,
			DIV_ROUND_CLOSEST(chip->msoc * 255, 100),
			chip->charge_status, chip->charge_done,
			input_present);

	if (!chip->dt.cl_disable) {
		rc = qg_get_battery_temp(chip, &batt_temp);
		if (rc < 0) {
			pr_err("Failed to read BATT_TEMP at PON rc=%d\n", rc);
		} else if (chip->batt_soc >= 0) {
			cap_learning_update(chip->cl, batt_temp, chip->batt_soc,
				chip->charge_status, chip->charge_done,
				input_present, false);
		}
	}
	rc = qg_charge_full_update(chip);
	if (rc < 0)
		pr_err("Failed in charge_full_update, rc=%d\n", rc);

	ttf_update(chip->ttf, input_present);
out:
	pm_relax(chip->dev);
}

static int qg_notifier_cb(struct notifier_block *nb,
			unsigned long event, void *data)
{
	struct power_supply *psy = data;
	struct qpnp_qg *chip = container_of(nb, struct qpnp_qg, nb);

	if (event != PSY_EVENT_PROP_CHANGED)
		return NOTIFY_OK;

	if (work_pending(&chip->qg_status_change_work))
		return NOTIFY_OK;

	if ((strcmp(psy->desc->name, "battery") == 0)
		|| (strcmp(psy->desc->name, "parallel") == 0)
		|| (strcmp(psy->desc->name, "usb") == 0)
		|| (strcmp(psy->desc->name, "dc") == 0)) {
		/*
		 * We cannot vote for awake votable here as that takes
		 * a mutex lock and this is executed in an atomic context.
		 */
		pm_stay_awake(chip->dev);
		schedule_work(&chip->qg_status_change_work);
	}

	return NOTIFY_OK;
}

static int qg_init_psy(struct qpnp_qg *chip)
{
	struct power_supply_config qg_psy_cfg = {};
	int rc;

	qg_psy_cfg.drv_data = chip;
	qg_psy_cfg.of_node = chip->dev->of_node;
	chip->qg_psy = devm_power_supply_register(chip->dev,
				&qg_psy_desc, &qg_psy_cfg);
	if (IS_ERR_OR_NULL(chip->qg_psy)) {
		pr_err("Failed to register qg_psy rc = %ld\n",
				PTR_ERR(chip->qg_psy));
		return -ENODEV;
	}

	chip->nb.notifier_call = qg_notifier_cb;
	rc = power_supply_reg_notifier(&chip->nb);
	if (rc < 0)
		pr_err("Failed register psy notifier rc = %d\n", rc);

	return rc;
}

static ssize_t qg_device_read(struct file *file, char __user *buf, size_t count,
			  loff_t *ppos)
{
	int rc;
	struct qpnp_qg *chip = file->private_data;
	unsigned long data_size = sizeof(chip->kdata);

	if (count < data_size) {
		pr_err("Invalid datasize %lu, expected lesser then %zu\n",
							data_size, count);
		return -EINVAL;
	}

	/* non-blocking access, return */
	if (!chip->data_ready && (file->f_flags & O_NONBLOCK))
		return 0;

	/* blocking access wait on data_ready */
	if (!(file->f_flags & O_NONBLOCK)) {
		rc = wait_event_interruptible(chip->qg_wait_q,
					chip->data_ready);
		if (rc < 0) {
			pr_debug("Failed wait! rc=%d\n", rc);
			return rc;
		}
	}

	mutex_lock(&chip->data_lock);

	if (!chip->data_ready) {
		pr_debug("No Data, false wakeup\n");
		rc = -EFAULT;
		goto fail_read;
	}


	if (copy_to_user(buf, &chip->kdata, data_size)) {
		pr_err("Failed in copy_to_user\n");
		rc = -EFAULT;
		goto fail_read;
	}
	chip->data_ready = false;

	/* release all wake sources */
	vote(chip->awake_votable, GOOD_OCV_VOTER, false, 0);
	vote(chip->awake_votable, FIFO_DONE_VOTER, false, 0);
	vote(chip->awake_votable, FIFO_RT_DONE_VOTER, false, 0);
	vote(chip->awake_votable, SUSPEND_DATA_VOTER, false, 0);
	vote(chip->awake_votable, SLEEP_EXIT_DATA_VOTER, false, 0);

	qg_dbg(chip, QG_DEBUG_DEVICE,
		"QG device read complete Seq_no=%u Size=%ld\n",
				chip->kdata.seq_no, data_size);

	/* clear data */
	memset(&chip->kdata, 0, sizeof(chip->kdata));

	mutex_unlock(&chip->data_lock);

	return data_size;

fail_read:
	mutex_unlock(&chip->data_lock);
	return rc;
}

static ssize_t qg_device_write(struct file *file, const char __user *buf,
			size_t count, loff_t *ppos)
{
	int rc = -EINVAL;
	struct qpnp_qg *chip = file->private_data;
	unsigned long data_size = sizeof(chip->udata);

	mutex_lock(&chip->data_lock);
	if (count == 0) {
		pr_err("No data!\n");
		goto fail;
	}

	if (count != 0 && count < data_size) {
		pr_err("Invalid datasize %zu expected %lu\n", count, data_size);
		goto fail;
	}

	if (copy_from_user(&chip->udata, buf, data_size)) {
		pr_err("Failed in copy_from_user\n");
		rc = -EFAULT;
		goto fail;
	}

	rc = data_size;
	vote(chip->awake_votable, UDATA_READY_VOTER, true, 0);
	schedule_work(&chip->udata_work);
	qg_dbg(chip, QG_DEBUG_DEVICE, "QG write complete size=%d\n", rc);
fail:
	mutex_unlock(&chip->data_lock);
	return rc;
}

static unsigned int qg_device_poll(struct file *file, poll_table *wait)
{
	struct qpnp_qg *chip = file->private_data;
	unsigned int mask = 0;

	poll_wait(file, &chip->qg_wait_q, wait);

	if (chip->data_ready)
		mask = POLLIN | POLLRDNORM;

	return mask;
}

static int qg_device_open(struct inode *inode, struct file *file)
{
	struct qpnp_qg *chip = container_of(inode->i_cdev,
				struct qpnp_qg, qg_cdev);

	file->private_data = chip;
	chip->qg_device_open = true;
	qg_dbg(chip, QG_DEBUG_DEVICE, "QG device opened!\n");

	return 0;
}

static int qg_device_release(struct inode *inode, struct file *file)
{
	struct qpnp_qg *chip = container_of(inode->i_cdev,
				struct qpnp_qg, qg_cdev);

	file->private_data = chip;
	chip->qg_device_open = false;
	qg_dbg(chip, QG_DEBUG_DEVICE, "QG device closed!\n");

	return 0;
}

static const struct file_operations qg_fops = {
	.owner		= THIS_MODULE,
	.open		= qg_device_open,
	.release	= qg_device_release,
	.read		= qg_device_read,
	.write		= qg_device_write,
	.poll		= qg_device_poll,
};

static int qg_register_device(struct qpnp_qg *chip)
{
	int rc;

	rc = alloc_chrdev_region(&chip->dev_no, 0, 1, "qg");
	if (rc < 0) {
		pr_err("Failed to allocate chardev rc=%d\n", rc);
		return rc;
	}

	cdev_init(&chip->qg_cdev, &qg_fops);
	rc = cdev_add(&chip->qg_cdev, chip->dev_no, 1);
	if (rc < 0) {
		pr_err("Failed to cdev_add rc=%d\n", rc);
		goto unregister_chrdev;
	}

	chip->qg_class = class_create(THIS_MODULE, "qg");
	if (IS_ERR_OR_NULL(chip->qg_class)) {
		pr_err("Failed to create qg class\n");
		rc = -EINVAL;
		goto delete_cdev;
	}
	chip->qg_device = device_create(chip->qg_class, NULL, chip->dev_no,
					NULL, "qg");
	if (IS_ERR(chip->qg_device)) {
		pr_err("Failed to create qg_device\n");
		rc = -EINVAL;
		goto destroy_class;
	}

	qg_dbg(chip, QG_DEBUG_DEVICE, "'/dev/qg' successfully created\n");

	return 0;

destroy_class:
	class_destroy(chip->qg_class);
delete_cdev:
	cdev_del(&chip->qg_cdev);
unregister_chrdev:
	unregister_chrdev_region(chip->dev_no, 1);
	return rc;
}

#define BID_RPULL_OHM		100000
#define BID_VREF_MV		1875
static int get_batt_id_ohm(struct qpnp_qg *chip, u32 *batt_id_ohm)
{
	int rc, batt_id_mv;
	int64_t denom;

	/* Read battery-id */
	rc = iio_read_channel_processed(chip->batt_id_chan, &batt_id_mv);
	if (rc < 0) {
		pr_err("Failed to read BATT_ID over ADC, rc=%d\n", rc);
		return rc;
	}

	batt_id_mv = div_s64(batt_id_mv, 1000);
	if (batt_id_mv == 0) {
		pr_debug("batt_id_mv = 0 from ADC\n");
		return 0;
	}

	denom = div64_s64(BID_VREF_MV * 1000, batt_id_mv) - 1000;
	if (denom <= 0) {
		/* batt id connector might be open, return 0 kohms */
		return 0;
	}

	*batt_id_ohm = div64_u64(BID_RPULL_OHM * 1000 + denom / 2, denom);

	qg_dbg(chip, QG_DEBUG_PROFILE, "batt_id_mv=%d, batt_id_ohm=%d\n",
					batt_id_mv, *batt_id_ohm);

	return 0;
}

static int qg_load_battery_profile(struct qpnp_qg *chip)
{
	struct device_node *node = chip->dev->of_node;
	struct device_node *profile_node;
	int rc, tuple_len, len, i, avail_age_level = 0;

	chip->batt_node = of_find_node_by_name(node, "qcom,battery-data");
	if (!chip->batt_node) {
		pr_err("Batterydata not available\n");
		return -ENXIO;
	}

<<<<<<< HEAD
	profile_node = of_batterydata_get_best_profile(batt_node,
				chip->batt_id_ohm / 1000,
				chip->dt.batt_type_name);
=======
	if (chip->dt.multi_profile_load) {
		if (chip->batt_age_level == -EINVAL) {
			rc = qg_get_batt_age_level(chip, &chip->batt_age_level);
			if (rc < 0) {
				pr_err("error in retrieving batt age level rc=%d\n",
									rc);
				return rc;
			}
		}
		profile_node = of_batterydata_get_best_aged_profile(
					chip->batt_node,
					chip->batt_id_ohm / 1000,
					chip->batt_age_level,
					&avail_age_level);
		if (chip->batt_age_level != avail_age_level) {
			qg_dbg(chip, QG_DEBUG_PROFILE, "Batt_age_level %d doesn't exist, using %d\n",
					chip->batt_age_level, avail_age_level);
			chip->batt_age_level = avail_age_level;
		}
	} else {
		profile_node = of_batterydata_get_best_profile(chip->batt_node,
				chip->batt_id_ohm / 1000, NULL);
	}

>>>>>>> f416146b
	if (IS_ERR(profile_node)) {
		rc = PTR_ERR(profile_node);
		pr_err("Failed to detect valid QG battery profile %d\n", rc);
		return rc;
	}

	rc = of_property_read_string(profile_node, "qcom,battery-type",
				&chip->bp.batt_type_str);
	if (rc < 0) {
		pr_err("Failed to detect battery type rc:%d\n", rc);
		return rc;
	}

	rc = qg_batterydata_init(profile_node);
	if (rc < 0) {
		pr_err("Failed to initialize battery-profile rc=%d\n", rc);
		return rc;
	}

	rc = of_property_read_u32(profile_node, "qcom,max-voltage-uv",
				&chip->bp.float_volt_uv);
	if (rc < 0) {
		pr_err("Failed to read battery float-voltage rc:%d\n", rc);
		chip->bp.float_volt_uv = -EINVAL;
	}

	rc = of_property_read_u32(profile_node, "qcom,fastchg-current-ma",
				&chip->bp.fastchg_curr_ma);
	if (rc < 0) {
		pr_err("Failed to read battery fastcharge current rc:%d\n", rc);
		chip->bp.fastchg_curr_ma = -EINVAL;
	}

	rc = of_property_read_u32(profile_node, "qcom,qg-batt-profile-ver",
				&chip->bp.qg_profile_version);
	if (rc < 0) {
		pr_err("Failed to read QG profile version rc:%d\n", rc);
		chip->bp.qg_profile_version = -EINVAL;
	}

	/*
	 * Currently step charging thresholds should be read only for Vbatt
	 * based and not for SOC based.
	 */
	if (!of_property_read_bool(profile_node, "qcom,soc-based-step-chg") &&
		of_find_property(profile_node, "qcom,step-chg-ranges", &len) &&
		chip->bp.float_volt_uv > 0 && chip->bp.fastchg_curr_ma > 0) {
		len /= sizeof(u32);
		tuple_len = len / (sizeof(struct range_data) / sizeof(u32));
		if (tuple_len <= 0 || tuple_len > MAX_STEP_CHG_ENTRIES)
			return -EINVAL;

		mutex_lock(&chip->ttf->lock);
		chip->ttf->step_chg_cfg =
			kcalloc(len, sizeof(*chip->ttf->step_chg_cfg),
				GFP_KERNEL);
		if (!chip->ttf->step_chg_cfg) {
			mutex_unlock(&chip->ttf->lock);
			return -ENOMEM;
		}

		chip->ttf->step_chg_data =
			kcalloc(tuple_len, sizeof(*chip->ttf->step_chg_data),
				GFP_KERNEL);
		if (!chip->ttf->step_chg_data) {
			kfree(chip->ttf->step_chg_cfg);
			mutex_unlock(&chip->ttf->lock);
			return -ENOMEM;
		}

		rc = read_range_data_from_node(profile_node,
				"qcom,step-chg-ranges",
				chip->ttf->step_chg_cfg,
				chip->bp.float_volt_uv,
				chip->bp.fastchg_curr_ma * 1000);
		if (rc < 0) {
			pr_err("Error in reading qcom,step-chg-ranges from battery profile, rc=%d\n",
				rc);
			kfree(chip->ttf->step_chg_data);
			kfree(chip->ttf->step_chg_cfg);
			chip->ttf->step_chg_cfg = NULL;
			mutex_unlock(&chip->ttf->lock);
			return rc;
		}

		chip->ttf->step_chg_num_params = tuple_len;
		chip->ttf->step_chg_cfg_valid = true;
		mutex_unlock(&chip->ttf->lock);

		if (chip->ttf->step_chg_cfg_valid) {
			for (i = 0; i < tuple_len; i++)
				pr_debug("Vbatt_low: %d Vbatt_high: %d FCC: %d\n",
				chip->ttf->step_chg_cfg[i].low_threshold,
				chip->ttf->step_chg_cfg[i].high_threshold,
				chip->ttf->step_chg_cfg[i].value);
		}
	}

	qg_dbg(chip, QG_DEBUG_PROFILE, "profile=%s FV=%duV FCC=%dma\n",
			chip->bp.batt_type_str, chip->bp.float_volt_uv,
			chip->bp.fastchg_curr_ma);

	return 0;
}

static int qg_setup_battery(struct qpnp_qg *chip)
{
	int rc;

	if (!is_battery_present(chip)) {
		qg_dbg(chip, QG_DEBUG_PROFILE, "Battery Missing!\n");
		chip->battery_missing = true;
		chip->profile_loaded = false;
		chip->soc_reporting_ready = true;
	} else {
		/* battery present */
		rc = get_batt_id_ohm(chip, &chip->batt_id_ohm);
		if (rc < 0) {
			pr_err("Failed to detect batt_id rc=%d\n", rc);
			chip->profile_loaded = false;
		} else {
			rc = qg_load_battery_profile(chip);
			if (rc < 0) {
				pr_err("Failed to load battery-profile rc=%d\n",
								rc);
				chip->profile_loaded = false;
				chip->soc_reporting_ready = true;
			} else {
				chip->profile_loaded = true;
			}
		}
	}

	qg_dbg(chip, QG_DEBUG_PROFILE, "battery_missing=%d batt_id_ohm=%d Ohm profile_loaded=%d profile=%s\n",
			chip->battery_missing, chip->batt_id_ohm,
			chip->profile_loaded, chip->bp.batt_type_str);

	return 0;
}

static struct ocv_all ocv[] = {
	[S7_PON_OCV] = { 0, 0, "S7_PON_OCV"},
	[S3_GOOD_OCV] = { 0, 0, "S3_GOOD_OCV"},
	[S3_LAST_OCV] = { 0, 0, "S3_LAST_OCV"},
	[SDAM_PON_OCV] = { 0, 0, "SDAM_PON_OCV"},
};

#define S7_ERROR_MARGIN_UV		20000
static int qg_determine_pon_soc(struct qpnp_qg *chip)
{
	int rc = 0, batt_temp = 0, i, shutdown_temp = 0;
	bool use_pon_ocv = true;
	unsigned long rtc_sec = 0;
	u32 ocv_uv = 0, soc = 0, pon_soc = 0, full_soc = 0, cutoff_soc = 0;
	u32 shutdown[SDAM_MAX] = {0}, soc_raw = 0;
	char ocv_type[20] = "NONE";

	if (!chip->profile_loaded) {
		qg_dbg(chip, QG_DEBUG_PON, "No Profile, skipping PON soc\n");
		return 0;
	}

	/* read all OCVs */
	for (i = S7_PON_OCV; i < PON_OCV_MAX; i++) {
		rc = qg_read_ocv(chip, &ocv[i].ocv_uv,
					&ocv[i].ocv_raw, i);
		if (rc < 0)
			pr_err("Failed to read %s OCV rc=%d\n",
					ocv[i].ocv_type, rc);
		else
			qg_dbg(chip, QG_DEBUG_PON, "%s OCV=%d\n",
					ocv[i].ocv_type, ocv[i].ocv_uv);
	}

	rc = qg_get_battery_temp(chip, &batt_temp);
	if (rc < 0) {
		pr_err("Failed to read BATT_TEMP at PON rc=%d\n", rc);
		goto done;
	}

	rc = get_rtc_time(&rtc_sec);
	if (rc < 0) {
		pr_err("Failed to read RTC time rc=%d\n", rc);
		goto use_pon_ocv;
	}

	rc = qg_sdam_read_all(shutdown);
	if (rc < 0) {
		pr_err("Failed to read shutdown params rc=%d\n", rc);
		goto use_pon_ocv;
	}
	shutdown_temp = sign_extend32(shutdown[SDAM_TEMP], 15);

	rc = lookup_soc_ocv(&pon_soc, ocv[S7_PON_OCV].ocv_uv, batt_temp, false);
	if (rc < 0) {
		pr_err("Failed to lookup S7_PON SOC rc=%d\n", rc);
		goto done;
	}

	qg_dbg(chip, QG_DEBUG_PON, "Shutdown: Valid=%d SOC=%d OCV=%duV time=%dsecs temp=%d, time_now=%ldsecs temp_now=%d S7_soc=%d\n",
			shutdown[SDAM_VALID],
			shutdown[SDAM_SOC],
			shutdown[SDAM_OCV_UV],
			shutdown[SDAM_TIME_SEC],
			shutdown_temp,
			rtc_sec, batt_temp,
			pon_soc);
	/*
	 * Use the shutdown SOC if
	 * 1. SDAM read is a success & SDAM data is valid
	 * 2. The device was powered off for < ignore_shutdown_time
	 * 2. Batt temp has not changed more than shutdown_temp_diff
	 */
	if (!shutdown[SDAM_VALID])
		goto use_pon_ocv;

	if (!is_between(0, chip->dt.ignore_shutdown_soc_secs,
			(rtc_sec - shutdown[SDAM_TIME_SEC])))
		goto use_pon_ocv;

	if (!is_between(0, chip->dt.shutdown_temp_diff,
			abs(shutdown_temp -  batt_temp)) &&
			(shutdown_temp < 0 || batt_temp < 0))
		goto use_pon_ocv;

	if ((chip->dt.shutdown_soc_threshold != -EINVAL) &&
			!is_between(0, chip->dt.shutdown_soc_threshold,
			abs(pon_soc - shutdown[SDAM_SOC])))
		goto use_pon_ocv;

	use_pon_ocv = false;
	ocv_uv = shutdown[SDAM_OCV_UV];
	soc = shutdown[SDAM_SOC];
	soc_raw = shutdown[SDAM_SOC] * 100;
	strlcpy(ocv_type, "SHUTDOWN_SOC", 20);
	qg_dbg(chip, QG_DEBUG_PON, "Using SHUTDOWN_SOC @ PON\n");

use_pon_ocv:
	if (use_pon_ocv == true) {
		if (chip->wa_flags & QG_PON_OCV_WA) {
			if (ocv[S3_LAST_OCV].ocv_raw == FIFO_V_RESET_VAL) {
				if (!ocv[SDAM_PON_OCV].ocv_uv) {
					strlcpy(ocv_type, "S7_PON_SOC", 20);
					ocv_uv = ocv[S7_PON_OCV].ocv_uv;
				} else if (ocv[SDAM_PON_OCV].ocv_uv <=
						ocv[S7_PON_OCV].ocv_uv) {
					strlcpy(ocv_type, "S7_PON_SOC", 20);
					ocv_uv = ocv[S7_PON_OCV].ocv_uv;
				} else if (!shutdown[SDAM_VALID] &&
					((ocv[SDAM_PON_OCV].ocv_uv -
						ocv[S7_PON_OCV].ocv_uv) >
						S7_ERROR_MARGIN_UV)) {
					strlcpy(ocv_type, "S7_PON_SOC", 20);
					ocv_uv = ocv[S7_PON_OCV].ocv_uv;
				} else {
					strlcpy(ocv_type, "SDAM_PON_SOC", 20);
					ocv_uv = ocv[SDAM_PON_OCV].ocv_uv;
				}
			} else {
				if (ocv[S3_LAST_OCV].ocv_uv >=
						ocv[S7_PON_OCV].ocv_uv) {
					strlcpy(ocv_type, "S3_LAST_SOC", 20);
					ocv_uv = ocv[S3_LAST_OCV].ocv_uv;
				} else {
					strlcpy(ocv_type, "S7_PON_SOC", 20);
					ocv_uv = ocv[S7_PON_OCV].ocv_uv;
				}
			}
		} else {
			/* Use S7 PON OCV */
			strlcpy(ocv_type, "S7_PON_SOC", 20);
			ocv_uv = ocv[S7_PON_OCV].ocv_uv;
		}

		ocv_uv = CAP(QG_MIN_OCV_UV, QG_MAX_OCV_UV, ocv_uv);
		rc = lookup_soc_ocv(&pon_soc, ocv_uv, batt_temp, false);
		if (rc < 0) {
			pr_err("Failed to lookup SOC@PON rc=%d\n", rc);
			goto done;
		}

		rc = lookup_soc_ocv(&full_soc, chip->bp.float_volt_uv,
							batt_temp, true);
		if (rc < 0) {
			pr_err("Failed to lookup FULL_SOC@PON rc=%d\n", rc);
			goto done;
		}
		full_soc = CAP(0, 99, full_soc);

		rc = lookup_soc_ocv(&cutoff_soc,
				chip->dt.vbatt_cutoff_mv * 1000,
				batt_temp, false);
		if (rc < 0) {
			pr_err("Failed to lookup CUTOFF_SOC@PON rc=%d\n", rc);
			goto done;
		}

		if ((full_soc > cutoff_soc) && (pon_soc > cutoff_soc)) {
			soc = DIV_ROUND_UP(((pon_soc - cutoff_soc) * 100),
						(full_soc - cutoff_soc));
			soc = CAP(0, 100, soc);
			soc_raw = soc * 100;
		} else {
			soc_raw = pon_soc * 100;
			soc = pon_soc;
		}

		qg_dbg(chip, QG_DEBUG_PON, "v_float=%d v_cutoff=%d FULL_SOC=%d CUTOFF_SOC=%d PON_SYS_SOC=%d pon_soc=%d\n",
			chip->bp.float_volt_uv, chip->dt.vbatt_cutoff_mv * 1000,
			full_soc, cutoff_soc, soc, pon_soc);
	}
done:
	if (rc < 0) {
		pr_err("Failed to get %s @ PON, rc=%d\n", ocv_type, rc);
		return rc;
	}

	chip->cc_soc = chip->sys_soc = soc_raw;
	chip->last_adj_ssoc = chip->catch_up_soc = chip->msoc = soc;
	chip->kdata.param[QG_PON_OCV_UV].data = ocv_uv;
	chip->kdata.param[QG_PON_OCV_UV].valid = true;

	/* write back to SDAM */
	chip->sdam_data[SDAM_SOC] = soc;
	chip->sdam_data[SDAM_OCV_UV] = ocv_uv;
	chip->sdam_data[SDAM_VALID] = 1;

	rc = qg_write_monotonic_soc(chip, chip->msoc);
	if (rc < 0)
		pr_err("Failed to update MSOC register rc=%d\n", rc);

	rc = qg_store_soc_params(chip);
	if (rc < 0)
		pr_err("Failed to update sdam params rc=%d\n", rc);

	pr_info("using %s @ PON ocv_uv=%duV soc=%d\n",
			ocv_type, ocv_uv, chip->msoc);

	/* SOC reporting is now ready */
	chip->soc_reporting_ready = 1;

	return 0;
}

static int qg_set_wa_flags(struct qpnp_qg *chip)
{
	switch (chip->pmic_rev_id->pmic_subtype) {
	case PMI632_SUBTYPE:
		chip->wa_flags |= QG_RECHARGE_SOC_WA;
		if (!chip->dt.use_s7_ocv)
			chip->wa_flags |= QG_PON_OCV_WA;
		if (chip->pmic_rev_id->rev4 == PMI632_V1P0_REV4)
			chip->wa_flags |= QG_VBAT_LOW_WA;
		break;
	case PM6150_SUBTYPE:
		chip->wa_flags |= QG_CLK_ADJUST_WA |
				QG_RECHARGE_SOC_WA;
		qg_esr_mod_count = 10;
		break;
	case PM7250B_SUBTYPE:
		qg_esr_mod_count = 10;
		break;
	default:
		pr_err("Unsupported PMIC subtype %d\n",
			chip->pmic_rev_id->pmic_subtype);
		return -EINVAL;
	}

	qg_dbg(chip, QG_DEBUG_PON, "wa_flags = %x\n", chip->wa_flags);

	return 0;
}

#define SDAM_MAGIC_NUMBER		0x12345678
static int qg_sanitize_sdam(struct qpnp_qg *chip)
{
	int rc = 0;
	u32 data = 0;

	rc = qg_sdam_read(SDAM_MAGIC, &data);
	if (rc < 0) {
		pr_err("Failed to read SDAM rc=%d\n", rc);
		return rc;
	}

	if (data == SDAM_MAGIC_NUMBER) {
		qg_dbg(chip, QG_DEBUG_PON, "SDAM valid\n");
	} else if (data == 0) {
		rc = qg_sdam_write(SDAM_MAGIC, SDAM_MAGIC_NUMBER);
		if (!rc)
			qg_dbg(chip, QG_DEBUG_PON, "First boot. SDAM initilized\n");
	} else {
		/* SDAM has invalid value */
		rc = qg_sdam_clear();
		if (!rc) {
			pr_err("SDAM uninitialized, SDAM reset\n");
			rc = qg_sdam_write(SDAM_MAGIC, SDAM_MAGIC_NUMBER);
		}
	}

	if (rc < 0)
		pr_err("Failed in SDAM operation, rc=%d\n", rc);

	return rc;
}

#define ADC_CONV_DLY_512MS		0xA
static int qg_hw_init(struct qpnp_qg *chip)
{
	int rc, temp;
	u8 reg;

	/* read the QG perph_subtype */
	rc = qg_read(chip, chip->qg_base + PERPH_SUBTYPE_REG,
					&chip->qg_subtype, 1);
	if (rc < 0) {
		pr_err("Failed to read QG subtype rc=%d\n", rc);
		return rc;
	}

	rc = qg_set_wa_flags(chip);
	if (rc < 0) {
		pr_err("Failed to update PMIC type flags, rc=%d\n", rc);
		return rc;
	}

	rc = qg_master_hold(chip, true);
	if (rc < 0) {
		pr_err("Failed to hold master, rc=%d\n", rc);
		goto done_fifo;
	}

	rc = qg_process_rt_fifo(chip);
	if (rc < 0) {
		pr_err("Failed to process FIFO real-time, rc=%d\n", rc);
		goto done_fifo;
	}

	/* update the changed S2 fifo DT parameters */
	if (chip->dt.s2_fifo_length > 0) {
		rc = qg_update_fifo_length(chip, chip->dt.s2_fifo_length);
		if (rc < 0)
			goto done_fifo;
	}

	if (chip->dt.s2_acc_length > 0) {
		reg = ilog2(chip->dt.s2_acc_length) - 1;
		rc = qg_masked_write(chip, chip->qg_base +
				QG_S2_NORMAL_MEAS_CTL2_REG,
				NUM_OF_ACCUM_MASK, reg);
		if (rc < 0) {
			pr_err("Failed to write S2 ACC length, rc=%d\n", rc);
			goto done_fifo;
		}
	}

	if (chip->dt.s2_acc_intvl_ms > 0) {
		reg = chip->dt.s2_acc_intvl_ms / 10;
		rc = qg_write(chip, chip->qg_base +
				QG_S2_NORMAL_MEAS_CTL3_REG,
				&reg, 1);
		if (rc < 0) {
			pr_err("Failed to write S2 ACC intrvl, rc=%d\n", rc);
			goto done_fifo;
		}
	}

	chip->s2_state = S2_DEFAULT;
	chip->s2_state_mask |= S2_DEFAULT;
	/* signal the read thread */
	chip->data_ready = true;
	wake_up_interruptible(&chip->qg_wait_q);

done_fifo:
	rc = qg_master_hold(chip, false);
	if (rc < 0) {
		pr_err("Failed to release master, rc=%d\n", rc);
		return rc;
	}
	chip->last_fifo_update_time = ktime_get_boottime();

	if (chip->dt.ocv_timer_expiry_min != -EINVAL) {
		if (chip->dt.ocv_timer_expiry_min < 2)
			chip->dt.ocv_timer_expiry_min = 2;
		else if (chip->dt.ocv_timer_expiry_min > 30)
			chip->dt.ocv_timer_expiry_min = 30;

		reg = (chip->dt.ocv_timer_expiry_min - 2) / 4;
		rc = qg_masked_write(chip,
			chip->qg_base + QG_S3_SLEEP_OCV_MEAS_CTL4_REG,
			SLEEP_IBAT_QUALIFIED_LENGTH_MASK, reg);
		if (rc < 0) {
			pr_err("Failed to write OCV timer, rc=%d\n", rc);
			return rc;
		}
	}

	if (chip->dt.ocv_tol_threshold_uv != -EINVAL) {
		if (chip->dt.ocv_tol_threshold_uv < 0)
			chip->dt.ocv_tol_threshold_uv = 0;
		else if (chip->dt.ocv_tol_threshold_uv > 12262)
			chip->dt.ocv_tol_threshold_uv = 12262;

		reg = chip->dt.ocv_tol_threshold_uv / 195;
		rc = qg_masked_write(chip,
			chip->qg_base + QG_S3_SLEEP_OCV_TREND_CTL2_REG,
			TREND_TOL_MASK, reg);
		if (rc < 0) {
			pr_err("Failed to write OCV tol-thresh, rc=%d\n", rc);
			return rc;
		}
	}

	if (chip->dt.s3_entry_fifo_length != -EINVAL) {
		if (chip->dt.s3_entry_fifo_length < 1)
			chip->dt.s3_entry_fifo_length = 1;
		else if (chip->dt.s3_entry_fifo_length > 8)
			chip->dt.s3_entry_fifo_length = 8;

		reg = chip->dt.s3_entry_fifo_length - 1;
		rc = qg_masked_write(chip,
			chip->qg_base + QG_S3_SLEEP_OCV_IBAT_CTL1_REG,
			SLEEP_IBAT_QUALIFIED_LENGTH_MASK, reg);
		if (rc < 0) {
			pr_err("Failed to write S3-entry fifo-length, rc=%d\n",
							rc);
			return rc;
		}
	}

	if (chip->dt.s3_entry_ibat_ua != -EINVAL) {
		if (chip->dt.s3_entry_ibat_ua < 0)
			chip->dt.s3_entry_ibat_ua = 0;
		else if (chip->dt.s3_entry_ibat_ua > 155550)
			chip->dt.s3_entry_ibat_ua = 155550;

		reg = chip->dt.s3_entry_ibat_ua / 610;
		rc = qg_write(chip, chip->qg_base +
				QG_S3_ENTRY_IBAT_THRESHOLD_REG,
				&reg, 1);
		if (rc < 0) {
			pr_err("Failed to write S3-entry ibat-uA, rc=%d\n", rc);
			return rc;
		}
	}

	if (chip->dt.s3_exit_ibat_ua != -EINVAL) {
		if (chip->dt.s3_exit_ibat_ua < 0)
			chip->dt.s3_exit_ibat_ua = 0;
		else if (chip->dt.s3_exit_ibat_ua > 155550)
			chip->dt.s3_exit_ibat_ua = 155550;

		rc = qg_read(chip, chip->qg_base +
				QG_S3_ENTRY_IBAT_THRESHOLD_REG,
				&reg, 1);
		if (rc < 0) {
			pr_err("Failed to read S3-entry ibat-uA, rc=%d\n", rc);
			return rc;
		}
		temp = reg * 610;
		if (chip->dt.s3_exit_ibat_ua < temp)
			chip->dt.s3_exit_ibat_ua = temp;
		else
			chip->dt.s3_exit_ibat_ua -= temp;

		reg = chip->dt.s3_exit_ibat_ua / 610;
		rc = qg_write(chip,
			chip->qg_base + QG_S3_EXIT_IBAT_THRESHOLD_REG,
			&reg, 1);
		if (rc < 0) {
			pr_err("Failed to write S3-entry ibat-uA, rc=%d\n", rc);
			return rc;
		}
	}

	/* vbat based configs */
	if (chip->dt.vbatt_low_mv < 0)
		chip->dt.vbatt_low_mv = 0;
	else if (chip->dt.vbatt_low_mv > 12750)
		chip->dt.vbatt_low_mv = 12750;

	if (chip->dt.vbatt_empty_mv < 0)
		chip->dt.vbatt_empty_mv = 0;
	else if (chip->dt.vbatt_empty_mv > 12750)
		chip->dt.vbatt_empty_mv = 12750;

	if (chip->dt.vbatt_empty_cold_mv < 0)
		chip->dt.vbatt_empty_cold_mv = 0;
	else if (chip->dt.vbatt_empty_cold_mv > 12750)
		chip->dt.vbatt_empty_cold_mv = 12750;

	rc = qg_vbat_thresholds_config(chip);
	if (rc < 0) {
		pr_err("Failed to configure VBAT empty/low rc=%d\n", rc);
		return rc;
	}

	/* disable S5 */
	rc = qg_masked_write(chip, chip->qg_base +
				QG_S5_OCV_VALIDATE_MEAS_CTL1_REG,
				ALLOW_S5_BIT, 0);
	if (rc < 0)
		pr_err("Failed to disable S5 rc=%d\n", rc);

	/* change PON OCV time to 512ms */
	rc = qg_masked_write(chip, chip->qg_base +
				QG_S7_PON_OCV_MEAS_CTL1_REG,
				ADC_CONV_DLY_MASK,
				ADC_CONV_DLY_512MS);
	if (rc < 0)
		pr_err("Failed to reconfigure S7-delay rc=%d\n", rc);


	return 0;
}

static int qg_soh_batt_profile_init(struct qpnp_qg *chip)
{
	int rc = 0;

	if (!chip->dt.multi_profile_load)
		return 0;

	if (is_debug_batt_id(chip) || chip->battery_missing)
		return 0;

	if (!chip->sp)
		chip->sp = devm_kzalloc(chip->dev, sizeof(*chip->sp),
					GFP_KERNEL);
	if (!chip->sp)
		return -ENOMEM;

	if (!chip->sp->initialized) {
		chip->sp->batt_id_kohms = chip->batt_id_ohm / 1000;
		chip->sp->bp_node = chip->batt_node;
		chip->sp->last_batt_age_level = chip->batt_age_level;
		chip->sp->bms_psy = chip->qg_psy;
		rc = soh_profile_init(chip->dev, chip->sp);
		if (rc < 0) {
			devm_kfree(chip->dev, chip->sp);
			chip->sp = NULL;
		} else {
			qg_dbg(chip, QG_DEBUG_PROFILE, "SOH profile count: %d\n",
				chip->sp->profile_count);
		}
	}

	return rc;
}

static int qg_post_init(struct qpnp_qg *chip)
{
	u8 status = 0;
	int rc = 0;

	/* disable all IRQs if profile is not loaded */
	if (!chip->profile_loaded) {
		vote(chip->vbatt_irq_disable_votable,
				PROFILE_IRQ_DISABLE, true, 0);
		vote(chip->fifo_irq_disable_votable,
				PROFILE_IRQ_DISABLE, true, 0);
		vote(chip->good_ocv_irq_disable_votable,
				PROFILE_IRQ_DISABLE, true, 0);
	}

	/* restore ESR data */
	if (!chip->dt.esr_disable)
		qg_retrieve_esr_params(chip);

	/* read STATUS2 register to clear its last state */
	qg_read(chip, chip->qg_base + QG_STATUS2_REG, &status, 1);

	/*soh based multi profile init */
	rc = qg_soh_batt_profile_init(chip);
	if (rc < 0) {
		pr_err("Failed to initialize battery based on soh rc=%d\n",
								rc);
		return rc;
	}

	return 0;
}

static int qg_get_irq_index_byname(const char *irq_name)
{
	int i;

	for (i = 0; i < ARRAY_SIZE(qg_irqs); i++) {
		if (strcmp(qg_irqs[i].name, irq_name) == 0)
			return i;
	}

	return -ENOENT;
}

static int qg_request_interrupt(struct qpnp_qg *chip,
		struct device_node *node, const char *irq_name)
{
	int rc, irq, irq_index;

	irq = of_irq_get_byname(node, irq_name);
	if (irq < 0) {
		pr_err("Failed to get irq %s byname\n", irq_name);
		return irq;
	}

	irq_index = qg_get_irq_index_byname(irq_name);
	if (irq_index < 0) {
		pr_err("%s is not a defined irq\n", irq_name);
		return irq_index;
	}

	if (!qg_irqs[irq_index].handler)
		return 0;

	rc = devm_request_threaded_irq(chip->dev, irq, NULL,
				qg_irqs[irq_index].handler,
				IRQF_ONESHOT, irq_name, chip);
	if (rc < 0) {
		pr_err("Failed to request irq %d\n", irq);
		return rc;
	}

	qg_irqs[irq_index].irq = irq;
	if (qg_irqs[irq_index].wake)
		enable_irq_wake(irq);

	qg_dbg(chip, QG_DEBUG_PON, "IRQ %s registered wakeable=%d\n",
			qg_irqs[irq_index].name, qg_irqs[irq_index].wake);

	return 0;
}

static int qg_request_irqs(struct qpnp_qg *chip)
{
	struct device_node *node = chip->dev->of_node;
	struct device_node *child;
	const char *name;
	struct property *prop;
	int rc = 0;

	for_each_available_child_of_node(node, child) {
		of_property_for_each_string(child, "interrupt-names",
					    prop, name) {
			rc = qg_request_interrupt(chip, child, name);
			if (rc < 0)
				return rc;
		}
	}


	return 0;
}

#define QG_TTF_ITERM_DELTA_MA		1
static int qg_alg_init(struct qpnp_qg *chip)
{
	struct cycle_counter *counter;
	struct cap_learning *cl;
	struct ttf *ttf;
	struct device_node *node = chip->dev->of_node;
	int rc;

	counter = devm_kzalloc(chip->dev, sizeof(*counter), GFP_KERNEL);
	if (!counter)
		return -ENOMEM;

	counter->restore_count = qg_restore_cycle_count;
	counter->store_count = qg_store_cycle_count;
	counter->data = chip;

	rc = cycle_count_init(counter);
	if (rc < 0) {
		dev_err(chip->dev, "Error in initializing cycle counter, rc:%d\n",
			rc);
		counter->data = NULL;
		devm_kfree(chip->dev, counter);
		return rc;
	}

	chip->counter = counter;

	ttf = devm_kzalloc(chip->dev, sizeof(*ttf), GFP_KERNEL);
	if (!ttf)
		return -ENOMEM;

	ttf->get_ttf_param = qg_get_ttf_param;
	ttf->awake_voter = qg_ttf_awake_voter;
	ttf->iterm_delta = QG_TTF_ITERM_DELTA_MA;
	ttf->data = chip;

	rc = ttf_tte_init(ttf);
	if (rc < 0) {
		dev_err(chip->dev, "Error in initializing ttf, rc:%d\n",
			rc);
		ttf->data = NULL;
		counter->data = NULL;
		devm_kfree(chip->dev, ttf);
		devm_kfree(chip->dev, counter);
		return rc;
	}

	chip->ttf = ttf;

	chip->dt.cl_disable = of_property_read_bool(node,
					"qcom,cl-disable");

	/*Return if capacity learning is disabled*/
	if (chip->dt.cl_disable)
		return 0;

	cl = devm_kzalloc(chip->dev, sizeof(*cl), GFP_KERNEL);
	if (!cl)
		return -ENOMEM;

	cl->cc_soc_max = QG_SOC_FULL;
	cl->get_cc_soc = qg_get_cc_soc;
	cl->get_learned_capacity = qg_get_learned_capacity;
	cl->store_learned_capacity = qg_store_learned_capacity;
	cl->ok_to_begin = qg_cl_ok_to_begin;
	cl->data = chip;

	rc = cap_learning_init(cl);
	if (rc < 0) {
		dev_err(chip->dev, "Error in initializing capacity learning, rc:%d\n",
			rc);
		counter->data = NULL;
		cl->data = NULL;
		devm_kfree(chip->dev, counter);
		devm_kfree(chip->dev, ttf);
		devm_kfree(chip->dev, cl);
		return rc;
	}

	chip->cl = cl;
	return 0;
}

#ifdef CONFIG_DEBUG_FS
static void qg_create_debugfs(struct qpnp_qg *chip)
{
	struct dentry *entry;

	chip->dfs_root = debugfs_create_dir("qgauge", NULL);
	if (IS_ERR_OR_NULL(chip->dfs_root)) {
		pr_err("Failed to create debugfs directory rc=%ld\n",
				(long)chip->dfs_root);
		return;
	}

	entry = debugfs_create_u32("debug_mask", 0600, chip->dfs_root,
			&qg_debug_mask);
	if (IS_ERR_OR_NULL(entry)) {
		pr_err("Failed to create debug_mask rc=%ld\n", (long)entry);
		debugfs_remove_recursive(chip->dfs_root);
	}
}
#else
static void qg_create_debugfs(struct qpnp_qg *chip)
{
}
#endif

#define DEFAULT_S2_FIFO_LENGTH		5
#define DEFAULT_S2_VBAT_LOW_LENGTH	2
#define DEFAULT_S2_ACC_LENGTH		128
#define DEFAULT_S2_ACC_INTVL_MS		100
#define DEFAULT_SLEEP_S2_FIFO_LENGTH	8
#define DEFAULT_SLEEP_S2_ACC_LENGTH	256
#define DEFAULT_SLEEP_S2_ACC_INTVL_MS	200
#define DEFAULT_FAST_CHG_S2_FIFO_LENGTH	1
static int qg_parse_s2_dt(struct qpnp_qg *chip)
{
	int rc;
	struct device_node *node = chip->dev->of_node;
	u32 temp;

	/* S2 state params */
	rc = of_property_read_u32(node, "qcom,s2-fifo-length", &temp);
	if (rc < 0)
		chip->dt.s2_fifo_length = DEFAULT_S2_FIFO_LENGTH;
	else
		chip->dt.s2_fifo_length = temp;

	rc = of_property_read_u32(node, "qcom,s2-vbat-low-fifo-length", &temp);
	if (rc < 0)
		chip->dt.s2_vbat_low_fifo_length = DEFAULT_S2_VBAT_LOW_LENGTH;
	else
		chip->dt.s2_vbat_low_fifo_length = temp;

	rc = of_property_read_u32(node, "qcom,s2-acc-length", &temp);
	if (rc < 0)
		chip->dt.s2_acc_length = DEFAULT_S2_ACC_LENGTH;
	else
		chip->dt.s2_acc_length = temp;

	rc = of_property_read_u32(node, "qcom,s2-acc-interval-ms", &temp);
	if (rc < 0)
		chip->dt.s2_acc_intvl_ms = DEFAULT_S2_ACC_INTVL_MS;
	else
		chip->dt.s2_acc_intvl_ms = temp;

	qg_dbg(chip, QG_DEBUG_PON, "DT: S2 FIFO length=%d low_vbat_length=%d acc_length=%d acc_interval=%d\n",
		chip->dt.s2_fifo_length, chip->dt.s2_vbat_low_fifo_length,
		chip->dt.s2_acc_length, chip->dt.s2_acc_intvl_ms);

	if (of_property_read_bool(node, "qcom,qg-sleep-config")) {

		chip->dt.qg_sleep_config = true;

		rc = of_property_read_u32(node,
				"qcom,sleep-s2-fifo-length", &temp);
		if (rc < 0)
			chip->dt.sleep_s2_fifo_length =
					DEFAULT_SLEEP_S2_FIFO_LENGTH;
		else
			chip->dt.sleep_s2_fifo_length = temp;

		rc = of_property_read_u32(node,
				"qcom,sleep-s2-acc-length", &temp);
		if (rc < 0)
			chip->dt.sleep_s2_acc_length =
					DEFAULT_SLEEP_S2_ACC_LENGTH;
		else
			chip->dt.sleep_s2_acc_length = temp;

		rc = of_property_read_u32(node,
				"qcom,sleep-s2-acc-intvl-ms", &temp);
		if (rc < 0)
			chip->dt.sleep_s2_acc_intvl_ms =
					DEFAULT_SLEEP_S2_ACC_INTVL_MS;
		else
			chip->dt.sleep_s2_acc_intvl_ms = temp;
	}

	if (of_property_read_bool(node, "qcom,qg-fast-chg-config")) {

		chip->dt.qg_fast_chg_cfg = true;

		rc = of_property_read_u32(node,
				"qcom,fast-chg-s2-fifo-length", &temp);
		if (rc < 0)
			chip->dt.fast_chg_s2_fifo_length =
					DEFAULT_FAST_CHG_S2_FIFO_LENGTH;
		else
			chip->dt.fast_chg_s2_fifo_length = temp;
	}

	return 0;
}

#define DEFAULT_CL_MIN_START_SOC	10
#define DEFAULT_CL_MAX_START_SOC	15
#define DEFAULT_CL_MIN_TEMP_DECIDEGC	150
#define DEFAULT_CL_MAX_TEMP_DECIDEGC	500
#define DEFAULT_CL_MAX_INC_DECIPERC	10
#define DEFAULT_CL_MAX_DEC_DECIPERC	20
#define DEFAULT_CL_MIN_LIM_DECIPERC	500
#define DEFAULT_CL_MAX_LIM_DECIPERC	100
#define DEFAULT_CL_DELTA_BATT_SOC	10
#define DEFAULT_CL_WT_START_SOC		15
static int qg_parse_cl_dt(struct qpnp_qg *chip)
{
	int rc;
	struct device_node *node = chip->dev->of_node;
	u32 temp;

	if (chip->dt.cl_disable)
		return 0;

	chip->dt.cl_feedback_on = of_property_read_bool(node,
					"qcom,cl-feedback-on");

	rc = of_property_read_u32(node, "qcom,cl-min-start-soc", &temp);
	if (rc < 0)
		chip->cl->dt.min_start_soc = DEFAULT_CL_MIN_START_SOC;
	else
		chip->cl->dt.min_start_soc = temp;

	rc = of_property_read_u32(node, "qcom,cl-max-start-soc", &temp);
	if (rc < 0)
		chip->cl->dt.max_start_soc = DEFAULT_CL_MAX_START_SOC;
	else
		chip->cl->dt.max_start_soc = temp;

	rc = of_property_read_u32(node, "qcom,cl-min-temp", &temp);
	if (rc < 0)
		chip->cl->dt.min_temp = DEFAULT_CL_MIN_TEMP_DECIDEGC;
	else
		chip->cl->dt.min_temp = temp;

	rc = of_property_read_u32(node, "qcom,cl-max-temp", &temp);
	if (rc < 0)
		chip->cl->dt.max_temp = DEFAULT_CL_MAX_TEMP_DECIDEGC;
	else
		chip->cl->dt.max_temp = temp;

	rc = of_property_read_u32(node, "qcom,cl-max-increment", &temp);
	if (rc < 0)
		chip->cl->dt.max_cap_inc = DEFAULT_CL_MAX_INC_DECIPERC;
	else
		chip->cl->dt.max_cap_inc = temp;

	rc = of_property_read_u32(node, "qcom,cl-max-decrement", &temp);
	if (rc < 0)
		chip->cl->dt.max_cap_dec = DEFAULT_CL_MAX_DEC_DECIPERC;
	else
		chip->cl->dt.max_cap_dec = temp;

	rc = of_property_read_u32(node, "qcom,cl-min-limit", &temp);
	if (rc < 0)
		chip->cl->dt.min_cap_limit =
					DEFAULT_CL_MIN_LIM_DECIPERC;
	else
		chip->cl->dt.min_cap_limit = temp;

	rc = of_property_read_u32(node, "qcom,cl-max-limit", &temp);
	if (rc < 0)
		chip->cl->dt.max_cap_limit =
					DEFAULT_CL_MAX_LIM_DECIPERC;
	else
		chip->cl->dt.max_cap_limit = temp;

	chip->cl->dt.min_delta_batt_soc = DEFAULT_CL_DELTA_BATT_SOC;
	/* read from DT property and update, if value exists */
	of_property_read_u32(node, "qcom,cl-min-delta-batt-soc",
				&chip->cl->dt.min_delta_batt_soc);

	if (of_property_read_bool(node, "qcom,cl-wt-enable")) {
		chip->cl->dt.cl_wt_enable = true;
		chip->cl->dt.min_start_soc = DEFAULT_CL_WT_START_SOC;
		chip->cl->dt.max_start_soc = -EINVAL;
	}

	qg_dbg(chip, QG_DEBUG_PON, "DT: cl_min_start_soc=%d cl_max_start_soc=%d cl_min_temp=%d cl_max_temp=%d chip->cl->dt.cl_wt_enable=%d\n",
		chip->cl->dt.min_start_soc, chip->cl->dt.max_start_soc,
		chip->cl->dt.min_temp, chip->cl->dt.max_temp,
		chip->cl->dt.cl_wt_enable);

	return 0;
}

#define DEFAULT_VBATT_EMPTY_MV		3200
#define DEFAULT_VBATT_EMPTY_COLD_MV	3000
#define DEFAULT_VBATT_CUTOFF_MV		3400
#define DEFAULT_VBATT_LOW_MV		3500
#define DEFAULT_VBATT_LOW_COLD_MV	3800
#define DEFAULT_ITERM_MA		100
#define DEFAULT_DELTA_SOC		1
#define DEFAULT_SHUTDOWN_SOC_SECS	360
#define DEFAULT_COLD_TEMP_THRESHOLD	0
#define DEFAULT_SHUTDOWN_TEMP_DIFF	60	/* 6 degC */
#define DEFAULT_ESR_QUAL_CURRENT_UA	130000
#define DEFAULT_ESR_QUAL_VBAT_UV	7000
#define DEFAULT_ESR_DISABLE_SOC		1000
#define ESR_CHG_MIN_IBAT_UA		(-450000)
#define DEFAULT_SLEEP_TIME_SECS		1800 /* 30 mins */
#define DEFAULT_SYS_MIN_VOLT_MV		2800
#define DEFAULT_FVSS_VBAT_MV		3500
#define DEFAULT_FVSS_INTERVAL_MS	10000
static int qg_parse_dt(struct qpnp_qg *chip)
{
	int rc = 0;
	struct device_node *revid_node, *child, *node = chip->dev->of_node;
	u32 base, temp;
	u8 type;

	if (!node)  {
		pr_err("Failed to find device-tree node\n");
		return -ENXIO;
	}

	revid_node = of_parse_phandle(node, "qcom,pmic-revid", 0);
	if (!revid_node) {
		pr_err("Missing qcom,pmic-revid property - driver failed\n");
		return -EINVAL;
	}

	chip->pmic_rev_id = get_revid_data(revid_node);
	of_node_put(revid_node);
	if (IS_ERR_OR_NULL(chip->pmic_rev_id)) {
		pr_err("Failed to get pmic_revid, rc=%ld\n",
			PTR_ERR(chip->pmic_rev_id));
		/*
		 * the revid peripheral must be registered, any failure
		 * here only indicates that the rev-id module has not
		 * probed yet.
		 */
		return -EPROBE_DEFER;
	}

	qg_dbg(chip, QG_DEBUG_PON, "PMIC subtype %d Digital major %d\n",
		chip->pmic_rev_id->pmic_subtype, chip->pmic_rev_id->rev4);

	for_each_available_child_of_node(node, child) {
		rc = of_property_read_u32(child, "reg", &base);
		if (rc < 0) {
			pr_err("Failed to read base address, rc=%d\n", rc);
			return rc;
		}

		rc = qg_read(chip, base + PERPH_TYPE_REG, &type, 1);
		if (rc < 0) {
			pr_err("Failed to read type, rc=%d\n", rc);
			return rc;
		}

		switch (type) {
		case QG_TYPE:
			chip->qg_base = base;
			break;
		default:
			break;
		}
	}

	if (!chip->qg_base) {
		pr_err("QG device node missing\n");
		return -EINVAL;
	}

	rc = qg_parse_s2_dt(chip);
	if (rc < 0)
		pr_err("Failed to parse S2 DT params rc=%d\n", rc);

	rc = qg_parse_cl_dt(chip);
	if (rc < 0)
		pr_err("Failed to parse CL parameters rc=%d\n", rc);

	/* OCV params */
	rc = of_property_read_u32(node, "qcom,ocv-timer-expiry-min", &temp);
	if (rc < 0)
		chip->dt.ocv_timer_expiry_min = -EINVAL;
	else
		chip->dt.ocv_timer_expiry_min = temp;

	rc = of_property_read_u32(node, "qcom,ocv-tol-threshold-uv", &temp);
	if (rc < 0)
		chip->dt.ocv_tol_threshold_uv = -EINVAL;
	else
		chip->dt.ocv_tol_threshold_uv = temp;

	qg_dbg(chip, QG_DEBUG_PON, "DT: OCV timer_expiry =%dmin ocv_tol_threshold=%duV\n",
		chip->dt.ocv_timer_expiry_min, chip->dt.ocv_tol_threshold_uv);

	/* S3 sleep configuration */
	rc = of_property_read_u32(node, "qcom,s3-entry-fifo-length", &temp);
	if (rc < 0)
		chip->dt.s3_entry_fifo_length = -EINVAL;
	else
		chip->dt.s3_entry_fifo_length = temp;

	rc = of_property_read_u32(node, "qcom,s3-entry-ibat-ua", &temp);
	if (rc < 0)
		chip->dt.s3_entry_ibat_ua = -EINVAL;
	else
		chip->dt.s3_entry_ibat_ua = temp;

	rc = of_property_read_u32(node, "qcom,s3-exit-ibat-ua", &temp);
	if (rc < 0)
		chip->dt.s3_exit_ibat_ua = -EINVAL;
	else
		chip->dt.s3_exit_ibat_ua = temp;

	/* VBAT thresholds */
	rc = of_property_read_u32(node, "qcom,vbatt-empty-mv", &temp);
	if (rc < 0)
		chip->dt.vbatt_empty_mv = DEFAULT_VBATT_EMPTY_MV;
	else
		chip->dt.vbatt_empty_mv = temp;

	rc = of_property_read_u32(node, "qcom,vbatt-empty-cold-mv", &temp);
	if (rc < 0)
		chip->dt.vbatt_empty_cold_mv = DEFAULT_VBATT_EMPTY_COLD_MV;
	else
		chip->dt.vbatt_empty_cold_mv = temp;

	rc = of_property_read_u32(node, "qcom,cold-temp-threshold", &temp);
	if (rc < 0)
		chip->dt.cold_temp_threshold = DEFAULT_COLD_TEMP_THRESHOLD;
	else
		chip->dt.cold_temp_threshold = temp;

	rc = of_property_read_u32(node, "qcom,vbatt-low-mv", &temp);
	if (rc < 0)
		chip->dt.vbatt_low_mv = DEFAULT_VBATT_LOW_MV;
	else
		chip->dt.vbatt_low_mv = temp;

	rc = of_property_read_u32(node, "qcom,vbatt-low-cold-mv", &temp);
	if (rc < 0)
		chip->dt.vbatt_low_cold_mv = DEFAULT_VBATT_LOW_COLD_MV;
	else
		chip->dt.vbatt_low_cold_mv = temp;

	rc = of_property_read_u32(node, "qcom,vbatt-cutoff-mv", &temp);
	if (rc < 0)
		chip->dt.vbatt_cutoff_mv = DEFAULT_VBATT_CUTOFF_MV;
	else
		chip->dt.vbatt_cutoff_mv = temp;

	/* IBAT thresholds */
	rc = of_property_read_u32(node, "qcom,qg-iterm-ma", &temp);
	if (rc < 0)
		chip->dt.iterm_ma = DEFAULT_ITERM_MA;
	else
		chip->dt.iterm_ma = temp;

	rc = of_property_read_u32(node, "qcom,delta-soc", &temp);
	if (rc < 0)
		chip->dt.delta_soc = DEFAULT_DELTA_SOC;
	else
		chip->dt.delta_soc = temp;

	rc = of_property_read_u32(node, "qcom,ignore-shutdown-soc-secs", &temp);
	if (rc < 0)
		chip->dt.ignore_shutdown_soc_secs = DEFAULT_SHUTDOWN_SOC_SECS;
	else
		chip->dt.ignore_shutdown_soc_secs = temp;

	rc = of_property_read_u32(node, "qcom,shutdown-temp-diff", &temp);
	if (rc < 0)
		chip->dt.shutdown_temp_diff = DEFAULT_SHUTDOWN_TEMP_DIFF;
	else
		chip->dt.shutdown_temp_diff = temp;

	chip->dt.hold_soc_while_full = of_property_read_bool(node,
					"qcom,hold-soc-while-full");

	chip->dt.linearize_soc = of_property_read_bool(node,
					"qcom,linearize-soc");

	rc = of_property_read_u32(node, "qcom,rbat-conn-mohm", &temp);
	if (rc < 0)
		chip->dt.rbat_conn_mohm = 0;
	else
		chip->dt.rbat_conn_mohm = temp;

	/* esr */
	chip->dt.esr_disable = of_property_read_bool(node,
					"qcom,esr-disable");

	chip->dt.esr_discharge_enable = of_property_read_bool(node,
					"qcom,esr-discharge-enable");

	rc = of_property_read_u32(node, "qcom,esr-qual-current-ua", &temp);
	if (rc < 0)
		chip->dt.esr_qual_i_ua = DEFAULT_ESR_QUAL_CURRENT_UA;
	else
		chip->dt.esr_qual_i_ua = temp;

	rc = of_property_read_u32(node, "qcom,esr-qual-vbatt-uv", &temp);
	if (rc < 0)
		chip->dt.esr_qual_v_uv = DEFAULT_ESR_QUAL_VBAT_UV;
	else
		chip->dt.esr_qual_v_uv = temp;

	rc = of_property_read_u32(node, "qcom,esr-disable-soc", &temp);
	if (rc < 0)
		chip->dt.esr_disable_soc = DEFAULT_ESR_DISABLE_SOC;
	else
		chip->dt.esr_disable_soc = temp * 100;

	rc = of_property_read_u32(node, "qcom,esr-chg-min-ibat-ua", &temp);
	if (rc < 0)
		chip->dt.esr_min_ibat_ua = ESR_CHG_MIN_IBAT_UA;
	else
		chip->dt.esr_min_ibat_ua = (int)temp;

	rc = of_property_read_u32(node, "qcom,shutdown_soc_threshold", &temp);
	if (rc < 0)
		chip->dt.shutdown_soc_threshold = -EINVAL;
	else
		chip->dt.shutdown_soc_threshold = temp;

	rc = of_property_read_u32(node, "qcom,qg-sys-min-voltage", &temp);
	if (rc < 0)
		chip->dt.sys_min_volt_mv = DEFAULT_SYS_MIN_VOLT_MV;
	else
		chip->dt.sys_min_volt_mv = temp;

	chip->dt.qg_ext_sense = of_property_read_bool(node, "qcom,qg-ext-sns");

	chip->dt.use_s7_ocv = of_property_read_bool(node, "qcom,qg-use-s7-ocv");

	rc = of_property_read_u32(node, "qcom,min-sleep-time-secs", &temp);
	if (rc < 0)
		chip->dt.min_sleep_time_secs = DEFAULT_SLEEP_TIME_SECS;
	else
		chip->dt.min_sleep_time_secs = temp;

	if (of_property_read_bool(node, "qcom,fvss-enable")) {

		chip->dt.fvss_enable = true;

		rc = of_property_read_u32(node,
				"qcom,fvss-vbatt-mv", &temp);
		if (rc < 0)
			chip->dt.fvss_vbat_mv = DEFAULT_FVSS_VBAT_MV;
		else
			chip->dt.fvss_vbat_mv = temp;

		rc = of_property_read_u32(node,
				"google,fvss-interval-ms", &temp);
		if (rc < 0)
			chip->dt.fvss_interval_ms = DEFAULT_FVSS_INTERVAL_MS;
		else
			chip->dt.fvss_interval_ms = temp;
	}

<<<<<<< HEAD
	(void)of_property_read_string(node, "google,batt_type_name",
				&chip->dt.batt_type_name);
=======
	chip->dt.multi_profile_load = of_property_read_bool(node,
					"qcom,multi-profile-load");
>>>>>>> f416146b

	qg_dbg(chip, QG_DEBUG_PON, "DT: vbatt_empty_mv=%dmV vbatt_low_mv=%dmV delta_soc=%d ext-sns=%d\n",
			chip->dt.vbatt_empty_mv, chip->dt.vbatt_low_mv,
			chip->dt.delta_soc, chip->dt.qg_ext_sense);

	return 0;
}

static int process_suspend(struct qpnp_qg *chip)
{
	u8 status = 0;
	int rc;
	u32 fifo_rt_length = 0, sleep_fifo_length = 0;

	/* skip if profile is not loaded */
	if (!chip->profile_loaded)
		return 0;

	cancel_delayed_work_sync(&chip->ttf->ttf_work);
	cancel_delayed_work_sync(&chip->qg_sleep_exit_work);

	chip->suspend_data = false;

	/* read STATUS2 register to clear its last state */
	qg_read(chip, chip->qg_base + QG_STATUS2_REG, &status, 1);

	/* ignore any suspend processing if we are charging */
	if (chip->charge_status == POWER_SUPPLY_STATUS_CHARGING) {
		/* Reset the sleep config if we are charging */
		if (chip->dt.qg_sleep_config) {
			qg_dbg(chip, QG_DEBUG_STATUS, "Suspend: Charging - Exit S2_SLEEP\n");
			rc = qg_config_s2_state(chip, S2_SLEEP, false, true);
			if (rc < 0)
				pr_err("Failed to exit S2-sleep rc=%d\n", rc);
		}
		qg_dbg(chip, QG_DEBUG_PM, "Charging @ suspend - ignore processing\n");
		return 0;
	}

	rc = get_fifo_length(chip, &fifo_rt_length, true);
	if (rc < 0) {
		pr_err("Failed to read FIFO RT count, rc=%d\n", rc);
		return rc;
	}

	rc = qg_read(chip, chip->qg_base + QG_S3_SLEEP_OCV_IBAT_CTL1_REG,
			(u8 *)&sleep_fifo_length, 1);
	if (rc < 0) {
		pr_err("Failed to read sleep FIFO count, rc=%d\n", rc);
		return rc;
	}
	sleep_fifo_length &= SLEEP_IBAT_QUALIFIED_LENGTH_MASK;

	if (chip->dt.qg_sleep_config) {
		qg_dbg(chip, QG_DEBUG_STATUS, "Suspend: Forcing S2_SLEEP\n");
		rc = qg_config_s2_state(chip, S2_SLEEP, true, true);
		if (rc < 0)
			pr_err("Failed to config S2_SLEEP rc=%d\n", rc);
		if (chip->kdata.fifo_length > 0)
			chip->suspend_data = true;
	} else if (fifo_rt_length >=
			(chip->dt.s2_fifo_length - sleep_fifo_length)) {
		/*
		 * If the real-time FIFO count is greater than
		 * the the #fifo to enter sleep, save the FIFO data
		 * and reset the fifo count. This is avoid a gauranteed wakeup
		 * due to fifo_done event as the curent FIFO length is already
		 * beyond the sleep length.
		 */
		rc = qg_master_hold(chip, true);
		if (rc < 0) {
			pr_err("Failed to hold master, rc=%d\n", rc);
			return rc;
		}

		rc = qg_process_rt_fifo(chip);
		if (rc < 0) {
			pr_err("Failed to process FIFO real-time, rc=%d\n", rc);
			qg_master_hold(chip, false);
			return rc;
		}

		rc = qg_master_hold(chip, false);
		if (rc < 0) {
			pr_err("Failed to release master, rc=%d\n", rc);
			return rc;
		}
		/* FIFOs restarted */
		chip->last_fifo_update_time = ktime_get_boottime();

		chip->suspend_data = true;
	}

	get_rtc_time(&chip->suspend_time);

	qg_dbg(chip, QG_DEBUG_PM, "FIFO rt_length=%d sleep_fifo_length=%d default_s2_count=%d suspend_data=%d time=%d\n",
			fifo_rt_length, sleep_fifo_length,
			chip->dt.s2_fifo_length, chip->suspend_data,
			chip->suspend_time);

	return rc;
}

#define QG_SLEEP_EXIT_TIME_MS		15000 /* 15 secs */
static int process_resume(struct qpnp_qg *chip)
{
	u8 status2 = 0, rt_status = 0;
	u32 ocv_uv = 0, ocv_raw = 0;
	int rc;
	unsigned long rtc_sec = 0, sleep_time_secs = 0;

	/* skip if profile is not loaded */
	if (!chip->profile_loaded)
		return 0;

	get_rtc_time(&rtc_sec);
	sleep_time_secs = rtc_sec - chip->suspend_time;

	if (chip->dt.qg_sleep_config)
		schedule_delayed_work(&chip->qg_sleep_exit_work,
				msecs_to_jiffies(QG_SLEEP_EXIT_TIME_MS));

	rc = qg_read(chip, chip->qg_base + QG_STATUS2_REG, &status2, 1);
	if (rc < 0) {
		pr_err("Failed to read status2 register, rc=%d\n", rc);
		return rc;
	}

	if (status2 & GOOD_OCV_BIT) {
		rc = qg_read_ocv(chip, &ocv_uv, &ocv_raw, S3_GOOD_OCV);
		if (rc < 0) {
			pr_err("Failed to read good_ocv, rc=%d\n", rc);
			return rc;
		}

		 /* Clear suspend data as there has been a GOOD OCV */
		memset(&chip->kdata, 0, sizeof(chip->kdata));
		chip->kdata.fifo_time = (u32)rtc_sec;
		chip->kdata.param[QG_GOOD_OCV_UV].data = ocv_uv;
		chip->kdata.param[QG_GOOD_OCV_UV].valid = true;
		chip->suspend_data = false;

		/* allow SOC jump if we have slept longer */
		if (sleep_time_secs >= chip->dt.min_sleep_time_secs)
			chip->force_soc = true;

		qg_dbg(chip, QG_DEBUG_PM, "GOOD OCV @ resume good_ocv=%d uV\n",
				ocv_uv);
	}

	rc = qg_read(chip, chip->qg_base + QG_INT_LATCHED_STS_REG,
						&rt_status, 1);
	if (rc < 0) {
		pr_err("Failed to read latched status register, rc=%d\n", rc);
		return rc;
	}
	rt_status &= FIFO_UPDATE_DONE_INT_LAT_STS_BIT;

	qg_dbg(chip, QG_DEBUG_PM, "FIFO_DONE_STS=%d suspend_data=%d good_ocv=%d sleep_time=%d secs\n",
				!!rt_status, chip->suspend_data,
				chip->kdata.param[QG_GOOD_OCV_UV].valid,
				sleep_time_secs);
	/*
	 * If this is not a wakeup from FIFO-done,
	 * process the data immediately if - we have data from
	 * suspend or there is a good OCV.
	 */
	if (!rt_status && (chip->suspend_data ||
			chip->kdata.param[QG_GOOD_OCV_UV].valid)) {
		vote(chip->awake_votable, SUSPEND_DATA_VOTER, true, 0);
		/* signal the read thread */
		chip->data_ready = true;
		wake_up_interruptible(&chip->qg_wait_q);
		chip->suspend_data = false;
	}

	schedule_delayed_work(&chip->ttf->ttf_work, 0);

	return rc;
}

static int qpnp_qg_suspend_noirq(struct device *dev)
{
	int rc;
	struct qpnp_qg *chip = dev_get_drvdata(dev);

	mutex_lock(&chip->data_lock);

	rc = process_suspend(chip);
	if (rc < 0)
		pr_err("Failed to process QG suspend, rc=%d\n", rc);

	mutex_unlock(&chip->data_lock);

	return 0;
}

static int qpnp_qg_resume_noirq(struct device *dev)
{
	int rc;
	struct qpnp_qg *chip = dev_get_drvdata(dev);

	mutex_lock(&chip->data_lock);

	rc = process_resume(chip);
	if (rc < 0)
		pr_err("Failed to process QG resume, rc=%d\n", rc);

	mutex_unlock(&chip->data_lock);

	return 0;
}

static int qpnp_qg_suspend(struct device *dev)
{
	struct qpnp_qg *chip = dev_get_drvdata(dev);

	/* skip if profile is not loaded */
	if (!chip->profile_loaded)
		return 0;

	/* disable GOOD_OCV IRQ in sleep */
	vote(chip->good_ocv_irq_disable_votable,
			QG_INIT_STATE_IRQ_DISABLE, true, 0);

	return 0;
}

static int qpnp_qg_resume(struct device *dev)
{
	struct qpnp_qg *chip = dev_get_drvdata(dev);

	/* skip if profile is not loaded */
	if (!chip->profile_loaded)
		return 0;

	/* enable GOOD_OCV IRQ when active */
	vote(chip->good_ocv_irq_disable_votable,
			QG_INIT_STATE_IRQ_DISABLE, false, 0);

	return 0;
}

static const struct dev_pm_ops qpnp_qg_pm_ops = {
	.suspend_noirq	= qpnp_qg_suspend_noirq,
	.resume_noirq	= qpnp_qg_resume_noirq,
	.suspend	= qpnp_qg_suspend,
	.resume		= qpnp_qg_resume,
};

static int qpnp_qg_probe(struct platform_device *pdev)
{
	int rc = 0, soc = 0, nom_cap_uah;
	struct qpnp_qg *chip;

	chip = devm_kzalloc(&pdev->dev, sizeof(*chip), GFP_KERNEL);
	if (!chip)
		return -ENOMEM;

	chip->regmap = dev_get_regmap(pdev->dev.parent, NULL);
	if (!chip->regmap) {
		pr_err("Parent regmap is unavailable\n");
		return -ENXIO;
	}

	/* ADC for BID & THERM */
	chip->batt_id_chan = iio_channel_get(&pdev->dev, "batt-id");
	if (IS_ERR(chip->batt_id_chan)) {
		rc = PTR_ERR(chip->batt_id_chan);
		if (rc != -EPROBE_DEFER)
			pr_err("batt-id channel unavailable, rc=%d\n", rc);
		chip->batt_id_chan = NULL;
		return rc;
	}

	chip->batt_therm_chan = iio_channel_get(&pdev->dev, "batt-therm");
	if (IS_ERR(chip->batt_therm_chan)) {
		rc = PTR_ERR(chip->batt_therm_chan);
		if (rc != -EPROBE_DEFER)
			pr_err("batt-therm channel unavailable, rc=%d\n", rc);
		chip->batt_therm_chan = NULL;
		return rc;
	}

	chip->dev = &pdev->dev;
	chip->debug_mask = &qg_debug_mask;
	platform_set_drvdata(pdev, chip);
	INIT_WORK(&chip->udata_work, process_udata_work);
	INIT_WORK(&chip->qg_status_change_work, qg_status_change_work);
	INIT_DELAYED_WORK(&chip->qg_sleep_exit_work, qg_sleep_exit_work);
	mutex_init(&chip->bus_lock);
	mutex_init(&chip->soc_lock);
	mutex_init(&chip->data_lock);
	init_waitqueue_head(&chip->qg_wait_q);
	chip->maint_soc = -EINVAL;
	chip->batt_soc = INT_MIN;
	chip->cc_soc = INT_MIN;
	chip->sys_soc = INT_MIN;
	chip->full_soc = QG_SOC_FULL;
	chip->chg_iterm_ma = INT_MIN;
	chip->soh = -EINVAL;
	chip->esr_actual = -EINVAL;
	chip->esr_nominal = -EINVAL;
	chip->batt_age_level = -EINVAL;

	qg_create_debugfs(chip);

	rc = qg_alg_init(chip);
	if (rc < 0) {
		pr_err("Error in alg_init, rc:%d\n", rc);
		return rc;
	}

	rc = qg_parse_dt(chip);
	if (rc < 0) {
		pr_err("Failed to parse DT, rc=%d\n", rc);
		return rc;
	}

	rc = qg_hw_init(chip);
	if (rc < 0) {
		pr_err("Failed to hw_init, rc=%d\n", rc);
		return rc;
	}

	rc = qg_sdam_init(chip->dev);
	if (rc < 0) {
		pr_err("Failed to initialize QG SDAM, rc=%d\n", rc);
		return rc;
	}

	rc = qg_setup_battery(chip);
	if (rc < 0) {
		pr_err("Failed to setup battery, rc=%d\n", rc);
		return rc;
	}

	rc = qg_register_device(chip);
	if (rc < 0) {
		pr_err("Failed to register QG char device, rc=%d\n", rc);
		return rc;
	}

	rc = qg_sanitize_sdam(chip);
	if (rc < 0) {
		pr_err("Failed to sanitize SDAM, rc=%d\n", rc);
		return rc;
	}

	rc = qg_soc_init(chip);
	if (rc < 0) {
		pr_err("Failed to initialize SOC scaling init rc=%d\n", rc);
		return rc;
	}

	if (chip->profile_loaded) {
		if (!chip->dt.cl_disable) {
			/*
			 * Use FCC @ 25 C and charge-profile for
			 * Nominal Capacity
			 */
			rc = qg_get_nominal_capacity(&nom_cap_uah, 250, true);
			if (!rc) {
				rc = cap_learning_post_profile_init(chip->cl,
						nom_cap_uah);
				if (rc < 0) {
					pr_err("Error in cap_learning_post_profile_init rc=%d\n",
						rc);
					return rc;
				}
			}
		}
		rc = restore_cycle_count(chip->counter);
		if (rc < 0) {
			pr_err("Error in restoring cycle_count, rc=%d\n", rc);
			return rc;
		}
		schedule_delayed_work(&chip->ttf->ttf_work, 10000);
	}

	rc = qg_determine_pon_soc(chip);
	if (rc < 0) {
		pr_err("Failed to determine initial state, rc=%d\n", rc);
		goto fail_device;
	}

	chip->awake_votable = create_votable("QG_WS", VOTE_SET_ANY,
					 qg_awake_cb, chip);
	if (IS_ERR(chip->awake_votable)) {
		rc = PTR_ERR(chip->awake_votable);
		chip->awake_votable = NULL;
		goto fail_device;
	}

	chip->vbatt_irq_disable_votable = create_votable("QG_VBATT_IRQ_DISABLE",
				VOTE_SET_ANY, qg_vbatt_irq_disable_cb, chip);
	if (IS_ERR(chip->vbatt_irq_disable_votable)) {
		rc = PTR_ERR(chip->vbatt_irq_disable_votable);
		chip->vbatt_irq_disable_votable = NULL;
		goto fail_device;
	}

	chip->fifo_irq_disable_votable = create_votable("QG_FIFO_IRQ_DISABLE",
				VOTE_SET_ANY, qg_fifo_irq_disable_cb, chip);
	if (IS_ERR(chip->fifo_irq_disable_votable)) {
		rc = PTR_ERR(chip->fifo_irq_disable_votable);
		chip->fifo_irq_disable_votable = NULL;
		goto fail_device;
	}

	chip->good_ocv_irq_disable_votable =
			create_votable("QG_GOOD_IRQ_DISABLE",
			VOTE_SET_ANY, qg_good_ocv_irq_disable_cb, chip);
	if (IS_ERR(chip->good_ocv_irq_disable_votable)) {
		rc = PTR_ERR(chip->good_ocv_irq_disable_votable);
		chip->good_ocv_irq_disable_votable = NULL;
		goto fail_device;
	}

	rc = qg_init_psy(chip);
	if (rc < 0) {
		pr_err("Failed to initialize QG psy, rc=%d\n", rc);
		goto fail_votable;
	}

	rc = qg_request_irqs(chip);
	if (rc < 0) {
		pr_err("Failed to register QG interrupts, rc=%d\n", rc);
		goto fail_votable;
	}

	rc = qg_post_init(chip);
	if (rc < 0) {
		pr_err("Failed in qg_post_init rc=%d\n", rc);
		goto fail_votable;
	}

	rc = sysfs_create_groups(&chip->dev->kobj, qg_groups);
	if (rc < 0) {
		pr_err("Failed to create sysfs files rc=%d\n", rc);
		goto fail_votable;
	}

	qg_get_battery_capacity(chip, &soc);
	pr_info("QG initialized! battery_profile=%s SOC=%d QG_subtype=%d\n",
			qg_get_battery_type(chip), soc, chip->qg_subtype);

	return rc;

fail_votable:
	destroy_votable(chip->awake_votable);
fail_device:
	device_destroy(chip->qg_class, chip->dev_no);
	cdev_del(&chip->qg_cdev);
	unregister_chrdev_region(chip->dev_no, 1);
	return rc;
}

static int qpnp_qg_remove(struct platform_device *pdev)
{
	struct qpnp_qg *chip = platform_get_drvdata(pdev);

	qg_batterydata_exit();
	qg_soc_exit(chip);

	cancel_delayed_work_sync(&chip->qg_sleep_exit_work);
	cancel_work_sync(&chip->udata_work);
	cancel_work_sync(&chip->qg_status_change_work);
	sysfs_remove_groups(&chip->dev->kobj, qg_groups);
	debugfs_remove_recursive(chip->dfs_root);
	device_destroy(chip->qg_class, chip->dev_no);
	cdev_del(&chip->qg_cdev);
	unregister_chrdev_region(chip->dev_no, 1);
	mutex_destroy(&chip->bus_lock);
	mutex_destroy(&chip->data_lock);
	mutex_destroy(&chip->soc_lock);
	if (chip->awake_votable)
		destroy_votable(chip->awake_votable);

	return 0;
}

static void qpnp_qg_shutdown(struct platform_device *pdev)
{
	struct qpnp_qg *chip = platform_get_drvdata(pdev);
	bool input_present = is_input_present(chip);

	if (!input_present || !chip->profile_loaded)
		return;
	/*
	 * Charging status doesn't matter when the device shuts down and we
	 * have to treat this as charge done. Hence pass charge_done as true.
	 */
	cycle_count_update(chip->counter,
			DIV_ROUND_CLOSEST(chip->msoc * 255, 100),
			POWER_SUPPLY_STATUS_NOT_CHARGING,
			true, input_present);
}

static const struct of_device_id match_table[] = {
	{ .compatible = "qcom,qpnp-qg", },
	{ },
};

static struct platform_driver qpnp_qg_driver = {
	.driver		= {
		.name		= "qcom,qpnp-qg",
		.of_match_table	= match_table,
		.pm		= &qpnp_qg_pm_ops,
	},
	.probe		= qpnp_qg_probe,
	.remove		= qpnp_qg_remove,
	.shutdown	= qpnp_qg_shutdown,
};
module_platform_driver(qpnp_qg_driver);

MODULE_DESCRIPTION("QPNP QG Driver");
MODULE_LICENSE("GPL v2");<|MERGE_RESOLUTION|>--- conflicted
+++ resolved
@@ -2216,7 +2216,9 @@
 	case POWER_SUPPLY_PROP_SCALE_MODE_EN:
 		pval->intval = chip->fvss_active;
 		break;
-<<<<<<< HEAD
+	case POWER_SUPPLY_PROP_BATT_AGE_LEVEL:
+		pval->intval = chip->batt_age_level;
+		break;
 	/* b/139264914: FIX_ME */
 	case POWER_SUPPLY_PROP_PRESENT:
 		pval->intval = 1;
@@ -2226,10 +2228,6 @@
 			rc = power_supply_get_property(chip->batt_psy,
 						       POWER_SUPPLY_PROP_STATUS,
 						       pval);
-=======
-	case POWER_SUPPLY_PROP_BATT_AGE_LEVEL:
-		pval->intval = chip->batt_age_level;
->>>>>>> f416146b
 		break;
 	default:
 		pr_debug("Unsupported property %d\n", psp);
@@ -2292,12 +2290,9 @@
 	POWER_SUPPLY_PROP_POWER_AVG,
 	POWER_SUPPLY_PROP_POWER_NOW,
 	POWER_SUPPLY_PROP_SCALE_MODE_EN,
-<<<<<<< HEAD
+	POWER_SUPPLY_PROP_BATT_AGE_LEVEL,
 	POWER_SUPPLY_PROP_PRESENT,
 	POWER_SUPPLY_PROP_STATUS,
-=======
-	POWER_SUPPLY_PROP_BATT_AGE_LEVEL,
->>>>>>> f416146b
 };
 
 static const struct power_supply_desc qg_psy_desc = {
@@ -2953,11 +2948,6 @@
 		return -ENXIO;
 	}
 
-<<<<<<< HEAD
-	profile_node = of_batterydata_get_best_profile(batt_node,
-				chip->batt_id_ohm / 1000,
-				chip->dt.batt_type_name);
-=======
 	if (chip->dt.multi_profile_load) {
 		if (chip->batt_age_level == -EINVAL) {
 			rc = qg_get_batt_age_level(chip, &chip->batt_age_level);
@@ -2979,10 +2969,10 @@
 		}
 	} else {
 		profile_node = of_batterydata_get_best_profile(chip->batt_node,
-				chip->batt_id_ohm / 1000, NULL);
-	}
-
->>>>>>> f416146b
+					chip->batt_id_ohm / 1000,
+					chip->dt.batt_type_name);
+	}
+
 	if (IS_ERR(profile_node)) {
 		rc = PTR_ERR(profile_node);
 		pr_err("Failed to detect valid QG battery profile %d\n", rc);
@@ -4293,13 +4283,11 @@
 			chip->dt.fvss_interval_ms = temp;
 	}
 
-<<<<<<< HEAD
+	chip->dt.multi_profile_load = of_property_read_bool(node,
+					"qcom,multi-profile-load");
+
 	(void)of_property_read_string(node, "google,batt_type_name",
 				&chip->dt.batt_type_name);
-=======
-	chip->dt.multi_profile_load = of_property_read_bool(node,
-					"qcom,multi-profile-load");
->>>>>>> f416146b
 
 	qg_dbg(chip, QG_DEBUG_PON, "DT: vbatt_empty_mv=%dmV vbatt_low_mv=%dmV delta_soc=%d ext-sns=%d\n",
 			chip->dt.vbatt_empty_mv, chip->dt.vbatt_low_mv,
