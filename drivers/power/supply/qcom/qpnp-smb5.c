// SPDX-License-Identifier: GPL-2.0-only
/*
 * Copyright (c) 2018-2020 The Linux Foundation. All rights reserved.
 */

#include <linux/debugfs.h>
#include <linux/delay.h>
#include <linux/device.h>
#include <linux/module.h>
#include <linux/platform_device.h>
#include <linux/regmap.h>
#include <linux/power_supply.h>
#include <linux/of.h>
#include <linux/of_irq.h>
#include <linux/log2.h>
#include <linux/qpnp/qpnp-revid.h>
#include <linux/regulator/driver.h>
#include <linux/regulator/of_regulator.h>
#include <linux/regulator/machine.h>
#include <linux/iio/consumer.h>
#include <linux/pmic-voter.h>
#include <linux/usb/typec.h>
#include "smb5-reg.h"
#include "smb5-lib.h"
#include "schgm-flash.h"

static struct smb_params smb5_pmi632_params = {
	.fcc			= {
		.name   = "fast charge current",
		.reg    = CHGR_FAST_CHARGE_CURRENT_CFG_REG,
		.min_u  = 0,
		.max_u  = 3000000,
		.step_u = 50000,
	},
	.fv			= {
		.name   = "float voltage",
		.reg    = CHGR_FLOAT_VOLTAGE_CFG_REG,
		.min_u  = 3600000,
		.max_u  = 4800000,
		.step_u = 10000,
	},
	.usb_icl		= {
		.name   = "usb input current limit",
		.reg    = USBIN_CURRENT_LIMIT_CFG_REG,
		.min_u  = 0,
		.max_u  = 3000000,
		.step_u = 50000,
	},
	.icl_max_stat		= {
		.name   = "dcdc icl max status",
		.reg    = ICL_MAX_STATUS_REG,
		.min_u  = 0,
		.max_u  = 3000000,
		.step_u = 50000,
	},
	.icl_stat		= {
		.name   = "input current limit status",
		.reg    = ICL_STATUS_REG,
		.min_u  = 0,
		.max_u  = 3000000,
		.step_u = 50000,
	},
	.otg_cl			= {
		.name	= "usb otg current limit",
		.reg	= DCDC_OTG_CURRENT_LIMIT_CFG_REG,
		.min_u	= 500000,
		.max_u	= 1000000,
		.step_u	= 250000,
	},
	.jeita_cc_comp_hot	= {
		.name	= "jeita fcc reduction",
		.reg	= JEITA_CCCOMP_CFG_HOT_REG,
		.min_u	= 0,
		.max_u	= 1575000,
		.step_u	= 25000,
	},
	.jeita_cc_comp_cold	= {
		.name	= "jeita fcc reduction",
		.reg	= JEITA_CCCOMP_CFG_COLD_REG,
		.min_u	= 0,
		.max_u	= 1575000,
		.step_u	= 25000,
	},
	.freq_switcher		= {
		.name	= "switching frequency",
		.reg	= DCDC_FSW_SEL_REG,
		.min_u	= 600,
		.max_u	= 1200,
		.step_u	= 400,
		.set_proc = smblib_set_chg_freq,
	},
	.aicl_5v_threshold		= {
		.name   = "AICL 5V threshold",
		.reg    = USBIN_5V_AICL_THRESHOLD_REG,
		.min_u  = 4000,
		.max_u  = 4700,
		.step_u = 100,
	},
	.aicl_cont_threshold		= {
		.name   = "AICL CONT threshold",
		.reg    = USBIN_CONT_AICL_THRESHOLD_REG,
		.min_u  = 4000,
		.max_u  = 8800,
		.step_u = 100,
		.get_proc = smblib_get_aicl_cont_threshold,
		.set_proc = smblib_set_aicl_cont_threshold,
	},
};

static struct smb_params smb5_pm8150b_params = {
	.fcc			= {
		.name   = "fast charge current",
		.reg    = CHGR_FAST_CHARGE_CURRENT_CFG_REG,
		.min_u  = 0,
		.max_u  = 8000000,
		.step_u = 50000,
	},
	.fv			= {
		.name   = "float voltage",
		.reg    = CHGR_FLOAT_VOLTAGE_CFG_REG,
		.min_u  = 3600000,
		.max_u  = 4790000,
		.step_u = 10000,
	},
	.usb_icl		= {
		.name   = "usb input current limit",
		.reg    = USBIN_CURRENT_LIMIT_CFG_REG,
		.min_u  = 0,
		.max_u  = 5000000,
		.step_u = 50000,
	},
	.icl_max_stat		= {
		.name   = "dcdc icl max status",
		.reg    = ICL_MAX_STATUS_REG,
		.min_u  = 0,
		.max_u  = 5000000,
		.step_u = 50000,
	},
	.icl_stat		= {
		.name   = "aicl icl status",
		.reg    = AICL_ICL_STATUS_REG,
		.min_u  = 0,
		.max_u  = 5000000,
		.step_u = 50000,
	},
	.otg_cl			= {
		.name	= "usb otg current limit",
		.reg	= DCDC_OTG_CURRENT_LIMIT_CFG_REG,
		.min_u	= 500000,
		.max_u	= 3000000,
		.step_u	= 500000,
	},
	.otg_out = {
		.name   = "usb otg output voltage",
		.reg    = SCHG_P_DCDC_VBOOST_CFG,
		.min_u  = 4800000,
		.max_u  = 5500000,
		.step_u = 100000,
	},
	.dc_icl		= {
		.name   = "DC input current limit",
		.reg    = DCDC_CFG_REF_MAX_PSNS_REG,
		.min_u  = 0,
		.max_u  = DCIN_ICL_MAX_UA,
		.step_u = 50000,
	},
	.jeita_cc_comp_hot	= {
		.name	= "jeita fcc reduction",
		.reg	= JEITA_CCCOMP_CFG_HOT_REG,
		.min_u	= 0,
		.max_u	= 8000000,
		.step_u	= 25000,
		.set_proc = NULL,
	},
	.jeita_cc_comp_cold	= {
		.name	= "jeita fcc reduction",
		.reg	= JEITA_CCCOMP_CFG_COLD_REG,
		.min_u	= 0,
		.max_u	= 8000000,
		.step_u	= 25000,
		.set_proc = NULL,
	},
	.freq_switcher		= {
		.name	= "switching frequency",
		.reg	= DCDC_FSW_SEL_REG,
		.min_u	= 600,
		.max_u	= 1200,
		.step_u	= 400,
		.set_proc = smblib_set_chg_freq,
	},
	.aicl_5v_threshold		= {
		.name   = "AICL 5V threshold",
		.reg    = USBIN_5V_AICL_THRESHOLD_REG,
		.min_u  = 4000,
		.max_u  = 4700,
		.step_u = 100,
	},
	.aicl_cont_threshold		= {
		.name   = "AICL CONT threshold",
		.reg    = USBIN_CONT_AICL_THRESHOLD_REG,
		.min_u  = 4000,
		.max_u  = 11800,
		.step_u = 100,
		.get_proc = smblib_get_aicl_cont_threshold,
		.set_proc = smblib_set_aicl_cont_threshold,
	},
};

struct smb_dt_props {
	int			usb_icl_ua;
	struct device_node	*revid_dev_node;
	enum float_options	float_option;
	int			chg_inhibit_thr_mv;
	bool			no_battery;
	bool			hvdcp_disable;
	bool			hvdcp_autonomous;
	bool			adc_based_aicl;
	int			sec_charger_config;
	int			auto_recharge_soc;
	int			auto_recharge_vbat_mv;
	int			wd_bark_time;
	int			wd_snarl_time_cfg;
	int			batt_profile_fcc_ua;
	int			batt_profile_fv_uv;
	int			term_current_src;
	int			term_current_thresh_hi_ma;
	int			term_current_thresh_lo_ma;
	int			disable_suspend_on_collapse;
	int			batt_psy_is_bms;
	int			batt_psy_disable;
	int			wdog_snarl_disable;
	const char		*batt_psy_name;
};

struct smb5 {
	struct smb_charger	chg;
	struct dentry		*dfs_root;
	struct smb_dt_props	dt;
};

/* All flags turned on */
static int __debug_mask = -1;

static ssize_t pd_disabled_show(struct device *dev, struct device_attribute
				*attr, char *buf)
{
	struct smb5 *chip = dev_get_drvdata(dev);
	struct smb_charger *chg = &chip->chg;

	return snprintf(buf, PAGE_SIZE, "%d\n", chg->pd_disabled);
}

static ssize_t pd_disabled_store(struct device *dev, struct device_attribute
				 *attr, const char *buf, size_t count)
{
	int val;
	struct smb5 *chip = dev_get_drvdata(dev);
	struct smb_charger *chg = &chip->chg;

	if (kstrtos32(buf, 0, &val))
		return -EINVAL;

	chg->pd_disabled = val;

	return count;
}
static DEVICE_ATTR_RW(pd_disabled);

static ssize_t weak_chg_icl_ua_show(struct device *dev, struct device_attribute
				    *attr, char *buf)
{
	struct smb5 *chip = dev_get_drvdata(dev);
	struct smb_charger *chg = &chip->chg;

	return snprintf(buf, PAGE_SIZE, "%d\n", chg->weak_chg_icl_ua);
}

static ssize_t weak_chg_icl_ua_store(struct device *dev, struct device_attribute
				 *attr, const char *buf, size_t count)
{
	int val;
	struct smb5 *chip = dev_get_drvdata(dev);
	struct smb_charger *chg = &chip->chg;

	if (kstrtos32(buf, 0, &val))
		return -EINVAL;

	chg->weak_chg_icl_ua = val;

	return count;
}
static DEVICE_ATTR_RW(weak_chg_icl_ua);

static struct attribute *smb5_attrs[] = {
	&dev_attr_pd_disabled.attr,
	&dev_attr_weak_chg_icl_ua.attr,
	NULL,
};
ATTRIBUTE_GROUPS(smb5);

enum {
	BAT_THERM = 0,
	MISC_THERM,
	CONN_THERM,
	SMB_THERM,
};

static const struct clamp_config clamp_levels[] = {
	{ {0x11C6, 0x11F9, 0x13F1}, {0x60, 0x2E, 0x90} },
	{ {0x11C6, 0x11F9, 0x13F1}, {0x60, 0x2B, 0x9C} },
};

#define PMI632_MAX_ICL_UA	3000000
#define PM6150_MAX_FCC_UA	3000000
static int smb5_chg_config_init(struct smb5 *chip)
{
	struct smb_charger *chg = &chip->chg;
	struct pmic_revid_data *pmic_rev_id;
	struct device_node *revid_dev_node, *node = chg->dev->of_node;
	int rc = 0;

	revid_dev_node = of_parse_phandle(node, "qcom,pmic-revid", 0);
	if (!revid_dev_node) {
		pr_err("Missing qcom,pmic-revid property\n");
		return -EINVAL;
	}

	pmic_rev_id = get_revid_data(revid_dev_node);
	if (IS_ERR_OR_NULL(pmic_rev_id)) {
		/*
		 * the revid peripheral must be registered, any failure
		 * here only indicates that the rev-id module has not
		 * probed yet.
		 */
		rc =  -EPROBE_DEFER;
		goto out;
	}

	switch (pmic_rev_id->pmic_subtype) {
	case PM8150B_SUBTYPE:
		chip->chg.chg_param.smb_version = PM8150B_SUBTYPE;
		chg->param = smb5_pm8150b_params;
		chg->name = "pm8150b_charger";
		chg->wa_flags |= CHG_TERMINATION_WA;
		break;
	case PM7250B_SUBTYPE:
		chip->chg.chg_param.smb_version = PM7250B_SUBTYPE;
		chg->param = smb5_pm8150b_params;
		chg->name = "pm7250b_charger";
		chg->wa_flags |= CHG_TERMINATION_WA;
		chg->uusb_moisture_protection_capable = true;
		break;
	case PM6150_SUBTYPE:
		chip->chg.chg_param.smb_version = PM6150_SUBTYPE;
		chg->param = smb5_pm8150b_params;
		chg->name = "pm6150_charger";
		chg->wa_flags |= SW_THERM_REGULATION_WA | CHG_TERMINATION_WA;
		if (pmic_rev_id->rev4 >= 2)
			chg->uusb_moisture_protection_capable = true;
		chg->main_fcc_max = PM6150_MAX_FCC_UA;
		break;
	case PMI632_SUBTYPE:
		chip->chg.chg_param.smb_version = PMI632_SUBTYPE;
		chg->wa_flags |= WEAK_ADAPTER_WA | USBIN_OV_WA
				| CHG_TERMINATION_WA | USBIN_ADC_WA
				| SKIP_MISC_PBS_IRQ_WA;
		chg->param = smb5_pmi632_params;
		chg->use_extcon = true;
		chg->name = "pmi632_charger";
		/* PMI632 does not support PD */
		chg->pd_not_supported = true;
		chg->lpd_disabled = true;
		if (pmic_rev_id->rev4 >= 2)
			chg->uusb_moisture_protection_enabled = true;
		chg->hw_max_icl_ua =
			(chip->dt.usb_icl_ua > 0) ? chip->dt.usb_icl_ua
						: PMI632_MAX_ICL_UA;
		break;
	default:
		pr_err("PMIC subtype %d not supported\n",
				pmic_rev_id->pmic_subtype);
		rc = -EINVAL;
		goto out;
	}

	chg->chg_freq.freq_5V			= 600;
	chg->chg_freq.freq_6V_8V		= 800;
	chg->chg_freq.freq_9V			= 1050;
	chg->chg_freq.freq_12V                  = 1200;
	chg->chg_freq.freq_removal		= 1050;
	chg->chg_freq.freq_below_otg_threshold	= 800;
	chg->chg_freq.freq_above_otg_threshold	= 800;

	if (of_property_read_bool(node, "qcom,disable-sw-thermal-regulation"))
		chg->wa_flags &= ~SW_THERM_REGULATION_WA;

	if (of_property_read_bool(node, "qcom,disable-fcc-restriction"))
		chg->main_fcc_max = -EINVAL;

out:
	of_node_put(revid_dev_node);
	return rc;
}

#define PULL_NO_PULL	0
#define PULL_30K	30
#define PULL_100K	100
#define PULL_400K	400
static int get_valid_pullup(int pull_up)
{
	/* pull up can only be 0/30K/100K/400K) */
	switch (pull_up) {
	case PULL_NO_PULL:
		return INTERNAL_PULL_NO_PULL;
	case PULL_30K:
		return INTERNAL_PULL_30K_PULL;
	case PULL_100K:
		return INTERNAL_PULL_100K_PULL;
	case PULL_400K:
		return INTERNAL_PULL_400K_PULL;
	default:
		return INTERNAL_PULL_100K_PULL;
	}
}

#define INTERNAL_PULL_UP_MASK	0x3
static int smb5_configure_internal_pull(struct smb_charger *chg, int type,
					int pull)
{
	int rc;
	int shift = type * 2;
	u8 mask = INTERNAL_PULL_UP_MASK << shift;
	u8 val = pull << shift;

	rc = smblib_masked_write(chg, BATIF_ADC_INTERNAL_PULL_UP_REG,
				mask, val);
	if (rc < 0)
		dev_err(chg->dev,
			"Couldn't configure ADC pull-up reg rc=%d\n", rc);

	return rc;
}

#define MICRO_1P5A			1500000
#define MICRO_P1A			100000
#define MICRO_1PA			1000000
#define MICRO_3PA			3000000
#define MICRO_4PA			4000000
#define OTG_DEFAULT_DEGLITCH_TIME_MS	50
#define DEFAULT_WD_BARK_TIME		64
#define DEFAULT_WD_SNARL_TIME_8S	0x07
#define DEFAULT_FCC_STEP_SIZE_UA	100000
#define DEFAULT_FCC_STEP_UPDATE_DELAY_MS	1000
static int smb5_parse_dt_misc(struct smb5 *chip, struct device_node *node)
{
	int rc = 0, byte_len;
	struct smb_charger *chg = &chip->chg;

	of_property_read_u32(node, "qcom,sec-charger-config",
					&chip->dt.sec_charger_config);
	chg->sec_cp_present =
		chip->dt.sec_charger_config == POWER_SUPPLY_CHARGER_SEC_CP ||
		chip->dt.sec_charger_config == POWER_SUPPLY_CHARGER_SEC_CP_PL;

	chg->sec_pl_present =
		chip->dt.sec_charger_config == POWER_SUPPLY_CHARGER_SEC_PL ||
		chip->dt.sec_charger_config == POWER_SUPPLY_CHARGER_SEC_CP_PL;

	chg->step_chg_enabled = of_property_read_bool(node,
				"qcom,step-charging-enable");

	chg->typec_legacy_use_rp_icl = of_property_read_bool(node,
				"qcom,typec-legacy-rp-icl");

	chg->sw_jeita_enabled = of_property_read_bool(node,
				"qcom,sw-jeita-enable");

	chg->pd_not_supported = chg->pd_not_supported ||
			of_property_read_bool(node, "qcom,usb-pd-disable");

	chg->lpd_disabled = chg->lpd_disabled ||
			of_property_read_bool(node, "qcom,lpd-disable");

	rc = of_property_read_u32(node, "qcom,wd-bark-time-secs",
					&chip->dt.wd_bark_time);
	if (rc < 0 || chip->dt.wd_bark_time < MIN_WD_BARK_TIME)
		chip->dt.wd_bark_time = DEFAULT_WD_BARK_TIME;

	rc = of_property_read_u32(node, "qcom,wd-snarl-time-config",
					&chip->dt.wd_snarl_time_cfg);
	if (rc < 0)
		chip->dt.wd_snarl_time_cfg = DEFAULT_WD_SNARL_TIME_8S;

	chip->dt.no_battery = of_property_read_bool(node,
						"qcom,batteryless-platform");

	if (of_find_property(node, "qcom,thermal-mitigation", &byte_len)) {
		chg->thermal_mitigation = devm_kzalloc(chg->dev, byte_len,
			GFP_KERNEL);

		if (chg->thermal_mitigation == NULL)
			return -ENOMEM;

		chg->thermal_levels = byte_len / sizeof(u32);
		rc = of_property_read_u32_array(node,
				"qcom,thermal-mitigation",
				chg->thermal_mitigation,
				chg->thermal_levels);
		if (rc < 0) {
			dev_err(chg->dev,
				"Couldn't read threm limits rc = %d\n", rc);
			return rc;
		}
	}

	rc = of_property_read_u32(node, "qcom,charger-temp-max",
			&chg->charger_temp_max);
	if (rc < 0)
		chg->charger_temp_max = -EINVAL;

	rc = of_property_read_u32(node, "qcom,smb-temp-max",
			&chg->smb_temp_max);
	if (rc < 0)
		chg->smb_temp_max = -EINVAL;

	rc = of_property_read_u32(node, "qcom,float-option",
						&chip->dt.float_option);
	if (!rc && (chip->dt.float_option < 0 || chip->dt.float_option > 4)) {
		pr_err("qcom,float-option is out of range [0, 4]\n");
		return -EINVAL;
	}

	chip->dt.hvdcp_disable = of_property_read_bool(node,
						"qcom,hvdcp-disable");
	chg->hvdcp_disable = chip->dt.hvdcp_disable;

	chip->dt.hvdcp_autonomous = of_property_read_bool(node,
						"qcom,hvdcp-autonomous-enable");

	chip->dt.auto_recharge_soc = -EINVAL;
	rc = of_property_read_u32(node, "qcom,auto-recharge-soc",
				&chip->dt.auto_recharge_soc);
	if (!rc && (chip->dt.auto_recharge_soc < 0 ||
			chip->dt.auto_recharge_soc > 100)) {
		pr_err("qcom,auto-recharge-soc is incorrect\n");
		return -EINVAL;
	}
	chg->auto_recharge_soc = chip->dt.auto_recharge_soc;

	chg->suspend_input_on_debug_batt = of_property_read_bool(node,
					"qcom,suspend-input-on-debug-batt");

	chg->fake_chg_status_on_debug_batt = of_property_read_bool(node,
					"qcom,fake-chg-status-on-debug-batt");

	rc = of_property_read_u32(node, "qcom,otg-deglitch-time-ms",
					&chg->otg_delay_ms);
	if (rc < 0)
		chg->otg_delay_ms = OTG_DEFAULT_DEGLITCH_TIME_MS;

	chg->fcc_stepper_enable = of_property_read_bool(node,
					"qcom,fcc-stepping-enable");

	if (chg->uusb_moisture_protection_capable)
		chg->uusb_moisture_protection_enabled =
			of_property_read_bool(node,
					"qcom,uusb-moisture-protection-enable");

	chg->hw_die_temp_mitigation = of_property_read_bool(node,
					"qcom,hw-die-temp-mitigation");

	chg->hw_connector_mitigation = of_property_read_bool(node,
					"qcom,hw-connector-mitigation");

	chg->hw_skin_temp_mitigation = of_property_read_bool(node,
					"qcom,hw-skin-temp-mitigation");

	chg->en_skin_therm_mitigation = of_property_read_bool(node,
					"qcom,en-skin-therm-mitigation");

	chg->connector_pull_up = -EINVAL;
	of_property_read_u32(node, "qcom,connector-internal-pull-kohm",
					&chg->connector_pull_up);

	chip->dt.disable_suspend_on_collapse = of_property_read_bool(node,
					"qcom,disable-suspend-on-collapse");
	chg->smb_pull_up = -EINVAL;
	of_property_read_u32(node, "qcom,smb-internal-pull-kohm",
					&chg->smb_pull_up);

	chip->dt.adc_based_aicl = of_property_read_bool(node,
					"qcom,adc-based-aicl");

	of_property_read_u32(node, "qcom,fcc-step-delay-ms",
					&chg->chg_param.fcc_step_delay_ms);
	if (chg->chg_param.fcc_step_delay_ms <= 0)
		chg->chg_param.fcc_step_delay_ms =
					DEFAULT_FCC_STEP_UPDATE_DELAY_MS;

	of_property_read_u32(node, "qcom,fcc-step-size-ua",
					&chg->chg_param.fcc_step_size_ua);
	if (chg->chg_param.fcc_step_size_ua <= 0)
		chg->chg_param.fcc_step_size_ua = DEFAULT_FCC_STEP_SIZE_UA;

	/*
	 * If property is present parallel charging with CP is disabled
	 * with HVDCP3 adapter.
	 */
	chg->hvdcp3_standalone_config = of_property_read_bool(node,
					"qcom,hvdcp3-standalone-config");

	of_property_read_u32(node, "qcom,hvdcp3-max-icl-ua",
					&chg->chg_param.hvdcp3_max_icl_ua);
	if (chg->chg_param.hvdcp3_max_icl_ua <= 0)
		chg->chg_param.hvdcp3_max_icl_ua = MICRO_3PA;

	of_property_read_u32(node, "qcom,hvdcp2-max-icl-ua",
					&chg->chg_param.hvdcp2_max_icl_ua);
	if (chg->chg_param.hvdcp2_max_icl_ua <= 0)
		chg->chg_param.hvdcp2_max_icl_ua = MICRO_3PA;

	chip->dt.batt_psy_is_bms = of_property_read_bool(node,
					"google,batt_psy_is_bms");
	chip->dt.batt_psy_disable = of_property_read_bool(node,
					"google,batt_psy_disable");

	(void)of_property_read_string(node, "google,batt_psy_name",
				      &chip->dt.batt_psy_name);

	chip->dt.wdog_snarl_disable = of_property_read_bool(node,
					"google,wdog_snarl_disable");

	rc = of_property_read_string(node, "google,usb-port-tz-name",
				     &chg->usb_port_tz_name);
	if (rc < 0)
		pr_err("cannot read usb-port-tz-name, rc=%d\n", rc);

	/* Used only in Adapter CV mode of operation */
	of_property_read_u32(node, "qcom,qc4-max-icl-ua",
					&chg->chg_param.qc4_max_icl_ua);
	if (chg->chg_param.qc4_max_icl_ua <= 0)
		chg->chg_param.qc4_max_icl_ua = MICRO_4PA;

	chg->force_hcmode = of_property_read_bool(node, "google,force-hcmode");

	return 0;
}

static int smb5_parse_dt_adc_channels(struct smb_charger *chg)
{
	int rc = 0;

	rc = smblib_get_iio_channel(chg, "mid_voltage", &chg->iio.mid_chan);
	if (rc < 0)
		return rc;

	rc = smblib_get_iio_channel(chg, "usb_in_voltage",
					&chg->iio.usbin_v_chan);
	if (rc < 0)
		return rc;

	rc = smblib_get_iio_channel(chg, "chg_temp", &chg->iio.temp_chan);
	if (rc < 0)
		return rc;

	rc = smblib_get_iio_channel(chg, "usb_in_current",
					&chg->iio.usbin_i_chan);
	if (rc < 0)
		return rc;

	rc = smblib_get_iio_channel(chg, "sbux_res", &chg->iio.sbux_chan);
	if (rc < 0)
		return rc;

	rc = smblib_get_iio_channel(chg, "vph_voltage", &chg->iio.vph_v_chan);
	if (rc < 0)
		return rc;

	rc = smblib_get_iio_channel(chg, "die_temp", &chg->iio.die_temp_chan);
	if (rc < 0)
		return rc;

	rc = smblib_get_iio_channel(chg, "conn_temp",
					&chg->iio.connector_temp_chan);
	if (rc < 0)
		return rc;

	rc = smblib_get_iio_channel(chg, "skin_temp", &chg->iio.skin_temp_chan);
	if (rc < 0)
		return rc;

	rc = smblib_get_iio_channel(chg, "smb_temp", &chg->iio.smb_temp_chan);
	if (rc < 0)
		return rc;

	return 0;
}

static int smb5_parse_dt_currents(struct smb5 *chip, struct device_node *node)
{
	int rc = 0, tmp;
	struct smb_charger *chg = &chip->chg;

	rc = of_property_read_u32(node,
			"qcom,fcc-max-ua", &chip->dt.batt_profile_fcc_ua);
	if (rc < 0)
		chip->dt.batt_profile_fcc_ua = -EINVAL;

	rc = of_property_read_u32(node,
				"qcom,usb-icl-ua", &chip->dt.usb_icl_ua);
	if (rc < 0)
		chip->dt.usb_icl_ua = -EINVAL;
	chg->dcp_icl_ua = chip->dt.usb_icl_ua;

	rc = of_property_read_u32(node,
				"qcom,otg-cl-ua", &chg->otg_cl_ua);
	if (rc < 0)
		chg->otg_cl_ua =
			(chip->chg.chg_param.smb_version == PMI632_SUBTYPE) ?
							MICRO_1PA : MICRO_3PA;

	rc = of_property_read_u32(node, "qcom,chg-term-src",
			&chip->dt.term_current_src);
	if (rc < 0)
		chip->dt.term_current_src = ITERM_SRC_UNSPECIFIED;

	if (chip->dt.term_current_src == ITERM_SRC_ADC)
		rc = of_property_read_u32(node, "qcom,chg-term-base-current-ma",
				&chip->dt.term_current_thresh_lo_ma);

	rc = of_property_read_u32(node, "qcom,chg-term-current-ma",
			&chip->dt.term_current_thresh_hi_ma);

	chg->wls_icl_ua = DCIN_ICL_MAX_UA;
	rc = of_property_read_u32(node, "qcom,wls-current-max-ua",
			&tmp);
	if (!rc && tmp < DCIN_ICL_MAX_UA)
		chg->wls_icl_ua = tmp;

	return 0;
}

static int smb5_parse_dt_voltages(struct smb5 *chip, struct device_node *node)
{
	int rc = 0;
	struct smb_charger *chg = &chip->chg;

	rc = of_property_read_u32(node,
				"qcom,fv-max-uv", &chip->dt.batt_profile_fv_uv);
	if (rc < 0)
		chip->dt.batt_profile_fv_uv = -EINVAL;

	of_property_read_u32(node, "google,otg-out-uv", &chg->otg_out_uv);

	rc = of_property_read_u32(node, "qcom,chg-inhibit-threshold-mv",
				&chip->dt.chg_inhibit_thr_mv);
	if (!rc && (chip->dt.chg_inhibit_thr_mv < 0 ||
				chip->dt.chg_inhibit_thr_mv > 300)) {
		pr_err("qcom,chg-inhibit-threshold-mv is incorrect\n");
		return -EINVAL;
	}

	chip->dt.auto_recharge_vbat_mv = -EINVAL;
	rc = of_property_read_u32(node, "qcom,auto-recharge-vbat-mv",
				&chip->dt.auto_recharge_vbat_mv);
	if (!rc && (chip->dt.auto_recharge_vbat_mv < 0)) {
		pr_err("qcom,auto-recharge-vbat-mv is incorrect\n");
		return -EINVAL;
	}

	return 0;
}

static int smb5_parse_sdam(struct smb5 *chip, struct device_node *node)
{
	struct device_node *child;
	struct smb_charger *chg = &chip->chg;
	struct property *prop;
	const char *name;
	int rc;
	u32 base;
	u8 type;

	for_each_available_child_of_node(node, child) {
		of_property_for_each_string(child, "reg", prop, name) {
			rc = of_property_read_u32(child, "reg", &base);
			if (rc < 0) {
				pr_err("Failed to read base rc=%d\n", rc);
				return rc;
			}

			rc = smblib_read(chg, base + PERPH_TYPE_OFFSET, &type);
			if (rc < 0) {
				pr_err("Failed to read type rc=%d\n", rc);
				return rc;
			}

			switch (type) {
			case SDAM_TYPE:
				chg->sdam_base = base;
				break;
			default:
				break;
			}
		}
	}

	if (!chg->sdam_base)
		pr_debug("SDAM node not defined\n");

	return 0;
}

static int smb5_parse_dt(struct smb5 *chip)
{
	struct smb_charger *chg = &chip->chg;
	struct device_node *node = chg->dev->of_node;
	int rc = 0;

	if (!node) {
		pr_err("device tree node missing\n");
		return -EINVAL;
	}

	rc = smb5_parse_dt_voltages(chip, node);
	if (rc < 0)
		return rc;

	rc = smb5_parse_dt_currents(chip, node);
	if (rc < 0)
		return rc;

	rc = smb5_parse_dt_adc_channels(chg);
	if (rc < 0)
		return rc;

	rc = smb5_parse_dt_misc(chip, node);
	if (rc < 0)
		return rc;

	rc = smb5_parse_sdam(chip, node);
	if (rc < 0)
		return rc;

	return 0;
}

static int smb5_set_prop_comp_clamp_level(struct smb_charger *chg,
			     const union power_supply_propval *val)
{
	int rc = 0, i;
	struct clamp_config clamp_config;
	enum comp_clamp_levels level;

	level = val->intval;
	if (level >= MAX_CLAMP_LEVEL) {
		pr_err("Invalid comp clamp level=%d\n", val->intval);
		return -EINVAL;
	}

	for (i = 0; i < ARRAY_SIZE(clamp_config.reg); i++) {
		rc = smblib_write(chg, clamp_levels[level].reg[i],
			     clamp_levels[level].val[i]);
		if (rc < 0)
			dev_err(chg->dev,
				"Failed to configure comp clamp settings for reg=0x%04x rc=%d\n",
				   clamp_levels[level].reg[i], rc);
	}

	chg->comp_clamp_level = val->intval;

	return rc;
}

/************************
 * USB PSY REGISTRATION *
 ************************/
static enum power_supply_property smb5_usb_props[] = {
	POWER_SUPPLY_PROP_PRESENT,
	POWER_SUPPLY_PROP_ONLINE,
	POWER_SUPPLY_PROP_VOLTAGE_NOW,
	POWER_SUPPLY_PROP_PD_CURRENT_MAX,
	POWER_SUPPLY_PROP_CURRENT_MAX,
	POWER_SUPPLY_PROP_TEMP,
	POWER_SUPPLY_PROP_TYPE,
	POWER_SUPPLY_PROP_TYPEC_MODE,
	POWER_SUPPLY_PROP_TYPEC_POWER_ROLE,
	POWER_SUPPLY_PROP_TYPEC_CC_ORIENTATION,
	POWER_SUPPLY_PROP_LOW_POWER,
	POWER_SUPPLY_PROP_PD_ACTIVE,
	POWER_SUPPLY_PROP_INPUT_CURRENT_SETTLED,
	POWER_SUPPLY_PROP_INPUT_CURRENT_NOW,
	POWER_SUPPLY_PROP_BOOST_CURRENT,
	POWER_SUPPLY_PROP_PE_START,
	POWER_SUPPLY_PROP_CTM_CURRENT_MAX,
	POWER_SUPPLY_PROP_HW_CURRENT_MAX,
	POWER_SUPPLY_PROP_REAL_TYPE,
	POWER_SUPPLY_PROP_PD_VOLTAGE_MAX,
	POWER_SUPPLY_PROP_PD_VOLTAGE_MIN,
	POWER_SUPPLY_PROP_CONNECTOR_TYPE,
	POWER_SUPPLY_PROP_CONNECTOR_HEALTH,
	POWER_SUPPLY_PROP_VOLTAGE_MAX,
	POWER_SUPPLY_PROP_VOLTAGE_MAX_DESIGN,
	POWER_SUPPLY_PROP_VOLTAGE_MAX_LIMIT,
	POWER_SUPPLY_PROP_SMB_EN_MODE,
	POWER_SUPPLY_PROP_SMB_EN_REASON,
	POWER_SUPPLY_PROP_ADAPTER_CC_MODE,
	POWER_SUPPLY_PROP_SCOPE,
	POWER_SUPPLY_PROP_MOISTURE_DETECTED,
	POWER_SUPPLY_PROP_CC_TOGGLE_ENABLE,
	POWER_SUPPLY_PROP_HVDCP_OPTI_ALLOWED,
	POWER_SUPPLY_PROP_QC_OPTI_DISABLE,
	POWER_SUPPLY_PROP_VOLTAGE_VPH,
	POWER_SUPPLY_PROP_THERM_ICL_LIMIT,
	POWER_SUPPLY_PROP_SKIN_HEALTH,
	POWER_SUPPLY_PROP_INPUT_CURRENT_MAX,
	POWER_SUPPLY_PROP_DEAD_BATTERY,
	POWER_SUPPLY_PROP_OTG_FASTROLESWAP,
	POWER_SUPPLY_PROP_APSD_RERUN,
	POWER_SUPPLY_PROP_APSD_TIMEOUT,
	POWER_SUPPLY_PROP_MOISTURE_DETECTION_ENABLE,
	POWER_SUPPLY_PROP_CHARGER_STATUS,
	POWER_SUPPLY_PROP_INPUT_VOLTAGE_SETTLED,
};

static int smb5_usb_get_prop(struct power_supply *psy,
		enum power_supply_property psp,
		union power_supply_propval *val)
{
	struct smb5 *chip = power_supply_get_drvdata(psy);
	struct smb_charger *chg = &chip->chg;
	int rc = 0;
	u8 reg = 0, buff[2] = {0};
	val->intval = 0;

	switch (psp) {
	case POWER_SUPPLY_PROP_MOISTURE_DETECTION_ENABLE:
		val->intval = chg->moisture_detection_enabled ? 1 : 0;
		break;
	case POWER_SUPPLY_PROP_CC_TOGGLE_ENABLE:
		val->intval = chg->cc_toggle_enable ? 1 : 0;
		break;
	case POWER_SUPPLY_PROP_PRESENT:
		rc = smblib_get_prop_usb_present(chg, val);
		break;
	case POWER_SUPPLY_PROP_ONLINE:
		rc = smblib_get_usb_online(chg, val);
		break;
	case POWER_SUPPLY_PROP_VOLTAGE_MAX_DESIGN:
		rc = smblib_get_prop_usb_voltage_max_design(chg, val);
		break;
	case POWER_SUPPLY_PROP_VOLTAGE_MAX:
		rc = smblib_get_prop_usb_voltage_max(chg, val);
		break;
	case POWER_SUPPLY_PROP_VOLTAGE_MAX_LIMIT:
		if (chg->usbin_forced_max_uv)
			val->intval = chg->usbin_forced_max_uv;
		else
			smblib_get_prop_usb_voltage_max_design(chg, val);
		break;
	case POWER_SUPPLY_PROP_VOLTAGE_NOW:
		rc = smblib_get_prop_usb_voltage_now(chg, val);
		break;
	case POWER_SUPPLY_PROP_PD_CURRENT_MAX:
		val->intval = get_client_vote(chg->usb_icl_votable, PD_VOTER);
		break;
	case POWER_SUPPLY_PROP_CURRENT_MAX:
<<<<<<< HEAD
		rc = smblib_get_charge_current(chg, &val->intval);
		break;
	case POWER_SUPPLY_PROP_TEMP:
		rc = smblib_get_prop_usb_port_temp(chg, val);
=======
		rc = smblib_get_prop_input_current_max(chg, val);
>>>>>>> 96aaa2a2
		break;
	case POWER_SUPPLY_PROP_TYPE:
		val->intval = POWER_SUPPLY_TYPE_USB_PD;
		break;
	case POWER_SUPPLY_PROP_REAL_TYPE:
		val->intval = chg->real_charger_type;
		break;
	case POWER_SUPPLY_PROP_TYPEC_MODE:
		rc = smblib_get_usb_prop_typec_mode(chg, val);
		break;
	case POWER_SUPPLY_PROP_TYPEC_POWER_ROLE:
		rc = smblib_get_prop_typec_power_role(chg, val);
		break;
	case POWER_SUPPLY_PROP_TYPEC_CC_ORIENTATION:
		rc = smblib_get_prop_typec_cc_orientation(chg, val);
		break;
	case POWER_SUPPLY_PROP_TYPEC_SRC_RP:
		rc = smblib_get_prop_typec_select_rp(chg, val);
		break;
	case POWER_SUPPLY_PROP_LOW_POWER:
		rc = smblib_get_prop_low_power(chg, val);
		break;
	case POWER_SUPPLY_PROP_PD_ACTIVE:
		val->intval = chg->pd_active;
		break;
	case POWER_SUPPLY_PROP_INPUT_CURRENT_SETTLED:
		rc = smblib_get_prop_input_current_settled(chg, val);
		break;
	case POWER_SUPPLY_PROP_INPUT_CURRENT_NOW:
		rc = smblib_get_prop_usb_current_now(chg, val);
		break;
	case POWER_SUPPLY_PROP_BOOST_CURRENT:
		val->intval = chg->boost_current_ua;
		break;
	case POWER_SUPPLY_PROP_PD_IN_HARD_RESET:
		rc = smblib_get_prop_pd_in_hard_reset(chg, val);
		break;
	case POWER_SUPPLY_PROP_PD_USB_SUSPEND_SUPPORTED:
		val->intval = chg->system_suspend_supported;
		break;
	case POWER_SUPPLY_PROP_PE_START:
		rc = smblib_get_pe_start(chg, val);
		break;
	case POWER_SUPPLY_PROP_CTM_CURRENT_MAX:
		val->intval = get_client_vote(chg->usb_icl_votable, CTM_VOTER);
		break;
	case POWER_SUPPLY_PROP_HW_CURRENT_MAX:
		rc = smblib_get_charge_current(chg, &val->intval);
		break;
	case POWER_SUPPLY_PROP_PR_SWAP:
		rc = smblib_get_prop_pr_swap_in_progress(chg, val);
		break;
	case POWER_SUPPLY_PROP_PD_VOLTAGE_MAX:
		val->intval = chg->voltage_max_uv;
		break;
	case POWER_SUPPLY_PROP_PD_VOLTAGE_MIN:
		val->intval = chg->voltage_min_uv;
		break;
	case POWER_SUPPLY_PROP_SDP_CURRENT_MAX:
		val->intval = get_client_vote(chg->usb_icl_votable,
					      USB_PSY_VOTER);
		break;
	case POWER_SUPPLY_PROP_DEAD_BATTERY:
		val->intval = chg->dead_battery ? 1 : 0;
		break;
	case POWER_SUPPLY_PROP_CONNECTOR_TYPE:
		val->intval = chg->connector_type;
		break;
	case POWER_SUPPLY_PROP_CONNECTOR_HEALTH:
		val->intval = smblib_get_prop_connector_health(chg);
		break;
	case POWER_SUPPLY_PROP_SCOPE:
		rc = smblib_get_prop_scope(chg, val);
		break;
	case POWER_SUPPLY_PROP_SMB_EN_MODE:
		mutex_lock(&chg->smb_lock);
		val->intval = chg->sec_chg_selected;
		mutex_unlock(&chg->smb_lock);
		break;
	case POWER_SUPPLY_PROP_SMB_EN_REASON:
		val->intval = chg->cp_reason;
		break;
	case POWER_SUPPLY_PROP_HVDCP_OPTI_ALLOWED:
		val->intval = !chg->flash_active;
		break;
	case POWER_SUPPLY_PROP_QC_OPTI_DISABLE:
		if (chg->hw_die_temp_mitigation)
			val->intval = POWER_SUPPLY_QC_THERMAL_BALANCE_DISABLE
					| POWER_SUPPLY_QC_INOV_THERMAL_DISABLE;
		if (chg->hw_connector_mitigation)
			val->intval |= POWER_SUPPLY_QC_CTM_DISABLE;
		break;
	case POWER_SUPPLY_PROP_VOLTAGE_VPH:
		rc = smblib_get_prop_vph_voltage_now(chg, val);
		break;
	case POWER_SUPPLY_PROP_THERM_ICL_LIMIT:
		val->intval = get_client_vote(chg->usb_icl_votable,
					THERMAL_THROTTLE_VOTER);
		break;
	case POWER_SUPPLY_PROP_ADAPTER_CC_MODE:
		val->intval = chg->adapter_cc_mode;
		break;
	case POWER_SUPPLY_PROP_SKIN_HEALTH:
		val->intval = smblib_get_skin_temp_status(chg);
		break;
	case POWER_SUPPLY_PROP_INPUT_CURRENT_MAX:
		rc = smblib_get_prop_input_current_max(chg, val);
		break;
	case POWER_SUPPLY_PROP_MOISTURE_DETECTED:
		if (chg->uusb_moisture_protection_enabled)
			val->intval = chg->moisture_present;
		else
			val->intval = (chg->lpd_reason == LPD_MOISTURE_DETECTED
				       && chg->lpd_stage == LPD_STAGE_COMMIT) ? 1 :
				       0;
		break;
	case POWER_SUPPLY_PROP_OTG_FASTROLESWAP:
		rc = smblib_get_prop_otg_fastroleswap(chg, val);
		break;
	case POWER_SUPPLY_PROP_APSD_RERUN:
		val->intval = 0;
		break;
	case POWER_SUPPLY_PROP_APSD_TIMEOUT:
		val->intval = chg->apsd_ext_timeout;
		break;
	case POWER_SUPPLY_PROP_CHARGER_STATUS:
		val->intval = 0;
		if (chg->sdam_base) {
			rc = smblib_read(chg,
				chg->sdam_base + SDAM_QC_DET_STATUS_REG, &reg);
			if (!rc)
				val->intval = reg;
		}
		break;
	case POWER_SUPPLY_PROP_INPUT_VOLTAGE_SETTLED:
		val->intval = 0;
		if (chg->sdam_base) {
			rc = smblib_batch_read(chg,
				chg->sdam_base + SDAM_QC_ADC_LSB_REG, buff, 2);
			if (!rc)
				val->intval = (buff[1] << 8 | buff[0]) * 1038;
		}
		break;
	default:
		pr_err("get prop %d is not supported in usb\n", psp);
		rc = -EINVAL;
		break;
	}

	if (rc < 0) {
		pr_debug("Couldn't get prop %d rc = %d\n", psp, rc);
		return -ENODATA;
	}

	return 0;
}

#define MIN_THERMAL_VOTE_UA	500000
static int smb5_usb_set_prop(struct power_supply *psy,
		enum power_supply_property psp,
		const union power_supply_propval *val)
{
	struct smb5 *chip = power_supply_get_drvdata(psy);
	struct smb_charger *chg = &chip->chg;
	int icl, rc = 0;

	switch (psp) {
	case POWER_SUPPLY_PROP_MOISTURE_DETECTION_ENABLE:
		rc = enable_moisture_detection(chg, val->intval == 1);
		break;
	case POWER_SUPPLY_PROP_CC_TOGGLE_ENABLE:
		chg->cc_toggle_enable = val->intval;
		rc = smblib_set_prop_typec_power_role(chg, val);
		break;
	case POWER_SUPPLY_PROP_PD_CURRENT_MAX:
		rc = smblib_set_prop_pd_current_max(chg, val);
		break;
	case POWER_SUPPLY_PROP_TYPEC_POWER_ROLE:
		rc = smblib_set_prop_typec_power_role(chg, val);
		break;
	case POWER_SUPPLY_PROP_TYPEC_SRC_RP:
		rc = smblib_set_prop_typec_select_rp(chg, val);
		break;
	case POWER_SUPPLY_PROP_PD_ACTIVE:
		rc = smblib_set_prop_pd_active(chg, val);
		break;
	case POWER_SUPPLY_PROP_PD_IN_HARD_RESET:
		rc = smblib_set_prop_pd_in_hard_reset(chg, val);
		break;
	case POWER_SUPPLY_PROP_PD_USB_SUSPEND_SUPPORTED:
		chg->system_suspend_supported = val->intval;
		break;
	case POWER_SUPPLY_PROP_BOOST_CURRENT:
		rc = smblib_set_prop_boost_current(chg, val);
		break;
	case POWER_SUPPLY_PROP_CTM_CURRENT_MAX:
		rc = vote(chg->usb_icl_votable, CTM_VOTER,
						val->intval >= 0, val->intval);
		break;
	case POWER_SUPPLY_PROP_PR_SWAP:
		rc = smblib_set_prop_pr_swap_in_progress(chg, val);
		break;
	case POWER_SUPPLY_PROP_PD_VOLTAGE_MAX:
		rc = smblib_set_prop_pd_voltage_max(chg, val);
		break;
	case POWER_SUPPLY_PROP_PD_VOLTAGE_MIN:
		rc = smblib_set_prop_pd_voltage_min(chg, val);
		break;
	case POWER_SUPPLY_PROP_SDP_CURRENT_MAX:
		chg->sdp_current_max = val->intval;
		if (!(chg->dead_battery && val->intval <= USBIN_25MA))
			rc = smblib_set_prop_sdp_current_max(chg, val);
		break;
	case POWER_SUPPLY_PROP_DEAD_BATTERY: {

		/* Dead battery can only be cleared. */
		if (val->intval != 0)
			rc = -EINVAL;

		/*
		 * USB Data stack masks vote unless connected to SDP port.
		 * Enfore USB data stack limit only for SDP port.
		 */
		if (chg->dead_battery && (chg->typec_mode ==
		    POWER_SUPPLY_TYPEC_SOURCE_DEFAULT || chg->connector_type ==
		    POWER_SUPPLY_CONNECTOR_MICRO_USB) && chg->real_charger_type
		    == POWER_SUPPLY_TYPE_USB) {
			union power_supply_propval temp;

			temp.intval = chg->sdp_current_max;
			rc = smblib_set_prop_sdp_current_max(chg, &temp);
			chg->dead_battery = !!rc;
		} else {
			chg->dead_battery = false;
		}
		break;
	}
	case POWER_SUPPLY_PROP_CONNECTOR_HEALTH:
		chg->connector_health = val->intval;
		power_supply_changed(chg->usb_psy);
		break;
	case POWER_SUPPLY_PROP_THERM_ICL_LIMIT:
		if (!is_client_vote_enabled(chg->usb_icl_votable,
						THERMAL_THROTTLE_VOTER)) {
			chg->init_thermal_ua = get_effective_result(
							chg->usb_icl_votable);
			icl = chg->init_thermal_ua + val->intval;
		} else {
			icl = get_client_vote(chg->usb_icl_votable,
					THERMAL_THROTTLE_VOTER) + val->intval;
		}

		if (icl >= MIN_THERMAL_VOTE_UA)
			rc = vote(chg->usb_icl_votable, THERMAL_THROTTLE_VOTER,
				(icl != chg->init_thermal_ua) ? true : false,
				icl);
		else
			rc = -EINVAL;
		break;
	case POWER_SUPPLY_PROP_VOLTAGE_MAX_LIMIT:
		smblib_set_prop_usb_voltage_max_limit(chg, val);
		break;
	case POWER_SUPPLY_PROP_ADAPTER_CC_MODE:
		chg->adapter_cc_mode = val->intval;
		break;
	case POWER_SUPPLY_PROP_INPUT_CURRENT_MAX:
		rc = smblib_set_prop_input_current_max(chg, val);
		break;
	case POWER_SUPPLY_PROP_OTG_FASTROLESWAP:
		rc = smblib_set_prop_otg_fastroleswap(chg, val);
		break;
	case POWER_SUPPLY_PROP_APSD_RERUN:
		del_timer_sync(&chg->apsd_timer);
		chg->apsd_ext_timeout = false;
		smblib_rerun_apsd(chg);
		break;
	default:
		pr_err("set prop %d is not supported\n", psp);
		rc = -EINVAL;
		break;
	}

	return rc;
}

static int smb5_usb_prop_is_writeable(struct power_supply *psy,
		enum power_supply_property psp)
{
	switch (psp) {
	case POWER_SUPPLY_PROP_CTM_CURRENT_MAX:
	case POWER_SUPPLY_PROP_CONNECTOR_HEALTH:
	case POWER_SUPPLY_PROP_THERM_ICL_LIMIT:
	case POWER_SUPPLY_PROP_VOLTAGE_MAX_LIMIT:
	case POWER_SUPPLY_PROP_ADAPTER_CC_MODE:
	case POWER_SUPPLY_PROP_INPUT_CURRENT_MAX:
	case POWER_SUPPLY_PROP_DEAD_BATTERY:
	case POWER_SUPPLY_PROP_APSD_RERUN:
	case POWER_SUPPLY_PROP_MOISTURE_DETECTION_ENABLE:
	case POWER_SUPPLY_PROP_CC_TOGGLE_ENABLE:
		return 1;
	default:
		break;
	}

	return 0;
}

static const struct power_supply_desc usb_psy_desc = {
	.name = "usb",
	.type = POWER_SUPPLY_TYPE_USB_PD,
	.properties = smb5_usb_props,
	.num_properties = ARRAY_SIZE(smb5_usb_props),
	.get_property = smb5_usb_get_prop,
	.set_property = smb5_usb_set_prop,
	.property_is_writeable = smb5_usb_prop_is_writeable,
};

static int smb5_init_usb_psy(struct smb5 *chip)
{
	struct power_supply_config usb_cfg = {};
	struct smb_charger *chg = &chip->chg;

	usb_cfg.drv_data = chip;
	usb_cfg.of_node = chg->dev->of_node;
	chg->usb_psy = devm_power_supply_register(chg->dev,
						  &usb_psy_desc,
						  &usb_cfg);
	if (IS_ERR(chg->usb_psy)) {
		pr_err("Couldn't register USB power supply\n");
		return PTR_ERR(chg->usb_psy);
	}

	return 0;
}

/********************************
 * USB PC_PORT PSY REGISTRATION *
 ********************************/
static enum power_supply_property smb5_usb_port_props[] = {
	POWER_SUPPLY_PROP_TYPE,
	POWER_SUPPLY_PROP_ONLINE,
	POWER_SUPPLY_PROP_VOLTAGE_MAX,
	POWER_SUPPLY_PROP_CURRENT_MAX,
};

static int smb5_usb_port_get_prop(struct power_supply *psy,
		enum power_supply_property psp,
		union power_supply_propval *val)
{
	struct smb5 *chip = power_supply_get_drvdata(psy);
	struct smb_charger *chg = &chip->chg;
	int rc = 0;

	switch (psp) {
	case POWER_SUPPLY_PROP_TYPE:
		val->intval = POWER_SUPPLY_TYPE_USB;
		break;
	case POWER_SUPPLY_PROP_ONLINE:
		rc = smblib_get_prop_usb_online(chg, val);
		if (!val->intval)
			break;

		if (((chg->typec_mode == POWER_SUPPLY_TYPEC_SOURCE_DEFAULT) ||
		   (chg->connector_type == POWER_SUPPLY_CONNECTOR_MICRO_USB))
			&& (chg->real_charger_type == POWER_SUPPLY_TYPE_USB))
			val->intval = 1;
		else
			val->intval = 0;
		break;
	case POWER_SUPPLY_PROP_VOLTAGE_MAX:
		val->intval = 5000000;
		break;
	case POWER_SUPPLY_PROP_CURRENT_MAX:
		rc = smblib_get_prop_input_current_settled(chg, val);
		break;
	default:
		pr_err_ratelimited("Get prop %d is not supported in pc_port\n",
				psp);
		return -EINVAL;
	}

	if (rc < 0) {
		pr_debug("Couldn't get prop %d rc = %d\n", psp, rc);
		return -ENODATA;
	}

	return 0;
}

static int smb5_usb_port_set_prop(struct power_supply *psy,
		enum power_supply_property psp,
		const union power_supply_propval *val)
{
	int rc = 0;

	switch (psp) {
	default:
		pr_err_ratelimited("Set prop %d is not supported in pc_port\n",
				psp);
		rc = -EINVAL;
		break;
	}

	return rc;
}

static const struct power_supply_desc usb_port_psy_desc = {
	.name		= "pc_port",
	.type		= POWER_SUPPLY_TYPE_USB,
	.properties	= smb5_usb_port_props,
	.num_properties	= ARRAY_SIZE(smb5_usb_port_props),
	.get_property	= smb5_usb_port_get_prop,
	.set_property	= smb5_usb_port_set_prop,
};

static int smb5_init_usb_port_psy(struct smb5 *chip)
{
	struct power_supply_config usb_port_cfg = {};
	struct smb_charger *chg = &chip->chg;

	usb_port_cfg.drv_data = chip;
	usb_port_cfg.of_node = chg->dev->of_node;
	chg->usb_port_psy = devm_power_supply_register(chg->dev,
						  &usb_port_psy_desc,
						  &usb_port_cfg);
	if (IS_ERR(chg->usb_port_psy)) {
		pr_err("Couldn't register USB pc_port power supply\n");
		return PTR_ERR(chg->usb_port_psy);
	}

	return 0;
}

/*****************************
 * USB MAIN PSY REGISTRATION *
 *****************************/

static enum power_supply_property smb5_usb_main_props[] = {
	POWER_SUPPLY_PROP_VOLTAGE_MAX,
	POWER_SUPPLY_PROP_CONSTANT_CHARGE_CURRENT_MAX,
	POWER_SUPPLY_PROP_TYPE,
	POWER_SUPPLY_PROP_INPUT_CURRENT_SETTLED,
	POWER_SUPPLY_PROP_INPUT_VOLTAGE_SETTLED,
	POWER_SUPPLY_PROP_FCC_DELTA,
	POWER_SUPPLY_PROP_CURRENT_MAX,
	POWER_SUPPLY_PROP_FLASH_ACTIVE,
	POWER_SUPPLY_PROP_FLASH_TRIGGER,
	POWER_SUPPLY_PROP_TOGGLE_STAT,
	POWER_SUPPLY_PROP_MAIN_FCC_MAX,
	POWER_SUPPLY_PROP_IRQ_STATUS,
	POWER_SUPPLY_PROP_FORCE_MAIN_FCC,
	POWER_SUPPLY_PROP_FORCE_MAIN_ICL,
	POWER_SUPPLY_PROP_COMP_CLAMP_LEVEL,
	POWER_SUPPLY_PROP_HEALTH,
	POWER_SUPPLY_PROP_HOT_TEMP,
};

static int smb5_usb_main_get_prop(struct power_supply *psy,
		enum power_supply_property psp,
		union power_supply_propval *val)
{
	struct smb5 *chip = power_supply_get_drvdata(psy);
	struct smb_charger *chg = &chip->chg;
	int rc = 0;

	switch (psp) {
	case POWER_SUPPLY_PROP_VOLTAGE_MAX:
		rc = smblib_get_charge_param(chg, &chg->param.fv, &val->intval);
		break;
	case POWER_SUPPLY_PROP_CONSTANT_CHARGE_CURRENT_MAX:
		rc = smblib_get_charge_param(chg, &chg->param.fcc,
							&val->intval);
		break;
	case POWER_SUPPLY_PROP_TYPE:
		val->intval = POWER_SUPPLY_TYPE_MAIN;
		break;
	case POWER_SUPPLY_PROP_INPUT_CURRENT_SETTLED:
		rc = smblib_get_prop_input_current_settled(chg, val);
		break;
	case POWER_SUPPLY_PROP_INPUT_VOLTAGE_SETTLED:
		rc = smblib_get_prop_input_voltage_settled(chg, val);
		break;
	case POWER_SUPPLY_PROP_FCC_DELTA:
		rc = smblib_get_prop_fcc_delta(chg, val);
		break;
	case POWER_SUPPLY_PROP_CURRENT_MAX:
		rc = smblib_get_icl_current(chg, &val->intval);
		break;
	case POWER_SUPPLY_PROP_FLASH_ACTIVE:
		val->intval = chg->flash_active;
		break;
	case POWER_SUPPLY_PROP_FLASH_TRIGGER:
		val->intval = 0;
		if (chg->chg_param.smb_version == PMI632_SUBTYPE)
			rc = schgm_flash_get_vreg_ok(chg, &val->intval);
		break;
	case POWER_SUPPLY_PROP_TOGGLE_STAT:
		val->intval = 0;
		break;
	case POWER_SUPPLY_PROP_MAIN_FCC_MAX:
		val->intval = chg->main_fcc_max;
		break;
	case POWER_SUPPLY_PROP_IRQ_STATUS:
		rc = smblib_get_irq_status(chg, val);
		break;
	case POWER_SUPPLY_PROP_FORCE_MAIN_FCC:
		rc = smblib_get_charge_param(chg, &chg->param.fcc,
							&val->intval);
		break;
	case POWER_SUPPLY_PROP_FORCE_MAIN_ICL:
		rc = smblib_get_charge_param(chg, &chg->param.usb_icl,
							&val->intval);
		break;
	case POWER_SUPPLY_PROP_COMP_CLAMP_LEVEL:
		val->intval = chg->comp_clamp_level;
		break;
	/* Use this property to report SMB health */
	case POWER_SUPPLY_PROP_HEALTH:
		rc = val->intval = smblib_get_prop_smb_health(chg);
		break;
	/* Use this property to report overheat status */
	case POWER_SUPPLY_PROP_HOT_TEMP:
		val->intval = chg->thermal_overheat;
		break;
	default:
		pr_debug("get prop %d is not supported in usb-main\n", psp);
		rc = -EINVAL;
		break;
	}
	if (rc < 0)
		pr_debug("Couldn't get prop %d rc = %d\n", psp, rc);

	return rc;
}

static int smb5_usb_main_set_prop(struct power_supply *psy,
		enum power_supply_property psp,
		const union power_supply_propval *val)
{
	struct smb5 *chip = power_supply_get_drvdata(psy);
	struct smb_charger *chg = &chip->chg;
	union power_supply_propval pval = {0, };
	enum power_supply_type real_chg_type = chg->real_charger_type;
	int rc = 0, offset_ua = 0;

	switch (psp) {
	case POWER_SUPPLY_PROP_VOLTAGE_MAX:
		rc = smblib_set_charge_param(chg, &chg->param.fv, val->intval);
		break;
	case POWER_SUPPLY_PROP_CONSTANT_CHARGE_CURRENT_MAX:
		/* Adjust Main FCC for QC3.0 + SMB1390 */
		rc = smblib_get_qc3_main_icl_offset(chg, &offset_ua);
		if (rc < 0)
			offset_ua = 0;

		rc = smblib_set_charge_param(chg, &chg->param.fcc,
						val->intval + offset_ua);
		break;
	case POWER_SUPPLY_PROP_CURRENT_MAX:
		rc = smblib_set_icl_current(chg, val->intval);
		break;
	case POWER_SUPPLY_PROP_FLASH_ACTIVE:
		if ((chg->chg_param.smb_version == PMI632_SUBTYPE)
				&& (chg->flash_active != val->intval)) {
			chg->flash_active = val->intval;

			rc = smblib_get_prop_usb_present(chg, &pval);
			if (rc < 0)
				pr_err("Failed to get USB preset status rc=%d\n",
						rc);
			if (pval.intval) {
				rc = smblib_force_vbus_voltage(chg,
					chg->flash_active ? FORCE_5V_BIT
								: IDLE_BIT);
				if (rc < 0)
					pr_err("Failed to force 5V\n");
				else
					chg->pulse_cnt = 0;
			} else {
				/* USB absent & flash not-active - vote 100mA */
				vote(chg->usb_icl_votable, SW_ICL_MAX_VOTER,
							true, SDP_100_MA);
			}

			pr_debug("flash active VBUS 5V restriction %s\n",
				chg->flash_active ? "applied" : "removed");

			/* Update userspace */
			if (chg->batt_psy)
				power_supply_changed(chg->batt_psy);
		}
		break;
	case POWER_SUPPLY_PROP_TOGGLE_STAT:
		rc = smblib_toggle_smb_en(chg, val->intval);
		break;
	case POWER_SUPPLY_PROP_MAIN_FCC_MAX:
		chg->main_fcc_max = val->intval;
		rerun_election(chg->fcc_votable);
		break;
	case POWER_SUPPLY_PROP_FORCE_MAIN_FCC:
		vote_override(chg->fcc_main_votable, CC_MODE_VOTER,
				(val->intval < 0) ? false : true, val->intval);
		if (val->intval >= 0)
			chg->chg_param.forced_main_fcc = val->intval;
		/*
		 * Remove low vote on FCC_MAIN, for WLS, to allow FCC_MAIN to
		 * rise to its full value.
		 */
		if (val->intval < 0)
			vote(chg->fcc_main_votable, WLS_PL_CHARGING_VOTER,
								false, 0);
		/* Main FCC updated re-calculate FCC */
		rerun_election(chg->fcc_votable);
		break;
	case POWER_SUPPLY_PROP_FORCE_MAIN_ICL:
		vote_override(chg->usb_icl_votable, CC_MODE_VOTER,
				(val->intval < 0) ? false : true, val->intval);
		/* Main ICL updated re-calculate ILIM */
		if (real_chg_type == POWER_SUPPLY_TYPE_USB_HVDCP_3 ||
			real_chg_type == POWER_SUPPLY_TYPE_USB_HVDCP_3P5)
			rerun_election(chg->fcc_votable);
		break;
	case POWER_SUPPLY_PROP_COMP_CLAMP_LEVEL:
		rc = smb5_set_prop_comp_clamp_level(chg, val);
		break;
	case POWER_SUPPLY_PROP_HOT_TEMP:
		rc = smblib_set_prop_thermal_overheat(chg, val->intval);
		break;
	default:
		pr_err("set prop %d is not supported\n", psp);
		rc = -EINVAL;
		break;
	}

	return rc;
}

static int smb5_usb_main_prop_is_writeable(struct power_supply *psy,
				enum power_supply_property psp)
{
	int rc;

	switch (psp) {
	case POWER_SUPPLY_PROP_TOGGLE_STAT:
	case POWER_SUPPLY_PROP_MAIN_FCC_MAX:
	case POWER_SUPPLY_PROP_FORCE_MAIN_FCC:
	case POWER_SUPPLY_PROP_FORCE_MAIN_ICL:
	case POWER_SUPPLY_PROP_COMP_CLAMP_LEVEL:
	case POWER_SUPPLY_PROP_HOT_TEMP:
		rc = 1;
		break;
	default:
		rc = 0;
		break;
	}

	return rc;
}

static const struct power_supply_desc usb_main_psy_desc = {
	.name		= "main",
	.type		= POWER_SUPPLY_TYPE_MAIN,
	.properties	= smb5_usb_main_props,
	.num_properties	= ARRAY_SIZE(smb5_usb_main_props),
	.get_property	= smb5_usb_main_get_prop,
	.set_property	= smb5_usb_main_set_prop,
	.property_is_writeable = smb5_usb_main_prop_is_writeable,
};

static int smb5_init_usb_main_psy(struct smb5 *chip)
{
	struct power_supply_config usb_main_cfg = {};
	struct smb_charger *chg = &chip->chg;

	usb_main_cfg.drv_data = chip;
	usb_main_cfg.of_node = chg->dev->of_node;
	chg->usb_main_psy = devm_power_supply_register(chg->dev,
						  &usb_main_psy_desc,
						  &usb_main_cfg);
	if (IS_ERR(chg->usb_main_psy)) {
		pr_err("Couldn't register USB main power supply\n");
		return PTR_ERR(chg->usb_main_psy);
	}

	return 0;
}

/*************************
 * DC PSY REGISTRATION   *
 *************************/

static enum power_supply_property smb5_dc_props[] = {
	POWER_SUPPLY_PROP_INPUT_SUSPEND,
	POWER_SUPPLY_PROP_PRESENT,
	POWER_SUPPLY_PROP_ONLINE,
	POWER_SUPPLY_PROP_VOLTAGE_NOW,
	POWER_SUPPLY_PROP_CURRENT_MAX,
	POWER_SUPPLY_PROP_VOLTAGE_MAX,
	POWER_SUPPLY_PROP_INPUT_VOLTAGE_REGULATION,
	POWER_SUPPLY_PROP_REAL_TYPE,
	POWER_SUPPLY_PROP_DC_RESET,
	POWER_SUPPLY_PROP_AICL_DONE,
};

static int smb5_dc_get_prop(struct power_supply *psy,
		enum power_supply_property psp,
		union power_supply_propval *val)
{
	struct smb5 *chip = power_supply_get_drvdata(psy);
	struct smb_charger *chg = &chip->chg;
	int rc = 0;

	switch (psp) {
	case POWER_SUPPLY_PROP_INPUT_SUSPEND:
		val->intval = get_effective_result(chg->dc_suspend_votable);
		break;
	case POWER_SUPPLY_PROP_PRESENT:
		rc = smblib_get_prop_dc_present(chg, val);
		break;
	case POWER_SUPPLY_PROP_ONLINE:
		rc = smblib_get_prop_dc_online(chg, val);
		break;
	case POWER_SUPPLY_PROP_VOLTAGE_NOW:
		rc = smblib_get_prop_dc_voltage_now(chg, val);
		break;
	case POWER_SUPPLY_PROP_CURRENT_MAX:
		rc = smblib_get_prop_dc_current_max(chg, val);
		break;
	case POWER_SUPPLY_PROP_VOLTAGE_MAX:
		rc = smblib_get_prop_dc_voltage_max(chg, val);
		break;
	case POWER_SUPPLY_PROP_REAL_TYPE:
		val->intval = POWER_SUPPLY_TYPE_WIRELESS;
		break;
	case POWER_SUPPLY_PROP_INPUT_VOLTAGE_REGULATION:
		rc = smblib_get_prop_voltage_wls_output(chg, val);
		break;
	case POWER_SUPPLY_PROP_DC_RESET:
		val->intval = smblib_get_prop_dc_in_pon(chg, val);
		break;
	case POWER_SUPPLY_PROP_AICL_DONE:
		val->intval = chg->dcin_aicl_done;
		break;
	default:
		return -EINVAL;
	}
	if (rc < 0) {
		pr_debug("Couldn't get prop %d rc = %d\n", psp, rc);
		return -ENODATA;
	}
	return 0;
}

static int smb5_dc_set_prop(struct power_supply *psy,
		enum power_supply_property psp,
		const union power_supply_propval *val)
{
	struct smb5 *chip = power_supply_get_drvdata(psy);
	struct smb_charger *chg = &chip->chg;
	int rc = 0;

	switch (psp) {
	case POWER_SUPPLY_PROP_INPUT_SUSPEND:
		rc = vote(chg->dc_suspend_votable, WBC_VOTER,
				(bool)val->intval, 0);
		break;
	case POWER_SUPPLY_PROP_CURRENT_MAX:
		rc = smblib_set_prop_dc_current_max(chg, val);
		break;
	case POWER_SUPPLY_PROP_INPUT_VOLTAGE_REGULATION:
		rc = smblib_set_prop_voltage_wls_output(chg, val);
		break;
	case POWER_SUPPLY_PROP_DC_RESET:
		mutex_lock(&chg->dc_reset_lock);
		chg->dc_reset = false;
		mutex_unlock(&chg->dc_reset_lock);
		rc = smblib_set_prop_dc_reset(chg);
		break;
	default:
		return -EINVAL;
	}

	return rc;
}

static int smb5_dc_prop_is_writeable(struct power_supply *psy,
		enum power_supply_property psp)
{
	switch (psp) {
	case POWER_SUPPLY_PROP_INPUT_VOLTAGE_REGULATION:
	case POWER_SUPPLY_PROP_CURRENT_MAX:
		return 1;
	default:
		break;
	}

	return 0;
}

static const struct power_supply_desc dc_psy_desc = {
	.name = "dc",
	.type = POWER_SUPPLY_TYPE_WIRELESS,
	.properties = smb5_dc_props,
	.num_properties = ARRAY_SIZE(smb5_dc_props),
	.get_property = smb5_dc_get_prop,
	.set_property = smb5_dc_set_prop,
	.property_is_writeable = smb5_dc_prop_is_writeable,
};

static int smb5_init_dc_psy(struct smb5 *chip)
{
	struct power_supply_config dc_cfg = {};
	struct smb_charger *chg = &chip->chg;

	dc_cfg.drv_data = chip;
	dc_cfg.of_node = chg->dev->of_node;
	chg->dc_psy = devm_power_supply_register(chg->dev,
						  &dc_psy_desc,
						  &dc_cfg);
	if (IS_ERR(chg->dc_psy)) {
		pr_err("Couldn't register USB power supply\n");
		return PTR_ERR(chg->dc_psy);
	}

	return 0;
}

/*************************
 * BATT PSY REGISTRATION *
 *************************/
static enum power_supply_property smb5_batt_props[] = {
	POWER_SUPPLY_PROP_INPUT_SUSPEND,
	POWER_SUPPLY_PROP_STATUS,
	POWER_SUPPLY_PROP_HEALTH,
	POWER_SUPPLY_PROP_PRESENT,
	POWER_SUPPLY_PROP_CHARGE_TYPE,
	POWER_SUPPLY_PROP_CAPACITY,
	POWER_SUPPLY_PROP_CHARGER_TEMP,
	POWER_SUPPLY_PROP_CHARGER_TEMP_MAX,
	POWER_SUPPLY_PROP_INPUT_CURRENT_LIMITED,
	POWER_SUPPLY_PROP_VOLTAGE_NOW,
	POWER_SUPPLY_PROP_VOLTAGE_MAX,
	POWER_SUPPLY_PROP_VOLTAGE_QNOVO,
	POWER_SUPPLY_PROP_CURRENT_NOW,
	POWER_SUPPLY_PROP_CURRENT_QNOVO,
	POWER_SUPPLY_PROP_CONSTANT_CHARGE_CURRENT_MAX,
	POWER_SUPPLY_PROP_CONSTANT_CHARGE_CURRENT,
	POWER_SUPPLY_PROP_CHARGE_TERM_CURRENT,
	POWER_SUPPLY_PROP_TEMP,
	POWER_SUPPLY_PROP_TECHNOLOGY,
	POWER_SUPPLY_PROP_STEP_CHARGING_ENABLED,
	POWER_SUPPLY_PROP_SW_JEITA_ENABLED,
	POWER_SUPPLY_PROP_CHARGE_DONE,
	POWER_SUPPLY_PROP_PARALLEL_DISABLE,
	POWER_SUPPLY_PROP_SET_SHIP_MODE,
	POWER_SUPPLY_PROP_DIE_HEALTH,
	POWER_SUPPLY_PROP_RERUN_AICL,
	POWER_SUPPLY_PROP_DP_DM,
	POWER_SUPPLY_PROP_CHARGE_CONTROL_LIMIT_MAX,
	POWER_SUPPLY_PROP_CHARGE_CONTROL_LIMIT,
	POWER_SUPPLY_PROP_CHARGE_COUNTER,
	POWER_SUPPLY_PROP_CYCLE_COUNT,
	POWER_SUPPLY_PROP_RECHARGE_SOC,
	POWER_SUPPLY_PROP_CHARGE_FULL,
	POWER_SUPPLY_PROP_FORCE_RECHARGE,
	POWER_SUPPLY_PROP_CHARGE_FULL_DESIGN,
	POWER_SUPPLY_PROP_TIME_TO_FULL_NOW,
	POWER_SUPPLY_PROP_FCC_STEPPER_ENABLE,
};

#define DEBUG_ACCESSORY_TEMP_DECIDEGC	250
static int smb5_batt_get_prop(struct power_supply *psy,
		enum power_supply_property psp,
		union power_supply_propval *val)
{
	struct smb_charger *chg = power_supply_get_drvdata(psy);
	int rc = 0;

	switch (psp) {
	case POWER_SUPPLY_PROP_STATUS:
		rc = smblib_get_prop_batt_status(chg, val);
		break;
	case POWER_SUPPLY_PROP_HEALTH:
		rc = smblib_get_prop_batt_health(chg, val);
		break;
	case POWER_SUPPLY_PROP_PRESENT:
		rc = smblib_get_prop_batt_present(chg, val);
		break;
	case POWER_SUPPLY_PROP_INPUT_SUSPEND:
		rc = smblib_get_prop_input_suspend(chg, val);
		break;
	case POWER_SUPPLY_PROP_CHARGE_TYPE:
		rc = smblib_get_prop_batt_charge_type(chg, val);
		break;
	case POWER_SUPPLY_PROP_CAPACITY:
		rc = smblib_get_prop_batt_capacity(chg, val);
		break;
	case POWER_SUPPLY_PROP_CHARGE_CONTROL_LIMIT:
		rc = smblib_get_prop_system_temp_level(chg, val);
		break;
	case POWER_SUPPLY_PROP_CHARGE_CONTROL_LIMIT_MAX:
		rc = smblib_get_prop_system_temp_level_max(chg, val);
		break;
	case POWER_SUPPLY_PROP_CHARGER_TEMP:
		rc = smblib_get_prop_charger_temp(chg, val);
		break;
	case POWER_SUPPLY_PROP_CHARGER_TEMP_MAX:
		val->intval = chg->charger_temp_max;
		break;
	case POWER_SUPPLY_PROP_INPUT_CURRENT_LIMITED:
		rc = smblib_get_prop_input_current_limited(chg, val);
		break;
	case POWER_SUPPLY_PROP_STEP_CHARGING_ENABLED:
		val->intval = chg->step_chg_enabled;
		break;
	case POWER_SUPPLY_PROP_SW_JEITA_ENABLED:
		val->intval = chg->sw_jeita_enabled;
		break;
	case POWER_SUPPLY_PROP_VOLTAGE_NOW:
		rc = smblib_get_prop_from_bms(chg,
				POWER_SUPPLY_PROP_VOLTAGE_NOW, val);
		break;
	case POWER_SUPPLY_PROP_VOLTAGE_MAX:
		val->intval = get_client_vote(chg->fv_votable,
					      QNOVO_VOTER);
		if (val->intval < 0)
			val->intval = get_client_vote(chg->fv_votable,
						      BATT_PROFILE_VOTER);
		break;
	case POWER_SUPPLY_PROP_VOLTAGE_QNOVO:
		val->intval = get_client_vote_locked(chg->fv_votable,
				QNOVO_VOTER);
		break;
	case POWER_SUPPLY_PROP_CURRENT_NOW:
		rc = smblib_get_batt_current_now(chg, val);
		break;
	case POWER_SUPPLY_PROP_CURRENT_QNOVO:
		val->intval = get_client_vote_locked(chg->fcc_votable,
				QNOVO_VOTER);
		break;
	case POWER_SUPPLY_PROP_CONSTANT_CHARGE_CURRENT_MAX:
		val->intval = get_client_vote(chg->fcc_votable,
					      BATT_PROFILE_VOTER);
		break;
	case POWER_SUPPLY_PROP_CONSTANT_CHARGE_CURRENT:
		val->intval = get_effective_result(chg->fcc_votable);
		break;
	case POWER_SUPPLY_PROP_CHARGE_TERM_CURRENT:
		rc = smblib_get_prop_batt_iterm(chg, val);
		break;
	case POWER_SUPPLY_PROP_TEMP:
		if (chg->typec_mode == POWER_SUPPLY_TYPEC_SINK_DEBUG_ACCESSORY)
			val->intval = DEBUG_ACCESSORY_TEMP_DECIDEGC;
		else
			rc = smblib_get_prop_from_bms(chg,
						POWER_SUPPLY_PROP_TEMP, val);
		break;
	case POWER_SUPPLY_PROP_TECHNOLOGY:
		val->intval = POWER_SUPPLY_TECHNOLOGY_LION;
		break;
	case POWER_SUPPLY_PROP_CHARGE_DONE:
		rc = smblib_get_prop_batt_charge_done(chg, val);
		break;
	case POWER_SUPPLY_PROP_PARALLEL_DISABLE:
		val->intval = get_client_vote(chg->pl_disable_votable,
					      USER_VOTER);
		break;
	case POWER_SUPPLY_PROP_SET_SHIP_MODE:
		/* Not in ship mode as long as device is active */
		val->intval = 0;
		break;
	case POWER_SUPPLY_PROP_DIE_HEALTH:
		rc = smblib_get_die_health(chg, val);
		break;
	case POWER_SUPPLY_PROP_DP_DM:
		val->intval = chg->pulse_cnt;
		break;
	case POWER_SUPPLY_PROP_RERUN_AICL:
		val->intval = 0;
		break;
	case POWER_SUPPLY_PROP_CHARGE_COUNTER:
		rc = smblib_get_prop_from_bms(chg,
				POWER_SUPPLY_PROP_CHARGE_COUNTER, val);
		break;
	case POWER_SUPPLY_PROP_CYCLE_COUNT:
		rc = smblib_get_prop_from_bms(chg,
				POWER_SUPPLY_PROP_CYCLE_COUNT, val);
		break;
	case POWER_SUPPLY_PROP_RECHARGE_SOC:
		val->intval = chg->auto_recharge_soc;
		break;
	case POWER_SUPPLY_PROP_CHARGE_QNOVO_ENABLE:
		val->intval = 0;
		if (!chg->qnovo_disable_votable)
			chg->qnovo_disable_votable =
				find_votable("QNOVO_DISABLE");

		if (chg->qnovo_disable_votable)
			val->intval =
				!get_effective_result(
					chg->qnovo_disable_votable);
		break;
	case POWER_SUPPLY_PROP_CHARGE_FULL:
		rc = smblib_get_prop_from_bms(chg,
				POWER_SUPPLY_PROP_CHARGE_FULL, val);
		break;
	case POWER_SUPPLY_PROP_FORCE_RECHARGE:
		val->intval = 0;
		break;
	case POWER_SUPPLY_PROP_CHARGE_FULL_DESIGN:
		rc = smblib_get_prop_from_bms(chg,
				POWER_SUPPLY_PROP_CHARGE_FULL_DESIGN, val);
		break;
	case POWER_SUPPLY_PROP_TIME_TO_FULL_NOW:
		rc = smblib_get_prop_from_bms(chg,
				POWER_SUPPLY_PROP_TIME_TO_FULL_NOW, val);
		break;
	case POWER_SUPPLY_PROP_FCC_STEPPER_ENABLE:
		val->intval = chg->fcc_stepper_enable;
		break;
	default:
		pr_err("batt power supply prop %d not supported\n", psp);
		return -EINVAL;
	}

	if (rc < 0) {
		pr_debug("Couldn't get prop %d rc = %d\n", psp, rc);
		return -ENODATA;
	}

	return 0;
}

static int smb5_batt_set_prop(struct power_supply *psy,
		enum power_supply_property prop,
		const union power_supply_propval *val)
{
	int rc = 0;
	struct smb_charger *chg = power_supply_get_drvdata(psy);

	switch (prop) {
	case POWER_SUPPLY_PROP_STATUS:
		rc = smblib_set_prop_batt_status(chg, val);
		break;
	case POWER_SUPPLY_PROP_INPUT_SUSPEND:
		rc = smblib_set_prop_input_suspend(chg, val);
		break;
	case POWER_SUPPLY_PROP_CHARGE_CONTROL_LIMIT:
		rc = smblib_set_prop_system_temp_level(chg, val);
		break;
	case POWER_SUPPLY_PROP_CAPACITY:
		rc = smblib_set_prop_batt_capacity(chg, val);
		break;
	case POWER_SUPPLY_PROP_PARALLEL_DISABLE:
		vote(chg->pl_disable_votable, USER_VOTER, (bool)val->intval, 0);
		break;
	case POWER_SUPPLY_PROP_VOLTAGE_MAX:
		chg->batt_profile_fv_uv = val->intval;
		vote(chg->fv_votable, BATT_PROFILE_VOTER, true, val->intval);
		break;
	case POWER_SUPPLY_PROP_VOLTAGE_QNOVO:
		if (val->intval == -EINVAL) {
			vote(chg->fv_votable, BATT_PROFILE_VOTER, true,
					chg->batt_profile_fv_uv);
			vote(chg->fv_votable, QNOVO_VOTER, false, 0);
		} else {
			vote(chg->fv_votable, QNOVO_VOTER, true, val->intval);
			vote(chg->fv_votable, BATT_PROFILE_VOTER, false, 0);
		}
		break;
	case POWER_SUPPLY_PROP_STEP_CHARGING_ENABLED:
		chg->step_chg_enabled = !!val->intval;
		break;
	case POWER_SUPPLY_PROP_CONSTANT_CHARGE_CURRENT_MAX:
		chg->batt_profile_fcc_ua = val->intval;
		vote(chg->fcc_votable, BATT_PROFILE_VOTER, true, val->intval);
		break;
	case POWER_SUPPLY_PROP_CURRENT_QNOVO:
		vote(chg->pl_disable_votable, PL_QNOVO_VOTER,
			val->intval != -EINVAL && val->intval < 2000000, 0);
		if (val->intval == -EINVAL) {
			vote(chg->fcc_votable, BATT_PROFILE_VOTER,
					true, chg->batt_profile_fcc_ua);
			vote(chg->fcc_votable, QNOVO_VOTER, false, 0);
		} else {
			vote(chg->fcc_votable, QNOVO_VOTER, true, val->intval);
			vote(chg->fcc_votable, BATT_PROFILE_VOTER, false, 0);
		}
		break;
	case POWER_SUPPLY_PROP_SET_SHIP_MODE:
		/* Not in ship mode as long as the device is active */
		if (!val->intval)
			break;
		if (chg->pl.psy)
			power_supply_set_property(chg->pl.psy,
				POWER_SUPPLY_PROP_SET_SHIP_MODE, val);
		rc = smblib_set_prop_ship_mode(chg, val);
		break;
	case POWER_SUPPLY_PROP_RERUN_AICL:
		rc = smblib_run_aicl(chg, RERUN_AICL);
		break;
	case POWER_SUPPLY_PROP_DP_DM:
		if (!chg->flash_active)
			rc = smblib_dp_dm(chg, val->intval);
		break;
	case POWER_SUPPLY_PROP_INPUT_CURRENT_LIMITED:
		rc = smblib_set_prop_input_current_limited(chg, val);
		break;
	case POWER_SUPPLY_PROP_DIE_HEALTH:
		chg->die_health = val->intval;
		power_supply_changed(chg->batt_psy);
		break;
	case POWER_SUPPLY_PROP_RECHARGE_SOC:
		rc = smblib_set_prop_rechg_soc_thresh(chg, val);
		break;
	case POWER_SUPPLY_PROP_FORCE_RECHARGE:
			/* toggle charging to force recharge */
			vote(chg->chg_disable_votable, FORCE_RECHARGE_VOTER,
					true, 0);
			/* charge disable delay */
			msleep(50);
			vote(chg->chg_disable_votable, FORCE_RECHARGE_VOTER,
					false, 0);
		break;
	case POWER_SUPPLY_PROP_FCC_STEPPER_ENABLE:
		chg->fcc_stepper_enable = val->intval;
		break;
	default:
		rc = -EINVAL;
	}

	return rc;
}

static int smb5_batt_prop_is_writeable(struct power_supply *psy,
		enum power_supply_property psp)
{
	switch (psp) {
	case POWER_SUPPLY_PROP_STATUS:
	case POWER_SUPPLY_PROP_INPUT_SUSPEND:
	case POWER_SUPPLY_PROP_SYSTEM_TEMP_LEVEL:
	case POWER_SUPPLY_PROP_CAPACITY:
	case POWER_SUPPLY_PROP_PARALLEL_DISABLE:
	case POWER_SUPPLY_PROP_DP_DM:
	case POWER_SUPPLY_PROP_RERUN_AICL:
	case POWER_SUPPLY_PROP_INPUT_CURRENT_LIMITED:
	case POWER_SUPPLY_PROP_STEP_CHARGING_ENABLED:
	case POWER_SUPPLY_PROP_DIE_HEALTH:
		return 1;
	default:
		break;
	}

	return 0;
}

static struct power_supply_desc batt_psy_desc = {
	.name = "battery",
	.type = POWER_SUPPLY_TYPE_BATTERY,
	.properties = smb5_batt_props,
	.num_properties = ARRAY_SIZE(smb5_batt_props),
	.get_property = smb5_batt_get_prop,
	.set_property = smb5_batt_set_prop,
	.property_is_writeable = smb5_batt_prop_is_writeable,
};

static int smb5_init_batt_psy(struct smb5 *chip)
{
	struct power_supply_config batt_cfg = {};
	struct smb_charger *chg = &chip->chg;
	int rc = 0;

	if (chip->dt.batt_psy_disable) {
		pr_warn("Requested disable of battery power supply\n");
		return 0;
	}

	batt_cfg.drv_data = chg;
	batt_cfg.of_node = chg->dev->of_node;

	if (chip->dt.batt_psy_is_bms)
		batt_psy_desc.type = POWER_SUPPLY_TYPE_BMS;
	if (chip->dt.batt_psy_name)
		batt_psy_desc.name = chip->dt.batt_psy_name;

	chg->batt_psy = devm_power_supply_register(chg->dev,
					   &batt_psy_desc,
					   &batt_cfg);
	if (IS_ERR(chg->batt_psy)) {
		pr_err("Couldn't register battery power supply\n");
		return PTR_ERR(chg->batt_psy);
	}

	return rc;
}

/******************************
 * VBUS REGULATOR REGISTRATION *
 ******************************/

static struct regulator_ops smb5_vbus_reg_ops = {
	.enable = smblib_vbus_regulator_enable,
	.disable = smblib_vbus_regulator_disable,
	.is_enabled = smblib_vbus_regulator_is_enabled,
};

static int smb5_init_vbus_regulator(struct smb5 *chip)
{
	struct smb_charger *chg = &chip->chg;
	struct regulator_config cfg = {};
	int rc = 0;

	chg->vbus_vreg = devm_kzalloc(chg->dev, sizeof(*chg->vbus_vreg),
				      GFP_KERNEL);
	if (!chg->vbus_vreg)
		return -ENOMEM;

	if (chg->otg_out_uv != 0) {
		rc = smblib_set_charge_param(chg, &chg->param.otg_out,
					     chg->otg_out_uv);
		if (rc < 0) {
			pr_err("Couldn't set otg output voltage rc=%d\n", rc);

			return rc;
		}
	}

	cfg.dev = chg->dev;
	cfg.driver_data = chip;

	chg->vbus_vreg->rdesc.owner = THIS_MODULE;
	chg->vbus_vreg->rdesc.type = REGULATOR_VOLTAGE;
	chg->vbus_vreg->rdesc.ops = &smb5_vbus_reg_ops;
	chg->vbus_vreg->rdesc.of_match = "qcom,smb5-vbus";
	chg->vbus_vreg->rdesc.name = "qcom,smb5-vbus";

	chg->vbus_vreg->rdev = devm_regulator_register(chg->dev,
						&chg->vbus_vreg->rdesc, &cfg);
	if (IS_ERR(chg->vbus_vreg->rdev)) {
		rc = PTR_ERR(chg->vbus_vreg->rdev);
		chg->vbus_vreg->rdev = NULL;
		if (rc != -EPROBE_DEFER)
			pr_err("Couldn't register VBUS regulator rc=%d\n", rc);
	}

	return rc;
}

/******************************
 * VCONN REGULATOR REGISTRATION *
 ******************************/

static struct regulator_ops smb5_vconn_reg_ops = {
	.enable = smblib_vconn_regulator_enable,
	.disable = smblib_vconn_regulator_disable,
	.is_enabled = smblib_vconn_regulator_is_enabled,
};

static int smb5_init_vconn_regulator(struct smb5 *chip)
{
	struct smb_charger *chg = &chip->chg;
	struct regulator_config cfg = {};
	int rc = 0;

	if (chg->connector_type == POWER_SUPPLY_CONNECTOR_MICRO_USB)
		return 0;

	chg->vconn_vreg = devm_kzalloc(chg->dev, sizeof(*chg->vconn_vreg),
				      GFP_KERNEL);
	if (!chg->vconn_vreg)
		return -ENOMEM;

	cfg.dev = chg->dev;
	cfg.driver_data = chip;

	chg->vconn_vreg->rdesc.owner = THIS_MODULE;
	chg->vconn_vreg->rdesc.type = REGULATOR_VOLTAGE;
	chg->vconn_vreg->rdesc.ops = &smb5_vconn_reg_ops;
	chg->vconn_vreg->rdesc.of_match = "qcom,smb5-vconn";
	chg->vconn_vreg->rdesc.name = "qcom,smb5-vconn";

	chg->vconn_vreg->rdev = devm_regulator_register(chg->dev,
						&chg->vconn_vreg->rdesc, &cfg);
	if (IS_ERR(chg->vconn_vreg->rdev)) {
		rc = PTR_ERR(chg->vconn_vreg->rdev);
		chg->vconn_vreg->rdev = NULL;
		if (rc != -EPROBE_DEFER)
			pr_err("Couldn't register VCONN regulator rc=%d\n", rc);
	}

	return rc;
}

/***************************
 * HARDWARE INITIALIZATION *
 ***************************/
static int smb5_configure_typec(struct smb_charger *chg)
{
	union power_supply_propval pval = {0, };
	int rc;
	u8 val = 0;

	rc = smblib_read(chg, LEGACY_CABLE_STATUS_REG, &val);
	if (rc < 0) {
		dev_err(chg->dev, "Couldn't read Legacy status rc=%d\n", rc);
		return rc;
	}

	/*
	 * Across reboot, standard typeC cables get detected as legacy cables
	 * due to VBUS attachment prior to CC attach/dettach. To handle this,
	 * "early_usb_attach" flag is used, which assumes that across reboot,
	 * the cable connected can be standard typeC. However, its jurisdiction
	 * is limited to PD capable designs only. Hence, for non-PD type designs
	 * reset legacy cable detection by disabling/enabling typeC mode.
	 */
	if (chg->pd_not_supported && (val & TYPEC_LEGACY_CABLE_STATUS_BIT)) {
		pval.intval = POWER_SUPPLY_TYPEC_PR_NONE;
		smblib_set_prop_typec_power_role(chg, &pval);
		if (rc < 0) {
			dev_err(chg->dev, "Couldn't disable TYPEC rc=%d\n", rc);
			return rc;
		}

		/* delay before enabling typeC */
		msleep(50);

		pval.intval = POWER_SUPPLY_TYPEC_PR_DUAL;
		smblib_set_prop_typec_power_role(chg, &pval);
		if (rc < 0) {
			dev_err(chg->dev, "Couldn't enable TYPEC rc=%d\n", rc);
			return rc;
		}
	}

	smblib_apsd_enable(chg, true);

	rc = smblib_read(chg, TYPE_C_SNK_STATUS_REG, &val);
	if (rc < 0) {
		dev_err(chg->dev, "failed to read TYPE_C_SNK_STATUS_REG rc=%d\n",
				rc);

		return rc;
	}

	if (!(val & SNK_DAM_MASK)) {
		rc = smblib_masked_write(chg, TYPE_C_CFG_REG,
					BC1P2_START_ON_CC_BIT, 0);
		if (rc < 0) {
			dev_err(chg->dev, "failed to write TYPE_C_CFG_REG rc=%d\n",
					rc);

			return rc;
		}
	}

	/* Use simple write to clear interrupts */
	rc = smblib_write(chg, TYPE_C_INTERRUPT_EN_CFG_1_REG, 0);
	if (rc < 0) {
		dev_err(chg->dev,
			"Couldn't configure Type-C interrupts rc=%d\n", rc);
		return rc;
	}

	val = chg->lpd_disabled ? 0 : TYPEC_WATER_DETECTION_INT_EN_BIT;
	/* Use simple write to enable only required interrupts */
	rc = smblib_write(chg, TYPE_C_INTERRUPT_EN_CFG_2_REG,
				TYPEC_SRC_BATT_HPWR_INT_EN_BIT | val);
	if (rc < 0) {
		dev_err(chg->dev,
			"Couldn't configure Type-C interrupts rc=%d\n", rc);
		return rc;
	}

	/* enable try.snk and clear force sink for DRP mode */
	rc = smblib_masked_write(chg, TYPE_C_MODE_CFG_REG,
				EN_TRY_SNK_BIT | EN_SNK_ONLY_BIT,
				EN_TRY_SNK_BIT);
	if (rc < 0) {
		dev_err(chg->dev,
			"Couldn't configure TYPE_C_MODE_CFG_REG rc=%d\n", rc);
		return rc;
	}
	chg->typec_try_mode |= EN_TRY_SNK_BIT;

	/* For PD capable targets configure VCONN for software control */
	if (!chg->pd_not_supported) {
		rc = smblib_masked_write(chg, TYPE_C_VCONN_CONTROL_REG,
				 VCONN_EN_SRC_BIT | VCONN_EN_VALUE_BIT,
				 VCONN_EN_SRC_BIT);
		if (rc < 0) {
			dev_err(chg->dev,
				"Couldn't configure VCONN for SW control rc=%d\n",
				rc);
			return rc;
		}
	}

	if (chg->chg_param.smb_version != PMI632_SUBTYPE) {
		/*
		 * Enable detection of unoriented debug
		 * accessory in source mode.
		 */
		rc = smblib_masked_write(chg, DEBUG_ACCESS_SRC_CFG_REG,
					 EN_UNORIENTED_DEBUG_ACCESS_SRC_BIT,
					 EN_UNORIENTED_DEBUG_ACCESS_SRC_BIT);
		if (rc < 0) {
			dev_err(chg->dev,
				"Couldn't configure TYPE_C_DEBUG_ACCESS_SRC_CFG_REG rc=%d\n",
					rc);
			return rc;
		}

		rc = smblib_masked_write(chg, USBIN_LOAD_CFG_REG,
				USBIN_IN_COLLAPSE_GF_SEL_MASK |
				USBIN_AICL_STEP_TIMING_SEL_MASK,
				0);
		if (rc < 0) {
			dev_err(chg->dev,
				"Couldn't set USBIN_LOAD_CFG_REG rc=%d\n", rc);
			return rc;
		}
	}

	/* Set CC threshold to 1.6 V in source mode */
	rc = smblib_masked_write(chg, TYPE_C_EXIT_STATE_CFG_REG,
				SEL_SRC_UPPER_REF_BIT, SEL_SRC_UPPER_REF_BIT);
	if (rc < 0)
		dev_err(chg->dev,
			"Couldn't configure CC threshold voltage rc=%d\n", rc);

	return rc;
}

static int smb5_configure_micro_usb(struct smb_charger *chg)
{
	int rc;

	/* For micro USB connector, use extcon by default */
	chg->use_extcon = true;
	chg->pd_not_supported = true;

	rc = smblib_masked_write(chg, TYPE_C_INTERRUPT_EN_CFG_2_REG,
					MICRO_USB_STATE_CHANGE_INT_EN_BIT,
					MICRO_USB_STATE_CHANGE_INT_EN_BIT);
	if (rc < 0) {
		dev_err(chg->dev,
			"Couldn't configure Type-C interrupts rc=%d\n", rc);
		return rc;
	}

	if (chg->uusb_moisture_protection_enabled) {
		/* Enable moisture detection interrupt */
		rc = smblib_masked_write(chg, TYPE_C_INTERRUPT_EN_CFG_2_REG,
				TYPEC_WATER_DETECTION_INT_EN_BIT,
				TYPEC_WATER_DETECTION_INT_EN_BIT);
		if (rc < 0) {
			dev_err(chg->dev, "Couldn't enable moisture detection interrupt rc=%d\n",
				rc);
			return rc;
		}

		/* Enable uUSB factory mode */
		rc = smblib_masked_write(chg, TYPEC_U_USB_CFG_REG,
					EN_MICRO_USB_FACTORY_MODE_BIT,
					EN_MICRO_USB_FACTORY_MODE_BIT);
		if (rc < 0) {
			dev_err(chg->dev, "Couldn't enable uUSB factory mode c=%d\n",
				rc);
			return rc;
		}

		/* Disable periodic monitoring of CC_ID pin */
		rc = smblib_write(chg,
			((chg->chg_param.smb_version == PMI632_SUBTYPE) ?
				PMI632_TYPEC_U_USB_WATER_PROTECTION_CFG_REG :
				TYPEC_U_USB_WATER_PROTECTION_CFG_REG), 0);
		if (rc < 0) {
			dev_err(chg->dev, "Couldn't disable periodic monitoring of CC_ID rc=%d\n",
				rc);
			return rc;
		}
	}

	/* Enable HVDCP detection and authentication */
	if (!chg->hvdcp_disable)
		smblib_hvdcp_detect_enable(chg, true);

	return rc;
}

#define RAW_ITERM(iterm_ma, max_range)				\
		div_s64((int64_t)iterm_ma * ADC_CHG_ITERM_MASK, max_range)
static int smb5_configure_iterm_thresholds_adc(struct smb5 *chip)
{
	u8 *buf;
	int rc = 0;
	s16 raw_hi_thresh, raw_lo_thresh, max_limit_ma;
	struct smb_charger *chg = &chip->chg;

	if (chip->chg.chg_param.smb_version == PMI632_SUBTYPE)
		max_limit_ma = ITERM_LIMITS_PMI632_MA;
	else
		max_limit_ma = ITERM_LIMITS_PM8150B_MA;

	if (chip->dt.term_current_thresh_hi_ma < (-1 * max_limit_ma)
		|| chip->dt.term_current_thresh_hi_ma > max_limit_ma
		|| chip->dt.term_current_thresh_lo_ma < (-1 * max_limit_ma)
		|| chip->dt.term_current_thresh_lo_ma > max_limit_ma) {
		dev_err(chg->dev, "ITERM threshold out of range rc=%d\n", rc);
		return -EINVAL;
	}

	/*
	 * Conversion:
	 *	raw (A) = (term_current * ADC_CHG_ITERM_MASK) / max_limit_ma
	 * Note: raw needs to be converted to big-endian format.
	 */

	if (chip->dt.term_current_thresh_hi_ma) {
		raw_hi_thresh = RAW_ITERM(chip->dt.term_current_thresh_hi_ma,
					max_limit_ma);
		raw_hi_thresh = sign_extend32(raw_hi_thresh, 15);
		buf = (u8 *)&raw_hi_thresh;
		raw_hi_thresh = buf[1] | (buf[0] << 8);

		rc = smblib_batch_write(chg, CHGR_ADC_ITERM_UP_THD_MSB_REG,
				(u8 *)&raw_hi_thresh, 2);
		if (rc < 0) {
			dev_err(chg->dev, "Couldn't configure ITERM threshold HIGH rc=%d\n",
					rc);
			return rc;
		}
	}

	if (chip->dt.term_current_thresh_lo_ma) {
		raw_lo_thresh = RAW_ITERM(chip->dt.term_current_thresh_lo_ma,
					max_limit_ma);
		raw_lo_thresh = sign_extend32(raw_lo_thresh, 15);
		buf = (u8 *)&raw_lo_thresh;
		raw_lo_thresh = buf[1] | (buf[0] << 8);

		rc = smblib_batch_write(chg, CHGR_ADC_ITERM_LO_THD_MSB_REG,
				(u8 *)&raw_lo_thresh, 2);
		if (rc < 0) {
			dev_err(chg->dev, "Couldn't configure ITERM threshold LOW rc=%d\n",
					rc);
			return rc;
		}
	}

	return rc;
}

static int smb5_configure_iterm_thresholds(struct smb5 *chip)
{
	int rc = 0;
	struct smb_charger *chg = &chip->chg;

	switch (chip->dt.term_current_src) {
	case ITERM_SRC_ADC:
		if (chip->chg.chg_param.smb_version == PM8150B_SUBTYPE) {
			rc = smblib_masked_write(chg, CHGR_ADC_TERM_CFG_REG,
					TERM_BASED_ON_SYNC_CONV_OR_SAMPLE_CNT,
					TERM_BASED_ON_SAMPLE_CNT);
			if (rc < 0) {
				dev_err(chg->dev, "Couldn't configure ADC_ITERM_CFG rc=%d\n",
						rc);
				return rc;
			}
		}
		rc = smb5_configure_iterm_thresholds_adc(chip);
		break;
	default:
		break;
	}

	return rc;
}

static int smb5_configure_mitigation(struct smb_charger *chg)
{
	int rc;
	u8 chan = 0, src_cfg = 0;

	if (!chg->hw_die_temp_mitigation && !chg->hw_connector_mitigation &&
			!chg->hw_skin_temp_mitigation) {
		src_cfg = THERMREG_SW_ICL_ADJUST_BIT;
	} else {
		if (chg->hw_die_temp_mitigation) {
			chan = DIE_TEMP_CHANNEL_EN_BIT;
			src_cfg = THERMREG_DIE_ADC_SRC_EN_BIT
				| THERMREG_DIE_CMP_SRC_EN_BIT;
		}

		if (chg->hw_connector_mitigation) {
			chan |= CONN_THM_CHANNEL_EN_BIT;
			src_cfg |= THERMREG_CONNECTOR_ADC_SRC_EN_BIT;
		}

		if (chg->hw_skin_temp_mitigation) {
			chan |= MISC_THM_CHANNEL_EN_BIT;
			src_cfg |= THERMREG_SKIN_ADC_SRC_EN_BIT;
		}

		rc = smblib_masked_write(chg, BATIF_ADC_CHANNEL_EN_REG,
			CONN_THM_CHANNEL_EN_BIT | DIE_TEMP_CHANNEL_EN_BIT |
			MISC_THM_CHANNEL_EN_BIT, chan);
		if (rc < 0) {
			dev_err(chg->dev, "Couldn't enable ADC channel rc=%d\n",
				rc);
			return rc;
		}
	}

	rc = smblib_masked_write(chg, MISC_THERMREG_SRC_CFG_REG,
		THERMREG_SW_ICL_ADJUST_BIT | THERMREG_DIE_ADC_SRC_EN_BIT |
		THERMREG_DIE_CMP_SRC_EN_BIT | THERMREG_SKIN_ADC_SRC_EN_BIT |
		SKIN_ADC_CFG_BIT | THERMREG_CONNECTOR_ADC_SRC_EN_BIT, src_cfg);
	if (rc < 0) {
		dev_err(chg->dev,
				"Couldn't configure THERM_SRC reg rc=%d\n", rc);
		return rc;
	}

	return 0;
}

static int smb5_init_dc_peripheral(struct smb_charger *chg)
{
	int rc = 0;

	/* PMI632 does not have DC peripheral */
	if (chg->chg_param.smb_version == PMI632_SUBTYPE)
		return 0;

	/* Set DCIN ICL to 100 mA */
	rc = vote(chg->dc_icl_votable, DCIN_AICL_VOTER, true, DCIN_ICL_MIN_UA);
	if (rc < 0) {
		dev_err(chg->dev, "Couldn't set dc_icl rc=%d\n", rc);
		return rc;
	}

	/* Disable DC Input missing poller function */
	rc = smblib_masked_write(chg, DCIN_LOAD_CFG_REG,
					INPUT_MISS_POLL_EN_BIT, 0);
	if (rc < 0) {
		dev_err(chg->dev,
			"Couldn't disable DC Input missing poller rc=%d\n", rc);
		return rc;
	}

	return rc;
}

static int smb5_configure_recharging(struct smb5 *chip)
{
	int rc = 0;
	struct smb_charger *chg = &chip->chg;
	union power_supply_propval pval;
	/* Configure VBATT-based or automatic recharging */

	rc = smblib_masked_write(chg, CHGR_CFG2_REG, RECHG_MASK,
				(chip->dt.auto_recharge_vbat_mv != -EINVAL) ?
				VBAT_BASED_RECHG_BIT : 0);
	if (rc < 0) {
		dev_err(chg->dev, "Couldn't configure VBAT-rechg CHG_CFG2_REG rc=%d\n",
			rc);
		return rc;
	}

	/* program the auto-recharge VBAT threshold */
	if (chip->dt.auto_recharge_vbat_mv != -EINVAL) {
		u32 temp = VBAT_TO_VRAW_ADC(chip->dt.auto_recharge_vbat_mv);

		temp = ((temp & 0xFF00) >> 8) | ((temp & 0xFF) << 8);
		rc = smblib_batch_write(chg,
			CHGR_ADC_RECHARGE_THRESHOLD_MSB_REG, (u8 *)&temp, 2);
		if (rc < 0) {
			dev_err(chg->dev, "Couldn't configure ADC_RECHARGE_THRESHOLD REG rc=%d\n",
				rc);
			return rc;
		}
		/* Program the sample count for VBAT based recharge to 3 */
		rc = smblib_masked_write(chg, CHGR_NO_SAMPLE_TERM_RCHG_CFG_REG,
					NO_OF_SAMPLE_FOR_RCHG,
					2 << NO_OF_SAMPLE_FOR_RCHG_SHIFT);
		if (rc < 0) {
			dev_err(chg->dev, "Couldn't configure CHGR_NO_SAMPLE_FOR_TERM_RCHG_CFG rc=%d\n",
				rc);
			return rc;
		}
	}

	rc = smblib_masked_write(chg, CHGR_CFG2_REG, RECHG_MASK,
				(chip->dt.auto_recharge_soc != -EINVAL) ?
				SOC_BASED_RECHG_BIT : VBAT_BASED_RECHG_BIT);
	if (rc < 0) {
		dev_err(chg->dev, "Couldn't configure SOC-rechg CHG_CFG2_REG rc=%d\n",
			rc);
		return rc;
	}

	/* program the auto-recharge threshold */
	if (chip->dt.auto_recharge_soc != -EINVAL) {
		pval.intval = chip->dt.auto_recharge_soc;
		rc = smblib_set_prop_rechg_soc_thresh(chg, &pval);
		if (rc < 0) {
			dev_err(chg->dev, "Couldn't configure CHG_RCHG_SOC_REG rc=%d\n",
					rc);
			return rc;
		}

		/* Program the sample count for SOC based recharge to 1 */
		rc = smblib_masked_write(chg, CHGR_NO_SAMPLE_TERM_RCHG_CFG_REG,
						NO_OF_SAMPLE_FOR_RCHG, 0);
		if (rc < 0) {
			dev_err(chg->dev, "Couldn't configure CHGR_NO_SAMPLE_FOR_TERM_RCHG_CFG rc=%d\n",
				rc);
			return rc;
		}
	}

	return 0;
}

static int smb5_configure_float_charger(struct smb5 *chip)
{
	int rc = 0;
	u8 val = 0;
	struct smb_charger *chg = &chip->chg;

	/* configure float charger options */
	switch (chip->dt.float_option) {
	case FLOAT_SDP:
		val = FORCE_FLOAT_SDP_CFG_BIT;
		break;
	case DISABLE_CHARGING:
		val = FLOAT_DIS_CHGING_CFG_BIT;
		break;
	case SUSPEND_INPUT:
		val = SUSPEND_FLOAT_CFG_BIT;
		break;
	case FLOAT_DCP:
	default:
		val = 0;
		break;
	}

	chg->float_cfg = val;
	/* Update float charger setting and set DCD timeout 300ms */
	rc = smblib_masked_write(chg, USBIN_OPTIONS_2_CFG_REG,
				FLOAT_OPTIONS_MASK | DCD_TIMEOUT_SEL_BIT, val);
	if (rc < 0) {
		dev_err(chg->dev, "Couldn't change float charger setting rc=%d\n",
			rc);
		return rc;
	}

	return 0;
}

static int smb5_init_connector_type(struct smb_charger *chg)
{
	int rc, type = 0;
	u8 val = 0;

	/*
	 * PMI632 can have the connector type defined by a dedicated register
	 * PMI632_TYPEC_MICRO_USB_MODE_REG or by a common TYPEC_U_USB_CFG_REG.
	 */
	if (chg->chg_param.smb_version == PMI632_SUBTYPE) {
		rc = smblib_read(chg, PMI632_TYPEC_MICRO_USB_MODE_REG, &val);
		if (rc < 0) {
			dev_err(chg->dev, "Couldn't read USB mode rc=%d\n", rc);
			return rc;
		}
		type = !!(val & MICRO_USB_MODE_ONLY_BIT);
	}

	/*
	 * If PMI632_TYPEC_MICRO_USB_MODE_REG is not set and for all non-PMI632
	 * check the connector type using TYPEC_U_USB_CFG_REG.
	 */
	if (!type) {
		rc = smblib_read(chg, TYPEC_U_USB_CFG_REG, &val);
		if (rc < 0) {
			dev_err(chg->dev, "Couldn't read U_USB config rc=%d\n",
					rc);
			return rc;
		}

		type = !!(val & EN_MICRO_USB_MODE_BIT);
	}

	pr_debug("Connector type=%s\n", type ? "Micro USB" : "TypeC");

	if (type) {
		chg->connector_type = POWER_SUPPLY_CONNECTOR_MICRO_USB;
		rc = smb5_configure_micro_usb(chg);
	} else {
		chg->connector_type = POWER_SUPPLY_CONNECTOR_TYPEC;
		rc = smb5_configure_typec(chg);
	}
	if (rc < 0) {
		dev_err(chg->dev,
			"Couldn't configure TypeC/micro-USB mode rc=%d\n", rc);
		return rc;
	}

	/*
	 * PMI632 based hw init:
	 * - Rerun APSD to ensure proper charger detection if device
	 *   boots with charger connected.
	 * - Initialize flash module for PMI632
	 */
	if (chg->chg_param.smb_version == PMI632_SUBTYPE) {
		schgm_flash_init(chg);
		smblib_rerun_apsd_if_required(chg);
	}

	return 0;

}

static int smb5_init_hw(struct smb5 *chip)
{
	struct smb_charger *chg = &chip->chg;
	int rc;
	u8 val = 0, mask = 0, buf[2] = {0};

	if (chip->dt.no_battery)
		chg->fake_capacity = 50;

	if (chg->sdam_base) {
		rc = smblib_write(chg,
			chg->sdam_base + SDAM_QC_DET_STATUS_REG, 0);
		if (rc < 0)
			pr_err("Couldn't clear SDAM QC status rc=%d\n", rc);

		rc = smblib_batch_write(chg,
			chg->sdam_base + SDAM_QC_ADC_LSB_REG, buf, 2);
		if (rc < 0)
			pr_err("Couldn't clear SDAM ADC status rc=%d\n", rc);
	}

	if (chip->dt.batt_profile_fcc_ua < 0)
		smblib_get_charge_param(chg, &chg->param.fcc,
				&chg->batt_profile_fcc_ua);

	if (chip->dt.batt_profile_fv_uv < 0)
		smblib_get_charge_param(chg, &chg->param.fv,
				&chg->batt_profile_fv_uv);

	smblib_get_charge_param(chg, &chg->param.usb_icl,
				&chg->default_icl_ua);
	smblib_get_charge_param(chg, &chg->param.aicl_5v_threshold,
				&chg->default_aicl_5v_threshold_mv);
	chg->aicl_5v_threshold_mv = chg->default_aicl_5v_threshold_mv;
	smblib_get_charge_param(chg, &chg->param.aicl_cont_threshold,
				&chg->default_aicl_cont_threshold_mv);
	chg->aicl_cont_threshold_mv = chg->default_aicl_cont_threshold_mv;

	if (chg->charger_temp_max == -EINVAL) {
		rc = smblib_get_thermal_threshold(chg,
					DIE_REG_H_THRESHOLD_MSB_REG,
					&chg->charger_temp_max);
		if (rc < 0) {
			dev_err(chg->dev, "Couldn't get charger_temp_max rc=%d\n",
					rc);
			return rc;
		}
	}

	/*
	 * If SW thermal regulation WA is active then all the HW temperature
	 * comparators need to be disabled to prevent HW thermal regulation,
	 * apart from DIE_TEMP analog comparator for SHDN regulation.
	 */
	if (chg->wa_flags & SW_THERM_REGULATION_WA) {
		rc = smblib_write(chg, MISC_THERMREG_SRC_CFG_REG,
					THERMREG_SW_ICL_ADJUST_BIT
					| THERMREG_DIE_CMP_SRC_EN_BIT);
		if (rc < 0) {
			dev_err(chg->dev, "Couldn't disable HW thermal regulation rc=%d\n",
				rc);
			return rc;
		}
	} else {
		/* configure temperature mitigation */
		rc = smb5_configure_mitigation(chg);
		if (rc < 0) {
			dev_err(chg->dev, "Couldn't configure mitigation rc=%d\n",
					rc);
			return rc;
		}
	}

	/* Set HVDCP autonomous mode per DT option */
	smblib_hvdcp_hw_inov_enable(chg, chip->dt.hvdcp_autonomous);

	/* Enable HVDCP authentication algorithm for non-PD designs */
	if (chg->pd_not_supported)
		smblib_hvdcp_detect_enable(chg, true);

	/* Disable HVDCP and authentication algorithm if specified in DT */
	if (chg->hvdcp_disable)
		smblib_hvdcp_detect_enable(chg, false);

	rc = smb5_init_connector_type(chg);
	if (rc < 0) {
		dev_err(chg->dev, "Couldn't configure connector type rc=%d\n",
				rc);
		return rc;
	}

	/* Use ICL results from HW */
	rc = smblib_icl_override(chg, HW_AUTO_MODE);
	if (rc < 0) {
		pr_err("Couldn't disable ICL override rc=%d\n", rc);
		return rc;
	}

	/* set OTG current limit */
	rc = smblib_set_charge_param(chg, &chg->param.otg_cl, chg->otg_cl_ua);
	if (rc < 0) {
		pr_err("Couldn't set otg current limit rc=%d\n", rc);
		return rc;
	}

	/* vote 0mA on usb_icl for non battery platforms */
	vote(chg->usb_icl_votable,
		DEFAULT_VOTER, chip->dt.no_battery, 0);
	vote(chg->dc_suspend_votable,
		DEFAULT_VOTER, chip->dt.no_battery, 0);
	vote(chg->fcc_votable, HW_LIMIT_VOTER,
		chip->dt.batt_profile_fcc_ua > 0, chip->dt.batt_profile_fcc_ua);
	vote(chg->fv_votable, HW_LIMIT_VOTER,
		chip->dt.batt_profile_fv_uv > 0, chip->dt.batt_profile_fv_uv);
	vote(chg->fcc_votable,
		BATT_PROFILE_VOTER, chg->batt_profile_fcc_ua > 0,
		chg->batt_profile_fcc_ua);
	vote(chg->fv_votable,
		BATT_PROFILE_VOTER, chg->batt_profile_fv_uv > 0,
		chg->batt_profile_fv_uv);

	/* Some h/w limit maximum supported ICL */
	vote(chg->usb_icl_votable, HW_LIMIT_VOTER,
			chg->hw_max_icl_ua > 0, chg->hw_max_icl_ua);

	/* Initialize DC peripheral configurations */
	rc = smb5_init_dc_peripheral(chg);
	if (rc < 0)
		return rc;

	/*
	 * AICL configuration: enable aicl and aicl rerun and based on DT
	 * configuration enable/disable ADB based AICL and Suspend on collapse.
	 */
	mask = USBIN_AICL_PERIODIC_RERUN_EN_BIT | USBIN_AICL_ADC_EN_BIT
			| USBIN_AICL_EN_BIT | SUSPEND_ON_COLLAPSE_USBIN_BIT;
	val = USBIN_AICL_PERIODIC_RERUN_EN_BIT | USBIN_AICL_EN_BIT;
	if (!chip->dt.disable_suspend_on_collapse)
		val |= SUSPEND_ON_COLLAPSE_USBIN_BIT;
	if (chip->dt.adc_based_aicl)
		val |= USBIN_AICL_ADC_EN_BIT;

	rc = smblib_masked_write(chg, USBIN_AICL_OPTIONS_CFG_REG,
			mask, val);
	if (rc < 0) {
		dev_err(chg->dev, "Couldn't config AICL rc=%d\n", rc);
		return rc;
	}

	rc = smblib_write(chg, AICL_RERUN_TIME_CFG_REG,
				AICL_RERUN_TIME_12S_VAL);
	if (rc < 0) {
		dev_err(chg->dev,
			"Couldn't configure AICL rerun interval rc=%d\n", rc);
		return rc;
	}

	/* enable the charging path */
	rc = vote(chg->chg_disable_votable, DEFAULT_VOTER, false, 0);
	if (rc < 0) {
		dev_err(chg->dev, "Couldn't enable charging rc=%d\n", rc);
		return rc;
	}

	/* configure VBUS for software control */
	rc = smblib_masked_write(chg, DCDC_OTG_CFG_REG, OTG_EN_SRC_CFG_BIT, 0);
	if (rc < 0) {
		dev_err(chg->dev,
			"Couldn't configure VBUS for SW control rc=%d\n", rc);
		return rc;
	}

	val = (ilog2(chip->dt.wd_bark_time / 16) << BARK_WDOG_TIMEOUT_SHIFT)
			& BARK_WDOG_TIMEOUT_MASK;
	val |= (BITE_WDOG_TIMEOUT_8S | BITE_WDOG_DISABLE_CHARGING_CFG_BIT);
	val |= (chip->dt.wd_snarl_time_cfg << SNARL_WDOG_TIMEOUT_SHIFT)
			& SNARL_WDOG_TIMEOUT_MASK;

	rc = smblib_masked_write(chg, SNARL_BARK_BITE_WD_CFG_REG,
			BITE_WDOG_DISABLE_CHARGING_CFG_BIT |
			SNARL_WDOG_TIMEOUT_MASK | BARK_WDOG_TIMEOUT_MASK |
			BITE_WDOG_TIMEOUT_MASK,
			val);
	if (rc < 0) {
		pr_err("Couldn't configue WD config rc=%d\n", rc);
		return rc;
	}

	/* enable WD BARK and enable it on plugin */
	val = WDOG_TIMER_EN_ON_PLUGIN_BIT | BARK_WDOG_INT_EN_BIT;
	rc = smblib_masked_write(chg, WD_CFG_REG,
			WATCHDOG_TRIGGER_AFP_EN_BIT |
			WDOG_TIMER_EN_ON_PLUGIN_BIT |
			BARK_WDOG_INT_EN_BIT, val);
	if (rc < 0) {
		pr_err("Couldn't configue WD config rc=%d\n", rc);
		return rc;
	}

	/* set termination current threshold values */
	rc = smb5_configure_iterm_thresholds(chip);
	if (rc < 0) {
		pr_err("Couldn't configure ITERM thresholds rc=%d\n",
				rc);
		return rc;
	}

	rc = smb5_configure_float_charger(chip);
	if (rc < 0)
		return rc;

	switch (chip->dt.chg_inhibit_thr_mv) {
	case 50:
		rc = smblib_masked_write(chg, CHARGE_INHIBIT_THRESHOLD_CFG_REG,
				CHARGE_INHIBIT_THRESHOLD_MASK,
				INHIBIT_ANALOG_VFLT_MINUS_50MV);
		break;
	case 100:
		rc = smblib_masked_write(chg, CHARGE_INHIBIT_THRESHOLD_CFG_REG,
				CHARGE_INHIBIT_THRESHOLD_MASK,
				INHIBIT_ANALOG_VFLT_MINUS_100MV);
		break;
	case 200:
		rc = smblib_masked_write(chg, CHARGE_INHIBIT_THRESHOLD_CFG_REG,
				CHARGE_INHIBIT_THRESHOLD_MASK,
				INHIBIT_ANALOG_VFLT_MINUS_200MV);
		break;
	case 300:
		rc = smblib_masked_write(chg, CHARGE_INHIBIT_THRESHOLD_CFG_REG,
				CHARGE_INHIBIT_THRESHOLD_MASK,
				INHIBIT_ANALOG_VFLT_MINUS_300MV);
		break;
	case 0:
		rc = smblib_masked_write(chg, CHGR_CFG2_REG,
				CHARGER_INHIBIT_BIT, 0);
	default:
		break;
	}

	if (rc < 0) {
		dev_err(chg->dev, "Couldn't configure charge inhibit threshold rc=%d\n",
			rc);
		return rc;
	}

	rc = smblib_write(chg, CHGR_FAST_CHARGE_SAFETY_TIMER_CFG_REG,
					FAST_CHARGE_SAFETY_TIMER_768_MIN);
	if (rc < 0) {
		dev_err(chg->dev, "Couldn't set CHGR_FAST_CHARGE_SAFETY_TIMER_CFG_REG rc=%d\n",
			rc);
		return rc;
	}

	rc = smb5_configure_recharging(chip);
	if (rc < 0)
		return rc;

	rc = smblib_disable_hw_jeita(chg, true);
	if (rc < 0) {
		dev_err(chg->dev, "Couldn't set hw jeita rc=%d\n", rc);
		return rc;
	}

	rc = smblib_masked_write(chg, DCDC_ENG_SDCDC_CFG5_REG,
			ENG_SDCDC_BAT_HPWR_MASK, BOOST_MODE_THRESH_3P6_V);
	if (rc < 0) {
		dev_err(chg->dev, "Couldn't configure DCDC_ENG_SDCDC_CFG5 rc=%d\n",
				rc);
		return rc;
	}

	if (chg->connector_pull_up != -EINVAL) {
		rc = smb5_configure_internal_pull(chg, CONN_THERM,
				get_valid_pullup(chg->connector_pull_up));
		if (rc < 0) {
			dev_err(chg->dev,
				"Couldn't configure CONN_THERM pull-up rc=%d\n",
				rc);
			return rc;
		}
	}

	if (chg->smb_pull_up != -EINVAL) {
		rc = smb5_configure_internal_pull(chg, SMB_THERM,
				get_valid_pullup(chg->smb_pull_up));
		if (rc < 0) {
			dev_err(chg->dev,
				"Couldn't configure SMB pull-up rc=%d\n",
				rc);
			return rc;
		}
	}

	return rc;
}

static int smb5_post_init(struct smb5 *chip)
{
	struct smb_charger *chg = &chip->chg;
	union power_supply_propval pval;
	int rc;

	/*
	 * In case the usb path is suspended, we would have missed disabling
	 * the icl change interrupt because the interrupt could have been
	 * not requested
	 */
	rerun_election(chg->usb_icl_votable);

	/* configure power role for dual-role */
	pval.intval = POWER_SUPPLY_TYPEC_PR_DUAL;
	rc = smblib_set_prop_typec_power_role(chg, &pval);
	if (rc < 0) {
		dev_err(chg->dev, "Couldn't configure DRP role rc=%d\n",
				rc);
		return rc;
	}

	rerun_election(chg->temp_change_irq_disable_votable);

	return 0;
}

/****************************
 * DETERMINE INITIAL STATUS *
 ****************************/

static int smb5_determine_initial_status(struct smb5 *chip)
{
	struct smb_irq_data irq_data = {chip, "determine-initial-status"};
	struct smb_charger *chg = &chip->chg;
	union power_supply_propval val;
	int rc;

	rc = smblib_get_prop_usb_present(chg, &val);
	if (rc < 0) {
		pr_err("Couldn't get usb present rc=%d\n", rc);
		return rc;
	}
	chg->early_usb_attach = val.intval;

	if (chg->bms_psy)
		smblib_suspend_on_debug_battery(chg);

	usb_plugin_irq_handler(0, &irq_data);
	dc_plugin_irq_handler(0, &irq_data);
	typec_attach_detach_irq_handler(0, &irq_data);
	typec_state_change_irq_handler(0, &irq_data);
	usb_source_change_irq_handler(0, &irq_data);
	chg_state_change_irq_handler(0, &irq_data);
	icl_change_irq_handler(0, &irq_data);
	batt_temp_changed_irq_handler(0, &irq_data);
	wdog_bark_irq_handler(0, &irq_data);
	typec_or_rid_detection_change_irq_handler(0, &irq_data);
	if (!chip->dt.wdog_snarl_disable)
		wdog_snarl_irq_handler(0, &irq_data);

	return 0;
}

/**************************
 * INTERRUPT REGISTRATION *
 **************************/

static struct smb_irq_info smb5_irqs[] = {
	/* CHARGER IRQs */
	[CHGR_ERROR_IRQ] = {
		.name		= "chgr-error",
		.handler	= default_irq_handler,
	},
	[CHG_STATE_CHANGE_IRQ] = {
		.name		= "chg-state-change",
		.handler	= chg_state_change_irq_handler,
		.wake		= true,
	},
	[STEP_CHG_STATE_CHANGE_IRQ] = {
		.name		= "step-chg-state-change",
	},
	[STEP_CHG_SOC_UPDATE_FAIL_IRQ] = {
		.name		= "step-chg-soc-update-fail",
	},
	[STEP_CHG_SOC_UPDATE_REQ_IRQ] = {
		.name		= "step-chg-soc-update-req",
	},
	[FG_FVCAL_QUALIFIED_IRQ] = {
		.name		= "fg-fvcal-qualified",
	},
	[VPH_ALARM_IRQ] = {
		.name		= "vph-alarm",
	},
	[VPH_DROP_PRECHG_IRQ] = {
		.name		= "vph-drop-prechg",
	},
	/* DCDC IRQs */
	[OTG_FAIL_IRQ] = {
		.name		= "otg-fail",
		.handler	= default_irq_handler,
	},
	[OTG_OC_DISABLE_SW_IRQ] = {
		.name		= "otg-oc-disable-sw",
	},
	[OTG_OC_HICCUP_IRQ] = {
		.name		= "otg-oc-hiccup",
	},
	[BSM_ACTIVE_IRQ] = {
		.name		= "bsm-active",
	},
	[HIGH_DUTY_CYCLE_IRQ] = {
		.name		= "high-duty-cycle",
		.handler	= high_duty_cycle_irq_handler,
		.wake		= true,
	},
	[INPUT_CURRENT_LIMITING_IRQ] = {
		.name		= "input-current-limiting",
		.handler	= default_irq_handler,
	},
	[CONCURRENT_MODE_DISABLE_IRQ] = {
		.name		= "concurrent-mode-disable",
	},
	[SWITCHER_POWER_OK_IRQ] = {
		.name		= "switcher-power-ok",
		.handler	= switcher_power_ok_irq_handler,
	},
	/* BATTERY IRQs */
	[BAT_TEMP_IRQ] = {
		.name		= "bat-temp",
		.handler	= batt_temp_changed_irq_handler,
		.wake		= true,
	},
	[ALL_CHNL_CONV_DONE_IRQ] = {
		.name		= "all-chnl-conv-done",
	},
	[BAT_OV_IRQ] = {
		.name		= "bat-ov",
		.handler	= batt_psy_changed_irq_handler,
	},
	[BAT_LOW_IRQ] = {
		.name		= "bat-low",
		.handler	= batt_psy_changed_irq_handler,
	},
	[BAT_THERM_OR_ID_MISSING_IRQ] = {
		.name		= "bat-therm-or-id-missing",
		.handler	= batt_psy_changed_irq_handler,
	},
	[BAT_TERMINAL_MISSING_IRQ] = {
		.name		= "bat-terminal-missing",
		.handler	= batt_psy_changed_irq_handler,
	},
	[BUCK_OC_IRQ] = {
		.name		= "buck-oc",
	},
	[VPH_OV_IRQ] = {
		.name		= "vph-ov",
	},
	/* USB INPUT IRQs */
	[USBIN_COLLAPSE_IRQ] = {
		.name		= "usbin-collapse",
		.handler	= default_irq_handler,
	},
	[USBIN_VASHDN_IRQ] = {
		.name		= "usbin-vashdn",
		.handler	= default_irq_handler,
	},
	[USBIN_UV_IRQ] = {
		.name		= "usbin-uv",
		.handler	= usbin_uv_irq_handler,
		.wake		= true,
		.storm_data	= {true, 3000, 5},
	},
	[USBIN_OV_IRQ] = {
		.name		= "usbin-ov",
		.handler	= usbin_ov_irq_handler,
	},
	[USBIN_PLUGIN_IRQ] = {
		.name		= "usbin-plugin",
		.handler	= usb_plugin_irq_handler,
		.wake           = true,
	},
	[USBIN_REVI_CHANGE_IRQ] = {
		.name		= "usbin-revi-change",
	},
	[USBIN_SRC_CHANGE_IRQ] = {
		.name		= "usbin-src-change",
		.handler	= usb_source_change_irq_handler,
		.wake           = true,
	},
	[USBIN_ICL_CHANGE_IRQ] = {
		.name		= "usbin-icl-change",
		.handler	= icl_change_irq_handler,
		.wake           = true,
	},
	/* DC INPUT IRQs */
	[DCIN_VASHDN_IRQ] = {
		.name		= "dcin-vashdn",
	},
	[DCIN_UV_IRQ] = {
		.name		= "dcin-uv",
		.handler	= dcin_uv_irq_handler,
		.wake		= true,
	},
	[DCIN_OV_IRQ] = {
		.name		= "dcin-ov",
		.handler	= default_irq_handler,
	},
	[DCIN_PLUGIN_IRQ] = {
		.name		= "dcin-plugin",
		.handler	= dc_plugin_irq_handler,
		.wake           = true,
	},
	[DCIN_REVI_IRQ] = {
		.name		= "dcin-revi",
	},
	[DCIN_PON_IRQ] = {
		.name		= "dcin-pon",
		.handler	= default_irq_handler,
	},
	[DCIN_EN_IRQ] = {
		.name		= "dcin-en",
		.handler	= default_irq_handler,
	},
	/* TYPEC IRQs */
	[TYPEC_OR_RID_DETECTION_CHANGE_IRQ] = {
		.name		= "typec-or-rid-detect-change",
		.handler	= typec_or_rid_detection_change_irq_handler,
		.wake           = true,
	},
	[TYPEC_VPD_DETECT_IRQ] = {
		.name		= "typec-vpd-detect",
	},
	[TYPEC_CC_STATE_CHANGE_IRQ] = {
		.name		= "typec-cc-state-change",
		.handler	= typec_state_change_irq_handler,
		.wake           = true,
	},
	[TYPEC_VCONN_OC_IRQ] = {
		.name		= "typec-vconn-oc",
		.handler	= default_irq_handler,
	},
	[TYPEC_VBUS_CHANGE_IRQ] = {
		.name		= "typec-vbus-change",
	},
	[TYPEC_ATTACH_DETACH_IRQ] = {
		.name		= "typec-attach-detach",
		.handler	= typec_attach_detach_irq_handler,
		.wake		= true,
	},
	[TYPEC_LEGACY_CABLE_DETECT_IRQ] = {
		.name		= "typec-legacy-cable-detect",
		.handler	= default_irq_handler,
	},
	[TYPEC_TRY_SNK_SRC_DETECT_IRQ] = {
		.name		= "typec-try-snk-src-detect",
	},
	/* MISCELLANEOUS IRQs */
	[WDOG_SNARL_IRQ] = {
		.name		= "wdog-snarl",
		.handler	= wdog_snarl_irq_handler,
		.wake		= true,
	},
	[WDOG_BARK_IRQ] = {
		.name		= "wdog-bark",
		.handler	= wdog_bark_irq_handler,
		.wake		= true,
	},
	[AICL_FAIL_IRQ] = {
		.name		= "aicl-fail",
	},
	[AICL_DONE_IRQ] = {
		.name		= "aicl-done",
		.handler	= default_irq_handler,
	},
	[SMB_EN_IRQ] = {
		.name		= "smb-en",
		.handler	= smb_en_irq_handler,
	},
	[IMP_TRIGGER_IRQ] = {
		.name		= "imp-trigger",
	},
	/*
	 * triggered when DIE or SKIN or CONNECTOR temperature across
	 * either of the _REG_L, _REG_H, _RST, or _SHDN thresholds
	 */
	[TEMP_CHANGE_IRQ] = {
		.name		= "temp-change",
		.handler	= temp_change_irq_handler,
		.wake		= true,
	},
	[TEMP_CHANGE_SMB_IRQ] = {
		.name		= "temp-change-smb",
	},
	/* FLASH */
	[VREG_OK_IRQ] = {
		.name		= "vreg-ok",
	},
	[ILIM_S2_IRQ] = {
		.name		= "ilim2-s2",
		.handler	= schgm_flash_ilim2_irq_handler,
	},
	[ILIM_S1_IRQ] = {
		.name		= "ilim1-s1",
	},
	[VOUT_DOWN_IRQ] = {
		.name		= "vout-down",
	},
	[VOUT_UP_IRQ] = {
		.name		= "vout-up",
	},
	[FLASH_STATE_CHANGE_IRQ] = {
		.name		= "flash-state-change",
		.handler	= schgm_flash_state_change_irq_handler,
	},
	[TORCH_REQ_IRQ] = {
		.name		= "torch-req",
	},
	[FLASH_EN_IRQ] = {
		.name		= "flash-en",
	},
	/* SDAM */
	[SDAM_STS_IRQ] = {
		.name		= "sdam-sts",
		.handler	= sdam_sts_change_irq_handler,
	},
};

static int smb5_get_irq_index_byname(const char *irq_name)
{
	int i;

	for (i = 0; i < ARRAY_SIZE(smb5_irqs); i++) {
		if (strcmp(smb5_irqs[i].name, irq_name) == 0)
			return i;
	}

	return -ENOENT;
}

static int smb5_request_interrupt(struct smb5 *chip,
				struct device_node *node, const char *irq_name)
{
	struct smb_charger *chg = &chip->chg;
	int rc, irq, irq_index;
	struct smb_irq_data *irq_data;

	irq = of_irq_get_byname(node, irq_name);
	if (irq < 0) {
		pr_err("Couldn't get irq %s byname\n", irq_name);
		return irq;
	}

	irq_index = smb5_get_irq_index_byname(irq_name);
	if (irq_index < 0) {
		pr_err("%s is not a defined irq\n", irq_name);
		return irq_index;
	}

	if (!smb5_irqs[irq_index].handler)
		return 0;

	irq_data = devm_kzalloc(chg->dev, sizeof(*irq_data), GFP_KERNEL);
	if (!irq_data)
		return -ENOMEM;

	irq_data->parent_data = chip;
	irq_data->name = irq_name;
	irq_data->storm_data = smb5_irqs[irq_index].storm_data;
	mutex_init(&irq_data->storm_data.storm_lock);

	smb5_irqs[irq_index].enabled = true;
	rc = devm_request_threaded_irq(chg->dev, irq, NULL,
					smb5_irqs[irq_index].handler,
					IRQF_ONESHOT, irq_name, irq_data);
	if (rc < 0) {
		pr_err("Couldn't request irq %d\n", irq);
		return rc;
	}

	smb5_irqs[irq_index].irq = irq;
	smb5_irqs[irq_index].irq_data = irq_data;
	if (smb5_irqs[irq_index].wake)
		enable_irq_wake(irq);

	return rc;
}

static int smb5_request_interrupts(struct smb5 *chip)
{
	struct smb_charger *chg = &chip->chg;
	struct device_node *node = chg->dev->of_node;
	struct device_node *child;
	int rc = 0;
	const char *name;
	struct property *prop;

	for_each_available_child_of_node(node, child) {
		of_property_for_each_string(child, "interrupt-names",
					    prop, name) {
			rc = smb5_request_interrupt(chip, child, name);
			if (rc < 0)
				return rc;
		}
	}

	if (chg->irq_info[WDOG_SNARL_IRQ].irq && chip->dt.wdog_snarl_disable) {
		disable_irq_wake(chg->irq_info[WDOG_SNARL_IRQ].irq);
		disable_irq_nosync(chg->irq_info[WDOG_SNARL_IRQ].irq);
	}

	vote(chg->limited_irq_disable_votable, CHARGER_TYPE_VOTER, true, 0);
	vote(chg->hdc_irq_disable_votable, CHARGER_TYPE_VOTER, true, 0);

	return rc;
}

static void smb5_free_interrupts(struct smb_charger *chg)
{
	int i;

	for (i = 0; i < ARRAY_SIZE(smb5_irqs); i++) {
		if (smb5_irqs[i].irq > 0) {
			if (smb5_irqs[i].wake)
				disable_irq_wake(smb5_irqs[i].irq);

			devm_free_irq(chg->dev, smb5_irqs[i].irq,
						smb5_irqs[i].irq_data);
		}
	}
}

static void smb5_disable_interrupts(struct smb_charger *chg)
{
	int i;

	for (i = 0; i < ARRAY_SIZE(smb5_irqs); i++) {
		if (smb5_irqs[i].irq > 0)
			disable_irq(smb5_irqs[i].irq);
	}
}

static int force_batt_psy_update_write(void *data, u64 val)
{
	struct smb_charger *chg = data;

	if (chg->batt_psy)
		power_supply_changed(chg->batt_psy);
	return 0;
}
DEFINE_DEBUGFS_ATTRIBUTE(force_batt_psy_update_ops, NULL,
			force_batt_psy_update_write, "0x%02llx\n");

static int force_usb_psy_update_write(void *data, u64 val)
{
	struct smb_charger *chg = data;

	power_supply_changed(chg->usb_psy);
	return 0;
}
DEFINE_DEBUGFS_ATTRIBUTE(force_usb_psy_update_ops, NULL,
			force_usb_psy_update_write, "0x%02llx\n");

static int force_dc_psy_update_write(void *data, u64 val)
{
	struct smb_charger *chg = data;

	power_supply_changed(chg->dc_psy);
	return 0;
}
DEFINE_DEBUGFS_ATTRIBUTE(force_dc_psy_update_ops, NULL,
			force_dc_psy_update_write, "0x%02llx\n");

static void smb5_create_debugfs(struct smb5 *chip)
{
	struct dentry *file;

	chip->dfs_root = debugfs_create_dir("charger", NULL);
	if (IS_ERR_OR_NULL(chip->dfs_root)) {
		pr_err("Couldn't create charger debugfs rc=%ld\n",
			(long)chip->dfs_root);
		return;
	}

	file = debugfs_create_file("force_batt_psy_update", 0600,
			    chip->dfs_root, chip, &force_batt_psy_update_ops);
	if (IS_ERR_OR_NULL(file))
		pr_err("Couldn't create force_batt_psy_update file rc=%ld\n",
			(long)file);

	file = debugfs_create_file("force_usb_psy_update", 0600,
			    chip->dfs_root, chip, &force_usb_psy_update_ops);
	if (IS_ERR_OR_NULL(file))
		pr_err("Couldn't create force_usb_psy_update file rc=%ld\n",
			(long)file);

	file = debugfs_create_file("force_dc_psy_update", 0600,
			    chip->dfs_root, chip, &force_dc_psy_update_ops);
	if (IS_ERR_OR_NULL(file))
		pr_err("Couldn't create force_dc_psy_update file rc=%ld\n",
			(long)file);

	file = debugfs_create_u32("debug_mask", 0600, chip->dfs_root,
			&__debug_mask);
	if (IS_ERR_OR_NULL(file))
		pr_err("Couldn't create debug_mask file rc=%ld\n", (long)file);
}

static int smb5_show_charger_status(struct smb5 *chip)
{
	struct smb_charger *chg = &chip->chg;
	union power_supply_propval val;
	int usb_present, batt_present, batt_health, batt_charge_type;
	int rc;

	rc = smblib_get_prop_usb_present(chg, &val);
	if (rc < 0) {
		pr_err("Couldn't get usb present rc=%d\n", rc);
		return rc;
	}
	usb_present = val.intval;

	rc = smblib_get_prop_batt_present(chg, &val);
	if (rc < 0) {
		pr_err("Couldn't get batt present rc=%d\n", rc);
		return rc;
	}
	batt_present = val.intval;

	rc = smblib_get_prop_batt_health(chg, &val);
	if (rc < 0) {
		pr_err("Couldn't get batt health rc=%d\n", rc);
		val.intval = POWER_SUPPLY_HEALTH_UNKNOWN;
	}
	batt_health = val.intval;

	rc = smblib_get_prop_batt_charge_type(chg, &val);
	if (rc < 0) {
		pr_err("Couldn't get batt charge type rc=%d\n", rc);
		return rc;
	}
	batt_charge_type = val.intval;

	pr_info("SMB5 status - usb:present=%d type=%d batt:present = %d health = %d charge = %d\n",
		usb_present, chg->real_charger_type,
		batt_present, batt_health, batt_charge_type);
	return rc;
}

/*********************************
 * TYPEC CLASS REGISTRATION *
 **********************************/

static int smb5_init_typec_class(struct smb5 *chip)
{
	struct smb_charger *chg = &chip->chg;
	int rc = 0;

	mutex_init(&chg->typec_lock);

	/* Register typec class for only non-PD TypeC and uUSB designs */
	if (!chg->pd_not_supported)
		return rc;

	chg->typec_caps.type = TYPEC_PORT_DRP;
	chg->typec_caps.data = TYPEC_PORT_DRD;
	chg->typec_partner_desc.usb_pd = false;
	chg->typec_partner_desc.accessory = TYPEC_ACCESSORY_NONE;
	chg->typec_caps.port_type_set = smblib_typec_port_type_set;
	chg->typec_caps.revision = 0x0130;

	chg->typec_port = typec_register_port(chg->dev, &chg->typec_caps);
	if (IS_ERR(chg->typec_port)) {
		rc = PTR_ERR(chg->typec_port);
		pr_err("failed to register typec_port rc=%d\n", rc);
		return rc;
	}

	return rc;
}

static int smb5_probe(struct platform_device *pdev)
{
	struct smb5 *chip;
	struct smb_charger *chg;
	int rc = 0;

	chip = devm_kzalloc(&pdev->dev, sizeof(*chip), GFP_KERNEL);
	if (!chip)
		return -ENOMEM;

	chg = &chip->chg;
	chg->dev = &pdev->dev;
	chg->debug_mask = &__debug_mask;
	chg->pd_disabled = 0;
	chg->weak_chg_icl_ua = 500000;
	chg->mode = PARALLEL_MASTER;
	chg->irq_info = smb5_irqs;
	chg->die_health = -EINVAL;
	chg->connector_health = -EINVAL;
	chg->otg_present = false;
	chg->main_fcc_max = -EINVAL;
	chg->moisture_detection_enabled = true;
	chg->cc_toggle_enable = true;
	mutex_init(&chg->adc_lock);

	chg->regmap = dev_get_regmap(chg->dev->parent, NULL);
	if (!chg->regmap) {
		pr_err("parent regmap is missing\n");
		return -EINVAL;
	}

	rc = smb5_chg_config_init(chip);
	if (rc < 0) {
		if (rc != -EPROBE_DEFER)
			pr_err("Couldn't setup chg_config rc=%d\n", rc);
		return rc;
	}

	rc = smb5_parse_dt(chip);
	if (rc < 0) {
		pr_err("Couldn't parse device tree rc=%d\n", rc);
		return rc;
	}

	if (alarmtimer_get_rtcdev())
		alarm_init(&chg->lpd_recheck_timer, ALARM_REALTIME,
				smblib_lpd_recheck_timer);
	else
		return -EPROBE_DEFER;

	chg->log = logbuffer_register("smblib");
	if (IS_ERR_OR_NULL(chg->log)) {
		pr_err("failed to obtain logbuffer instance\n");
		chg->log = NULL;
	}

	rc = smblib_init(chg);
	if (rc < 0) {
		pr_err("Smblib_init failed rc=%d\n", rc);
		goto unregister_buffer;
	}

	/* set driver data before resources request it */
	platform_set_drvdata(pdev, chip);

	/* extcon registration */
	chg->extcon = devm_extcon_dev_allocate(chg->dev, smblib_extcon_cable);
	if (IS_ERR(chg->extcon)) {
		rc = PTR_ERR(chg->extcon);
		dev_err(chg->dev, "failed to allocate extcon device rc=%d\n",
				rc);
		goto cleanup;
	}

	rc = devm_extcon_dev_register(chg->dev, chg->extcon);
	if (rc < 0) {
		dev_err(chg->dev, "failed to register extcon device rc=%d\n",
				rc);
		goto cleanup;
	}

	/* Support reporting polarity and speed via properties */
	rc = extcon_set_property_capability(chg->extcon,
			EXTCON_USB, EXTCON_PROP_USB_TYPEC_POLARITY);
	rc |= extcon_set_property_capability(chg->extcon,
			EXTCON_USB, EXTCON_PROP_USB_SS);
	rc |= extcon_set_property_capability(chg->extcon,
			EXTCON_USB_HOST, EXTCON_PROP_USB_TYPEC_POLARITY);
	rc |= extcon_set_property_capability(chg->extcon,
			EXTCON_USB_HOST, EXTCON_PROP_USB_SS);
	if (rc < 0) {
		dev_err(chg->dev,
			"failed to configure extcon capabilities\n");
		goto cleanup;
	}

	rc = smb5_init_hw(chip);
	if (rc < 0) {
		pr_err("Couldn't initialize hardware rc=%d\n", rc);
		goto cleanup;
	}

	/*
	 * VBUS regulator enablement/disablement for host mode is handled
	 * by USB-PD driver only. For micro-USB and non-PD typeC designs,
	 * the VBUS regulator is enabled/disabled by the smb driver itself
	 * before sending extcon notifications.
	 * Hence, register vbus and vconn regulators for PD supported designs
	 * only.
	 */
	if (!chg->pd_not_supported) {
		rc = smb5_init_vbus_regulator(chip);
		if (rc < 0) {
			pr_err("Couldn't initialize vbus regulator rc=%d\n",
				rc);
			goto cleanup;
		}

		rc = smb5_init_vconn_regulator(chip);
		if (rc < 0) {
			pr_err("Couldn't initialize vconn regulator rc=%d\n",
				rc);
			goto cleanup;
		}
	}

	switch (chg->chg_param.smb_version) {
	case PM8150B_SUBTYPE:
	case PM6150_SUBTYPE:
	case PM7250B_SUBTYPE:
		rc = smb5_init_dc_psy(chip);
		if (rc < 0) {
			pr_err("Couldn't initialize dc psy rc=%d\n", rc);
			goto cleanup;
		}
		break;
	default:
		break;
	}

	rc = smb5_init_usb_psy(chip);
	if (rc < 0) {
		pr_err("Couldn't initialize usb psy rc=%d\n", rc);
		goto cleanup;
	}

	rc = smb5_init_usb_main_psy(chip);
	if (rc < 0) {
		pr_err("Couldn't initialize usb main psy rc=%d\n", rc);
		goto cleanup;
	}

	rc = smb5_init_usb_port_psy(chip);
	if (rc < 0) {
		pr_err("Couldn't initialize usb pc_port psy rc=%d\n", rc);
		goto cleanup;
	}

	rc = smb5_init_batt_psy(chip);
	if (rc < 0) {
		pr_err("Couldn't initialize batt psy rc=%d\n", rc);
		goto cleanup;
	}

	rc = smb5_init_typec_class(chip);
	if (rc < 0) {
		pr_err("Couldn't initialize typec class rc=%d\n", rc);
		goto cleanup;
	}

	rc = smb5_determine_initial_status(chip);
	if (rc < 0) {
		pr_err("Couldn't determine initial status rc=%d\n",
			rc);
		goto cleanup;
	}

	rc = smb5_request_interrupts(chip);
	if (rc < 0) {
		pr_err("Couldn't request interrupts rc=%d\n", rc);
		goto cleanup;
	}

	rc = smb5_post_init(chip);
	if (rc < 0) {
		pr_err("Failed in post init rc=%d\n", rc);
		goto free_irq;
	}

	smb5_create_debugfs(chip);

	rc = sysfs_create_groups(&chg->dev->kobj, smb5_groups);
	if (rc < 0) {
		pr_err("Couldn't create sysfs files rc=%d\n", rc);
		goto free_irq;
	}

	rc = smb5_show_charger_status(chip);
	if (rc < 0) {
		pr_err("Failed in getting charger status rc=%d\n", rc);
		goto free_irq;
	}

	device_init_wakeup(chg->dev, true);

	pr_info("QPNP SMB5 probed successfully\n");

	return rc;

free_irq:
	smb5_free_interrupts(chg);
cleanup:
	smblib_deinit(chg);
	platform_set_drvdata(pdev, NULL);
unregister_buffer:
	if (chg->log)
		logbuffer_unregister(chg->log);

	return rc;
}

static int smb5_remove(struct platform_device *pdev)
{
	struct smb5 *chip = platform_get_drvdata(pdev);
	struct smb_charger *chg = &chip->chg;

	/* force enable APSD */
	smblib_masked_write(chg, USBIN_OPTIONS_1_CFG_REG,
				BC1P2_SRC_DETECT_BIT, BC1P2_SRC_DETECT_BIT);

	smb5_free_interrupts(chg);
	smblib_deinit(chg);
	sysfs_remove_groups(&chg->dev->kobj, smb5_groups);
	platform_set_drvdata(pdev, NULL);
	if (chg->log)
		logbuffer_unregister(chg->log);

	return 0;
}

static void smb5_shutdown(struct platform_device *pdev)
{
	struct smb5 *chip = platform_get_drvdata(pdev);
	struct smb_charger *chg = &chip->chg;

	/* disable all interrupts */
	smb5_disable_interrupts(chg);

	/* disable the SMB_EN configuration */
	smblib_masked_write(chg, MISC_SMB_EN_CMD_REG, EN_CP_CMD_BIT, 0);

	/* configure power role for UFP */
	if (chg->connector_type == POWER_SUPPLY_CONNECTOR_TYPEC)
		smblib_masked_write(chg, TYPE_C_MODE_CFG_REG,
				TYPEC_POWER_ROLE_CMD_MASK, EN_SNK_ONLY_BIT);

	/* force enable and rerun APSD */
	smblib_apsd_enable(chg, true);
	smblib_hvdcp_exit_config(chg);
}

static const struct of_device_id match_table[] = {
	{ .compatible = "qcom,qpnp-smb5", },
	{ },
};

static struct platform_driver smb5_driver = {
	.driver		= {
		.name		= "qcom,qpnp-smb5",
		.of_match_table	= match_table,
	},
	.probe		= smb5_probe,
	.remove		= smb5_remove,
	.shutdown	= smb5_shutdown,
};
module_platform_driver(smb5_driver);

MODULE_DESCRIPTION("QPNP SMB5 Charger Driver");
MODULE_LICENSE("GPL v2");<|MERGE_RESOLUTION|>--- conflicted
+++ resolved
@@ -965,14 +965,10 @@
 		val->intval = get_client_vote(chg->usb_icl_votable, PD_VOTER);
 		break;
 	case POWER_SUPPLY_PROP_CURRENT_MAX:
-<<<<<<< HEAD
 		rc = smblib_get_charge_current(chg, &val->intval);
 		break;
 	case POWER_SUPPLY_PROP_TEMP:
 		rc = smblib_get_prop_usb_port_temp(chg, val);
-=======
-		rc = smblib_get_prop_input_current_max(chg, val);
->>>>>>> 96aaa2a2
 		break;
 	case POWER_SUPPLY_PROP_TYPE:
 		val->intval = POWER_SUPPLY_TYPE_USB_PD;
