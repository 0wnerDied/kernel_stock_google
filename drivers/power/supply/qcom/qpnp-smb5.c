// SPDX-License-Identifier: GPL-2.0-only
/*
 * Copyright (c) 2018-2020 The Linux Foundation. All rights reserved.
 */

#include <linux/debugfs.h>
#include <linux/delay.h>
#include <linux/device.h>
#include <linux/module.h>
#include <linux/platform_device.h>
#include <linux/regmap.h>
#include <linux/power_supply.h>
#include <linux/of.h>
#include <linux/of_irq.h>
#include <linux/log2.h>
#include <linux/qpnp/qpnp-revid.h>
#include <linux/regulator/driver.h>
#include <linux/regulator/of_regulator.h>
#include <linux/regulator/machine.h>
#include <linux/iio/consumer.h>
#include <linux/pmic-voter.h>
#include <linux/usb/typec.h>
#include "smb5-reg.h"
#include "smb5-lib.h"
#include "schgm-flash.h"

static struct smb_params smb5_pmi632_params = {
	.fcc			= {
		.name   = "fast charge current",
		.reg    = CHGR_FAST_CHARGE_CURRENT_CFG_REG,
		.min_u  = 0,
		.max_u  = 3000000,
		.step_u = 50000,
	},
	.fv			= {
		.name   = "float voltage",
		.reg    = CHGR_FLOAT_VOLTAGE_CFG_REG,
		.min_u  = 3600000,
		.max_u  = 4800000,
		.step_u = 10000,
	},
	.usb_icl		= {
		.name   = "usb input current limit",
		.reg    = USBIN_CURRENT_LIMIT_CFG_REG,
		.min_u  = 0,
		.max_u  = 3000000,
		.step_u = 50000,
	},
	.icl_max_stat		= {
		.name   = "dcdc icl max status",
		.reg    = ICL_MAX_STATUS_REG,
		.min_u  = 0,
		.max_u  = 3000000,
		.step_u = 50000,
	},
	.icl_stat		= {
		.name   = "input current limit status",
		.reg    = ICL_STATUS_REG,
		.min_u  = 0,
		.max_u  = 3000000,
		.step_u = 50000,
	},
	.otg_cl			= {
		.name	= "usb otg current limit",
		.reg	= DCDC_OTG_CURRENT_LIMIT_CFG_REG,
		.min_u	= 500000,
		.max_u	= 1000000,
		.step_u	= 250000,
	},
	.jeita_cc_comp_hot	= {
		.name	= "jeita fcc reduction",
		.reg	= JEITA_CCCOMP_CFG_HOT_REG,
		.min_u	= 0,
		.max_u	= 1575000,
		.step_u	= 25000,
	},
	.jeita_cc_comp_cold	= {
		.name	= "jeita fcc reduction",
		.reg	= JEITA_CCCOMP_CFG_COLD_REG,
		.min_u	= 0,
		.max_u	= 1575000,
		.step_u	= 25000,
	},
	.freq_switcher		= {
		.name	= "switching frequency",
		.reg	= DCDC_FSW_SEL_REG,
		.min_u	= 600,
		.max_u	= 1200,
		.step_u	= 400,
		.set_proc = smblib_set_chg_freq,
	},
	.aicl_5v_threshold		= {
		.name   = "AICL 5V threshold",
		.reg    = USBIN_5V_AICL_THRESHOLD_REG,
		.min_u  = 4000,
		.max_u  = 4700,
		.step_u = 100,
	},
	.aicl_cont_threshold		= {
		.name   = "AICL CONT threshold",
		.reg    = USBIN_CONT_AICL_THRESHOLD_REG,
		.min_u  = 4000,
		.max_u  = 8800,
		.step_u = 100,
		.get_proc = smblib_get_aicl_cont_threshold,
		.set_proc = smblib_set_aicl_cont_threshold,
	},
};

static struct smb_params smb5_pm8150b_params = {
	.fcc			= {
		.name   = "fast charge current",
		.reg    = CHGR_FAST_CHARGE_CURRENT_CFG_REG,
		.min_u  = 0,
		.max_u  = 8000000,
		.step_u = 50000,
	},
	.fv			= {
		.name   = "float voltage",
		.reg    = CHGR_FLOAT_VOLTAGE_CFG_REG,
		.min_u  = 3600000,
		.max_u  = 4790000,
		.step_u = 10000,
	},
	.usb_icl		= {
		.name   = "usb input current limit",
		.reg    = USBIN_CURRENT_LIMIT_CFG_REG,
		.min_u  = 0,
		.max_u  = 5000000,
		.step_u = 50000,
	},
	.icl_max_stat		= {
		.name   = "dcdc icl max status",
		.reg    = ICL_MAX_STATUS_REG,
		.min_u  = 0,
		.max_u  = 5000000,
		.step_u = 50000,
	},
	.icl_stat		= {
		.name   = "aicl icl status",
		.reg    = AICL_ICL_STATUS_REG,
		.min_u  = 0,
		.max_u  = 5000000,
		.step_u = 50000,
	},
	.otg_cl			= {
		.name	= "usb otg current limit",
		.reg	= DCDC_OTG_CURRENT_LIMIT_CFG_REG,
		.min_u	= 500000,
		.max_u	= 3000000,
		.step_u	= 500000,
	},
	.otg_out = {
		.name   = "usb otg output voltage",
		.reg    = SCHG_P_DCDC_VBOOST_CFG,
		.min_u  = 4800000,
		.max_u  = 5500000,
		.step_u = 100000,
	},
	.dc_icl		= {
		.name   = "DC input current limit",
		.reg    = DCDC_CFG_REF_MAX_PSNS_REG,
		.min_u  = 0,
		.max_u  = DCIN_ICL_MAX_UA,
		.step_u = 50000,
	},
	.jeita_cc_comp_hot	= {
		.name	= "jeita fcc reduction",
		.reg	= JEITA_CCCOMP_CFG_HOT_REG,
		.min_u	= 0,
		.max_u	= 8000000,
		.step_u	= 25000,
		.set_proc = NULL,
	},
	.jeita_cc_comp_cold	= {
		.name	= "jeita fcc reduction",
		.reg	= JEITA_CCCOMP_CFG_COLD_REG,
		.min_u	= 0,
		.max_u	= 8000000,
		.step_u	= 25000,
		.set_proc = NULL,
	},
	.freq_switcher		= {
		.name	= "switching frequency",
		.reg	= DCDC_FSW_SEL_REG,
		.min_u	= 600,
		.max_u	= 1200,
		.step_u	= 400,
		.set_proc = smblib_set_chg_freq,
	},
	.aicl_5v_threshold		= {
		.name   = "AICL 5V threshold",
		.reg    = USBIN_5V_AICL_THRESHOLD_REG,
		.min_u  = 4000,
		.max_u  = 4700,
		.step_u = 100,
	},
	.aicl_cont_threshold		= {
		.name   = "AICL CONT threshold",
		.reg    = USBIN_CONT_AICL_THRESHOLD_REG,
		.min_u  = 4000,
		.max_u  = 11800,
		.step_u = 100,
		.get_proc = smblib_get_aicl_cont_threshold,
		.set_proc = smblib_set_aicl_cont_threshold,
	},
};

struct smb_dt_props {
	int			usb_icl_ua;
	struct device_node	*revid_dev_node;
	enum float_options	float_option;
	int			chg_inhibit_thr_mv;
	bool			no_battery;
	bool			hvdcp_disable;
	bool			hvdcp_autonomous;
	bool			adc_based_aicl;
	int			sec_charger_config;
	int			auto_recharge_soc;
	int			auto_recharge_vbat_mv;
	int			wd_bark_time;
	int			wd_snarl_time_cfg;
	int			batt_profile_fcc_ua;
	int			batt_profile_fv_uv;
	int			term_current_src;
	int			term_current_thresh_hi_ma;
	int			term_current_thresh_lo_ma;
	int			disable_suspend_on_collapse;
	int			batt_psy_is_bms;
	int			batt_psy_disable;
	int			wdog_snarl_disable;
	const char		*batt_psy_name;
};

struct smb5 {
	struct smb_charger	chg;
	struct dentry		*dfs_root;
	struct smb_dt_props	dt;
};

/* All flags turned on */
static int __debug_mask = -1;

static ssize_t pd_disabled_show(struct device *dev, struct device_attribute
				*attr, char *buf)
{
	struct smb5 *chip = dev_get_drvdata(dev);
	struct smb_charger *chg = &chip->chg;

	return snprintf(buf, PAGE_SIZE, "%d\n", chg->pd_disabled);
}

static ssize_t pd_disabled_store(struct device *dev, struct device_attribute
				 *attr, const char *buf, size_t count)
{
	int val;
	struct smb5 *chip = dev_get_drvdata(dev);
	struct smb_charger *chg = &chip->chg;

	if (kstrtos32(buf, 0, &val))
		return -EINVAL;

	chg->pd_disabled = val;

	return count;
}
static DEVICE_ATTR_RW(pd_disabled);

static ssize_t weak_chg_icl_ua_show(struct device *dev, struct device_attribute
				    *attr, char *buf)
{
	struct smb5 *chip = dev_get_drvdata(dev);
	struct smb_charger *chg = &chip->chg;

	return snprintf(buf, PAGE_SIZE, "%d\n", chg->weak_chg_icl_ua);
}

static ssize_t weak_chg_icl_ua_store(struct device *dev, struct device_attribute
				 *attr, const char *buf, size_t count)
{
	int val;
	struct smb5 *chip = dev_get_drvdata(dev);
	struct smb_charger *chg = &chip->chg;

	if (kstrtos32(buf, 0, &val))
		return -EINVAL;

	chg->weak_chg_icl_ua = val;

	return count;
}
static DEVICE_ATTR_RW(weak_chg_icl_ua);

static struct attribute *smb5_attrs[] = {
	&dev_attr_pd_disabled.attr,
	&dev_attr_weak_chg_icl_ua.attr,
	NULL,
};
ATTRIBUTE_GROUPS(smb5);

enum {
	BAT_THERM = 0,
	MISC_THERM,
	CONN_THERM,
	SMB_THERM,
};

static const struct clamp_config clamp_levels[] = {
	{ {0x11C6, 0x11F9, 0x13F1}, {0x60, 0x2E, 0x90} },
	{ {0x11C6, 0x11F9, 0x13F1}, {0x60, 0x2B, 0x9C} },
};

#define PMI632_MAX_ICL_UA	3000000
#define PM6150_MAX_FCC_UA	3000000
static int smb5_chg_config_init(struct smb5 *chip)
{
	struct smb_charger *chg = &chip->chg;
	struct pmic_revid_data *pmic_rev_id;
	struct device_node *revid_dev_node, *node = chg->dev->of_node;
	int rc = 0;

	revid_dev_node = of_parse_phandle(node, "qcom,pmic-revid", 0);
	if (!revid_dev_node) {
		pr_err("Missing qcom,pmic-revid property\n");
		return -EINVAL;
	}

	pmic_rev_id = get_revid_data(revid_dev_node);
	if (IS_ERR_OR_NULL(pmic_rev_id)) {
		/*
		 * the revid peripheral must be registered, any failure
		 * here only indicates that the rev-id module has not
		 * probed yet.
		 */
		rc =  -EPROBE_DEFER;
		goto out;
	}

	switch (pmic_rev_id->pmic_subtype) {
	case PM8150B_SUBTYPE:
		chip->chg.chg_param.smb_version = PM8150B_SUBTYPE;
		chg->param = smb5_pm8150b_params;
		chg->name = "pm8150b_charger";
		chg->wa_flags |= CHG_TERMINATION_WA;
		break;
	case PM7250B_SUBTYPE:
		chip->chg.chg_param.smb_version = PM7250B_SUBTYPE;
		chg->param = smb5_pm8150b_params;
		chg->name = "pm7250b_charger";
		chg->wa_flags |= CHG_TERMINATION_WA;
		chg->uusb_moisture_protection_capable = true;
		break;
	case PM6150_SUBTYPE:
		chip->chg.chg_param.smb_version = PM6150_SUBTYPE;
		chg->param = smb5_pm8150b_params;
		chg->name = "pm6150_charger";
		chg->wa_flags |= SW_THERM_REGULATION_WA | CHG_TERMINATION_WA;
		if (pmic_rev_id->rev4 >= 2)
			chg->uusb_moisture_protection_capable = true;
		chg->main_fcc_max = PM6150_MAX_FCC_UA;
		break;
	case PMI632_SUBTYPE:
		chip->chg.chg_param.smb_version = PMI632_SUBTYPE;
		chg->wa_flags |= WEAK_ADAPTER_WA | USBIN_OV_WA
				| CHG_TERMINATION_WA | USBIN_ADC_WA
				| SKIP_MISC_PBS_IRQ_WA;
		chg->param = smb5_pmi632_params;
		chg->use_extcon = true;
		chg->name = "pmi632_charger";
		/* PMI632 does not support PD */
		chg->pd_not_supported = true;
		chg->lpd_disabled = true;
		if (pmic_rev_id->rev4 >= 2)
			chg->uusb_moisture_protection_enabled = true;
		chg->hw_max_icl_ua =
			(chip->dt.usb_icl_ua > 0) ? chip->dt.usb_icl_ua
						: PMI632_MAX_ICL_UA;
		break;
	default:
		pr_err("PMIC subtype %d not supported\n",
				pmic_rev_id->pmic_subtype);
		rc = -EINVAL;
		goto out;
	}

	chg->chg_freq.freq_5V			= 600;
	chg->chg_freq.freq_6V_8V		= 800;
	chg->chg_freq.freq_9V			= 1050;
	chg->chg_freq.freq_12V                  = 1200;
	chg->chg_freq.freq_removal		= 1050;
	chg->chg_freq.freq_below_otg_threshold	= 800;
	chg->chg_freq.freq_above_otg_threshold	= 800;

	if (of_property_read_bool(node, "qcom,disable-sw-thermal-regulation"))
		chg->wa_flags &= ~SW_THERM_REGULATION_WA;

	if (of_property_read_bool(node, "qcom,disable-fcc-restriction"))
		chg->main_fcc_max = -EINVAL;

out:
	of_node_put(revid_dev_node);
	return rc;
}

#define PULL_NO_PULL	0
#define PULL_30K	30
#define PULL_100K	100
#define PULL_400K	400
static int get_valid_pullup(int pull_up)
{
	/* pull up can only be 0/30K/100K/400K) */
	switch (pull_up) {
	case PULL_NO_PULL:
		return INTERNAL_PULL_NO_PULL;
	case PULL_30K:
		return INTERNAL_PULL_30K_PULL;
	case PULL_100K:
		return INTERNAL_PULL_100K_PULL;
	case PULL_400K:
		return INTERNAL_PULL_400K_PULL;
	default:
		return INTERNAL_PULL_100K_PULL;
	}
}

#define INTERNAL_PULL_UP_MASK	0x3
static int smb5_configure_internal_pull(struct smb_charger *chg, int type,
					int pull)
{
	int rc;
	int shift = type * 2;
	u8 mask = INTERNAL_PULL_UP_MASK << shift;
	u8 val = pull << shift;

	rc = smblib_masked_write(chg, BATIF_ADC_INTERNAL_PULL_UP_REG,
				mask, val);
	if (rc < 0)
		dev_err(chg->dev,
			"Couldn't configure ADC pull-up reg rc=%d\n", rc);

	return rc;
}

#define MICRO_1P5A			1500000
#define MICRO_P1A			100000
#define MICRO_1PA			1000000
#define MICRO_3PA			3000000
#define OTG_DEFAULT_DEGLITCH_TIME_MS	50
#define DEFAULT_WD_BARK_TIME		64
#define DEFAULT_WD_SNARL_TIME_8S	0x07
#define DEFAULT_FCC_STEP_SIZE_UA	100000
#define DEFAULT_FCC_STEP_UPDATE_DELAY_MS	1000
static int smb5_parse_dt_misc(struct smb5 *chip, struct device_node *node)
{
	int rc = 0, byte_len;
	struct smb_charger *chg = &chip->chg;

	of_property_read_u32(node, "qcom,sec-charger-config",
					&chip->dt.sec_charger_config);
	chg->sec_cp_present =
		chip->dt.sec_charger_config == POWER_SUPPLY_CHARGER_SEC_CP ||
		chip->dt.sec_charger_config == POWER_SUPPLY_CHARGER_SEC_CP_PL;

	chg->sec_pl_present =
		chip->dt.sec_charger_config == POWER_SUPPLY_CHARGER_SEC_PL ||
		chip->dt.sec_charger_config == POWER_SUPPLY_CHARGER_SEC_CP_PL;

	chg->step_chg_enabled = of_property_read_bool(node,
				"qcom,step-charging-enable");

	chg->typec_legacy_use_rp_icl = of_property_read_bool(node,
				"qcom,typec-legacy-rp-icl");

	chg->sw_jeita_enabled = of_property_read_bool(node,
				"qcom,sw-jeita-enable");

	chg->pd_not_supported = chg->pd_not_supported ||
			of_property_read_bool(node, "qcom,usb-pd-disable");

	chg->lpd_disabled = of_property_read_bool(node, "qcom,lpd-disable");

	rc = of_property_read_u32(node, "qcom,wd-bark-time-secs",
					&chip->dt.wd_bark_time);
	if (rc < 0 || chip->dt.wd_bark_time < MIN_WD_BARK_TIME)
		chip->dt.wd_bark_time = DEFAULT_WD_BARK_TIME;

	rc = of_property_read_u32(node, "qcom,wd-snarl-time-config",
					&chip->dt.wd_snarl_time_cfg);
	if (rc < 0)
		chip->dt.wd_snarl_time_cfg = DEFAULT_WD_SNARL_TIME_8S;

	chip->dt.no_battery = of_property_read_bool(node,
						"qcom,batteryless-platform");

	if (of_find_property(node, "qcom,thermal-mitigation", &byte_len)) {
		chg->thermal_mitigation = devm_kzalloc(chg->dev, byte_len,
			GFP_KERNEL);

		if (chg->thermal_mitigation == NULL)
			return -ENOMEM;

		chg->thermal_levels = byte_len / sizeof(u32);
		rc = of_property_read_u32_array(node,
				"qcom,thermal-mitigation",
				chg->thermal_mitigation,
				chg->thermal_levels);
		if (rc < 0) {
			dev_err(chg->dev,
				"Couldn't read threm limits rc = %d\n", rc);
			return rc;
		}
	}

	rc = of_property_read_u32(node, "qcom,charger-temp-max",
			&chg->charger_temp_max);
	if (rc < 0)
		chg->charger_temp_max = -EINVAL;

	rc = of_property_read_u32(node, "qcom,smb-temp-max",
			&chg->smb_temp_max);
	if (rc < 0)
		chg->smb_temp_max = -EINVAL;

	rc = of_property_read_u32(node, "qcom,float-option",
						&chip->dt.float_option);
	if (!rc && (chip->dt.float_option < 0 || chip->dt.float_option > 4)) {
		pr_err("qcom,float-option is out of range [0, 4]\n");
		return -EINVAL;
	}

	chip->dt.hvdcp_disable = of_property_read_bool(node,
						"qcom,hvdcp-disable");
	chg->hvdcp_disable = chip->dt.hvdcp_disable;

	chip->dt.hvdcp_autonomous = of_property_read_bool(node,
						"qcom,hvdcp-autonomous-enable");

	chip->dt.auto_recharge_soc = -EINVAL;
	rc = of_property_read_u32(node, "qcom,auto-recharge-soc",
				&chip->dt.auto_recharge_soc);
	if (!rc && (chip->dt.auto_recharge_soc < 0 ||
			chip->dt.auto_recharge_soc > 100)) {
		pr_err("qcom,auto-recharge-soc is incorrect\n");
		return -EINVAL;
	}
	chg->auto_recharge_soc = chip->dt.auto_recharge_soc;

	chg->suspend_input_on_debug_batt = of_property_read_bool(node,
					"qcom,suspend-input-on-debug-batt");

	chg->fake_chg_status_on_debug_batt = of_property_read_bool(node,
					"qcom,fake-chg-status-on-debug-batt");

	rc = of_property_read_u32(node, "qcom,otg-deglitch-time-ms",
					&chg->otg_delay_ms);
	if (rc < 0)
		chg->otg_delay_ms = OTG_DEFAULT_DEGLITCH_TIME_MS;

	chg->fcc_stepper_enable = of_property_read_bool(node,
					"qcom,fcc-stepping-enable");

	if (chg->uusb_moisture_protection_capable)
		chg->uusb_moisture_protection_enabled =
			of_property_read_bool(node,
					"qcom,uusb-moisture-protection-enable");

	chg->hw_die_temp_mitigation = of_property_read_bool(node,
					"qcom,hw-die-temp-mitigation");

	chg->hw_connector_mitigation = of_property_read_bool(node,
					"qcom,hw-connector-mitigation");

	chg->hw_skin_temp_mitigation = of_property_read_bool(node,
					"qcom,hw-skin-temp-mitigation");

	chg->en_skin_therm_mitigation = of_property_read_bool(node,
					"qcom,en-skin-therm-mitigation");

	chg->connector_pull_up = -EINVAL;
	of_property_read_u32(node, "qcom,connector-internal-pull-kohm",
					&chg->connector_pull_up);

	chip->dt.disable_suspend_on_collapse = of_property_read_bool(node,
					"qcom,disable-suspend-on-collapse");
	chg->smb_pull_up = -EINVAL;
	of_property_read_u32(node, "qcom,smb-internal-pull-kohm",
					&chg->smb_pull_up);

	chip->dt.adc_based_aicl = of_property_read_bool(node,
					"qcom,adc-based-aicl");

	of_property_read_u32(node, "qcom,fcc-step-delay-ms",
					&chg->chg_param.fcc_step_delay_ms);
	if (chg->chg_param.fcc_step_delay_ms <= 0)
		chg->chg_param.fcc_step_delay_ms =
					DEFAULT_FCC_STEP_UPDATE_DELAY_MS;

	of_property_read_u32(node, "qcom,fcc-step-size-ua",
					&chg->chg_param.fcc_step_size_ua);
	if (chg->chg_param.fcc_step_size_ua <= 0)
		chg->chg_param.fcc_step_size_ua = DEFAULT_FCC_STEP_SIZE_UA;

	/*
	 * If property is present parallel charging with CP is disabled
	 * with HVDCP3 adapter.
	 */
	chg->hvdcp3_standalone_config = of_property_read_bool(node,
					"qcom,hvdcp3-standalone-config");

	of_property_read_u32(node, "qcom,hvdcp3-max-icl-ua",
					&chg->chg_param.hvdcp3_max_icl_ua);
	if (chg->chg_param.hvdcp3_max_icl_ua <= 0)
		chg->chg_param.hvdcp3_max_icl_ua = MICRO_3PA;

<<<<<<< HEAD
	chip->dt.batt_psy_is_bms = of_property_read_bool(node,
					"google,batt_psy_is_bms");
	chip->dt.batt_psy_disable = of_property_read_bool(node,
					"google,batt_psy_disable");

	(void)of_property_read_string(node, "google,batt_psy_name",
				      &chip->dt.batt_psy_name);

	chip->dt.wdog_snarl_disable = of_property_read_bool(node,
					"google,wdog_snarl_disable");

	rc = of_property_read_string(node, "google,usb-port-tz-name",
				     &chg->usb_port_tz_name);
	if (rc < 0)
		pr_err("cannot read usb-port-tz-name, rc=%d\n", rc);
=======
	of_property_read_u32(node, "qcom,hvdcp2-max-icl-ua",
					&chg->chg_param.hvdcp2_max_icl_ua);
	if (chg->chg_param.hvdcp2_max_icl_ua <= 0)
		chg->chg_param.hvdcp2_max_icl_ua = MICRO_3PA;
>>>>>>> f16e84bd

	return 0;
}

static int smb5_parse_dt_adc_channels(struct smb_charger *chg)
{
	int rc = 0;

	rc = smblib_get_iio_channel(chg, "mid_voltage", &chg->iio.mid_chan);
	if (rc < 0)
		return rc;

	rc = smblib_get_iio_channel(chg, "usb_in_voltage",
					&chg->iio.usbin_v_chan);
	if (rc < 0)
		return rc;

	rc = smblib_get_iio_channel(chg, "chg_temp", &chg->iio.temp_chan);
	if (rc < 0)
		return rc;

	rc = smblib_get_iio_channel(chg, "usb_in_current",
					&chg->iio.usbin_i_chan);
	if (rc < 0)
		return rc;

	rc = smblib_get_iio_channel(chg, "sbux_res", &chg->iio.sbux_chan);
	if (rc < 0)
		return rc;

	rc = smblib_get_iio_channel(chg, "vph_voltage", &chg->iio.vph_v_chan);
	if (rc < 0)
		return rc;

	rc = smblib_get_iio_channel(chg, "die_temp", &chg->iio.die_temp_chan);
	if (rc < 0)
		return rc;

	rc = smblib_get_iio_channel(chg, "conn_temp",
					&chg->iio.connector_temp_chan);
	if (rc < 0)
		return rc;

	rc = smblib_get_iio_channel(chg, "skin_temp", &chg->iio.skin_temp_chan);
	if (rc < 0)
		return rc;

	rc = smblib_get_iio_channel(chg, "smb_temp", &chg->iio.smb_temp_chan);
	if (rc < 0)
		return rc;

	return 0;
}

static int smb5_parse_dt_currents(struct smb5 *chip, struct device_node *node)
{
	int rc = 0, tmp;
	struct smb_charger *chg = &chip->chg;

	rc = of_property_read_u32(node,
			"qcom,fcc-max-ua", &chip->dt.batt_profile_fcc_ua);
	if (rc < 0)
		chip->dt.batt_profile_fcc_ua = -EINVAL;

	rc = of_property_read_u32(node,
				"qcom,usb-icl-ua", &chip->dt.usb_icl_ua);
	if (rc < 0)
		chip->dt.usb_icl_ua = -EINVAL;
	chg->dcp_icl_ua = chip->dt.usb_icl_ua;

	rc = of_property_read_u32(node,
				"qcom,otg-cl-ua", &chg->otg_cl_ua);
	if (rc < 0)
		chg->otg_cl_ua =
			(chip->chg.chg_param.smb_version == PMI632_SUBTYPE) ?
							MICRO_1PA : MICRO_3PA;

	rc = of_property_read_u32(node, "qcom,chg-term-src",
			&chip->dt.term_current_src);
	if (rc < 0)
		chip->dt.term_current_src = ITERM_SRC_UNSPECIFIED;

	if (chip->dt.term_current_src == ITERM_SRC_ADC)
		rc = of_property_read_u32(node, "qcom,chg-term-base-current-ma",
				&chip->dt.term_current_thresh_lo_ma);

	rc = of_property_read_u32(node, "qcom,chg-term-current-ma",
			&chip->dt.term_current_thresh_hi_ma);

	chg->wls_icl_ua = DCIN_ICL_MAX_UA;
	rc = of_property_read_u32(node, "qcom,wls-current-max-ua",
			&tmp);
	if (!rc && tmp < DCIN_ICL_MAX_UA)
		chg->wls_icl_ua = tmp;

	return 0;
}

static int smb5_parse_dt_voltages(struct smb5 *chip, struct device_node *node)
{
	int rc = 0;
	struct smb_charger *chg = &chip->chg;

	rc = of_property_read_u32(node,
				"qcom,fv-max-uv", &chip->dt.batt_profile_fv_uv);
	if (rc < 0)
		chip->dt.batt_profile_fv_uv = -EINVAL;

	of_property_read_u32(node, "google,otg-out-uv", &chg->otg_out_uv);

	rc = of_property_read_u32(node, "qcom,chg-inhibit-threshold-mv",
				&chip->dt.chg_inhibit_thr_mv);
	if (!rc && (chip->dt.chg_inhibit_thr_mv < 0 ||
				chip->dt.chg_inhibit_thr_mv > 300)) {
		pr_err("qcom,chg-inhibit-threshold-mv is incorrect\n");
		return -EINVAL;
	}

	chip->dt.auto_recharge_vbat_mv = -EINVAL;
	rc = of_property_read_u32(node, "qcom,auto-recharge-vbat-mv",
				&chip->dt.auto_recharge_vbat_mv);
	if (!rc && (chip->dt.auto_recharge_vbat_mv < 0)) {
		pr_err("qcom,auto-recharge-vbat-mv is incorrect\n");
		return -EINVAL;
	}

	return 0;
}

static int smb5_parse_dt(struct smb5 *chip)
{
	struct smb_charger *chg = &chip->chg;
	struct device_node *node = chg->dev->of_node;
	int rc = 0;

	if (!node) {
		pr_err("device tree node missing\n");
		return -EINVAL;
	}

	rc = smb5_parse_dt_voltages(chip, node);
	if (rc < 0)
		return rc;

	rc = smb5_parse_dt_currents(chip, node);
	if (rc < 0)
		return rc;

	rc = smb5_parse_dt_adc_channels(chg);
	if (rc < 0)
		return rc;

	rc = smb5_parse_dt_misc(chip, node);
	if (rc < 0)
		return rc;

	return 0;
}

static int smb5_set_prop_comp_clamp_level(struct smb_charger *chg,
			     const union power_supply_propval *val)
{
	int rc = 0, i;
	struct clamp_config clamp_config;
	enum comp_clamp_levels level;

	level = val->intval;
	if (level >= MAX_CLAMP_LEVEL) {
		pr_err("Invalid comp clamp level=%d\n", val->intval);
		return -EINVAL;
	}

	for (i = 0; i < ARRAY_SIZE(clamp_config.reg); i++) {
		rc = smblib_write(chg, clamp_levels[level].reg[i],
			     clamp_levels[level].val[i]);
		if (rc < 0)
			dev_err(chg->dev,
				"Failed to configure comp clamp settings for reg=0x%04x rc=%d\n",
				   clamp_levels[level].reg[i], rc);
	}

	chg->comp_clamp_level = val->intval;

	return rc;
}

/************************
 * USB PSY REGISTRATION *
 ************************/
static enum power_supply_property smb5_usb_props[] = {
	POWER_SUPPLY_PROP_PRESENT,
	POWER_SUPPLY_PROP_ONLINE,
	POWER_SUPPLY_PROP_VOLTAGE_NOW,
	POWER_SUPPLY_PROP_PD_CURRENT_MAX,
	POWER_SUPPLY_PROP_CURRENT_MAX,
	POWER_SUPPLY_PROP_TEMP,
	POWER_SUPPLY_PROP_TYPE,
	POWER_SUPPLY_PROP_TYPEC_MODE,
	POWER_SUPPLY_PROP_TYPEC_POWER_ROLE,
	POWER_SUPPLY_PROP_TYPEC_CC_ORIENTATION,
	POWER_SUPPLY_PROP_LOW_POWER,
	POWER_SUPPLY_PROP_PD_ACTIVE,
	POWER_SUPPLY_PROP_INPUT_CURRENT_SETTLED,
	POWER_SUPPLY_PROP_INPUT_CURRENT_NOW,
	POWER_SUPPLY_PROP_BOOST_CURRENT,
	POWER_SUPPLY_PROP_PE_START,
	POWER_SUPPLY_PROP_CTM_CURRENT_MAX,
	POWER_SUPPLY_PROP_HW_CURRENT_MAX,
	POWER_SUPPLY_PROP_REAL_TYPE,
	POWER_SUPPLY_PROP_PD_VOLTAGE_MAX,
	POWER_SUPPLY_PROP_PD_VOLTAGE_MIN,
	POWER_SUPPLY_PROP_CONNECTOR_TYPE,
	POWER_SUPPLY_PROP_CONNECTOR_HEALTH,
	POWER_SUPPLY_PROP_VOLTAGE_MAX,
	POWER_SUPPLY_PROP_VOLTAGE_MAX_DESIGN,
	POWER_SUPPLY_PROP_VOLTAGE_MAX_LIMIT,
	POWER_SUPPLY_PROP_SMB_EN_MODE,
	POWER_SUPPLY_PROP_SMB_EN_REASON,
	POWER_SUPPLY_PROP_ADAPTER_CC_MODE,
	POWER_SUPPLY_PROP_SCOPE,
	POWER_SUPPLY_PROP_MOISTURE_DETECTED,
	POWER_SUPPLY_PROP_HVDCP_OPTI_ALLOWED,
	POWER_SUPPLY_PROP_QC_OPTI_DISABLE,
	POWER_SUPPLY_PROP_VOLTAGE_VPH,
	POWER_SUPPLY_PROP_THERM_ICL_LIMIT,
	POWER_SUPPLY_PROP_SKIN_HEALTH,
	POWER_SUPPLY_PROP_INPUT_CURRENT_MAX,
	POWER_SUPPLY_PROP_DEAD_BATTERY,
	POWER_SUPPLY_PROP_OTG_FASTROLESWAP,
	POWER_SUPPLY_PROP_APSD_RERUN,
	POWER_SUPPLY_PROP_APSD_TIMEOUT,
};

static int smb5_usb_get_prop(struct power_supply *psy,
		enum power_supply_property psp,
		union power_supply_propval *val)
{
	struct smb5 *chip = power_supply_get_drvdata(psy);
	struct smb_charger *chg = &chip->chg;
	int rc = 0;
	val->intval = 0;

	switch (psp) {
	case POWER_SUPPLY_PROP_PRESENT:
		rc = smblib_get_prop_usb_present(chg, val);
		break;
	case POWER_SUPPLY_PROP_ONLINE:
		rc = smblib_get_usb_online(chg, val);
		break;
	case POWER_SUPPLY_PROP_VOLTAGE_MAX_DESIGN:
		rc = smblib_get_prop_usb_voltage_max_design(chg, val);
		break;
	case POWER_SUPPLY_PROP_VOLTAGE_MAX:
		rc = smblib_get_prop_usb_voltage_max(chg, val);
		break;
	case POWER_SUPPLY_PROP_VOLTAGE_MAX_LIMIT:
		if (chg->usbin_forced_max_uv)
			val->intval = chg->usbin_forced_max_uv;
		else
			smblib_get_prop_usb_voltage_max_design(chg, val);
		break;
	case POWER_SUPPLY_PROP_VOLTAGE_NOW:
		rc = smblib_get_prop_usb_voltage_now(chg, val);
		break;
	case POWER_SUPPLY_PROP_PD_CURRENT_MAX:
		val->intval = get_client_vote(chg->usb_icl_votable, PD_VOTER);
		break;
	case POWER_SUPPLY_PROP_CURRENT_MAX:
		rc = smblib_get_charge_current(chg, &val->intval);
		break;
	case POWER_SUPPLY_PROP_TEMP:
		rc = smblib_get_prop_usb_port_temp(chg, val);
		break;
	case POWER_SUPPLY_PROP_TYPE:
		val->intval = POWER_SUPPLY_TYPE_USB_PD;
		break;
	case POWER_SUPPLY_PROP_REAL_TYPE:
		val->intval = chg->real_charger_type;
		break;
	case POWER_SUPPLY_PROP_TYPEC_MODE:
		rc = smblib_get_usb_prop_typec_mode(chg, val);
		break;
	case POWER_SUPPLY_PROP_TYPEC_POWER_ROLE:
		rc = smblib_get_prop_typec_power_role(chg, val);
		break;
	case POWER_SUPPLY_PROP_TYPEC_CC_ORIENTATION:
		rc = smblib_get_prop_typec_cc_orientation(chg, val);
		break;
	case POWER_SUPPLY_PROP_TYPEC_SRC_RP:
		rc = smblib_get_prop_typec_select_rp(chg, val);
		break;
	case POWER_SUPPLY_PROP_LOW_POWER:
		rc = smblib_get_prop_low_power(chg, val);
		break;
	case POWER_SUPPLY_PROP_PD_ACTIVE:
		val->intval = chg->pd_active;
		break;
	case POWER_SUPPLY_PROP_INPUT_CURRENT_SETTLED:
		rc = smblib_get_prop_input_current_settled(chg, val);
		break;
	case POWER_SUPPLY_PROP_INPUT_CURRENT_NOW:
		rc = smblib_get_prop_usb_current_now(chg, val);
		break;
	case POWER_SUPPLY_PROP_BOOST_CURRENT:
		val->intval = chg->boost_current_ua;
		break;
	case POWER_SUPPLY_PROP_PD_IN_HARD_RESET:
		rc = smblib_get_prop_pd_in_hard_reset(chg, val);
		break;
	case POWER_SUPPLY_PROP_PD_USB_SUSPEND_SUPPORTED:
		val->intval = chg->system_suspend_supported;
		break;
	case POWER_SUPPLY_PROP_PE_START:
		rc = smblib_get_pe_start(chg, val);
		break;
	case POWER_SUPPLY_PROP_CTM_CURRENT_MAX:
		val->intval = get_client_vote(chg->usb_icl_votable, CTM_VOTER);
		break;
	case POWER_SUPPLY_PROP_HW_CURRENT_MAX:
		rc = smblib_get_charge_current(chg, &val->intval);
		break;
	case POWER_SUPPLY_PROP_PR_SWAP:
		rc = smblib_get_prop_pr_swap_in_progress(chg, val);
		break;
	case POWER_SUPPLY_PROP_PD_VOLTAGE_MAX:
		val->intval = chg->voltage_max_uv;
		break;
	case POWER_SUPPLY_PROP_PD_VOLTAGE_MIN:
		val->intval = chg->voltage_min_uv;
		break;
	case POWER_SUPPLY_PROP_SDP_CURRENT_MAX:
		val->intval = get_client_vote(chg->usb_icl_votable,
					      USB_PSY_VOTER);
		break;
	case POWER_SUPPLY_PROP_DEAD_BATTERY:
		val->intval = chg->dead_battery ? 1 : 0;
		break;
	case POWER_SUPPLY_PROP_CONNECTOR_TYPE:
		val->intval = chg->connector_type;
		break;
	case POWER_SUPPLY_PROP_CONNECTOR_HEALTH:
		val->intval = smblib_get_prop_connector_health(chg);
		break;
	case POWER_SUPPLY_PROP_SCOPE:
		rc = smblib_get_prop_scope(chg, val);
		break;
	case POWER_SUPPLY_PROP_SMB_EN_MODE:
		mutex_lock(&chg->smb_lock);
		val->intval = chg->sec_chg_selected;
		mutex_unlock(&chg->smb_lock);
		break;
	case POWER_SUPPLY_PROP_SMB_EN_REASON:
		val->intval = chg->cp_reason;
		break;
	case POWER_SUPPLY_PROP_MOISTURE_DETECTED:
		val->intval = chg->moisture_present;
		break;
	case POWER_SUPPLY_PROP_HVDCP_OPTI_ALLOWED:
		val->intval = !chg->flash_active;
		break;
	case POWER_SUPPLY_PROP_QC_OPTI_DISABLE:
		if (chg->hw_die_temp_mitigation)
			val->intval = POWER_SUPPLY_QC_THERMAL_BALANCE_DISABLE
					| POWER_SUPPLY_QC_INOV_THERMAL_DISABLE;
		if (chg->hw_connector_mitigation)
			val->intval |= POWER_SUPPLY_QC_CTM_DISABLE;
		break;
	case POWER_SUPPLY_PROP_VOLTAGE_VPH:
		rc = smblib_get_prop_vph_voltage_now(chg, val);
		break;
	case POWER_SUPPLY_PROP_THERM_ICL_LIMIT:
		val->intval = get_client_vote(chg->usb_icl_votable,
					THERMAL_THROTTLE_VOTER);
		break;
	case POWER_SUPPLY_PROP_ADAPTER_CC_MODE:
		val->intval = chg->adapter_cc_mode;
		break;
	case POWER_SUPPLY_PROP_SKIN_HEALTH:
		val->intval = smblib_get_skin_temp_status(chg);
		break;
	case POWER_SUPPLY_PROP_INPUT_CURRENT_MAX:
		rc = smblib_get_prop_input_current_max(chg, val);
		break;
	case POWER_SUPPLY_PROP_OTG_FASTROLESWAP:
		rc = smblib_get_prop_otg_fastroleswap(chg, val);
		break;
	case POWER_SUPPLY_PROP_APSD_RERUN:
		val->intval = 0;
		break;
	case POWER_SUPPLY_PROP_APSD_TIMEOUT:
		val->intval = chg->apsd_ext_timeout;
		break;
	default:
		pr_err("get prop %d is not supported in usb\n", psp);
		rc = -EINVAL;
		break;
	}

	if (rc < 0) {
		pr_debug("Couldn't get prop %d rc = %d\n", psp, rc);
		return -ENODATA;
	}

	return 0;
}

#define MIN_THERMAL_VOTE_UA	500000
static int smb5_usb_set_prop(struct power_supply *psy,
		enum power_supply_property psp,
		const union power_supply_propval *val)
{
	struct smb5 *chip = power_supply_get_drvdata(psy);
	struct smb_charger *chg = &chip->chg;
	int icl, rc = 0;

	switch (psp) {
	case POWER_SUPPLY_PROP_PD_CURRENT_MAX:
		rc = smblib_set_prop_pd_current_max(chg, val);
		break;
	case POWER_SUPPLY_PROP_TYPEC_POWER_ROLE:
		rc = smblib_set_prop_typec_power_role(chg, val);
		break;
	case POWER_SUPPLY_PROP_TYPEC_SRC_RP:
		rc = smblib_set_prop_typec_select_rp(chg, val);
		break;
	case POWER_SUPPLY_PROP_PD_ACTIVE:
		rc = smblib_set_prop_pd_active(chg, val);
		break;
	case POWER_SUPPLY_PROP_PD_IN_HARD_RESET:
		rc = smblib_set_prop_pd_in_hard_reset(chg, val);
		break;
	case POWER_SUPPLY_PROP_PD_USB_SUSPEND_SUPPORTED:
		chg->system_suspend_supported = val->intval;
		break;
	case POWER_SUPPLY_PROP_BOOST_CURRENT:
		rc = smblib_set_prop_boost_current(chg, val);
		break;
	case POWER_SUPPLY_PROP_CTM_CURRENT_MAX:
		rc = vote(chg->usb_icl_votable, CTM_VOTER,
						val->intval >= 0, val->intval);
		break;
	case POWER_SUPPLY_PROP_PR_SWAP:
		rc = smblib_set_prop_pr_swap_in_progress(chg, val);
		break;
	case POWER_SUPPLY_PROP_PD_VOLTAGE_MAX:
		rc = smblib_set_prop_pd_voltage_max(chg, val);
		break;
	case POWER_SUPPLY_PROP_PD_VOLTAGE_MIN:
		rc = smblib_set_prop_pd_voltage_min(chg, val);
		break;
	case POWER_SUPPLY_PROP_SDP_CURRENT_MAX:
		chg->sdp_current_max = val->intval;
		if (!(chg->dead_battery && val->intval <= USBIN_25MA))
			rc = smblib_set_prop_sdp_current_max(chg, val);
		break;
	case POWER_SUPPLY_PROP_DEAD_BATTERY: {

		/* Dead battery can only be cleared. */
		if (val->intval != 0)
			rc = -EINVAL;

		/*
		 * USB Data stack masks vote unless connected to SDP port.
		 * Enfore USB data stack limit only for SDP port.
		 */
		if (chg->dead_battery && (chg->typec_mode ==
		    POWER_SUPPLY_TYPEC_SOURCE_DEFAULT || chg->connector_type ==
		    POWER_SUPPLY_CONNECTOR_MICRO_USB) && chg->real_charger_type
		    == POWER_SUPPLY_TYPE_USB) {
			union power_supply_propval temp;

			temp.intval = chg->sdp_current_max;
			rc = smblib_set_prop_sdp_current_max(chg, &temp);
			chg->dead_battery = !!rc;
		} else {
			chg->dead_battery = false;
		}
		break;
	}
	case POWER_SUPPLY_PROP_CONNECTOR_HEALTH:
		chg->connector_health = val->intval;
		power_supply_changed(chg->usb_psy);
		break;
	case POWER_SUPPLY_PROP_THERM_ICL_LIMIT:
		if (!is_client_vote_enabled(chg->usb_icl_votable,
						THERMAL_THROTTLE_VOTER)) {
			chg->init_thermal_ua = get_effective_result(
							chg->usb_icl_votable);
			icl = chg->init_thermal_ua + val->intval;
		} else {
			icl = get_client_vote(chg->usb_icl_votable,
					THERMAL_THROTTLE_VOTER) + val->intval;
		}

		if (icl >= MIN_THERMAL_VOTE_UA)
			rc = vote(chg->usb_icl_votable, THERMAL_THROTTLE_VOTER,
				(icl != chg->init_thermal_ua) ? true : false,
				icl);
		else
			rc = -EINVAL;
		break;
	case POWER_SUPPLY_PROP_VOLTAGE_MAX_LIMIT:
		smblib_set_prop_usb_voltage_max_limit(chg, val);
		break;
	case POWER_SUPPLY_PROP_ADAPTER_CC_MODE:
		chg->adapter_cc_mode = val->intval;
		break;
	case POWER_SUPPLY_PROP_INPUT_CURRENT_MAX:
		rc = smblib_set_prop_input_current_max(chg, val);
		break;
	case POWER_SUPPLY_PROP_OTG_FASTROLESWAP:
		rc = smblib_set_prop_otg_fastroleswap(chg, val);
		break;
	case POWER_SUPPLY_PROP_APSD_RERUN:
		del_timer_sync(&chg->apsd_timer);
		chg->apsd_ext_timeout = false;
		smblib_rerun_apsd(chg);
		break;
	default:
		pr_err("set prop %d is not supported\n", psp);
		rc = -EINVAL;
		break;
	}

	return rc;
}

static int smb5_usb_prop_is_writeable(struct power_supply *psy,
		enum power_supply_property psp)
{
	switch (psp) {
	case POWER_SUPPLY_PROP_CTM_CURRENT_MAX:
	case POWER_SUPPLY_PROP_CONNECTOR_HEALTH:
	case POWER_SUPPLY_PROP_THERM_ICL_LIMIT:
	case POWER_SUPPLY_PROP_VOLTAGE_MAX_LIMIT:
	case POWER_SUPPLY_PROP_ADAPTER_CC_MODE:
	case POWER_SUPPLY_PROP_INPUT_CURRENT_MAX:
	case POWER_SUPPLY_PROP_DEAD_BATTERY:
	case POWER_SUPPLY_PROP_APSD_RERUN:
		return 1;
	default:
		break;
	}

	return 0;
}

static const struct power_supply_desc usb_psy_desc = {
	.name = "usb",
	.type = POWER_SUPPLY_TYPE_USB_PD,
	.properties = smb5_usb_props,
	.num_properties = ARRAY_SIZE(smb5_usb_props),
	.get_property = smb5_usb_get_prop,
	.set_property = smb5_usb_set_prop,
	.property_is_writeable = smb5_usb_prop_is_writeable,
};

static int smb5_init_usb_psy(struct smb5 *chip)
{
	struct power_supply_config usb_cfg = {};
	struct smb_charger *chg = &chip->chg;

	usb_cfg.drv_data = chip;
	usb_cfg.of_node = chg->dev->of_node;
	chg->usb_psy = devm_power_supply_register(chg->dev,
						  &usb_psy_desc,
						  &usb_cfg);
	if (IS_ERR(chg->usb_psy)) {
		pr_err("Couldn't register USB power supply\n");
		return PTR_ERR(chg->usb_psy);
	}

	return 0;
}

/********************************
 * USB PC_PORT PSY REGISTRATION *
 ********************************/
static enum power_supply_property smb5_usb_port_props[] = {
	POWER_SUPPLY_PROP_TYPE,
	POWER_SUPPLY_PROP_ONLINE,
	POWER_SUPPLY_PROP_VOLTAGE_MAX,
	POWER_SUPPLY_PROP_CURRENT_MAX,
};

static int smb5_usb_port_get_prop(struct power_supply *psy,
		enum power_supply_property psp,
		union power_supply_propval *val)
{
	struct smb5 *chip = power_supply_get_drvdata(psy);
	struct smb_charger *chg = &chip->chg;
	int rc = 0;

	switch (psp) {
	case POWER_SUPPLY_PROP_TYPE:
		val->intval = POWER_SUPPLY_TYPE_USB;
		break;
	case POWER_SUPPLY_PROP_ONLINE:
		rc = smblib_get_prop_usb_online(chg, val);
		if (!val->intval)
			break;

		if (((chg->typec_mode == POWER_SUPPLY_TYPEC_SOURCE_DEFAULT) ||
		   (chg->connector_type == POWER_SUPPLY_CONNECTOR_MICRO_USB))
			&& (chg->real_charger_type == POWER_SUPPLY_TYPE_USB))
			val->intval = 1;
		else
			val->intval = 0;
		break;
	case POWER_SUPPLY_PROP_VOLTAGE_MAX:
		val->intval = 5000000;
		break;
	case POWER_SUPPLY_PROP_CURRENT_MAX:
		rc = smblib_get_prop_input_current_settled(chg, val);
		break;
	default:
		pr_err_ratelimited("Get prop %d is not supported in pc_port\n",
				psp);
		return -EINVAL;
	}

	if (rc < 0) {
		pr_debug("Couldn't get prop %d rc = %d\n", psp, rc);
		return -ENODATA;
	}

	return 0;
}

static int smb5_usb_port_set_prop(struct power_supply *psy,
		enum power_supply_property psp,
		const union power_supply_propval *val)
{
	int rc = 0;

	switch (psp) {
	default:
		pr_err_ratelimited("Set prop %d is not supported in pc_port\n",
				psp);
		rc = -EINVAL;
		break;
	}

	return rc;
}

static const struct power_supply_desc usb_port_psy_desc = {
	.name		= "pc_port",
	.type		= POWER_SUPPLY_TYPE_USB,
	.properties	= smb5_usb_port_props,
	.num_properties	= ARRAY_SIZE(smb5_usb_port_props),
	.get_property	= smb5_usb_port_get_prop,
	.set_property	= smb5_usb_port_set_prop,
};

static int smb5_init_usb_port_psy(struct smb5 *chip)
{
	struct power_supply_config usb_port_cfg = {};
	struct smb_charger *chg = &chip->chg;

	usb_port_cfg.drv_data = chip;
	usb_port_cfg.of_node = chg->dev->of_node;
	chg->usb_port_psy = devm_power_supply_register(chg->dev,
						  &usb_port_psy_desc,
						  &usb_port_cfg);
	if (IS_ERR(chg->usb_port_psy)) {
		pr_err("Couldn't register USB pc_port power supply\n");
		return PTR_ERR(chg->usb_port_psy);
	}

	return 0;
}

/*****************************
 * USB MAIN PSY REGISTRATION *
 *****************************/

static enum power_supply_property smb5_usb_main_props[] = {
	POWER_SUPPLY_PROP_VOLTAGE_MAX,
	POWER_SUPPLY_PROP_CONSTANT_CHARGE_CURRENT_MAX,
	POWER_SUPPLY_PROP_TYPE,
	POWER_SUPPLY_PROP_INPUT_CURRENT_SETTLED,
	POWER_SUPPLY_PROP_INPUT_VOLTAGE_SETTLED,
	POWER_SUPPLY_PROP_FCC_DELTA,
	POWER_SUPPLY_PROP_CURRENT_MAX,
	POWER_SUPPLY_PROP_FLASH_ACTIVE,
	POWER_SUPPLY_PROP_FLASH_TRIGGER,
	POWER_SUPPLY_PROP_TOGGLE_STAT,
	POWER_SUPPLY_PROP_MAIN_FCC_MAX,
	POWER_SUPPLY_PROP_IRQ_STATUS,
	POWER_SUPPLY_PROP_FORCE_MAIN_FCC,
	POWER_SUPPLY_PROP_FORCE_MAIN_ICL,
	POWER_SUPPLY_PROP_COMP_CLAMP_LEVEL,
	POWER_SUPPLY_PROP_HEALTH,
	POWER_SUPPLY_PROP_HOT_TEMP,
};

static int smb5_usb_main_get_prop(struct power_supply *psy,
		enum power_supply_property psp,
		union power_supply_propval *val)
{
	struct smb5 *chip = power_supply_get_drvdata(psy);
	struct smb_charger *chg = &chip->chg;
	int rc = 0;

	switch (psp) {
	case POWER_SUPPLY_PROP_VOLTAGE_MAX:
		rc = smblib_get_charge_param(chg, &chg->param.fv, &val->intval);
		break;
	case POWER_SUPPLY_PROP_CONSTANT_CHARGE_CURRENT_MAX:
		rc = smblib_get_charge_param(chg, &chg->param.fcc,
							&val->intval);
		break;
	case POWER_SUPPLY_PROP_TYPE:
		val->intval = POWER_SUPPLY_TYPE_MAIN;
		break;
	case POWER_SUPPLY_PROP_INPUT_CURRENT_SETTLED:
		rc = smblib_get_prop_input_current_settled(chg, val);
		break;
	case POWER_SUPPLY_PROP_INPUT_VOLTAGE_SETTLED:
		rc = smblib_get_prop_input_voltage_settled(chg, val);
		break;
	case POWER_SUPPLY_PROP_FCC_DELTA:
		rc = smblib_get_prop_fcc_delta(chg, val);
		break;
	case POWER_SUPPLY_PROP_CURRENT_MAX:
		rc = smblib_get_icl_current(chg, &val->intval);
		break;
	case POWER_SUPPLY_PROP_FLASH_ACTIVE:
		val->intval = chg->flash_active;
		break;
	case POWER_SUPPLY_PROP_FLASH_TRIGGER:
		rc = schgm_flash_get_vreg_ok(chg, &val->intval);
		break;
	case POWER_SUPPLY_PROP_TOGGLE_STAT:
		val->intval = 0;
		break;
	case POWER_SUPPLY_PROP_MAIN_FCC_MAX:
		val->intval = chg->main_fcc_max;
		break;
	case POWER_SUPPLY_PROP_IRQ_STATUS:
		rc = smblib_get_irq_status(chg, val);
		break;
	case POWER_SUPPLY_PROP_FORCE_MAIN_FCC:
		rc = smblib_get_charge_param(chg, &chg->param.fcc,
							&val->intval);
		break;
	case POWER_SUPPLY_PROP_FORCE_MAIN_ICL:
		rc = smblib_get_charge_param(chg, &chg->param.usb_icl,
							&val->intval);
		break;
	case POWER_SUPPLY_PROP_COMP_CLAMP_LEVEL:
		val->intval = chg->comp_clamp_level;
		break;
	/* Use this property to report SMB health */
	case POWER_SUPPLY_PROP_HEALTH:
		rc = val->intval = smblib_get_prop_smb_health(chg);
		break;
	/* Use this property to report overheat status */
	case POWER_SUPPLY_PROP_HOT_TEMP:
		val->intval = chg->thermal_overheat;
		break;
	default:
		pr_debug("get prop %d is not supported in usb-main\n", psp);
		rc = -EINVAL;
		break;
	}
	if (rc < 0)
		pr_debug("Couldn't get prop %d rc = %d\n", psp, rc);

	return rc;
}

static int smb5_usb_main_set_prop(struct power_supply *psy,
		enum power_supply_property psp,
		const union power_supply_propval *val)
{
	struct smb5 *chip = power_supply_get_drvdata(psy);
	struct smb_charger *chg = &chip->chg;
	union power_supply_propval pval = {0, };
	enum power_supply_type real_chg_type = chg->real_charger_type;
	int rc = 0, offset_ua = 0;

	switch (psp) {
	case POWER_SUPPLY_PROP_VOLTAGE_MAX:
		rc = smblib_set_charge_param(chg, &chg->param.fv, val->intval);
		break;
	case POWER_SUPPLY_PROP_CONSTANT_CHARGE_CURRENT_MAX:
		/* Adjust Main FCC for QC3.0 + SMB1390 */
		rc = smblib_get_qc3_main_icl_offset(chg, &offset_ua);
		if (rc < 0)
			offset_ua = 0;

		rc = smblib_set_charge_param(chg, &chg->param.fcc,
						val->intval + offset_ua);
		break;
	case POWER_SUPPLY_PROP_CURRENT_MAX:
		rc = smblib_set_icl_current(chg, val->intval);
		break;
	case POWER_SUPPLY_PROP_FLASH_ACTIVE:
		if ((chg->chg_param.smb_version == PMI632_SUBTYPE)
				&& (chg->flash_active != val->intval)) {
			chg->flash_active = val->intval;

			rc = smblib_get_prop_usb_present(chg, &pval);
			if (rc < 0)
				pr_err("Failed to get USB preset status rc=%d\n",
						rc);
			if (pval.intval) {
				rc = smblib_force_vbus_voltage(chg,
					chg->flash_active ? FORCE_5V_BIT
								: IDLE_BIT);
				if (rc < 0)
					pr_err("Failed to force 5V\n");
				else
					chg->pulse_cnt = 0;
			} else {
				/* USB absent & flash not-active - vote 100mA */
				vote(chg->usb_icl_votable, SW_ICL_MAX_VOTER,
							true, SDP_100_MA);
			}

			pr_debug("flash active VBUS 5V restriction %s\n",
				chg->flash_active ? "applied" : "removed");

			/* Update userspace */
			if (chg->batt_psy)
				power_supply_changed(chg->batt_psy);
		}
		break;
	case POWER_SUPPLY_PROP_TOGGLE_STAT:
		rc = smblib_toggle_smb_en(chg, val->intval);
		break;
	case POWER_SUPPLY_PROP_MAIN_FCC_MAX:
		chg->main_fcc_max = val->intval;
		rerun_election(chg->fcc_votable);
		break;
	case POWER_SUPPLY_PROP_FORCE_MAIN_FCC:
		vote_override(chg->fcc_main_votable, CC_MODE_VOTER,
				(val->intval < 0) ? false : true, val->intval);
		if (val->intval >= 0)
			chg->chg_param.forced_main_fcc = val->intval;
		/*
		 * Remove low vote on FCC_MAIN, for WLS, to allow FCC_MAIN to
		 * rise to its full value.
		 */
		if (val->intval < 0)
			vote(chg->fcc_main_votable, WLS_PL_CHARGING_VOTER,
								false, 0);
		/* Main FCC updated re-calculate FCC */
		rerun_election(chg->fcc_votable);
		break;
	case POWER_SUPPLY_PROP_FORCE_MAIN_ICL:
		vote_override(chg->usb_icl_votable, CC_MODE_VOTER,
				(val->intval < 0) ? false : true, val->intval);
		/* Main ICL updated re-calculate ILIM */
		if (real_chg_type == POWER_SUPPLY_TYPE_USB_HVDCP_3 ||
			real_chg_type == POWER_SUPPLY_TYPE_USB_HVDCP_3P5)
			rerun_election(chg->fcc_votable);
		break;
	case POWER_SUPPLY_PROP_COMP_CLAMP_LEVEL:
		rc = smb5_set_prop_comp_clamp_level(chg, val);
		break;
	case POWER_SUPPLY_PROP_HOT_TEMP:
		rc = smblib_set_prop_thermal_overheat(chg, val->intval);
		break;
	default:
		pr_err("set prop %d is not supported\n", psp);
		rc = -EINVAL;
		break;
	}

	return rc;
}

static int smb5_usb_main_prop_is_writeable(struct power_supply *psy,
				enum power_supply_property psp)
{
	int rc;

	switch (psp) {
	case POWER_SUPPLY_PROP_TOGGLE_STAT:
	case POWER_SUPPLY_PROP_MAIN_FCC_MAX:
	case POWER_SUPPLY_PROP_FORCE_MAIN_FCC:
	case POWER_SUPPLY_PROP_FORCE_MAIN_ICL:
	case POWER_SUPPLY_PROP_COMP_CLAMP_LEVEL:
	case POWER_SUPPLY_PROP_HOT_TEMP:
		rc = 1;
		break;
	default:
		rc = 0;
		break;
	}

	return rc;
}

static const struct power_supply_desc usb_main_psy_desc = {
	.name		= "main",
	.type		= POWER_SUPPLY_TYPE_MAIN,
	.properties	= smb5_usb_main_props,
	.num_properties	= ARRAY_SIZE(smb5_usb_main_props),
	.get_property	= smb5_usb_main_get_prop,
	.set_property	= smb5_usb_main_set_prop,
	.property_is_writeable = smb5_usb_main_prop_is_writeable,
};

static int smb5_init_usb_main_psy(struct smb5 *chip)
{
	struct power_supply_config usb_main_cfg = {};
	struct smb_charger *chg = &chip->chg;

	usb_main_cfg.drv_data = chip;
	usb_main_cfg.of_node = chg->dev->of_node;
	chg->usb_main_psy = devm_power_supply_register(chg->dev,
						  &usb_main_psy_desc,
						  &usb_main_cfg);
	if (IS_ERR(chg->usb_main_psy)) {
		pr_err("Couldn't register USB main power supply\n");
		return PTR_ERR(chg->usb_main_psy);
	}

	return 0;
}

/*************************
 * DC PSY REGISTRATION   *
 *************************/

static enum power_supply_property smb5_dc_props[] = {
	POWER_SUPPLY_PROP_INPUT_SUSPEND,
	POWER_SUPPLY_PROP_PRESENT,
	POWER_SUPPLY_PROP_ONLINE,
	POWER_SUPPLY_PROP_VOLTAGE_NOW,
	POWER_SUPPLY_PROP_CURRENT_MAX,
	POWER_SUPPLY_PROP_VOLTAGE_MAX,
	POWER_SUPPLY_PROP_INPUT_VOLTAGE_REGULATION,
	POWER_SUPPLY_PROP_REAL_TYPE,
	POWER_SUPPLY_PROP_DC_RESET,
	POWER_SUPPLY_PROP_AICL_DONE,
};

static int smb5_dc_get_prop(struct power_supply *psy,
		enum power_supply_property psp,
		union power_supply_propval *val)
{
	struct smb5 *chip = power_supply_get_drvdata(psy);
	struct smb_charger *chg = &chip->chg;
	int rc = 0;

	switch (psp) {
	case POWER_SUPPLY_PROP_INPUT_SUSPEND:
		val->intval = get_effective_result(chg->dc_suspend_votable);
		break;
	case POWER_SUPPLY_PROP_PRESENT:
		rc = smblib_get_prop_dc_present(chg, val);
		break;
	case POWER_SUPPLY_PROP_ONLINE:
		rc = smblib_get_prop_dc_online(chg, val);
		break;
	case POWER_SUPPLY_PROP_VOLTAGE_NOW:
		rc = smblib_get_prop_dc_voltage_now(chg, val);
		break;
	case POWER_SUPPLY_PROP_CURRENT_MAX:
		rc = smblib_get_prop_dc_current_max(chg, val);
		break;
	case POWER_SUPPLY_PROP_VOLTAGE_MAX:
		rc = smblib_get_prop_dc_voltage_max(chg, val);
		break;
	case POWER_SUPPLY_PROP_REAL_TYPE:
		val->intval = POWER_SUPPLY_TYPE_WIRELESS;
		break;
	case POWER_SUPPLY_PROP_INPUT_VOLTAGE_REGULATION:
		rc = smblib_get_prop_voltage_wls_output(chg, val);
		break;
	case POWER_SUPPLY_PROP_DC_RESET:
		val->intval = 0;
		break;
	case POWER_SUPPLY_PROP_AICL_DONE:
		val->intval = chg->dcin_aicl_done;
		break;
	default:
		return -EINVAL;
	}
	if (rc < 0) {
		pr_debug("Couldn't get prop %d rc = %d\n", psp, rc);
		return -ENODATA;
	}
	return 0;
}

static int smb5_dc_set_prop(struct power_supply *psy,
		enum power_supply_property psp,
		const union power_supply_propval *val)
{
	struct smb5 *chip = power_supply_get_drvdata(psy);
	struct smb_charger *chg = &chip->chg;
	int rc = 0;

	switch (psp) {
	case POWER_SUPPLY_PROP_INPUT_SUSPEND:
		rc = vote(chg->dc_suspend_votable, WBC_VOTER,
				(bool)val->intval, 0);
		break;
	case POWER_SUPPLY_PROP_CURRENT_MAX:
		rc = smblib_set_prop_dc_current_max(chg, val);
		break;
	case POWER_SUPPLY_PROP_INPUT_VOLTAGE_REGULATION:
		rc = smblib_set_prop_voltage_wls_output(chg, val);
		break;
	case POWER_SUPPLY_PROP_DC_RESET:
		rc = smblib_set_prop_dc_reset(chg);
		break;
	default:
		return -EINVAL;
	}

	return rc;
}

static int smb5_dc_prop_is_writeable(struct power_supply *psy,
		enum power_supply_property psp)
{
	switch (psp) {
	case POWER_SUPPLY_PROP_INPUT_VOLTAGE_REGULATION:
	case POWER_SUPPLY_PROP_CURRENT_MAX:
		return 1;
	default:
		break;
	}

	return 0;
}

static const struct power_supply_desc dc_psy_desc = {
	.name = "dc",
	.type = POWER_SUPPLY_TYPE_WIRELESS,
	.properties = smb5_dc_props,
	.num_properties = ARRAY_SIZE(smb5_dc_props),
	.get_property = smb5_dc_get_prop,
	.set_property = smb5_dc_set_prop,
	.property_is_writeable = smb5_dc_prop_is_writeable,
};

static int smb5_init_dc_psy(struct smb5 *chip)
{
	struct power_supply_config dc_cfg = {};
	struct smb_charger *chg = &chip->chg;

	dc_cfg.drv_data = chip;
	dc_cfg.of_node = chg->dev->of_node;
	chg->dc_psy = devm_power_supply_register(chg->dev,
						  &dc_psy_desc,
						  &dc_cfg);
	if (IS_ERR(chg->dc_psy)) {
		pr_err("Couldn't register USB power supply\n");
		return PTR_ERR(chg->dc_psy);
	}

	return 0;
}

/*************************
 * BATT PSY REGISTRATION *
 *************************/
static enum power_supply_property smb5_batt_props[] = {
	POWER_SUPPLY_PROP_INPUT_SUSPEND,
	POWER_SUPPLY_PROP_STATUS,
	POWER_SUPPLY_PROP_HEALTH,
	POWER_SUPPLY_PROP_PRESENT,
	POWER_SUPPLY_PROP_CHARGE_TYPE,
	POWER_SUPPLY_PROP_CAPACITY,
	POWER_SUPPLY_PROP_CHARGER_TEMP,
	POWER_SUPPLY_PROP_CHARGER_TEMP_MAX,
	POWER_SUPPLY_PROP_INPUT_CURRENT_LIMITED,
	POWER_SUPPLY_PROP_VOLTAGE_NOW,
	POWER_SUPPLY_PROP_VOLTAGE_MAX,
	POWER_SUPPLY_PROP_VOLTAGE_QNOVO,
	POWER_SUPPLY_PROP_CURRENT_NOW,
	POWER_SUPPLY_PROP_CURRENT_QNOVO,
	POWER_SUPPLY_PROP_CONSTANT_CHARGE_CURRENT_MAX,
	POWER_SUPPLY_PROP_CONSTANT_CHARGE_CURRENT,
	POWER_SUPPLY_PROP_CHARGE_TERM_CURRENT,
	POWER_SUPPLY_PROP_TEMP,
	POWER_SUPPLY_PROP_TECHNOLOGY,
	POWER_SUPPLY_PROP_STEP_CHARGING_ENABLED,
	POWER_SUPPLY_PROP_SW_JEITA_ENABLED,
	POWER_SUPPLY_PROP_CHARGE_DONE,
	POWER_SUPPLY_PROP_PARALLEL_DISABLE,
	POWER_SUPPLY_PROP_SET_SHIP_MODE,
	POWER_SUPPLY_PROP_DIE_HEALTH,
	POWER_SUPPLY_PROP_RERUN_AICL,
	POWER_SUPPLY_PROP_DP_DM,
	POWER_SUPPLY_PROP_CHARGE_CONTROL_LIMIT_MAX,
	POWER_SUPPLY_PROP_CHARGE_CONTROL_LIMIT,
	POWER_SUPPLY_PROP_CHARGE_COUNTER,
	POWER_SUPPLY_PROP_CYCLE_COUNT,
	POWER_SUPPLY_PROP_RECHARGE_SOC,
	POWER_SUPPLY_PROP_CHARGE_FULL,
	POWER_SUPPLY_PROP_FORCE_RECHARGE,
	POWER_SUPPLY_PROP_FCC_STEPPER_ENABLE,
};

#define DEBUG_ACCESSORY_TEMP_DECIDEGC	250
static int smb5_batt_get_prop(struct power_supply *psy,
		enum power_supply_property psp,
		union power_supply_propval *val)
{
	struct smb_charger *chg = power_supply_get_drvdata(psy);
	int rc = 0;

	switch (psp) {
	case POWER_SUPPLY_PROP_STATUS:
		rc = smblib_get_prop_batt_status(chg, val);
		break;
	case POWER_SUPPLY_PROP_HEALTH:
		rc = smblib_get_prop_batt_health(chg, val);
		break;
	case POWER_SUPPLY_PROP_PRESENT:
		rc = smblib_get_prop_batt_present(chg, val);
		break;
	case POWER_SUPPLY_PROP_INPUT_SUSPEND:
		rc = smblib_get_prop_input_suspend(chg, val);
		break;
	case POWER_SUPPLY_PROP_CHARGE_TYPE:
		rc = smblib_get_prop_batt_charge_type(chg, val);
		break;
	case POWER_SUPPLY_PROP_CAPACITY:
		rc = smblib_get_prop_batt_capacity(chg, val);
		break;
	case POWER_SUPPLY_PROP_CHARGE_CONTROL_LIMIT:
		rc = smblib_get_prop_system_temp_level(chg, val);
		break;
	case POWER_SUPPLY_PROP_CHARGE_CONTROL_LIMIT_MAX:
		rc = smblib_get_prop_system_temp_level_max(chg, val);
		break;
	case POWER_SUPPLY_PROP_CHARGER_TEMP:
		rc = smblib_get_prop_charger_temp(chg, val);
		break;
	case POWER_SUPPLY_PROP_CHARGER_TEMP_MAX:
		val->intval = chg->charger_temp_max;
		break;
	case POWER_SUPPLY_PROP_INPUT_CURRENT_LIMITED:
		rc = smblib_get_prop_input_current_limited(chg, val);
		break;
	case POWER_SUPPLY_PROP_STEP_CHARGING_ENABLED:
		val->intval = chg->step_chg_enabled;
		break;
	case POWER_SUPPLY_PROP_SW_JEITA_ENABLED:
		val->intval = chg->sw_jeita_enabled;
		break;
	case POWER_SUPPLY_PROP_VOLTAGE_NOW:
		rc = smblib_get_prop_from_bms(chg,
				POWER_SUPPLY_PROP_VOLTAGE_NOW, val);
		break;
	case POWER_SUPPLY_PROP_VOLTAGE_MAX:
		val->intval = get_client_vote(chg->fv_votable,
					      QNOVO_VOTER);
		if (val->intval < 0)
			val->intval = get_client_vote(chg->fv_votable,
						      BATT_PROFILE_VOTER);
		break;
	case POWER_SUPPLY_PROP_VOLTAGE_QNOVO:
		val->intval = get_client_vote_locked(chg->fv_votable,
				QNOVO_VOTER);
		break;
	case POWER_SUPPLY_PROP_CURRENT_NOW:
		rc = smblib_get_batt_current_now(chg, val);
		break;
	case POWER_SUPPLY_PROP_CURRENT_QNOVO:
		val->intval = get_client_vote_locked(chg->fcc_votable,
				QNOVO_VOTER);
		break;
	case POWER_SUPPLY_PROP_CONSTANT_CHARGE_CURRENT_MAX:
		val->intval = get_client_vote(chg->fcc_votable,
					      BATT_PROFILE_VOTER);
		break;
	case POWER_SUPPLY_PROP_CONSTANT_CHARGE_CURRENT:
		val->intval = get_effective_result(chg->fcc_votable);
		break;
	case POWER_SUPPLY_PROP_CHARGE_TERM_CURRENT:
		rc = smblib_get_prop_batt_iterm(chg, val);
		break;
	case POWER_SUPPLY_PROP_TEMP:
		if (chg->typec_mode == POWER_SUPPLY_TYPEC_SINK_DEBUG_ACCESSORY)
			val->intval = DEBUG_ACCESSORY_TEMP_DECIDEGC;
		else
			rc = smblib_get_prop_from_bms(chg,
						POWER_SUPPLY_PROP_TEMP, val);
		break;
	case POWER_SUPPLY_PROP_TECHNOLOGY:
		val->intval = POWER_SUPPLY_TECHNOLOGY_LION;
		break;
	case POWER_SUPPLY_PROP_CHARGE_DONE:
		rc = smblib_get_prop_batt_charge_done(chg, val);
		break;
	case POWER_SUPPLY_PROP_PARALLEL_DISABLE:
		val->intval = get_client_vote(chg->pl_disable_votable,
					      USER_VOTER);
		break;
	case POWER_SUPPLY_PROP_SET_SHIP_MODE:
		/* Not in ship mode as long as device is active */
		val->intval = 0;
		break;
	case POWER_SUPPLY_PROP_DIE_HEALTH:
		rc = smblib_get_die_health(chg, val);
		break;
	case POWER_SUPPLY_PROP_DP_DM:
		val->intval = chg->pulse_cnt;
		break;
	case POWER_SUPPLY_PROP_RERUN_AICL:
		val->intval = 0;
		break;
	case POWER_SUPPLY_PROP_CHARGE_COUNTER:
		rc = smblib_get_prop_from_bms(chg,
				POWER_SUPPLY_PROP_CHARGE_COUNTER, val);
		break;
	case POWER_SUPPLY_PROP_CYCLE_COUNT:
		rc = smblib_get_prop_from_bms(chg,
				POWER_SUPPLY_PROP_CYCLE_COUNT, val);
		break;
	case POWER_SUPPLY_PROP_RECHARGE_SOC:
		val->intval = chg->auto_recharge_soc;
		break;
	case POWER_SUPPLY_PROP_CHARGE_QNOVO_ENABLE:
		val->intval = 0;
		if (!chg->qnovo_disable_votable)
			chg->qnovo_disable_votable =
				find_votable("QNOVO_DISABLE");

		if (chg->qnovo_disable_votable)
			val->intval =
				!get_effective_result(
					chg->qnovo_disable_votable);
		break;
	case POWER_SUPPLY_PROP_CHARGE_FULL:
		rc = smblib_get_prop_from_bms(chg,
				POWER_SUPPLY_PROP_CHARGE_FULL, val);
		break;
	case POWER_SUPPLY_PROP_FORCE_RECHARGE:
		val->intval = 0;
		break;
	case POWER_SUPPLY_PROP_FCC_STEPPER_ENABLE:
		val->intval = chg->fcc_stepper_enable;
		break;
	default:
		pr_err("batt power supply prop %d not supported\n", psp);
		return -EINVAL;
	}

	if (rc < 0) {
		pr_debug("Couldn't get prop %d rc = %d\n", psp, rc);
		return -ENODATA;
	}

	return 0;
}

static int smb5_batt_set_prop(struct power_supply *psy,
		enum power_supply_property prop,
		const union power_supply_propval *val)
{
	int rc = 0;
	struct smb_charger *chg = power_supply_get_drvdata(psy);

	switch (prop) {
	case POWER_SUPPLY_PROP_STATUS:
		rc = smblib_set_prop_batt_status(chg, val);
		break;
	case POWER_SUPPLY_PROP_INPUT_SUSPEND:
		rc = smblib_set_prop_input_suspend(chg, val);
		break;
	case POWER_SUPPLY_PROP_CHARGE_CONTROL_LIMIT:
		rc = smblib_set_prop_system_temp_level(chg, val);
		break;
	case POWER_SUPPLY_PROP_CAPACITY:
		rc = smblib_set_prop_batt_capacity(chg, val);
		break;
	case POWER_SUPPLY_PROP_PARALLEL_DISABLE:
		vote(chg->pl_disable_votable, USER_VOTER, (bool)val->intval, 0);
		break;
	case POWER_SUPPLY_PROP_VOLTAGE_MAX:
		chg->batt_profile_fv_uv = val->intval;
		vote(chg->fv_votable, BATT_PROFILE_VOTER, true, val->intval);
		break;
	case POWER_SUPPLY_PROP_VOLTAGE_QNOVO:
		if (val->intval == -EINVAL) {
			vote(chg->fv_votable, BATT_PROFILE_VOTER, true,
					chg->batt_profile_fv_uv);
			vote(chg->fv_votable, QNOVO_VOTER, false, 0);
		} else {
			vote(chg->fv_votable, QNOVO_VOTER, true, val->intval);
			vote(chg->fv_votable, BATT_PROFILE_VOTER, false, 0);
		}
		break;
	case POWER_SUPPLY_PROP_STEP_CHARGING_ENABLED:
		chg->step_chg_enabled = !!val->intval;
		break;
	case POWER_SUPPLY_PROP_CONSTANT_CHARGE_CURRENT_MAX:
		chg->batt_profile_fcc_ua = val->intval;
		vote(chg->fcc_votable, BATT_PROFILE_VOTER, true, val->intval);
		break;
	case POWER_SUPPLY_PROP_CURRENT_QNOVO:
		vote(chg->pl_disable_votable, PL_QNOVO_VOTER,
			val->intval != -EINVAL && val->intval < 2000000, 0);
		if (val->intval == -EINVAL) {
			vote(chg->fcc_votable, BATT_PROFILE_VOTER,
					true, chg->batt_profile_fcc_ua);
			vote(chg->fcc_votable, QNOVO_VOTER, false, 0);
		} else {
			vote(chg->fcc_votable, QNOVO_VOTER, true, val->intval);
			vote(chg->fcc_votable, BATT_PROFILE_VOTER, false, 0);
		}
		break;
	case POWER_SUPPLY_PROP_SET_SHIP_MODE:
		/* Not in ship mode as long as the device is active */
		if (!val->intval)
			break;
		if (chg->pl.psy)
			power_supply_set_property(chg->pl.psy,
				POWER_SUPPLY_PROP_SET_SHIP_MODE, val);
		rc = smblib_set_prop_ship_mode(chg, val);
		break;
	case POWER_SUPPLY_PROP_RERUN_AICL:
		rc = smblib_run_aicl(chg, RERUN_AICL);
		break;
	case POWER_SUPPLY_PROP_DP_DM:
		if (!chg->flash_active)
			rc = smblib_dp_dm(chg, val->intval);
		break;
	case POWER_SUPPLY_PROP_INPUT_CURRENT_LIMITED:
		rc = smblib_set_prop_input_current_limited(chg, val);
		break;
	case POWER_SUPPLY_PROP_DIE_HEALTH:
		chg->die_health = val->intval;
		power_supply_changed(chg->batt_psy);
		break;
	case POWER_SUPPLY_PROP_RECHARGE_SOC:
		rc = smblib_set_prop_rechg_soc_thresh(chg, val);
		break;
	case POWER_SUPPLY_PROP_FORCE_RECHARGE:
			/* toggle charging to force recharge */
			vote(chg->chg_disable_votable, FORCE_RECHARGE_VOTER,
					true, 0);
			/* charge disable delay */
			msleep(50);
			vote(chg->chg_disable_votable, FORCE_RECHARGE_VOTER,
					false, 0);
		break;
	case POWER_SUPPLY_PROP_FCC_STEPPER_ENABLE:
		chg->fcc_stepper_enable = val->intval;
		break;
	default:
		rc = -EINVAL;
	}

	return rc;
}

static int smb5_batt_prop_is_writeable(struct power_supply *psy,
		enum power_supply_property psp)
{
	switch (psp) {
	case POWER_SUPPLY_PROP_STATUS:
	case POWER_SUPPLY_PROP_INPUT_SUSPEND:
	case POWER_SUPPLY_PROP_SYSTEM_TEMP_LEVEL:
	case POWER_SUPPLY_PROP_CAPACITY:
	case POWER_SUPPLY_PROP_PARALLEL_DISABLE:
	case POWER_SUPPLY_PROP_DP_DM:
	case POWER_SUPPLY_PROP_RERUN_AICL:
	case POWER_SUPPLY_PROP_INPUT_CURRENT_LIMITED:
	case POWER_SUPPLY_PROP_STEP_CHARGING_ENABLED:
	case POWER_SUPPLY_PROP_DIE_HEALTH:
		return 1;
	default:
		break;
	}

	return 0;
}

static struct power_supply_desc batt_psy_desc = {
	.name = "battery",
	.type = POWER_SUPPLY_TYPE_BATTERY,
	.properties = smb5_batt_props,
	.num_properties = ARRAY_SIZE(smb5_batt_props),
	.get_property = smb5_batt_get_prop,
	.set_property = smb5_batt_set_prop,
	.property_is_writeable = smb5_batt_prop_is_writeable,
};

static int smb5_init_batt_psy(struct smb5 *chip)
{
	struct power_supply_config batt_cfg = {};
	struct smb_charger *chg = &chip->chg;
	int rc = 0;

	if (chip->dt.batt_psy_disable) {
		pr_warn("Requested disable of battery power supply\n");
		return 0;
	}

	batt_cfg.drv_data = chg;
	batt_cfg.of_node = chg->dev->of_node;

	if (chip->dt.batt_psy_is_bms)
		batt_psy_desc.type = POWER_SUPPLY_TYPE_BMS;
	if (chip->dt.batt_psy_name)
		batt_psy_desc.name = chip->dt.batt_psy_name;

	chg->batt_psy = devm_power_supply_register(chg->dev,
					   &batt_psy_desc,
					   &batt_cfg);
	if (IS_ERR(chg->batt_psy)) {
		pr_err("Couldn't register battery power supply\n");
		return PTR_ERR(chg->batt_psy);
	}

	return rc;
}

/******************************
 * VBUS REGULATOR REGISTRATION *
 ******************************/

static struct regulator_ops smb5_vbus_reg_ops = {
	.enable = smblib_vbus_regulator_enable,
	.disable = smblib_vbus_regulator_disable,
	.is_enabled = smblib_vbus_regulator_is_enabled,
};

static int smb5_init_vbus_regulator(struct smb5 *chip)
{
	struct smb_charger *chg = &chip->chg;
	struct regulator_config cfg = {};
	int rc = 0;

	chg->vbus_vreg = devm_kzalloc(chg->dev, sizeof(*chg->vbus_vreg),
				      GFP_KERNEL);
	if (!chg->vbus_vreg)
		return -ENOMEM;

	if (chg->otg_out_uv != 0) {
		rc = smblib_set_charge_param(chg, &chg->param.otg_out,
					     chg->otg_out_uv);
		if (rc < 0) {
			pr_err("Couldn't set otg output voltage rc=%d\n", rc);

			return rc;
		}
	}

	cfg.dev = chg->dev;
	cfg.driver_data = chip;

	chg->vbus_vreg->rdesc.owner = THIS_MODULE;
	chg->vbus_vreg->rdesc.type = REGULATOR_VOLTAGE;
	chg->vbus_vreg->rdesc.ops = &smb5_vbus_reg_ops;
	chg->vbus_vreg->rdesc.of_match = "qcom,smb5-vbus";
	chg->vbus_vreg->rdesc.name = "qcom,smb5-vbus";

	chg->vbus_vreg->rdev = devm_regulator_register(chg->dev,
						&chg->vbus_vreg->rdesc, &cfg);
	if (IS_ERR(chg->vbus_vreg->rdev)) {
		rc = PTR_ERR(chg->vbus_vreg->rdev);
		chg->vbus_vreg->rdev = NULL;
		if (rc != -EPROBE_DEFER)
			pr_err("Couldn't register VBUS regulator rc=%d\n", rc);
	}

	return rc;
}

/******************************
 * VCONN REGULATOR REGISTRATION *
 ******************************/

static struct regulator_ops smb5_vconn_reg_ops = {
	.enable = smblib_vconn_regulator_enable,
	.disable = smblib_vconn_regulator_disable,
	.is_enabled = smblib_vconn_regulator_is_enabled,
};

static int smb5_init_vconn_regulator(struct smb5 *chip)
{
	struct smb_charger *chg = &chip->chg;
	struct regulator_config cfg = {};
	int rc = 0;

	if (chg->connector_type == POWER_SUPPLY_CONNECTOR_MICRO_USB)
		return 0;

	chg->vconn_vreg = devm_kzalloc(chg->dev, sizeof(*chg->vconn_vreg),
				      GFP_KERNEL);
	if (!chg->vconn_vreg)
		return -ENOMEM;

	cfg.dev = chg->dev;
	cfg.driver_data = chip;

	chg->vconn_vreg->rdesc.owner = THIS_MODULE;
	chg->vconn_vreg->rdesc.type = REGULATOR_VOLTAGE;
	chg->vconn_vreg->rdesc.ops = &smb5_vconn_reg_ops;
	chg->vconn_vreg->rdesc.of_match = "qcom,smb5-vconn";
	chg->vconn_vreg->rdesc.name = "qcom,smb5-vconn";

	chg->vconn_vreg->rdev = devm_regulator_register(chg->dev,
						&chg->vconn_vreg->rdesc, &cfg);
	if (IS_ERR(chg->vconn_vreg->rdev)) {
		rc = PTR_ERR(chg->vconn_vreg->rdev);
		chg->vconn_vreg->rdev = NULL;
		if (rc != -EPROBE_DEFER)
			pr_err("Couldn't register VCONN regulator rc=%d\n", rc);
	}

	return rc;
}

/***************************
 * HARDWARE INITIALIZATION *
 ***************************/
static int smb5_configure_typec(struct smb_charger *chg)
{
	union power_supply_propval pval = {0, };
	int rc;
	u8 val = 0;

	rc = smblib_read(chg, LEGACY_CABLE_STATUS_REG, &val);
	if (rc < 0) {
		dev_err(chg->dev, "Couldn't read Legacy status rc=%d\n", rc);
		return rc;
	}

	/*
	 * Across reboot, standard typeC cables get detected as legacy cables
	 * due to VBUS attachment prior to CC attach/dettach. To handle this,
	 * "early_usb_attach" flag is used, which assumes that across reboot,
	 * the cable connected can be standard typeC. However, its jurisdiction
	 * is limited to PD capable designs only. Hence, for non-PD type designs
	 * reset legacy cable detection by disabling/enabling typeC mode.
	 */
	if (chg->pd_not_supported && (val & TYPEC_LEGACY_CABLE_STATUS_BIT)) {
		pval.intval = POWER_SUPPLY_TYPEC_PR_NONE;
		smblib_set_prop_typec_power_role(chg, &pval);
		if (rc < 0) {
			dev_err(chg->dev, "Couldn't disable TYPEC rc=%d\n", rc);
			return rc;
		}

		/* delay before enabling typeC */
		msleep(50);

		pval.intval = POWER_SUPPLY_TYPEC_PR_DUAL;
		smblib_set_prop_typec_power_role(chg, &pval);
		if (rc < 0) {
			dev_err(chg->dev, "Couldn't enable TYPEC rc=%d\n", rc);
			return rc;
		}
	}

	smblib_apsd_enable(chg, true);

	rc = smblib_masked_write(chg, TYPE_C_CFG_REG,
				BC1P2_START_ON_CC_BIT, 0);
	if (rc < 0) {
		dev_err(chg->dev, "failed to write TYPE_C_CFG_REG rc=%d\n",
				rc);

		return rc;
	}

	/* Use simple write to clear interrupts */
	rc = smblib_write(chg, TYPE_C_INTERRUPT_EN_CFG_1_REG, 0);
	if (rc < 0) {
		dev_err(chg->dev,
			"Couldn't configure Type-C interrupts rc=%d\n", rc);
		return rc;
	}

	val = chg->lpd_disabled ? 0 : TYPEC_WATER_DETECTION_INT_EN_BIT;
	/* Use simple write to enable only required interrupts */
	rc = smblib_write(chg, TYPE_C_INTERRUPT_EN_CFG_2_REG,
				TYPEC_SRC_BATT_HPWR_INT_EN_BIT | val);
	if (rc < 0) {
		dev_err(chg->dev,
			"Couldn't configure Type-C interrupts rc=%d\n", rc);
		return rc;
	}

	val = EN_TRY_SNK_BIT;
	/* PMI632 doesn't support try snk */
	if (chg->chg_param.smb_version == PMI632_SUBTYPE)
		val = 0;

	/* enable try.snk and clear force sink for DRP mode */
	rc = smblib_masked_write(chg, TYPE_C_MODE_CFG_REG,
				EN_TRY_SNK_BIT | EN_SNK_ONLY_BIT,
				val);
	if (rc < 0) {
		dev_err(chg->dev,
			"Couldn't configure TYPE_C_MODE_CFG_REG rc=%d\n", rc);
		return rc;
	}
	chg->typec_try_mode |= EN_TRY_SNK_BIT;

	/* For PD capable targets configure VCONN for software control */
	if (!chg->pd_not_supported) {
		rc = smblib_masked_write(chg, TYPE_C_VCONN_CONTROL_REG,
				 VCONN_EN_SRC_BIT | VCONN_EN_VALUE_BIT,
				 VCONN_EN_SRC_BIT);
		if (rc < 0) {
			dev_err(chg->dev,
				"Couldn't configure VCONN for SW control rc=%d\n",
				rc);
			return rc;
		}
	}

	/* Enable detection of unoriented debug accessory in source mode */
	rc = smblib_masked_write(chg, DEBUG_ACCESS_SRC_CFG_REG,
				 EN_UNORIENTED_DEBUG_ACCESS_SRC_BIT,
				 EN_UNORIENTED_DEBUG_ACCESS_SRC_BIT);
	if (rc < 0) {
		dev_err(chg->dev,
			"Couldn't configure TYPE_C_DEBUG_ACCESS_SRC_CFG_REG rc=%d\n",
				rc);
		return rc;
	}

	if (chg->chg_param.smb_version != PMI632_SUBTYPE) {
		rc = smblib_masked_write(chg, USBIN_LOAD_CFG_REG,
				USBIN_IN_COLLAPSE_GF_SEL_MASK |
				USBIN_AICL_STEP_TIMING_SEL_MASK,
				0);
		if (rc < 0) {
			dev_err(chg->dev,
				"Couldn't set USBIN_LOAD_CFG_REG rc=%d\n", rc);
			return rc;
		}
	}

	/* Set CC threshold to 1.6 V in source mode */
	rc = smblib_masked_write(chg, TYPE_C_EXIT_STATE_CFG_REG,
				SEL_SRC_UPPER_REF_BIT, SEL_SRC_UPPER_REF_BIT);
	if (rc < 0)
		dev_err(chg->dev,
			"Couldn't configure CC threshold voltage rc=%d\n", rc);

	return rc;
}

static int smb5_configure_micro_usb(struct smb_charger *chg)
{
	int rc;

	/* For micro USB connector, use extcon by default */
	chg->use_extcon = true;
	chg->pd_not_supported = true;

	rc = smblib_masked_write(chg, TYPE_C_INTERRUPT_EN_CFG_2_REG,
					MICRO_USB_STATE_CHANGE_INT_EN_BIT,
					MICRO_USB_STATE_CHANGE_INT_EN_BIT);
	if (rc < 0) {
		dev_err(chg->dev,
			"Couldn't configure Type-C interrupts rc=%d\n", rc);
		return rc;
	}

	if (chg->uusb_moisture_protection_enabled) {
		/* Enable moisture detection interrupt */
		rc = smblib_masked_write(chg, TYPE_C_INTERRUPT_EN_CFG_2_REG,
				TYPEC_WATER_DETECTION_INT_EN_BIT,
				TYPEC_WATER_DETECTION_INT_EN_BIT);
		if (rc < 0) {
			dev_err(chg->dev, "Couldn't enable moisture detection interrupt rc=%d\n",
				rc);
			return rc;
		}

		/* Enable uUSB factory mode */
		rc = smblib_masked_write(chg, TYPEC_U_USB_CFG_REG,
					EN_MICRO_USB_FACTORY_MODE_BIT,
					EN_MICRO_USB_FACTORY_MODE_BIT);
		if (rc < 0) {
			dev_err(chg->dev, "Couldn't enable uUSB factory mode c=%d\n",
				rc);
			return rc;
		}

		/* Disable periodic monitoring of CC_ID pin */
		rc = smblib_write(chg,
			((chg->chg_param.smb_version == PMI632_SUBTYPE) ?
				PMI632_TYPEC_U_USB_WATER_PROTECTION_CFG_REG :
				TYPEC_U_USB_WATER_PROTECTION_CFG_REG), 0);
		if (rc < 0) {
			dev_err(chg->dev, "Couldn't disable periodic monitoring of CC_ID rc=%d\n",
				rc);
			return rc;
		}
	}

	/* Enable HVDCP detection and authentication */
	if (!chg->hvdcp_disable)
		smblib_hvdcp_detect_enable(chg, true);

	return rc;
}

#define RAW_ITERM(iterm_ma, max_range)				\
		div_s64((int64_t)iterm_ma * ADC_CHG_ITERM_MASK, max_range)
static int smb5_configure_iterm_thresholds_adc(struct smb5 *chip)
{
	u8 *buf;
	int rc = 0;
	s16 raw_hi_thresh, raw_lo_thresh, max_limit_ma;
	struct smb_charger *chg = &chip->chg;

	if (chip->chg.chg_param.smb_version == PMI632_SUBTYPE)
		max_limit_ma = ITERM_LIMITS_PMI632_MA;
	else
		max_limit_ma = ITERM_LIMITS_PM8150B_MA;

	if (chip->dt.term_current_thresh_hi_ma < (-1 * max_limit_ma)
		|| chip->dt.term_current_thresh_hi_ma > max_limit_ma
		|| chip->dt.term_current_thresh_lo_ma < (-1 * max_limit_ma)
		|| chip->dt.term_current_thresh_lo_ma > max_limit_ma) {
		dev_err(chg->dev, "ITERM threshold out of range rc=%d\n", rc);
		return -EINVAL;
	}

	/*
	 * Conversion:
	 *	raw (A) = (term_current * ADC_CHG_ITERM_MASK) / max_limit_ma
	 * Note: raw needs to be converted to big-endian format.
	 */

	if (chip->dt.term_current_thresh_hi_ma) {
		raw_hi_thresh = RAW_ITERM(chip->dt.term_current_thresh_hi_ma,
					max_limit_ma);
		raw_hi_thresh = sign_extend32(raw_hi_thresh, 15);
		buf = (u8 *)&raw_hi_thresh;
		raw_hi_thresh = buf[1] | (buf[0] << 8);

		rc = smblib_batch_write(chg, CHGR_ADC_ITERM_UP_THD_MSB_REG,
				(u8 *)&raw_hi_thresh, 2);
		if (rc < 0) {
			dev_err(chg->dev, "Couldn't configure ITERM threshold HIGH rc=%d\n",
					rc);
			return rc;
		}
	}

	if (chip->dt.term_current_thresh_lo_ma) {
		raw_lo_thresh = RAW_ITERM(chip->dt.term_current_thresh_lo_ma,
					max_limit_ma);
		raw_lo_thresh = sign_extend32(raw_lo_thresh, 15);
		buf = (u8 *)&raw_lo_thresh;
		raw_lo_thresh = buf[1] | (buf[0] << 8);

		rc = smblib_batch_write(chg, CHGR_ADC_ITERM_LO_THD_MSB_REG,
				(u8 *)&raw_lo_thresh, 2);
		if (rc < 0) {
			dev_err(chg->dev, "Couldn't configure ITERM threshold LOW rc=%d\n",
					rc);
			return rc;
		}
	}

	return rc;
}

static int smb5_configure_iterm_thresholds(struct smb5 *chip)
{
	int rc = 0;
	struct smb_charger *chg = &chip->chg;

	switch (chip->dt.term_current_src) {
	case ITERM_SRC_ADC:
		if (chip->chg.chg_param.smb_version == PM8150B_SUBTYPE) {
			rc = smblib_masked_write(chg, CHGR_ADC_TERM_CFG_REG,
					TERM_BASED_ON_SYNC_CONV_OR_SAMPLE_CNT,
					TERM_BASED_ON_SAMPLE_CNT);
			if (rc < 0) {
				dev_err(chg->dev, "Couldn't configure ADC_ITERM_CFG rc=%d\n",
						rc);
				return rc;
			}
		}
		rc = smb5_configure_iterm_thresholds_adc(chip);
		break;
	default:
		break;
	}

	return rc;
}

static int smb5_configure_mitigation(struct smb_charger *chg)
{
	int rc;
	u8 chan = 0, src_cfg = 0;

	if (!chg->hw_die_temp_mitigation && !chg->hw_connector_mitigation &&
			!chg->hw_skin_temp_mitigation) {
		src_cfg = THERMREG_SW_ICL_ADJUST_BIT;
	} else {
		if (chg->hw_die_temp_mitigation) {
			chan = DIE_TEMP_CHANNEL_EN_BIT;
			src_cfg = THERMREG_DIE_ADC_SRC_EN_BIT
				| THERMREG_DIE_CMP_SRC_EN_BIT;
		}

		if (chg->hw_connector_mitigation) {
			chan |= CONN_THM_CHANNEL_EN_BIT;
			src_cfg |= THERMREG_CONNECTOR_ADC_SRC_EN_BIT;
		}

		if (chg->hw_skin_temp_mitigation) {
			chan |= MISC_THM_CHANNEL_EN_BIT;
			src_cfg |= THERMREG_SKIN_ADC_SRC_EN_BIT;
		}

		rc = smblib_masked_write(chg, BATIF_ADC_CHANNEL_EN_REG,
			CONN_THM_CHANNEL_EN_BIT | DIE_TEMP_CHANNEL_EN_BIT |
			MISC_THM_CHANNEL_EN_BIT, chan);
		if (rc < 0) {
			dev_err(chg->dev, "Couldn't enable ADC channel rc=%d\n",
				rc);
			return rc;
		}
	}

	rc = smblib_masked_write(chg, MISC_THERMREG_SRC_CFG_REG,
		THERMREG_SW_ICL_ADJUST_BIT | THERMREG_DIE_ADC_SRC_EN_BIT |
		THERMREG_DIE_CMP_SRC_EN_BIT | THERMREG_SKIN_ADC_SRC_EN_BIT |
		SKIN_ADC_CFG_BIT | THERMREG_CONNECTOR_ADC_SRC_EN_BIT, src_cfg);
	if (rc < 0) {
		dev_err(chg->dev,
				"Couldn't configure THERM_SRC reg rc=%d\n", rc);
		return rc;
	}

	return 0;
}

static int smb5_init_dc_peripheral(struct smb_charger *chg)
{
	int rc = 0;

	/* PMI632 does not have DC peripheral */
	if (chg->chg_param.smb_version == PMI632_SUBTYPE)
		return 0;

	/* Set DCIN ICL to 100 mA */
	rc = vote(chg->dc_icl_votable, DCIN_AICL_VOTER, true, DCIN_ICL_MIN_UA);
	if (rc < 0) {
		dev_err(chg->dev, "Couldn't set dc_icl rc=%d\n", rc);
		return rc;
	}

	/* Disable DC Input missing poller function */
	rc = smblib_masked_write(chg, DCIN_LOAD_CFG_REG,
					INPUT_MISS_POLL_EN_BIT, 0);
	if (rc < 0) {
		dev_err(chg->dev,
			"Couldn't disable DC Input missing poller rc=%d\n", rc);
		return rc;
	}

	return rc;
}

static int smb5_configure_recharging(struct smb5 *chip)
{
	int rc = 0;
	struct smb_charger *chg = &chip->chg;
	union power_supply_propval pval;
	/* Configure VBATT-based or automatic recharging */

	rc = smblib_masked_write(chg, CHGR_CFG2_REG, RECHG_MASK,
				(chip->dt.auto_recharge_vbat_mv != -EINVAL) ?
				VBAT_BASED_RECHG_BIT : 0);
	if (rc < 0) {
		dev_err(chg->dev, "Couldn't configure VBAT-rechg CHG_CFG2_REG rc=%d\n",
			rc);
		return rc;
	}

	/* program the auto-recharge VBAT threshold */
	if (chip->dt.auto_recharge_vbat_mv != -EINVAL) {
		u32 temp = VBAT_TO_VRAW_ADC(chip->dt.auto_recharge_vbat_mv);

		temp = ((temp & 0xFF00) >> 8) | ((temp & 0xFF) << 8);
		rc = smblib_batch_write(chg,
			CHGR_ADC_RECHARGE_THRESHOLD_MSB_REG, (u8 *)&temp, 2);
		if (rc < 0) {
			dev_err(chg->dev, "Couldn't configure ADC_RECHARGE_THRESHOLD REG rc=%d\n",
				rc);
			return rc;
		}
		/* Program the sample count for VBAT based recharge to 3 */
		rc = smblib_masked_write(chg, CHGR_NO_SAMPLE_TERM_RCHG_CFG_REG,
					NO_OF_SAMPLE_FOR_RCHG,
					2 << NO_OF_SAMPLE_FOR_RCHG_SHIFT);
		if (rc < 0) {
			dev_err(chg->dev, "Couldn't configure CHGR_NO_SAMPLE_FOR_TERM_RCHG_CFG rc=%d\n",
				rc);
			return rc;
		}
	}

	rc = smblib_masked_write(chg, CHGR_CFG2_REG, RECHG_MASK,
				(chip->dt.auto_recharge_soc != -EINVAL) ?
				SOC_BASED_RECHG_BIT : VBAT_BASED_RECHG_BIT);
	if (rc < 0) {
		dev_err(chg->dev, "Couldn't configure SOC-rechg CHG_CFG2_REG rc=%d\n",
			rc);
		return rc;
	}

	/* program the auto-recharge threshold */
	if (chip->dt.auto_recharge_soc != -EINVAL) {
		pval.intval = chip->dt.auto_recharge_soc;
		rc = smblib_set_prop_rechg_soc_thresh(chg, &pval);
		if (rc < 0) {
			dev_err(chg->dev, "Couldn't configure CHG_RCHG_SOC_REG rc=%d\n",
					rc);
			return rc;
		}

		/* Program the sample count for SOC based recharge to 1 */
		rc = smblib_masked_write(chg, CHGR_NO_SAMPLE_TERM_RCHG_CFG_REG,
						NO_OF_SAMPLE_FOR_RCHG, 0);
		if (rc < 0) {
			dev_err(chg->dev, "Couldn't configure CHGR_NO_SAMPLE_FOR_TERM_RCHG_CFG rc=%d\n",
				rc);
			return rc;
		}
	}

	return 0;
}

static int smb5_configure_float_charger(struct smb5 *chip)
{
	int rc = 0;
	u8 val = 0;
	struct smb_charger *chg = &chip->chg;

	/* configure float charger options */
	switch (chip->dt.float_option) {
	case FLOAT_SDP:
		val = FORCE_FLOAT_SDP_CFG_BIT;
		break;
	case DISABLE_CHARGING:
		val = FLOAT_DIS_CHGING_CFG_BIT;
		break;
	case SUSPEND_INPUT:
		val = SUSPEND_FLOAT_CFG_BIT;
		break;
	case FLOAT_DCP:
	default:
		val = 0;
		break;
	}

	chg->float_cfg = val;
	/* Update float charger setting and set DCD timeout 300ms */
	rc = smblib_masked_write(chg, USBIN_OPTIONS_2_CFG_REG,
				FLOAT_OPTIONS_MASK | DCD_TIMEOUT_SEL_BIT, val);
	if (rc < 0) {
		dev_err(chg->dev, "Couldn't change float charger setting rc=%d\n",
			rc);
		return rc;
	}

	return 0;
}

static int smb5_init_connector_type(struct smb_charger *chg)
{
	int rc, type = 0;
	u8 val = 0;

	/*
	 * PMI632 can have the connector type defined by a dedicated register
	 * PMI632_TYPEC_MICRO_USB_MODE_REG or by a common TYPEC_U_USB_CFG_REG.
	 */
	if (chg->chg_param.smb_version == PMI632_SUBTYPE) {
		rc = smblib_read(chg, PMI632_TYPEC_MICRO_USB_MODE_REG, &val);
		if (rc < 0) {
			dev_err(chg->dev, "Couldn't read USB mode rc=%d\n", rc);
			return rc;
		}
		type = !!(val & MICRO_USB_MODE_ONLY_BIT);
	}

	/*
	 * If PMI632_TYPEC_MICRO_USB_MODE_REG is not set and for all non-PMI632
	 * check the connector type using TYPEC_U_USB_CFG_REG.
	 */
	if (!type) {
		rc = smblib_read(chg, TYPEC_U_USB_CFG_REG, &val);
		if (rc < 0) {
			dev_err(chg->dev, "Couldn't read U_USB config rc=%d\n",
					rc);
			return rc;
		}

		type = !!(val & EN_MICRO_USB_MODE_BIT);
	}

	pr_debug("Connector type=%s\n", type ? "Micro USB" : "TypeC");

	if (type) {
		chg->connector_type = POWER_SUPPLY_CONNECTOR_MICRO_USB;
		rc = smb5_configure_micro_usb(chg);
	} else {
		chg->connector_type = POWER_SUPPLY_CONNECTOR_TYPEC;
		rc = smb5_configure_typec(chg);
	}
	if (rc < 0) {
		dev_err(chg->dev,
			"Couldn't configure TypeC/micro-USB mode rc=%d\n", rc);
		return rc;
	}

	/*
	 * PMI632 based hw init:
	 * - Rerun APSD to ensure proper charger detection if device
	 *   boots with charger connected.
	 * - Initialize flash module for PMI632
	 */
	if (chg->chg_param.smb_version == PMI632_SUBTYPE) {
		schgm_flash_init(chg);
		smblib_rerun_apsd_if_required(chg);
	}

	return 0;

}

static int smb5_init_hw(struct smb5 *chip)
{
	struct smb_charger *chg = &chip->chg;
	int rc;
	u8 val = 0, mask = 0;

	if (chip->dt.no_battery)
		chg->fake_capacity = 50;

	if (chip->dt.batt_profile_fcc_ua < 0)
		smblib_get_charge_param(chg, &chg->param.fcc,
				&chg->batt_profile_fcc_ua);

	if (chip->dt.batt_profile_fv_uv < 0)
		smblib_get_charge_param(chg, &chg->param.fv,
				&chg->batt_profile_fv_uv);

	smblib_get_charge_param(chg, &chg->param.usb_icl,
				&chg->default_icl_ua);
	smblib_get_charge_param(chg, &chg->param.aicl_5v_threshold,
				&chg->default_aicl_5v_threshold_mv);
	chg->aicl_5v_threshold_mv = chg->default_aicl_5v_threshold_mv;
	smblib_get_charge_param(chg, &chg->param.aicl_cont_threshold,
				&chg->default_aicl_cont_threshold_mv);
	chg->aicl_cont_threshold_mv = chg->default_aicl_cont_threshold_mv;

	if (chg->charger_temp_max == -EINVAL) {
		rc = smblib_get_thermal_threshold(chg,
					DIE_REG_H_THRESHOLD_MSB_REG,
					&chg->charger_temp_max);
		if (rc < 0) {
			dev_err(chg->dev, "Couldn't get charger_temp_max rc=%d\n",
					rc);
			return rc;
		}
	}

	/*
	 * If SW thermal regulation WA is active then all the HW temperature
	 * comparators need to be disabled to prevent HW thermal regulation,
	 * apart from DIE_TEMP analog comparator for SHDN regulation.
	 */
	if (chg->wa_flags & SW_THERM_REGULATION_WA) {
		rc = smblib_write(chg, MISC_THERMREG_SRC_CFG_REG,
					THERMREG_SW_ICL_ADJUST_BIT
					| THERMREG_DIE_CMP_SRC_EN_BIT);
		if (rc < 0) {
			dev_err(chg->dev, "Couldn't disable HW thermal regulation rc=%d\n",
				rc);
			return rc;
		}
	} else {
		/* configure temperature mitigation */
		rc = smb5_configure_mitigation(chg);
		if (rc < 0) {
			dev_err(chg->dev, "Couldn't configure mitigation rc=%d\n",
					rc);
			return rc;
		}
	}

	/* Set HVDCP autonomous mode per DT option */
	smblib_hvdcp_hw_inov_enable(chg, chip->dt.hvdcp_autonomous);

	/* Enable HVDCP authentication algorithm for non-PD designs */
	if (chg->pd_not_supported)
		smblib_hvdcp_detect_enable(chg, true);

	/* Disable HVDCP and authentication algorithm if specified in DT */
	if (chg->hvdcp_disable)
		smblib_hvdcp_detect_enable(chg, false);

	rc = smb5_init_connector_type(chg);
	if (rc < 0) {
		dev_err(chg->dev, "Couldn't configure connector type rc=%d\n",
				rc);
		return rc;
	}

	/* Use ICL results from HW */
	rc = smblib_icl_override(chg, HW_AUTO_MODE);
	if (rc < 0) {
		pr_err("Couldn't disable ICL override rc=%d\n", rc);
		return rc;
	}

	/* set OTG current limit */
	rc = smblib_set_charge_param(chg, &chg->param.otg_cl, chg->otg_cl_ua);
	if (rc < 0) {
		pr_err("Couldn't set otg current limit rc=%d\n", rc);
		return rc;
	}

	/* vote 0mA on usb_icl for non battery platforms */
	vote(chg->usb_icl_votable,
		DEFAULT_VOTER, chip->dt.no_battery, 0);
	vote(chg->dc_suspend_votable,
		DEFAULT_VOTER, chip->dt.no_battery, 0);
	vote(chg->fcc_votable, HW_LIMIT_VOTER,
		chip->dt.batt_profile_fcc_ua > 0, chip->dt.batt_profile_fcc_ua);
	vote(chg->fv_votable, HW_LIMIT_VOTER,
		chip->dt.batt_profile_fv_uv > 0, chip->dt.batt_profile_fv_uv);
	vote(chg->fcc_votable,
		BATT_PROFILE_VOTER, chg->batt_profile_fcc_ua > 0,
		chg->batt_profile_fcc_ua);
	vote(chg->fv_votable,
		BATT_PROFILE_VOTER, chg->batt_profile_fv_uv > 0,
		chg->batt_profile_fv_uv);

	/* Some h/w limit maximum supported ICL */
	vote(chg->usb_icl_votable, HW_LIMIT_VOTER,
			chg->hw_max_icl_ua > 0, chg->hw_max_icl_ua);

	/* Initialize DC peripheral configurations */
	rc = smb5_init_dc_peripheral(chg);
	if (rc < 0)
		return rc;

	/*
	 * AICL configuration: enable aicl and aicl rerun and based on DT
	 * configuration enable/disable ADB based AICL and Suspend on collapse.
	 */
	mask = USBIN_AICL_PERIODIC_RERUN_EN_BIT | USBIN_AICL_ADC_EN_BIT
			| USBIN_AICL_EN_BIT | SUSPEND_ON_COLLAPSE_USBIN_BIT;
	val = USBIN_AICL_PERIODIC_RERUN_EN_BIT | USBIN_AICL_EN_BIT;
	if (!chip->dt.disable_suspend_on_collapse)
		val |= SUSPEND_ON_COLLAPSE_USBIN_BIT;
	if (chip->dt.adc_based_aicl)
		val |= USBIN_AICL_ADC_EN_BIT;

	rc = smblib_masked_write(chg, USBIN_AICL_OPTIONS_CFG_REG,
			mask, val);
	if (rc < 0) {
		dev_err(chg->dev, "Couldn't config AICL rc=%d\n", rc);
		return rc;
	}

	rc = smblib_write(chg, AICL_RERUN_TIME_CFG_REG,
				AICL_RERUN_TIME_12S_VAL);
	if (rc < 0) {
		dev_err(chg->dev,
			"Couldn't configure AICL rerun interval rc=%d\n", rc);
		return rc;
	}

	/* enable the charging path */
	rc = vote(chg->chg_disable_votable, DEFAULT_VOTER, false, 0);
	if (rc < 0) {
		dev_err(chg->dev, "Couldn't enable charging rc=%d\n", rc);
		return rc;
	}

	/* configure VBUS for software control */
	rc = smblib_masked_write(chg, DCDC_OTG_CFG_REG, OTG_EN_SRC_CFG_BIT, 0);
	if (rc < 0) {
		dev_err(chg->dev,
			"Couldn't configure VBUS for SW control rc=%d\n", rc);
		return rc;
	}

	val = (ilog2(chip->dt.wd_bark_time / 16) << BARK_WDOG_TIMEOUT_SHIFT)
			& BARK_WDOG_TIMEOUT_MASK;
	val |= (BITE_WDOG_TIMEOUT_8S | BITE_WDOG_DISABLE_CHARGING_CFG_BIT);
	val |= (chip->dt.wd_snarl_time_cfg << SNARL_WDOG_TIMEOUT_SHIFT)
			& SNARL_WDOG_TIMEOUT_MASK;

	rc = smblib_masked_write(chg, SNARL_BARK_BITE_WD_CFG_REG,
			BITE_WDOG_DISABLE_CHARGING_CFG_BIT |
			SNARL_WDOG_TIMEOUT_MASK | BARK_WDOG_TIMEOUT_MASK |
			BITE_WDOG_TIMEOUT_MASK,
			val);
	if (rc < 0) {
		pr_err("Couldn't configue WD config rc=%d\n", rc);
		return rc;
	}

	/* enable WD BARK and enable it on plugin */
	val = WDOG_TIMER_EN_ON_PLUGIN_BIT | BARK_WDOG_INT_EN_BIT;
	rc = smblib_masked_write(chg, WD_CFG_REG,
			WATCHDOG_TRIGGER_AFP_EN_BIT |
			WDOG_TIMER_EN_ON_PLUGIN_BIT |
			BARK_WDOG_INT_EN_BIT, val);
	if (rc < 0) {
		pr_err("Couldn't configue WD config rc=%d\n", rc);
		return rc;
	}

	/* set termination current threshold values */
	rc = smb5_configure_iterm_thresholds(chip);
	if (rc < 0) {
		pr_err("Couldn't configure ITERM thresholds rc=%d\n",
				rc);
		return rc;
	}

	rc = smb5_configure_float_charger(chip);
	if (rc < 0)
		return rc;

	switch (chip->dt.chg_inhibit_thr_mv) {
	case 50:
		rc = smblib_masked_write(chg, CHARGE_INHIBIT_THRESHOLD_CFG_REG,
				CHARGE_INHIBIT_THRESHOLD_MASK,
				INHIBIT_ANALOG_VFLT_MINUS_50MV);
		break;
	case 100:
		rc = smblib_masked_write(chg, CHARGE_INHIBIT_THRESHOLD_CFG_REG,
				CHARGE_INHIBIT_THRESHOLD_MASK,
				INHIBIT_ANALOG_VFLT_MINUS_100MV);
		break;
	case 200:
		rc = smblib_masked_write(chg, CHARGE_INHIBIT_THRESHOLD_CFG_REG,
				CHARGE_INHIBIT_THRESHOLD_MASK,
				INHIBIT_ANALOG_VFLT_MINUS_200MV);
		break;
	case 300:
		rc = smblib_masked_write(chg, CHARGE_INHIBIT_THRESHOLD_CFG_REG,
				CHARGE_INHIBIT_THRESHOLD_MASK,
				INHIBIT_ANALOG_VFLT_MINUS_300MV);
		break;
	case 0:
		rc = smblib_masked_write(chg, CHGR_CFG2_REG,
				CHARGER_INHIBIT_BIT, 0);
	default:
		break;
	}

	if (rc < 0) {
		dev_err(chg->dev, "Couldn't configure charge inhibit threshold rc=%d\n",
			rc);
		return rc;
	}

	rc = smblib_write(chg, CHGR_FAST_CHARGE_SAFETY_TIMER_CFG_REG,
					FAST_CHARGE_SAFETY_TIMER_768_MIN);
	if (rc < 0) {
		dev_err(chg->dev, "Couldn't set CHGR_FAST_CHARGE_SAFETY_TIMER_CFG_REG rc=%d\n",
			rc);
		return rc;
	}

	rc = smb5_configure_recharging(chip);
	if (rc < 0)
		return rc;

	rc = smblib_disable_hw_jeita(chg, true);
	if (rc < 0) {
		dev_err(chg->dev, "Couldn't set hw jeita rc=%d\n", rc);
		return rc;
	}

	rc = smblib_masked_write(chg, DCDC_ENG_SDCDC_CFG5_REG,
			ENG_SDCDC_BAT_HPWR_MASK, BOOST_MODE_THRESH_3P6_V);
	if (rc < 0) {
		dev_err(chg->dev, "Couldn't configure DCDC_ENG_SDCDC_CFG5 rc=%d\n",
				rc);
		return rc;
	}

	if (chg->connector_pull_up != -EINVAL) {
		rc = smb5_configure_internal_pull(chg, CONN_THERM,
				get_valid_pullup(chg->connector_pull_up));
		if (rc < 0) {
			dev_err(chg->dev,
				"Couldn't configure CONN_THERM pull-up rc=%d\n",
				rc);
			return rc;
		}
	}

	if (chg->smb_pull_up != -EINVAL) {
		rc = smb5_configure_internal_pull(chg, SMB_THERM,
				get_valid_pullup(chg->smb_pull_up));
		if (rc < 0) {
			dev_err(chg->dev,
				"Couldn't configure SMB pull-up rc=%d\n",
				rc);
			return rc;
		}
	}

	return rc;
}

static int smb5_post_init(struct smb5 *chip)
{
	struct smb_charger *chg = &chip->chg;
	union power_supply_propval pval;
	int rc;

	/*
	 * In case the usb path is suspended, we would have missed disabling
	 * the icl change interrupt because the interrupt could have been
	 * not requested
	 */
	rerun_election(chg->usb_icl_votable);

	/* configure power role for dual-role */
	pval.intval = POWER_SUPPLY_TYPEC_PR_DUAL;
	rc = smblib_set_prop_typec_power_role(chg, &pval);
	if (rc < 0) {
		dev_err(chg->dev, "Couldn't configure DRP role rc=%d\n",
				rc);
		return rc;
	}

	rerun_election(chg->temp_change_irq_disable_votable);

	return 0;
}

/****************************
 * DETERMINE INITIAL STATUS *
 ****************************/

static int smb5_determine_initial_status(struct smb5 *chip)
{
	struct smb_irq_data irq_data = {chip, "determine-initial-status"};
	struct smb_charger *chg = &chip->chg;
	union power_supply_propval val;
	int rc;

	rc = smblib_get_prop_usb_present(chg, &val);
	if (rc < 0) {
		pr_err("Couldn't get usb present rc=%d\n", rc);
		return rc;
	}
	chg->early_usb_attach = val.intval;

	if (chg->bms_psy)
		smblib_suspend_on_debug_battery(chg);

	usb_plugin_irq_handler(0, &irq_data);
	dc_plugin_irq_handler(0, &irq_data);
	typec_attach_detach_irq_handler(0, &irq_data);
	typec_state_change_irq_handler(0, &irq_data);
	usb_source_change_irq_handler(0, &irq_data);
	chg_state_change_irq_handler(0, &irq_data);
	icl_change_irq_handler(0, &irq_data);
	batt_temp_changed_irq_handler(0, &irq_data);
	wdog_bark_irq_handler(0, &irq_data);
	typec_or_rid_detection_change_irq_handler(0, &irq_data);
	if (!chip->dt.wdog_snarl_disable)
		wdog_snarl_irq_handler(0, &irq_data);

	return 0;
}

/**************************
 * INTERRUPT REGISTRATION *
 **************************/

static struct smb_irq_info smb5_irqs[] = {
	/* CHARGER IRQs */
	[CHGR_ERROR_IRQ] = {
		.name		= "chgr-error",
		.handler	= default_irq_handler,
	},
	[CHG_STATE_CHANGE_IRQ] = {
		.name		= "chg-state-change",
		.handler	= chg_state_change_irq_handler,
		.wake		= true,
	},
	[STEP_CHG_STATE_CHANGE_IRQ] = {
		.name		= "step-chg-state-change",
	},
	[STEP_CHG_SOC_UPDATE_FAIL_IRQ] = {
		.name		= "step-chg-soc-update-fail",
	},
	[STEP_CHG_SOC_UPDATE_REQ_IRQ] = {
		.name		= "step-chg-soc-update-req",
	},
	[FG_FVCAL_QUALIFIED_IRQ] = {
		.name		= "fg-fvcal-qualified",
	},
	[VPH_ALARM_IRQ] = {
		.name		= "vph-alarm",
	},
	[VPH_DROP_PRECHG_IRQ] = {
		.name		= "vph-drop-prechg",
	},
	/* DCDC IRQs */
	[OTG_FAIL_IRQ] = {
		.name		= "otg-fail",
		.handler	= default_irq_handler,
	},
	[OTG_OC_DISABLE_SW_IRQ] = {
		.name		= "otg-oc-disable-sw",
	},
	[OTG_OC_HICCUP_IRQ] = {
		.name		= "otg-oc-hiccup",
	},
	[BSM_ACTIVE_IRQ] = {
		.name		= "bsm-active",
	},
	[HIGH_DUTY_CYCLE_IRQ] = {
		.name		= "high-duty-cycle",
		.handler	= high_duty_cycle_irq_handler,
		.wake		= true,
	},
	[INPUT_CURRENT_LIMITING_IRQ] = {
		.name		= "input-current-limiting",
		.handler	= default_irq_handler,
	},
	[CONCURRENT_MODE_DISABLE_IRQ] = {
		.name		= "concurrent-mode-disable",
	},
	[SWITCHER_POWER_OK_IRQ] = {
		.name		= "switcher-power-ok",
		.handler	= switcher_power_ok_irq_handler,
	},
	/* BATTERY IRQs */
	[BAT_TEMP_IRQ] = {
		.name		= "bat-temp",
		.handler	= batt_temp_changed_irq_handler,
		.wake		= true,
	},
	[ALL_CHNL_CONV_DONE_IRQ] = {
		.name		= "all-chnl-conv-done",
	},
	[BAT_OV_IRQ] = {
		.name		= "bat-ov",
		.handler	= batt_psy_changed_irq_handler,
	},
	[BAT_LOW_IRQ] = {
		.name		= "bat-low",
		.handler	= batt_psy_changed_irq_handler,
	},
	[BAT_THERM_OR_ID_MISSING_IRQ] = {
		.name		= "bat-therm-or-id-missing",
		.handler	= batt_psy_changed_irq_handler,
	},
	[BAT_TERMINAL_MISSING_IRQ] = {
		.name		= "bat-terminal-missing",
		.handler	= batt_psy_changed_irq_handler,
	},
	[BUCK_OC_IRQ] = {
		.name		= "buck-oc",
	},
	[VPH_OV_IRQ] = {
		.name		= "vph-ov",
	},
	/* USB INPUT IRQs */
	[USBIN_COLLAPSE_IRQ] = {
		.name		= "usbin-collapse",
		.handler	= default_irq_handler,
	},
	[USBIN_VASHDN_IRQ] = {
		.name		= "usbin-vashdn",
		.handler	= default_irq_handler,
	},
	[USBIN_UV_IRQ] = {
		.name		= "usbin-uv",
		.handler	= usbin_uv_irq_handler,
		.wake		= true,
		.storm_data	= {true, 3000, 5},
	},
	[USBIN_OV_IRQ] = {
		.name		= "usbin-ov",
		.handler	= usbin_ov_irq_handler,
	},
	[USBIN_PLUGIN_IRQ] = {
		.name		= "usbin-plugin",
		.handler	= usb_plugin_irq_handler,
		.wake           = true,
	},
	[USBIN_REVI_CHANGE_IRQ] = {
		.name		= "usbin-revi-change",
	},
	[USBIN_SRC_CHANGE_IRQ] = {
		.name		= "usbin-src-change",
		.handler	= usb_source_change_irq_handler,
		.wake           = true,
	},
	[USBIN_ICL_CHANGE_IRQ] = {
		.name		= "usbin-icl-change",
		.handler	= icl_change_irq_handler,
		.wake           = true,
	},
	/* DC INPUT IRQs */
	[DCIN_VASHDN_IRQ] = {
		.name		= "dcin-vashdn",
	},
	[DCIN_UV_IRQ] = {
		.name		= "dcin-uv",
		.handler	= dcin_uv_irq_handler,
		.wake		= true,
	},
	[DCIN_OV_IRQ] = {
		.name		= "dcin-ov",
		.handler	= default_irq_handler,
	},
	[DCIN_PLUGIN_IRQ] = {
		.name		= "dcin-plugin",
		.handler	= dc_plugin_irq_handler,
		.wake           = true,
	},
	[DCIN_REVI_IRQ] = {
		.name		= "dcin-revi",
	},
	[DCIN_PON_IRQ] = {
		.name		= "dcin-pon",
		.handler	= default_irq_handler,
	},
	[DCIN_EN_IRQ] = {
		.name		= "dcin-en",
		.handler	= default_irq_handler,
	},
	/* TYPEC IRQs */
	[TYPEC_OR_RID_DETECTION_CHANGE_IRQ] = {
		.name		= "typec-or-rid-detect-change",
		.handler	= typec_or_rid_detection_change_irq_handler,
		.wake           = true,
	},
	[TYPEC_VPD_DETECT_IRQ] = {
		.name		= "typec-vpd-detect",
	},
	[TYPEC_CC_STATE_CHANGE_IRQ] = {
		.name		= "typec-cc-state-change",
		.handler	= typec_state_change_irq_handler,
		.wake           = true,
	},
	[TYPEC_VCONN_OC_IRQ] = {
		.name		= "typec-vconn-oc",
		.handler	= default_irq_handler,
	},
	[TYPEC_VBUS_CHANGE_IRQ] = {
		.name		= "typec-vbus-change",
	},
	[TYPEC_ATTACH_DETACH_IRQ] = {
		.name		= "typec-attach-detach",
		.handler	= typec_attach_detach_irq_handler,
		.wake		= true,
	},
	[TYPEC_LEGACY_CABLE_DETECT_IRQ] = {
		.name		= "typec-legacy-cable-detect",
		.handler	= default_irq_handler,
	},
	[TYPEC_TRY_SNK_SRC_DETECT_IRQ] = {
		.name		= "typec-try-snk-src-detect",
	},
	/* MISCELLANEOUS IRQs */
	[WDOG_SNARL_IRQ] = {
		.name		= "wdog-snarl",
		.handler	= wdog_snarl_irq_handler,
		.wake		= true,
	},
	[WDOG_BARK_IRQ] = {
		.name		= "wdog-bark",
		.handler	= wdog_bark_irq_handler,
		.wake		= true,
	},
	[AICL_FAIL_IRQ] = {
		.name		= "aicl-fail",
	},
	[AICL_DONE_IRQ] = {
		.name		= "aicl-done",
		.handler	= default_irq_handler,
	},
	[SMB_EN_IRQ] = {
		.name		= "smb-en",
		.handler	= smb_en_irq_handler,
	},
	[IMP_TRIGGER_IRQ] = {
		.name		= "imp-trigger",
	},
	/*
	 * triggered when DIE or SKIN or CONNECTOR temperature across
	 * either of the _REG_L, _REG_H, _RST, or _SHDN thresholds
	 */
	[TEMP_CHANGE_IRQ] = {
		.name		= "temp-change",
		.handler	= temp_change_irq_handler,
		.wake		= true,
	},
	[TEMP_CHANGE_SMB_IRQ] = {
		.name		= "temp-change-smb",
	},
	/* FLASH */
	[VREG_OK_IRQ] = {
		.name		= "vreg-ok",
	},
	[ILIM_S2_IRQ] = {
		.name		= "ilim2-s2",
		.handler	= schgm_flash_ilim2_irq_handler,
	},
	[ILIM_S1_IRQ] = {
		.name		= "ilim1-s1",
	},
	[VOUT_DOWN_IRQ] = {
		.name		= "vout-down",
	},
	[VOUT_UP_IRQ] = {
		.name		= "vout-up",
	},
	[FLASH_STATE_CHANGE_IRQ] = {
		.name		= "flash-state-change",
		.handler	= schgm_flash_state_change_irq_handler,
	},
	[TORCH_REQ_IRQ] = {
		.name		= "torch-req",
	},
	[FLASH_EN_IRQ] = {
		.name		= "flash-en",
	},
	/* SDAM */
	[SDAM_STS_IRQ] = {
		.name		= "sdam-sts",
		.handler	= sdam_sts_change_irq_handler,
	},
};

static int smb5_get_irq_index_byname(const char *irq_name)
{
	int i;

	for (i = 0; i < ARRAY_SIZE(smb5_irqs); i++) {
		if (strcmp(smb5_irqs[i].name, irq_name) == 0)
			return i;
	}

	return -ENOENT;
}

static int smb5_request_interrupt(struct smb5 *chip,
				struct device_node *node, const char *irq_name)
{
	struct smb_charger *chg = &chip->chg;
	int rc, irq, irq_index;
	struct smb_irq_data *irq_data;

	irq = of_irq_get_byname(node, irq_name);
	if (irq < 0) {
		pr_err("Couldn't get irq %s byname\n", irq_name);
		return irq;
	}

	irq_index = smb5_get_irq_index_byname(irq_name);
	if (irq_index < 0) {
		pr_err("%s is not a defined irq\n", irq_name);
		return irq_index;
	}

	if (!smb5_irqs[irq_index].handler)
		return 0;

	irq_data = devm_kzalloc(chg->dev, sizeof(*irq_data), GFP_KERNEL);
	if (!irq_data)
		return -ENOMEM;

	irq_data->parent_data = chip;
	irq_data->name = irq_name;
	irq_data->storm_data = smb5_irqs[irq_index].storm_data;
	mutex_init(&irq_data->storm_data.storm_lock);

	smb5_irqs[irq_index].enabled = true;
	rc = devm_request_threaded_irq(chg->dev, irq, NULL,
					smb5_irqs[irq_index].handler,
					IRQF_ONESHOT, irq_name, irq_data);
	if (rc < 0) {
		pr_err("Couldn't request irq %d\n", irq);
		return rc;
	}

	smb5_irqs[irq_index].irq = irq;
	smb5_irqs[irq_index].irq_data = irq_data;
	if (smb5_irqs[irq_index].wake)
		enable_irq_wake(irq);

	return rc;
}

static int smb5_request_interrupts(struct smb5 *chip)
{
	struct smb_charger *chg = &chip->chg;
	struct device_node *node = chg->dev->of_node;
	struct device_node *child;
	int rc = 0;
	const char *name;
	struct property *prop;

	for_each_available_child_of_node(node, child) {
		of_property_for_each_string(child, "interrupt-names",
					    prop, name) {
			rc = smb5_request_interrupt(chip, child, name);
			if (rc < 0)
				return rc;
		}
	}

	if (chg->irq_info[WDOG_SNARL_IRQ].irq && chip->dt.wdog_snarl_disable) {
		disable_irq_wake(chg->irq_info[WDOG_SNARL_IRQ].irq);
		disable_irq_nosync(chg->irq_info[WDOG_SNARL_IRQ].irq);
	}

	vote(chg->limited_irq_disable_votable, CHARGER_TYPE_VOTER, true, 0);
	vote(chg->hdc_irq_disable_votable, CHARGER_TYPE_VOTER, true, 0);

	return rc;
}

static void smb5_free_interrupts(struct smb_charger *chg)
{
	int i;

	for (i = 0; i < ARRAY_SIZE(smb5_irqs); i++) {
		if (smb5_irqs[i].irq > 0) {
			if (smb5_irqs[i].wake)
				disable_irq_wake(smb5_irqs[i].irq);

			devm_free_irq(chg->dev, smb5_irqs[i].irq,
						smb5_irqs[i].irq_data);
		}
	}
}

static void smb5_disable_interrupts(struct smb_charger *chg)
{
	int i;

	for (i = 0; i < ARRAY_SIZE(smb5_irqs); i++) {
		if (smb5_irqs[i].irq > 0)
			disable_irq(smb5_irqs[i].irq);
	}
}

static int force_batt_psy_update_write(void *data, u64 val)
{
	struct smb_charger *chg = data;

	if (chg->batt_psy)
		power_supply_changed(chg->batt_psy);
	return 0;
}
DEFINE_DEBUGFS_ATTRIBUTE(force_batt_psy_update_ops, NULL,
			force_batt_psy_update_write, "0x%02llx\n");

static int force_usb_psy_update_write(void *data, u64 val)
{
	struct smb_charger *chg = data;

	power_supply_changed(chg->usb_psy);
	return 0;
}
DEFINE_DEBUGFS_ATTRIBUTE(force_usb_psy_update_ops, NULL,
			force_usb_psy_update_write, "0x%02llx\n");

static int force_dc_psy_update_write(void *data, u64 val)
{
	struct smb_charger *chg = data;

	power_supply_changed(chg->dc_psy);
	return 0;
}
DEFINE_DEBUGFS_ATTRIBUTE(force_dc_psy_update_ops, NULL,
			force_dc_psy_update_write, "0x%02llx\n");

static void smb5_create_debugfs(struct smb5 *chip)
{
	struct dentry *file;

	chip->dfs_root = debugfs_create_dir("charger", NULL);
	if (IS_ERR_OR_NULL(chip->dfs_root)) {
		pr_err("Couldn't create charger debugfs rc=%ld\n",
			(long)chip->dfs_root);
		return;
	}

	file = debugfs_create_file("force_batt_psy_update", 0600,
			    chip->dfs_root, chip, &force_batt_psy_update_ops);
	if (IS_ERR_OR_NULL(file))
		pr_err("Couldn't create force_batt_psy_update file rc=%ld\n",
			(long)file);

	file = debugfs_create_file("force_usb_psy_update", 0600,
			    chip->dfs_root, chip, &force_usb_psy_update_ops);
	if (IS_ERR_OR_NULL(file))
		pr_err("Couldn't create force_usb_psy_update file rc=%ld\n",
			(long)file);

	file = debugfs_create_file("force_dc_psy_update", 0600,
			    chip->dfs_root, chip, &force_dc_psy_update_ops);
	if (IS_ERR_OR_NULL(file))
		pr_err("Couldn't create force_dc_psy_update file rc=%ld\n",
			(long)file);

	file = debugfs_create_u32("debug_mask", 0600, chip->dfs_root,
			&__debug_mask);
	if (IS_ERR_OR_NULL(file))
		pr_err("Couldn't create debug_mask file rc=%ld\n", (long)file);
}

static int smb5_show_charger_status(struct smb5 *chip)
{
	struct smb_charger *chg = &chip->chg;
	union power_supply_propval val;
	int usb_present, batt_present, batt_health, batt_charge_type;
	int rc;

	rc = smblib_get_prop_usb_present(chg, &val);
	if (rc < 0) {
		pr_err("Couldn't get usb present rc=%d\n", rc);
		return rc;
	}
	usb_present = val.intval;

	rc = smblib_get_prop_batt_present(chg, &val);
	if (rc < 0) {
		pr_err("Couldn't get batt present rc=%d\n", rc);
		return rc;
	}
	batt_present = val.intval;

	rc = smblib_get_prop_batt_health(chg, &val);
	if (rc < 0) {
		pr_err("Couldn't get batt health rc=%d\n", rc);
		val.intval = POWER_SUPPLY_HEALTH_UNKNOWN;
	}
	batt_health = val.intval;

	rc = smblib_get_prop_batt_charge_type(chg, &val);
	if (rc < 0) {
		pr_err("Couldn't get batt charge type rc=%d\n", rc);
		return rc;
	}
	batt_charge_type = val.intval;

	pr_info("SMB5 status - usb:present=%d type=%d batt:present = %d health = %d charge = %d\n",
		usb_present, chg->real_charger_type,
		batt_present, batt_health, batt_charge_type);
	return rc;
}

/*********************************
 * TYPEC CLASS REGISTRATION *
 **********************************/

static int smb5_init_typec_class(struct smb5 *chip)
{
	struct smb_charger *chg = &chip->chg;
	int rc = 0;

	/* Register typec class for only non-PD TypeC and uUSB designs */
	if (!chg->pd_not_supported)
		return rc;

	mutex_init(&chg->typec_lock);
	chg->typec_caps.type = TYPEC_PORT_DRP;
	chg->typec_caps.data = TYPEC_PORT_DRD;
	chg->typec_partner_desc.usb_pd = false;
	chg->typec_partner_desc.accessory = TYPEC_ACCESSORY_NONE;
	chg->typec_caps.port_type_set = smblib_typec_port_type_set;
	chg->typec_caps.revision = 0x0130;

	chg->typec_port = typec_register_port(chg->dev, &chg->typec_caps);
	if (IS_ERR(chg->typec_port)) {
		rc = PTR_ERR(chg->typec_port);
		pr_err("failed to register typec_port rc=%d\n", rc);
		return rc;
	}

	return rc;
}

static int smb5_probe(struct platform_device *pdev)
{
	struct smb5 *chip;
	struct smb_charger *chg;
	int rc = 0;

	chip = devm_kzalloc(&pdev->dev, sizeof(*chip), GFP_KERNEL);
	if (!chip)
		return -ENOMEM;

	chg = &chip->chg;
	chg->dev = &pdev->dev;
	chg->debug_mask = &__debug_mask;
	chg->pd_disabled = 0;
	chg->weak_chg_icl_ua = 500000;
	chg->mode = PARALLEL_MASTER;
	chg->irq_info = smb5_irqs;
	chg->die_health = -EINVAL;
	chg->connector_health = -EINVAL;
	chg->otg_present = false;
	chg->main_fcc_max = -EINVAL;
	mutex_init(&chg->adc_lock);

	chg->regmap = dev_get_regmap(chg->dev->parent, NULL);
	if (!chg->regmap) {
		pr_err("parent regmap is missing\n");
		return -EINVAL;
	}

	rc = smb5_chg_config_init(chip);
	if (rc < 0) {
		if (rc != -EPROBE_DEFER)
			pr_err("Couldn't setup chg_config rc=%d\n", rc);
		return rc;
	}

	rc = smb5_parse_dt(chip);
	if (rc < 0) {
		pr_err("Couldn't parse device tree rc=%d\n", rc);
		return rc;
	}

	if (alarmtimer_get_rtcdev())
		alarm_init(&chg->lpd_recheck_timer, ALARM_REALTIME,
				smblib_lpd_recheck_timer);
	else
		return -EPROBE_DEFER;

#if IS_ENABLED(CONFIG_GOOGLE_LOGBUFFER)
	chg->log = debugfs_logbuffer_register("smblib");
	if (IS_ERR_OR_NULL(chg->log)) {
		pr_err("failed to obtain logbuffer instance rc:%ld",
		       PTR_ERR(chg->log));
	}
#endif

	rc = smblib_init(chg);
	if (rc < 0) {
		pr_err("Smblib_init failed rc=%d\n", rc);
#if IS_ENABLED(CONFIG_GOOGLE_LOGBUFFER)
		goto unregister_buffer;
#else
		return rc;
#endif
	}

	/* set driver data before resources request it */
	platform_set_drvdata(pdev, chip);

	/* extcon registration */
	chg->extcon = devm_extcon_dev_allocate(chg->dev, smblib_extcon_cable);
	if (IS_ERR(chg->extcon)) {
		rc = PTR_ERR(chg->extcon);
		dev_err(chg->dev, "failed to allocate extcon device rc=%d\n",
				rc);
		goto cleanup;
	}

	rc = devm_extcon_dev_register(chg->dev, chg->extcon);
	if (rc < 0) {
		dev_err(chg->dev, "failed to register extcon device rc=%d\n",
				rc);
		goto cleanup;
	}

	/* Support reporting polarity and speed via properties */
	rc = extcon_set_property_capability(chg->extcon,
			EXTCON_USB, EXTCON_PROP_USB_TYPEC_POLARITY);
	rc |= extcon_set_property_capability(chg->extcon,
			EXTCON_USB, EXTCON_PROP_USB_SS);
	rc |= extcon_set_property_capability(chg->extcon,
			EXTCON_USB_HOST, EXTCON_PROP_USB_TYPEC_POLARITY);
	rc |= extcon_set_property_capability(chg->extcon,
			EXTCON_USB_HOST, EXTCON_PROP_USB_SS);
	if (rc < 0) {
		dev_err(chg->dev,
			"failed to configure extcon capabilities\n");
		goto cleanup;
	}

	rc = smb5_init_hw(chip);
	if (rc < 0) {
		pr_err("Couldn't initialize hardware rc=%d\n", rc);
		goto cleanup;
	}

	/*
	 * VBUS regulator enablement/disablement for host mode is handled
	 * by USB-PD driver only. For micro-USB and non-PD typeC designs,
	 * the VBUS regulator is enabled/disabled by the smb driver itself
	 * before sending extcon notifications.
	 * Hence, register vbus and vconn regulators for PD supported designs
	 * only.
	 */
	if (!chg->pd_not_supported) {
		rc = smb5_init_vbus_regulator(chip);
		if (rc < 0) {
			pr_err("Couldn't initialize vbus regulator rc=%d\n",
				rc);
			goto cleanup;
		}

		rc = smb5_init_vconn_regulator(chip);
		if (rc < 0) {
			pr_err("Couldn't initialize vconn regulator rc=%d\n",
				rc);
			goto cleanup;
		}
	}

	switch (chg->chg_param.smb_version) {
	case PM8150B_SUBTYPE:
	case PM6150_SUBTYPE:
	case PM7250B_SUBTYPE:
		rc = smb5_init_dc_psy(chip);
		if (rc < 0) {
			pr_err("Couldn't initialize dc psy rc=%d\n", rc);
			goto cleanup;
		}
		break;
	default:
		break;
	}

	rc = smb5_init_usb_psy(chip);
	if (rc < 0) {
		pr_err("Couldn't initialize usb psy rc=%d\n", rc);
		goto cleanup;
	}

	rc = smb5_init_usb_main_psy(chip);
	if (rc < 0) {
		pr_err("Couldn't initialize usb main psy rc=%d\n", rc);
		goto cleanup;
	}

	rc = smb5_init_usb_port_psy(chip);
	if (rc < 0) {
		pr_err("Couldn't initialize usb pc_port psy rc=%d\n", rc);
		goto cleanup;
	}

	rc = smb5_init_batt_psy(chip);
	if (rc < 0) {
		pr_err("Couldn't initialize batt psy rc=%d\n", rc);
		goto cleanup;
	}

	rc = smb5_init_typec_class(chip);
	if (rc < 0) {
		pr_err("Couldn't initialize typec class rc=%d\n", rc);
		goto cleanup;
	}

	rc = smb5_determine_initial_status(chip);
	if (rc < 0) {
		pr_err("Couldn't determine initial status rc=%d\n",
			rc);
		goto cleanup;
	}

	rc = smb5_request_interrupts(chip);
	if (rc < 0) {
		pr_err("Couldn't request interrupts rc=%d\n", rc);
		goto cleanup;
	}

	rc = smb5_post_init(chip);
	if (rc < 0) {
		pr_err("Failed in post init rc=%d\n", rc);
		goto free_irq;
	}

	smb5_create_debugfs(chip);

	rc = sysfs_create_groups(&chg->dev->kobj, smb5_groups);
	if (rc < 0) {
		pr_err("Couldn't create sysfs files rc=%d\n", rc);
		goto free_irq;
	}

	rc = smb5_show_charger_status(chip);
	if (rc < 0) {
		pr_err("Failed in getting charger status rc=%d\n", rc);
		goto free_irq;
	}

	device_init_wakeup(chg->dev, true);

	pr_info("QPNP SMB5 probed successfully\n");

	return rc;

free_irq:
	smb5_free_interrupts(chg);
cleanup:
	smblib_deinit(chg);
	platform_set_drvdata(pdev, NULL);
#if IS_ENABLED(CONFIG_GOOGLE_LOGBUFFER)
unregister_buffer:
	debugfs_logbuffer_unregister(chg->log);
#endif

	return rc;
}

static int smb5_remove(struct platform_device *pdev)
{
	struct smb5 *chip = platform_get_drvdata(pdev);
	struct smb_charger *chg = &chip->chg;

	/* force enable APSD */
	smblib_masked_write(chg, USBIN_OPTIONS_1_CFG_REG,
				BC1P2_SRC_DETECT_BIT, BC1P2_SRC_DETECT_BIT);

	smb5_free_interrupts(chg);
	smblib_deinit(chg);
	sysfs_remove_groups(&chg->dev->kobj, smb5_groups);
	platform_set_drvdata(pdev, NULL);
#if IS_ENABLED(CONFIG_GOOGLE_LOGBUFFER)
	debugfs_logbuffer_unregister(chg->log);
#endif
	return 0;
}

static void smb5_shutdown(struct platform_device *pdev)
{
	struct smb5 *chip = platform_get_drvdata(pdev);
	struct smb_charger *chg = &chip->chg;

	/* disable all interrupts */
	smb5_disable_interrupts(chg);

	/* configure power role for UFP */
	if (chg->connector_type == POWER_SUPPLY_CONNECTOR_TYPEC)
		smblib_masked_write(chg, TYPE_C_MODE_CFG_REG,
				TYPEC_POWER_ROLE_CMD_MASK, EN_SNK_ONLY_BIT);

	/* force enable and rerun APSD */
	smblib_apsd_enable(chg, true);
	smblib_hvdcp_exit_config(chg);
}

static const struct of_device_id match_table[] = {
	{ .compatible = "qcom,qpnp-smb5", },
	{ },
};

static struct platform_driver smb5_driver = {
	.driver		= {
		.name		= "qcom,qpnp-smb5",
		.of_match_table	= match_table,
	},
	.probe		= smb5_probe,
	.remove		= smb5_remove,
	.shutdown	= smb5_shutdown,
};
module_platform_driver(smb5_driver);

MODULE_DESCRIPTION("QPNP SMB5 Charger Driver");
MODULE_LICENSE("GPL v2");<|MERGE_RESOLUTION|>--- conflicted
+++ resolved
@@ -612,7 +612,11 @@
 	if (chg->chg_param.hvdcp3_max_icl_ua <= 0)
 		chg->chg_param.hvdcp3_max_icl_ua = MICRO_3PA;
 
-<<<<<<< HEAD
+	of_property_read_u32(node, "qcom,hvdcp2-max-icl-ua",
+					&chg->chg_param.hvdcp2_max_icl_ua);
+	if (chg->chg_param.hvdcp2_max_icl_ua <= 0)
+		chg->chg_param.hvdcp2_max_icl_ua = MICRO_3PA;
+
 	chip->dt.batt_psy_is_bms = of_property_read_bool(node,
 					"google,batt_psy_is_bms");
 	chip->dt.batt_psy_disable = of_property_read_bool(node,
@@ -628,12 +632,6 @@
 				     &chg->usb_port_tz_name);
 	if (rc < 0)
 		pr_err("cannot read usb-port-tz-name, rc=%d\n", rc);
-=======
-	of_property_read_u32(node, "qcom,hvdcp2-max-icl-ua",
-					&chg->chg_param.hvdcp2_max_icl_ua);
-	if (chg->chg_param.hvdcp2_max_icl_ua <= 0)
-		chg->chg_param.hvdcp2_max_icl_ua = MICRO_3PA;
->>>>>>> f16e84bd
 
 	return 0;
 }
