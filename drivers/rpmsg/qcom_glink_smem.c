--- conflicted
+++ resolved
@@ -107,21 +107,11 @@
 		tail -= pipe->native.length;
 
 	len = min_t(size_t, count, pipe->native.length - tail);
-<<<<<<< HEAD
-	if (len) {
-		memcpy_fromio(data, pipe->fifo + tail, len);
-	}
-
-	if (len != count) {
-		memcpy_fromio(data + len, pipe->fifo, (count - len));
-	}
-=======
 	if (len)
 		memcpy_fromio(data, pipe->fifo + tail, len);
 
 	if (len != count)
 		memcpy_fromio(data + len, pipe->fifo, (count - len));
->>>>>>> 0abb08b5
 }
 
 static void glink_smem_rx_advance(struct qcom_glink_pipe *np,
@@ -239,11 +229,8 @@
 	ret = device_register(dev);
 	if (ret) {
 		pr_err("failed to register glink edge\n");
-<<<<<<< HEAD
+		put_device(dev);
 		kfree(dev);
-=======
-		put_device(dev);
->>>>>>> 0abb08b5
 		return ERR_PTR(ret);
 	}
 
@@ -325,11 +312,7 @@
 
 	return glink;
 
-<<<<<<< HEAD
 unregister:
-=======
-err_put_dev:
->>>>>>> 0abb08b5
 	device_unregister(dev);
 
 	return ERR_PTR(ret);
