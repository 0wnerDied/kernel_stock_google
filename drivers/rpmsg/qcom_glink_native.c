--- conflicted
+++ resolved
@@ -138,11 +138,8 @@
 	struct qcom_glink_pipe *tx_pipe;
 
 	int irq;
-<<<<<<< HEAD
 	const char *irq_name;
-=======
 	char irqname[GLINK_NAME_SIZE];
->>>>>>> 43629c3a
 
 	struct kthread_worker kworker;
 	struct task_struct *task;
@@ -2046,13 +2043,8 @@
 	irq = of_irq_get(dev->of_node, 0);
 	ret = devm_request_irq(dev, irq,
 			       qcom_glink_native_intr,
-<<<<<<< HEAD
 			       IRQF_SHARED,
-			       "glink-native", glink);
-=======
-			       IRQF_NO_SUSPEND | IRQF_SHARED,
 			       glink->irqname, glink);
->>>>>>> 43629c3a
 	if (ret) {
 		dev_err(dev, "failed to request IRQ\n");
 		goto unregister;
