--- conflicted
+++ resolved
@@ -68,10 +68,7 @@
 #include <linux/ftrace.h>
 #include <linux/lockdep.h>
 #include <linux/nmi.h>
-<<<<<<< HEAD
 #include <linux/khugepaged.h>
-=======
->>>>>>> a1f19153
 #include <linux/psi.h>
 
 #include <asm/sections.h>
@@ -2889,12 +2886,7 @@
 
 	do {
 		/* First try to get CMA pages */
-<<<<<<< HEAD
 		if (migratetype == MIGRATE_MOVABLE) {
-=======
-		if (migratetype == MIGRATE_MOVABLE &&
-				gfp_flags & __GFP_CMA) {
->>>>>>> a1f19153
 			list = get_populated_pcp_list(zone, 0, pcp,
 					get_cma_migrate_type(), cold);
 		}
@@ -3973,17 +3965,9 @@
 	 * always increment the no progress counter for them
 	 */
 	if ((did_some_progress || lmk_kill_possible()) &&
-<<<<<<< HEAD
 				order <= PAGE_ALLOC_COSTLY_ORDER)
-=======
-				order <= PAGE_ALLOC_COSTLY_ORDER) {
-
->>>>>>> a1f19153
 		*no_progress_loops = 0;
-
-		if (lmk_kill_possible())
-			return true;
-	} else
+	else
 		(*no_progress_loops)++;
 
 	/*
@@ -4226,10 +4210,6 @@
 
 	/* Avoid recursion of direct reclaim */
 	if (current->flags & PF_MEMALLOC)
-		goto nopage;
-
-	if (fatal_signal_pending(current) && !(gfp_mask & __GFP_NOFAIL) &&
-			(gfp_mask & __GFP_FS))
 		goto nopage;
 
 	/* Try direct reclaim and then allocating */
@@ -6960,11 +6940,6 @@
 	if (pages && s)
 		pr_info("Freeing %s memory: %ldK\n",
 			s, pages << (PAGE_SHIFT - 10));
-
-#ifdef CONFIG_HAVE_MEMBLOCK
-		memblock_dbg("memblock_free: [%#016llx-%#016llx] %pF\n",
-			__pa(start), __pa(end), (void *)_RET_IP_);
-#endif
 
 	return pages;
 }
