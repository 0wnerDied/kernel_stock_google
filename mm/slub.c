--- conflicted
+++ resolved
@@ -2759,11 +2759,8 @@
 	if (unlikely(slab_want_init_on_free(s)) && object)
 		memset(object + s->offset, 0, sizeof(void *));
 
-<<<<<<< HEAD
 	maybe_wipe_obj_freeptr(s, object);
 
-=======
->>>>>>> c9bd1012
 	if (unlikely(slab_want_init_on_alloc(gfpflags, s)) && object)
 		memset(object, 0, s->object_size);
 
