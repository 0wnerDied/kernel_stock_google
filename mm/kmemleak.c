/*
 * mm/kmemleak.c
 *
 * Copyright (C) 2008 ARM Limited
 * Written by Catalin Marinas <catalin.marinas@arm.com>
 *
 * This program is free software; you can redistribute it and/or modify
 * it under the terms of the GNU General Public License version 2 as
 * published by the Free Software Foundation.
 *
 * This program is distributed in the hope that it will be useful,
 * but WITHOUT ANY WARRANTY; without even the implied warranty of
 * MERCHANTABILITY or FITNESS FOR A PARTICULAR PURPOSE.  See the
 * GNU General Public License for more details.
 *
 * You should have received a copy of the GNU General Public License
 * along with this program; if not, write to the Free Software
 * Foundation, Inc., 59 Temple Place, Suite 330, Boston, MA 02111-1307 USA
 *
 *
 * For more information on the algorithm and kmemleak usage, please see
 * Documentation/dev-tools/kmemleak.rst.
 *
 * Notes on locking
 * ----------------
 *
 * The following locks and mutexes are used by kmemleak:
 *
 * - kmemleak_lock (rwlock): protects the object_list modifications and
 *   accesses to the object_tree_root. The object_list is the main list
 *   holding the metadata (struct kmemleak_object) for the allocated memory
 *   blocks. The object_tree_root is a red black tree used to look-up
 *   metadata based on a pointer to the corresponding memory block.  The
 *   kmemleak_object structures are added to the object_list and
 *   object_tree_root in the create_object() function called from the
 *   kmemleak_alloc() callback and removed in delete_object() called from the
 *   kmemleak_free() callback
 * - kmemleak_object.lock (spinlock): protects a kmemleak_object. Accesses to
 *   the metadata (e.g. count) are protected by this lock. Note that some
 *   members of this structure may be protected by other means (atomic or
 *   kmemleak_lock). This lock is also held when scanning the corresponding
 *   memory block to avoid the kernel freeing it via the kmemleak_free()
 *   callback. This is less heavyweight than holding a global lock like
 *   kmemleak_lock during scanning
 * - scan_mutex (mutex): ensures that only one thread may scan the memory for
 *   unreferenced objects at a time. The gray_list contains the objects which
 *   are already referenced or marked as false positives and need to be
 *   scanned. This list is only modified during a scanning episode when the
 *   scan_mutex is held. At the end of a scan, the gray_list is always empty.
 *   Note that the kmemleak_object.use_count is incremented when an object is
 *   added to the gray_list and therefore cannot be freed. This mutex also
 *   prevents multiple users of the "kmemleak" debugfs file together with
 *   modifications to the memory scanning parameters including the scan_thread
 *   pointer
 *
 * Locks and mutexes are acquired/nested in the following order:
 *
 *   scan_mutex [-> object->lock] -> kmemleak_lock -> other_object->lock (SINGLE_DEPTH_NESTING)
 *
 * No kmemleak_lock and object->lock nesting is allowed outside scan_mutex
 * regions.
 *
 * The kmemleak_object structures have a use_count incremented or decremented
 * using the get_object()/put_object() functions. When the use_count becomes
 * 0, this count can no longer be incremented and put_object() schedules the
 * kmemleak_object freeing via an RCU callback. All calls to the get_object()
 * function must be protected by rcu_read_lock() to avoid accessing a freed
 * structure.
 */

#define pr_fmt(fmt) KBUILD_MODNAME ": " fmt

#include <linux/init.h>
#include <linux/kernel.h>
#include <linux/list.h>
#include <linux/sched/signal.h>
#include <linux/sched/task.h>
#include <linux/sched/task_stack.h>
#include <linux/jiffies.h>
#include <linux/delay.h>
#include <linux/export.h>
#include <linux/kthread.h>
#include <linux/rbtree.h>
#include <linux/fs.h>
#include <linux/debugfs.h>
#include <linux/seq_file.h>
#include <linux/cpumask.h>
#include <linux/spinlock.h>
#include <linux/mutex.h>
#include <linux/rcupdate.h>
#include <linux/stacktrace.h>
#include <linux/cache.h>
#include <linux/percpu.h>
#include <linux/hardirq.h>
#include <linux/bootmem.h>
#include <linux/pfn.h>
#include <linux/mmzone.h>
#include <linux/slab.h>
#include <linux/thread_info.h>
#include <linux/err.h>
#include <linux/uaccess.h>
#include <linux/string.h>
#include <linux/nodemask.h>
#include <linux/mm.h>
#include <linux/workqueue.h>
#include <linux/crc32.h>

#include <asm/sections.h>
#include <asm/processor.h>
#include <linux/atomic.h>

#include <linux/kasan.h>
#include <linux/kmemleak.h>
#include <linux/memory_hotplug.h>

/*
 * Kmemleak configuration and common defines.
 */
#define MAX_TRACE		16	/* stack trace length */
#define MSECS_MIN_AGE		5000	/* minimum object age for reporting */
#define SECS_FIRST_SCAN		60	/* delay before the first scan */
#define SECS_SCAN_WAIT		600	/* subsequent auto scanning delay */
#define MAX_SCAN_SIZE		4096	/* maximum size of a scanned block */

#define BYTES_PER_POINTER	sizeof(void *)

/* GFP bitmask for kmemleak internal allocations */
#define gfp_kmemleak_mask(gfp)	(((gfp) & (GFP_KERNEL | GFP_ATOMIC)) | \
				 __GFP_NORETRY | __GFP_NOMEMALLOC | \
				 __GFP_NOWARN)

/* scanning area inside a memory block */
struct kmemleak_scan_area {
	struct hlist_node node;
	unsigned long start;
	size_t size;
};

#define KMEMLEAK_GREY	0
#define KMEMLEAK_BLACK	-1

/*
 * Structure holding the metadata for each allocated memory block.
 * Modifications to such objects should be made while holding the
 * object->lock. Insertions or deletions from object_list, gray_list or
 * rb_node are already protected by the corresponding locks or mutex (see
 * the notes on locking above). These objects are reference-counted
 * (use_count) and freed using the RCU mechanism.
 */
struct kmemleak_object {
	spinlock_t lock;
	unsigned int flags;		/* object status flags */
	struct list_head object_list;
	struct list_head gray_list;
	struct rb_node rb_node;
	struct rcu_head rcu;		/* object_list lockless traversal */
	/* object usage count; object freed when use_count == 0 */
	atomic_t use_count;
	unsigned long pointer;
	size_t size;
	/* pass surplus references to this pointer */
	unsigned long excess_ref;
	/* minimum number of a pointers found before it is considered leak */
	int min_count;
	/* the total number of pointers found pointing to this object */
	int count;
	/* checksum for detecting modified objects */
	u32 checksum;
	/* memory ranges to be scanned inside an object (empty for all) */
	struct hlist_head area_list;
	unsigned long trace[MAX_TRACE];
	unsigned int trace_len;
	unsigned long jiffies;		/* creation timestamp */
	pid_t pid;			/* pid of the current task */
	char comm[TASK_COMM_LEN];	/* executable name */
};

/* flag representing the memory block allocation status */
#define OBJECT_ALLOCATED	(1 << 0)
/* flag set after the first reporting of an unreference object */
#define OBJECT_REPORTED		(1 << 1)
/* flag set to not scan the object */
#define OBJECT_NO_SCAN		(1 << 2)

/* number of bytes to print per line; must be 16 or 32 */
#define HEX_ROW_SIZE		16
/* number of bytes to print at a time (1, 2, 4, 8) */
#define HEX_GROUP_SIZE		1
/* include ASCII after the hex output */
#define HEX_ASCII		1
/* max number of lines to be printed */
#define HEX_MAX_LINES		2

/* the list of all allocated objects */
static LIST_HEAD(object_list);
/* the list of gray-colored objects (see color_gray comment below) */
static LIST_HEAD(gray_list);
/* search tree for object boundaries */
static struct rb_root object_tree_root = RB_ROOT;
/* rw_lock protecting the access to object_list and object_tree_root */
static DEFINE_RWLOCK(kmemleak_lock);

/* allocation caches for kmemleak internal data */
static struct kmem_cache *object_cache;
static struct kmem_cache *scan_area_cache;

/* set if tracing memory operations is enabled */
static int kmemleak_enabled;
/* same as above but only for the kmemleak_free() callback */
static int kmemleak_free_enabled;
/* set in the late_initcall if there were no errors */
static int kmemleak_initialized;
/* enables or disables early logging of the memory operations */
static int kmemleak_early_log = 1;
/* set if a kmemleak warning was issued */
static int kmemleak_warning;
/* set if a fatal kmemleak error has occurred */
static int kmemleak_error;

/* minimum and maximum address that may be valid pointers */
static unsigned long min_addr = ULONG_MAX;
static unsigned long max_addr;

static struct task_struct *scan_thread;
/* used to avoid reporting of recently allocated objects */
static unsigned long jiffies_min_age;
static unsigned long jiffies_last_scan;
/* delay between automatic memory scannings */
static signed long jiffies_scan_wait;

/*
 * Enables or disables the task stacks scanning.
 * Set to 1 if at compile time we want it enabled.
 * Else set to 0 to have it disabled by default.
 * This can be enabled by writing to "stack=on" using
 * kmemleak debugfs entry.
 */
#ifdef CONFIG_DEBUG_TASK_STACK_SCAN_OFF
static int kmemleak_stack_scan;
#else
static int kmemleak_stack_scan = 1;
#endif

/* protects the memory scanning, parameters and debug/kmemleak file access */
static DEFINE_MUTEX(scan_mutex);
/* setting kmemleak=on, will set this var, skipping the disable */
static int kmemleak_skip_disable;
/* If there are leaks that can be reported */
static bool kmemleak_found_leaks;

/*
 * Early object allocation/freeing logging. Kmemleak is initialized after the
 * kernel allocator. However, both the kernel allocator and kmemleak may
 * allocate memory blocks which need to be tracked. Kmemleak defines an
 * arbitrary buffer to hold the allocation/freeing information before it is
 * fully initialized.
 */

/* kmemleak operation type for early logging */
enum {
	KMEMLEAK_ALLOC,
	KMEMLEAK_ALLOC_PERCPU,
	KMEMLEAK_FREE,
	KMEMLEAK_FREE_PART,
	KMEMLEAK_FREE_PERCPU,
	KMEMLEAK_NOT_LEAK,
	KMEMLEAK_IGNORE,
	KMEMLEAK_SCAN_AREA,
	KMEMLEAK_NO_SCAN,
	KMEMLEAK_SET_EXCESS_REF
};

/*
 * Structure holding the information passed to kmemleak callbacks during the
 * early logging.
 */
struct early_log {
	int op_type;			/* kmemleak operation type */
	int min_count;			/* minimum reference count */
	const void *ptr;		/* allocated/freed memory block */
	union {
		size_t size;		/* memory block size */
		unsigned long excess_ref; /* surplus reference passing */
	};
	unsigned long trace[MAX_TRACE];	/* stack trace */
	unsigned int trace_len;		/* stack trace length */
};

/* early logging buffer and current position */
static struct early_log
	early_log[CONFIG_DEBUG_KMEMLEAK_EARLY_LOG_SIZE] __initdata;
static int crt_early_log __initdata;

static void kmemleak_disable(void);

/*
 * Print a warning and dump the stack trace.
 */
#define kmemleak_warn(x...)	do {		\
	pr_warn(x);				\
	dump_stack();				\
	kmemleak_warning = 1;			\
} while (0)

/*
 * Macro invoked when a serious kmemleak condition occurred and cannot be
 * recovered from. Kmemleak will be disabled and further allocation/freeing
 * tracing no longer available.
 */
#define kmemleak_stop(x...)	do {	\
	kmemleak_warn(x);		\
	kmemleak_disable();		\
} while (0)

/*
 * Printing of the objects hex dump to the seq file. The number of lines to be
 * printed is limited to HEX_MAX_LINES to prevent seq file spamming. The
 * actual number of printed bytes depends on HEX_ROW_SIZE. It must be called
 * with the object->lock held.
 */
static void hex_dump_object(struct seq_file *seq,
			    struct kmemleak_object *object)
{
	const u8 *ptr = (const u8 *)object->pointer;
	size_t len;

	/* limit the number of lines to HEX_MAX_LINES */
	len = min_t(size_t, object->size, HEX_MAX_LINES * HEX_ROW_SIZE);

	seq_printf(seq, "  hex dump (first %zu bytes):\n", len);
	kasan_disable_current();
	seq_hex_dump(seq, "    ", DUMP_PREFIX_NONE, HEX_ROW_SIZE,
		     HEX_GROUP_SIZE, ptr, len, HEX_ASCII);
	kasan_enable_current();
}

/*
 * Object colors, encoded with count and min_count:
 * - white - orphan object, not enough references to it (count < min_count)
 * - gray  - not orphan, not marked as false positive (min_count == 0) or
 *		sufficient references to it (count >= min_count)
 * - black - ignore, it doesn't contain references (e.g. text section)
 *		(min_count == -1). No function defined for this color.
 * Newly created objects don't have any color assigned (object->count == -1)
 * before the next memory scan when they become white.
 */
static bool color_white(const struct kmemleak_object *object)
{
	return object->count != KMEMLEAK_BLACK &&
		object->count < object->min_count;
}

static bool color_gray(const struct kmemleak_object *object)
{
	return object->min_count != KMEMLEAK_BLACK &&
		object->count >= object->min_count;
}

/*
 * Objects are considered unreferenced only if their color is white, they have
 * not be deleted and have a minimum age to avoid false positives caused by
 * pointers temporarily stored in CPU registers.
 */
static bool unreferenced_object(struct kmemleak_object *object)
{
	return (color_white(object) && object->flags & OBJECT_ALLOCATED) &&
		time_before_eq(object->jiffies + jiffies_min_age,
			       jiffies_last_scan);
}

/*
 * Printing of the unreferenced objects information to the seq file. The
 * print_unreferenced function must be called with the object->lock held.
 */
static void print_unreferenced(struct seq_file *seq,
			       struct kmemleak_object *object)
{
	int i;
	unsigned int msecs_age = jiffies_to_msecs(jiffies - object->jiffies);

	seq_printf(seq, "unreferenced object 0x%08lx (size %zu):\n",
		   object->pointer, object->size);
	seq_printf(seq, "  comm \"%s\", pid %d, jiffies %lu (age %d.%03ds)\n",
		   object->comm, object->pid, object->jiffies,
		   msecs_age / 1000, msecs_age % 1000);
	hex_dump_object(seq, object);
	seq_printf(seq, "  backtrace:\n");

	for (i = 0; i < object->trace_len; i++) {
		void *ptr = (void *)object->trace[i];
		seq_printf(seq, "    [<%p>] %pS\n", ptr, ptr);
	}
}

/*
 * Print the kmemleak_object information. This function is used mainly for
 * debugging special cases when kmemleak operations. It must be called with
 * the object->lock held.
 */
static void dump_object_info(struct kmemleak_object *object)
{
	struct stack_trace trace;

	trace.nr_entries = object->trace_len;
	trace.entries = object->trace;

	pr_notice("Object 0x%08lx (size %zu):\n",
		  object->pointer, object->size);
	pr_notice("  comm \"%s\", pid %d, jiffies %lu\n",
		  object->comm, object->pid, object->jiffies);
	pr_notice("  min_count = %d\n", object->min_count);
	pr_notice("  count = %d\n", object->count);
	pr_notice("  flags = 0x%x\n", object->flags);
	pr_notice("  checksum = %u\n", object->checksum);
	pr_notice("  backtrace:\n");
	print_stack_trace(&trace, 4);
}

/*
 * Look-up a memory block metadata (kmemleak_object) in the object search
 * tree based on a pointer value. If alias is 0, only values pointing to the
 * beginning of the memory block are allowed. The kmemleak_lock must be held
 * when calling this function.
 */
static struct kmemleak_object *lookup_object(unsigned long ptr, int alias)
{
	struct rb_node *rb = object_tree_root.rb_node;

	while (rb) {
		struct kmemleak_object *object =
			rb_entry(rb, struct kmemleak_object, rb_node);
		if (ptr < object->pointer)
			rb = object->rb_node.rb_left;
		else if (object->pointer + object->size <= ptr)
			rb = object->rb_node.rb_right;
		else if (object->pointer == ptr || alias)
			return object;
		else {
			kmemleak_warn("Found object by alias at 0x%08lx\n",
				      ptr);
			dump_object_info(object);
			break;
		}
	}
	return NULL;
}

/*
 * Increment the object use_count. Return 1 if successful or 0 otherwise. Note
 * that once an object's use_count reached 0, the RCU freeing was already
 * registered and the object should no longer be used. This function must be
 * called under the protection of rcu_read_lock().
 */
static int get_object(struct kmemleak_object *object)
{
	return atomic_inc_not_zero(&object->use_count);
}

/*
 * RCU callback to free a kmemleak_object.
 */
static void free_object_rcu(struct rcu_head *rcu)
{
	struct hlist_node *tmp;
	struct kmemleak_scan_area *area;
	struct kmemleak_object *object =
		container_of(rcu, struct kmemleak_object, rcu);

	/*
	 * Once use_count is 0 (guaranteed by put_object), there is no other
	 * code accessing this object, hence no need for locking.
	 */
	hlist_for_each_entry_safe(area, tmp, &object->area_list, node) {
		hlist_del(&area->node);
		kmem_cache_free(scan_area_cache, area);
	}
	kmem_cache_free(object_cache, object);
}

/*
 * Decrement the object use_count. Once the count is 0, free the object using
 * an RCU callback. Since put_object() may be called via the kmemleak_free() ->
 * delete_object() path, the delayed RCU freeing ensures that there is no
 * recursive call to the kernel allocator. Lock-less RCU object_list traversal
 * is also possible.
 */
static void put_object(struct kmemleak_object *object)
{
	if (!atomic_dec_and_test(&object->use_count))
		return;

	/* should only get here after delete_object was called */
	WARN_ON(object->flags & OBJECT_ALLOCATED);

	call_rcu(&object->rcu, free_object_rcu);
}

/*
 * Look up an object in the object search tree and increase its use_count.
 */
static struct kmemleak_object *find_and_get_object(unsigned long ptr, int alias)
{
	unsigned long flags;
	struct kmemleak_object *object;

	rcu_read_lock();
	read_lock_irqsave(&kmemleak_lock, flags);
	object = lookup_object(ptr, alias);
	read_unlock_irqrestore(&kmemleak_lock, flags);

	/* check whether the object is still available */
	if (object && !get_object(object))
		object = NULL;
	rcu_read_unlock();

	return object;
}

/*
 * Look up an object in the object search tree and remove it from both
 * object_tree_root and object_list. The returned object's use_count should be
 * at least 1, as initially set by create_object().
 */
static struct kmemleak_object *find_and_remove_object(unsigned long ptr, int alias)
{
	unsigned long flags;
	struct kmemleak_object *object;

	write_lock_irqsave(&kmemleak_lock, flags);
	object = lookup_object(ptr, alias);
	if (object) {
		rb_erase(&object->rb_node, &object_tree_root);
		list_del_rcu(&object->object_list);
	}
	write_unlock_irqrestore(&kmemleak_lock, flags);

	return object;
}

/*
 * Save stack trace to the given array of MAX_TRACE size.
 */
static int __save_stack_trace(unsigned long *trace)
{
	struct stack_trace stack_trace;

	stack_trace.max_entries = MAX_TRACE;
	stack_trace.nr_entries = 0;
	stack_trace.entries = trace;
	stack_trace.skip = 2;
	save_stack_trace(&stack_trace);

	return stack_trace.nr_entries;
}

/*
 * Create the metadata (struct kmemleak_object) corresponding to an allocated
 * memory block and add it to the object_list and object_tree_root.
 */
static struct kmemleak_object *create_object(unsigned long ptr, size_t size,
					     int min_count, gfp_t gfp)
{
	unsigned long flags;
	struct kmemleak_object *object, *parent;
	struct rb_node **link, *rb_parent;

	object = kmem_cache_alloc(object_cache, gfp_kmemleak_mask(gfp));
	if (!object) {
		pr_warn("Cannot allocate a kmemleak_object structure\n");
		kmemleak_disable();
		return NULL;
	}

	INIT_LIST_HEAD(&object->object_list);
	INIT_LIST_HEAD(&object->gray_list);
	INIT_HLIST_HEAD(&object->area_list);
	spin_lock_init(&object->lock);
	atomic_set(&object->use_count, 1);
	object->flags = OBJECT_ALLOCATED;
	object->pointer = ptr;
	object->size = size;
	object->excess_ref = 0;
	object->min_count = min_count;
	object->count = 0;			/* white color initially */
	object->jiffies = jiffies;
	object->checksum = 0;

	/* task information */
	if (in_irq()) {
		object->pid = 0;
		strncpy(object->comm, "hardirq", sizeof(object->comm));
	} else if (in_serving_softirq()) {
		object->pid = 0;
		strncpy(object->comm, "softirq", sizeof(object->comm));
	} else {
		object->pid = current->pid;
		/*
		 * There is a small chance of a race with set_task_comm(),
		 * however using get_task_comm() here may cause locking
		 * dependency issues with current->alloc_lock. In the worst
		 * case, the command line is not correct.
		 */
		strncpy(object->comm, current->comm, sizeof(object->comm));
	}

	/* kernel backtrace */
	object->trace_len = __save_stack_trace(object->trace);

	write_lock_irqsave(&kmemleak_lock, flags);

	min_addr = min(min_addr, ptr);
	max_addr = max(max_addr, ptr + size);
	link = &object_tree_root.rb_node;
	rb_parent = NULL;
	while (*link) {
		rb_parent = *link;
		parent = rb_entry(rb_parent, struct kmemleak_object, rb_node);
		if (ptr + size <= parent->pointer)
			link = &parent->rb_node.rb_left;
		else if (parent->pointer + parent->size <= ptr)
			link = &parent->rb_node.rb_right;
		else {
			kmemleak_stop("Cannot insert 0x%lx into the object search tree (overlaps existing)\n",
				      ptr);
			/*
			 * No need for parent->lock here since "parent" cannot
			 * be freed while the kmemleak_lock is held.
			 */
			dump_object_info(parent);
			kmem_cache_free(object_cache, object);
			object = NULL;
			goto out;
		}
	}
	rb_link_node(&object->rb_node, rb_parent, link);
	rb_insert_color(&object->rb_node, &object_tree_root);

	list_add_tail_rcu(&object->object_list, &object_list);
out:
	write_unlock_irqrestore(&kmemleak_lock, flags);
	return object;
}

/*
 * Mark the object as not allocated and schedule RCU freeing via put_object().
 */
static void __delete_object(struct kmemleak_object *object)
{
	unsigned long flags;

	WARN_ON(!(object->flags & OBJECT_ALLOCATED));
	WARN_ON(atomic_read(&object->use_count) < 1);

	/*
	 * Locking here also ensures that the corresponding memory block
	 * cannot be freed when it is being scanned.
	 */
	spin_lock_irqsave(&object->lock, flags);
	object->flags &= ~OBJECT_ALLOCATED;
	spin_unlock_irqrestore(&object->lock, flags);
	put_object(object);
}

/*
 * Look up the metadata (struct kmemleak_object) corresponding to ptr and
 * delete it.
 */
static void delete_object_full(unsigned long ptr)
{
	struct kmemleak_object *object;

	object = find_and_remove_object(ptr, 0);
	if (!object) {
#ifdef DEBUG
		kmemleak_warn("Freeing unknown object at 0x%08lx\n",
			      ptr);
#endif
		return;
	}
	__delete_object(object);
}

/*
 * Look up the metadata (struct kmemleak_object) corresponding to ptr and
 * delete it. If the memory block is partially freed, the function may create
 * additional metadata for the remaining parts of the block.
 */
static void delete_object_part(unsigned long ptr, size_t size)
{
	struct kmemleak_object *object;
	unsigned long start, end;

	object = find_and_remove_object(ptr, 1);
	if (!object) {
#ifdef DEBUG
		kmemleak_warn("Partially freeing unknown object at 0x%08lx (size %zu)\n",
			      ptr, size);
#endif
		return;
	}

	/*
	 * Create one or two objects that may result from the memory block
	 * split. Note that partial freeing is only done by free_bootmem() and
	 * this happens before kmemleak_init() is called. The path below is
	 * only executed during early log recording in kmemleak_init(), so
	 * GFP_KERNEL is enough.
	 */
	start = object->pointer;
	end = object->pointer + object->size;
	if (ptr > start)
		create_object(start, ptr - start, object->min_count,
			      GFP_KERNEL);
	if (ptr + size < end)
		create_object(ptr + size, end - ptr - size, object->min_count,
			      GFP_KERNEL);

	__delete_object(object);
}

static void __paint_it(struct kmemleak_object *object, int color)
{
	object->min_count = color;
	if (color == KMEMLEAK_BLACK)
		object->flags |= OBJECT_NO_SCAN;
}

static void paint_it(struct kmemleak_object *object, int color)
{
	unsigned long flags;

	spin_lock_irqsave(&object->lock, flags);
	__paint_it(object, color);
	spin_unlock_irqrestore(&object->lock, flags);
}

static void paint_ptr(unsigned long ptr, int color)
{
	struct kmemleak_object *object;

	object = find_and_get_object(ptr, 0);
	if (!object) {
		kmemleak_warn("Trying to color unknown object at 0x%08lx as %s\n",
			      ptr,
			      (color == KMEMLEAK_GREY) ? "Grey" :
			      (color == KMEMLEAK_BLACK) ? "Black" : "Unknown");
		return;
	}
	paint_it(object, color);
	put_object(object);
}

/*
 * Mark an object permanently as gray-colored so that it can no longer be
 * reported as a leak. This is used in general to mark a false positive.
 */
static void make_gray_object(unsigned long ptr)
{
	paint_ptr(ptr, KMEMLEAK_GREY);
}

/*
 * Mark the object as black-colored so that it is ignored from scans and
 * reporting.
 */
static void make_black_object(unsigned long ptr)
{
	paint_ptr(ptr, KMEMLEAK_BLACK);
}

/*
 * Add a scanning area to the object. If at least one such area is added,
 * kmemleak will only scan these ranges rather than the whole memory block.
 */
static void add_scan_area(unsigned long ptr, size_t size, gfp_t gfp)
{
	unsigned long flags;
	struct kmemleak_object *object;
	struct kmemleak_scan_area *area;

	object = find_and_get_object(ptr, 1);
	if (!object) {
		kmemleak_warn("Adding scan area to unknown object at 0x%08lx\n",
			      ptr);
		return;
	}

	area = kmem_cache_alloc(scan_area_cache, gfp_kmemleak_mask(gfp));
	if (!area) {
		pr_warn("Cannot allocate a scan area\n");
		goto out;
	}

	spin_lock_irqsave(&object->lock, flags);
	if (size == SIZE_MAX) {
		size = object->pointer + object->size - ptr;
	} else if (ptr + size > object->pointer + object->size) {
		kmemleak_warn("Scan area larger than object 0x%08lx\n", ptr);
		dump_object_info(object);
		kmem_cache_free(scan_area_cache, area);
		goto out_unlock;
	}

	INIT_HLIST_NODE(&area->node);
	area->start = ptr;
	area->size = size;

	hlist_add_head(&area->node, &object->area_list);
out_unlock:
	spin_unlock_irqrestore(&object->lock, flags);
out:
	put_object(object);
}

/*
 * Any surplus references (object already gray) to 'ptr' are passed to
 * 'excess_ref'. This is used in the vmalloc() case where a pointer to
 * vm_struct may be used as an alternative reference to the vmalloc'ed object
 * (see free_thread_stack()).
 */
static void object_set_excess_ref(unsigned long ptr, unsigned long excess_ref)
{
	unsigned long flags;
	struct kmemleak_object *object;

	object = find_and_get_object(ptr, 0);
	if (!object) {
		kmemleak_warn("Setting excess_ref on unknown object at 0x%08lx\n",
			      ptr);
		return;
	}

	spin_lock_irqsave(&object->lock, flags);
	object->excess_ref = excess_ref;
	spin_unlock_irqrestore(&object->lock, flags);
	put_object(object);
}

/*
 * Set the OBJECT_NO_SCAN flag for the object corresponding to the give
 * pointer. Such object will not be scanned by kmemleak but references to it
 * are searched.
 */
static void object_no_scan(unsigned long ptr)
{
	unsigned long flags;
	struct kmemleak_object *object;

	object = find_and_get_object(ptr, 0);
	if (!object) {
		kmemleak_warn("Not scanning unknown object at 0x%08lx\n", ptr);
		return;
	}

	spin_lock_irqsave(&object->lock, flags);
	object->flags |= OBJECT_NO_SCAN;
	spin_unlock_irqrestore(&object->lock, flags);
	put_object(object);
}

/*
 * Log an early kmemleak_* call to the early_log buffer. These calls will be
 * processed later once kmemleak is fully initialized.
 */
static void __init log_early(int op_type, const void *ptr, size_t size,
			     int min_count)
{
	unsigned long flags;
	struct early_log *log;

	if (kmemleak_error) {
		/* kmemleak stopped recording, just count the requests */
		crt_early_log++;
		return;
	}

	if (crt_early_log >= ARRAY_SIZE(early_log)) {
		crt_early_log++;
		kmemleak_disable();
		return;
	}

	/*
	 * There is no need for locking since the kernel is still in UP mode
	 * at this stage. Disabling the IRQs is enough.
	 */
	local_irq_save(flags);
	log = &early_log[crt_early_log];
	log->op_type = op_type;
	log->ptr = ptr;
	log->size = size;
	log->min_count = min_count;
	log->trace_len = __save_stack_trace(log->trace);
	crt_early_log++;
	local_irq_restore(flags);
}

/*
 * Log an early allocated block and populate the stack trace.
 */
static void early_alloc(struct early_log *log)
{
	struct kmemleak_object *object;
	unsigned long flags;
	int i;

	if (!kmemleak_enabled || !log->ptr || IS_ERR(log->ptr))
		return;

	/*
	 * RCU locking needed to ensure object is not freed via put_object().
	 */
	rcu_read_lock();
	object = create_object((unsigned long)log->ptr, log->size,
			       log->min_count, GFP_ATOMIC);
	if (!object)
		goto out;
	spin_lock_irqsave(&object->lock, flags);
	for (i = 0; i < log->trace_len; i++)
		object->trace[i] = log->trace[i];
	object->trace_len = log->trace_len;
	spin_unlock_irqrestore(&object->lock, flags);
out:
	rcu_read_unlock();
}

/*
 * Log an early allocated block and populate the stack trace.
 */
static void early_alloc_percpu(struct early_log *log)
{
	unsigned int cpu;
	const void __percpu *ptr = log->ptr;

	for_each_possible_cpu(cpu) {
		log->ptr = per_cpu_ptr(ptr, cpu);
		early_alloc(log);
	}
}

/**
 * kmemleak_alloc - register a newly allocated object
 * @ptr:	pointer to beginning of the object
 * @size:	size of the object
 * @min_count:	minimum number of references to this object. If during memory
 *		scanning a number of references less than @min_count is found,
 *		the object is reported as a memory leak. If @min_count is 0,
 *		the object is never reported as a leak. If @min_count is -1,
 *		the object is ignored (not scanned and not reported as a leak)
 * @gfp:	kmalloc() flags used for kmemleak internal memory allocations
 *
 * This function is called from the kernel allocators when a new object
 * (memory block) is allocated (kmem_cache_alloc, kmalloc etc.).
 */
void __ref kmemleak_alloc(const void *ptr, size_t size, int min_count,
			  gfp_t gfp)
{
	pr_debug("%s(0x%p, %zu, %d)\n", __func__, ptr, size, min_count);

	if (kmemleak_enabled && ptr && !IS_ERR(ptr))
		create_object((unsigned long)ptr, size, min_count, gfp);
	else if (kmemleak_early_log)
		log_early(KMEMLEAK_ALLOC, ptr, size, min_count);
}
EXPORT_SYMBOL_GPL(kmemleak_alloc);

/**
 * kmemleak_alloc_percpu - register a newly allocated __percpu object
 * @ptr:	__percpu pointer to beginning of the object
 * @size:	size of the object
 * @gfp:	flags used for kmemleak internal memory allocations
 *
 * This function is called from the kernel percpu allocator when a new object
 * (memory block) is allocated (alloc_percpu).
 */
void __ref kmemleak_alloc_percpu(const void __percpu *ptr, size_t size,
				 gfp_t gfp)
{
	unsigned int cpu;

	pr_debug("%s(0x%p, %zu)\n", __func__, ptr, size);

	/*
	 * Percpu allocations are only scanned and not reported as leaks
	 * (min_count is set to 0).
	 */
	if (kmemleak_enabled && ptr && !IS_ERR(ptr))
		for_each_possible_cpu(cpu)
			create_object((unsigned long)per_cpu_ptr(ptr, cpu),
				      size, 0, gfp);
	else if (kmemleak_early_log)
		log_early(KMEMLEAK_ALLOC_PERCPU, ptr, size, 0);
}
EXPORT_SYMBOL_GPL(kmemleak_alloc_percpu);

/**
 * kmemleak_vmalloc - register a newly vmalloc'ed object
 * @area:	pointer to vm_struct
 * @size:	size of the object
 * @gfp:	__vmalloc() flags used for kmemleak internal memory allocations
 *
 * This function is called from the vmalloc() kernel allocator when a new
 * object (memory block) is allocated.
 */
void __ref kmemleak_vmalloc(const struct vm_struct *area, size_t size, gfp_t gfp)
{
	pr_debug("%s(0x%p, %zu)\n", __func__, area, size);

	/*
	 * A min_count = 2 is needed because vm_struct contains a reference to
	 * the virtual address of the vmalloc'ed block.
	 */
	if (kmemleak_enabled) {
		create_object((unsigned long)area->addr, size, 2, gfp);
		object_set_excess_ref((unsigned long)area,
				      (unsigned long)area->addr);
	} else if (kmemleak_early_log) {
		log_early(KMEMLEAK_ALLOC, area->addr, size, 2);
		/* reusing early_log.size for storing area->addr */
		log_early(KMEMLEAK_SET_EXCESS_REF,
			  area, (unsigned long)area->addr, 0);
	}
}
EXPORT_SYMBOL_GPL(kmemleak_vmalloc);

/**
 * kmemleak_free - unregister a previously registered object
 * @ptr:	pointer to beginning of the object
 *
 * This function is called from the kernel allocators when an object (memory
 * block) is freed (kmem_cache_free, kfree, vfree etc.).
 */
void __ref kmemleak_free(const void *ptr)
{
	pr_debug("%s(0x%p)\n", __func__, ptr);

	if (kmemleak_free_enabled && ptr && !IS_ERR(ptr))
		delete_object_full((unsigned long)ptr);
	else if (kmemleak_early_log)
		log_early(KMEMLEAK_FREE, ptr, 0, 0);
}
EXPORT_SYMBOL_GPL(kmemleak_free);

/**
 * kmemleak_free_part - partially unregister a previously registered object
 * @ptr:	pointer to the beginning or inside the object. This also
 *		represents the start of the range to be freed
 * @size:	size to be unregistered
 *
 * This function is called when only a part of a memory block is freed
 * (usually from the bootmem allocator).
 */
void __ref kmemleak_free_part(const void *ptr, size_t size)
{
	pr_debug("%s(0x%p)\n", __func__, ptr);

	if (kmemleak_enabled && ptr && !IS_ERR(ptr))
		delete_object_part((unsigned long)ptr, size);
	else if (kmemleak_early_log)
		log_early(KMEMLEAK_FREE_PART, ptr, size, 0);
}
EXPORT_SYMBOL_GPL(kmemleak_free_part);

/**
 * kmemleak_free_percpu - unregister a previously registered __percpu object
 * @ptr:	__percpu pointer to beginning of the object
 *
 * This function is called from the kernel percpu allocator when an object
 * (memory block) is freed (free_percpu).
 */
void __ref kmemleak_free_percpu(const void __percpu *ptr)
{
	unsigned int cpu;

	pr_debug("%s(0x%p)\n", __func__, ptr);

	if (kmemleak_free_enabled && ptr && !IS_ERR(ptr))
		for_each_possible_cpu(cpu)
			delete_object_full((unsigned long)per_cpu_ptr(ptr,
								      cpu));
	else if (kmemleak_early_log)
		log_early(KMEMLEAK_FREE_PERCPU, ptr, 0, 0);
}
EXPORT_SYMBOL_GPL(kmemleak_free_percpu);

/**
 * kmemleak_update_trace - update object allocation stack trace
 * @ptr:	pointer to beginning of the object
 *
 * Override the object allocation stack trace for cases where the actual
 * allocation place is not always useful.
 */
void __ref kmemleak_update_trace(const void *ptr)
{
	struct kmemleak_object *object;
	unsigned long flags;

	pr_debug("%s(0x%p)\n", __func__, ptr);

	if (!kmemleak_enabled || IS_ERR_OR_NULL(ptr))
		return;

	object = find_and_get_object((unsigned long)ptr, 1);
	if (!object) {
#ifdef DEBUG
		kmemleak_warn("Updating stack trace for unknown object at %p\n",
			      ptr);
#endif
		return;
	}

	spin_lock_irqsave(&object->lock, flags);
	object->trace_len = __save_stack_trace(object->trace);
	spin_unlock_irqrestore(&object->lock, flags);

	put_object(object);
}
EXPORT_SYMBOL(kmemleak_update_trace);

/**
 * kmemleak_not_leak - mark an allocated object as false positive
 * @ptr:	pointer to beginning of the object
 *
 * Calling this function on an object will cause the memory block to no longer
 * be reported as leak and always be scanned.
 */
void __ref kmemleak_not_leak(const void *ptr)
{
	pr_debug("%s(0x%p)\n", __func__, ptr);

	if (kmemleak_enabled && ptr && !IS_ERR(ptr))
		make_gray_object((unsigned long)ptr);
	else if (kmemleak_early_log)
		log_early(KMEMLEAK_NOT_LEAK, ptr, 0, 0);
}
EXPORT_SYMBOL(kmemleak_not_leak);

/**
 * kmemleak_ignore - ignore an allocated object
 * @ptr:	pointer to beginning of the object
 *
 * Calling this function on an object will cause the memory block to be
 * ignored (not scanned and not reported as a leak). This is usually done when
 * it is known that the corresponding block is not a leak and does not contain
 * any references to other allocated memory blocks.
 */
void __ref kmemleak_ignore(const void *ptr)
{
	pr_debug("%s(0x%p)\n", __func__, ptr);

	if (kmemleak_enabled && ptr && !IS_ERR(ptr))
		make_black_object((unsigned long)ptr);
	else if (kmemleak_early_log)
		log_early(KMEMLEAK_IGNORE, ptr, 0, 0);
}
EXPORT_SYMBOL(kmemleak_ignore);

/**
 * kmemleak_scan_area - limit the range to be scanned in an allocated object
 * @ptr:	pointer to beginning or inside the object. This also
 *		represents the start of the scan area
 * @size:	size of the scan area
 * @gfp:	kmalloc() flags used for kmemleak internal memory allocations
 *
 * This function is used when it is known that only certain parts of an object
 * contain references to other objects. Kmemleak will only scan these areas
 * reducing the number false negatives.
 */
void __ref kmemleak_scan_area(const void *ptr, size_t size, gfp_t gfp)
{
	pr_debug("%s(0x%p)\n", __func__, ptr);

	if (kmemleak_enabled && ptr && size && !IS_ERR(ptr))
		add_scan_area((unsigned long)ptr, size, gfp);
	else if (kmemleak_early_log)
		log_early(KMEMLEAK_SCAN_AREA, ptr, size, 0);
}
EXPORT_SYMBOL(kmemleak_scan_area);

/**
 * kmemleak_no_scan - do not scan an allocated object
 * @ptr:	pointer to beginning of the object
 *
 * This function notifies kmemleak not to scan the given memory block. Useful
 * in situations where it is known that the given object does not contain any
 * references to other objects. Kmemleak will not scan such objects reducing
 * the number of false negatives.
 */
void __ref kmemleak_no_scan(const void *ptr)
{
	pr_debug("%s(0x%p)\n", __func__, ptr);

	if (kmemleak_enabled && ptr && !IS_ERR(ptr))
		object_no_scan((unsigned long)ptr);
	else if (kmemleak_early_log)
		log_early(KMEMLEAK_NO_SCAN, ptr, 0, 0);
}
EXPORT_SYMBOL(kmemleak_no_scan);

/**
 * kmemleak_alloc_phys - similar to kmemleak_alloc but taking a physical
 *			 address argument
 */
void __ref kmemleak_alloc_phys(phys_addr_t phys, size_t size, int min_count,
			       gfp_t gfp)
{
	if (!IS_ENABLED(CONFIG_HIGHMEM) || PHYS_PFN(phys) < max_low_pfn)
		kmemleak_alloc(__va(phys), size, min_count, gfp);
}
EXPORT_SYMBOL(kmemleak_alloc_phys);

/**
 * kmemleak_free_part_phys - similar to kmemleak_free_part but taking a
 *			     physical address argument
 */
void __ref kmemleak_free_part_phys(phys_addr_t phys, size_t size)
{
	if (!IS_ENABLED(CONFIG_HIGHMEM) || PHYS_PFN(phys) < max_low_pfn)
		kmemleak_free_part(__va(phys), size);
}
EXPORT_SYMBOL(kmemleak_free_part_phys);

/**
 * kmemleak_not_leak_phys - similar to kmemleak_not_leak but taking a physical
 *			    address argument
 */
void __ref kmemleak_not_leak_phys(phys_addr_t phys)
{
	if (!IS_ENABLED(CONFIG_HIGHMEM) || PHYS_PFN(phys) < max_low_pfn)
		kmemleak_not_leak(__va(phys));
}
EXPORT_SYMBOL(kmemleak_not_leak_phys);

/**
 * kmemleak_ignore_phys - similar to kmemleak_ignore but taking a physical
 *			  address argument
 */
void __ref kmemleak_ignore_phys(phys_addr_t phys)
{
	if (!IS_ENABLED(CONFIG_HIGHMEM) || PHYS_PFN(phys) < max_low_pfn)
		kmemleak_ignore(__va(phys));
}
EXPORT_SYMBOL(kmemleak_ignore_phys);

/*
 * Update an object's checksum and return true if it was modified.
 */
static bool update_checksum(struct kmemleak_object *object)
{
	u32 old_csum = object->checksum;

	kasan_disable_current();
	object->checksum = crc32(0, (void *)object->pointer, object->size);
	kasan_enable_current();

	return object->checksum != old_csum;
}

/*
 * Update an object's references. object->lock must be held by the caller.
 */
static void update_refs(struct kmemleak_object *object)
{
	if (!color_white(object)) {
		/* non-orphan, ignored or new */
		return;
	}

	/*
	 * Increase the object's reference count (number of pointers to the
	 * memory block). If this count reaches the required minimum, the
	 * object's color will become gray and it will be added to the
	 * gray_list.
	 */
	object->count++;
	if (color_gray(object)) {
		/* put_object() called when removing from gray_list */
		WARN_ON(!get_object(object));
		list_add_tail(&object->gray_list, &gray_list);
	}
}

/*
 * Memory scanning is a long process and it needs to be interruptable. This
 * function checks whether such interrupt condition occurred.
 */
static int scan_should_stop(void)
{
	if (!kmemleak_enabled)
		return 1;

	/*
	 * This function may be called from either process or kthread context,
	 * hence the need to check for both stop conditions.
	 */
	if (current->mm)
		return signal_pending(current);
	else
		return kthread_should_stop();

	return 0;
}

/*
 * Scan a memory block (exclusive range) for valid pointers and add those
 * found to the gray list.
 */
static void scan_block(void *_start, void *_end,
		       struct kmemleak_object *scanned)
{
	unsigned long *ptr;
	unsigned long *start = PTR_ALIGN(_start, BYTES_PER_POINTER);
	unsigned long *end = _end - (BYTES_PER_POINTER - 1);
	unsigned long flags;

	read_lock_irqsave(&kmemleak_lock, flags);
	for (ptr = start; ptr < end; ptr++) {
		struct kmemleak_object *object;
		unsigned long pointer;
		unsigned long excess_ref;

		if (scan_should_stop())
			break;

		kasan_disable_current();
		pointer = *ptr;
		kasan_enable_current();

		if (pointer < min_addr || pointer >= max_addr)
			continue;

		/*
		 * No need for get_object() here since we hold kmemleak_lock.
		 * object->use_count cannot be dropped to 0 while the object
		 * is still present in object_tree_root and object_list
		 * (with updates protected by kmemleak_lock).
		 */
		object = lookup_object(pointer, 1);
		if (!object)
			continue;
		if (object == scanned)
			/* self referenced, ignore */
			continue;

		/*
		 * Avoid the lockdep recursive warning on object->lock being
		 * previously acquired in scan_object(). These locks are
		 * enclosed by scan_mutex.
		 */
		spin_lock_nested(&object->lock, SINGLE_DEPTH_NESTING);
		/* only pass surplus references (object already gray) */
		if (color_gray(object)) {
			excess_ref = object->excess_ref;
			/* no need for update_refs() if object already gray */
		} else {
			excess_ref = 0;
			update_refs(object);
		}
		spin_unlock(&object->lock);

		if (excess_ref) {
			object = lookup_object(excess_ref, 0);
			if (!object)
				continue;
			if (object == scanned)
				/* circular reference, ignore */
				continue;
			spin_lock_nested(&object->lock, SINGLE_DEPTH_NESTING);
			update_refs(object);
			spin_unlock(&object->lock);
		}
	}
	read_unlock_irqrestore(&kmemleak_lock, flags);
}

/*
 * Scan a large memory block in MAX_SCAN_SIZE chunks to reduce the latency.
 */
static void scan_large_block(void *start, void *end)
{
	void *next;

	while (start < end) {
		next = min(start + MAX_SCAN_SIZE, end);
		scan_block(start, next, NULL);
		start = next;
		cond_resched();
	}
}

/*
 * Scan a memory block corresponding to a kmemleak_object. A condition is
 * that object->use_count >= 1.
 */
static void scan_object(struct kmemleak_object *object)
{
	struct kmemleak_scan_area *area;
	unsigned long flags;

	/*
	 * Once the object->lock is acquired, the corresponding memory block
	 * cannot be freed (the same lock is acquired in delete_object).
	 */
	spin_lock_irqsave(&object->lock, flags);
	if (object->flags & OBJECT_NO_SCAN)
		goto out;
	if (!(object->flags & OBJECT_ALLOCATED))
		/* already freed object */
		goto out;
	if (hlist_empty(&object->area_list)) {
		void *start = (void *)object->pointer;
		void *end = (void *)(object->pointer + object->size);
		void *next;

		do {
			next = min(start + MAX_SCAN_SIZE, end);
			scan_block(start, next, object);

			start = next;
			if (start >= end)
				break;

			spin_unlock_irqrestore(&object->lock, flags);
			cond_resched();
			spin_lock_irqsave(&object->lock, flags);
		} while (object->flags & OBJECT_ALLOCATED);
	} else
		hlist_for_each_entry(area, &object->area_list, node)
			scan_block((void *)area->start,
				   (void *)(area->start + area->size),
				   object);
out:
	spin_unlock_irqrestore(&object->lock, flags);
}

/*
 * Scan the objects already referenced (gray objects). More objects will be
 * referenced and, if there are no memory leaks, all the objects are scanned.
 */
static void scan_gray_list(void)
{
	struct kmemleak_object *object, *tmp;

	/*
	 * The list traversal is safe for both tail additions and removals
	 * from inside the loop. The kmemleak objects cannot be freed from
	 * outside the loop because their use_count was incremented.
	 */
	object = list_entry(gray_list.next, typeof(*object), gray_list);
	while (&object->gray_list != &gray_list) {
		cond_resched();

		/* may add new objects to the list */
		if (!scan_should_stop())
			scan_object(object);

		tmp = list_entry(object->gray_list.next, typeof(*object),
				 gray_list);

		/* remove the object from the list and release it */
		list_del(&object->gray_list);
		put_object(object);

		object = tmp;
	}
	WARN_ON(!list_empty(&gray_list));
}

/*
 * Scan data sections and all the referenced memory blocks allocated via the
 * kernel's standard allocators. This function must be called with the
 * scan_mutex held.
 */
static void kmemleak_scan(void)
{
	unsigned long flags;
	struct kmemleak_object *object;
	int i;
	int new_leaks = 0;

	jiffies_last_scan = jiffies;

	/* prepare the kmemleak_object's */
	rcu_read_lock();
	list_for_each_entry_rcu(object, &object_list, object_list) {
		spin_lock_irqsave(&object->lock, flags);
#ifdef DEBUG
		/*
		 * With a few exceptions there should be a maximum of
		 * 1 reference to any object at this point.
		 */
		if (atomic_read(&object->use_count) > 1) {
			pr_debug("object->use_count = %d\n",
				 atomic_read(&object->use_count));
			dump_object_info(object);
		}
#endif
		/* reset the reference count (whiten the object) */
		object->count = 0;
		if (color_gray(object) && get_object(object))
			list_add_tail(&object->gray_list, &gray_list);

		spin_unlock_irqrestore(&object->lock, flags);
	}
	rcu_read_unlock();

	/* data/bss scanning */
	scan_large_block(_sdata, _edata);
	scan_large_block(__bss_start, __bss_stop);
	scan_large_block(__start_ro_after_init, __end_ro_after_init);

#ifdef CONFIG_SMP
	/* per-cpu sections scanning */
	for_each_possible_cpu(i)
		scan_large_block(__per_cpu_start + per_cpu_offset(i),
				 __per_cpu_end + per_cpu_offset(i));
#endif

	/*
	 * Struct page scanning for each node.
	 */
	get_online_mems();
	for_each_online_node(i) {
		unsigned long start_pfn = node_start_pfn(i);
		unsigned long end_pfn = node_end_pfn(i);
		unsigned long pfn;

		for (pfn = start_pfn; pfn < end_pfn; pfn++) {
			struct page *page;

			if (!pfn_valid(pfn))
				continue;
			page = pfn_to_page(pfn);
			/* only scan if page is in use */
			if (page_count(page) == 0)
				continue;
			scan_block(page, page + 1, NULL);
			if (!(pfn % (MAX_SCAN_SIZE / sizeof(*page))))
				cond_resched();
		}
	}
	put_online_mems();

	/*
	 * Scanning the task stacks (may introduce false negatives).
	 */
	if (kmemleak_stack_scan) {
		struct task_struct *p, *g;

		read_lock(&tasklist_lock);
		do_each_thread(g, p) {
			void *stack = try_get_task_stack(p);
			if (stack) {
				scan_block(stack, stack + THREAD_SIZE, NULL);
				put_task_stack(p);
			}
		} while_each_thread(g, p);
		read_unlock(&tasklist_lock);
	}

	/*
	 * Scan the objects already referenced from the sections scanned
	 * above.
	 */
	scan_gray_list();

	/*
	 * Check for new or unreferenced objects modified since the previous
	 * scan and color them gray until the next scan.
	 */
	rcu_read_lock();
	list_for_each_entry_rcu(object, &object_list, object_list) {
		spin_lock_irqsave(&object->lock, flags);
		if (color_white(object) && (object->flags & OBJECT_ALLOCATED)
		    && update_checksum(object) && get_object(object)) {
			/* color it gray temporarily */
			object->count = object->min_count;
			list_add_tail(&object->gray_list, &gray_list);
		}
		spin_unlock_irqrestore(&object->lock, flags);
	}
	rcu_read_unlock();

	/*
	 * Re-scan the gray list for modified unreferenced objects.
	 */
	scan_gray_list();

	/*
	 * If scanning was stopped do not report any new unreferenced objects.
	 */
	if (scan_should_stop())
		return;

	/*
	 * Scanning result reporting.
	 */
	rcu_read_lock();
	list_for_each_entry_rcu(object, &object_list, object_list) {
		spin_lock_irqsave(&object->lock, flags);
		if (unreferenced_object(object) &&
		    !(object->flags & OBJECT_REPORTED)) {
			object->flags |= OBJECT_REPORTED;
			new_leaks++;
		}
		spin_unlock_irqrestore(&object->lock, flags);
	}
	rcu_read_unlock();

	if (new_leaks) {
		kmemleak_found_leaks = true;

		pr_info("%d new suspected memory leaks (see /sys/kernel/debug/kmemleak)\n",
			new_leaks);
	}

}

/*
 * Thread function performing automatic memory scanning. Unreferenced objects
 * at the end of a memory scan are reported but only the first time.
 */
static int kmemleak_scan_thread(void *arg)
{
	static int first_run = 1;

	pr_info("Automatic memory scanning thread started\n");
	set_user_nice(current, 10);

	/*
	 * Wait before the first scan to allow the system to fully initialize.
	 */
	if (first_run) {
		signed long timeout = msecs_to_jiffies(SECS_FIRST_SCAN * 1000);
		first_run = 0;
		while (timeout && !kthread_should_stop())
			timeout = schedule_timeout_interruptible(timeout);
	}

	while (!kthread_should_stop()) {
		signed long timeout = jiffies_scan_wait;

		mutex_lock(&scan_mutex);
		kmemleak_scan();
		mutex_unlock(&scan_mutex);

		/* wait before the next scan */
		while (timeout && !kthread_should_stop())
			timeout = schedule_timeout_interruptible(timeout);
	}

	pr_info("Automatic memory scanning thread ended\n");

	return 0;
}

/*
 * Start the automatic memory scanning thread. This function must be called
 * with the scan_mutex held.
 */
static void start_scan_thread(void)
{
	if (scan_thread)
		return;
	scan_thread = kthread_run(kmemleak_scan_thread, NULL, "kmemleak");
	if (IS_ERR(scan_thread)) {
		pr_warn("Failed to create the scan thread\n");
		scan_thread = NULL;
	}
}

/*
 * Stop the automatic memory scanning thread.
 */
static void stop_scan_thread(void)
{
	if (scan_thread) {
		kthread_stop(scan_thread);
		scan_thread = NULL;
	}
}

/*
 * Iterate over the object_list and return the first valid object at or after
 * the required position with its use_count incremented. The function triggers
 * a memory scanning when the pos argument points to the first position.
 */
static void *kmemleak_seq_start(struct seq_file *seq, loff_t *pos)
{
	struct kmemleak_object *object;
	loff_t n = *pos;
	int err;

	err = mutex_lock_interruptible(&scan_mutex);
	if (err < 0)
		return ERR_PTR(err);

	rcu_read_lock();
	list_for_each_entry_rcu(object, &object_list, object_list) {
		if (n-- > 0)
			continue;
		if (get_object(object))
			goto out;
	}
	object = NULL;
out:
	return object;
}

/*
 * Return the next object in the object_list. The function decrements the
 * use_count of the previous object and increases that of the next one.
 */
static void *kmemleak_seq_next(struct seq_file *seq, void *v, loff_t *pos)
{
	struct kmemleak_object *prev_obj = v;
	struct kmemleak_object *next_obj = NULL;
	struct kmemleak_object *obj = prev_obj;

	++(*pos);

	list_for_each_entry_continue_rcu(obj, &object_list, object_list) {
		if (get_object(obj)) {
			next_obj = obj;
			break;
		}
	}

	put_object(prev_obj);
	return next_obj;
}

/*
 * Decrement the use_count of the last object required, if any.
 */
static void kmemleak_seq_stop(struct seq_file *seq, void *v)
{
	if (!IS_ERR(v)) {
		/*
		 * kmemleak_seq_start may return ERR_PTR if the scan_mutex
		 * waiting was interrupted, so only release it if !IS_ERR.
		 */
		rcu_read_unlock();
		mutex_unlock(&scan_mutex);
		if (v)
			put_object(v);
	}
}

/*
 * Print the information for an unreferenced object to the seq file.
 */
static int kmemleak_seq_show(struct seq_file *seq, void *v)
{
	struct kmemleak_object *object = v;
	unsigned long flags;

	spin_lock_irqsave(&object->lock, flags);
	if ((object->flags & OBJECT_REPORTED) && unreferenced_object(object))
		print_unreferenced(seq, object);
	spin_unlock_irqrestore(&object->lock, flags);
	return 0;
}

static const struct seq_operations kmemleak_seq_ops = {
	.start = kmemleak_seq_start,
	.next  = kmemleak_seq_next,
	.stop  = kmemleak_seq_stop,
	.show  = kmemleak_seq_show,
};

static int kmemleak_open(struct inode *inode, struct file *file)
{
	return seq_open(file, &kmemleak_seq_ops);
}

static int dump_str_object_info(const char *str)
{
	unsigned long flags;
	struct kmemleak_object *object;
	unsigned long addr;

	if (kstrtoul(str, 0, &addr))
		return -EINVAL;
	object = find_and_get_object(addr, 0);
	if (!object) {
		pr_info("Unknown object at 0x%08lx\n", addr);
		return -EINVAL;
	}

	spin_lock_irqsave(&object->lock, flags);
	dump_object_info(object);
	spin_unlock_irqrestore(&object->lock, flags);

	put_object(object);
	return 0;
}

/*
 * We use grey instead of black to ensure we can do future scans on the same
 * objects. If we did not do future scans these black objects could
 * potentially contain references to newly allocated objects in the future and
 * we'd end up with false positives.
 */
static void kmemleak_clear(void)
{
	struct kmemleak_object *object;
	unsigned long flags;

	rcu_read_lock();
	list_for_each_entry_rcu(object, &object_list, object_list) {
		spin_lock_irqsave(&object->lock, flags);
		if ((object->flags & OBJECT_REPORTED) &&
		    unreferenced_object(object))
			__paint_it(object, KMEMLEAK_GREY);
		spin_unlock_irqrestore(&object->lock, flags);
	}
	rcu_read_unlock();

	kmemleak_found_leaks = false;
}

static void __kmemleak_do_cleanup(void);

/*
 * File write operation to configure kmemleak at run-time. The following
 * commands can be written to the /sys/kernel/debug/kmemleak file:
 *   off	- disable kmemleak (irreversible)
 *   stack=on	- enable the task stacks scanning
 *   stack=off	- disable the tasks stacks scanning
 *   scan=on	- start the automatic memory scanning thread
 *   scan=off	- stop the automatic memory scanning thread
 *   scan=...	- set the automatic memory scanning period in seconds (0 to
 *		  disable it)
 *   scan	- trigger a memory scan
 *   clear	- mark all current reported unreferenced kmemleak objects as
 *		  grey to ignore printing them, or free all kmemleak objects
 *		  if kmemleak has been disabled.
 *   dump=...	- dump information about the object found at the given address
 */
static ssize_t kmemleak_write(struct file *file, const char __user *user_buf,
			      size_t size, loff_t *ppos)
{
	char buf[64];
	int buf_size;
	int ret;

	buf_size = min(size, (sizeof(buf) - 1));
	if (strncpy_from_user(buf, user_buf, buf_size) < 0)
		return -EFAULT;
	buf[buf_size] = 0;

	ret = mutex_lock_interruptible(&scan_mutex);
	if (ret < 0)
		return ret;

	if (strncmp(buf, "clear", 5) == 0) {
		if (kmemleak_enabled)
			kmemleak_clear();
		else
			__kmemleak_do_cleanup();
		goto out;
	}

	if (!kmemleak_enabled) {
		ret = -EBUSY;
		goto out;
	}

	if (strncmp(buf, "off", 3) == 0)
		kmemleak_disable();
	else if (strncmp(buf, "stack=on", 8) == 0)
		kmemleak_stack_scan = 1;
	else if (strncmp(buf, "stack=off", 9) == 0)
		kmemleak_stack_scan = 0;
	else if (strncmp(buf, "scan=on", 7) == 0)
		start_scan_thread();
	else if (strncmp(buf, "scan=off", 8) == 0)
		stop_scan_thread();
	else if (strncmp(buf, "scan=", 5) == 0) {
		unsigned long secs;

		ret = kstrtoul(buf + 5, 0, &secs);
		if (ret < 0)
			goto out;
		stop_scan_thread();
		if (secs) {
			jiffies_scan_wait = msecs_to_jiffies(secs * 1000);
			start_scan_thread();
		}
	} else if (strncmp(buf, "scan", 4) == 0)
		kmemleak_scan();
	else if (strncmp(buf, "dump=", 5) == 0)
		ret = dump_str_object_info(buf + 5);
	else
		ret = -EINVAL;

out:
	mutex_unlock(&scan_mutex);
	if (ret < 0)
		return ret;

	/* ignore the rest of the buffer, only one command at a time */
	*ppos += size;
	return size;
}

static const struct file_operations kmemleak_fops = {
	.owner		= THIS_MODULE,
	.open		= kmemleak_open,
	.read		= seq_read,
	.write		= kmemleak_write,
	.llseek		= seq_lseek,
	.release	= seq_release,
};

static void __kmemleak_do_cleanup(void)
{
	struct kmemleak_object *object;

	rcu_read_lock();
	list_for_each_entry_rcu(object, &object_list, object_list)
		delete_object_full(object->pointer);
	rcu_read_unlock();
}

/*
 * Stop the memory scanning thread and free the kmemleak internal objects if
 * no previous scan thread (otherwise, kmemleak may still have some useful
 * information on memory leaks).
 */
static void kmemleak_do_cleanup(struct work_struct *work)
{
	stop_scan_thread();

	mutex_lock(&scan_mutex);
	/*
	 * Once it is made sure that kmemleak_scan has stopped, it is safe to no
	 * longer track object freeing. Ordering of the scan thread stopping and
	 * the memory accesses below is guaranteed by the kthread_stop()
	 * function.
	 */
	kmemleak_free_enabled = 0;
	mutex_unlock(&scan_mutex);

	if (!kmemleak_found_leaks)
		__kmemleak_do_cleanup();
	else
		pr_info("Kmemleak disabled without freeing internal data. Reclaim the memory with \"echo clear > /sys/kernel/debug/kmemleak\".\n");
}

static DECLARE_WORK(cleanup_work, kmemleak_do_cleanup);

/*
 * Disable kmemleak. No memory allocation/freeing will be traced once this
 * function is called. Disabling kmemleak is an irreversible operation.
 */
static void kmemleak_disable(void)
{
	/* atomically check whether it was already invoked */
	if (cmpxchg(&kmemleak_error, 0, 1))
		return;

	/* stop any memory operation tracing */
	kmemleak_enabled = 0;

	/* check whether it is too early for a kernel thread */
	if (kmemleak_initialized)
		schedule_work(&cleanup_work);
	else
		kmemleak_free_enabled = 0;

	pr_info("Kernel memory leak detector disabled\n");
}

/*
 * Allow boot-time kmemleak disabling (enabled by default).
 */
static int kmemleak_boot_config(char *str)
{
	if (!str)
		return -EINVAL;
	if (strcmp(str, "off") == 0)
		kmemleak_disable();
	else if (strcmp(str, "on") == 0)
		kmemleak_skip_disable = 1;
	else
		return -EINVAL;
	return 0;
}
early_param("kmemleak", kmemleak_boot_config);

static void __init print_log_trace(struct early_log *log)
{
	struct stack_trace trace;

	trace.nr_entries = log->trace_len;
	trace.entries = log->trace;

	pr_notice("Early log backtrace:\n");
	print_stack_trace(&trace, 2);
}

/*
 * Kmemleak initialization.
 */
void __init kmemleak_init(void)
{
	int i;
	unsigned long flags;

#ifdef CONFIG_DEBUG_KMEMLEAK_DEFAULT_OFF
	if (!kmemleak_skip_disable) {
		kmemleak_early_log = 0;
		kmemleak_disable();
		return;
	}
#endif

	jiffies_min_age = msecs_to_jiffies(MSECS_MIN_AGE);
	jiffies_scan_wait = msecs_to_jiffies(SECS_SCAN_WAIT * 1000);

	object_cache = KMEM_CACHE(kmemleak_object, SLAB_NOLEAKTRACE);
	scan_area_cache = KMEM_CACHE(kmemleak_scan_area, SLAB_NOLEAKTRACE);

	if (crt_early_log > ARRAY_SIZE(early_log))
		pr_warn("Early log buffer exceeded (%d), please increase DEBUG_KMEMLEAK_EARLY_LOG_SIZE\n",
			crt_early_log);

	/* the kernel is still in UP mode, so disabling the IRQs is enough */
	local_irq_save(flags);
	kmemleak_early_log = 0;
	if (kmemleak_error) {
		local_irq_restore(flags);
		return;
	} else {
		kmemleak_enabled = 1;
		kmemleak_free_enabled = 1;
	}
	local_irq_restore(flags);

<<<<<<< HEAD
=======
	/* register the data/bss sections */
	create_object((unsigned long)_sdata, _edata - _sdata,
		      KMEMLEAK_GREY, GFP_ATOMIC);
	create_object((unsigned long)__bss_start, __bss_stop - __bss_start,
		      KMEMLEAK_GREY, GFP_ATOMIC);
	/* only register .data..ro_after_init if not within .data */
	if (&__start_ro_after_init < &_sdata || &__end_ro_after_init > &_edata)
		create_object((unsigned long)__start_ro_after_init,
			      __end_ro_after_init - __start_ro_after_init,
			      KMEMLEAK_GREY, GFP_ATOMIC);

>>>>>>> 83c1026e
	/*
	 * This is the point where tracking allocations is safe. Automatic
	 * scanning is started during the late initcall. Add the early logged
	 * callbacks to the kmemleak infrastructure.
	 */
	for (i = 0; i < crt_early_log; i++) {
		struct early_log *log = &early_log[i];

		switch (log->op_type) {
		case KMEMLEAK_ALLOC:
			early_alloc(log);
			break;
		case KMEMLEAK_ALLOC_PERCPU:
			early_alloc_percpu(log);
			break;
		case KMEMLEAK_FREE:
			kmemleak_free(log->ptr);
			break;
		case KMEMLEAK_FREE_PART:
			kmemleak_free_part(log->ptr, log->size);
			break;
		case KMEMLEAK_FREE_PERCPU:
			kmemleak_free_percpu(log->ptr);
			break;
		case KMEMLEAK_NOT_LEAK:
			kmemleak_not_leak(log->ptr);
			break;
		case KMEMLEAK_IGNORE:
			kmemleak_ignore(log->ptr);
			break;
		case KMEMLEAK_SCAN_AREA:
			kmemleak_scan_area(log->ptr, log->size, GFP_KERNEL);
			break;
		case KMEMLEAK_NO_SCAN:
			kmemleak_no_scan(log->ptr);
			break;
		case KMEMLEAK_SET_EXCESS_REF:
			object_set_excess_ref((unsigned long)log->ptr,
					      log->excess_ref);
			break;
		default:
			kmemleak_warn("Unknown early log operation: %d\n",
				      log->op_type);
		}

		if (kmemleak_warning) {
			print_log_trace(log);
			kmemleak_warning = 0;
		}
	}
}

/*
 * Late initialization function.
 */
static int __init kmemleak_late_init(void)
{
	struct dentry *dentry;

	kmemleak_initialized = 1;

	if (kmemleak_error) {
		/*
		 * Some error occurred and kmemleak was disabled. There is a
		 * small chance that kmemleak_disable() was called immediately
		 * after setting kmemleak_initialized and we may end up with
		 * two clean-up threads but serialized by scan_mutex.
		 */
		schedule_work(&cleanup_work);
		return -ENOMEM;
	}

	dentry = debugfs_create_file("kmemleak", S_IRUGO, NULL, NULL,
				     &kmemleak_fops);
	if (!dentry)
		pr_warn("Failed to create the debugfs kmemleak file\n");
	mutex_lock(&scan_mutex);
	start_scan_thread();
	mutex_unlock(&scan_mutex);

	pr_info("Kernel memory leak detector initialized\n");

	return 0;
}
late_initcall(kmemleak_late_init);<|MERGE_RESOLUTION|>--- conflicted
+++ resolved
@@ -1504,11 +1504,6 @@
 	}
 	rcu_read_unlock();
 
-	/* data/bss scanning */
-	scan_large_block(_sdata, _edata);
-	scan_large_block(__bss_start, __bss_stop);
-	scan_large_block(__start_ro_after_init, __end_ro_after_init);
-
 #ifdef CONFIG_SMP
 	/* per-cpu sections scanning */
 	for_each_possible_cpu(i)
@@ -2039,8 +2034,6 @@
 	}
 	local_irq_restore(flags);
 
-<<<<<<< HEAD
-=======
 	/* register the data/bss sections */
 	create_object((unsigned long)_sdata, _edata - _sdata,
 		      KMEMLEAK_GREY, GFP_ATOMIC);
@@ -2052,7 +2045,6 @@
 			      __end_ro_after_init - __start_ro_after_init,
 			      KMEMLEAK_GREY, GFP_ATOMIC);
 
->>>>>>> 83c1026e
 	/*
 	 * This is the point where tracking allocations is safe. Automatic
 	 * scanning is started during the late initcall. Add the early logged
