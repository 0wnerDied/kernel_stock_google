/*
 *	linux/mm/filemap.c
 *
 * Copyright (C) 1994-1999  Linus Torvalds
 */

/*
 * This file handles the generic file mmap semantics used by
 * most "normal" filesystems (but you don't /have/ to use this:
 * the NFS filesystem used to do this differently, for example)
 */
#include <linux/export.h>
#include <linux/compiler.h>
#include <linux/dax.h>
#include <linux/fs.h>
#include <linux/sched/signal.h>
#include <linux/uaccess.h>
#include <linux/capability.h>
#include <linux/kernel_stat.h>
#include <linux/gfp.h>
#include <linux/mm.h>
#include <linux/swap.h>
#include <linux/mman.h>
#include <linux/pagemap.h>
#include <linux/file.h>
#include <linux/uio.h>
#include <linux/hash.h>
#include <linux/writeback.h>
#include <linux/backing-dev.h>
#include <linux/pagevec.h>
#include <linux/blkdev.h>
#include <linux/security.h>
#include <linux/cpuset.h>
#include <linux/hugetlb.h>
#include <linux/memcontrol.h>
#include <linux/cleancache.h>
#include <linux/shmem_fs.h>
#include <linux/rmap.h>
#include <linux/delayacct.h>
#include <linux/psi.h>
#include "internal.h"

#define CREATE_TRACE_POINTS
#include <trace/events/filemap.h>

/*
 * FIXME: remove all knowledge of the buffer layer from the core VM
 */
#include <linux/buffer_head.h> /* for try_to_free_buffers */

#include <asm/mman.h>

int want_old_faultaround_pte = 1;

/*
 * Shared mappings implemented 30.11.1994. It's not fully working yet,
 * though.
 *
 * Shared mappings now work. 15.8.1995  Bruno.
 *
 * finished 'unifying' the page and buffer cache and SMP-threaded the
 * page-cache, 21.05.1999, Ingo Molnar <mingo@redhat.com>
 *
 * SMP-threaded pagemap-LRU 1999, Andrea Arcangeli <andrea@suse.de>
 */

/*
 * Lock ordering:
 *
 *  ->i_mmap_rwsem		(truncate_pagecache)
 *    ->private_lock		(__free_pte->__set_page_dirty_buffers)
 *      ->swap_lock		(exclusive_swap_page, others)
 *        ->i_pages lock
 *
 *  ->i_mutex
 *    ->i_mmap_rwsem		(truncate->unmap_mapping_range)
 *
 *  ->mmap_sem
 *    ->i_mmap_rwsem
 *      ->page_table_lock or pte_lock	(various, mainly in memory.c)
 *        ->i_pages lock	(arch-dependent flush_dcache_mmap_lock)
 *
 *  ->mmap_sem
 *    ->lock_page		(access_process_vm)
 *
 *  ->i_mutex			(generic_perform_write)
 *    ->mmap_sem		(fault_in_pages_readable->do_page_fault)
 *
 *  bdi->wb.list_lock
 *    sb_lock			(fs/fs-writeback.c)
 *    ->i_pages lock		(__sync_single_inode)
 *
 *  ->i_mmap_rwsem
 *    ->anon_vma.lock		(vma_adjust)
 *
 *  ->anon_vma.lock
 *    ->page_table_lock or pte_lock	(anon_vma_prepare and various)
 *
 *  ->page_table_lock or pte_lock
 *    ->swap_lock		(try_to_unmap_one)
 *    ->private_lock		(try_to_unmap_one)
 *    ->i_pages lock		(try_to_unmap_one)
 *    ->zone_lru_lock(zone)	(follow_page->mark_page_accessed)
 *    ->zone_lru_lock(zone)	(check_pte_range->isolate_lru_page)
 *    ->private_lock		(page_remove_rmap->set_page_dirty)
 *    ->i_pages lock		(page_remove_rmap->set_page_dirty)
 *    bdi.wb->list_lock		(page_remove_rmap->set_page_dirty)
 *    ->inode->i_lock		(page_remove_rmap->set_page_dirty)
 *    ->memcg->move_lock	(page_remove_rmap->lock_page_memcg)
 *    bdi.wb->list_lock		(zap_pte_range->set_page_dirty)
 *    ->inode->i_lock		(zap_pte_range->set_page_dirty)
 *    ->private_lock		(zap_pte_range->__set_page_dirty_buffers)
 *
 * ->i_mmap_rwsem
 *   ->tasklist_lock            (memory_failure, collect_procs_ao)
 */

static int page_cache_tree_insert(struct address_space *mapping,
				  struct page *page, void **shadowp)
{
	struct radix_tree_node *node;
	void **slot;
	int error;

	error = __radix_tree_create(&mapping->i_pages, page->index, 0,
				    &node, &slot);
	if (error)
		return error;
	if (*slot) {
		void *p;

		p = radix_tree_deref_slot_protected(slot,
						    &mapping->i_pages.xa_lock);
		if (!radix_tree_exceptional_entry(p))
			return -EEXIST;

		mapping->nrexceptional--;
		if (shadowp)
			*shadowp = p;
	}
	__radix_tree_replace(&mapping->i_pages, node, slot, page,
			     workingset_lookup_update(mapping));
	mapping->nrpages++;
	return 0;
}

static void page_cache_tree_delete(struct address_space *mapping,
				   struct page *page, void *shadow)
{
	int i, nr;

	/* hugetlb pages are represented by one entry in the radix tree */
	nr = PageHuge(page) ? 1 : hpage_nr_pages(page);

	VM_BUG_ON_PAGE(!PageLocked(page), page);
	VM_BUG_ON_PAGE(PageTail(page), page);
	VM_BUG_ON_PAGE(nr != 1 && shadow, page);

	for (i = 0; i < nr; i++) {
		struct radix_tree_node *node;
		void **slot;

		__radix_tree_lookup(&mapping->i_pages, page->index + i,
				    &node, &slot);

		VM_BUG_ON_PAGE(!node && nr != 1, page);

		radix_tree_clear_tags(&mapping->i_pages, node, slot);
		__radix_tree_replace(&mapping->i_pages, node, slot, shadow,
				workingset_lookup_update(mapping));
	}

	page->mapping = NULL;
	/* Leave page->index set: truncation lookup relies upon it */

	if (shadow) {
		mapping->nrexceptional += nr;
		/*
		 * Make sure the nrexceptional update is committed before
		 * the nrpages update so that final truncate racing
		 * with reclaim does not see both counters 0 at the
		 * same time and miss a shadow entry.
		 */
		smp_wmb();
	}
	mapping->nrpages -= nr;
}

static void unaccount_page_cache_page(struct address_space *mapping,
				      struct page *page)
{
	int nr;

	/*
	 * if we're uptodate, flush out into the cleancache, otherwise
	 * invalidate any existing cleancache entries.  We can't leave
	 * stale data around in the cleancache once our page is gone
	 */
	if (PageUptodate(page) && PageMappedToDisk(page)) {
		count_vm_event(PGPGOUTCLEAN);
		cleancache_put_page(page);
	} else {
		cleancache_invalidate_page(mapping, page);
	}

	VM_BUG_ON_PAGE(PageTail(page), page);
	VM_BUG_ON_PAGE(page_mapped(page), page);
	if (!IS_ENABLED(CONFIG_DEBUG_VM) && unlikely(page_mapped(page))) {
		int mapcount;

		pr_alert("BUG: Bad page cache in process %s  pfn:%05lx\n",
			 current->comm, page_to_pfn(page));
		dump_page(page, "still mapped when deleted");
		dump_stack();
		add_taint(TAINT_BAD_PAGE, LOCKDEP_NOW_UNRELIABLE);

		mapcount = page_mapcount(page);
		if (mapping_exiting(mapping) &&
		    page_count(page) >= mapcount + 2) {
			/*
			 * All vmas have already been torn down, so it's
			 * a good bet that actually the page is unmapped,
			 * and we'd prefer not to leak it: if we're wrong,
			 * some other bad page check should catch it later.
			 */
			page_mapcount_reset(page);
			page_ref_sub(page, mapcount);
		}
	}

	/* hugetlb pages do not participate in page cache accounting. */
	if (PageHuge(page))
		return;

	nr = hpage_nr_pages(page);

	__mod_node_page_state(page_pgdat(page), NR_FILE_PAGES, -nr);
	if (PageSwapBacked(page)) {
		__mod_node_page_state(page_pgdat(page), NR_SHMEM, -nr);
		if (PageTransHuge(page))
			__dec_node_page_state(page, NR_SHMEM_THPS);
	} else {
		VM_BUG_ON_PAGE(PageTransHuge(page), page);
	}

	/*
	 * At this point page must be either written or cleaned by
	 * truncate.  Dirty page here signals a bug and loss of
	 * unwritten data.
	 *
	 * This fixes dirty accounting after removing the page entirely
	 * but leaves PageDirty set: it has no effect for truncated
	 * page and anyway will be cleared before returning page into
	 * buddy allocator.
	 */
	if (WARN_ON_ONCE(PageDirty(page)))
		account_page_cleaned(page, mapping, inode_to_wb(mapping->host));
}

/*
 * Delete a page from the page cache and free it. Caller has to make
 * sure the page is locked and that nobody else uses it - or that usage
 * is safe.  The caller must hold the i_pages lock.
 */
void __delete_from_page_cache(struct page *page, void *shadow)
{
	struct address_space *mapping = page->mapping;

	trace_mm_filemap_delete_from_page_cache(page);

	unaccount_page_cache_page(mapping, page);
	page_cache_tree_delete(mapping, page, shadow);
}

static void page_cache_free_page(struct address_space *mapping,
				struct page *page)
{
	void (*freepage)(struct page *);

	freepage = mapping->a_ops->freepage;
	if (freepage)
		freepage(page);

	if (PageTransHuge(page) && !PageHuge(page)) {
		page_ref_sub(page, HPAGE_PMD_NR);
		VM_BUG_ON_PAGE(page_count(page) <= 0, page);
	} else {
		put_page(page);
	}
}

/**
 * delete_from_page_cache - delete page from page cache
 * @page: the page which the kernel is trying to remove from page cache
 *
 * This must be called only on pages that have been verified to be in the page
 * cache and locked.  It will never put the page into the free list, the caller
 * has a reference on the page.
 */
void delete_from_page_cache(struct page *page)
{
	struct address_space *mapping = page_mapping(page);
	unsigned long flags;

	BUG_ON(!PageLocked(page));
	xa_lock_irqsave(&mapping->i_pages, flags);
	__delete_from_page_cache(page, NULL);
	xa_unlock_irqrestore(&mapping->i_pages, flags);

	page_cache_free_page(mapping, page);
}
EXPORT_SYMBOL(delete_from_page_cache);

/*
 * page_cache_tree_delete_batch - delete several pages from page cache
 * @mapping: the mapping to which pages belong
 * @pvec: pagevec with pages to delete
 *
 * The function walks over mapping->i_pages and removes pages passed in @pvec
 * from the mapping. The function expects @pvec to be sorted by page index.
 * It tolerates holes in @pvec (mapping entries at those indices are not
 * modified). The function expects only THP head pages to be present in the
 * @pvec and takes care to delete all corresponding tail pages from the
 * mapping as well.
 *
 * The function expects the i_pages lock to be held.
 */
static void
page_cache_tree_delete_batch(struct address_space *mapping,
			     struct pagevec *pvec)
{
	struct radix_tree_iter iter;
	void **slot;
	int total_pages = 0;
	int i = 0, tail_pages = 0;
	struct page *page;
	pgoff_t start;

	start = pvec->pages[0]->index;
	radix_tree_for_each_slot(slot, &mapping->i_pages, &iter, start) {
		if (i >= pagevec_count(pvec) && !tail_pages)
			break;
		page = radix_tree_deref_slot_protected(slot,
						       &mapping->i_pages.xa_lock);
		if (radix_tree_exceptional_entry(page))
			continue;
		if (!tail_pages) {
			/*
			 * Some page got inserted in our range? Skip it. We
			 * have our pages locked so they are protected from
			 * being removed.
			 */
			if (page != pvec->pages[i])
				continue;
			WARN_ON_ONCE(!PageLocked(page));
			if (PageTransHuge(page) && !PageHuge(page))
				tail_pages = HPAGE_PMD_NR - 1;
			page->mapping = NULL;
			/*
			 * Leave page->index set: truncation lookup relies
			 * upon it
			 */
			i++;
		} else {
			tail_pages--;
		}
		radix_tree_clear_tags(&mapping->i_pages, iter.node, slot);
		__radix_tree_replace(&mapping->i_pages, iter.node, slot, NULL,
				workingset_lookup_update(mapping));
		total_pages++;
	}
	mapping->nrpages -= total_pages;
}

void delete_from_page_cache_batch(struct address_space *mapping,
				  struct pagevec *pvec)
{
	int i;
	unsigned long flags;

	if (!pagevec_count(pvec))
		return;

	xa_lock_irqsave(&mapping->i_pages, flags);
	for (i = 0; i < pagevec_count(pvec); i++) {
		trace_mm_filemap_delete_from_page_cache(pvec->pages[i]);

		unaccount_page_cache_page(mapping, pvec->pages[i]);
	}
	page_cache_tree_delete_batch(mapping, pvec);
	xa_unlock_irqrestore(&mapping->i_pages, flags);

	for (i = 0; i < pagevec_count(pvec); i++)
		page_cache_free_page(mapping, pvec->pages[i]);
}

int filemap_check_errors(struct address_space *mapping)
{
	int ret = 0;
	/* Check for outstanding write errors */
	if (test_bit(AS_ENOSPC, &mapping->flags) &&
	    test_and_clear_bit(AS_ENOSPC, &mapping->flags))
		ret = -ENOSPC;
	if (test_bit(AS_EIO, &mapping->flags) &&
	    test_and_clear_bit(AS_EIO, &mapping->flags))
		ret = -EIO;
	return ret;
}
EXPORT_SYMBOL(filemap_check_errors);

static int filemap_check_and_keep_errors(struct address_space *mapping)
{
	/* Check for outstanding write errors */
	if (test_bit(AS_EIO, &mapping->flags))
		return -EIO;
	if (test_bit(AS_ENOSPC, &mapping->flags))
		return -ENOSPC;
	return 0;
}

/**
 * __filemap_fdatawrite_range - start writeback on mapping dirty pages in range
 * @mapping:	address space structure to write
 * @start:	offset in bytes where the range starts
 * @end:	offset in bytes where the range ends (inclusive)
 * @sync_mode:	enable synchronous operation
 *
 * Start writeback against all of a mapping's dirty pages that lie
 * within the byte offsets <start, end> inclusive.
 *
 * If sync_mode is WB_SYNC_ALL then this is a "data integrity" operation, as
 * opposed to a regular memory cleansing writeback.  The difference between
 * these two operations is that if a dirty page/buffer is encountered, it must
 * be waited upon, and not just skipped over.
 */
int __filemap_fdatawrite_range(struct address_space *mapping, loff_t start,
				loff_t end, int sync_mode)
{
	int ret;
	struct writeback_control wbc = {
		.sync_mode = sync_mode,
		.nr_to_write = LONG_MAX,
		.range_start = start,
		.range_end = end,
	};

	if (!mapping_cap_writeback_dirty(mapping) ||
	    !mapping_tagged(mapping, PAGECACHE_TAG_DIRTY))
		return 0;

	wbc_attach_fdatawrite_inode(&wbc, mapping->host);
	ret = do_writepages(mapping, &wbc);
	wbc_detach_inode(&wbc);
	return ret;
}

static inline int __filemap_fdatawrite(struct address_space *mapping,
	int sync_mode)
{
	return __filemap_fdatawrite_range(mapping, 0, LLONG_MAX, sync_mode);
}

int filemap_fdatawrite(struct address_space *mapping)
{
	return __filemap_fdatawrite(mapping, WB_SYNC_ALL);
}
EXPORT_SYMBOL(filemap_fdatawrite);

int filemap_fdatawrite_range(struct address_space *mapping, loff_t start,
				loff_t end)
{
	return __filemap_fdatawrite_range(mapping, start, end, WB_SYNC_ALL);
}
EXPORT_SYMBOL(filemap_fdatawrite_range);

/**
 * filemap_flush - mostly a non-blocking flush
 * @mapping:	target address_space
 *
 * This is a mostly non-blocking flush.  Not suitable for data-integrity
 * purposes - I/O may not be started against all dirty pages.
 */
int filemap_flush(struct address_space *mapping)
{
	return __filemap_fdatawrite(mapping, WB_SYNC_NONE);
}
EXPORT_SYMBOL(filemap_flush);

/**
 * filemap_range_has_page - check if a page exists in range.
 * @mapping:           address space within which to check
 * @start_byte:        offset in bytes where the range starts
 * @end_byte:          offset in bytes where the range ends (inclusive)
 *
 * Find at least one page in the range supplied, usually used to check if
 * direct writing in this range will trigger a writeback.
 */
bool filemap_range_has_page(struct address_space *mapping,
			   loff_t start_byte, loff_t end_byte)
{
	pgoff_t index = start_byte >> PAGE_SHIFT;
	pgoff_t end = end_byte >> PAGE_SHIFT;
	struct page *page;

	if (end_byte < start_byte)
		return false;

	if (mapping->nrpages == 0)
		return false;

	if (!find_get_pages_range(mapping, &index, end, 1, &page))
		return false;
	put_page(page);
	return true;
}
EXPORT_SYMBOL(filemap_range_has_page);

static void __filemap_fdatawait_range(struct address_space *mapping,
				     loff_t start_byte, loff_t end_byte)
{
	pgoff_t index = start_byte >> PAGE_SHIFT;
	pgoff_t end = end_byte >> PAGE_SHIFT;
	struct pagevec pvec;
	int nr_pages;

	if (end_byte < start_byte)
		return;

	pagevec_init(&pvec);
	while (index <= end) {
		unsigned i;

		nr_pages = pagevec_lookup_range_tag(&pvec, mapping, &index,
				end, PAGECACHE_TAG_WRITEBACK);
		if (!nr_pages)
			break;

		for (i = 0; i < nr_pages; i++) {
			struct page *page = pvec.pages[i];

			wait_on_page_writeback(page);
			ClearPageError(page);
		}
		pagevec_release(&pvec);
		cond_resched();
	}
}

/**
 * filemap_fdatawait_range - wait for writeback to complete
 * @mapping:		address space structure to wait for
 * @start_byte:		offset in bytes where the range starts
 * @end_byte:		offset in bytes where the range ends (inclusive)
 *
 * Walk the list of under-writeback pages of the given address space
 * in the given range and wait for all of them.  Check error status of
 * the address space and return it.
 *
 * Since the error status of the address space is cleared by this function,
 * callers are responsible for checking the return value and handling and/or
 * reporting the error.
 */
int filemap_fdatawait_range(struct address_space *mapping, loff_t start_byte,
			    loff_t end_byte)
{
	__filemap_fdatawait_range(mapping, start_byte, end_byte);
	return filemap_check_errors(mapping);
}
EXPORT_SYMBOL(filemap_fdatawait_range);

/**
 * filemap_fdatawait_range_keep_errors - wait for writeback to complete
 * @mapping:		address space structure to wait for
 * @start_byte:		offset in bytes where the range starts
 * @end_byte:		offset in bytes where the range ends (inclusive)
 *
 * Walk the list of under-writeback pages of the given address space in the
 * given range and wait for all of them.  Unlike filemap_fdatawait_range(),
 * this function does not clear error status of the address space.
 *
 * Use this function if callers don't handle errors themselves.  Expected
 * call sites are system-wide / filesystem-wide data flushers: e.g. sync(2),
 * fsfreeze(8)
 */
int filemap_fdatawait_range_keep_errors(struct address_space *mapping,
		loff_t start_byte, loff_t end_byte)
{
	__filemap_fdatawait_range(mapping, start_byte, end_byte);
	return filemap_check_and_keep_errors(mapping);
}
EXPORT_SYMBOL(filemap_fdatawait_range_keep_errors);

/**
 * file_fdatawait_range - wait for writeback to complete
 * @file:		file pointing to address space structure to wait for
 * @start_byte:		offset in bytes where the range starts
 * @end_byte:		offset in bytes where the range ends (inclusive)
 *
 * Walk the list of under-writeback pages of the address space that file
 * refers to, in the given range and wait for all of them.  Check error
 * status of the address space vs. the file->f_wb_err cursor and return it.
 *
 * Since the error status of the file is advanced by this function,
 * callers are responsible for checking the return value and handling and/or
 * reporting the error.
 */
int file_fdatawait_range(struct file *file, loff_t start_byte, loff_t end_byte)
{
	struct address_space *mapping = file->f_mapping;

	__filemap_fdatawait_range(mapping, start_byte, end_byte);
	return file_check_and_advance_wb_err(file);
}
EXPORT_SYMBOL(file_fdatawait_range);

/**
 * filemap_fdatawait_keep_errors - wait for writeback without clearing errors
 * @mapping: address space structure to wait for
 *
 * Walk the list of under-writeback pages of the given address space
 * and wait for all of them.  Unlike filemap_fdatawait(), this function
 * does not clear error status of the address space.
 *
 * Use this function if callers don't handle errors themselves.  Expected
 * call sites are system-wide / filesystem-wide data flushers: e.g. sync(2),
 * fsfreeze(8)
 */
int filemap_fdatawait_keep_errors(struct address_space *mapping)
{
	__filemap_fdatawait_range(mapping, 0, LLONG_MAX);
	return filemap_check_and_keep_errors(mapping);
}
EXPORT_SYMBOL(filemap_fdatawait_keep_errors);

static bool mapping_needs_writeback(struct address_space *mapping)
{
	return (!dax_mapping(mapping) && mapping->nrpages) ||
	    (dax_mapping(mapping) && mapping->nrexceptional);
}

int filemap_write_and_wait(struct address_space *mapping)
{
	int err = 0;

	if (mapping_needs_writeback(mapping)) {
		err = filemap_fdatawrite(mapping);
		/*
		 * Even if the above returned error, the pages may be
		 * written partially (e.g. -ENOSPC), so we wait for it.
		 * But the -EIO is special case, it may indicate the worst
		 * thing (e.g. bug) happened, so we avoid waiting for it.
		 */
		if (err != -EIO) {
			int err2 = filemap_fdatawait(mapping);
			if (!err)
				err = err2;
		} else {
			/* Clear any previously stored errors */
			filemap_check_errors(mapping);
		}
	} else {
		err = filemap_check_errors(mapping);
	}
	return err;
}
EXPORT_SYMBOL(filemap_write_and_wait);

/**
 * filemap_write_and_wait_range - write out & wait on a file range
 * @mapping:	the address_space for the pages
 * @lstart:	offset in bytes where the range starts
 * @lend:	offset in bytes where the range ends (inclusive)
 *
 * Write out and wait upon file offsets lstart->lend, inclusive.
 *
 * Note that @lend is inclusive (describes the last byte to be written) so
 * that this function can be used to write to the very end-of-file (end = -1).
 */
int filemap_write_and_wait_range(struct address_space *mapping,
				 loff_t lstart, loff_t lend)
{
	int err = 0;

	if (mapping_needs_writeback(mapping)) {
		err = __filemap_fdatawrite_range(mapping, lstart, lend,
						 WB_SYNC_ALL);
		/* See comment of filemap_write_and_wait() */
		if (err != -EIO) {
			int err2 = filemap_fdatawait_range(mapping,
						lstart, lend);
			if (!err)
				err = err2;
		} else {
			/* Clear any previously stored errors */
			filemap_check_errors(mapping);
		}
	} else {
		err = filemap_check_errors(mapping);
	}
	return err;
}
EXPORT_SYMBOL(filemap_write_and_wait_range);

void __filemap_set_wb_err(struct address_space *mapping, int err)
{
	errseq_t eseq = errseq_set(&mapping->wb_err, err);

	trace_filemap_set_wb_err(mapping, eseq);
}
EXPORT_SYMBOL(__filemap_set_wb_err);

/**
 * file_check_and_advance_wb_err - report wb error (if any) that was previously
 * 				   and advance wb_err to current one
 * @file: struct file on which the error is being reported
 *
 * When userland calls fsync (or something like nfsd does the equivalent), we
 * want to report any writeback errors that occurred since the last fsync (or
 * since the file was opened if there haven't been any).
 *
 * Grab the wb_err from the mapping. If it matches what we have in the file,
 * then just quickly return 0. The file is all caught up.
 *
 * If it doesn't match, then take the mapping value, set the "seen" flag in
 * it and try to swap it into place. If it works, or another task beat us
 * to it with the new value, then update the f_wb_err and return the error
 * portion. The error at this point must be reported via proper channels
 * (a'la fsync, or NFS COMMIT operation, etc.).
 *
 * While we handle mapping->wb_err with atomic operations, the f_wb_err
 * value is protected by the f_lock since we must ensure that it reflects
 * the latest value swapped in for this file descriptor.
 */
int file_check_and_advance_wb_err(struct file *file)
{
	int err = 0;
	errseq_t old = READ_ONCE(file->f_wb_err);
	struct address_space *mapping = file->f_mapping;

	/* Locklessly handle the common case where nothing has changed */
	if (errseq_check(&mapping->wb_err, old)) {
		/* Something changed, must use slow path */
		spin_lock(&file->f_lock);
		old = file->f_wb_err;
		err = errseq_check_and_advance(&mapping->wb_err,
						&file->f_wb_err);
		trace_file_check_and_advance_wb_err(file, old);
		spin_unlock(&file->f_lock);
	}

	/*
	 * We're mostly using this function as a drop in replacement for
	 * filemap_check_errors. Clear AS_EIO/AS_ENOSPC to emulate the effect
	 * that the legacy code would have had on these flags.
	 */
	clear_bit(AS_EIO, &mapping->flags);
	clear_bit(AS_ENOSPC, &mapping->flags);
	return err;
}
EXPORT_SYMBOL(file_check_and_advance_wb_err);

/**
 * file_write_and_wait_range - write out & wait on a file range
 * @file:	file pointing to address_space with pages
 * @lstart:	offset in bytes where the range starts
 * @lend:	offset in bytes where the range ends (inclusive)
 *
 * Write out and wait upon file offsets lstart->lend, inclusive.
 *
 * Note that @lend is inclusive (describes the last byte to be written) so
 * that this function can be used to write to the very end-of-file (end = -1).
 *
 * After writing out and waiting on the data, we check and advance the
 * f_wb_err cursor to the latest value, and return any errors detected there.
 */
int file_write_and_wait_range(struct file *file, loff_t lstart, loff_t lend)
{
	int err = 0, err2;
	struct address_space *mapping = file->f_mapping;

	if (mapping_needs_writeback(mapping)) {
		err = __filemap_fdatawrite_range(mapping, lstart, lend,
						 WB_SYNC_ALL);
		/* See comment of filemap_write_and_wait() */
		if (err != -EIO)
			__filemap_fdatawait_range(mapping, lstart, lend);
	}
	err2 = file_check_and_advance_wb_err(file);
	if (!err)
		err = err2;
	return err;
}
EXPORT_SYMBOL(file_write_and_wait_range);

/**
 * replace_page_cache_page - replace a pagecache page with a new one
 * @old:	page to be replaced
 * @new:	page to replace with
 * @gfp_mask:	allocation mode
 *
 * This function replaces a page in the pagecache with a new one.  On
 * success it acquires the pagecache reference for the new page and
 * drops it for the old page.  Both the old and new pages must be
 * locked.  This function does not add the new page to the LRU, the
 * caller must do that.
 *
 * The remove + add is atomic.  The only way this function can fail is
 * memory allocation failure.
 */
int replace_page_cache_page(struct page *old, struct page *new, gfp_t gfp_mask)
{
	int error;

	VM_BUG_ON_PAGE(!PageLocked(old), old);
	VM_BUG_ON_PAGE(!PageLocked(new), new);
	VM_BUG_ON_PAGE(new->mapping, new);

	error = radix_tree_preload(gfp_mask & GFP_RECLAIM_MASK);
	if (!error) {
		struct address_space *mapping = old->mapping;
		void (*freepage)(struct page *);
		unsigned long flags;

		pgoff_t offset = old->index;
		freepage = mapping->a_ops->freepage;

		get_page(new);
		new->mapping = mapping;
		new->index = offset;

		xa_lock_irqsave(&mapping->i_pages, flags);
		__delete_from_page_cache(old, NULL);
		error = page_cache_tree_insert(mapping, new, NULL);
		BUG_ON(error);

		/*
		 * hugetlb pages do not participate in page cache accounting.
		 */
		if (!PageHuge(new))
			__inc_node_page_state(new, NR_FILE_PAGES);
		if (PageSwapBacked(new))
			__inc_node_page_state(new, NR_SHMEM);
		xa_unlock_irqrestore(&mapping->i_pages, flags);
		mem_cgroup_migrate(old, new);
		radix_tree_preload_end();
		if (freepage)
			freepage(old);
		put_page(old);
	}

	return error;
}
EXPORT_SYMBOL_GPL(replace_page_cache_page);

static int __add_to_page_cache_locked(struct page *page,
				      struct address_space *mapping,
				      pgoff_t offset, gfp_t gfp_mask,
				      void **shadowp)
{
	int huge = PageHuge(page);
	struct mem_cgroup *memcg;
	int error;

	VM_BUG_ON_PAGE(!PageLocked(page), page);
	VM_BUG_ON_PAGE(PageSwapBacked(page), page);

	if (!huge) {
		error = mem_cgroup_try_charge(page, current->mm,
					      gfp_mask, &memcg, false);
		if (error)
			return error;
	}

	error = radix_tree_maybe_preload(gfp_mask & GFP_RECLAIM_MASK);
	if (error) {
		if (!huge)
			mem_cgroup_cancel_charge(page, memcg, false);
		return error;
	}

	get_page(page);
	page->mapping = mapping;
	page->index = offset;

	xa_lock_irq(&mapping->i_pages);
	error = page_cache_tree_insert(mapping, page, shadowp);
	radix_tree_preload_end();
	if (unlikely(error))
		goto err_insert;

	/* hugetlb pages do not participate in page cache accounting. */
	if (!huge)
		__inc_node_page_state(page, NR_FILE_PAGES);
	xa_unlock_irq(&mapping->i_pages);
	if (!huge)
		mem_cgroup_commit_charge(page, memcg, false, false);
	trace_mm_filemap_add_to_page_cache(page);
	return 0;
err_insert:
	page->mapping = NULL;
	/* Leave page->index set: truncation relies upon it */
	xa_unlock_irq(&mapping->i_pages);
	if (!huge)
		mem_cgroup_cancel_charge(page, memcg, false);
	put_page(page);
	return error;
}

/**
 * add_to_page_cache_locked - add a locked page to the pagecache
 * @page:	page to add
 * @mapping:	the page's address_space
 * @offset:	page index
 * @gfp_mask:	page allocation mode
 *
 * This function is used to add a page to the pagecache. It must be locked.
 * This function does not add the page to the LRU.  The caller must do that.
 */
int add_to_page_cache_locked(struct page *page, struct address_space *mapping,
		pgoff_t offset, gfp_t gfp_mask)
{
	return __add_to_page_cache_locked(page, mapping, offset,
					  gfp_mask, NULL);
}
EXPORT_SYMBOL(add_to_page_cache_locked);

int add_to_page_cache_lru(struct page *page, struct address_space *mapping,
				pgoff_t offset, gfp_t gfp_mask)
{
	void *shadow = NULL;
	int ret;

	__SetPageLocked(page);
	ret = __add_to_page_cache_locked(page, mapping, offset,
					 gfp_mask, &shadow);
	if (unlikely(ret))
		__ClearPageLocked(page);
	else {
		/*
		 * The page might have been evicted from cache only
		 * recently, in which case it should be activated like
		 * any other repeatedly accessed page.
		 * The exception is pages getting rewritten; evicting other
		 * data from the working set, only to cache data that will
		 * get overwritten with something else, is a waste of memory.
		 */
		WARN_ON_ONCE(PageActive(page));
		if (!(gfp_mask & __GFP_WRITE) && shadow)
			workingset_refault(page, shadow);
		lru_cache_add(page);
	}
	return ret;
}
EXPORT_SYMBOL_GPL(add_to_page_cache_lru);

#ifdef CONFIG_NUMA
struct page *__page_cache_alloc(gfp_t gfp)
{
	int n;
	struct page *page;

	if (cpuset_do_page_mem_spread()) {
		unsigned int cpuset_mems_cookie;
		do {
			cpuset_mems_cookie = read_mems_allowed_begin();
			n = cpuset_mem_spread_node();
			page = __alloc_pages_node(n, gfp, 0);
		} while (!page && read_mems_allowed_retry(cpuset_mems_cookie));

		return page;
	}
	return alloc_pages(gfp, 0);
}
EXPORT_SYMBOL(__page_cache_alloc);
#endif

/*
 * In order to wait for pages to become available there must be
 * waitqueues associated with pages. By using a hash table of
 * waitqueues where the bucket discipline is to maintain all
 * waiters on the same queue and wake all when any of the pages
 * become available, and for the woken contexts to check to be
 * sure the appropriate page became available, this saves space
 * at a cost of "thundering herd" phenomena during rare hash
 * collisions.
 */
#define PAGE_WAIT_TABLE_BITS 8
#define PAGE_WAIT_TABLE_SIZE (1 << PAGE_WAIT_TABLE_BITS)
static wait_queue_head_t page_wait_table[PAGE_WAIT_TABLE_SIZE] __cacheline_aligned;

static wait_queue_head_t *page_waitqueue(struct page *page)
{
	return &page_wait_table[hash_ptr(page, PAGE_WAIT_TABLE_BITS)];
}

void __init pagecache_init(void)
{
	int i;

	for (i = 0; i < PAGE_WAIT_TABLE_SIZE; i++)
		init_waitqueue_head(&page_wait_table[i]);

	page_writeback_init();
}

/* This has the same layout as wait_bit_key - see fs/cachefiles/rdwr.c */
struct wait_page_key {
	struct page *page;
	int bit_nr;
	int page_match;
};

struct wait_page_queue {
	struct page *page;
	int bit_nr;
	wait_queue_entry_t wait;
};

static int wake_page_function(wait_queue_entry_t *wait, unsigned mode, int sync, void *arg)
{
	struct wait_page_key *key = arg;
	struct wait_page_queue *wait_page
		= container_of(wait, struct wait_page_queue, wait);

	if (wait_page->page != key->page)
	       return 0;
	key->page_match = 1;

	if (wait_page->bit_nr != key->bit_nr)
		return 0;

	/*
	 * Stop walking if it's locked.
	 * Is this safe if put_and_wait_on_page_locked() is in use?
	 * Yes: the waker must hold a reference to this page, and if PG_locked
	 * has now already been set by another task, that task must also hold
	 * a reference to the *same usage* of this page; so there is no need
	 * to walk on to wake even the put_and_wait_on_page_locked() callers.
	 */
	if (test_bit(key->bit_nr, &key->page->flags))
		return -1;

	return autoremove_wake_function(wait, mode, sync, key);
}

static void wake_up_page_bit(struct page *page, int bit_nr)
{
	wait_queue_head_t *q = page_waitqueue(page);
	struct wait_page_key key;
	unsigned long flags;
	wait_queue_entry_t bookmark;

	key.page = page;
	key.bit_nr = bit_nr;
	key.page_match = 0;

	bookmark.flags = 0;
	bookmark.private = NULL;
	bookmark.func = NULL;
	INIT_LIST_HEAD(&bookmark.entry);

	spin_lock_irqsave(&q->lock, flags);
	__wake_up_locked_key_bookmark(q, TASK_NORMAL, &key, &bookmark);

	while (bookmark.flags & WQ_FLAG_BOOKMARK) {
		/*
		 * Take a breather from holding the lock,
		 * allow pages that finish wake up asynchronously
		 * to acquire the lock and remove themselves
		 * from wait queue
		 */
		spin_unlock_irqrestore(&q->lock, flags);
		cpu_relax();
		spin_lock_irqsave(&q->lock, flags);
		__wake_up_locked_key_bookmark(q, TASK_NORMAL, &key, &bookmark);
	}

	/*
	 * It is possible for other pages to have collided on the waitqueue
	 * hash, so in that case check for a page match. That prevents a long-
	 * term waiter
	 *
	 * It is still possible to miss a case here, when we woke page waiters
	 * and removed them from the waitqueue, but there are still other
	 * page waiters.
	 */
	if (!waitqueue_active(q) || !key.page_match) {
		ClearPageWaiters(page);
		/*
		 * It's possible to miss clearing Waiters here, when we woke
		 * our page waiters, but the hashed waitqueue has waiters for
		 * other pages on it.
		 *
		 * That's okay, it's a rare case. The next waker will clear it.
		 */
	}
	spin_unlock_irqrestore(&q->lock, flags);
}

static void wake_up_page(struct page *page, int bit)
{
	if (!PageWaiters(page))
		return;
	wake_up_page_bit(page, bit);
}

<<<<<<< HEAD
static inline __sched int wait_on_page_bit_common(wait_queue_head_t *q,
		struct page *page, int bit_nr, int state, bool lock)
=======
/*
 * A choice of three behaviors for wait_on_page_bit_common():
 */
enum behavior {
	EXCLUSIVE,	/* Hold ref to page and take the bit when woken, like
			 * __lock_page() waiting on then setting PG_locked.
			 */
	SHARED,		/* Hold ref to page and check the bit when woken, like
			 * wait_on_page_writeback() waiting on PG_writeback.
			 */
	DROP,		/* Drop ref to page before wait, no check when woken,
			 * like put_and_wait_on_page_locked() on PG_locked.
			 */
};

static inline int wait_on_page_bit_common(wait_queue_head_t *q,
	struct page *page, int bit_nr, int state, enum behavior behavior)
>>>>>>> 9033d72d
{
	struct wait_page_queue wait_page;
	wait_queue_entry_t *wait = &wait_page.wait;
	bool bit_is_set;
	bool thrashing = false;
	bool delayacct = false;
	unsigned long pflags;
	int ret = 0;

	if (bit_nr == PG_locked &&
	    !PageUptodate(page) && PageWorkingset(page)) {
		if (!PageSwapBacked(page)) {
			delayacct_thrashing_start();
			delayacct = true;
		}
		psi_memstall_enter(&pflags);
		thrashing = true;
	}

	init_wait(wait);
	wait->flags = behavior == EXCLUSIVE ? WQ_FLAG_EXCLUSIVE : 0;
	wait->func = wake_page_function;
	wait_page.page = page;
	wait_page.bit_nr = bit_nr;

	for (;;) {
		spin_lock_irq(&q->lock);

		if (likely(list_empty(&wait->entry))) {
			__add_wait_queue_entry_tail(q, wait);
			SetPageWaiters(page);
		}

		set_current_state(state);

		spin_unlock_irq(&q->lock);

		bit_is_set = test_bit(bit_nr, &page->flags);
		if (behavior == DROP)
			put_page(page);

		if (likely(bit_is_set))
			io_schedule();

		if (behavior == EXCLUSIVE) {
			if (!test_and_set_bit_lock(bit_nr, &page->flags))
				break;
		} else if (behavior == SHARED) {
			if (!test_bit(bit_nr, &page->flags))
				break;
		}

		if (unlikely(signal_pending_state(state, current))) {
			ret = -EINTR;
			break;
		}

		if (behavior == DROP) {
			/*
			 * We can no longer safely access page->flags:
			 * even if CONFIG_MEMORY_HOTREMOVE is not enabled,
			 * there is a risk of waiting forever on a page reused
			 * for something that keeps it locked indefinitely.
			 * But best check for -EINTR above before breaking.
			 */
			break;
		}
	}

	finish_wait(q, wait);

	if (thrashing) {
		if (delayacct)
			delayacct_thrashing_end();
		psi_memstall_leave(&pflags);
	}

	/*
	 * A signal could leave PageWaiters set. Clearing it here if
	 * !waitqueue_active would be possible (by open-coding finish_wait),
	 * but still fail to catch it in the case of wait hash collision. We
	 * already can fail to clear wait hash collision cases, so don't
	 * bother with signals either.
	 */

	return ret;
}

void __sched wait_on_page_bit(struct page *page, int bit_nr)
{
	wait_queue_head_t *q = page_waitqueue(page);
	wait_on_page_bit_common(q, page, bit_nr, TASK_UNINTERRUPTIBLE, SHARED);
}
EXPORT_SYMBOL(wait_on_page_bit);

int __sched wait_on_page_bit_killable(struct page *page, int bit_nr)
{
	wait_queue_head_t *q = page_waitqueue(page);
	return wait_on_page_bit_common(q, page, bit_nr, TASK_KILLABLE, SHARED);
}
EXPORT_SYMBOL(wait_on_page_bit_killable);

/**
 * put_and_wait_on_page_locked - Drop a reference and wait for it to be unlocked
 * @page: The page to wait for.
 *
 * The caller should hold a reference on @page.  They expect the page to
 * become unlocked relatively soon, but do not wish to hold up migration
 * (for example) by holding the reference while waiting for the page to
 * come unlocked.  After this function returns, the caller should not
 * dereference @page.
 */
void put_and_wait_on_page_locked(struct page *page)
{
	wait_queue_head_t *q;

	page = compound_head(page);
	q = page_waitqueue(page);
	wait_on_page_bit_common(q, page, PG_locked, TASK_UNINTERRUPTIBLE, DROP);
}

/**
 * add_page_wait_queue - Add an arbitrary waiter to a page's wait queue
 * @page: Page defining the wait queue of interest
 * @waiter: Waiter to add to the queue
 *
 * Add an arbitrary @waiter to the wait queue for the nominated @page.
 */
void add_page_wait_queue(struct page *page, wait_queue_entry_t *waiter)
{
	wait_queue_head_t *q = page_waitqueue(page);
	unsigned long flags;

	spin_lock_irqsave(&q->lock, flags);
	__add_wait_queue_entry_tail(q, waiter);
	SetPageWaiters(page);
	spin_unlock_irqrestore(&q->lock, flags);
}
EXPORT_SYMBOL_GPL(add_page_wait_queue);

#ifndef clear_bit_unlock_is_negative_byte

/*
 * PG_waiters is the high bit in the same byte as PG_lock.
 *
 * On x86 (and on many other architectures), we can clear PG_lock and
 * test the sign bit at the same time. But if the architecture does
 * not support that special operation, we just do this all by hand
 * instead.
 *
 * The read of PG_waiters has to be after (or concurrently with) PG_locked
 * being cleared, but a memory barrier should be unneccssary since it is
 * in the same byte as PG_locked.
 */
static inline bool clear_bit_unlock_is_negative_byte(long nr, volatile void *mem)
{
	clear_bit_unlock(nr, mem);
	/* smp_mb__after_atomic(); */
	return test_bit(PG_waiters, mem);
}

#endif

/**
 * unlock_page - unlock a locked page
 * @page: the page
 *
 * Unlocks the page and wakes up sleepers in ___wait_on_page_locked().
 * Also wakes sleepers in wait_on_page_writeback() because the wakeup
 * mechanism between PageLocked pages and PageWriteback pages is shared.
 * But that's OK - sleepers in wait_on_page_writeback() just go back to sleep.
 *
 * Note that this depends on PG_waiters being the sign bit in the byte
 * that contains PG_locked - thus the BUILD_BUG_ON(). That allows us to
 * clear the PG_locked bit and test PG_waiters at the same time fairly
 * portably (architectures that do LL/SC can test any bit, while x86 can
 * test the sign bit).
 */
void unlock_page(struct page *page)
{
	BUILD_BUG_ON(PG_waiters != 7);
	page = compound_head(page);
	VM_BUG_ON_PAGE(!PageLocked(page), page);
	if (clear_bit_unlock_is_negative_byte(PG_locked, &page->flags))
		wake_up_page_bit(page, PG_locked);
}
EXPORT_SYMBOL(unlock_page);

/**
 * end_page_writeback - end writeback against a page
 * @page: the page
 */
void end_page_writeback(struct page *page)
{
	/*
	 * TestClearPageReclaim could be used here but it is an atomic
	 * operation and overkill in this particular case. Failing to
	 * shuffle a page marked for immediate reclaim is too mild to
	 * justify taking an atomic operation penalty at the end of
	 * ever page writeback.
	 */
	if (PageReclaim(page)) {
		ClearPageReclaim(page);
		rotate_reclaimable_page(page);
	}

	if (!test_clear_page_writeback(page))
		BUG();

	smp_mb__after_atomic();
	wake_up_page(page, PG_writeback);
}
EXPORT_SYMBOL(end_page_writeback);

/*
 * After completing I/O on a page, call this routine to update the page
 * flags appropriately
 */
void page_endio(struct page *page, bool is_write, int err)
{
	if (!is_write) {
		if (!err) {
			SetPageUptodate(page);
		} else {
			ClearPageUptodate(page);
			SetPageError(page);
		}
		unlock_page(page);
	} else {
		if (err) {
			struct address_space *mapping;

			SetPageError(page);
			mapping = page_mapping(page);
			if (mapping)
				mapping_set_error(mapping, err);
		}
		end_page_writeback(page);
	}
}
EXPORT_SYMBOL_GPL(page_endio);

/**
 * __lock_page - get a lock on the page, assuming we need to sleep to get it
 * @__page: the page to lock
 */
void __sched __lock_page(struct page *__page)
{
	struct page *page = compound_head(__page);
	wait_queue_head_t *q = page_waitqueue(page);
	wait_on_page_bit_common(q, page, PG_locked, TASK_UNINTERRUPTIBLE,
				EXCLUSIVE);
}
EXPORT_SYMBOL(__lock_page);

int __sched __lock_page_killable(struct page *__page)
{
	struct page *page = compound_head(__page);
	wait_queue_head_t *q = page_waitqueue(page);
	return wait_on_page_bit_common(q, page, PG_locked, TASK_KILLABLE,
					EXCLUSIVE);
}
EXPORT_SYMBOL_GPL(__lock_page_killable);

/*
 * Return values:
 * 1 - page is locked; mmap_sem is still held.
 * 0 - page is not locked.
 *     mmap_sem has been released (up_read()), unless flags had both
 *     FAULT_FLAG_ALLOW_RETRY and FAULT_FLAG_RETRY_NOWAIT set, in
 *     which case mmap_sem is still held.
 *
 * If neither ALLOW_RETRY nor KILLABLE are set, will always return 1
 * with the page locked and the mmap_sem unperturbed.
 */
int __sched __lock_page_or_retry(struct page *page, struct mm_struct *mm,
			 unsigned int flags)
{
	if (flags & FAULT_FLAG_ALLOW_RETRY) {
		/*
		 * CAUTION! In this case, mmap_sem is not released
		 * even though return 0.
		 */
		if (flags & FAULT_FLAG_RETRY_NOWAIT)
			return 0;

		up_read(&mm->mmap_sem);
		if (flags & FAULT_FLAG_KILLABLE)
			wait_on_page_locked_killable(page);
		else
			wait_on_page_locked(page);
		return 0;
	} else {
		if (flags & FAULT_FLAG_KILLABLE) {
			int ret;

			ret = __lock_page_killable(page);
			if (ret) {
				up_read(&mm->mmap_sem);
				return 0;
			}
		} else
			__lock_page(page);
		return 1;
	}
}

/**
 * page_cache_next_hole - find the next hole (not-present entry)
 * @mapping: mapping
 * @index: index
 * @max_scan: maximum range to search
 *
 * Search the set [index, min(index+max_scan-1, MAX_INDEX)] for the
 * lowest indexed hole.
 *
 * Returns: the index of the hole if found, otherwise returns an index
 * outside of the set specified (in which case 'return - index >=
 * max_scan' will be true). In rare cases of index wrap-around, 0 will
 * be returned.
 *
 * page_cache_next_hole may be called under rcu_read_lock. However,
 * like radix_tree_gang_lookup, this will not atomically search a
 * snapshot of the tree at a single point in time. For example, if a
 * hole is created at index 5, then subsequently a hole is created at
 * index 10, page_cache_next_hole covering both indexes may return 10
 * if called under rcu_read_lock.
 */
pgoff_t page_cache_next_hole(struct address_space *mapping,
			     pgoff_t index, unsigned long max_scan)
{
	unsigned long i;

	for (i = 0; i < max_scan; i++) {
		struct page *page;

		page = radix_tree_lookup(&mapping->i_pages, index);
		if (!page || radix_tree_exceptional_entry(page))
			break;
		index++;
		if (index == 0)
			break;
	}

	return index;
}
EXPORT_SYMBOL(page_cache_next_hole);

/**
 * page_cache_prev_hole - find the prev hole (not-present entry)
 * @mapping: mapping
 * @index: index
 * @max_scan: maximum range to search
 *
 * Search backwards in the range [max(index-max_scan+1, 0), index] for
 * the first hole.
 *
 * Returns: the index of the hole if found, otherwise returns an index
 * outside of the set specified (in which case 'index - return >=
 * max_scan' will be true). In rare cases of wrap-around, ULONG_MAX
 * will be returned.
 *
 * page_cache_prev_hole may be called under rcu_read_lock. However,
 * like radix_tree_gang_lookup, this will not atomically search a
 * snapshot of the tree at a single point in time. For example, if a
 * hole is created at index 10, then subsequently a hole is created at
 * index 5, page_cache_prev_hole covering both indexes may return 5 if
 * called under rcu_read_lock.
 */
pgoff_t page_cache_prev_hole(struct address_space *mapping,
			     pgoff_t index, unsigned long max_scan)
{
	unsigned long i;

	for (i = 0; i < max_scan; i++) {
		struct page *page;

		page = radix_tree_lookup(&mapping->i_pages, index);
		if (!page || radix_tree_exceptional_entry(page))
			break;
		index--;
		if (index == ULONG_MAX)
			break;
	}

	return index;
}
EXPORT_SYMBOL(page_cache_prev_hole);

/**
 * find_get_entry - find and get a page cache entry
 * @mapping: the address_space to search
 * @offset: the page cache index
 *
 * Looks up the page cache slot at @mapping & @offset.  If there is a
 * page cache page, it is returned with an increased refcount.
 *
 * If the slot holds a shadow entry of a previously evicted page, or a
 * swap entry from shmem/tmpfs, it is returned.
 *
 * Otherwise, %NULL is returned.
 */
struct page *find_get_entry(struct address_space *mapping, pgoff_t offset)
{
	void **pagep;
	struct page *head, *page;

	rcu_read_lock();
repeat:
	page = NULL;
	pagep = radix_tree_lookup_slot(&mapping->i_pages, offset);
	if (pagep) {
		page = radix_tree_deref_slot(pagep);
		if (unlikely(!page))
			goto out;
		if (radix_tree_exception(page)) {
			if (radix_tree_deref_retry(page))
				goto repeat;
			/*
			 * A shadow entry of a recently evicted page,
			 * or a swap entry from shmem/tmpfs.  Return
			 * it without attempting to raise page count.
			 */
			goto out;
		}

		head = compound_head(page);
		if (!page_cache_get_speculative(head))
			goto repeat;

		/* The page was split under us? */
		if (compound_head(page) != head) {
			put_page(head);
			goto repeat;
		}

		/*
		 * Has the page moved?
		 * This is part of the lockless pagecache protocol. See
		 * include/linux/pagemap.h for details.
		 */
		if (unlikely(page != *pagep)) {
			put_page(head);
			goto repeat;
		}
	}
out:
	rcu_read_unlock();

	return page;
}
EXPORT_SYMBOL(find_get_entry);

/**
 * find_lock_entry - locate, pin and lock a page cache entry
 * @mapping: the address_space to search
 * @offset: the page cache index
 *
 * Looks up the page cache slot at @mapping & @offset.  If there is a
 * page cache page, it is returned locked and with an increased
 * refcount.
 *
 * If the slot holds a shadow entry of a previously evicted page, or a
 * swap entry from shmem/tmpfs, it is returned.
 *
 * Otherwise, %NULL is returned.
 *
 * find_lock_entry() may sleep.
 */
struct page *find_lock_entry(struct address_space *mapping, pgoff_t offset)
{
	struct page *page;

repeat:
	page = find_get_entry(mapping, offset);
	if (page && !radix_tree_exception(page)) {
		lock_page(page);
		/* Has the page been truncated? */
		if (unlikely(page_mapping(page) != mapping)) {
			unlock_page(page);
			put_page(page);
			goto repeat;
		}
		VM_BUG_ON_PAGE(page_to_pgoff(page) != offset, page);
	}
	return page;
}
EXPORT_SYMBOL(find_lock_entry);

/**
 * pagecache_get_page - find and get a page reference
 * @mapping: the address_space to search
 * @offset: the page index
 * @fgp_flags: PCG flags
 * @gfp_mask: gfp mask to use for the page cache data page allocation
 *
 * Looks up the page cache slot at @mapping & @offset.
 *
 * PCG flags modify how the page is returned.
 *
 * @fgp_flags can be:
 *
 * - FGP_ACCESSED: the page will be marked accessed
 * - FGP_LOCK: Page is return locked
 * - FGP_CREAT: If page is not present then a new page is allocated using
 *   @gfp_mask and added to the page cache and the VM's LRU
 *   list. The page is returned locked and with an increased
 *   refcount.
 * - FGP_FOR_MMAP: Similar to FGP_CREAT, only we want to allow the caller to do
 *   its own locking dance if the page is already in cache, or unlock the page
 *   before returning if we had to add the page to pagecache.
 *
 * If FGP_LOCK or FGP_CREAT are specified then the function may sleep even
 * if the GFP flags specified for FGP_CREAT are atomic.
 *
 * If there is a page cache page, it is returned with an increased refcount.
 */
struct page *pagecache_get_page(struct address_space *mapping, pgoff_t offset,
	int fgp_flags, gfp_t gfp_mask)
{
	struct page *page;

repeat:
	page = find_get_entry(mapping, offset);
	if (radix_tree_exceptional_entry(page))
		page = NULL;
	if (!page)
		goto no_page;

	if (fgp_flags & FGP_LOCK) {
		if (fgp_flags & FGP_NOWAIT) {
			if (!trylock_page(page)) {
				put_page(page);
				return NULL;
			}
		} else {
			lock_page(page);
		}

		/* Has the page been truncated? */
		if (unlikely(page->mapping != mapping)) {
			unlock_page(page);
			put_page(page);
			goto repeat;
		}
		VM_BUG_ON_PAGE(page->index != offset, page);
	}

	if (page && (fgp_flags & FGP_ACCESSED))
		mark_page_accessed(page);

no_page:
	if (!page && (fgp_flags & FGP_CREAT)) {
		int err;
		if ((fgp_flags & FGP_WRITE) && mapping_cap_account_dirty(mapping))
			gfp_mask |= __GFP_WRITE;
		if (fgp_flags & FGP_NOFS)
			gfp_mask &= ~__GFP_FS;

		page = __page_cache_alloc(gfp_mask);
		if (!page)
			return NULL;

		if (WARN_ON_ONCE(!(fgp_flags & (FGP_LOCK | FGP_FOR_MMAP))))
			fgp_flags |= FGP_LOCK;

		/* Init accessed so avoid atomic mark_page_accessed later */
		if (fgp_flags & FGP_ACCESSED)
			__SetPageReferenced(page);

		err = add_to_page_cache_lru(page, mapping, offset, gfp_mask);
		if (unlikely(err)) {
			put_page(page);
			page = NULL;
			if (err == -EEXIST)
				goto repeat;
		}

		/*
		 * add_to_page_cache_lru locks the page, and for mmap we expect
		 * an unlocked page.
		 */
		if (page && (fgp_flags & FGP_FOR_MMAP))
			unlock_page(page);
	}

	return page;
}
EXPORT_SYMBOL(pagecache_get_page);

/**
 * find_get_entries - gang pagecache lookup
 * @mapping:	The address_space to search
 * @start:	The starting page cache index
 * @nr_entries:	The maximum number of entries
 * @entries:	Where the resulting entries are placed
 * @indices:	The cache indices corresponding to the entries in @entries
 *
 * find_get_entries() will search for and return a group of up to
 * @nr_entries entries in the mapping.  The entries are placed at
 * @entries.  find_get_entries() takes a reference against any actual
 * pages it returns.
 *
 * The search returns a group of mapping-contiguous page cache entries
 * with ascending indexes.  There may be holes in the indices due to
 * not-present pages.
 *
 * Any shadow entries of evicted pages, or swap entries from
 * shmem/tmpfs, are included in the returned array.
 *
 * find_get_entries() returns the number of pages and shadow entries
 * which were found.
 */
unsigned find_get_entries(struct address_space *mapping,
			  pgoff_t start, unsigned int nr_entries,
			  struct page **entries, pgoff_t *indices)
{
	void **slot;
	unsigned int ret = 0;
	struct radix_tree_iter iter;

	if (!nr_entries)
		return 0;

	rcu_read_lock();
	radix_tree_for_each_slot(slot, &mapping->i_pages, &iter, start) {
		struct page *head, *page;
repeat:
		page = radix_tree_deref_slot(slot);
		if (unlikely(!page))
			continue;
		if (radix_tree_exception(page)) {
			if (radix_tree_deref_retry(page)) {
				slot = radix_tree_iter_retry(&iter);
				continue;
			}
			/*
			 * A shadow entry of a recently evicted page, a swap
			 * entry from shmem/tmpfs or a DAX entry.  Return it
			 * without attempting to raise page count.
			 */
			goto export;
		}

		head = compound_head(page);
		if (!page_cache_get_speculative(head))
			goto repeat;

		/* The page was split under us? */
		if (compound_head(page) != head) {
			put_page(head);
			goto repeat;
		}

		/* Has the page moved? */
		if (unlikely(page != *slot)) {
			put_page(head);
			goto repeat;
		}
export:
		indices[ret] = iter.index;
		entries[ret] = page;
		if (++ret == nr_entries)
			break;
	}
	rcu_read_unlock();
	return ret;
}

/**
 * find_get_pages_range - gang pagecache lookup
 * @mapping:	The address_space to search
 * @start:	The starting page index
 * @end:	The final page index (inclusive)
 * @nr_pages:	The maximum number of pages
 * @pages:	Where the resulting pages are placed
 *
 * find_get_pages_range() will search for and return a group of up to @nr_pages
 * pages in the mapping starting at index @start and up to index @end
 * (inclusive).  The pages are placed at @pages.  find_get_pages_range() takes
 * a reference against the returned pages.
 *
 * The search returns a group of mapping-contiguous pages with ascending
 * indexes.  There may be holes in the indices due to not-present pages.
 * We also update @start to index the next page for the traversal.
 *
 * find_get_pages_range() returns the number of pages which were found. If this
 * number is smaller than @nr_pages, the end of specified range has been
 * reached.
 */
unsigned find_get_pages_range(struct address_space *mapping, pgoff_t *start,
			      pgoff_t end, unsigned int nr_pages,
			      struct page **pages)
{
	struct radix_tree_iter iter;
	void **slot;
	unsigned ret = 0;

	if (unlikely(!nr_pages))
		return 0;

	rcu_read_lock();
	radix_tree_for_each_slot(slot, &mapping->i_pages, &iter, *start) {
		struct page *head, *page;

		if (iter.index > end)
			break;
repeat:
		page = radix_tree_deref_slot(slot);
		if (unlikely(!page))
			continue;

		if (radix_tree_exception(page)) {
			if (radix_tree_deref_retry(page)) {
				slot = radix_tree_iter_retry(&iter);
				continue;
			}
			/*
			 * A shadow entry of a recently evicted page,
			 * or a swap entry from shmem/tmpfs.  Skip
			 * over it.
			 */
			continue;
		}

		head = compound_head(page);
		if (!page_cache_get_speculative(head))
			goto repeat;

		/* The page was split under us? */
		if (compound_head(page) != head) {
			put_page(head);
			goto repeat;
		}

		/* Has the page moved? */
		if (unlikely(page != *slot)) {
			put_page(head);
			goto repeat;
		}

		pages[ret] = page;
		if (++ret == nr_pages) {
			*start = pages[ret - 1]->index + 1;
			goto out;
		}
	}

	/*
	 * We come here when there is no page beyond @end. We take care to not
	 * overflow the index @start as it confuses some of the callers. This
	 * breaks the iteration when there is page at index -1 but that is
	 * already broken anyway.
	 */
	if (end == (pgoff_t)-1)
		*start = (pgoff_t)-1;
	else
		*start = end + 1;
out:
	rcu_read_unlock();

	return ret;
}

/**
 * find_get_pages_contig - gang contiguous pagecache lookup
 * @mapping:	The address_space to search
 * @index:	The starting page index
 * @nr_pages:	The maximum number of pages
 * @pages:	Where the resulting pages are placed
 *
 * find_get_pages_contig() works exactly like find_get_pages(), except
 * that the returned number of pages are guaranteed to be contiguous.
 *
 * find_get_pages_contig() returns the number of pages which were found.
 */
unsigned find_get_pages_contig(struct address_space *mapping, pgoff_t index,
			       unsigned int nr_pages, struct page **pages)
{
	struct radix_tree_iter iter;
	void **slot;
	unsigned int ret = 0;

	if (unlikely(!nr_pages))
		return 0;

	rcu_read_lock();
	radix_tree_for_each_contig(slot, &mapping->i_pages, &iter, index) {
		struct page *head, *page;
repeat:
		page = radix_tree_deref_slot(slot);
		/* The hole, there no reason to continue */
		if (unlikely(!page))
			break;

		if (radix_tree_exception(page)) {
			if (radix_tree_deref_retry(page)) {
				slot = radix_tree_iter_retry(&iter);
				continue;
			}
			/*
			 * A shadow entry of a recently evicted page,
			 * or a swap entry from shmem/tmpfs.  Stop
			 * looking for contiguous pages.
			 */
			break;
		}

		head = compound_head(page);
		if (!page_cache_get_speculative(head))
			goto repeat;

		/* The page was split under us? */
		if (compound_head(page) != head) {
			put_page(head);
			goto repeat;
		}

		/* Has the page moved? */
		if (unlikely(page != *slot)) {
			put_page(head);
			goto repeat;
		}

		/*
		 * must check mapping and index after taking the ref.
		 * otherwise we can get both false positives and false
		 * negatives, which is just confusing to the caller.
		 */
		if (page->mapping == NULL || page_to_pgoff(page) != iter.index) {
			put_page(page);
			break;
		}

		pages[ret] = page;
		if (++ret == nr_pages)
			break;
	}
	rcu_read_unlock();
	return ret;
}
EXPORT_SYMBOL(find_get_pages_contig);

/**
 * find_get_pages_range_tag - find and return pages in given range matching @tag
 * @mapping:	the address_space to search
 * @index:	the starting page index
 * @end:	The final page index (inclusive)
 * @tag:	the tag index
 * @nr_pages:	the maximum number of pages
 * @pages:	where the resulting pages are placed
 *
 * Like find_get_pages, except we only return pages which are tagged with
 * @tag.   We update @index to index the next page for the traversal.
 */
unsigned find_get_pages_range_tag(struct address_space *mapping, pgoff_t *index,
			pgoff_t end, int tag, unsigned int nr_pages,
			struct page **pages)
{
	struct radix_tree_iter iter;
	void **slot;
	unsigned ret = 0;

	if (unlikely(!nr_pages))
		return 0;

	rcu_read_lock();
	radix_tree_for_each_tagged(slot, &mapping->i_pages, &iter, *index, tag) {
		struct page *head, *page;

		if (iter.index > end)
			break;
repeat:
		page = radix_tree_deref_slot(slot);
		if (unlikely(!page))
			continue;

		if (radix_tree_exception(page)) {
			if (radix_tree_deref_retry(page)) {
				slot = radix_tree_iter_retry(&iter);
				continue;
			}
			/*
			 * A shadow entry of a recently evicted page.
			 *
			 * Those entries should never be tagged, but
			 * this tree walk is lockless and the tags are
			 * looked up in bulk, one radix tree node at a
			 * time, so there is a sizable window for page
			 * reclaim to evict a page we saw tagged.
			 *
			 * Skip over it.
			 */
			continue;
		}

		head = compound_head(page);
		if (!page_cache_get_speculative(head))
			goto repeat;

		/* The page was split under us? */
		if (compound_head(page) != head) {
			put_page(head);
			goto repeat;
		}

		/* Has the page moved? */
		if (unlikely(page != *slot)) {
			put_page(head);
			goto repeat;
		}

		pages[ret] = page;
		if (++ret == nr_pages) {
			*index = pages[ret - 1]->index + 1;
			goto out;
		}
	}

	/*
	 * We come here when we got at @end. We take care to not overflow the
	 * index @index as it confuses some of the callers. This breaks the
	 * iteration when there is page at index -1 but that is already broken
	 * anyway.
	 */
	if (end == (pgoff_t)-1)
		*index = (pgoff_t)-1;
	else
		*index = end + 1;
out:
	rcu_read_unlock();

	return ret;
}
EXPORT_SYMBOL(find_get_pages_range_tag);

/**
 * find_get_entries_tag - find and return entries that match @tag
 * @mapping:	the address_space to search
 * @start:	the starting page cache index
 * @tag:	the tag index
 * @nr_entries:	the maximum number of entries
 * @entries:	where the resulting entries are placed
 * @indices:	the cache indices corresponding to the entries in @entries
 *
 * Like find_get_entries, except we only return entries which are tagged with
 * @tag.
 */
unsigned find_get_entries_tag(struct address_space *mapping, pgoff_t start,
			int tag, unsigned int nr_entries,
			struct page **entries, pgoff_t *indices)
{
	void **slot;
	unsigned int ret = 0;
	struct radix_tree_iter iter;

	if (!nr_entries)
		return 0;

	rcu_read_lock();
	radix_tree_for_each_tagged(slot, &mapping->i_pages, &iter, start, tag) {
		struct page *head, *page;
repeat:
		page = radix_tree_deref_slot(slot);
		if (unlikely(!page))
			continue;
		if (radix_tree_exception(page)) {
			if (radix_tree_deref_retry(page)) {
				slot = radix_tree_iter_retry(&iter);
				continue;
			}

			/*
			 * A shadow entry of a recently evicted page, a swap
			 * entry from shmem/tmpfs or a DAX entry.  Return it
			 * without attempting to raise page count.
			 */
			goto export;
		}

		head = compound_head(page);
		if (!page_cache_get_speculative(head))
			goto repeat;

		/* The page was split under us? */
		if (compound_head(page) != head) {
			put_page(head);
			goto repeat;
		}

		/* Has the page moved? */
		if (unlikely(page != *slot)) {
			put_page(head);
			goto repeat;
		}
export:
		indices[ret] = iter.index;
		entries[ret] = page;
		if (++ret == nr_entries)
			break;
	}
	rcu_read_unlock();
	return ret;
}
EXPORT_SYMBOL(find_get_entries_tag);

/*
 * CD/DVDs are error prone. When a medium error occurs, the driver may fail
 * a _large_ part of the i/o request. Imagine the worst scenario:
 *
 *      ---R__________________________________________B__________
 *         ^ reading here                             ^ bad block(assume 4k)
 *
 * read(R) => miss => readahead(R...B) => media error => frustrating retries
 * => failing the whole request => read(R) => read(R+1) =>
 * readahead(R+1...B+1) => bang => read(R+2) => read(R+3) =>
 * readahead(R+3...B+2) => bang => read(R+3) => read(R+4) =>
 * readahead(R+4...B+3) => bang => read(R+4) => read(R+5) => ......
 *
 * It is going insane. Fix it by quickly scaling down the readahead size.
 */
static void shrink_readahead_size_eio(struct file *filp,
					struct file_ra_state *ra)
{
	ra->ra_pages /= 4;
}

/**
 * generic_file_buffered_read - generic file read routine
 * @iocb:	the iocb to read
 * @iter:	data destination
 * @written:	already copied
 *
 * This is a generic file read routine, and uses the
 * mapping->a_ops->readpage() function for the actual low-level stuff.
 *
 * This is really ugly. But the goto's actually try to clarify some
 * of the logic when it comes to error handling etc.
 */
static ssize_t generic_file_buffered_read(struct kiocb *iocb,
		struct iov_iter *iter, ssize_t written)
{
	struct file *filp = iocb->ki_filp;
	struct address_space *mapping = filp->f_mapping;
	struct inode *inode = mapping->host;
	struct file_ra_state *ra = &filp->f_ra;
	loff_t *ppos = &iocb->ki_pos;
	pgoff_t index;
	pgoff_t last_index;
	pgoff_t prev_index;
	unsigned long offset;      /* offset into pagecache page */
	unsigned int prev_offset;
	int error = 0;

	if (unlikely(*ppos >= inode->i_sb->s_maxbytes))
		return 0;
	iov_iter_truncate(iter, inode->i_sb->s_maxbytes);

	index = *ppos >> PAGE_SHIFT;
	prev_index = ra->prev_pos >> PAGE_SHIFT;
	prev_offset = ra->prev_pos & (PAGE_SIZE-1);
	last_index = (*ppos + iter->count + PAGE_SIZE-1) >> PAGE_SHIFT;
	offset = *ppos & ~PAGE_MASK;

	for (;;) {
		struct page *page;
		pgoff_t end_index;
		loff_t isize;
		unsigned long nr, ret;
		ktime_t event_ts = 0;

		cond_resched();
find_page:
		if (fatal_signal_pending(current)) {
			error = -EINTR;
			goto out;
		}

		page = find_get_page(mapping, index);
		if (!page) {
			mm_event_start(&event_ts);
			if (iocb->ki_flags & IOCB_NOWAIT)
				goto would_block;
			page_cache_sync_readahead(mapping,
					ra, filp,
					index, last_index - index);
			page = find_get_page(mapping, index);
			if (unlikely(page == NULL))
				goto no_cached_page;
		}
		if (PageReadahead(page)) {
			page_cache_async_readahead(mapping,
					ra, filp, page,
					index, last_index - index);
		}
		if (!PageUptodate(page)) {
			if (iocb->ki_flags & IOCB_NOWAIT) {
				put_page(page);
				goto would_block;
			}

			/*
			 * See comment in do_read_cache_page on why
			 * wait_on_page_locked is used to avoid unnecessarily
			 * serialisations and why it's safe.
			 */
			error = wait_on_page_locked_killable(page);
			if (unlikely(error))
				goto readpage_error;
			if (PageUptodate(page))
				goto page_ok;

			if (inode->i_blkbits == PAGE_SHIFT ||
					!mapping->a_ops->is_partially_uptodate)
				goto page_not_up_to_date;
			/* pipes can't handle partially uptodate pages */
			if (unlikely(iter->type & ITER_PIPE))
				goto page_not_up_to_date;
			if (!trylock_page(page))
				goto page_not_up_to_date;
			/* Did it get truncated before we got the lock? */
			if (!page->mapping)
				goto page_not_up_to_date_locked;
			if (!mapping->a_ops->is_partially_uptodate(page,
							offset, iter->count))
				goto page_not_up_to_date_locked;
			unlock_page(page);
		}
page_ok:
		if (event_ts != 0)
			mm_event_end(MM_READ_IO, event_ts);
		/*
		 * i_size must be checked after we know the page is Uptodate.
		 *
		 * Checking i_size after the check allows us to calculate
		 * the correct value for "nr", which means the zero-filled
		 * part of the page is not copied back to userspace (unless
		 * another truncate extends the file - this is desired though).
		 */

		isize = i_size_read(inode);
		end_index = (isize - 1) >> PAGE_SHIFT;
		if (unlikely(!isize || index > end_index)) {
			put_page(page);
			goto out;
		}

		/* nr is the maximum number of bytes to copy from this page */
		nr = PAGE_SIZE;
		if (index == end_index) {
			nr = ((isize - 1) & ~PAGE_MASK) + 1;
			if (nr <= offset) {
				put_page(page);
				goto out;
			}
		}
		nr = nr - offset;

		/* If users can be writing to this page using arbitrary
		 * virtual addresses, take care about potential aliasing
		 * before reading the page on the kernel side.
		 */
		if (mapping_writably_mapped(mapping))
			flush_dcache_page(page);

		/*
		 * When a sequential read accesses a page several times,
		 * only mark it as accessed the first time.
		 */
		if (prev_index != index || offset != prev_offset)
			mark_page_accessed(page);
		prev_index = index;

		/*
		 * Ok, we have the page, and it's up-to-date, so
		 * now we can copy it to user space...
		 */

		ret = copy_page_to_iter(page, offset, nr, iter);
		offset += ret;
		index += offset >> PAGE_SHIFT;
		offset &= ~PAGE_MASK;
		prev_offset = offset;

		put_page(page);
		written += ret;
		if (!iov_iter_count(iter))
			goto out;
		if (ret < nr) {
			error = -EFAULT;
			goto out;
		}
		continue;

page_not_up_to_date:
		/* Get exclusive access to the page ... */
		error = lock_page_killable(page);
		if (unlikely(error))
			goto readpage_error;

page_not_up_to_date_locked:
		/* Did it get truncated before we got the lock? */
		if (!page->mapping) {
			unlock_page(page);
			put_page(page);
			continue;
		}

		/* Did somebody else fill it already? */
		if (PageUptodate(page)) {
			unlock_page(page);
			goto page_ok;
		}

readpage:
		/*
		 * A previous I/O error may have been due to temporary
		 * failures, eg. multipath errors.
		 * PG_error will be set again if readpage fails.
		 */
		ClearPageError(page);
		/* Start the actual read. The read will unlock the page. */
		error = mapping->a_ops->readpage(filp, page);

		if (unlikely(error)) {
			if (error == AOP_TRUNCATED_PAGE) {
				put_page(page);
				error = 0;
				goto find_page;
			}
			goto readpage_error;
		}

		if (!PageUptodate(page)) {
			error = lock_page_killable(page);
			if (unlikely(error))
				goto readpage_error;
			if (!PageUptodate(page)) {
				if (page->mapping == NULL) {
					/*
					 * invalidate_mapping_pages got it
					 */
					unlock_page(page);
					put_page(page);
					goto find_page;
				}
				unlock_page(page);
				shrink_readahead_size_eio(filp, ra);
				error = -EIO;
				goto readpage_error;
			}
			unlock_page(page);
		}

		goto page_ok;

readpage_error:
		/* UHHUH! A synchronous read error occurred. Report it */
		put_page(page);
		goto out;

no_cached_page:
		/*
		 * Ok, it wasn't cached, so we need to create a new
		 * page..
		 */
		page = page_cache_alloc(mapping);
		if (!page) {
			error = -ENOMEM;
			goto out;
		}
		error = add_to_page_cache_lru(page, mapping, index,
				mapping_gfp_constraint(mapping, GFP_KERNEL));
		if (error) {
			put_page(page);
			if (error == -EEXIST) {
				error = 0;
				goto find_page;
			}
			goto out;
		}
		goto readpage;
	}

would_block:
	error = -EAGAIN;
out:
	ra->prev_pos = prev_index;
	ra->prev_pos <<= PAGE_SHIFT;
	ra->prev_pos |= prev_offset;

	*ppos = ((loff_t)index << PAGE_SHIFT) + offset;
	file_accessed(filp);
	return written ? written : error;
}

/**
 * generic_file_read_iter - generic filesystem read routine
 * @iocb:	kernel I/O control block
 * @iter:	destination for the data read
 *
 * This is the "read_iter()" routine for all filesystems
 * that can use the page cache directly.
 */
ssize_t
generic_file_read_iter(struct kiocb *iocb, struct iov_iter *iter)
{
	size_t count = iov_iter_count(iter);
	ssize_t retval = 0;

	if (!count)
		goto out; /* skip atime */

	if (iocb->ki_flags & IOCB_DIRECT) {
		struct file *file = iocb->ki_filp;
		struct address_space *mapping = file->f_mapping;
		struct inode *inode = mapping->host;
		loff_t size;

		size = i_size_read(inode);
		if (iocb->ki_flags & IOCB_NOWAIT) {
			if (filemap_range_has_page(mapping, iocb->ki_pos,
						   iocb->ki_pos + count - 1))
				return -EAGAIN;
		} else {
			retval = filemap_write_and_wait_range(mapping,
						iocb->ki_pos,
					        iocb->ki_pos + count - 1);
			if (retval < 0)
				goto out;
		}

		file_accessed(file);

		retval = mapping->a_ops->direct_IO(iocb, iter);
		if (retval >= 0) {
			iocb->ki_pos += retval;
			count -= retval;
		}
		iov_iter_revert(iter, count - iov_iter_count(iter));

		/*
		 * Btrfs can have a short DIO read if we encounter
		 * compressed extents, so if there was an error, or if
		 * we've already read everything we wanted to, or if
		 * there was a short read because we hit EOF, go ahead
		 * and return.  Otherwise fallthrough to buffered io for
		 * the rest of the read.  Buffered reads will not work for
		 * DAX files, so don't bother trying.
		 */
		if (retval < 0 || !count || iocb->ki_pos >= size ||
		    IS_DAX(inode))
			goto out;
	}

	retval = generic_file_buffered_read(iocb, iter, retval);
out:
	return retval;
}
EXPORT_SYMBOL(generic_file_read_iter);

#ifdef CONFIG_MMU
#define MMAP_LOTSAMISS  (100)
static struct file *maybe_unlock_mmap_for_io(struct vm_fault *vmf,
					     struct file *fpin)
{
	int flags = vmf->flags;

	if (fpin)
		return fpin;

	/*
	 * FAULT_FLAG_RETRY_NOWAIT means we don't want to wait on page locks or
	 * anything, so we only pin the file and drop the mmap_sem if only
	 * FAULT_FLAG_ALLOW_RETRY is set.
	 */
	if ((flags & (FAULT_FLAG_ALLOW_RETRY | FAULT_FLAG_RETRY_NOWAIT)) ==
	    FAULT_FLAG_ALLOW_RETRY) {
		fpin = get_file(vmf->vma->vm_file);
		up_read(&vmf->vma->vm_mm->mmap_sem);
	}
	return fpin;
}

/*
 * lock_page_maybe_drop_mmap - lock the page, possibly dropping the mmap_sem
 * @vmf - the vm_fault for this fault.
 * @page - the page to lock.
 * @fpin - the pointer to the file we may pin (or is already pinned).
 *
 * This works similar to lock_page_or_retry in that it can drop the mmap_sem.
 * It differs in that it actually returns the page locked if it returns 1 and 0
 * if it couldn't lock the page.  If we did have to drop the mmap_sem then fpin
 * will point to the pinned file and needs to be fput()'ed at a later point.
 */
static int lock_page_maybe_drop_mmap(struct vm_fault *vmf, struct page *page,
				     struct file **fpin)
{
	if (trylock_page(page))
		return 1;

	/*
	 * NOTE! This will make us return with VM_FAULT_RETRY, but with
	 * the mmap_sem still held. That's how FAULT_FLAG_RETRY_NOWAIT
	 * is supposed to work. We have way too many special cases..
	 */
	if (vmf->flags & FAULT_FLAG_RETRY_NOWAIT)
		return 0;

	*fpin = maybe_unlock_mmap_for_io(vmf, *fpin);
	if (vmf->flags & FAULT_FLAG_KILLABLE) {
		if (__lock_page_killable(page)) {
			/*
			 * We didn't have the right flags to drop the mmap_sem,
			 * but all fault_handlers only check for fatal signals
			 * if we return VM_FAULT_RETRY, so we need to drop the
			 * mmap_sem here and return 0 if we don't have a fpin.
			 */
			if (*fpin == NULL)
				up_read(&vmf->vma->vm_mm->mmap_sem);
			return 0;
		}
	} else
		__lock_page(page);
	return 1;
}


/*
 * Synchronous readahead happens when we don't even find a page in the page
 * cache at all.  We don't want to perform IO under the mmap sem, so if we have
 * to drop the mmap sem we return the file that was pinned in order for us to do
 * that.  If we didn't pin a file then we return NULL.  The file that is
 * returned needs to be fput()'ed when we're done with it.
 */
static struct file *do_sync_mmap_readahead(struct vm_fault *vmf)
{
	struct file *file = vmf->vma->vm_file;
	struct file_ra_state *ra = &file->f_ra;
	struct address_space *mapping = file->f_mapping;
	struct file *fpin = NULL;
	pgoff_t offset = vmf->pgoff;

	/* If we don't want any read-ahead, don't bother */
	if (vmf->vma->vm_flags & VM_RAND_READ)
		return fpin;
	if (!ra->ra_pages)
		return fpin;

	if (vmf->vma->vm_flags & VM_SEQ_READ) {
		fpin = maybe_unlock_mmap_for_io(vmf, fpin);
		page_cache_sync_readahead(mapping, ra, file, offset,
					  ra->ra_pages);
		return fpin;
	}

	/* Avoid banging the cache line if not needed */
	if (ra->mmap_miss < MMAP_LOTSAMISS * 10)
		ra->mmap_miss++;

	/*
	 * Do we miss much more than hit in this file? If so,
	 * stop bothering with read-ahead. It will only hurt.
	 */
	if (ra->mmap_miss > MMAP_LOTSAMISS)
		return fpin;

	/*
	 * mmap read-around
	 */
	fpin = maybe_unlock_mmap_for_io(vmf, fpin);
	ra->start = max_t(long, 0, offset - ra->ra_pages / 2);
	ra->size = ra->ra_pages;
	ra->async_size = ra->ra_pages / 4;
	ra_submit(ra, mapping, file);
	return fpin;
}

/*
 * Asynchronous readahead happens when we find the page and PG_readahead,
 * so we want to possibly extend the readahead further.  We return the file that
 * was pinned if we have to drop the mmap_sem in order to do IO.
 */
static struct file *do_async_mmap_readahead(struct vm_fault *vmf,
					    struct page *page)
{
	struct file *file = vmf->vma->vm_file;
	struct file_ra_state *ra = &file->f_ra;
	struct address_space *mapping = file->f_mapping;
	struct file *fpin = NULL;
	pgoff_t offset = vmf->pgoff;

	/* If we don't want any read-ahead, don't bother */
	if (vmf->vma->vm_flags & VM_RAND_READ)
		return fpin;
	if (ra->mmap_miss > 0)
		ra->mmap_miss--;
	if (PageReadahead(page)) {
		fpin = maybe_unlock_mmap_for_io(vmf, fpin);
		page_cache_async_readahead(mapping, ra, file,
					   page, offset, ra->ra_pages);
	}
	return fpin;
}

/**
 * filemap_fault - read in file data for page fault handling
 * @vmf:	struct vm_fault containing details of the fault
 *
 * filemap_fault() is invoked via the vma operations vector for a
 * mapped memory region to read in file data during a page fault.
 *
 * The goto's are kind of ugly, but this streamlines the normal case of having
 * it in the page cache, and handles the special cases reasonably without
 * having a lot of duplicated code.
 *
 * vma->vm_mm->mmap_sem must be held on entry.
 *
 * If our return value has VM_FAULT_RETRY set, it's because
 * lock_page_or_retry() returned 0.
 * The mmap_sem has usually been released in this case.
 * See __lock_page_or_retry() for the exception.
 *
 * If our return value does not have VM_FAULT_RETRY set, the mmap_sem
 * has not been released.
 *
 * We never return with VM_FAULT_RETRY and a bit from VM_FAULT_ERROR set.
 */
vm_fault_t filemap_fault(struct vm_fault *vmf)
{
	int error;
	struct file *file = vmf->vma->vm_file;
	struct file *fpin = NULL;
	struct address_space *mapping = file->f_mapping;
	struct file_ra_state *ra = &file->f_ra;
	struct inode *inode = mapping->host;
	pgoff_t offset = vmf->pgoff;
	pgoff_t max_off;
	struct page *page;
	vm_fault_t ret = 0;

	max_off = DIV_ROUND_UP(i_size_read(inode), PAGE_SIZE);
	if (unlikely(offset >= max_off))
		return VM_FAULT_SIGBUS;

	/*
	 * Do we have something in the page cache already?
	 */
	page = find_get_page(mapping, offset);
	if (likely(page) && !(vmf->flags & FAULT_FLAG_TRIED)) {
		/*
		 * We found the page, so try async readahead before
		 * waiting for the lock.
		 */
		fpin = do_async_mmap_readahead(vmf, page);
	} else if (!page) {
		/* No page in the page cache at all */
		count_vm_event(PGMAJFAULT);
		count_memcg_event_mm(vmf->vma->vm_mm, PGMAJFAULT);
		ret = VM_FAULT_MAJOR;
		fpin = do_sync_mmap_readahead(vmf);
retry_find:
		page = pagecache_get_page(mapping, offset,
					  FGP_CREAT|FGP_FOR_MMAP,
					  vmf->gfp_mask);
		if (!page) {
			if (fpin)
				goto out_retry;
			return VM_FAULT_OOM;
		}
	}

	if (!lock_page_maybe_drop_mmap(vmf, page, &fpin))
		goto out_retry;

	/* Did it get truncated? */
	if (unlikely(page->mapping != mapping)) {
		unlock_page(page);
		put_page(page);
		goto retry_find;
	}
	VM_BUG_ON_PAGE(page->index != offset, page);

	/*
	 * We have a locked page in the page cache, now we need to check
	 * that it's up-to-date. If not, it is going to be due to an error.
	 */
	if (unlikely(!PageUptodate(page)))
		goto page_not_uptodate;

	/*
	 * We've made it this far and we had to drop our mmap_sem, now is the
	 * time to return to the upper layer and have it re-find the vma and
	 * redo the fault.
	 */
	if (fpin) {
		unlock_page(page);
		goto out_retry;
	}

	/*
	 * Found the page and have a reference on it.
	 * We must recheck i_size under page lock.
	 */
	max_off = DIV_ROUND_UP(i_size_read(inode), PAGE_SIZE);
	if (unlikely(offset >= max_off)) {
		unlock_page(page);
		put_page(page);
		return VM_FAULT_SIGBUS;
	}

	vmf->page = page;
	return ret | VM_FAULT_LOCKED;

page_not_uptodate:
	/*
	 * Umm, take care of errors if the page isn't up-to-date.
	 * Try to re-read it _once_. We do this synchronously,
	 * because there really aren't any performance issues here
	 * and we need to check for errors.
	 */
	ClearPageError(page);
	fpin = maybe_unlock_mmap_for_io(vmf, fpin);
	error = mapping->a_ops->readpage(file, page);
	if (!error) {
		wait_on_page_locked(page);
		if (!PageUptodate(page))
			error = -EIO;
	}
	if (fpin)
		goto out_retry;
	put_page(page);

	if (!error || error == AOP_TRUNCATED_PAGE)
		goto retry_find;

	/* Things didn't work out. Return zero to tell the mm layer so. */
	shrink_readahead_size_eio(file, ra);
	return VM_FAULT_SIGBUS;

out_retry:
	/*
	 * We dropped the mmap_sem, we need to return to the fault handler to
	 * re-find the vma and come back and find our hopefully still populated
	 * page.
	 */
	if (page)
		put_page(page);
	if (fpin)
		fput(fpin);
	return ret | VM_FAULT_RETRY;
}
EXPORT_SYMBOL(filemap_fault);

void filemap_map_pages(struct vm_fault *vmf,
		pgoff_t start_pgoff, pgoff_t end_pgoff)
{
	struct radix_tree_iter iter;
	void **slot;
	struct file *file = vmf->vma->vm_file;
	struct address_space *mapping = file->f_mapping;
	pgoff_t last_pgoff = start_pgoff;
	unsigned long max_idx;
	struct page *head, *page;

	rcu_read_lock();
	radix_tree_for_each_slot(slot, &mapping->i_pages, &iter, start_pgoff) {
		if (iter.index > end_pgoff)
			break;
repeat:
		page = radix_tree_deref_slot(slot);
		if (unlikely(!page))
			goto next;
		if (radix_tree_exception(page)) {
			if (radix_tree_deref_retry(page)) {
				slot = radix_tree_iter_retry(&iter);
				continue;
			}
			goto next;
		}

		head = compound_head(page);
		if (!page_cache_get_speculative(head))
			goto repeat;

		/* The page was split under us? */
		if (compound_head(page) != head) {
			put_page(head);
			goto repeat;
		}

		/* Has the page moved? */
		if (unlikely(page != *slot)) {
			put_page(head);
			goto repeat;
		}

		if (!PageUptodate(page) ||
				PageReadahead(page) ||
				PageHWPoison(page))
			goto skip;
		if (!trylock_page(page))
			goto skip;

		if (page->mapping != mapping || !PageUptodate(page))
			goto unlock;

		max_idx = DIV_ROUND_UP(i_size_read(mapping->host), PAGE_SIZE);
		if (page->index >= max_idx)
			goto unlock;

		if (file->f_ra.mmap_miss > 0)
			file->f_ra.mmap_miss--;

		vmf->address += (iter.index - last_pgoff) << PAGE_SHIFT;
		if (vmf->pte)
			vmf->pte += iter.index - last_pgoff;
		last_pgoff = iter.index;

		if (want_old_faultaround_pte) {
			if (iter.index == vmf->pgoff)
				vmf->flags &= ~FAULT_FLAG_PREFAULT_OLD;
			else
				vmf->flags |= FAULT_FLAG_PREFAULT_OLD;
		}

		if (alloc_set_pte(vmf, NULL, page))
			goto unlock;
		unlock_page(page);
		goto next;
unlock:
		unlock_page(page);
skip:
		put_page(page);
next:
		/* Huge page is mapped? No need to proceed. */
		if (pmd_trans_huge(*vmf->pmd))
			break;
		if (iter.index == end_pgoff)
			break;
	}
	rcu_read_unlock();
}
EXPORT_SYMBOL(filemap_map_pages);

vm_fault_t filemap_page_mkwrite(struct vm_fault *vmf)
{
	struct page *page = vmf->page;
	struct inode *inode = file_inode(vmf->vma->vm_file);
	vm_fault_t ret = VM_FAULT_LOCKED;

	sb_start_pagefault(inode->i_sb);
	file_update_time(vmf->vma->vm_file);
	lock_page(page);
	if (page->mapping != inode->i_mapping) {
		unlock_page(page);
		ret = VM_FAULT_NOPAGE;
		goto out;
	}
	/*
	 * We mark the page dirty already here so that when freeze is in
	 * progress, we are guaranteed that writeback during freezing will
	 * see the dirty page and writeprotect it again.
	 */
	set_page_dirty(page);
	wait_for_stable_page(page);
out:
	sb_end_pagefault(inode->i_sb);
	return ret;
}

const struct vm_operations_struct generic_file_vm_ops = {
	.fault		= filemap_fault,
	.map_pages	= filemap_map_pages,
	.page_mkwrite	= filemap_page_mkwrite,
};

/* This is used for a general mmap of a disk file */

int generic_file_mmap(struct file * file, struct vm_area_struct * vma)
{
	struct address_space *mapping = file->f_mapping;

	if (!mapping->a_ops->readpage)
		return -ENOEXEC;
	file_accessed(file);
	vma->vm_ops = &generic_file_vm_ops;
	return 0;
}

/*
 * This is for filesystems which do not implement ->writepage.
 */
int generic_file_readonly_mmap(struct file *file, struct vm_area_struct *vma)
{
	if ((vma->vm_flags & VM_SHARED) && (vma->vm_flags & VM_MAYWRITE))
		return -EINVAL;
	return generic_file_mmap(file, vma);
}
#else
int filemap_page_mkwrite(struct vm_fault *vmf)
{
	return -ENOSYS;
}
int generic_file_mmap(struct file * file, struct vm_area_struct * vma)
{
	return -ENOSYS;
}
int generic_file_readonly_mmap(struct file * file, struct vm_area_struct * vma)
{
	return -ENOSYS;
}
#endif /* CONFIG_MMU */

EXPORT_SYMBOL(filemap_page_mkwrite);
EXPORT_SYMBOL(generic_file_mmap);
EXPORT_SYMBOL(generic_file_readonly_mmap);

static struct page *wait_on_page_read(struct page *page)
{
	if (!IS_ERR(page)) {
		wait_on_page_locked(page);
		if (!PageUptodate(page)) {
			put_page(page);
			page = ERR_PTR(-EIO);
		}
	}
	return page;
}

static struct page *do_read_cache_page(struct address_space *mapping,
				pgoff_t index,
				int (*filler)(void *, struct page *),
				void *data,
				gfp_t gfp)
{
	struct page *page;
	int err;
repeat:
	page = find_get_page(mapping, index);
	if (!page) {
		page = __page_cache_alloc(gfp);
		if (!page)
			return ERR_PTR(-ENOMEM);
		err = add_to_page_cache_lru(page, mapping, index, gfp);
		if (unlikely(err)) {
			put_page(page);
			if (err == -EEXIST)
				goto repeat;
			/* Presumably ENOMEM for radix tree node */
			return ERR_PTR(err);
		}

filler:
		if (filler)
			err = filler(data, page);
		else
			err = mapping->a_ops->readpage(data, page);

		if (err < 0) {
			put_page(page);
			return ERR_PTR(err);
		}

		page = wait_on_page_read(page);
		if (IS_ERR(page))
			return page;
		goto out;
	}
	if (PageUptodate(page))
		goto out;

	/*
	 * Page is not up to date and may be locked due one of the following
	 * case a: Page is being filled and the page lock is held
	 * case b: Read/write error clearing the page uptodate status
	 * case c: Truncation in progress (page locked)
	 * case d: Reclaim in progress
	 *
	 * Case a, the page will be up to date when the page is unlocked.
	 *    There is no need to serialise on the page lock here as the page
	 *    is pinned so the lock gives no additional protection. Even if the
	 *    the page is truncated, the data is still valid if PageUptodate as
	 *    it's a race vs truncate race.
	 * Case b, the page will not be up to date
	 * Case c, the page may be truncated but in itself, the data may still
	 *    be valid after IO completes as it's a read vs truncate race. The
	 *    operation must restart if the page is not uptodate on unlock but
	 *    otherwise serialising on page lock to stabilise the mapping gives
	 *    no additional guarantees to the caller as the page lock is
	 *    released before return.
	 * Case d, similar to truncation. If reclaim holds the page lock, it
	 *    will be a race with remove_mapping that determines if the mapping
	 *    is valid on unlock but otherwise the data is valid and there is
	 *    no need to serialise with page lock.
	 *
	 * As the page lock gives no additional guarantee, we optimistically
	 * wait on the page to be unlocked and check if it's up to date and
	 * use the page if it is. Otherwise, the page lock is required to
	 * distinguish between the different cases. The motivation is that we
	 * avoid spurious serialisations and wakeups when multiple processes
	 * wait on the same page for IO to complete.
	 */
	wait_on_page_locked(page);
	if (PageUptodate(page))
		goto out;

	/* Distinguish between all the cases under the safety of the lock */
	lock_page(page);

	/* Case c or d, restart the operation */
	if (!page->mapping) {
		unlock_page(page);
		put_page(page);
		goto repeat;
	}

	/* Someone else locked and filled the page in a very small window */
	if (PageUptodate(page)) {
		unlock_page(page);
		goto out;
	}
	goto filler;

out:
	mark_page_accessed(page);
	return page;
}

/**
 * read_cache_page - read into page cache, fill it if needed
 * @mapping:	the page's address_space
 * @index:	the page index
 * @filler:	function to perform the read
 * @data:	first arg to filler(data, page) function, often left as NULL
 *
 * Read into the page cache. If a page already exists, and PageUptodate() is
 * not set, try to fill the page and wait for it to become unlocked.
 *
 * If the page does not get brought uptodate, return -EIO.
 */
struct page *read_cache_page(struct address_space *mapping,
				pgoff_t index,
				int (*filler)(void *, struct page *),
				void *data)
{
	return do_read_cache_page(mapping, index, filler, data, mapping_gfp_mask(mapping));
}
EXPORT_SYMBOL(read_cache_page);

/**
 * read_cache_page_gfp - read into page cache, using specified page allocation flags.
 * @mapping:	the page's address_space
 * @index:	the page index
 * @gfp:	the page allocator flags to use if allocating
 *
 * This is the same as "read_mapping_page(mapping, index, NULL)", but with
 * any new page allocations done using the specified allocation flags.
 *
 * If the page does not get brought uptodate, return -EIO.
 */
struct page *read_cache_page_gfp(struct address_space *mapping,
				pgoff_t index,
				gfp_t gfp)
{
	return do_read_cache_page(mapping, index, NULL, NULL, gfp);
}
EXPORT_SYMBOL(read_cache_page_gfp);

/*
 * Performs necessary checks before doing a write
 *
 * Can adjust writing position or amount of bytes to write.
 * Returns appropriate error code that caller should return or
 * zero in case that write should be allowed.
 */
inline ssize_t generic_write_checks(struct kiocb *iocb, struct iov_iter *from)
{
	struct file *file = iocb->ki_filp;
	struct inode *inode = file->f_mapping->host;
	unsigned long limit = rlimit(RLIMIT_FSIZE);
	loff_t pos;

	if (IS_SWAPFILE(inode))
		return -ETXTBSY;

	if (!iov_iter_count(from))
		return 0;

	/* FIXME: this is for backwards compatibility with 2.4 */
	if (iocb->ki_flags & IOCB_APPEND)
		iocb->ki_pos = i_size_read(inode);

	pos = iocb->ki_pos;

	if ((iocb->ki_flags & IOCB_NOWAIT) && !(iocb->ki_flags & IOCB_DIRECT))
		return -EINVAL;

	if (limit != RLIM_INFINITY) {
		if (iocb->ki_pos >= limit) {
			send_sig(SIGXFSZ, current, 0);
			return -EFBIG;
		}
		iov_iter_truncate(from, limit - (unsigned long)pos);
	}

	/*
	 * LFS rule
	 */
	if (unlikely(pos + iov_iter_count(from) > MAX_NON_LFS &&
				!(file->f_flags & O_LARGEFILE))) {
		if (pos >= MAX_NON_LFS)
			return -EFBIG;
		iov_iter_truncate(from, MAX_NON_LFS - (unsigned long)pos);
	}

	/*
	 * Are we about to exceed the fs block limit ?
	 *
	 * If we have written data it becomes a short write.  If we have
	 * exceeded without writing data we send a signal and return EFBIG.
	 * Linus frestrict idea will clean these up nicely..
	 */
	if (unlikely(pos >= inode->i_sb->s_maxbytes))
		return -EFBIG;

	iov_iter_truncate(from, inode->i_sb->s_maxbytes - pos);
	return iov_iter_count(from);
}
EXPORT_SYMBOL(generic_write_checks);

int pagecache_write_begin(struct file *file, struct address_space *mapping,
				loff_t pos, unsigned len, unsigned flags,
				struct page **pagep, void **fsdata)
{
	const struct address_space_operations *aops = mapping->a_ops;

	return aops->write_begin(file, mapping, pos, len, flags,
							pagep, fsdata);
}
EXPORT_SYMBOL(pagecache_write_begin);

int pagecache_write_end(struct file *file, struct address_space *mapping,
				loff_t pos, unsigned len, unsigned copied,
				struct page *page, void *fsdata)
{
	const struct address_space_operations *aops = mapping->a_ops;

	return aops->write_end(file, mapping, pos, len, copied, page, fsdata);
}
EXPORT_SYMBOL(pagecache_write_end);

ssize_t
generic_file_direct_write(struct kiocb *iocb, struct iov_iter *from)
{
	struct file	*file = iocb->ki_filp;
	struct address_space *mapping = file->f_mapping;
	struct inode	*inode = mapping->host;
	loff_t		pos = iocb->ki_pos;
	ssize_t		written;
	size_t		write_len;
	pgoff_t		end;

	write_len = iov_iter_count(from);
	end = (pos + write_len - 1) >> PAGE_SHIFT;

	if (iocb->ki_flags & IOCB_NOWAIT) {
		/* If there are pages to writeback, return */
		if (filemap_range_has_page(inode->i_mapping, pos,
					   pos + iov_iter_count(from)))
			return -EAGAIN;
	} else {
		written = filemap_write_and_wait_range(mapping, pos,
							pos + write_len - 1);
		if (written)
			goto out;
	}

	/*
	 * After a write we want buffered reads to be sure to go to disk to get
	 * the new data.  We invalidate clean cached page from the region we're
	 * about to write.  We do this *before* the write so that we can return
	 * without clobbering -EIOCBQUEUED from ->direct_IO().
	 */
	written = invalidate_inode_pages2_range(mapping,
					pos >> PAGE_SHIFT, end);
	/*
	 * If a page can not be invalidated, return 0 to fall back
	 * to buffered write.
	 */
	if (written) {
		if (written == -EBUSY)
			return 0;
		goto out;
	}

	written = mapping->a_ops->direct_IO(iocb, from);

	/*
	 * Finally, try again to invalidate clean pages which might have been
	 * cached by non-direct readahead, or faulted in by get_user_pages()
	 * if the source of the write was an mmap'ed region of the file
	 * we're writing.  Either one is a pretty crazy thing to do,
	 * so we don't support it 100%.  If this invalidation
	 * fails, tough, the write still worked...
	 *
	 * Most of the time we do not need this since dio_complete() will do
	 * the invalidation for us. However there are some file systems that
	 * do not end up with dio_complete() being called, so let's not break
	 * them by removing it completely
	 */
	if (mapping->nrpages)
		invalidate_inode_pages2_range(mapping,
					pos >> PAGE_SHIFT, end);

	if (written > 0) {
		pos += written;
		write_len -= written;
		if (pos > i_size_read(inode) && !S_ISBLK(inode->i_mode)) {
			i_size_write(inode, pos);
			mark_inode_dirty(inode);
		}
		iocb->ki_pos = pos;
	}
	iov_iter_revert(from, write_len - iov_iter_count(from));
out:
	return written;
}
EXPORT_SYMBOL(generic_file_direct_write);

/*
 * Find or create a page at the given pagecache position. Return the locked
 * page. This function is specifically for buffered writes.
 */
struct page *grab_cache_page_write_begin(struct address_space *mapping,
					pgoff_t index, unsigned flags)
{
	struct page *page;
	int fgp_flags = FGP_LOCK|FGP_WRITE|FGP_CREAT;

	if (flags & AOP_FLAG_NOFS)
		fgp_flags |= FGP_NOFS;

	page = pagecache_get_page(mapping, index, fgp_flags,
			mapping_gfp_mask(mapping));
	if (page)
		wait_for_stable_page(page);

	return page;
}
EXPORT_SYMBOL(grab_cache_page_write_begin);

ssize_t generic_perform_write(struct file *file,
				struct iov_iter *i, loff_t pos)
{
	struct address_space *mapping = file->f_mapping;
	const struct address_space_operations *a_ops = mapping->a_ops;
	long status = 0;
	ssize_t written = 0;
	unsigned int flags = 0;

	do {
		struct page *page;
		unsigned long offset;	/* Offset into pagecache page */
		unsigned long bytes;	/* Bytes to write to page */
		size_t copied;		/* Bytes copied from user */
		void *fsdata;

		offset = (pos & (PAGE_SIZE - 1));
		bytes = min_t(unsigned long, PAGE_SIZE - offset,
						iov_iter_count(i));

again:
		/*
		 * Bring in the user page that we will copy from _first_.
		 * Otherwise there's a nasty deadlock on copying from the
		 * same page as we're writing to, without it being marked
		 * up-to-date.
		 *
		 * Not only is this an optimisation, but it is also required
		 * to check that the address is actually valid, when atomic
		 * usercopies are used, below.
		 */
		if (unlikely(iov_iter_fault_in_readable(i, bytes))) {
			status = -EFAULT;
			break;
		}

		if (fatal_signal_pending(current)) {
			status = -EINTR;
			break;
		}

		status = a_ops->write_begin(file, mapping, pos, bytes, flags,
						&page, &fsdata);
		if (unlikely(status < 0))
			break;

		if (mapping_writably_mapped(mapping))
			flush_dcache_page(page);

		copied = iov_iter_copy_from_user_atomic(page, i, offset, bytes);
		flush_dcache_page(page);

		status = a_ops->write_end(file, mapping, pos, bytes, copied,
						page, fsdata);
		if (unlikely(status < 0))
			break;
		copied = status;

		cond_resched();

		iov_iter_advance(i, copied);
		if (unlikely(copied == 0)) {
			/*
			 * If we were unable to copy any data at all, we must
			 * fall back to a single segment length write.
			 *
			 * If we didn't fallback here, we could livelock
			 * because not all segments in the iov can be copied at
			 * once without a pagefault.
			 */
			bytes = min_t(unsigned long, PAGE_SIZE - offset,
						iov_iter_single_seg_count(i));
			goto again;
		}
		pos += copied;
		written += copied;

		balance_dirty_pages_ratelimited(mapping);
	} while (iov_iter_count(i));

	return written ? written : status;
}
EXPORT_SYMBOL(generic_perform_write);

/**
 * __generic_file_write_iter - write data to a file
 * @iocb:	IO state structure (file, offset, etc.)
 * @from:	iov_iter with data to write
 *
 * This function does all the work needed for actually writing data to a
 * file. It does all basic checks, removes SUID from the file, updates
 * modification times and calls proper subroutines depending on whether we
 * do direct IO or a standard buffered write.
 *
 * It expects i_mutex to be grabbed unless we work on a block device or similar
 * object which does not need locking at all.
 *
 * This function does *not* take care of syncing data in case of O_SYNC write.
 * A caller has to handle it. This is mainly due to the fact that we want to
 * avoid syncing under i_mutex.
 */
ssize_t __generic_file_write_iter(struct kiocb *iocb, struct iov_iter *from)
{
	struct file *file = iocb->ki_filp;
	struct address_space * mapping = file->f_mapping;
	struct inode 	*inode = mapping->host;
	ssize_t		written = 0;
	ssize_t		err;
	ssize_t		status;

	/* We can write back this queue in page reclaim */
	current->backing_dev_info = inode_to_bdi(inode);
	err = file_remove_privs(file);
	if (err)
		goto out;

	err = file_update_time(file);
	if (err)
		goto out;

	if (iocb->ki_flags & IOCB_DIRECT) {
		loff_t pos, endbyte;

		written = generic_file_direct_write(iocb, from);
		/*
		 * If the write stopped short of completing, fall back to
		 * buffered writes.  Some filesystems do this for writes to
		 * holes, for example.  For DAX files, a buffered write will
		 * not succeed (even if it did, DAX does not handle dirty
		 * page-cache pages correctly).
		 */
		if (written < 0 || !iov_iter_count(from) || IS_DAX(inode))
			goto out;

		status = generic_perform_write(file, from, pos = iocb->ki_pos);
		/*
		 * If generic_perform_write() returned a synchronous error
		 * then we want to return the number of bytes which were
		 * direct-written, or the error code if that was zero.  Note
		 * that this differs from normal direct-io semantics, which
		 * will return -EFOO even if some bytes were written.
		 */
		if (unlikely(status < 0)) {
			err = status;
			goto out;
		}
		/*
		 * We need to ensure that the page cache pages are written to
		 * disk and invalidated to preserve the expected O_DIRECT
		 * semantics.
		 */
		endbyte = pos + status - 1;
		err = filemap_write_and_wait_range(mapping, pos, endbyte);
		if (err == 0) {
			iocb->ki_pos = endbyte + 1;
			written += status;
			invalidate_mapping_pages(mapping,
						 pos >> PAGE_SHIFT,
						 endbyte >> PAGE_SHIFT);
		} else {
			/*
			 * We don't know how much we wrote, so just return
			 * the number of bytes which were direct-written
			 */
		}
	} else {
		written = generic_perform_write(file, from, iocb->ki_pos);
		if (likely(written > 0))
			iocb->ki_pos += written;
	}
out:
	current->backing_dev_info = NULL;
	return written ? written : err;
}
EXPORT_SYMBOL(__generic_file_write_iter);

/**
 * generic_file_write_iter - write data to a file
 * @iocb:	IO state structure
 * @from:	iov_iter with data to write
 *
 * This is a wrapper around __generic_file_write_iter() to be used by most
 * filesystems. It takes care of syncing the file in case of O_SYNC file
 * and acquires i_mutex as needed.
 */
ssize_t generic_file_write_iter(struct kiocb *iocb, struct iov_iter *from)
{
	struct file *file = iocb->ki_filp;
	struct inode *inode = file->f_mapping->host;
	ssize_t ret;

	inode_lock(inode);
	ret = generic_write_checks(iocb, from);
	if (ret > 0)
		ret = __generic_file_write_iter(iocb, from);
	inode_unlock(inode);

	if (ret > 0)
		ret = generic_write_sync(iocb, ret);
	return ret;
}
EXPORT_SYMBOL(generic_file_write_iter);

/**
 * try_to_release_page() - release old fs-specific metadata on a page
 *
 * @page: the page which the kernel is trying to free
 * @gfp_mask: memory allocation flags (and I/O mode)
 *
 * The address_space is to try to release any data against the page
 * (presumably at page->private).  If the release was successful, return '1'.
 * Otherwise return zero.
 *
 * This may also be called if PG_fscache is set on a page, indicating that the
 * page is known to the local caching routines.
 *
 * The @gfp_mask argument specifies whether I/O may be performed to release
 * this page (__GFP_IO), and whether the call may block (__GFP_RECLAIM & __GFP_FS).
 *
 */
int try_to_release_page(struct page *page, gfp_t gfp_mask)
{
	struct address_space * const mapping = page->mapping;

	BUG_ON(!PageLocked(page));
	if (PageWriteback(page))
		return 0;

	if (mapping && mapping->a_ops->releasepage)
		return mapping->a_ops->releasepage(page, gfp_mask);
	return try_to_free_buffers(page);
}

EXPORT_SYMBOL(try_to_release_page);<|MERGE_RESOLUTION|>--- conflicted
+++ resolved
@@ -1104,10 +1104,6 @@
 	wake_up_page_bit(page, bit);
 }
 
-<<<<<<< HEAD
-static inline __sched int wait_on_page_bit_common(wait_queue_head_t *q,
-		struct page *page, int bit_nr, int state, bool lock)
-=======
 /*
  * A choice of three behaviors for wait_on_page_bit_common():
  */
@@ -1125,7 +1121,6 @@
 
 static inline int wait_on_page_bit_common(wait_queue_head_t *q,
 	struct page *page, int bit_nr, int state, enum behavior behavior)
->>>>>>> 9033d72d
 {
 	struct wait_page_queue wait_page;
 	wait_queue_entry_t *wait = &wait_page.wait;
