/*
 *  linux/mm/swapfile.c
 *
 *  Copyright (C) 1991, 1992, 1993, 1994  Linus Torvalds
 *  Swap reorganised 29.12.95, Stephen Tweedie
 */

#include <linux/mm.h>
#include <linux/sched/mm.h>
#include <linux/sched/task.h>
#include <linux/hugetlb.h>
#include <linux/mman.h>
#include <linux/slab.h>
#include <linux/kernel_stat.h>
#include <linux/swap.h>
#include <linux/vmalloc.h>
#include <linux/pagemap.h>
#include <linux/namei.h>
#include <linux/shmem_fs.h>
#include <linux/blkdev.h>
#include <linux/random.h>
#include <linux/writeback.h>
#include <linux/proc_fs.h>
#include <linux/seq_file.h>
#include <linux/init.h>
#include <linux/ksm.h>
#include <linux/rmap.h>
#include <linux/security.h>
#include <linux/backing-dev.h>
#include <linux/mutex.h>
#include <linux/capability.h>
#include <linux/syscalls.h>
#include <linux/memcontrol.h>
#include <linux/poll.h>
#include <linux/oom.h>
#include <linux/frontswap.h>
#include <linux/swapfile.h>
#include <linux/export.h>
#include <linux/swap_slots.h>
#include <linux/sort.h>

#include <asm/pgtable.h>
#include <asm/tlbflush.h>
#include <linux/swapops.h>
#include <linux/swap_cgroup.h>

static bool swap_count_continued(struct swap_info_struct *, pgoff_t,
				 unsigned char);
static void free_swap_count_continuations(struct swap_info_struct *);
static sector_t map_swap_entry(swp_entry_t, struct block_device**);

DEFINE_SPINLOCK(swap_lock);
static unsigned int nr_swapfiles;
atomic_long_t nr_swap_pages;
/*
 * Some modules use swappable objects and may try to swap them out under
 * memory pressure (via the shrinker). Before doing so, they may wish to
 * check to see if any swap space is available.
 */
EXPORT_SYMBOL_GPL(nr_swap_pages);
/* protected with swap_lock. reading in vm_swap_full() doesn't need lock */
long total_swap_pages;
static int least_priority = -1;

static const char Bad_file[] = "Bad swap file entry ";
static const char Unused_file[] = "Unused swap file entry ";
static const char Bad_offset[] = "Bad swap offset entry ";
static const char Unused_offset[] = "Unused swap offset entry ";

/*
 * all active swap_info_structs
 * protected with swap_lock, and ordered by priority.
 */
PLIST_HEAD(swap_active_head);

/*
 * all available (active, not full) swap_info_structs
 * protected with swap_avail_lock, ordered by priority.
 * This is used by get_swap_page() instead of swap_active_head
 * because swap_active_head includes all swap_info_structs,
 * but get_swap_page() doesn't need to look at full ones.
 * This uses its own lock instead of swap_lock because when a
 * swap_info_struct changes between not-full/full, it needs to
 * add/remove itself to/from this list, but the swap_info_struct->lock
 * is held and the locking order requires swap_lock to be taken
 * before any swap_info_struct->lock.
 */
struct plist_head *swap_avail_heads;
DEFINE_SPINLOCK(swap_avail_lock);

struct swap_info_struct *swap_info[MAX_SWAPFILES];

static DEFINE_MUTEX(swapon_mutex);

static DECLARE_WAIT_QUEUE_HEAD(proc_poll_wait);
/* Activity counter to indicate that a swapon or swapoff has occurred */
static atomic_t proc_poll_event = ATOMIC_INIT(0);

atomic_t nr_rotate_swap = ATOMIC_INIT(0);

static struct swap_info_struct *swap_type_to_swap_info(int type)
{
	if (type >= READ_ONCE(nr_swapfiles))
		return NULL;

	smp_rmb();	/* Pairs with smp_wmb in alloc_swap_info. */
	return READ_ONCE(swap_info[type]);
}

static inline unsigned char swap_count(unsigned char ent)
{
	return ent & ~SWAP_HAS_CACHE;	/* may include COUNT_CONTINUED flag */
}

/* returns 1 if swap entry is freed */
static int
__try_to_reclaim_swap(struct swap_info_struct *si, unsigned long offset)
{
	swp_entry_t entry = swp_entry(si->type, offset);
	struct page *page;
	int ret = 0;

	page = find_get_page(swap_address_space(entry), swp_offset(entry));
	if (!page)
		return 0;
	/*
	 * This function is called from scan_swap_map() and it's called
	 * by vmscan.c at reclaiming pages. So, we hold a lock on a page, here.
	 * We have to use trylock for avoiding deadlock. This is a special
	 * case and you should use try_to_free_swap() with explicit lock_page()
	 * in usual operations.
	 */
	if (trylock_page(page)) {
		ret = try_to_free_swap(page);
		unlock_page(page);
	}
	put_page(page);
	return ret;
}

/*
 * swapon tell device that all the old swap contents can be discarded,
 * to allow the swap device to optimize its wear-levelling.
 */
static int discard_swap(struct swap_info_struct *si)
{
	struct swap_extent *se;
	sector_t start_block;
	sector_t nr_blocks;
	int err = 0;

	/* Do not discard the swap header page! */
	se = &si->first_swap_extent;
	start_block = (se->start_block + 1) << (PAGE_SHIFT - 9);
	nr_blocks = ((sector_t)se->nr_pages - 1) << (PAGE_SHIFT - 9);
	if (nr_blocks) {
		err = blkdev_issue_discard(si->bdev, start_block,
				nr_blocks, GFP_KERNEL, 0);
		if (err)
			return err;
		cond_resched();
	}

	list_for_each_entry(se, &si->first_swap_extent.list, list) {
		start_block = se->start_block << (PAGE_SHIFT - 9);
		nr_blocks = (sector_t)se->nr_pages << (PAGE_SHIFT - 9);

		err = blkdev_issue_discard(si->bdev, start_block,
				nr_blocks, GFP_KERNEL, 0);
		if (err)
			break;

		cond_resched();
	}
	return err;		/* That will often be -EOPNOTSUPP */
}

/*
 * swap allocation tell device that a cluster of swap can now be discarded,
 * to allow the swap device to optimize its wear-levelling.
 */
static void discard_swap_cluster(struct swap_info_struct *si,
				 pgoff_t start_page, pgoff_t nr_pages)
{
	struct swap_extent *se = si->curr_swap_extent;
	int found_extent = 0;

	while (nr_pages) {
		if (se->start_page <= start_page &&
		    start_page < se->start_page + se->nr_pages) {
			pgoff_t offset = start_page - se->start_page;
			sector_t start_block = se->start_block + offset;
			sector_t nr_blocks = se->nr_pages - offset;

			if (nr_blocks > nr_pages)
				nr_blocks = nr_pages;
			start_page += nr_blocks;
			nr_pages -= nr_blocks;

			if (!found_extent++)
				si->curr_swap_extent = se;

			start_block <<= PAGE_SHIFT - 9;
			nr_blocks <<= PAGE_SHIFT - 9;
			if (blkdev_issue_discard(si->bdev, start_block,
				    nr_blocks, GFP_NOIO, 0))
				break;
		}

		se = list_next_entry(se, list);
	}
}

#ifdef CONFIG_THP_SWAP
#define SWAPFILE_CLUSTER	HPAGE_PMD_NR

#define swap_entry_size(size)	(size)
#else
#define SWAPFILE_CLUSTER	256

/*
 * Define swap_entry_size() as constant to let compiler to optimize
 * out some code if !CONFIG_THP_SWAP
 */
#define swap_entry_size(size)	1
#endif
#define LATENCY_LIMIT		256

static inline void cluster_set_flag(struct swap_cluster_info *info,
	unsigned int flag)
{
	info->flags = flag;
}

static inline unsigned int cluster_count(struct swap_cluster_info *info)
{
	return info->data;
}

static inline void cluster_set_count(struct swap_cluster_info *info,
				     unsigned int c)
{
	info->data = c;
}

static inline void cluster_set_count_flag(struct swap_cluster_info *info,
					 unsigned int c, unsigned int f)
{
	info->flags = f;
	info->data = c;
}

static inline unsigned int cluster_next(struct swap_cluster_info *info)
{
	return info->data;
}

static inline void cluster_set_next(struct swap_cluster_info *info,
				    unsigned int n)
{
	info->data = n;
}

static inline void cluster_set_next_flag(struct swap_cluster_info *info,
					 unsigned int n, unsigned int f)
{
	info->flags = f;
	info->data = n;
}

static inline bool cluster_is_free(struct swap_cluster_info *info)
{
	return info->flags & CLUSTER_FLAG_FREE;
}

static inline bool cluster_is_null(struct swap_cluster_info *info)
{
	return info->flags & CLUSTER_FLAG_NEXT_NULL;
}

static inline void cluster_set_null(struct swap_cluster_info *info)
{
	info->flags = CLUSTER_FLAG_NEXT_NULL;
	info->data = 0;
}

static inline bool cluster_is_huge(struct swap_cluster_info *info)
{
	if (IS_ENABLED(CONFIG_THP_SWAP))
		return info->flags & CLUSTER_FLAG_HUGE;
	return false;
}

static inline void cluster_clear_huge(struct swap_cluster_info *info)
{
	info->flags &= ~CLUSTER_FLAG_HUGE;
}

static inline struct swap_cluster_info *lock_cluster(struct swap_info_struct *si,
						     unsigned long offset)
{
	struct swap_cluster_info *ci;

	ci = si->cluster_info;
	if (ci) {
		ci += offset / SWAPFILE_CLUSTER;
		spin_lock(&ci->lock);
	}
	return ci;
}

static inline void unlock_cluster(struct swap_cluster_info *ci)
{
	if (ci)
		spin_unlock(&ci->lock);
}

/*
 * Determine the locking method in use for this device.  Return
 * swap_cluster_info if SSD-style cluster-based locking is in place.
 */
static inline struct swap_cluster_info *lock_cluster_or_swap_info(
		struct swap_info_struct *si, unsigned long offset)
{
	struct swap_cluster_info *ci;

	/* Try to use fine-grained SSD-style locking if available: */
	ci = lock_cluster(si, offset);
	/* Otherwise, fall back to traditional, coarse locking: */
	if (!ci)
		spin_lock(&si->lock);

	return ci;
}

static inline void unlock_cluster_or_swap_info(struct swap_info_struct *si,
					       struct swap_cluster_info *ci)
{
	if (ci)
		unlock_cluster(ci);
	else
		spin_unlock(&si->lock);
}

static inline bool cluster_list_empty(struct swap_cluster_list *list)
{
	return cluster_is_null(&list->head);
}

static inline unsigned int cluster_list_first(struct swap_cluster_list *list)
{
	return cluster_next(&list->head);
}

static void cluster_list_init(struct swap_cluster_list *list)
{
	cluster_set_null(&list->head);
	cluster_set_null(&list->tail);
}

static void cluster_list_add_tail(struct swap_cluster_list *list,
				  struct swap_cluster_info *ci,
				  unsigned int idx)
{
	if (cluster_list_empty(list)) {
		cluster_set_next_flag(&list->head, idx, 0);
		cluster_set_next_flag(&list->tail, idx, 0);
	} else {
		struct swap_cluster_info *ci_tail;
		unsigned int tail = cluster_next(&list->tail);

		/*
		 * Nested cluster lock, but both cluster locks are
		 * only acquired when we held swap_info_struct->lock
		 */
		ci_tail = ci + tail;
		spin_lock_nested(&ci_tail->lock, SINGLE_DEPTH_NESTING);
		cluster_set_next(ci_tail, idx);
		spin_unlock(&ci_tail->lock);
		cluster_set_next_flag(&list->tail, idx, 0);
	}
}

static unsigned int cluster_list_del_first(struct swap_cluster_list *list,
					   struct swap_cluster_info *ci)
{
	unsigned int idx;

	idx = cluster_next(&list->head);
	if (cluster_next(&list->tail) == idx) {
		cluster_set_null(&list->head);
		cluster_set_null(&list->tail);
	} else
		cluster_set_next_flag(&list->head,
				      cluster_next(&ci[idx]), 0);

	return idx;
}

/* Add a cluster to discard list and schedule it to do discard */
static void swap_cluster_schedule_discard(struct swap_info_struct *si,
		unsigned int idx)
{
	/*
	 * If scan_swap_map() can't find a free cluster, it will check
	 * si->swap_map directly. To make sure the discarding cluster isn't
	 * taken by scan_swap_map(), mark the swap entries bad (occupied). It
	 * will be cleared after discard
	 */
	memset(si->swap_map + idx * SWAPFILE_CLUSTER,
			SWAP_MAP_BAD, SWAPFILE_CLUSTER);

	cluster_list_add_tail(&si->discard_clusters, si->cluster_info, idx);

	schedule_work(&si->discard_work);
}

static void __free_cluster(struct swap_info_struct *si, unsigned long idx)
{
	struct swap_cluster_info *ci = si->cluster_info;

	cluster_set_flag(ci + idx, CLUSTER_FLAG_FREE);
	cluster_list_add_tail(&si->free_clusters, ci, idx);
}

/*
 * Doing discard actually. After a cluster discard is finished, the cluster
 * will be added to free cluster list. caller should hold si->lock.
*/
static void swap_do_scheduled_discard(struct swap_info_struct *si)
{
	struct swap_cluster_info *info, *ci;
	unsigned int idx;

	info = si->cluster_info;

	while (!cluster_list_empty(&si->discard_clusters)) {
		idx = cluster_list_del_first(&si->discard_clusters, info);
		spin_unlock(&si->lock);

		discard_swap_cluster(si, idx * SWAPFILE_CLUSTER,
				SWAPFILE_CLUSTER);

		spin_lock(&si->lock);
		ci = lock_cluster(si, idx * SWAPFILE_CLUSTER);
		__free_cluster(si, idx);
		memset(si->swap_map + idx * SWAPFILE_CLUSTER,
				0, SWAPFILE_CLUSTER);
		unlock_cluster(ci);
	}
}

static void swap_discard_work(struct work_struct *work)
{
	struct swap_info_struct *si;

	si = container_of(work, struct swap_info_struct, discard_work);

	spin_lock(&si->lock);
	swap_do_scheduled_discard(si);
	spin_unlock(&si->lock);
}

static void alloc_cluster(struct swap_info_struct *si, unsigned long idx)
{
	struct swap_cluster_info *ci = si->cluster_info;

	VM_BUG_ON(cluster_list_first(&si->free_clusters) != idx);
	cluster_list_del_first(&si->free_clusters, ci);
	cluster_set_count_flag(ci + idx, 0, 0);
}

static void free_cluster(struct swap_info_struct *si, unsigned long idx)
{
	struct swap_cluster_info *ci = si->cluster_info + idx;

	VM_BUG_ON(cluster_count(ci) != 0);
	/*
	 * If the swap is discardable, prepare discard the cluster
	 * instead of free it immediately. The cluster will be freed
	 * after discard.
	 */
	if ((si->flags & (SWP_WRITEOK | SWP_PAGE_DISCARD)) ==
	    (SWP_WRITEOK | SWP_PAGE_DISCARD)) {
		swap_cluster_schedule_discard(si, idx);
		return;
	}

	__free_cluster(si, idx);
}

/*
 * The cluster corresponding to page_nr will be used. The cluster will be
 * removed from free cluster list and its usage counter will be increased.
 */
static void inc_cluster_info_page(struct swap_info_struct *p,
	struct swap_cluster_info *cluster_info, unsigned long page_nr)
{
	unsigned long idx = page_nr / SWAPFILE_CLUSTER;

	if (!cluster_info)
		return;
	if (cluster_is_free(&cluster_info[idx]))
		alloc_cluster(p, idx);

	VM_BUG_ON(cluster_count(&cluster_info[idx]) >= SWAPFILE_CLUSTER);
	cluster_set_count(&cluster_info[idx],
		cluster_count(&cluster_info[idx]) + 1);
}

/*
 * The cluster corresponding to page_nr decreases one usage. If the usage
 * counter becomes 0, which means no page in the cluster is in using, we can
 * optionally discard the cluster and add it to free cluster list.
 */
static void dec_cluster_info_page(struct swap_info_struct *p,
	struct swap_cluster_info *cluster_info, unsigned long page_nr)
{
	unsigned long idx = page_nr / SWAPFILE_CLUSTER;

	if (!cluster_info)
		return;

	VM_BUG_ON(cluster_count(&cluster_info[idx]) == 0);
	cluster_set_count(&cluster_info[idx],
		cluster_count(&cluster_info[idx]) - 1);

	if (cluster_count(&cluster_info[idx]) == 0)
		free_cluster(p, idx);
}

/*
 * It's possible scan_swap_map() uses a free cluster in the middle of free
 * cluster list. Avoiding such abuse to avoid list corruption.
 */
static bool
scan_swap_map_ssd_cluster_conflict(struct swap_info_struct *si,
	unsigned long offset)
{
	struct percpu_cluster *percpu_cluster;
	bool conflict;

	offset /= SWAPFILE_CLUSTER;
	conflict = !cluster_list_empty(&si->free_clusters) &&
		offset != cluster_list_first(&si->free_clusters) &&
		cluster_is_free(&si->cluster_info[offset]);

	if (!conflict)
		return false;

	percpu_cluster = this_cpu_ptr(si->percpu_cluster);
	cluster_set_null(&percpu_cluster->index);
	return true;
}

/*
 * Try to get a swap entry from current cpu's swap entry pool (a cluster). This
 * might involve allocating a new cluster for current CPU too.
 */
static bool scan_swap_map_try_ssd_cluster(struct swap_info_struct *si,
	unsigned long *offset, unsigned long *scan_base)
{
	struct percpu_cluster *cluster;
	struct swap_cluster_info *ci;
	bool found_free;
	unsigned long tmp, max;

new_cluster:
	cluster = this_cpu_ptr(si->percpu_cluster);
	if (cluster_is_null(&cluster->index)) {
		if (!cluster_list_empty(&si->free_clusters)) {
			cluster->index = si->free_clusters.head;
			cluster->next = cluster_next(&cluster->index) *
					SWAPFILE_CLUSTER;
		} else if (!cluster_list_empty(&si->discard_clusters)) {
			/*
			 * we don't have free cluster but have some clusters in
			 * discarding, do discard now and reclaim them
			 */
			swap_do_scheduled_discard(si);
			*scan_base = *offset = si->cluster_next;
			goto new_cluster;
		} else
			return false;
	}

	found_free = false;

	/*
	 * Other CPUs can use our cluster if they can't find a free cluster,
	 * check if there is still free entry in the cluster
	 */
	tmp = cluster->next;
	max = min_t(unsigned long, si->max,
		    (cluster_next(&cluster->index) + 1) * SWAPFILE_CLUSTER);
	if (tmp >= max) {
		cluster_set_null(&cluster->index);
		goto new_cluster;
	}
	ci = lock_cluster(si, tmp);
	while (tmp < max) {
		if (!si->swap_map[tmp]) {
			found_free = true;
			break;
		}
		tmp++;
	}
	unlock_cluster(ci);
	if (!found_free) {
		cluster_set_null(&cluster->index);
		goto new_cluster;
	}
	cluster->next = tmp + 1;
	*offset = tmp;
	*scan_base = tmp;
	return found_free;
}

static void __del_from_avail_list(struct swap_info_struct *p)
{
	int nid;

	for_each_node(nid)
		plist_del(&p->avail_lists[nid], &swap_avail_heads[nid]);
}

static void del_from_avail_list(struct swap_info_struct *p)
{
	spin_lock(&swap_avail_lock);
	__del_from_avail_list(p);
	spin_unlock(&swap_avail_lock);
}

static void swap_range_alloc(struct swap_info_struct *si, unsigned long offset,
			     unsigned int nr_entries)
{
	unsigned int end = offset + nr_entries - 1;

	if (offset == si->lowest_bit)
		si->lowest_bit += nr_entries;
	if (end == si->highest_bit)
		si->highest_bit -= nr_entries;
	si->inuse_pages += nr_entries;
	if (si->inuse_pages == si->pages) {
		si->lowest_bit = si->max;
		si->highest_bit = 0;
		del_from_avail_list(si);
	}
}

static void add_to_avail_list(struct swap_info_struct *p)
{
	int nid;

	spin_lock(&swap_avail_lock);
	for_each_node(nid) {
		WARN_ON(!plist_node_empty(&p->avail_lists[nid]));
		plist_add(&p->avail_lists[nid], &swap_avail_heads[nid]);
	}
	spin_unlock(&swap_avail_lock);
}

static void swap_range_free(struct swap_info_struct *si, unsigned long offset,
			    unsigned int nr_entries)
{
	unsigned long end = offset + nr_entries - 1;
	void (*swap_slot_free_notify)(struct block_device *, unsigned long);

	if (offset < si->lowest_bit)
		si->lowest_bit = offset;
	if (end > si->highest_bit) {
		bool was_full = !si->highest_bit;

		si->highest_bit = end;
		if (was_full && (si->flags & SWP_WRITEOK))
			add_to_avail_list(si);
	}
	atomic_long_add(nr_entries, &nr_swap_pages);
	si->inuse_pages -= nr_entries;
	if (si->flags & SWP_BLKDEV)
		swap_slot_free_notify =
			si->bdev->bd_disk->fops->swap_slot_free_notify;
	else
		swap_slot_free_notify = NULL;
	while (offset <= end) {
		frontswap_invalidate_page(si->type, offset);
		if (swap_slot_free_notify)
			swap_slot_free_notify(si->bdev, offset);
		offset++;
	}
}

static int scan_swap_map_slots(struct swap_info_struct *si,
			       unsigned char usage, int nr,
			       swp_entry_t slots[])
{
	struct swap_cluster_info *ci;
	unsigned long offset;
	unsigned long scan_base;
	unsigned long last_in_cluster = 0;
	int latency_ration = LATENCY_LIMIT;
	int n_ret = 0;

	if (nr > SWAP_BATCH)
		nr = SWAP_BATCH;

	/*
	 * We try to cluster swap pages by allocating them sequentially
	 * in swap.  Once we've allocated SWAPFILE_CLUSTER pages this
	 * way, however, we resort to first-free allocation, starting
	 * a new cluster.  This prevents us from scattering swap pages
	 * all over the entire swap partition, so that we reduce
	 * overall disk seek times between swap pages.  -- sct
	 * But we do now try to find an empty cluster.  -Andrea
	 * And we let swap pages go all over an SSD partition.  Hugh
	 */

	si->flags += SWP_SCANNING;
	scan_base = offset = si->cluster_next;

	/* SSD algorithm */
	if (si->cluster_info) {
		if (scan_swap_map_try_ssd_cluster(si, &offset, &scan_base))
			goto checks;
		else
			goto scan;
	}

	if (unlikely(!si->cluster_nr--)) {
		if (si->pages - si->inuse_pages < SWAPFILE_CLUSTER) {
			si->cluster_nr = SWAPFILE_CLUSTER - 1;
			goto checks;
		}

		spin_unlock(&si->lock);

		/*
		 * If seek is expensive, start searching for new cluster from
		 * start of partition, to minimize the span of allocated swap.
		 * If seek is cheap, that is the SWP_SOLIDSTATE si->cluster_info
		 * case, just handled by scan_swap_map_try_ssd_cluster() above.
		 */
		scan_base = offset = si->lowest_bit;
		last_in_cluster = offset + SWAPFILE_CLUSTER - 1;

		/* Locate the first empty (unaligned) cluster */
		for (; last_in_cluster <= si->highest_bit; offset++) {
			if (si->swap_map[offset])
				last_in_cluster = offset + SWAPFILE_CLUSTER;
			else if (offset == last_in_cluster) {
				spin_lock(&si->lock);
				offset -= SWAPFILE_CLUSTER - 1;
				si->cluster_next = offset;
				si->cluster_nr = SWAPFILE_CLUSTER - 1;
				goto checks;
			}
			if (unlikely(--latency_ration < 0)) {
				cond_resched();
				latency_ration = LATENCY_LIMIT;
			}
		}

		offset = scan_base;
		spin_lock(&si->lock);
		si->cluster_nr = SWAPFILE_CLUSTER - 1;
	}

checks:
	if (si->cluster_info) {
		while (scan_swap_map_ssd_cluster_conflict(si, offset)) {
		/* take a break if we already got some slots */
			if (n_ret)
				goto done;
			if (!scan_swap_map_try_ssd_cluster(si, &offset,
							&scan_base))
				goto scan;
		}
	}
	if (!(si->flags & SWP_WRITEOK))
		goto no_page;
	if (!si->highest_bit)
		goto no_page;
	if (offset > si->highest_bit)
		scan_base = offset = si->lowest_bit;

	ci = lock_cluster(si, offset);
	/* reuse swap entry of cache-only swap if not busy. */
	if (vm_swap_full() && si->swap_map[offset] == SWAP_HAS_CACHE) {
		int swap_was_freed;
		unlock_cluster(ci);
		spin_unlock(&si->lock);
		swap_was_freed = __try_to_reclaim_swap(si, offset);
		spin_lock(&si->lock);
		/* entry was freed successfully, try to use this again */
		if (swap_was_freed)
			goto checks;
		goto scan; /* check next one */
	}

	if (si->swap_map[offset]) {
		unlock_cluster(ci);
		if (!n_ret)
			goto scan;
		else
			goto done;
	}
	si->swap_map[offset] = usage;
	inc_cluster_info_page(si, si->cluster_info, offset);
	unlock_cluster(ci);

	swap_range_alloc(si, offset, 1);
	si->cluster_next = offset + 1;
	slots[n_ret++] = swp_entry(si->type, offset);

	/* got enough slots or reach max slots? */
	if ((n_ret == nr) || (offset >= si->highest_bit))
		goto done;

	/* search for next available slot */

	/* time to take a break? */
	if (unlikely(--latency_ration < 0)) {
		if (n_ret)
			goto done;
		spin_unlock(&si->lock);
		cond_resched();
		spin_lock(&si->lock);
		latency_ration = LATENCY_LIMIT;
	}

	/* try to get more slots in cluster */
	if (si->cluster_info) {
		if (scan_swap_map_try_ssd_cluster(si, &offset, &scan_base))
			goto checks;
		else
			goto done;
	}
	/* non-ssd case */
	++offset;

	/* non-ssd case, still more slots in cluster? */
	if (si->cluster_nr && !si->swap_map[offset]) {
		--si->cluster_nr;
		goto checks;
	}

done:
	si->flags -= SWP_SCANNING;
	return n_ret;

scan:
	spin_unlock(&si->lock);
	while (++offset <= si->highest_bit) {
		if (!si->swap_map[offset]) {
			spin_lock(&si->lock);
			goto checks;
		}
		if (vm_swap_full() && si->swap_map[offset] == SWAP_HAS_CACHE) {
			spin_lock(&si->lock);
			goto checks;
		}
		if (unlikely(--latency_ration < 0)) {
			cond_resched();
			latency_ration = LATENCY_LIMIT;
		}
	}
	offset = si->lowest_bit;
	while (offset < scan_base) {
		if (!si->swap_map[offset]) {
			spin_lock(&si->lock);
			goto checks;
		}
		if (vm_swap_full() && si->swap_map[offset] == SWAP_HAS_CACHE) {
			spin_lock(&si->lock);
			goto checks;
		}
		if (unlikely(--latency_ration < 0)) {
			cond_resched();
			latency_ration = LATENCY_LIMIT;
		}
		offset++;
	}
	spin_lock(&si->lock);

no_page:
	si->flags -= SWP_SCANNING;
	return n_ret;
}

static int swap_alloc_cluster(struct swap_info_struct *si, swp_entry_t *slot)
{
	unsigned long idx;
	struct swap_cluster_info *ci;
	unsigned long offset, i;
	unsigned char *map;

	/*
	 * Should not even be attempting cluster allocations when huge
	 * page swap is disabled.  Warn and fail the allocation.
	 */
	if (!IS_ENABLED(CONFIG_THP_SWAP)) {
		VM_WARN_ON_ONCE(1);
		return 0;
	}

	if (cluster_list_empty(&si->free_clusters))
		return 0;

	idx = cluster_list_first(&si->free_clusters);
	offset = idx * SWAPFILE_CLUSTER;
	ci = lock_cluster(si, offset);
	alloc_cluster(si, idx);
	cluster_set_count_flag(ci, SWAPFILE_CLUSTER, CLUSTER_FLAG_HUGE);

	map = si->swap_map + offset;
	for (i = 0; i < SWAPFILE_CLUSTER; i++)
		map[i] = SWAP_HAS_CACHE;
	unlock_cluster(ci);
	swap_range_alloc(si, offset, SWAPFILE_CLUSTER);
	*slot = swp_entry(si->type, offset);

	return 1;
}

static void swap_free_cluster(struct swap_info_struct *si, unsigned long idx)
{
	unsigned long offset = idx * SWAPFILE_CLUSTER;
	struct swap_cluster_info *ci;

	ci = lock_cluster(si, offset);
	cluster_set_count_flag(ci, 0, 0);
	free_cluster(si, idx);
	unlock_cluster(ci);
	swap_range_free(si, offset, SWAPFILE_CLUSTER);
}

static unsigned long scan_swap_map(struct swap_info_struct *si,
				   unsigned char usage)
{
	swp_entry_t entry;
	int n_ret;

	n_ret = scan_swap_map_slots(si, usage, 1, &entry);

	if (n_ret)
		return swp_offset(entry);
	else
		return 0;

}

int get_swap_pages(int n_goal, swp_entry_t swp_entries[], int entry_size)
{
	unsigned long size = swap_entry_size(entry_size);
	struct swap_info_struct *si, *next;
	long avail_pgs;
	int n_ret = 0;
	int node;
	int swap_ratio_off = 0;

	/* Only single cluster request supported */
	WARN_ON_ONCE(n_goal > 1 && size == SWAPFILE_CLUSTER);

	avail_pgs = atomic_long_read(&nr_swap_pages) / size;
	if (avail_pgs <= 0)
		goto noswap;

	if (n_goal > SWAP_BATCH)
		n_goal = SWAP_BATCH;

	if (n_goal > avail_pgs)
		n_goal = avail_pgs;

	atomic_long_sub(n_goal * size, &nr_swap_pages);

lock_and_start:
	spin_lock(&swap_avail_lock);

start_over:
	node = numa_node_id();
	plist_for_each_entry_safe(si, next, &swap_avail_heads[node], avail_lists[node]) {

		if (sysctl_swap_ratio && !swap_ratio_off) {
			int ret;

			spin_unlock(&swap_avail_lock);
			ret = swap_ratio(&si, node);
			if (ret < 0) {
				/*
				 * Error. Start again with swap
				 * ratio disabled.
				 */
				swap_ratio_off = 1;
				goto lock_and_start;
			} else {
				goto start;
			}
		}

		/* requeue si to after same-priority siblings */
		plist_requeue(&si->avail_lists[node], &swap_avail_heads[node]);
		spin_unlock(&swap_avail_lock);
start:
		spin_lock(&si->lock);
		if (!si->highest_bit || !(si->flags & SWP_WRITEOK)) {
			spin_lock(&swap_avail_lock);
			if (plist_node_empty(&si->avail_lists[node])) {
				spin_unlock(&si->lock);
				goto nextsi;
			}
			WARN(!si->highest_bit,
			     "swap_info %d in list but !highest_bit\n",
			     si->type);
			WARN(!(si->flags & SWP_WRITEOK),
			     "swap_info %d in list but !SWP_WRITEOK\n",
			     si->type);
			__del_from_avail_list(si);
			spin_unlock(&si->lock);
			goto nextsi;
		}
		if (size == SWAPFILE_CLUSTER) {
			if (!(si->flags & SWP_FILE))
				n_ret = swap_alloc_cluster(si, swp_entries);
		} else
			n_ret = scan_swap_map_slots(si, SWAP_HAS_CACHE,
						    n_goal, swp_entries);
		spin_unlock(&si->lock);
		if (n_ret || size == SWAPFILE_CLUSTER)
			goto check_out;
		pr_debug("scan_swap_map of si %d failed to find offset\n",
			si->type);

		spin_lock(&swap_avail_lock);
nextsi:
		/*
		 * if we got here, it's likely that si was almost full before,
		 * and since scan_swap_map() can drop the si->lock, multiple
		 * callers probably all tried to get a page from the same si
		 * and it filled up before we could get one; or, the si filled
		 * up between us dropping swap_avail_lock and taking si->lock.
		 * Since we dropped the swap_avail_lock, the swap_avail_head
		 * list may have been modified; so if next is still in the
		 * swap_avail_head list then try it, otherwise start over
		 * if we have not gotten any slots.
		 */
		if (plist_node_empty(&next->avail_lists[node]))
			goto start_over;
	}

	spin_unlock(&swap_avail_lock);

check_out:
	if (n_ret < n_goal)
		atomic_long_add((long)(n_goal - n_ret) * size,
				&nr_swap_pages);
noswap:
	return n_ret;
}

/* The only caller of this function is now suspend routine */
swp_entry_t get_swap_page_of_type(int type)
{
	struct swap_info_struct *si = swap_type_to_swap_info(type);
	pgoff_t offset;

	if (!si)
		goto fail;

	spin_lock(&si->lock);
	if (si->flags & SWP_WRITEOK) {
		atomic_long_dec(&nr_swap_pages);
		/* This is called for allocating swap entry, not cache */
		offset = scan_swap_map(si, 1);
		if (offset) {
			spin_unlock(&si->lock);
			return swp_entry(type, offset);
		}
		atomic_long_inc(&nr_swap_pages);
	}
	spin_unlock(&si->lock);
fail:
	return (swp_entry_t) {0};
}

static struct swap_info_struct *__swap_info_get(swp_entry_t entry)
{
	struct swap_info_struct *p;
	unsigned long offset, type;

	if (!entry.val)
		goto out;
	type = swp_type(entry);
	p = swap_type_to_swap_info(type);
	if (!p)
		goto bad_nofile;
	if (!(p->flags & SWP_USED))
		goto bad_device;
	offset = swp_offset(entry);
	if (offset >= p->max)
		goto bad_offset;
	return p;

bad_offset:
	pr_err("swap_info_get: %s%08lx\n", Bad_offset, entry.val);
	goto out;
bad_device:
	pr_err("swap_info_get: %s%08lx\n", Unused_file, entry.val);
	goto out;
bad_nofile:
	pr_err("swap_info_get: %s%08lx\n", Bad_file, entry.val);
out:
	return NULL;
}

static struct swap_info_struct *_swap_info_get(swp_entry_t entry)
{
	struct swap_info_struct *p;

	p = __swap_info_get(entry);
	if (!p)
		goto out;
	if (!p->swap_map[swp_offset(entry)])
		goto bad_free;
	return p;

bad_free:
	pr_err("swap_info_get: %s%08lx\n", Unused_offset, entry.val);
	goto out;
out:
	return NULL;
}

static struct swap_info_struct *swap_info_get(swp_entry_t entry)
{
	struct swap_info_struct *p;

	p = _swap_info_get(entry);
	if (p)
		spin_lock(&p->lock);
	return p;
}

static struct swap_info_struct *swap_info_get_cont(swp_entry_t entry,
					struct swap_info_struct *q)
{
	struct swap_info_struct *p;

	p = _swap_info_get(entry);

	if (p != q) {
		if (q != NULL)
			spin_unlock(&q->lock);
		if (p != NULL)
			spin_lock(&p->lock);
	}
	return p;
}

static unsigned char __swap_entry_free_locked(struct swap_info_struct *p,
					      unsigned long offset,
					      unsigned char usage)
{
	unsigned char count;
	unsigned char has_cache;

	count = p->swap_map[offset];

	has_cache = count & SWAP_HAS_CACHE;
	count &= ~SWAP_HAS_CACHE;

	if (usage == SWAP_HAS_CACHE) {
		VM_BUG_ON(!has_cache);
		has_cache = 0;
	} else if (count == SWAP_MAP_SHMEM) {
		/*
		 * Or we could insist on shmem.c using a special
		 * swap_shmem_free() and free_shmem_swap_and_cache()...
		 */
		count = 0;
	} else if ((count & ~COUNT_CONTINUED) <= SWAP_MAP_MAX) {
		if (count == COUNT_CONTINUED) {
			if (swap_count_continued(p, offset, count))
				count = SWAP_MAP_MAX | COUNT_CONTINUED;
			else
				count = SWAP_MAP_MAX;
		} else
			count--;
	}

	usage = count | has_cache;
	p->swap_map[offset] = usage ? : SWAP_HAS_CACHE;

	return usage;
}

static unsigned char __swap_entry_free(struct swap_info_struct *p,
				       swp_entry_t entry, unsigned char usage)
{
	struct swap_cluster_info *ci;
	unsigned long offset = swp_offset(entry);

	ci = lock_cluster_or_swap_info(p, offset);
	usage = __swap_entry_free_locked(p, offset, usage);
	unlock_cluster_or_swap_info(p, ci);

	return usage;
}

static void swap_entry_free(struct swap_info_struct *p, swp_entry_t entry)
{
	struct swap_cluster_info *ci;
	unsigned long offset = swp_offset(entry);
	unsigned char count;

	ci = lock_cluster(p, offset);
	count = p->swap_map[offset];
	VM_BUG_ON(count != SWAP_HAS_CACHE);
	p->swap_map[offset] = 0;
	dec_cluster_info_page(p, p->cluster_info, offset);
	unlock_cluster(ci);

	mem_cgroup_uncharge_swap(entry, 1);
	swap_range_free(p, offset, 1);
}

/*
 * Caller has made sure that the swap device corresponding to entry
 * is still around or has not been recycled.
 */
void swap_free(swp_entry_t entry)
{
	struct swap_info_struct *p;

	p = _swap_info_get(entry);
	if (p) {
		if (!__swap_entry_free(p, entry, 1))
			free_swap_slot(entry);
	}
}

/*
 * Called after dropping swapcache to decrease refcnt to swap entries.
 */
void put_swap_page(struct page *page, swp_entry_t entry)
{
	unsigned long offset = swp_offset(entry);
	unsigned long idx = offset / SWAPFILE_CLUSTER;
	struct swap_cluster_info *ci;
	struct swap_info_struct *si;
	unsigned char *map;
	unsigned int i, free_entries = 0;
	unsigned char val;
	int size = swap_entry_size(hpage_nr_pages(page));

	si = _swap_info_get(entry);
	if (!si)
		return;

	ci = lock_cluster_or_swap_info(si, offset);
	if (size == SWAPFILE_CLUSTER) {
		VM_BUG_ON(!cluster_is_huge(ci));
		map = si->swap_map + offset;
		for (i = 0; i < SWAPFILE_CLUSTER; i++) {
			val = map[i];
			VM_BUG_ON(!(val & SWAP_HAS_CACHE));
			if (val == SWAP_HAS_CACHE)
				free_entries++;
		}
		cluster_clear_huge(ci);
		if (free_entries == SWAPFILE_CLUSTER) {
			unlock_cluster_or_swap_info(si, ci);
			spin_lock(&si->lock);
			ci = lock_cluster(si, offset);
			memset(map, 0, SWAPFILE_CLUSTER);
			unlock_cluster(ci);
			mem_cgroup_uncharge_swap(entry, SWAPFILE_CLUSTER);
			swap_free_cluster(si, idx);
			spin_unlock(&si->lock);
			return;
		}
	}
	for (i = 0; i < size; i++, entry.val++) {
		if (!__swap_entry_free_locked(si, offset + i, SWAP_HAS_CACHE)) {
			unlock_cluster_or_swap_info(si, ci);
			free_swap_slot(entry);
			if (i == size - 1)
				return;
			lock_cluster_or_swap_info(si, offset);
		}
	}
	unlock_cluster_or_swap_info(si, ci);
}

#ifdef CONFIG_THP_SWAP
int split_swap_cluster(swp_entry_t entry)
{
	struct swap_info_struct *si;
	struct swap_cluster_info *ci;
	unsigned long offset = swp_offset(entry);

	si = _swap_info_get(entry);
	if (!si)
		return -EBUSY;
	ci = lock_cluster(si, offset);
	cluster_clear_huge(ci);
	unlock_cluster(ci);
	return 0;
}
#endif

static int swp_entry_cmp(const void *ent1, const void *ent2)
{
	const swp_entry_t *e1 = ent1, *e2 = ent2;

	return (int)swp_type(*e1) - (int)swp_type(*e2);
}

void swapcache_free_entries(swp_entry_t *entries, int n)
{
	struct swap_info_struct *p, *prev;
	int i;

	if (n <= 0)
		return;

	prev = NULL;
	p = NULL;

	/*
	 * Sort swap entries by swap device, so each lock is only taken once.
	 * nr_swapfiles isn't absolutely correct, but the overhead of sort() is
	 * so low that it isn't necessary to optimize further.
	 */
	if (nr_swapfiles > 1)
		sort(entries, n, sizeof(entries[0]), swp_entry_cmp, NULL);
	for (i = 0; i < n; ++i) {
		p = swap_info_get_cont(entries[i], prev);
		if (p)
			swap_entry_free(p, entries[i]);
		prev = p;
	}
	if (p)
		spin_unlock(&p->lock);
}

/*
 * How many references to page are currently swapped out?
 * This does not give an exact answer when swap count is continued,
 * but does include the high COUNT_CONTINUED flag to allow for that.
 */
int page_swapcount(struct page *page)
{
	int count = 0;
	struct swap_info_struct *p;
	struct swap_cluster_info *ci;
	swp_entry_t entry;
	unsigned long offset;

	entry.val = page_private(page);
	p = _swap_info_get(entry);
	if (p) {
		offset = swp_offset(entry);
		ci = lock_cluster_or_swap_info(p, offset);
		count = swap_count(p->swap_map[offset]);
		unlock_cluster_or_swap_info(p, ci);
	}
	return count;
}

int __swap_count(struct swap_info_struct *si, swp_entry_t entry)
{
	pgoff_t offset = swp_offset(entry);

	return swap_count(si->swap_map[offset]);
}

static int swap_swapcount(struct swap_info_struct *si, swp_entry_t entry)
{
	int count = 0;
	pgoff_t offset = swp_offset(entry);
	struct swap_cluster_info *ci;

	ci = lock_cluster_or_swap_info(si, offset);
	count = swap_count(si->swap_map[offset]);
	unlock_cluster_or_swap_info(si, ci);
	return count;
}

/*
 * How many references to @entry are currently swapped out?
 * This does not give an exact answer when swap count is continued,
 * but does include the high COUNT_CONTINUED flag to allow for that.
 */
int __swp_swapcount(swp_entry_t entry)
{
	int count = 0;
	struct swap_info_struct *si;

	si = __swap_info_get(entry);
	if (si)
		count = swap_swapcount(si, entry);
	return count;
}

/*
 * How many references to @entry are currently swapped out?
 * This considers COUNT_CONTINUED so it returns exact answer.
 */
int swp_swapcount(swp_entry_t entry)
{
	int count, tmp_count, n;
	struct swap_info_struct *p;
	struct swap_cluster_info *ci;
	struct page *page;
	pgoff_t offset;
	unsigned char *map;

	p = _swap_info_get(entry);
	if (!p)
		return 0;

	offset = swp_offset(entry);

	ci = lock_cluster_or_swap_info(p, offset);

	count = swap_count(p->swap_map[offset]);
	if (!(count & COUNT_CONTINUED))
		goto out;

	count &= ~COUNT_CONTINUED;
	n = SWAP_MAP_MAX + 1;

	page = vmalloc_to_page(p->swap_map + offset);
	offset &= ~PAGE_MASK;
	VM_BUG_ON(page_private(page) != SWP_CONTINUED);

	do {
		page = list_next_entry(page, lru);
		map = kmap_atomic(page);
		tmp_count = map[offset];
		kunmap_atomic(map);

		count += (tmp_count & ~COUNT_CONTINUED) * n;
		n *= (SWAP_CONT_MAX + 1);
	} while (tmp_count & COUNT_CONTINUED);
out:
	unlock_cluster_or_swap_info(p, ci);
	return count;
}

static bool swap_page_trans_huge_swapped(struct swap_info_struct *si,
					 swp_entry_t entry)
{
	struct swap_cluster_info *ci;
	unsigned char *map = si->swap_map;
	unsigned long roffset = swp_offset(entry);
	unsigned long offset = round_down(roffset, SWAPFILE_CLUSTER);
	int i;
	bool ret = false;

	ci = lock_cluster_or_swap_info(si, offset);
	if (!ci || !cluster_is_huge(ci)) {
		if (swap_count(map[roffset]))
			ret = true;
		goto unlock_out;
	}
	for (i = 0; i < SWAPFILE_CLUSTER; i++) {
		if (swap_count(map[offset + i])) {
			ret = true;
			break;
		}
	}
unlock_out:
	unlock_cluster_or_swap_info(si, ci);
	return ret;
}

static bool page_swapped(struct page *page)
{
	swp_entry_t entry;
	struct swap_info_struct *si;

	if (!IS_ENABLED(CONFIG_THP_SWAP) || likely(!PageTransCompound(page)))
		return page_swapcount(page) != 0;

	page = compound_head(page);
	entry.val = page_private(page);
	si = _swap_info_get(entry);
	if (si)
		return swap_page_trans_huge_swapped(si, entry);
	return false;
}

static int page_trans_huge_map_swapcount(struct page *page, int *total_mapcount,
					 int *total_swapcount)
{
	int i, map_swapcount, _total_mapcount, _total_swapcount;
	unsigned long offset = 0;
	struct swap_info_struct *si;
	struct swap_cluster_info *ci = NULL;
	unsigned char *map = NULL;
	int mapcount, swapcount = 0;

	/* hugetlbfs shouldn't call it */
	VM_BUG_ON_PAGE(PageHuge(page), page);

	if (!IS_ENABLED(CONFIG_THP_SWAP) || likely(!PageTransCompound(page))) {
		mapcount = page_trans_huge_mapcount(page, total_mapcount);
		if (PageSwapCache(page))
			swapcount = page_swapcount(page);
		if (total_swapcount)
			*total_swapcount = swapcount;
		return mapcount + swapcount;
	}

	page = compound_head(page);

	_total_mapcount = _total_swapcount = map_swapcount = 0;
	if (PageSwapCache(page)) {
		swp_entry_t entry;

		entry.val = page_private(page);
		si = _swap_info_get(entry);
		if (si) {
			map = si->swap_map;
			offset = swp_offset(entry);
		}
	}
	if (map)
		ci = lock_cluster(si, offset);
	for (i = 0; i < HPAGE_PMD_NR; i++) {
		mapcount = atomic_read(&page[i]._mapcount) + 1;
		_total_mapcount += mapcount;
		if (map) {
			swapcount = swap_count(map[offset + i]);
			_total_swapcount += swapcount;
		}
		map_swapcount = max(map_swapcount, mapcount + swapcount);
	}
	unlock_cluster(ci);
	if (PageDoubleMap(page)) {
		map_swapcount -= 1;
		_total_mapcount -= HPAGE_PMD_NR;
	}
	mapcount = compound_mapcount(page);
	map_swapcount += mapcount;
	_total_mapcount += mapcount;
	if (total_mapcount)
		*total_mapcount = _total_mapcount;
	if (total_swapcount)
		*total_swapcount = _total_swapcount;

	return map_swapcount;
}

/*
 * We can write to an anon page without COW if there are no other references
 * to it.  And as a side-effect, free up its swap: because the old content
 * on disk will never be read, and seeking back there to write new content
 * later would only waste time away from clustering.
 *
 * NOTE: total_map_swapcount should not be relied upon by the caller if
 * reuse_swap_page() returns false, but it may be always overwritten
 * (see the other implementation for CONFIG_SWAP=n).
 */
bool reuse_swap_page(struct page *page, int *total_map_swapcount)
{
	int count, total_mapcount, total_swapcount;

	VM_BUG_ON_PAGE(!PageLocked(page), page);
	if (unlikely(PageKsm(page)))
		return false;
	count = page_trans_huge_map_swapcount(page, &total_mapcount,
					      &total_swapcount);
	if (total_map_swapcount)
		*total_map_swapcount = total_mapcount + total_swapcount;
	if (count == 1 && PageSwapCache(page) &&
	    (likely(!PageTransCompound(page)) ||
	     /* The remaining swap count will be freed soon */
	     total_swapcount == page_swapcount(page))) {
		if (!PageWriteback(page)) {
			page = compound_head(page);
			delete_from_swap_cache(page);
			SetPageDirty(page);
		} else {
			swp_entry_t entry;
			struct swap_info_struct *p;

			entry.val = page_private(page);
			p = swap_info_get(entry);
			if (p->flags & SWP_STABLE_WRITES) {
				spin_unlock(&p->lock);
				return false;
			}
			spin_unlock(&p->lock);
		}
	}

	return count <= 1;
}

/*
 * If swap is getting full, or if there are no more mappings of this page,
 * then try_to_free_swap is called to free its swap space.
 */
int try_to_free_swap(struct page *page)
{
	VM_BUG_ON_PAGE(!PageLocked(page), page);

	if (!PageSwapCache(page))
		return 0;
	if (PageWriteback(page))
		return 0;
	if (page_swapped(page))
		return 0;

	/*
	 * Once hibernation has begun to create its image of memory,
	 * there's a danger that one of the calls to try_to_free_swap()
	 * - most probably a call from __try_to_reclaim_swap() while
	 * hibernation is allocating its own swap pages for the image,
	 * but conceivably even a call from memory reclaim - will free
	 * the swap from a page which has already been recorded in the
	 * image as a clean swapcache page, and then reuse its swap for
	 * another page of the image.  On waking from hibernation, the
	 * original page might be freed under memory pressure, then
	 * later read back in from swap, now with the wrong data.
	 *
	 * Hibernation suspends storage while it is writing the image
	 * to disk so check that here.
	 */
	if (pm_suspended_storage())
		return 0;

	page = compound_head(page);
	delete_from_swap_cache(page);
	SetPageDirty(page);
	return 1;
}

/*
 * Free the swap entry like above, but also try to
 * free the page cache entry if it is the last user.
 */
int free_swap_and_cache(swp_entry_t entry)
{
	struct swap_info_struct *p;
	struct page *page = NULL;
	unsigned char count;

	if (non_swap_entry(entry))
		return 1;

	p = _swap_info_get(entry);
	if (p) {
		count = __swap_entry_free(p, entry, 1);
		if (count == SWAP_HAS_CACHE &&
		    !swap_page_trans_huge_swapped(p, entry)) {
			page = find_get_page(swap_address_space(entry),
					     swp_offset(entry));
			if (page && !trylock_page(page)) {
				put_page(page);
				page = NULL;
			}
		} else if (!count)
			free_swap_slot(entry);
	}
	if (page) {
		/*
		 * Not mapped elsewhere, or swap space full? Free it!
		 * Also recheck PageSwapCache now page is locked (above).
		 */
		if (PageSwapCache(page) && !PageWriteback(page) &&
		    (!page_mapped(page) || mem_cgroup_swap_full(page)) &&
		    !swap_page_trans_huge_swapped(p, entry)) {
			page = compound_head(page);
			delete_from_swap_cache(page);
			SetPageDirty(page);
		}
		unlock_page(page);
		put_page(page);
	}
	return p != NULL;
}

#ifdef CONFIG_HIBERNATION
/*
 * Find the swap type that corresponds to given device (if any).
 *
 * @offset - number of the PAGE_SIZE-sized block of the device, starting
 * from 0, in which the swap header is expected to be located.
 *
 * This is needed for the suspend to disk (aka swsusp).
 */
int swap_type_of(dev_t device, sector_t offset, struct block_device **bdev_p)
{
	struct block_device *bdev = NULL;
	int type;

	if (device)
		bdev = bdget(device);

	spin_lock(&swap_lock);
	for (type = 0; type < nr_swapfiles; type++) {
		struct swap_info_struct *sis = swap_info[type];

		if (!(sis->flags & SWP_WRITEOK))
			continue;

		if (!bdev) {
			if (bdev_p)
				*bdev_p = bdgrab(sis->bdev);

			spin_unlock(&swap_lock);
			return type;
		}
		if (bdev == sis->bdev) {
			struct swap_extent *se = &sis->first_swap_extent;

			if (se->start_block == offset) {
				if (bdev_p)
					*bdev_p = bdgrab(sis->bdev);

				spin_unlock(&swap_lock);
				bdput(bdev);
				return type;
			}
		}
	}
	spin_unlock(&swap_lock);
	if (bdev)
		bdput(bdev);

	return -ENODEV;
}

/*
 * Get the (PAGE_SIZE) block corresponding to given offset on the swapdev
 * corresponding to given index in swap_info (swap type).
 */
sector_t swapdev_block(int type, pgoff_t offset)
{
	struct block_device *bdev;
	struct swap_info_struct *si = swap_type_to_swap_info(type);

	if (!si || !(si->flags & SWP_WRITEOK))
		return 0;
	return map_swap_entry(swp_entry(type, offset), &bdev);
}

/*
 * Return either the total number of swap pages of given type, or the number
 * of free pages of that type (depending on @free)
 *
 * This is needed for software suspend
 */
unsigned int count_swap_pages(int type, int free)
{
	unsigned int n = 0;

	spin_lock(&swap_lock);
	if ((unsigned int)type < nr_swapfiles) {
		struct swap_info_struct *sis = swap_info[type];

		spin_lock(&sis->lock);
		if (sis->flags & SWP_WRITEOK) {
			n = sis->pages;
			if (free)
				n -= sis->inuse_pages;
		}
		spin_unlock(&sis->lock);
	}
	spin_unlock(&swap_lock);
	return n;
}
#endif /* CONFIG_HIBERNATION */

static inline int pte_same_as_swp(pte_t pte, pte_t swp_pte)
{
	return pte_same(pte_swp_clear_soft_dirty(pte), swp_pte);
}

/*
 * No need to decide whether this PTE shares the swap entry with others,
 * just let do_wp_page work it out if a write is requested later - to
 * force COW, vm_page_prot omits write permission from any private vma.
 */
static int unuse_pte(struct vm_area_struct *vma, pmd_t *pmd,
		unsigned long addr, swp_entry_t entry, struct page *page)
{
	struct page *swapcache;
	struct mem_cgroup *memcg;
	spinlock_t *ptl;
	pte_t *pte;
	int ret = 1;

	swapcache = page;
	page = ksm_might_need_to_copy(page, vma, addr);
	if (unlikely(!page))
		return -ENOMEM;

	if (mem_cgroup_try_charge(page, vma->vm_mm, GFP_KERNEL,
				&memcg, false)) {
		ret = -ENOMEM;
		goto out_nolock;
	}

	pte = pte_offset_map_lock(vma->vm_mm, pmd, addr, &ptl);
	if (unlikely(!pte_same_as_swp(*pte, swp_entry_to_pte(entry)))) {
		mem_cgroup_cancel_charge(page, memcg, false);
		ret = 0;
		goto out;
	}

	dec_mm_counter(vma->vm_mm, MM_SWAPENTS);
	inc_mm_counter(vma->vm_mm, MM_ANONPAGES);
	get_page(page);
	set_pte_at(vma->vm_mm, addr, pte,
		   pte_mkold(mk_pte(page, vma->vm_page_prot)));
	if (page == swapcache) {
		page_add_anon_rmap(page, vma, addr, false);
		mem_cgroup_commit_charge(page, memcg, true, false);
	} else { /* ksm created a completely new copy */
		page_add_new_anon_rmap(page, vma, addr, false);
		mem_cgroup_commit_charge(page, memcg, false, false);
		lru_cache_add_active_or_unevictable(page, vma);
	}
	swap_free(entry);
	/*
	 * Move the page to the active list so it is not
	 * immediately swapped out again after swapon.
	 */
	activate_page(page);
out:
	pte_unmap_unlock(pte, ptl);
out_nolock:
	if (page != swapcache) {
		unlock_page(page);
		put_page(page);
	}
	return ret;
}

static int unuse_pte_range(struct vm_area_struct *vma, pmd_t *pmd,
				unsigned long addr, unsigned long end,
				swp_entry_t entry, struct page *page)
{
	pte_t swp_pte = swp_entry_to_pte(entry);
	pte_t *pte;
	int ret = 0;

	/*
	 * We don't actually need pte lock while scanning for swp_pte: since
	 * we hold page lock and mmap_sem, swp_pte cannot be inserted into the
	 * page table while we're scanning; though it could get zapped, and on
	 * some architectures (e.g. x86_32 with PAE) we might catch a glimpse
	 * of unmatched parts which look like swp_pte, so unuse_pte must
	 * recheck under pte lock.  Scanning without pte lock lets it be
	 * preemptable whenever CONFIG_PREEMPT but not CONFIG_HIGHPTE.
	 */
	pte = pte_offset_map(pmd, addr);
	do {
		/*
		 * swapoff spends a _lot_ of time in this loop!
		 * Test inline before going to call unuse_pte.
		 */
		if (unlikely(pte_same_as_swp(*pte, swp_pte))) {
			pte_unmap(pte);
			ret = unuse_pte(vma, pmd, addr, entry, page);
			if (ret)
				goto out;
			pte = pte_offset_map(pmd, addr);
		}
	} while (pte++, addr += PAGE_SIZE, addr != end);
	pte_unmap(pte - 1);
out:
	return ret;
}

static inline int unuse_pmd_range(struct vm_area_struct *vma, pud_t *pud,
				unsigned long addr, unsigned long end,
				swp_entry_t entry, struct page *page)
{
	pmd_t *pmd;
	unsigned long next;
	int ret;

	pmd = pmd_offset(pud, addr);
	do {
		cond_resched();
		next = pmd_addr_end(addr, end);
		if (pmd_none_or_trans_huge_or_clear_bad(pmd))
			continue;
		ret = unuse_pte_range(vma, pmd, addr, next, entry, page);
		if (ret)
			return ret;
	} while (pmd++, addr = next, addr != end);
	return 0;
}

static inline int unuse_pud_range(struct vm_area_struct *vma, p4d_t *p4d,
				unsigned long addr, unsigned long end,
				swp_entry_t entry, struct page *page)
{
	pud_t *pud;
	unsigned long next;
	int ret;

	pud = pud_offset(p4d, addr);
	do {
		next = pud_addr_end(addr, end);
		if (pud_none_or_clear_bad(pud))
			continue;
		ret = unuse_pmd_range(vma, pud, addr, next, entry, page);
		if (ret)
			return ret;
	} while (pud++, addr = next, addr != end);
	return 0;
}

static inline int unuse_p4d_range(struct vm_area_struct *vma, pgd_t *pgd,
				unsigned long addr, unsigned long end,
				swp_entry_t entry, struct page *page)
{
	p4d_t *p4d;
	unsigned long next;
	int ret;

	p4d = p4d_offset(pgd, addr);
	do {
		next = p4d_addr_end(addr, end);
		if (p4d_none_or_clear_bad(p4d))
			continue;
		ret = unuse_pud_range(vma, p4d, addr, next, entry, page);
		if (ret)
			return ret;
	} while (p4d++, addr = next, addr != end);
	return 0;
}

static int unuse_vma(struct vm_area_struct *vma,
				swp_entry_t entry, struct page *page)
{
	pgd_t *pgd;
	unsigned long addr, end, next;
	int ret;

	if (page_anon_vma(page)) {
		addr = page_address_in_vma(page, vma);
		if (addr == -EFAULT)
			return 0;
		else
			end = addr + PAGE_SIZE;
	} else {
		addr = vma->vm_start;
		end = vma->vm_end;
	}

	pgd = pgd_offset(vma->vm_mm, addr);
	do {
		next = pgd_addr_end(addr, end);
		if (pgd_none_or_clear_bad(pgd))
			continue;
		ret = unuse_p4d_range(vma, pgd, addr, next, entry, page);
		if (ret)
			return ret;
	} while (pgd++, addr = next, addr != end);
	return 0;
}

static int unuse_mm(struct mm_struct *mm,
				swp_entry_t entry, struct page *page)
{
	struct vm_area_struct *vma;
	int ret = 0;

	if (!down_read_trylock(&mm->mmap_sem)) {
		/*
		 * Activate page so shrink_inactive_list is unlikely to unmap
		 * its ptes while lock is dropped, so swapoff can make progress.
		 */
		activate_page(page);
		unlock_page(page);
		down_read(&mm->mmap_sem);
		lock_page(page);
	}
	for (vma = mm->mmap; vma; vma = vma->vm_next) {
		if (vma->anon_vma && (ret = unuse_vma(vma, entry, page)))
			break;
		cond_resched();
	}
	up_read(&mm->mmap_sem);
	return (ret < 0)? ret: 0;
}

/*
 * Scan swap_map (or frontswap_map if frontswap parameter is true)
 * from current position to next entry still in use.
 * Recycle to start on reaching the end, returning 0 when empty.
 */
static unsigned int find_next_to_unuse(struct swap_info_struct *si,
					unsigned int prev, bool frontswap)
{
	unsigned int max = si->max;
	unsigned int i = prev;
	unsigned char count;

	/*
	 * No need for swap_lock here: we're just looking
	 * for whether an entry is in use, not modifying it; false
	 * hits are okay, and sys_swapoff() has already prevented new
	 * allocations from this area (while holding swap_lock).
	 */
	for (;;) {
		if (++i >= max) {
			if (!prev) {
				i = 0;
				break;
			}
			/*
			 * No entries in use at top of swap_map,
			 * loop back to start and recheck there.
			 */
			max = prev + 1;
			prev = 0;
			i = 1;
		}
		count = READ_ONCE(si->swap_map[i]);
		if (count && swap_count(count) != SWAP_MAP_BAD)
			if (!frontswap || frontswap_test(si, i))
				break;
		if ((i % LATENCY_LIMIT) == 0)
			cond_resched();
	}
	return i;
}

/*
 * We completely avoid races by reading each swap page in advance,
 * and then search for the process using it.  All the necessary
 * page table adjustments can then be made atomically.
 *
 * if the boolean frontswap is true, only unuse pages_to_unuse pages;
 * pages_to_unuse==0 means all pages; ignored if frontswap is false
 */
int try_to_unuse(unsigned int type, bool frontswap,
		 unsigned long pages_to_unuse)
{
	struct swap_info_struct *si = swap_info[type];
	struct mm_struct *start_mm;
	volatile unsigned char *swap_map; /* swap_map is accessed without
					   * locking. Mark it as volatile
					   * to prevent compiler doing
					   * something odd.
					   */
	unsigned char swcount;
	struct page *page;
	swp_entry_t entry;
	unsigned int i = 0;
	int retval = 0;

	/*
	 * When searching mms for an entry, a good strategy is to
	 * start at the first mm we freed the previous entry from
	 * (though actually we don't notice whether we or coincidence
	 * freed the entry).  Initialize this start_mm with a hold.
	 *
	 * A simpler strategy would be to start at the last mm we
	 * freed the previous entry from; but that would take less
	 * advantage of mmlist ordering, which clusters forked mms
	 * together, child after parent.  If we race with dup_mmap(), we
	 * prefer to resolve parent before child, lest we miss entries
	 * duplicated after we scanned child: using last mm would invert
	 * that.
	 */
	start_mm = &init_mm;
	mmget(&init_mm);

	/*
	 * Keep on scanning until all entries have gone.  Usually,
	 * one pass through swap_map is enough, but not necessarily:
	 * there are races when an instance of an entry might be missed.
	 */
	while ((i = find_next_to_unuse(si, i, frontswap)) != 0) {
		if (signal_pending(current)) {
			retval = -EINTR;
			break;
		}

		/*
		 * Get a page for the entry, using the existing swap
		 * cache page if there is one.  Otherwise, get a clean
		 * page and read the swap into it.
		 */
		swap_map = &si->swap_map[i];
		entry = swp_entry(type, i);
		page = read_swap_cache_async(entry,
					GFP_HIGHUSER_MOVABLE, NULL, 0, false);
		if (!page) {
			/*
			 * Either swap_duplicate() failed because entry
			 * has been freed independently, and will not be
			 * reused since sys_swapoff() already disabled
			 * allocation from here, or alloc_page() failed.
			 */
			swcount = *swap_map;
			/*
			 * We don't hold lock here, so the swap entry could be
			 * SWAP_MAP_BAD (when the cluster is discarding).
			 * Instead of fail out, We can just skip the swap
			 * entry because swapoff will wait for discarding
			 * finish anyway.
			 */
			if (!swcount || swcount == SWAP_MAP_BAD)
				continue;
			retval = -ENOMEM;
			break;
		}

		/*
		 * Don't hold on to start_mm if it looks like exiting.
		 */
		if (atomic_read(&start_mm->mm_users) == 1) {
			mmput(start_mm);
			start_mm = &init_mm;
			mmget(&init_mm);
		}

		/*
		 * Wait for and lock page.  When do_swap_page races with
		 * try_to_unuse, do_swap_page can handle the fault much
		 * faster than try_to_unuse can locate the entry.  This
		 * apparently redundant "wait_on_page_locked" lets try_to_unuse
		 * defer to do_swap_page in such a case - in some tests,
		 * do_swap_page and try_to_unuse repeatedly compete.
		 */
		wait_on_page_locked(page);
		wait_on_page_writeback(page);
		lock_page(page);
		wait_on_page_writeback(page);

		/*
		 * Remove all references to entry.
		 */
		swcount = *swap_map;
		if (swap_count(swcount) == SWAP_MAP_SHMEM) {
			retval = shmem_unuse(entry, page);
			/* page has already been unlocked and released */
			if (retval < 0)
				break;
			continue;
		}
		if (swap_count(swcount) && start_mm != &init_mm)
			retval = unuse_mm(start_mm, entry, page);

		if (swap_count(*swap_map)) {
			int set_start_mm = (*swap_map >= swcount);
			struct list_head *p = &start_mm->mmlist;
			struct mm_struct *new_start_mm = start_mm;
			struct mm_struct *prev_mm = start_mm;
			struct mm_struct *mm;

			mmget(new_start_mm);
			mmget(prev_mm);
			spin_lock(&mmlist_lock);
			while (swap_count(*swap_map) && !retval &&
					(p = p->next) != &start_mm->mmlist) {
				mm = list_entry(p, struct mm_struct, mmlist);
				if (!mmget_not_zero(mm))
					continue;
				spin_unlock(&mmlist_lock);
				mmput(prev_mm);
				prev_mm = mm;

				cond_resched();

				swcount = *swap_map;
				if (!swap_count(swcount)) /* any usage ? */
					;
				else if (mm == &init_mm)
					set_start_mm = 1;
				else
					retval = unuse_mm(mm, entry, page);

				if (set_start_mm && *swap_map < swcount) {
					mmput(new_start_mm);
					mmget(mm);
					new_start_mm = mm;
					set_start_mm = 0;
				}
				spin_lock(&mmlist_lock);
			}
			spin_unlock(&mmlist_lock);
			mmput(prev_mm);
			mmput(start_mm);
			start_mm = new_start_mm;
		}
		if (retval) {
			unlock_page(page);
			put_page(page);
			break;
		}

		/*
		 * If a reference remains (rare), we would like to leave
		 * the page in the swap cache; but try_to_unmap could
		 * then re-duplicate the entry once we drop page lock,
		 * so we might loop indefinitely; also, that page could
		 * not be swapped out to other storage meanwhile.  So:
		 * delete from cache even if there's another reference,
		 * after ensuring that the data has been saved to disk -
		 * since if the reference remains (rarer), it will be
		 * read from disk into another page.  Splitting into two
		 * pages would be incorrect if swap supported "shared
		 * private" pages, but they are handled by tmpfs files.
		 *
		 * Given how unuse_vma() targets one particular offset
		 * in an anon_vma, once the anon_vma has been determined,
		 * this splitting happens to be just what is needed to
		 * handle where KSM pages have been swapped out: re-reading
		 * is unnecessarily slow, but we can fix that later on.
		 */
		if (swap_count(*swap_map) &&
		     PageDirty(page) && PageSwapCache(page)) {
			struct writeback_control wbc = {
				.sync_mode = WB_SYNC_NONE,
			};

			swap_writepage(compound_head(page), &wbc);
			lock_page(page);
			wait_on_page_writeback(page);
		}

		/*
		 * It is conceivable that a racing task removed this page from
		 * swap cache just before we acquired the page lock at the top,
		 * or while we dropped it in unuse_mm().  The page might even
		 * be back in swap cache on another swap area: that we must not
		 * delete, since it may not have been written out to swap yet.
		 */
		if (PageSwapCache(page) &&
		    likely(page_private(page) == entry.val) &&
		    (!PageTransCompound(page) ||
		     !swap_page_trans_huge_swapped(si, entry)))
			delete_from_swap_cache(compound_head(page));

		/*
		 * So we could skip searching mms once swap count went
		 * to 1, we did not mark any present ptes as dirty: must
		 * mark page dirty so shrink_page_list will preserve it.
		 */
		SetPageDirty(page);
		unlock_page(page);
		put_page(page);

		/*
		 * Make sure that we aren't completely killing
		 * interactive performance.
		 */
		cond_resched();
		if (frontswap && pages_to_unuse > 0) {
			if (!--pages_to_unuse)
				break;
		}
	}

	mmput(start_mm);
	return retval;
}

/*
 * After a successful try_to_unuse, if no swap is now in use, we know
 * we can empty the mmlist.  swap_lock must be held on entry and exit.
 * Note that mmlist_lock nests inside swap_lock, and an mm must be
 * added to the mmlist just after page_duplicate - before would be racy.
 */
static void drain_mmlist(void)
{
	struct list_head *p, *next;
	unsigned int type;

	for (type = 0; type < nr_swapfiles; type++)
		if (swap_info[type]->inuse_pages)
			return;
	spin_lock(&mmlist_lock);
	list_for_each_safe(p, next, &init_mm.mmlist)
		list_del_init(p);
	spin_unlock(&mmlist_lock);
}

/*
 * Use this swapdev's extent info to locate the (PAGE_SIZE) block which
 * corresponds to page offset for the specified swap entry.
 * Note that the type of this function is sector_t, but it returns page offset
 * into the bdev, not sector offset.
 */
static sector_t map_swap_entry(swp_entry_t entry, struct block_device **bdev)
{
	struct swap_info_struct *sis;
	struct swap_extent *start_se;
	struct swap_extent *se;
	pgoff_t offset;

	sis = swp_swap_info(entry);
	*bdev = sis->bdev;

	offset = swp_offset(entry);
	start_se = sis->curr_swap_extent;
	se = start_se;

	for ( ; ; ) {
		if (se->start_page <= offset &&
				offset < (se->start_page + se->nr_pages)) {
			return se->start_block + (offset - se->start_page);
		}
		se = list_next_entry(se, list);
		sis->curr_swap_extent = se;
		BUG_ON(se == start_se);		/* It *must* be present */
	}
}

/*
 * Returns the page offset into bdev for the specified page's swap entry.
 */
sector_t map_swap_page(struct page *page, struct block_device **bdev)
{
	swp_entry_t entry;
	entry.val = page_private(page);
	return map_swap_entry(entry, bdev);
}

/*
 * Free all of a swapdev's extent information
 */
static void destroy_swap_extents(struct swap_info_struct *sis)
{
	while (!list_empty(&sis->first_swap_extent.list)) {
		struct swap_extent *se;

		se = list_first_entry(&sis->first_swap_extent.list,
				struct swap_extent, list);
		list_del(&se->list);
		kfree(se);
	}

	if (sis->flags & SWP_FILE) {
		struct file *swap_file = sis->swap_file;
		struct address_space *mapping = swap_file->f_mapping;

		sis->flags &= ~SWP_FILE;
		mapping->a_ops->swap_deactivate(swap_file);
	}
}

/*
 * Add a block range (and the corresponding page range) into this swapdev's
 * extent list.  The extent list is kept sorted in page order.
 *
 * This function rather assumes that it is called in ascending page order.
 */
int
add_swap_extent(struct swap_info_struct *sis, unsigned long start_page,
		unsigned long nr_pages, sector_t start_block)
{
	struct swap_extent *se;
	struct swap_extent *new_se;
	struct list_head *lh;

	if (start_page == 0) {
		se = &sis->first_swap_extent;
		sis->curr_swap_extent = se;
		se->start_page = 0;
		se->nr_pages = nr_pages;
		se->start_block = start_block;
		return 1;
	} else {
		lh = sis->first_swap_extent.list.prev;	/* Highest extent */
		se = list_entry(lh, struct swap_extent, list);
		BUG_ON(se->start_page + se->nr_pages != start_page);
		if (se->start_block + se->nr_pages == start_block) {
			/* Merge it */
			se->nr_pages += nr_pages;
			return 0;
		}
	}

	/*
	 * No merge.  Insert a new extent, preserving ordering.
	 */
	new_se = kmalloc(sizeof(*se), GFP_KERNEL);
	if (new_se == NULL)
		return -ENOMEM;
	new_se->start_page = start_page;
	new_se->nr_pages = nr_pages;
	new_se->start_block = start_block;

	list_add_tail(&new_se->list, &sis->first_swap_extent.list);
	return 1;
}
EXPORT_SYMBOL_GPL(add_swap_extent);

/*
 * A `swap extent' is a simple thing which maps a contiguous range of pages
 * onto a contiguous range of disk blocks.  An ordered list of swap extents
 * is built at swapon time and is then used at swap_writepage/swap_readpage
 * time for locating where on disk a page belongs.
 *
 * If the swapfile is an S_ISBLK block device, a single extent is installed.
 * This is done so that the main operating code can treat S_ISBLK and S_ISREG
 * swap files identically.
 *
 * Whether the swapdev is an S_ISREG file or an S_ISBLK blockdev, the swap
 * extent list operates in PAGE_SIZE disk blocks.  Both S_ISREG and S_ISBLK
 * swapfiles are handled *identically* after swapon time.
 *
 * For S_ISREG swapfiles, setup_swap_extents() will walk all the file's blocks
 * and will parse them into an ordered extent list, in PAGE_SIZE chunks.  If
 * some stray blocks are found which do not fall within the PAGE_SIZE alignment
 * requirements, they are simply tossed out - we will never use those blocks
 * for swapping.
 *
 * For all swap devices we set S_SWAPFILE across the life of the swapon.  This
 * prevents users from writing to the swap device, which will corrupt memory.
 *
 * The amount of disk space which a single swap extent represents varies.
 * Typically it is in the 1-4 megabyte range.  So we can have hundreds of
 * extents in the list.  To avoid much list walking, we cache the previous
 * search location in `curr_swap_extent', and start new searches from there.
 * This is extremely effective.  The average number of iterations in
 * map_swap_page() has been measured at about 0.3 per page.  - akpm.
 */
static int setup_swap_extents(struct swap_info_struct *sis, sector_t *span)
{
	struct file *swap_file = sis->swap_file;
	struct address_space *mapping = swap_file->f_mapping;
	struct inode *inode = mapping->host;
	int ret;

	if (S_ISBLK(inode->i_mode)) {
		ret = add_swap_extent(sis, 0, sis->max, 0);
		*span = sis->pages;
		return ret;
	}

	if (mapping->a_ops->swap_activate) {
		ret = mapping->a_ops->swap_activate(sis, swap_file, span);
		if (!ret) {
			sis->flags |= SWP_FILE;
			ret = add_swap_extent(sis, 0, sis->max, 0);
			*span = sis->pages;
		}
		return ret;
	}

	return generic_swapfile_activate(sis, swap_file, span);
}

static int swap_node(struct swap_info_struct *p)
{
	struct block_device *bdev;

	if (p->bdev)
		bdev = p->bdev;
	else
		bdev = p->swap_file->f_inode->i_sb->s_bdev;

	return bdev ? bdev->bd_disk->node_id : NUMA_NO_NODE;
}

static void _enable_swap_info(struct swap_info_struct *p, int prio,
				unsigned char *swap_map,
				struct swap_cluster_info *cluster_info)
{
	int i;

	if (prio >= 0)
		p->prio = prio;
	else
		p->prio = --least_priority;
	/*
	 * the plist prio is negated because plist ordering is
	 * low-to-high, while swap ordering is high-to-low
	 */
	p->list.prio = -p->prio;
	for_each_node(i) {
		if (p->prio >= 0)
			p->avail_lists[i].prio = -p->prio;
		else {
			if (swap_node(p) == i)
				p->avail_lists[i].prio = 1;
			else
				p->avail_lists[i].prio = -p->prio;
		}
	}
	p->swap_map = swap_map;
	p->cluster_info = cluster_info;
	p->flags |= SWP_WRITEOK;
	atomic_long_add(p->pages, &nr_swap_pages);
	total_swap_pages += p->pages;

	assert_spin_locked(&swap_lock);
	/*
	 * both lists are plists, and thus priority ordered.
	 * swap_active_head needs to be priority ordered for swapoff(),
	 * which on removal of any swap_info_struct with an auto-assigned
	 * (i.e. negative) priority increments the auto-assigned priority
	 * of any lower-priority swap_info_structs.
	 * swap_avail_head needs to be priority ordered for get_swap_page(),
	 * which allocates swap pages from the highest available priority
	 * swap_info_struct.
	 */
	plist_add(&p->list, &swap_active_head);
	add_to_avail_list(p);
}

static void enable_swap_info(struct swap_info_struct *p, int prio,
				unsigned char *swap_map,
				struct swap_cluster_info *cluster_info,
				unsigned long *frontswap_map)
{
	frontswap_init(p->type, frontswap_map);
	spin_lock(&swap_lock);
	spin_lock(&p->lock);
	 _enable_swap_info(p, prio, swap_map, cluster_info);
	spin_unlock(&p->lock);
	spin_unlock(&swap_lock);
}

static void reinsert_swap_info(struct swap_info_struct *p)
{
	spin_lock(&swap_lock);
	spin_lock(&p->lock);
	_enable_swap_info(p, p->prio, p->swap_map, p->cluster_info);
	spin_unlock(&p->lock);
	spin_unlock(&swap_lock);
}

bool has_usable_swap(void)
{
	bool ret = true;

	spin_lock(&swap_lock);
	if (plist_head_empty(&swap_active_head))
		ret = false;
	spin_unlock(&swap_lock);
	return ret;
}

SYSCALL_DEFINE1(swapoff, const char __user *, specialfile)
{
	struct swap_info_struct *p = NULL;
	unsigned char *swap_map;
	struct swap_cluster_info *cluster_info;
	unsigned long *frontswap_map;
	struct file *swap_file, *victim;
	struct address_space *mapping;
	struct inode *inode;
	struct filename *pathname;
	int err, found = 0;
	unsigned int old_block_size;

	if (!capable(CAP_SYS_ADMIN))
		return -EPERM;

	BUG_ON(!current->mm);

	pathname = getname(specialfile);
	if (IS_ERR(pathname))
		return PTR_ERR(pathname);

	victim = file_open_name(pathname, O_RDWR|O_LARGEFILE, 0);
	err = PTR_ERR(victim);
	if (IS_ERR(victim))
		goto out;

	mapping = victim->f_mapping;
	spin_lock(&swap_lock);
	plist_for_each_entry(p, &swap_active_head, list) {
		if (p->flags & SWP_WRITEOK) {
			if (p->swap_file->f_mapping == mapping) {
				found = 1;
				break;
			}
		}
	}
	if (!found) {
		err = -EINVAL;
		spin_unlock(&swap_lock);
		goto out_dput;
	}
	if (!security_vm_enough_memory_mm(current->mm, p->pages))
		vm_unacct_memory(p->pages);
	else {
		err = -ENOMEM;
		spin_unlock(&swap_lock);
		goto out_dput;
	}
	del_from_avail_list(p);
	spin_lock(&p->lock);
	if (p->prio < 0) {
		struct swap_info_struct *si = p;
		int nid;

		plist_for_each_entry_continue(si, &swap_active_head, list) {
			si->prio++;
			si->list.prio--;
			for_each_node(nid) {
				if (si->avail_lists[nid].prio != 1)
					si->avail_lists[nid].prio--;
			}
		}
		least_priority++;
	}
	plist_del(&p->list, &swap_active_head);
	atomic_long_sub(p->pages, &nr_swap_pages);
	total_swap_pages -= p->pages;
	p->flags &= ~SWP_WRITEOK;
	spin_unlock(&p->lock);
	spin_unlock(&swap_lock);

	disable_swap_slots_cache_lock();

	set_current_oom_origin();
	err = try_to_unuse(p->type, false, 0); /* force unuse all pages */
	clear_current_oom_origin();

	if (err) {
		/* re-insert swap space back into swap_list */
		reinsert_swap_info(p);
		reenable_swap_slots_cache_unlock();
		goto out_dput;
	}

	reenable_swap_slots_cache_unlock();

	flush_work(&p->discard_work);

	destroy_swap_extents(p);
	if (p->flags & SWP_CONTINUED)
		free_swap_count_continuations(p);

	if (!p->bdev || !blk_queue_nonrot(bdev_get_queue(p->bdev)))
		atomic_dec(&nr_rotate_swap);

	mutex_lock(&swapon_mutex);
	spin_lock(&swap_lock);
	spin_lock(&p->lock);
	drain_mmlist();

	/* wait for anyone still in scan_swap_map */
	p->highest_bit = 0;		/* cuts scans short */
	while (p->flags >= SWP_SCANNING) {
		spin_unlock(&p->lock);
		spin_unlock(&swap_lock);
		schedule_timeout_uninterruptible(1);
		spin_lock(&swap_lock);
		spin_lock(&p->lock);
	}

	swap_file = p->swap_file;
	old_block_size = p->old_block_size;
	p->swap_file = NULL;
	p->max = 0;
	swap_map = p->swap_map;
	p->swap_map = NULL;
	cluster_info = p->cluster_info;
	p->cluster_info = NULL;
	frontswap_map = frontswap_map_get(p);
	spin_unlock(&p->lock);
	spin_unlock(&swap_lock);
	frontswap_invalidate_area(p->type);
	frontswap_map_set(p, NULL);
	mutex_unlock(&swapon_mutex);
	free_percpu(p->percpu_cluster);
	p->percpu_cluster = NULL;
	vfree(swap_map);
	kvfree(cluster_info);
	kvfree(frontswap_map);
	/* Destroy swap account information */
	swap_cgroup_swapoff(p->type);
	exit_swap_address_space(p->type);

	inode = mapping->host;
	if (S_ISBLK(inode->i_mode)) {
		struct block_device *bdev = I_BDEV(inode);

		set_blocksize(bdev, old_block_size);
		blkdev_put(bdev, FMODE_READ | FMODE_WRITE | FMODE_EXCL);
	}

	inode_lock(inode);
	inode->i_flags &= ~S_SWAPFILE;
	inode_unlock(inode);
	filp_close(swap_file, NULL);

	/*
	 * Clear the SWP_USED flag after all resources are freed so that swapon
	 * can reuse this swap_info in alloc_swap_info() safely.  It is ok to
	 * not hold p->lock after we cleared its SWP_WRITEOK.
	 */
	spin_lock(&swap_lock);
	p->flags = 0;
	spin_unlock(&swap_lock);

	err = 0;
	atomic_inc(&proc_poll_event);
	wake_up_interruptible(&proc_poll_wait);

out_dput:
	filp_close(victim, NULL);
out:
	putname(pathname);
	return err;
}

#ifdef CONFIG_PROC_FS
static __poll_t swaps_poll(struct file *file, poll_table *wait)
{
	struct seq_file *seq = file->private_data;

	poll_wait(file, &proc_poll_wait, wait);

	if (seq->poll_event != atomic_read(&proc_poll_event)) {
		seq->poll_event = atomic_read(&proc_poll_event);
		return EPOLLIN | EPOLLRDNORM | EPOLLERR | EPOLLPRI;
	}

	return EPOLLIN | EPOLLRDNORM;
}

/* iterator */
static void *swap_start(struct seq_file *swap, loff_t *pos)
{
	struct swap_info_struct *si;
	int type;
	loff_t l = *pos;

	mutex_lock(&swapon_mutex);

	if (!l)
		return SEQ_START_TOKEN;

	for (type = 0; (si = swap_type_to_swap_info(type)); type++) {
		if (!(si->flags & SWP_USED) || !si->swap_map)
			continue;
		if (!--l)
			return si;
	}

	return NULL;
}

static void *swap_next(struct seq_file *swap, void *v, loff_t *pos)
{
	struct swap_info_struct *si = v;
	int type;

	if (v == SEQ_START_TOKEN)
		type = 0;
	else
		type = si->type + 1;

	for (; (si = swap_type_to_swap_info(type)); type++) {
		if (!(si->flags & SWP_USED) || !si->swap_map)
			continue;
		++*pos;
		return si;
	}

	return NULL;
}

static void swap_stop(struct seq_file *swap, void *v)
{
	mutex_unlock(&swapon_mutex);
}

static int swap_show(struct seq_file *swap, void *v)
{
	struct swap_info_struct *si = v;
	struct file *file;
	int len;

	if (si == SEQ_START_TOKEN) {
		seq_puts(swap,"Filename\t\t\t\tType\t\tSize\tUsed\tPriority\n");
		return 0;
	}

	file = si->swap_file;
	len = seq_file_path(swap, file, " \t\n\\");
	seq_printf(swap, "%*s%s\t%u\t%u\t%d\n",
			len < 40 ? 40 - len : 1, " ",
			S_ISBLK(file_inode(file)->i_mode) ?
				"partition" : "file\t",
			si->pages << (PAGE_SHIFT - 10),
			si->inuse_pages << (PAGE_SHIFT - 10),
			si->prio);
	return 0;
}

static const struct seq_operations swaps_op = {
	.start =	swap_start,
	.next =		swap_next,
	.stop =		swap_stop,
	.show =		swap_show
};

static int swaps_open(struct inode *inode, struct file *file)
{
	struct seq_file *seq;
	int ret;

	ret = seq_open(file, &swaps_op);
	if (ret)
		return ret;

	seq = file->private_data;
	seq->poll_event = atomic_read(&proc_poll_event);
	return 0;
}

static const struct file_operations proc_swaps_operations = {
	.open		= swaps_open,
	.read		= seq_read,
	.llseek		= seq_lseek,
	.release	= seq_release,
	.poll		= swaps_poll,
};

static int __init procswaps_init(void)
{
	proc_create("swaps", 0, NULL, &proc_swaps_operations);
	return 0;
}
__initcall(procswaps_init);
#endif /* CONFIG_PROC_FS */

#ifdef MAX_SWAPFILES_CHECK
static int __init max_swapfiles_check(void)
{
	MAX_SWAPFILES_CHECK();
	return 0;
}
late_initcall(max_swapfiles_check);
#endif

static struct swap_info_struct *alloc_swap_info(void)
{
	struct swap_info_struct *p;
	unsigned int type;
	int i;
	int size = sizeof(*p) + nr_node_ids * sizeof(struct plist_node);

	p = kvzalloc(size, GFP_KERNEL);
	if (!p)
		return ERR_PTR(-ENOMEM);

	spin_lock(&swap_lock);
	for (type = 0; type < nr_swapfiles; type++) {
		if (!(swap_info[type]->flags & SWP_USED))
			break;
	}
	if (type >= MAX_SWAPFILES) {
		spin_unlock(&swap_lock);
		kvfree(p);
		return ERR_PTR(-EPERM);
	}
	if (type >= nr_swapfiles) {
		p->type = type;
		WRITE_ONCE(swap_info[type], p);
		/*
		 * Write swap_info[type] before nr_swapfiles, in case a
		 * racing procfs swap_start() or swap_next() is reading them.
		 * (We never shrink nr_swapfiles, we never free this entry.)
		 */
		smp_wmb();
		WRITE_ONCE(nr_swapfiles, nr_swapfiles + 1);
	} else {
		kvfree(p);
		p = swap_info[type];
		/*
		 * Do not memset this entry: a racing procfs swap_next()
		 * would be relying on p->type to remain valid.
		 */
	}
	INIT_LIST_HEAD(&p->first_swap_extent.list);
	plist_node_init(&p->list, 0);
	for_each_node(i)
		plist_node_init(&p->avail_lists[i], 0);
	p->flags = SWP_USED;
	spin_unlock(&swap_lock);
	spin_lock_init(&p->lock);
	spin_lock_init(&p->cont_lock);

	return p;
}

static int claim_swapfile(struct swap_info_struct *p, struct inode *inode)
{
	int error;

	if (S_ISBLK(inode->i_mode)) {
		p->bdev = bdgrab(I_BDEV(inode));
		error = blkdev_get(p->bdev,
				   FMODE_READ | FMODE_WRITE | FMODE_EXCL, p);
		if (error < 0) {
			p->bdev = NULL;
			return error;
		}
		p->old_block_size = block_size(p->bdev);
		error = set_blocksize(p->bdev, PAGE_SIZE);
		if (error < 0)
			return error;
		p->flags |= SWP_BLKDEV;
	} else if (S_ISREG(inode->i_mode)) {
		p->bdev = inode->i_sb->s_bdev;
	}
<<<<<<< HEAD
=======

	inode_lock(inode);
	if (IS_SWAPFILE(inode))
		return -EBUSY;
>>>>>>> c9bd1012

	return 0;
}


/*
 * Find out how many pages are allowed for a single swap device. There
 * are two limiting factors:
 * 1) the number of bits for the swap offset in the swp_entry_t type, and
 * 2) the number of bits in the swap pte, as defined by the different
 * architectures.
 *
 * In order to find the largest possible bit mask, a swap entry with
 * swap type 0 and swap offset ~0UL is created, encoded to a swap pte,
 * decoded to a swp_entry_t again, and finally the swap offset is
 * extracted.
 *
 * This will mask all the bits from the initial ~0UL mask that can't
 * be encoded in either the swp_entry_t or the architecture definition
 * of a swap pte.
 */
unsigned long generic_max_swapfile_size(void)
{
	return swp_offset(pte_to_swp_entry(
			swp_entry_to_pte(swp_entry(0, ~0UL)))) + 1;
}

/* Can be overridden by an architecture for additional checks. */
__weak unsigned long max_swapfile_size(void)
{
	return generic_max_swapfile_size();
}

static unsigned long read_swap_header(struct swap_info_struct *p,
					union swap_header *swap_header,
					struct inode *inode)
{
	int i;
	unsigned long maxpages;
	unsigned long swapfilepages;
	unsigned long last_page;

	if (memcmp("SWAPSPACE2", swap_header->magic.magic, 10)) {
		pr_err("Unable to find swap-space signature\n");
		return 0;
	}

	/* swap partition endianess hack... */
	if (swab32(swap_header->info.version) == 1) {
		swab32s(&swap_header->info.version);
		swab32s(&swap_header->info.last_page);
		swab32s(&swap_header->info.nr_badpages);
		if (swap_header->info.nr_badpages > MAX_SWAP_BADPAGES)
			return 0;
		for (i = 0; i < swap_header->info.nr_badpages; i++)
			swab32s(&swap_header->info.badpages[i]);
	}
	/* Check the swap header's sub-version */
	if (swap_header->info.version != 1) {
		pr_warn("Unable to handle swap header version %d\n",
			swap_header->info.version);
		return 0;
	}

	p->lowest_bit  = 1;
	p->cluster_next = 1;
	p->cluster_nr = 0;

	maxpages = max_swapfile_size();
	last_page = swap_header->info.last_page;
	if (!last_page) {
		pr_warn("Empty swap-file\n");
		return 0;
	}
	if (last_page > maxpages) {
		pr_warn("Truncating oversized swap area, only using %luk out of %luk\n",
			maxpages << (PAGE_SHIFT - 10),
			last_page << (PAGE_SHIFT - 10));
	}
	if (maxpages > last_page) {
		maxpages = last_page + 1;
		/* p->max is an unsigned int: don't overflow it */
		if ((unsigned int)maxpages == 0)
			maxpages = UINT_MAX;
	}
	p->highest_bit = maxpages - 1;

	if (!maxpages)
		return 0;
	swapfilepages = i_size_read(inode) >> PAGE_SHIFT;
	if (swapfilepages && maxpages > swapfilepages) {
		pr_warn("Swap area shorter than signature indicates\n");
		return 0;
	}
	if (swap_header->info.nr_badpages && S_ISREG(inode->i_mode))
		return 0;
	if (swap_header->info.nr_badpages > MAX_SWAP_BADPAGES)
		return 0;

	return maxpages;
}

#define SWAP_CLUSTER_INFO_COLS						\
	DIV_ROUND_UP(L1_CACHE_BYTES, sizeof(struct swap_cluster_info))
#define SWAP_CLUSTER_SPACE_COLS						\
	DIV_ROUND_UP(SWAP_ADDRESS_SPACE_PAGES, SWAPFILE_CLUSTER)
#define SWAP_CLUSTER_COLS						\
	max_t(unsigned int, SWAP_CLUSTER_INFO_COLS, SWAP_CLUSTER_SPACE_COLS)

static int setup_swap_map_and_extents(struct swap_info_struct *p,
					union swap_header *swap_header,
					unsigned char *swap_map,
					struct swap_cluster_info *cluster_info,
					unsigned long maxpages,
					sector_t *span)
{
	unsigned int j, k;
	unsigned int nr_good_pages;
	int nr_extents;
	unsigned long nr_clusters = DIV_ROUND_UP(maxpages, SWAPFILE_CLUSTER);
	unsigned long col = p->cluster_next / SWAPFILE_CLUSTER % SWAP_CLUSTER_COLS;
	unsigned long i, idx;

	nr_good_pages = maxpages - 1;	/* omit header page */

	cluster_list_init(&p->free_clusters);
	cluster_list_init(&p->discard_clusters);

	for (i = 0; i < swap_header->info.nr_badpages; i++) {
		unsigned int page_nr = swap_header->info.badpages[i];
		if (page_nr == 0 || page_nr > swap_header->info.last_page)
			return -EINVAL;
		if (page_nr < maxpages) {
			swap_map[page_nr] = SWAP_MAP_BAD;
			nr_good_pages--;
			/*
			 * Haven't marked the cluster free yet, no list
			 * operation involved
			 */
			inc_cluster_info_page(p, cluster_info, page_nr);
		}
	}

	/* Haven't marked the cluster free yet, no list operation involved */
	for (i = maxpages; i < round_up(maxpages, SWAPFILE_CLUSTER); i++)
		inc_cluster_info_page(p, cluster_info, i);

	if (nr_good_pages) {
		swap_map[0] = SWAP_MAP_BAD;
		/*
		 * Not mark the cluster free yet, no list
		 * operation involved
		 */
		inc_cluster_info_page(p, cluster_info, 0);
		p->max = maxpages;
		p->pages = nr_good_pages;
		nr_extents = setup_swap_extents(p, span);
		if (nr_extents < 0)
			return nr_extents;
		nr_good_pages = p->pages;
	}
	if (!nr_good_pages) {
		pr_warn("Empty swap-file\n");
		return -EINVAL;
	}

	if (!cluster_info)
		return nr_extents;


	/*
	 * Reduce false cache line sharing between cluster_info and
	 * sharing same address space.
	 */
	for (k = 0; k < SWAP_CLUSTER_COLS; k++) {
		j = (k + col) % SWAP_CLUSTER_COLS;
		for (i = 0; i < DIV_ROUND_UP(nr_clusters, SWAP_CLUSTER_COLS); i++) {
			idx = i * SWAP_CLUSTER_COLS + j;
			if (idx >= nr_clusters)
				continue;
			if (cluster_count(&cluster_info[idx]))
				continue;
			cluster_set_flag(&cluster_info[idx], CLUSTER_FLAG_FREE);
			cluster_list_add_tail(&p->free_clusters, cluster_info,
					      idx);
		}
	}
	return nr_extents;
}

/*
 * Helper to sys_swapon determining if a given swap
 * backing device queue supports DISCARD operations.
 */
static bool swap_discardable(struct swap_info_struct *si)
{
	struct request_queue *q = bdev_get_queue(si->bdev);

	if (!q || !blk_queue_discard(q))
		return false;

	return true;
}

SYSCALL_DEFINE2(swapon, const char __user *, specialfile, int, swap_flags)
{
	struct swap_info_struct *p;
	struct filename *name;
	struct file *swap_file = NULL;
	struct address_space *mapping;
	int prio;
	int error;
	union swap_header *swap_header;
	int nr_extents;
	sector_t span;
	unsigned long maxpages;
	unsigned char *swap_map = NULL;
	struct swap_cluster_info *cluster_info = NULL;
	unsigned long *frontswap_map = NULL;
	struct page *page = NULL;
	struct inode *inode = NULL;
	bool inced_nr_rotate_swap = false;

	if (swap_flags & ~SWAP_FLAGS_VALID)
		return -EINVAL;

	if (!capable(CAP_SYS_ADMIN))
		return -EPERM;

	if (!swap_avail_heads)
		return -ENOMEM;

	p = alloc_swap_info();
	if (IS_ERR(p))
		return PTR_ERR(p);

	INIT_WORK(&p->discard_work, swap_discard_work);

	name = getname(specialfile);
	if (IS_ERR(name)) {
		error = PTR_ERR(name);
		name = NULL;
		goto bad_swap;
	}
	swap_file = file_open_name(name, O_RDWR|O_LARGEFILE, 0);
	if (IS_ERR(swap_file)) {
		error = PTR_ERR(swap_file);
		swap_file = NULL;
		goto bad_swap;
	}

	p->swap_file = swap_file;
	mapping = swap_file->f_mapping;
	inode = mapping->host;

	error = claim_swapfile(p, inode);
	if (unlikely(error))
		goto bad_swap;

	inode_lock(inode);
	if (IS_SWAPFILE(inode)) {
		error = -EBUSY;
		goto bad_swap_unlock_inode;
	}
	/*
	 * Read the swap header.
	 */
	if (!mapping->a_ops->readpage) {
		error = -EINVAL;
		goto bad_swap_unlock_inode;
	}
	page = read_mapping_page(mapping, 0, swap_file);
	if (IS_ERR(page)) {
		error = PTR_ERR(page);
		goto bad_swap_unlock_inode;
	}
	swap_header = kmap(page);

	maxpages = read_swap_header(p, swap_header, inode);
	if (unlikely(!maxpages)) {
		error = -EINVAL;
		goto bad_swap_unlock_inode;
	}

	/* OK, set up the swap map and apply the bad block list */
	swap_map = vzalloc(maxpages);
	if (!swap_map) {
		error = -ENOMEM;
		goto bad_swap_unlock_inode;
	}

	if (bdi_cap_stable_pages_required(inode_to_bdi(inode)))
		p->flags |= SWP_STABLE_WRITES;

	if (bdi_cap_synchronous_io(inode_to_bdi(inode)))
		p->flags |= SWP_SYNCHRONOUS_IO;

	if (p->bdev && blk_queue_nonrot(bdev_get_queue(p->bdev))) {
		int cpu;
		unsigned long ci, nr_cluster;

		p->flags |= SWP_SOLIDSTATE;
		/*
		 * select a random position to start with to help wear leveling
		 * SSD
		 */
		p->cluster_next = 1 + (prandom_u32() % p->highest_bit);
		nr_cluster = DIV_ROUND_UP(maxpages, SWAPFILE_CLUSTER);

		cluster_info = kvcalloc(nr_cluster, sizeof(*cluster_info),
					GFP_KERNEL);
		if (!cluster_info) {
			error = -ENOMEM;
			goto bad_swap_unlock_inode;
		}

		for (ci = 0; ci < nr_cluster; ci++)
			spin_lock_init(&((cluster_info + ci)->lock));

		p->percpu_cluster = alloc_percpu(struct percpu_cluster);
		if (!p->percpu_cluster) {
			error = -ENOMEM;
			goto bad_swap_unlock_inode;
		}
		for_each_possible_cpu(cpu) {
			struct percpu_cluster *cluster;
			cluster = per_cpu_ptr(p->percpu_cluster, cpu);
			cluster_set_null(&cluster->index);
		}
	} else {
		atomic_inc(&nr_rotate_swap);
		inced_nr_rotate_swap = true;
	}

	error = swap_cgroup_swapon(p->type, maxpages);
	if (error)
		goto bad_swap_unlock_inode;

	nr_extents = setup_swap_map_and_extents(p, swap_header, swap_map,
		cluster_info, maxpages, &span);
	if (unlikely(nr_extents < 0)) {
		error = nr_extents;
		goto bad_swap_unlock_inode;
	}
	/* frontswap enabled? set up bit-per-page map for frontswap */
	if (IS_ENABLED(CONFIG_FRONTSWAP))
		frontswap_map = kvcalloc(BITS_TO_LONGS(maxpages),
					 sizeof(long),
					 GFP_KERNEL);

	if (p->bdev &&(swap_flags & SWAP_FLAG_DISCARD) && swap_discardable(p)) {
		/*
		 * When discard is enabled for swap with no particular
		 * policy flagged, we set all swap discard flags here in
		 * order to sustain backward compatibility with older
		 * swapon(8) releases.
		 */
		p->flags |= (SWP_DISCARDABLE | SWP_AREA_DISCARD |
			     SWP_PAGE_DISCARD);

		/*
		 * By flagging sys_swapon, a sysadmin can tell us to
		 * either do single-time area discards only, or to just
		 * perform discards for released swap page-clusters.
		 * Now it's time to adjust the p->flags accordingly.
		 */
		if (swap_flags & SWAP_FLAG_DISCARD_ONCE)
			p->flags &= ~SWP_PAGE_DISCARD;
		else if (swap_flags & SWAP_FLAG_DISCARD_PAGES)
			p->flags &= ~SWP_AREA_DISCARD;

		/* issue a swapon-time discard if it's still required */
		if (p->flags & SWP_AREA_DISCARD) {
			int err = discard_swap(p);
			if (unlikely(err))
				pr_err("swapon: discard_swap(%p): %d\n",
					p, err);
		}
	}

	error = init_swap_address_space(p->type, maxpages);
	if (error)
		goto bad_swap_unlock_inode;

	/*
	 * Flush any pending IO and dirty mappings before we start using this
	 * swap device.
	 */
	inode->i_flags |= S_SWAPFILE;
	error = inode_drain_writes(inode);
	if (error) {
		inode->i_flags &= ~S_SWAPFILE;
		goto bad_swap_unlock_inode;
	}

	/*
	 * Flush any pending IO and dirty mappings before we start using this
	 * swap device.
	 */
	inode->i_flags |= S_SWAPFILE;
	error = inode_drain_writes(inode);
	if (error) {
		inode->i_flags &= ~S_SWAPFILE;
		goto bad_swap;
	}

	mutex_lock(&swapon_mutex);
	prio = -1;
	if (swap_flags & SWAP_FLAG_PREFER) {
		prio =
		  (swap_flags & SWAP_FLAG_PRIO_MASK) >> SWAP_FLAG_PRIO_SHIFT;
		setup_swap_ratio(p, prio);
	}
	enable_swap_info(p, prio, swap_map, cluster_info, frontswap_map);

	pr_info("Adding %uk swap on %s.  Priority:%d extents:%d across:%lluk %s%s%s%s%s\n",
		p->pages<<(PAGE_SHIFT-10), name->name, p->prio,
		nr_extents, (unsigned long long)span<<(PAGE_SHIFT-10),
		(p->flags & SWP_SOLIDSTATE) ? "SS" : "",
		(p->flags & SWP_DISCARDABLE) ? "D" : "",
		(p->flags & SWP_AREA_DISCARD) ? "s" : "",
		(p->flags & SWP_PAGE_DISCARD) ? "c" : "",
		(frontswap_map) ? "FS" : "");

	mutex_unlock(&swapon_mutex);
	atomic_inc(&proc_poll_event);
	wake_up_interruptible(&proc_poll_wait);

	error = 0;
	goto out;
bad_swap_unlock_inode:
	inode_unlock(inode);
bad_swap:
	free_percpu(p->percpu_cluster);
	p->percpu_cluster = NULL;
	if (inode && S_ISBLK(inode->i_mode) && p->bdev) {
		set_blocksize(p->bdev, p->old_block_size);
		blkdev_put(p->bdev, FMODE_READ | FMODE_WRITE | FMODE_EXCL);
	}
	inode = NULL;
	destroy_swap_extents(p);
	swap_cgroup_swapoff(p->type);
	spin_lock(&swap_lock);
	p->swap_file = NULL;
	p->flags = 0;
	spin_unlock(&swap_lock);
	vfree(swap_map);
	kvfree(cluster_info);
	kvfree(frontswap_map);
	if (inced_nr_rotate_swap)
		atomic_dec(&nr_rotate_swap);
<<<<<<< HEAD
	if (swap_file)
=======
	if (swap_file) {
		if (inode) {
			inode_unlock(inode);
			inode = NULL;
		}
>>>>>>> c9bd1012
		filp_close(swap_file, NULL);
out:
	if (page && !IS_ERR(page)) {
		kunmap(page);
		put_page(page);
	}
	if (name)
		putname(name);
	if (inode)
		inode_unlock(inode);
	if (!error)
		enable_swap_slots_cache();
	return error;
}

void si_swapinfo(struct sysinfo *val)
{
	unsigned int type;
	unsigned long nr_to_be_unused = 0;

	spin_lock(&swap_lock);
	for (type = 0; type < nr_swapfiles; type++) {
		struct swap_info_struct *si = swap_info[type];

		if ((si->flags & SWP_USED) && !(si->flags & SWP_WRITEOK))
			nr_to_be_unused += si->inuse_pages;
	}
	val->freeswap = atomic_long_read(&nr_swap_pages) + nr_to_be_unused;
	val->totalswap = total_swap_pages + nr_to_be_unused;
	spin_unlock(&swap_lock);
}

/*
 * Verify that a swap entry is valid and increment its swap map count.
 *
 * Returns error code in following case.
 * - success -> 0
 * - swp_entry is invalid -> EINVAL
 * - swp_entry is migration entry -> EINVAL
 * - swap-cache reference is requested but there is already one. -> EEXIST
 * - swap-cache reference is requested but the entry is not used. -> ENOENT
 * - swap-mapped reference requested but needs continued swap count. -> ENOMEM
 */
static int __swap_duplicate(swp_entry_t entry, unsigned char usage)
{
	struct swap_info_struct *p;
	struct swap_cluster_info *ci;
	unsigned long offset;
	unsigned char count;
	unsigned char has_cache;
	int err = -EINVAL;

	if (non_swap_entry(entry))
		goto out;

	p = swp_swap_info(entry);
	if (!p)
		goto bad_file;

	offset = swp_offset(entry);
	if (unlikely(offset >= p->max))
		goto out;

	ci = lock_cluster_or_swap_info(p, offset);

	count = p->swap_map[offset];

	/*
	 * swapin_readahead() doesn't check if a swap entry is valid, so the
	 * swap entry could be SWAP_MAP_BAD. Check here with lock held.
	 */
	if (unlikely(swap_count(count) == SWAP_MAP_BAD)) {
		err = -ENOENT;
		goto unlock_out;
	}

	has_cache = count & SWAP_HAS_CACHE;
	count &= ~SWAP_HAS_CACHE;
	err = 0;

	if (usage == SWAP_HAS_CACHE) {

		/* set SWAP_HAS_CACHE if there is no cache and entry is used */
		if (!has_cache && count)
			has_cache = SWAP_HAS_CACHE;
		else if (has_cache)		/* someone else added cache */
			err = -EEXIST;
		else				/* no users remaining */
			err = -ENOENT;

	} else if (count || has_cache) {

		if ((count & ~COUNT_CONTINUED) < SWAP_MAP_MAX)
			count += usage;
		else if ((count & ~COUNT_CONTINUED) > SWAP_MAP_MAX)
			err = -EINVAL;
		else if (swap_count_continued(p, offset, count))
			count = COUNT_CONTINUED;
		else
			err = -ENOMEM;
	} else
		err = -ENOENT;			/* unused swap entry */

	p->swap_map[offset] = count | has_cache;

unlock_out:
	unlock_cluster_or_swap_info(p, ci);
out:
	return err;

bad_file:
	pr_err("swap_dup: %s%08lx\n", Bad_file, entry.val);
	goto out;
}

/*
 * Help swapoff by noting that swap entry belongs to shmem/tmpfs
 * (in which case its reference count is never incremented).
 */
void swap_shmem_alloc(swp_entry_t entry)
{
	__swap_duplicate(entry, SWAP_MAP_SHMEM);
}

/*
 * Increase reference count of swap entry by 1.
 * Returns 0 for success, or -ENOMEM if a swap_count_continuation is required
 * but could not be atomically allocated.  Returns 0, just as if it succeeded,
 * if __swap_duplicate() fails for another reason (-EINVAL or -ENOENT), which
 * might occur if a page table entry has got corrupted.
 */
int swap_duplicate(swp_entry_t entry)
{
	int err = 0;

	while (!err && __swap_duplicate(entry, 1) == -ENOMEM)
		err = add_swap_count_continuation(entry, GFP_ATOMIC);
	return err;
}

/*
 * @entry: swap entry for which we allocate swap cache.
 *
 * Called when allocating swap cache for existing swap entry,
 * This can return error codes. Returns 0 at success.
 * -EBUSY means there is a swap cache.
 * Note: return code is different from swap_duplicate().
 */
int swapcache_prepare(swp_entry_t entry)
{
	return __swap_duplicate(entry, SWAP_HAS_CACHE);
}

struct swap_info_struct *swp_swap_info(swp_entry_t entry)
{
	return swap_type_to_swap_info(swp_type(entry));
}

struct swap_info_struct *page_swap_info(struct page *page)
{
	swp_entry_t entry = { .val = page_private(page) };
	return swp_swap_info(entry);
}

/*
 * out-of-line __page_file_ methods to avoid include hell.
 */
struct address_space *__page_file_mapping(struct page *page)
{
	return page_swap_info(page)->swap_file->f_mapping;
}
EXPORT_SYMBOL_GPL(__page_file_mapping);

pgoff_t __page_file_index(struct page *page)
{
	swp_entry_t swap = { .val = page_private(page) };
	return swp_offset(swap);
}
EXPORT_SYMBOL_GPL(__page_file_index);

/*
 * add_swap_count_continuation - called when a swap count is duplicated
 * beyond SWAP_MAP_MAX, it allocates a new page and links that to the entry's
 * page of the original vmalloc'ed swap_map, to hold the continuation count
 * (for that entry and for its neighbouring PAGE_SIZE swap entries).  Called
 * again when count is duplicated beyond SWAP_MAP_MAX * SWAP_CONT_MAX, etc.
 *
 * These continuation pages are seldom referenced: the common paths all work
 * on the original swap_map, only referring to a continuation page when the
 * low "digit" of a count is incremented or decremented through SWAP_MAP_MAX.
 *
 * add_swap_count_continuation(, GFP_ATOMIC) can be called while holding
 * page table locks; if it fails, add_swap_count_continuation(, GFP_KERNEL)
 * can be called after dropping locks.
 */
int add_swap_count_continuation(swp_entry_t entry, gfp_t gfp_mask)
{
	struct swap_info_struct *si;
	struct swap_cluster_info *ci;
	struct page *head;
	struct page *page;
	struct page *list_page;
	pgoff_t offset;
	unsigned char count;

	/*
	 * When debugging, it's easier to use __GFP_ZERO here; but it's better
	 * for latency not to zero a page while GFP_ATOMIC and holding locks.
	 */
	page = alloc_page(gfp_mask | __GFP_HIGHMEM);

	si = swap_info_get(entry);
	if (!si) {
		/*
		 * An acceptable race has occurred since the failing
		 * __swap_duplicate(): the swap entry has been freed,
		 * perhaps even the whole swap_map cleared for swapoff.
		 */
		goto outer;
	}

	offset = swp_offset(entry);

	ci = lock_cluster(si, offset);

	count = si->swap_map[offset] & ~SWAP_HAS_CACHE;

	if ((count & ~COUNT_CONTINUED) != SWAP_MAP_MAX) {
		/*
		 * The higher the swap count, the more likely it is that tasks
		 * will race to add swap count continuation: we need to avoid
		 * over-provisioning.
		 */
		goto out;
	}

	if (!page) {
		unlock_cluster(ci);
		spin_unlock(&si->lock);
		return -ENOMEM;
	}

	/*
	 * We are fortunate that although vmalloc_to_page uses pte_offset_map,
	 * no architecture is using highmem pages for kernel page tables: so it
	 * will not corrupt the GFP_ATOMIC caller's atomic page table kmaps.
	 */
	head = vmalloc_to_page(si->swap_map + offset);
	offset &= ~PAGE_MASK;

	spin_lock(&si->cont_lock);
	/*
	 * Page allocation does not initialize the page's lru field,
	 * but it does always reset its private field.
	 */
	if (!page_private(head)) {
		BUG_ON(count & COUNT_CONTINUED);
		INIT_LIST_HEAD(&head->lru);
		set_page_private(head, SWP_CONTINUED);
		si->flags |= SWP_CONTINUED;
	}

	list_for_each_entry(list_page, &head->lru, lru) {
		unsigned char *map;

		/*
		 * If the previous map said no continuation, but we've found
		 * a continuation page, free our allocation and use this one.
		 */
		if (!(count & COUNT_CONTINUED))
			goto out_unlock_cont;

		map = kmap_atomic(list_page) + offset;
		count = *map;
		kunmap_atomic(map);

		/*
		 * If this continuation count now has some space in it,
		 * free our allocation and use this one.
		 */
		if ((count & ~COUNT_CONTINUED) != SWAP_CONT_MAX)
			goto out_unlock_cont;
	}

	list_add_tail(&page->lru, &head->lru);
	page = NULL;			/* now it's attached, don't free it */
out_unlock_cont:
	spin_unlock(&si->cont_lock);
out:
	unlock_cluster(ci);
	spin_unlock(&si->lock);
outer:
	if (page)
		__free_page(page);
	return 0;
}

/*
 * swap_count_continued - when the original swap_map count is incremented
 * from SWAP_MAP_MAX, check if there is already a continuation page to carry
 * into, carry if so, or else fail until a new continuation page is allocated;
 * when the original swap_map count is decremented from 0 with continuation,
 * borrow from the continuation and report whether it still holds more.
 * Called while __swap_duplicate() or swap_entry_free() holds swap or cluster
 * lock.
 */
static bool swap_count_continued(struct swap_info_struct *si,
				 pgoff_t offset, unsigned char count)
{
	struct page *head;
	struct page *page;
	unsigned char *map;
	bool ret;

	head = vmalloc_to_page(si->swap_map + offset);
	if (page_private(head) != SWP_CONTINUED) {
		BUG_ON(count & COUNT_CONTINUED);
		return false;		/* need to add count continuation */
	}

	spin_lock(&si->cont_lock);
	offset &= ~PAGE_MASK;
	page = list_entry(head->lru.next, struct page, lru);
	map = kmap_atomic(page) + offset;

	if (count == SWAP_MAP_MAX)	/* initial increment from swap_map */
		goto init_map;		/* jump over SWAP_CONT_MAX checks */

	if (count == (SWAP_MAP_MAX | COUNT_CONTINUED)) { /* incrementing */
		/*
		 * Think of how you add 1 to 999
		 */
		while (*map == (SWAP_CONT_MAX | COUNT_CONTINUED)) {
			kunmap_atomic(map);
			page = list_entry(page->lru.next, struct page, lru);
			BUG_ON(page == head);
			map = kmap_atomic(page) + offset;
		}
		if (*map == SWAP_CONT_MAX) {
			kunmap_atomic(map);
			page = list_entry(page->lru.next, struct page, lru);
			if (page == head) {
				ret = false;	/* add count continuation */
				goto out;
			}
			map = kmap_atomic(page) + offset;
init_map:		*map = 0;		/* we didn't zero the page */
		}
		*map += 1;
		kunmap_atomic(map);
		page = list_entry(page->lru.prev, struct page, lru);
		while (page != head) {
			map = kmap_atomic(page) + offset;
			*map = COUNT_CONTINUED;
			kunmap_atomic(map);
			page = list_entry(page->lru.prev, struct page, lru);
		}
		ret = true;			/* incremented */

	} else {				/* decrementing */
		/*
		 * Think of how you subtract 1 from 1000
		 */
		BUG_ON(count != COUNT_CONTINUED);
		while (*map == COUNT_CONTINUED) {
			kunmap_atomic(map);
			page = list_entry(page->lru.next, struct page, lru);
			BUG_ON(page == head);
			map = kmap_atomic(page) + offset;
		}
		BUG_ON(*map == 0);
		*map -= 1;
		if (*map == 0)
			count = 0;
		kunmap_atomic(map);
		page = list_entry(page->lru.prev, struct page, lru);
		while (page != head) {
			map = kmap_atomic(page) + offset;
			*map = SWAP_CONT_MAX | count;
			count = COUNT_CONTINUED;
			kunmap_atomic(map);
			page = list_entry(page->lru.prev, struct page, lru);
		}
		ret = count == COUNT_CONTINUED;
	}
out:
	spin_unlock(&si->cont_lock);
	return ret;
}

/*
 * free_swap_count_continuations - swapoff free all the continuation pages
 * appended to the swap_map, after swap_map is quiesced, before vfree'ing it.
 */
static void free_swap_count_continuations(struct swap_info_struct *si)
{
	pgoff_t offset;

	for (offset = 0; offset < si->max; offset += PAGE_SIZE) {
		struct page *head;
		head = vmalloc_to_page(si->swap_map + offset);
		if (page_private(head)) {
			struct page *page, *next;

			list_for_each_entry_safe(page, next, &head->lru, lru) {
				list_del(&page->lru);
				__free_page(page);
			}
		}
	}
}

#if defined(CONFIG_MEMCG) && defined(CONFIG_BLK_CGROUP)
void mem_cgroup_throttle_swaprate(struct mem_cgroup *memcg, int node,
				  gfp_t gfp_mask)
{
	struct swap_info_struct *si, *next;
	if (!(gfp_mask & __GFP_IO) || !memcg)
		return;

	if (!blk_cgroup_congested())
		return;

	/*
	 * We've already scheduled a throttle, avoid taking the global swap
	 * lock.
	 */
	if (current->throttle_queue)
		return;

	spin_lock(&swap_avail_lock);
	plist_for_each_entry_safe(si, next, &swap_avail_heads[node],
				  avail_lists[node]) {
		if (si->bdev) {
			blkcg_schedule_throttle(bdev_get_queue(si->bdev),
						true);
			break;
		}
	}
	spin_unlock(&swap_avail_lock);
}
#endif

static int __init swapfile_init(void)
{
	int nid;

	swap_avail_heads = kmalloc_array(nr_node_ids, sizeof(struct plist_head),
					 GFP_KERNEL);
	if (!swap_avail_heads) {
		pr_emerg("Not enough memory for swap heads, swap is disabled\n");
		return -ENOMEM;
	}

	for_each_node(nid)
		plist_head_init(&swap_avail_heads[nid]);

	return 0;
}
subsys_initcall(swapfile_init);<|MERGE_RESOLUTION|>--- conflicted
+++ resolved
@@ -2915,13 +2915,6 @@
 	} else if (S_ISREG(inode->i_mode)) {
 		p->bdev = inode->i_sb->s_bdev;
 	}
-<<<<<<< HEAD
-=======
-
-	inode_lock(inode);
-	if (IS_SWAPFILE(inode))
-		return -EBUSY;
->>>>>>> c9bd1012
 
 	return 0;
 }
@@ -3373,15 +3366,7 @@
 	kvfree(frontswap_map);
 	if (inced_nr_rotate_swap)
 		atomic_dec(&nr_rotate_swap);
-<<<<<<< HEAD
 	if (swap_file)
-=======
-	if (swap_file) {
-		if (inode) {
-			inode_unlock(inode);
-			inode = NULL;
-		}
->>>>>>> c9bd1012
 		filp_close(swap_file, NULL);
 out:
 	if (page && !IS_ERR(page)) {
