/*
 *  linux/mm/swapfile.c
 *
 *  Copyright (C) 1991, 1992, 1993, 1994  Linus Torvalds
 *  Swap reorganised 29.12.95, Stephen Tweedie
 */

#include <linux/mm.h>
#include <linux/sched/mm.h>
#include <linux/sched/task.h>
#include <linux/hugetlb.h>
#include <linux/mman.h>
#include <linux/slab.h>
#include <linux/kernel_stat.h>
#include <linux/swap.h>
#include <linux/vmalloc.h>
#include <linux/pagemap.h>
#include <linux/namei.h>
#include <linux/shmem_fs.h>
#include <linux/blkdev.h>
#include <linux/random.h>
#include <linux/writeback.h>
#include <linux/proc_fs.h>
#include <linux/seq_file.h>
#include <linux/init.h>
#include <linux/ksm.h>
#include <linux/rmap.h>
#include <linux/security.h>
#include <linux/backing-dev.h>
#include <linux/mutex.h>
#include <linux/capability.h>
#include <linux/syscalls.h>
#include <linux/memcontrol.h>
#include <linux/poll.h>
#include <linux/oom.h>
#include <linux/frontswap.h>
#include <linux/swapfile.h>
#include <linux/export.h>
#include <linux/swap_slots.h>
#include <linux/sort.h>

#include <asm/pgtable.h>
#include <asm/tlbflush.h>
#include <linux/swapops.h>
#include <linux/swap_cgroup.h>

static bool swap_count_continued(struct swap_info_struct *, pgoff_t,
				 unsigned char);
static void free_swap_count_continuations(struct swap_info_struct *);
static sector_t map_swap_entry(swp_entry_t, struct block_device**);

DEFINE_SPINLOCK(swap_lock);
static unsigned int nr_swapfiles;
atomic_long_t nr_swap_pages;
/*
 * Some modules use swappable objects and may try to swap them out under
 * memory pressure (via the shrinker). Before doing so, they may wish to
 * check to see if any swap space is available.
 */
EXPORT_SYMBOL_GPL(nr_swap_pages);
/* protected with swap_lock. reading in vm_swap_full() doesn't need lock */
long total_swap_pages;
static int least_priority = -1;

static const char Bad_file[] = "Bad swap file entry ";
static const char Unused_file[] = "Unused swap file entry ";
static const char Bad_offset[] = "Bad swap offset entry ";
static const char Unused_offset[] = "Unused swap offset entry ";

/*
 * all active swap_info_structs
 * protected with swap_lock, and ordered by priority.
 */
PLIST_HEAD(swap_active_head);

/*
 * all available (active, not full) swap_info_structs
 * protected with swap_avail_lock, ordered by priority.
 * This is used by get_swap_page() instead of swap_active_head
 * because swap_active_head includes all swap_info_structs,
 * but get_swap_page() doesn't need to look at full ones.
 * This uses its own lock instead of swap_lock because when a
 * swap_info_struct changes between not-full/full, it needs to
 * add/remove itself to/from this list, but the swap_info_struct->lock
 * is held and the locking order requires swap_lock to be taken
 * before any swap_info_struct->lock.
 */
struct plist_head *swap_avail_heads;
DEFINE_SPINLOCK(swap_avail_lock);

struct swap_info_struct *swap_info[MAX_SWAPFILES];

static DEFINE_MUTEX(swapon_mutex);

static DECLARE_WAIT_QUEUE_HEAD(proc_poll_wait);
/* Activity counter to indicate that a swapon or swapoff has occurred */
static atomic_t proc_poll_event = ATOMIC_INIT(0);

atomic_t nr_rotate_swap = ATOMIC_INIT(0);

static struct swap_info_struct *swap_type_to_swap_info(int type)
{
	if (type >= READ_ONCE(nr_swapfiles))
		return NULL;

	smp_rmb();	/* Pairs with smp_wmb in alloc_swap_info. */
	return READ_ONCE(swap_info[type]);
}

static inline unsigned char swap_count(unsigned char ent)
{
	return ent & ~SWAP_HAS_CACHE;	/* may include COUNT_CONTINUED flag */
}

/* returns 1 if swap entry is freed */
static int
__try_to_reclaim_swap(struct swap_info_struct *si, unsigned long offset)
{
	swp_entry_t entry = swp_entry(si->type, offset);
	struct page *page;
	int ret = 0;

	page = find_get_page(swap_address_space(entry), swp_offset(entry));
	if (!page)
		return 0;
	/*
	 * This function is called from scan_swap_map() and it's called
	 * by vmscan.c at reclaiming pages. So, we hold a lock on a page, here.
	 * We have to use trylock for avoiding deadlock. This is a special
	 * case and you should use try_to_free_swap() with explicit lock_page()
	 * in usual operations.
	 */
	if (trylock_page(page)) {
		ret = try_to_free_swap(page);
		unlock_page(page);
	}
	put_page(page);
	return ret;
}

/*
 * swapon tell device that all the old swap contents can be discarded,
 * to allow the swap device to optimize its wear-levelling.
 */
static int discard_swap(struct swap_info_struct *si)
{
	struct swap_extent *se;
	sector_t start_block;
	sector_t nr_blocks;
	int err = 0;

	/* Do not discard the swap header page! */
	se = &si->first_swap_extent;
	start_block = (se->start_block + 1) << (PAGE_SHIFT - 9);
	nr_blocks = ((sector_t)se->nr_pages - 1) << (PAGE_SHIFT - 9);
	if (nr_blocks) {
		err = blkdev_issue_discard(si->bdev, start_block,
				nr_blocks, GFP_KERNEL, 0);
		if (err)
			return err;
		cond_resched();
	}

	list_for_each_entry(se, &si->first_swap_extent.list, list) {
		start_block = se->start_block << (PAGE_SHIFT - 9);
		nr_blocks = (sector_t)se->nr_pages << (PAGE_SHIFT - 9);

		err = blkdev_issue_discard(si->bdev, start_block,
				nr_blocks, GFP_KERNEL, 0);
		if (err)
			break;

		cond_resched();
	}
	return err;		/* That will often be -EOPNOTSUPP */
}

/*
 * swap allocation tell device that a cluster of swap can now be discarded,
 * to allow the swap device to optimize its wear-levelling.
 */
static void discard_swap_cluster(struct swap_info_struct *si,
				 pgoff_t start_page, pgoff_t nr_pages)
{
	struct swap_extent *se = si->curr_swap_extent;
	int found_extent = 0;

	while (nr_pages) {
		if (se->start_page <= start_page &&
		    start_page < se->start_page + se->nr_pages) {
			pgoff_t offset = start_page - se->start_page;
			sector_t start_block = se->start_block + offset;
			sector_t nr_blocks = se->nr_pages - offset;

			if (nr_blocks > nr_pages)
				nr_blocks = nr_pages;
			start_page += nr_blocks;
			nr_pages -= nr_blocks;

			if (!found_extent++)
				si->curr_swap_extent = se;

			start_block <<= PAGE_SHIFT - 9;
			nr_blocks <<= PAGE_SHIFT - 9;
			if (blkdev_issue_discard(si->bdev, start_block,
				    nr_blocks, GFP_NOIO, 0))
				break;
		}

		se = list_next_entry(se, list);
	}
}

#ifdef CONFIG_THP_SWAP
#define SWAPFILE_CLUSTER	HPAGE_PMD_NR

#define swap_entry_size(size)	(size)
#else
#define SWAPFILE_CLUSTER	256

/*
 * Define swap_entry_size() as constant to let compiler to optimize
 * out some code if !CONFIG_THP_SWAP
 */
#define swap_entry_size(size)	1
#endif
#define LATENCY_LIMIT		256

static inline void cluster_set_flag(struct swap_cluster_info *info,
	unsigned int flag)
{
	info->flags = flag;
}

static inline unsigned int cluster_count(struct swap_cluster_info *info)
{
	return info->data;
}

static inline void cluster_set_count(struct swap_cluster_info *info,
				     unsigned int c)
{
	info->data = c;
}

static inline void cluster_set_count_flag(struct swap_cluster_info *info,
					 unsigned int c, unsigned int f)
{
	info->flags = f;
	info->data = c;
}

static inline unsigned int cluster_next(struct swap_cluster_info *info)
{
	return info->data;
}

static inline void cluster_set_next(struct swap_cluster_info *info,
				    unsigned int n)
{
	info->data = n;
}

static inline void cluster_set_next_flag(struct swap_cluster_info *info,
					 unsigned int n, unsigned int f)
{
	info->flags = f;
	info->data = n;
}

static inline bool cluster_is_free(struct swap_cluster_info *info)
{
	return info->flags & CLUSTER_FLAG_FREE;
}

static inline bool cluster_is_null(struct swap_cluster_info *info)
{
	return info->flags & CLUSTER_FLAG_NEXT_NULL;
}

static inline void cluster_set_null(struct swap_cluster_info *info)
{
	info->flags = CLUSTER_FLAG_NEXT_NULL;
	info->data = 0;
}

static inline bool cluster_is_huge(struct swap_cluster_info *info)
{
	if (IS_ENABLED(CONFIG_THP_SWAP))
		return info->flags & CLUSTER_FLAG_HUGE;
	return false;
}

static inline void cluster_clear_huge(struct swap_cluster_info *info)
{
	info->flags &= ~CLUSTER_FLAG_HUGE;
}

static inline struct swap_cluster_info *lock_cluster(struct swap_info_struct *si,
						     unsigned long offset)
{
	struct swap_cluster_info *ci;

	ci = si->cluster_info;
	if (ci) {
		ci += offset / SWAPFILE_CLUSTER;
		spin_lock(&ci->lock);
	}
	return ci;
}

static inline void unlock_cluster(struct swap_cluster_info *ci)
{
	if (ci)
		spin_unlock(&ci->lock);
}

/*
 * Determine the locking method in use for this device.  Return
 * swap_cluster_info if SSD-style cluster-based locking is in place.
 */
static inline struct swap_cluster_info *lock_cluster_or_swap_info(
		struct swap_info_struct *si, unsigned long offset)
{
	struct swap_cluster_info *ci;

	/* Try to use fine-grained SSD-style locking if available: */
	ci = lock_cluster(si, offset);
	/* Otherwise, fall back to traditional, coarse locking: */
	if (!ci)
		spin_lock(&si->lock);

	return ci;
}

static inline void unlock_cluster_or_swap_info(struct swap_info_struct *si,
					       struct swap_cluster_info *ci)
{
	if (ci)
		unlock_cluster(ci);
	else
		spin_unlock(&si->lock);
}

static inline bool cluster_list_empty(struct swap_cluster_list *list)
{
	return cluster_is_null(&list->head);
}

static inline unsigned int cluster_list_first(struct swap_cluster_list *list)
{
	return cluster_next(&list->head);
}

static void cluster_list_init(struct swap_cluster_list *list)
{
	cluster_set_null(&list->head);
	cluster_set_null(&list->tail);
}

static void cluster_list_add_tail(struct swap_cluster_list *list,
				  struct swap_cluster_info *ci,
				  unsigned int idx)
{
	if (cluster_list_empty(list)) {
		cluster_set_next_flag(&list->head, idx, 0);
		cluster_set_next_flag(&list->tail, idx, 0);
	} else {
		struct swap_cluster_info *ci_tail;
		unsigned int tail = cluster_next(&list->tail);

		/*
		 * Nested cluster lock, but both cluster locks are
		 * only acquired when we held swap_info_struct->lock
		 */
		ci_tail = ci + tail;
		spin_lock_nested(&ci_tail->lock, SINGLE_DEPTH_NESTING);
		cluster_set_next(ci_tail, idx);
		spin_unlock(&ci_tail->lock);
		cluster_set_next_flag(&list->tail, idx, 0);
	}
}

static unsigned int cluster_list_del_first(struct swap_cluster_list *list,
					   struct swap_cluster_info *ci)
{
	unsigned int idx;

	idx = cluster_next(&list->head);
	if (cluster_next(&list->tail) == idx) {
		cluster_set_null(&list->head);
		cluster_set_null(&list->tail);
	} else
		cluster_set_next_flag(&list->head,
				      cluster_next(&ci[idx]), 0);

	return idx;
}

/* Add a cluster to discard list and schedule it to do discard */
static void swap_cluster_schedule_discard(struct swap_info_struct *si,
		unsigned int idx)
{
	/*
	 * If scan_swap_map() can't find a free cluster, it will check
	 * si->swap_map directly. To make sure the discarding cluster isn't
	 * taken by scan_swap_map(), mark the swap entries bad (occupied). It
	 * will be cleared after discard
	 */
	memset(si->swap_map + idx * SWAPFILE_CLUSTER,
			SWAP_MAP_BAD, SWAPFILE_CLUSTER);

	cluster_list_add_tail(&si->discard_clusters, si->cluster_info, idx);

	schedule_work(&si->discard_work);
}

static void __free_cluster(struct swap_info_struct *si, unsigned long idx)
{
	struct swap_cluster_info *ci = si->cluster_info;

	cluster_set_flag(ci + idx, CLUSTER_FLAG_FREE);
	cluster_list_add_tail(&si->free_clusters, ci, idx);
}

/*
 * Doing discard actually. After a cluster discard is finished, the cluster
 * will be added to free cluster list. caller should hold si->lock.
*/
static void swap_do_scheduled_discard(struct swap_info_struct *si)
{
	struct swap_cluster_info *info, *ci;
	unsigned int idx;

	info = si->cluster_info;

	while (!cluster_list_empty(&si->discard_clusters)) {
		idx = cluster_list_del_first(&si->discard_clusters, info);
		spin_unlock(&si->lock);

		discard_swap_cluster(si, idx * SWAPFILE_CLUSTER,
				SWAPFILE_CLUSTER);

		spin_lock(&si->lock);
		ci = lock_cluster(si, idx * SWAPFILE_CLUSTER);
		__free_cluster(si, idx);
		memset(si->swap_map + idx * SWAPFILE_CLUSTER,
				0, SWAPFILE_CLUSTER);
		unlock_cluster(ci);
	}
}

static void swap_discard_work(struct work_struct *work)
{
	struct swap_info_struct *si;

	si = container_of(work, struct swap_info_struct, discard_work);

	spin_lock(&si->lock);
	swap_do_scheduled_discard(si);
	spin_unlock(&si->lock);
}

static void alloc_cluster(struct swap_info_struct *si, unsigned long idx)
{
	struct swap_cluster_info *ci = si->cluster_info;

	VM_BUG_ON(cluster_list_first(&si->free_clusters) != idx);
	cluster_list_del_first(&si->free_clusters, ci);
	cluster_set_count_flag(ci + idx, 0, 0);
}

static void free_cluster(struct swap_info_struct *si, unsigned long idx)
{
	struct swap_cluster_info *ci = si->cluster_info + idx;

	VM_BUG_ON(cluster_count(ci) != 0);
	/*
	 * If the swap is discardable, prepare discard the cluster
	 * instead of free it immediately. The cluster will be freed
	 * after discard.
	 */
	if ((si->flags & (SWP_WRITEOK | SWP_PAGE_DISCARD)) ==
	    (SWP_WRITEOK | SWP_PAGE_DISCARD)) {
		swap_cluster_schedule_discard(si, idx);
		return;
	}

	__free_cluster(si, idx);
}

/*
 * The cluster corresponding to page_nr will be used. The cluster will be
 * removed from free cluster list and its usage counter will be increased.
 */
static void inc_cluster_info_page(struct swap_info_struct *p,
	struct swap_cluster_info *cluster_info, unsigned long page_nr)
{
	unsigned long idx = page_nr / SWAPFILE_CLUSTER;

	if (!cluster_info)
		return;
	if (cluster_is_free(&cluster_info[idx]))
		alloc_cluster(p, idx);

	VM_BUG_ON(cluster_count(&cluster_info[idx]) >= SWAPFILE_CLUSTER);
	cluster_set_count(&cluster_info[idx],
		cluster_count(&cluster_info[idx]) + 1);
}

/*
 * The cluster corresponding to page_nr decreases one usage. If the usage
 * counter becomes 0, which means no page in the cluster is in using, we can
 * optionally discard the cluster and add it to free cluster list.
 */
static void dec_cluster_info_page(struct swap_info_struct *p,
	struct swap_cluster_info *cluster_info, unsigned long page_nr)
{
	unsigned long idx = page_nr / SWAPFILE_CLUSTER;

	if (!cluster_info)
		return;

	VM_BUG_ON(cluster_count(&cluster_info[idx]) == 0);
	cluster_set_count(&cluster_info[idx],
		cluster_count(&cluster_info[idx]) - 1);

	if (cluster_count(&cluster_info[idx]) == 0)
		free_cluster(p, idx);
}

/*
 * It's possible scan_swap_map() uses a free cluster in the middle of free
 * cluster list. Avoiding such abuse to avoid list corruption.
 */
static bool
scan_swap_map_ssd_cluster_conflict(struct swap_info_struct *si,
	unsigned long offset)
{
	struct percpu_cluster *percpu_cluster;
	bool conflict;

	offset /= SWAPFILE_CLUSTER;
	conflict = !cluster_list_empty(&si->free_clusters) &&
		offset != cluster_list_first(&si->free_clusters) &&
		cluster_is_free(&si->cluster_info[offset]);

	if (!conflict)
		return false;

	percpu_cluster = this_cpu_ptr(si->percpu_cluster);
	cluster_set_null(&percpu_cluster->index);
	return true;
}

/*
 * Try to get a swap entry from current cpu's swap entry pool (a cluster). This
 * might involve allocating a new cluster for current CPU too.
 */
static bool scan_swap_map_try_ssd_cluster(struct swap_info_struct *si,
	unsigned long *offset, unsigned long *scan_base)
{
	struct percpu_cluster *cluster;
	struct swap_cluster_info *ci;
	bool found_free;
	unsigned long tmp, max;

new_cluster:
	cluster = this_cpu_ptr(si->percpu_cluster);
	if (cluster_is_null(&cluster->index)) {
		if (!cluster_list_empty(&si->free_clusters)) {
			cluster->index = si->free_clusters.head;
			cluster->next = cluster_next(&cluster->index) *
					SWAPFILE_CLUSTER;
		} else if (!cluster_list_empty(&si->discard_clusters)) {
			/*
			 * we don't have free cluster but have some clusters in
			 * discarding, do discard now and reclaim them
			 */
			swap_do_scheduled_discard(si);
			*scan_base = *offset = si->cluster_next;
			goto new_cluster;
		} else
			return false;
	}

	found_free = false;

	/*
	 * Other CPUs can use our cluster if they can't find a free cluster,
	 * check if there is still free entry in the cluster
	 */
	tmp = cluster->next;
	max = min_t(unsigned long, si->max,
		    (cluster_next(&cluster->index) + 1) * SWAPFILE_CLUSTER);
	if (tmp >= max) {
		cluster_set_null(&cluster->index);
		goto new_cluster;
	}
	ci = lock_cluster(si, tmp);
	while (tmp < max) {
		if (!si->swap_map[tmp]) {
			found_free = true;
			break;
		}
		tmp++;
	}
	unlock_cluster(ci);
	if (!found_free) {
		cluster_set_null(&cluster->index);
		goto new_cluster;
	}
	cluster->next = tmp + 1;
	*offset = tmp;
	*scan_base = tmp;
	return found_free;
}

static void __del_from_avail_list(struct swap_info_struct *p)
{
	int nid;

	for_each_node(nid)
		plist_del(&p->avail_lists[nid], &swap_avail_heads[nid]);
}

static void del_from_avail_list(struct swap_info_struct *p)
{
	spin_lock(&swap_avail_lock);
	__del_from_avail_list(p);
	spin_unlock(&swap_avail_lock);
}

static void swap_range_alloc(struct swap_info_struct *si, unsigned long offset,
			     unsigned int nr_entries)
{
	unsigned int end = offset + nr_entries - 1;

	if (offset == si->lowest_bit)
		si->lowest_bit += nr_entries;
	if (end == si->highest_bit)
		si->highest_bit -= nr_entries;
	si->inuse_pages += nr_entries;
	if (si->inuse_pages == si->pages) {
		si->lowest_bit = si->max;
		si->highest_bit = 0;
		del_from_avail_list(si);
	}
}

static void add_to_avail_list(struct swap_info_struct *p)
{
	int nid;

	spin_lock(&swap_avail_lock);
	for_each_node(nid) {
		WARN_ON(!plist_node_empty(&p->avail_lists[nid]));
		plist_add(&p->avail_lists[nid], &swap_avail_heads[nid]);
	}
	spin_unlock(&swap_avail_lock);
}

static void swap_range_free(struct swap_info_struct *si, unsigned long offset,
			    unsigned int nr_entries)
{
	unsigned long end = offset + nr_entries - 1;
	void (*swap_slot_free_notify)(struct block_device *, unsigned long);

	if (offset < si->lowest_bit)
		si->lowest_bit = offset;
	if (end > si->highest_bit) {
		bool was_full = !si->highest_bit;

		si->highest_bit = end;
		if (was_full && (si->flags & SWP_WRITEOK))
			add_to_avail_list(si);
	}
	atomic_long_add(nr_entries, &nr_swap_pages);
	si->inuse_pages -= nr_entries;
	if (si->flags & SWP_BLKDEV)
		swap_slot_free_notify =
			si->bdev->bd_disk->fops->swap_slot_free_notify;
	else
		swap_slot_free_notify = NULL;
	while (offset <= end) {
		frontswap_invalidate_page(si->type, offset);
		if (swap_slot_free_notify)
			swap_slot_free_notify(si->bdev, offset);
		offset++;
	}
}

static int scan_swap_map_slots(struct swap_info_struct *si,
			       unsigned char usage, int nr,
			       swp_entry_t slots[])
{
	struct swap_cluster_info *ci;
	unsigned long offset;
	unsigned long scan_base;
	unsigned long last_in_cluster = 0;
	int latency_ration = LATENCY_LIMIT;
	int n_ret = 0;

	if (nr > SWAP_BATCH)
		nr = SWAP_BATCH;

	/*
	 * We try to cluster swap pages by allocating them sequentially
	 * in swap.  Once we've allocated SWAPFILE_CLUSTER pages this
	 * way, however, we resort to first-free allocation, starting
	 * a new cluster.  This prevents us from scattering swap pages
	 * all over the entire swap partition, so that we reduce
	 * overall disk seek times between swap pages.  -- sct
	 * But we do now try to find an empty cluster.  -Andrea
	 * And we let swap pages go all over an SSD partition.  Hugh
	 */

	si->flags += SWP_SCANNING;
	scan_base = offset = si->cluster_next;

	/* SSD algorithm */
	if (si->cluster_info) {
		if (scan_swap_map_try_ssd_cluster(si, &offset, &scan_base))
			goto checks;
		else
			goto scan;
	}

	if (unlikely(!si->cluster_nr--)) {
		if (si->pages - si->inuse_pages < SWAPFILE_CLUSTER) {
			si->cluster_nr = SWAPFILE_CLUSTER - 1;
			goto checks;
		}

		spin_unlock(&si->lock);

		/*
		 * If seek is expensive, start searching for new cluster from
		 * start of partition, to minimize the span of allocated swap.
		 * If seek is cheap, that is the SWP_SOLIDSTATE si->cluster_info
		 * case, just handled by scan_swap_map_try_ssd_cluster() above.
		 */
		scan_base = offset = si->lowest_bit;
		last_in_cluster = offset + SWAPFILE_CLUSTER - 1;

		/* Locate the first empty (unaligned) cluster */
		for (; last_in_cluster <= si->highest_bit; offset++) {
			if (si->swap_map[offset])
				last_in_cluster = offset + SWAPFILE_CLUSTER;
			else if (offset == last_in_cluster) {
				spin_lock(&si->lock);
				offset -= SWAPFILE_CLUSTER - 1;
				si->cluster_next = offset;
				si->cluster_nr = SWAPFILE_CLUSTER - 1;
				goto checks;
			}
			if (unlikely(--latency_ration < 0)) {
				cond_resched();
				latency_ration = LATENCY_LIMIT;
			}
		}

		offset = scan_base;
		spin_lock(&si->lock);
		si->cluster_nr = SWAPFILE_CLUSTER - 1;
	}

checks:
	if (si->cluster_info) {
		while (scan_swap_map_ssd_cluster_conflict(si, offset)) {
		/* take a break if we already got some slots */
			if (n_ret)
				goto done;
			if (!scan_swap_map_try_ssd_cluster(si, &offset,
							&scan_base))
				goto scan;
		}
	}
	if (!(si->flags & SWP_WRITEOK))
		goto no_page;
	if (!si->highest_bit)
		goto no_page;
	if (offset > si->highest_bit)
		scan_base = offset = si->lowest_bit;

	ci = lock_cluster(si, offset);
	/* reuse swap entry of cache-only swap if not busy. */
	if (vm_swap_full() && si->swap_map[offset] == SWAP_HAS_CACHE) {
		int swap_was_freed;
		unlock_cluster(ci);
		spin_unlock(&si->lock);
		swap_was_freed = __try_to_reclaim_swap(si, offset);
		spin_lock(&si->lock);
		/* entry was freed successfully, try to use this again */
		if (swap_was_freed)
			goto checks;
		goto scan; /* check next one */
	}

	if (si->swap_map[offset]) {
		unlock_cluster(ci);
		if (!n_ret)
			goto scan;
		else
			goto done;
	}
	si->swap_map[offset] = usage;
	inc_cluster_info_page(si, si->cluster_info, offset);
	unlock_cluster(ci);

	swap_range_alloc(si, offset, 1);
	si->cluster_next = offset + 1;
	slots[n_ret++] = swp_entry(si->type, offset);

	/* got enough slots or reach max slots? */
	if ((n_ret == nr) || (offset >= si->highest_bit))
		goto done;

	/* search for next available slot */

	/* time to take a break? */
	if (unlikely(--latency_ration < 0)) {
		if (n_ret)
			goto done;
		spin_unlock(&si->lock);
		cond_resched();
		spin_lock(&si->lock);
		latency_ration = LATENCY_LIMIT;
	}

	/* try to get more slots in cluster */
	if (si->cluster_info) {
		if (scan_swap_map_try_ssd_cluster(si, &offset, &scan_base))
			goto checks;
		else
			goto done;
	}
	/* non-ssd case */
	++offset;

	/* non-ssd case, still more slots in cluster? */
	if (si->cluster_nr && !si->swap_map[offset]) {
		--si->cluster_nr;
		goto checks;
	}

done:
	si->flags -= SWP_SCANNING;
	return n_ret;

scan:
	spin_unlock(&si->lock);
	while (++offset <= si->highest_bit) {
		if (!si->swap_map[offset]) {
			spin_lock(&si->lock);
			goto checks;
		}
		if (vm_swap_full() && si->swap_map[offset] == SWAP_HAS_CACHE) {
			spin_lock(&si->lock);
			goto checks;
		}
		if (unlikely(--latency_ration < 0)) {
			cond_resched();
			latency_ration = LATENCY_LIMIT;
		}
	}
	offset = si->lowest_bit;
	while (offset < scan_base) {
		if (!si->swap_map[offset]) {
			spin_lock(&si->lock);
			goto checks;
		}
		if (vm_swap_full() && si->swap_map[offset] == SWAP_HAS_CACHE) {
			spin_lock(&si->lock);
			goto checks;
		}
		if (unlikely(--latency_ration < 0)) {
			cond_resched();
			latency_ration = LATENCY_LIMIT;
		}
		offset++;
	}
	spin_lock(&si->lock);

no_page:
	si->flags -= SWP_SCANNING;
	return n_ret;
}

static int swap_alloc_cluster(struct swap_info_struct *si, swp_entry_t *slot)
{
	unsigned long idx;
	struct swap_cluster_info *ci;
	unsigned long offset, i;
	unsigned char *map;

	/*
	 * Should not even be attempting cluster allocations when huge
	 * page swap is disabled.  Warn and fail the allocation.
	 */
	if (!IS_ENABLED(CONFIG_THP_SWAP)) {
		VM_WARN_ON_ONCE(1);
		return 0;
	}

	if (cluster_list_empty(&si->free_clusters))
		return 0;

	idx = cluster_list_first(&si->free_clusters);
	offset = idx * SWAPFILE_CLUSTER;
	ci = lock_cluster(si, offset);
	alloc_cluster(si, idx);
	cluster_set_count_flag(ci, SWAPFILE_CLUSTER, CLUSTER_FLAG_HUGE);

	map = si->swap_map + offset;
	for (i = 0; i < SWAPFILE_CLUSTER; i++)
		map[i] = SWAP_HAS_CACHE;
	unlock_cluster(ci);
	swap_range_alloc(si, offset, SWAPFILE_CLUSTER);
	*slot = swp_entry(si->type, offset);

	return 1;
}

static void swap_free_cluster(struct swap_info_struct *si, unsigned long idx)
{
	unsigned long offset = idx * SWAPFILE_CLUSTER;
	struct swap_cluster_info *ci;

	ci = lock_cluster(si, offset);
	cluster_set_count_flag(ci, 0, 0);
	free_cluster(si, idx);
	unlock_cluster(ci);
	swap_range_free(si, offset, SWAPFILE_CLUSTER);
}

static unsigned long scan_swap_map(struct swap_info_struct *si,
				   unsigned char usage)
{
	swp_entry_t entry;
	int n_ret;

	n_ret = scan_swap_map_slots(si, usage, 1, &entry);

	if (n_ret)
		return swp_offset(entry);
	else
		return 0;

}

int get_swap_pages(int n_goal, swp_entry_t swp_entries[], int entry_size)
{
	unsigned long size = swap_entry_size(entry_size);
	struct swap_info_struct *si, *next;
	long avail_pgs;
	int n_ret = 0;
	int node;
	int swap_ratio_off = 0;

	/* Only single cluster request supported */
	WARN_ON_ONCE(n_goal > 1 && size == SWAPFILE_CLUSTER);

	avail_pgs = atomic_long_read(&nr_swap_pages) / size;
	if (avail_pgs <= 0)
		goto noswap;

	if (n_goal > SWAP_BATCH)
		n_goal = SWAP_BATCH;

	if (n_goal > avail_pgs)
		n_goal = avail_pgs;

	atomic_long_sub(n_goal * size, &nr_swap_pages);

lock_and_start:
	spin_lock(&swap_avail_lock);

start_over:
	node = numa_node_id();
	plist_for_each_entry_safe(si, next, &swap_avail_heads[node], avail_lists[node]) {

		if (sysctl_swap_ratio && !swap_ratio_off) {
			int ret;

			spin_unlock(&swap_avail_lock);
			ret = swap_ratio(&si, node);
			if (ret < 0) {
				/*
				 * Error. Start again with swap
				 * ratio disabled.
				 */
				swap_ratio_off = 1;
				goto lock_and_start;
			} else {
				goto start;
			}
		}

		/* requeue si to after same-priority siblings */
		plist_requeue(&si->avail_lists[node], &swap_avail_heads[node]);
		spin_unlock(&swap_avail_lock);
start:
		spin_lock(&si->lock);
		if (!si->highest_bit || !(si->flags & SWP_WRITEOK)) {
			spin_lock(&swap_avail_lock);
			if (plist_node_empty(&si->avail_lists[node])) {
				spin_unlock(&si->lock);
				goto nextsi;
			}
			WARN(!si->highest_bit,
			     "swap_info %d in list but !highest_bit\n",
			     si->type);
			WARN(!(si->flags & SWP_WRITEOK),
			     "swap_info %d in list but !SWP_WRITEOK\n",
			     si->type);
			__del_from_avail_list(si);
			spin_unlock(&si->lock);
			goto nextsi;
		}
		if (size == SWAPFILE_CLUSTER) {
			if (!(si->flags & SWP_FILE))
				n_ret = swap_alloc_cluster(si, swp_entries);
		} else
			n_ret = scan_swap_map_slots(si, SWAP_HAS_CACHE,
						    n_goal, swp_entries);
		spin_unlock(&si->lock);
		if (n_ret || size == SWAPFILE_CLUSTER)
			goto check_out;
		pr_debug("scan_swap_map of si %d failed to find offset\n",
			si->type);

		spin_lock(&swap_avail_lock);
nextsi:
		/*
		 * if we got here, it's likely that si was almost full before,
		 * and since scan_swap_map() can drop the si->lock, multiple
		 * callers probably all tried to get a page from the same si
		 * and it filled up before we could get one; or, the si filled
		 * up between us dropping swap_avail_lock and taking si->lock.
		 * Since we dropped the swap_avail_lock, the swap_avail_head
		 * list may have been modified; so if next is still in the
		 * swap_avail_head list then try it, otherwise start over
		 * if we have not gotten any slots.
		 */
		if (plist_node_empty(&next->avail_lists[node]))
			goto start_over;
	}

	spin_unlock(&swap_avail_lock);

check_out:
	if (n_ret < n_goal)
		atomic_long_add((long)(n_goal - n_ret) * size,
				&nr_swap_pages);
noswap:
	return n_ret;
}

/* The only caller of this function is now suspend routine */
swp_entry_t get_swap_page_of_type(int type)
{
	struct swap_info_struct *si = swap_type_to_swap_info(type);
	pgoff_t offset;

	if (!si)
		goto fail;

	spin_lock(&si->lock);
	if (si->flags & SWP_WRITEOK) {
		atomic_long_dec(&nr_swap_pages);
		/* This is called for allocating swap entry, not cache */
		offset = scan_swap_map(si, 1);
		if (offset) {
			spin_unlock(&si->lock);
			return swp_entry(type, offset);
		}
		atomic_long_inc(&nr_swap_pages);
	}
	spin_unlock(&si->lock);
fail:
	return (swp_entry_t) {0};
}

static struct swap_info_struct *__swap_info_get(swp_entry_t entry)
{
	struct swap_info_struct *p;
	unsigned long offset, type;

	if (!entry.val)
		goto out;
	type = swp_type(entry);
	p = swap_type_to_swap_info(type);
	if (!p)
		goto bad_nofile;
	if (!(p->flags & SWP_USED))
		goto bad_device;
	offset = swp_offset(entry);
	if (offset >= p->max)
		goto bad_offset;
	return p;

bad_offset:
	pr_err("swap_info_get: %s%08lx\n", Bad_offset, entry.val);
	goto out;
bad_device:
	pr_err("swap_info_get: %s%08lx\n", Unused_file, entry.val);
	goto out;
bad_nofile:
	pr_err("swap_info_get: %s%08lx\n", Bad_file, entry.val);
out:
	return NULL;
}

static struct swap_info_struct *_swap_info_get(swp_entry_t entry)
{
	struct swap_info_struct *p;

	p = __swap_info_get(entry);
	if (!p)
		goto out;
	if (!p->swap_map[swp_offset(entry)])
		goto bad_free;
	return p;

bad_free:
	pr_err("swap_info_get: %s%08lx\n", Unused_offset, entry.val);
	goto out;
out:
	return NULL;
}

static struct swap_info_struct *swap_info_get(swp_entry_t entry)
{
	struct swap_info_struct *p;

	p = _swap_info_get(entry);
	if (p)
		spin_lock(&p->lock);
	return p;
}

static struct swap_info_struct *swap_info_get_cont(swp_entry_t entry,
					struct swap_info_struct *q)
{
	struct swap_info_struct *p;

	p = _swap_info_get(entry);

	if (p != q) {
		if (q != NULL)
			spin_unlock(&q->lock);
		if (p != NULL)
			spin_lock(&p->lock);
	}
	return p;
}

static unsigned char __swap_entry_free_locked(struct swap_info_struct *p,
					      unsigned long offset,
					      unsigned char usage)
{
	unsigned char count;
	unsigned char has_cache;

	count = p->swap_map[offset];

	has_cache = count & SWAP_HAS_CACHE;
	count &= ~SWAP_HAS_CACHE;

	if (usage == SWAP_HAS_CACHE) {
		VM_BUG_ON(!has_cache);
		has_cache = 0;
	} else if (count == SWAP_MAP_SHMEM) {
		/*
		 * Or we could insist on shmem.c using a special
		 * swap_shmem_free() and free_shmem_swap_and_cache()...
		 */
		count = 0;
	} else if ((count & ~COUNT_CONTINUED) <= SWAP_MAP_MAX) {
		if (count == COUNT_CONTINUED) {
			if (swap_count_continued(p, offset, count))
				count = SWAP_MAP_MAX | COUNT_CONTINUED;
			else
				count = SWAP_MAP_MAX;
		} else
			count--;
	}

	usage = count | has_cache;
	p->swap_map[offset] = usage ? : SWAP_HAS_CACHE;

	return usage;
}

static unsigned char __swap_entry_free(struct swap_info_struct *p,
				       swp_entry_t entry, unsigned char usage)
{
	struct swap_cluster_info *ci;
	unsigned long offset = swp_offset(entry);

	ci = lock_cluster_or_swap_info(p, offset);
	usage = __swap_entry_free_locked(p, offset, usage);
	unlock_cluster_or_swap_info(p, ci);

	return usage;
}

static void swap_entry_free(struct swap_info_struct *p, swp_entry_t entry)
{
	struct swap_cluster_info *ci;
	unsigned long offset = swp_offset(entry);
	unsigned char count;

	ci = lock_cluster(p, offset);
	count = p->swap_map[offset];
	VM_BUG_ON(count != SWAP_HAS_CACHE);
	p->swap_map[offset] = 0;
	dec_cluster_info_page(p, p->cluster_info, offset);
	unlock_cluster(ci);

	mem_cgroup_uncharge_swap(entry, 1);
	swap_range_free(p, offset, 1);
}

/*
 * Caller has made sure that the swap device corresponding to entry
 * is still around or has not been recycled.
 */
void swap_free(swp_entry_t entry)
{
	struct swap_info_struct *p;

	p = _swap_info_get(entry);
	if (p) {
		if (!__swap_entry_free(p, entry, 1))
			free_swap_slot(entry);
	}
}

/*
 * Called after dropping swapcache to decrease refcnt to swap entries.
 */
void put_swap_page(struct page *page, swp_entry_t entry)
{
	unsigned long offset = swp_offset(entry);
	unsigned long idx = offset / SWAPFILE_CLUSTER;
	struct swap_cluster_info *ci;
	struct swap_info_struct *si;
	unsigned char *map;
	unsigned int i, free_entries = 0;
	unsigned char val;
	int size = swap_entry_size(hpage_nr_pages(page));

	si = _swap_info_get(entry);
	if (!si)
		return;

	ci = lock_cluster_or_swap_info(si, offset);
	if (size == SWAPFILE_CLUSTER) {
		VM_BUG_ON(!cluster_is_huge(ci));
		map = si->swap_map + offset;
		for (i = 0; i < SWAPFILE_CLUSTER; i++) {
			val = map[i];
			VM_BUG_ON(!(val & SWAP_HAS_CACHE));
			if (val == SWAP_HAS_CACHE)
				free_entries++;
		}
		cluster_clear_huge(ci);
		if (free_entries == SWAPFILE_CLUSTER) {
			unlock_cluster_or_swap_info(si, ci);
			spin_lock(&si->lock);
			ci = lock_cluster(si, offset);
			memset(map, 0, SWAPFILE_CLUSTER);
			unlock_cluster(ci);
			mem_cgroup_uncharge_swap(entry, SWAPFILE_CLUSTER);
			swap_free_cluster(si, idx);
			spin_unlock(&si->lock);
			return;
		}
	}
	for (i = 0; i < size; i++, entry.val++) {
		if (!__swap_entry_free_locked(si, offset + i, SWAP_HAS_CACHE)) {
			unlock_cluster_or_swap_info(si, ci);
			free_swap_slot(entry);
			if (i == size - 1)
				return;
			lock_cluster_or_swap_info(si, offset);
		}
	}
	unlock_cluster_or_swap_info(si, ci);
}

#ifdef CONFIG_THP_SWAP
int split_swap_cluster(swp_entry_t entry)
{
	struct swap_info_struct *si;
	struct swap_cluster_info *ci;
	unsigned long offset = swp_offset(entry);

	si = _swap_info_get(entry);
	if (!si)
		return -EBUSY;
	ci = lock_cluster(si, offset);
	cluster_clear_huge(ci);
	unlock_cluster(ci);
	return 0;
}
#endif

static int swp_entry_cmp(const void *ent1, const void *ent2)
{
	const swp_entry_t *e1 = ent1, *e2 = ent2;

	return (int)swp_type(*e1) - (int)swp_type(*e2);
}

void swapcache_free_entries(swp_entry_t *entries, int n)
{
	struct swap_info_struct *p, *prev;
	int i;

	if (n <= 0)
		return;

	prev = NULL;
	p = NULL;

	/*
	 * Sort swap entries by swap device, so each lock is only taken once.
	 * nr_swapfiles isn't absolutely correct, but the overhead of sort() is
	 * so low that it isn't necessary to optimize further.
	 */
	if (nr_swapfiles > 1)
		sort(entries, n, sizeof(entries[0]), swp_entry_cmp, NULL);
	for (i = 0; i < n; ++i) {
		p = swap_info_get_cont(entries[i], prev);
		if (p)
			swap_entry_free(p, entries[i]);
		prev = p;
	}
	if (p)
		spin_unlock(&p->lock);
}

/*
 * How many references to page are currently swapped out?
 * This does not give an exact answer when swap count is continued,
 * but does include the high COUNT_CONTINUED flag to allow for that.
 */
int page_swapcount(struct page *page)
{
	int count = 0;
	struct swap_info_struct *p;
	struct swap_cluster_info *ci;
	swp_entry_t entry;
	unsigned long offset;

	entry.val = page_private(page);
	p = _swap_info_get(entry);
	if (p) {
		offset = swp_offset(entry);
		ci = lock_cluster_or_swap_info(p, offset);
		count = swap_count(p->swap_map[offset]);
		unlock_cluster_or_swap_info(p, ci);
	}
	return count;
}

int __swap_count(struct swap_info_struct *si, swp_entry_t entry)
{
	pgoff_t offset = swp_offset(entry);

	return swap_count(si->swap_map[offset]);
}

static int swap_swapcount(struct swap_info_struct *si, swp_entry_t entry)
{
	int count = 0;
	pgoff_t offset = swp_offset(entry);
	struct swap_cluster_info *ci;

	ci = lock_cluster_or_swap_info(si, offset);
	count = swap_count(si->swap_map[offset]);
	unlock_cluster_or_swap_info(si, ci);
	return count;
}

/*
 * How many references to @entry are currently swapped out?
 * This does not give an exact answer when swap count is continued,
 * but does include the high COUNT_CONTINUED flag to allow for that.
 */
int __swp_swapcount(swp_entry_t entry)
{
	int count = 0;
	struct swap_info_struct *si;

	si = __swap_info_get(entry);
	if (si)
		count = swap_swapcount(si, entry);
	return count;
}

/*
 * How many references to @entry are currently swapped out?
 * This considers COUNT_CONTINUED so it returns exact answer.
 */
int swp_swapcount(swp_entry_t entry)
{
	int count, tmp_count, n;
	struct swap_info_struct *p;
	struct swap_cluster_info *ci;
	struct page *page;
	pgoff_t offset;
	unsigned char *map;

	p = _swap_info_get(entry);
	if (!p)
		return 0;

	offset = swp_offset(entry);

	ci = lock_cluster_or_swap_info(p, offset);

	count = swap_count(p->swap_map[offset]);
	if (!(count & COUNT_CONTINUED))
		goto out;

	count &= ~COUNT_CONTINUED;
	n = SWAP_MAP_MAX + 1;

	page = vmalloc_to_page(p->swap_map + offset);
	offset &= ~PAGE_MASK;
	VM_BUG_ON(page_private(page) != SWP_CONTINUED);

	do {
		page = list_next_entry(page, lru);
		map = kmap_atomic(page);
		tmp_count = map[offset];
		kunmap_atomic(map);

		count += (tmp_count & ~COUNT_CONTINUED) * n;
		n *= (SWAP_CONT_MAX + 1);
	} while (tmp_count & COUNT_CONTINUED);
out:
	unlock_cluster_or_swap_info(p, ci);
	return count;
}

static bool swap_page_trans_huge_swapped(struct swap_info_struct *si,
					 swp_entry_t entry)
{
	struct swap_cluster_info *ci;
	unsigned char *map = si->swap_map;
	unsigned long roffset = swp_offset(entry);
	unsigned long offset = round_down(roffset, SWAPFILE_CLUSTER);
	int i;
	bool ret = false;

	ci = lock_cluster_or_swap_info(si, offset);
	if (!ci || !cluster_is_huge(ci)) {
		if (swap_count(map[roffset]))
			ret = true;
		goto unlock_out;
	}
	for (i = 0; i < SWAPFILE_CLUSTER; i++) {
		if (swap_count(map[offset + i])) {
			ret = true;
			break;
		}
	}
unlock_out:
	unlock_cluster_or_swap_info(si, ci);
	return ret;
}

static bool page_swapped(struct page *page)
{
	swp_entry_t entry;
	struct swap_info_struct *si;

	if (!IS_ENABLED(CONFIG_THP_SWAP) || likely(!PageTransCompound(page)))
		return page_swapcount(page) != 0;

	page = compound_head(page);
	entry.val = page_private(page);
	si = _swap_info_get(entry);
	if (si)
		return swap_page_trans_huge_swapped(si, entry);
	return false;
}

static int page_trans_huge_map_swapcount(struct page *page, int *total_mapcount,
					 int *total_swapcount)
{
	int i, map_swapcount, _total_mapcount, _total_swapcount;
	unsigned long offset = 0;
	struct swap_info_struct *si;
	struct swap_cluster_info *ci = NULL;
	unsigned char *map = NULL;
	int mapcount, swapcount = 0;

	/* hugetlbfs shouldn't call it */
	VM_BUG_ON_PAGE(PageHuge(page), page);

	if (!IS_ENABLED(CONFIG_THP_SWAP) || likely(!PageTransCompound(page))) {
		mapcount = page_trans_huge_mapcount(page, total_mapcount);
		if (PageSwapCache(page))
			swapcount = page_swapcount(page);
		if (total_swapcount)
			*total_swapcount = swapcount;
		return mapcount + swapcount;
	}

	page = compound_head(page);

	_total_mapcount = _total_swapcount = map_swapcount = 0;
	if (PageSwapCache(page)) {
		swp_entry_t entry;

		entry.val = page_private(page);
		si = _swap_info_get(entry);
		if (si) {
			map = si->swap_map;
			offset = swp_offset(entry);
		}
	}
	if (map)
		ci = lock_cluster(si, offset);
	for (i = 0; i < HPAGE_PMD_NR; i++) {
		mapcount = atomic_read(&page[i]._mapcount) + 1;
		_total_mapcount += mapcount;
		if (map) {
			swapcount = swap_count(map[offset + i]);
			_total_swapcount += swapcount;
		}
		map_swapcount = max(map_swapcount, mapcount + swapcount);
	}
	unlock_cluster(ci);
	if (PageDoubleMap(page)) {
		map_swapcount -= 1;
		_total_mapcount -= HPAGE_PMD_NR;
	}
	mapcount = compound_mapcount(page);
	map_swapcount += mapcount;
	_total_mapcount += mapcount;
	if (total_mapcount)
		*total_mapcount = _total_mapcount;
	if (total_swapcount)
		*total_swapcount = _total_swapcount;

	return map_swapcount;
}

/*
 * We can write to an anon page without COW if there are no other references
 * to it.  And as a side-effect, free up its swap: because the old content
 * on disk will never be read, and seeking back there to write new content
 * later would only waste time away from clustering.
 *
 * NOTE: total_map_swapcount should not be relied upon by the caller if
 * reuse_swap_page() returns false, but it may be always overwritten
 * (see the other implementation for CONFIG_SWAP=n).
 */
bool reuse_swap_page(struct page *page, int *total_map_swapcount)
{
	int count, total_mapcount, total_swapcount;

	VM_BUG_ON_PAGE(!PageLocked(page), page);
	if (unlikely(PageKsm(page)))
		return false;
	count = page_trans_huge_map_swapcount(page, &total_mapcount,
					      &total_swapcount);
	if (total_map_swapcount)
		*total_map_swapcount = total_mapcount + total_swapcount;
	if (count == 1 && PageSwapCache(page) &&
	    (likely(!PageTransCompound(page)) ||
	     /* The remaining swap count will be freed soon */
	     total_swapcount == page_swapcount(page))) {
		if (!PageWriteback(page)) {
			page = compound_head(page);
			delete_from_swap_cache(page);
			SetPageDirty(page);
		} else {
			swp_entry_t entry;
			struct swap_info_struct *p;

			entry.val = page_private(page);
			p = swap_info_get(entry);
			if (p->flags & SWP_STABLE_WRITES) {
				spin_unlock(&p->lock);
				return false;
			}
			spin_unlock(&p->lock);
		}
	}

	return count <= 1;
}

/*
 * If swap is getting full, or if there are no more mappings of this page,
 * then try_to_free_swap is called to free its swap space.
 */
int try_to_free_swap(struct page *page)
{
	VM_BUG_ON_PAGE(!PageLocked(page), page);

	if (!PageSwapCache(page))
		return 0;
	if (PageWriteback(page))
		return 0;
	if (page_swapped(page))
		return 0;

	/*
	 * Once hibernation has begun to create its image of memory,
	 * there's a danger that one of the calls to try_to_free_swap()
	 * - most probably a call from __try_to_reclaim_swap() while
	 * hibernation is allocating its own swap pages for the image,
	 * but conceivably even a call from memory reclaim - will free
	 * the swap from a page which has already been recorded in the
	 * image as a clean swapcache page, and then reuse its swap for
	 * another page of the image.  On waking from hibernation, the
	 * original page might be freed under memory pressure, then
	 * later read back in from swap, now with the wrong data.
	 *
	 * Hibernation suspends storage while it is writing the image
	 * to disk so check that here.
	 */
	if (pm_suspended_storage())
		return 0;

	page = compound_head(page);
	delete_from_swap_cache(page);
	SetPageDirty(page);
	return 1;
}

/*
 * Free the swap entry like above, but also try to
 * free the page cache entry if it is the last user.
 */
int free_swap_and_cache(swp_entry_t entry)
{
	struct swap_info_struct *p;
	struct page *page = NULL;
	unsigned char count;

	if (non_swap_entry(entry))
		return 1;

	p = _swap_info_get(entry);
	if (p) {
		count = __swap_entry_free(p, entry, 1);
		if (count == SWAP_HAS_CACHE &&
		    !swap_page_trans_huge_swapped(p, entry)) {
			page = find_get_page(swap_address_space(entry),
					     swp_offset(entry));
			if (page && !trylock_page(page)) {
				put_page(page);
				page = NULL;
			}
		} else if (!count)
			free_swap_slot(entry);
	}
	if (page) {
		/*
		 * Not mapped elsewhere, or swap space full? Free it!
		 * Also recheck PageSwapCache now page is locked (above).
		 */
		if (PageSwapCache(page) && !PageWriteback(page) &&
		    (!page_mapped(page) || mem_cgroup_swap_full(page)) &&
		    !swap_page_trans_huge_swapped(p, entry)) {
			page = compound_head(page);
			delete_from_swap_cache(page);
			SetPageDirty(page);
		}
		unlock_page(page);
		put_page(page);
	}
	return p != NULL;
}

#ifdef CONFIG_HIBERNATION
/*
 * Find the swap type that corresponds to given device (if any).
 *
 * @offset - number of the PAGE_SIZE-sized block of the device, starting
 * from 0, in which the swap header is expected to be located.
 *
 * This is needed for the suspend to disk (aka swsusp).
 */
int swap_type_of(dev_t device, sector_t offset, struct block_device **bdev_p)
{
	struct block_device *bdev = NULL;
	int type;

	if (device)
		bdev = bdget(device);

	spin_lock(&swap_lock);
	for (type = 0; type < nr_swapfiles; type++) {
		struct swap_info_struct *sis = swap_info[type];

		if (!(sis->flags & SWP_WRITEOK))
			continue;

		if (!bdev) {
			if (bdev_p)
				*bdev_p = bdgrab(sis->bdev);

			spin_unlock(&swap_lock);
			return type;
		}
		if (bdev == sis->bdev) {
			struct swap_extent *se = &sis->first_swap_extent;

			if (se->start_block == offset) {
				if (bdev_p)
					*bdev_p = bdgrab(sis->bdev);

				spin_unlock(&swap_lock);
				bdput(bdev);
				return type;
			}
		}
	}
	spin_unlock(&swap_lock);
	if (bdev)
		bdput(bdev);

	return -ENODEV;
}

/*
 * Get the (PAGE_SIZE) block corresponding to given offset on the swapdev
 * corresponding to given index in swap_info (swap type).
 */
sector_t swapdev_block(int type, pgoff_t offset)
{
	struct block_device *bdev;
	struct swap_info_struct *si = swap_type_to_swap_info(type);

	if (!si || !(si->flags & SWP_WRITEOK))
		return 0;
	return map_swap_entry(swp_entry(type, offset), &bdev);
}

/*
 * Return either the total number of swap pages of given type, or the number
 * of free pages of that type (depending on @free)
 *
 * This is needed for software suspend
 */
unsigned int count_swap_pages(int type, int free)
{
	unsigned int n = 0;

	spin_lock(&swap_lock);
	if ((unsigned int)type < nr_swapfiles) {
		struct swap_info_struct *sis = swap_info[type];

		spin_lock(&sis->lock);
		if (sis->flags & SWP_WRITEOK) {
			n = sis->pages;
			if (free)
				n -= sis->inuse_pages;
		}
		spin_unlock(&sis->lock);
	}
	spin_unlock(&swap_lock);
	return n;
}
#endif /* CONFIG_HIBERNATION */

static inline int pte_same_as_swp(pte_t pte, pte_t swp_pte)
{
	return pte_same(pte_swp_clear_soft_dirty(pte), swp_pte);
}

/*
 * No need to decide whether this PTE shares the swap entry with others,
 * just let do_wp_page work it out if a write is requested later - to
 * force COW, vm_page_prot omits write permission from any private vma.
 */
static int unuse_pte(struct vm_area_struct *vma, pmd_t *pmd,
		unsigned long addr, swp_entry_t entry, struct page *page)
{
	struct page *swapcache;
	struct mem_cgroup *memcg;
	spinlock_t *ptl;
	pte_t *pte;
	int ret = 1;

	swapcache = page;
	page = ksm_might_need_to_copy(page, vma, addr);
	if (unlikely(!page))
		return -ENOMEM;

	if (mem_cgroup_try_charge(page, vma->vm_mm, GFP_KERNEL,
				&memcg, false)) {
		ret = -ENOMEM;
		goto out_nolock;
	}

	pte = pte_offset_map_lock(vma->vm_mm, pmd, addr, &ptl);
	if (unlikely(!pte_same_as_swp(*pte, swp_entry_to_pte(entry)))) {
		mem_cgroup_cancel_charge(page, memcg, false);
		ret = 0;
		goto out;
	}

	dec_mm_counter(vma->vm_mm, MM_SWAPENTS);
	inc_mm_counter(vma->vm_mm, MM_ANONPAGES);
	get_page(page);
	set_pte_at(vma->vm_mm, addr, pte,
		   pte_mkold(mk_pte(page, vma->vm_page_prot)));
	if (page == swapcache) {
		page_add_anon_rmap(page, vma, addr, false);
		mem_cgroup_commit_charge(page, memcg, true, false);
	} else { /* ksm created a completely new copy */
		page_add_new_anon_rmap(page, vma, addr, false);
		mem_cgroup_commit_charge(page, memcg, false, false);
		lru_cache_add_active_or_unevictable(page, vma);
	}
	swap_free(entry);
	/*
	 * Move the page to the active list so it is not
	 * immediately swapped out again after swapon.
	 */
	activate_page(page);
out:
	pte_unmap_unlock(pte, ptl);
out_nolock:
	if (page != swapcache) {
		unlock_page(page);
		put_page(page);
	}
	return ret;
}

static int unuse_pte_range(struct vm_area_struct *vma, pmd_t *pmd,
				unsigned long addr, unsigned long end,
				swp_entry_t entry, struct page *page)
{
	pte_t swp_pte = swp_entry_to_pte(entry);
	pte_t *pte;
	int ret = 0;

	/*
	 * We don't actually need pte lock while scanning for swp_pte: since
	 * we hold page lock and mmap_sem, swp_pte cannot be inserted into the
	 * page table while we're scanning; though it could get zapped, and on
	 * some architectures (e.g. x86_32 with PAE) we might catch a glimpse
	 * of unmatched parts which look like swp_pte, so unuse_pte must
	 * recheck under pte lock.  Scanning without pte lock lets it be
	 * preemptable whenever CONFIG_PREEMPT but not CONFIG_HIGHPTE.
	 */
	pte = pte_offset_map(pmd, addr);
	do {
		/*
		 * swapoff spends a _lot_ of time in this loop!
		 * Test inline before going to call unuse_pte.
		 */
		if (unlikely(pte_same_as_swp(*pte, swp_pte))) {
			pte_unmap(pte);
			ret = unuse_pte(vma, pmd, addr, entry, page);
			if (ret)
				goto out;
			pte = pte_offset_map(pmd, addr);
		}
	} while (pte++, addr += PAGE_SIZE, addr != end);
	pte_unmap(pte - 1);
out:
	return ret;
}

static inline int unuse_pmd_range(struct vm_area_struct *vma, pud_t *pud,
				unsigned long addr, unsigned long end,
				swp_entry_t entry, struct page *page)
{
	pmd_t *pmd;
	unsigned long next;
	int ret;

	pmd = pmd_offset(pud, addr);
	do {
		cond_resched();
		next = pmd_addr_end(addr, end);
		if (pmd_none_or_trans_huge_or_clear_bad(pmd))
			continue;
		ret = unuse_pte_range(vma, pmd, addr, next, entry, page);
		if (ret)
			return ret;
	} while (pmd++, addr = next, addr != end);
	return 0;
}

static inline int unuse_pud_range(struct vm_area_struct *vma, p4d_t *p4d,
				unsigned long addr, unsigned long end,
				swp_entry_t entry, struct page *page)
{
	pud_t *pud;
	unsigned long next;
	int ret;

	pud = pud_offset(p4d, addr);
	do {
		next = pud_addr_end(addr, end);
		if (pud_none_or_clear_bad(pud))
			continue;
		ret = unuse_pmd_range(vma, pud, addr, next, entry, page);
		if (ret)
			return ret;
	} while (pud++, addr = next, addr != end);
	return 0;
}

static inline int unuse_p4d_range(struct vm_area_struct *vma, pgd_t *pgd,
				unsigned long addr, unsigned long end,
				swp_entry_t entry, struct page *page)
{
	p4d_t *p4d;
	unsigned long next;
	int ret;

	p4d = p4d_offset(pgd, addr);
	do {
		next = p4d_addr_end(addr, end);
		if (p4d_none_or_clear_bad(p4d))
			continue;
		ret = unuse_pud_range(vma, p4d, addr, next, entry, page);
		if (ret)
			return ret;
	} while (p4d++, addr = next, addr != end);
	return 0;
}

static int unuse_vma(struct vm_area_struct *vma,
				swp_entry_t entry, struct page *page)
{
	pgd_t *pgd;
	unsigned long addr, end, next;
	int ret;

	if (page_anon_vma(page)) {
		addr = page_address_in_vma(page, vma);
		if (addr == -EFAULT)
			return 0;
		else
			end = addr + PAGE_SIZE;
	} else {
		addr = vma->vm_start;
		end = vma->vm_end;
	}

	pgd = pgd_offset(vma->vm_mm, addr);
	do {
		next = pgd_addr_end(addr, end);
		if (pgd_none_or_clear_bad(pgd))
			continue;
		ret = unuse_p4d_range(vma, pgd, addr, next, entry, page);
		if (ret)
			return ret;
	} while (pgd++, addr = next, addr != end);
	return 0;
}

static int unuse_mm(struct mm_struct *mm,
				swp_entry_t entry, struct page *page)
{
	struct vm_area_struct *vma;
	int ret = 0;

	if (!down_read_trylock(&mm->mmap_sem)) {
		/*
		 * Activate page so shrink_inactive_list is unlikely to unmap
		 * its ptes while lock is dropped, so swapoff can make progress.
		 */
		activate_page(page);
		unlock_page(page);
		down_read(&mm->mmap_sem);
		lock_page(page);
	}
	for (vma = mm->mmap; vma; vma = vma->vm_next) {
		if (vma->anon_vma && (ret = unuse_vma(vma, entry, page)))
			break;
		cond_resched();
	}
	up_read(&mm->mmap_sem);
	return (ret < 0)? ret: 0;
}

/*
 * Scan swap_map (or frontswap_map if frontswap parameter is true)
 * from current position to next entry still in use.
 * Recycle to start on reaching the end, returning 0 when empty.
 */
static unsigned int find_next_to_unuse(struct swap_info_struct *si,
					unsigned int prev, bool frontswap)
{
	unsigned int max = si->max;
	unsigned int i = prev;
	unsigned char count;

	/*
	 * No need for swap_lock here: we're just looking
	 * for whether an entry is in use, not modifying it; false
	 * hits are okay, and sys_swapoff() has already prevented new
	 * allocations from this area (while holding swap_lock).
	 */
	for (;;) {
		if (++i >= max) {
			if (!prev) {
				i = 0;
				break;
			}
			/*
			 * No entries in use at top of swap_map,
			 * loop back to start and recheck there.
			 */
			max = prev + 1;
			prev = 0;
			i = 1;
		}
		count = READ_ONCE(si->swap_map[i]);
		if (count && swap_count(count) != SWAP_MAP_BAD)
			if (!frontswap || frontswap_test(si, i))
				break;
		if ((i % LATENCY_LIMIT) == 0)
			cond_resched();
	}
	return i;
}

/*
 * We completely avoid races by reading each swap page in advance,
 * and then search for the process using it.  All the necessary
 * page table adjustments can then be made atomically.
 *
 * if the boolean frontswap is true, only unuse pages_to_unuse pages;
 * pages_to_unuse==0 means all pages; ignored if frontswap is false
 */
int try_to_unuse(unsigned int type, bool frontswap,
		 unsigned long pages_to_unuse)
{
	struct swap_info_struct *si = swap_info[type];
	struct mm_struct *start_mm;
	volatile unsigned char *swap_map; /* swap_map is accessed without
					   * locking. Mark it as volatile
					   * to prevent compiler doing
					   * something odd.
					   */
	unsigned char swcount;
	struct page *page;
	swp_entry_t entry;
	unsigned int i = 0;
	int retval = 0;

	/*
	 * When searching mms for an entry, a good strategy is to
	 * start at the first mm we freed the previous entry from
	 * (though actually we don't notice whether we or coincidence
	 * freed the entry).  Initialize this start_mm with a hold.
	 *
	 * A simpler strategy would be to start at the last mm we
	 * freed the previous entry from; but that would take less
	 * advantage of mmlist ordering, which clusters forked mms
	 * together, child after parent.  If we race with dup_mmap(), we
	 * prefer to resolve parent before child, lest we miss entries
	 * duplicated after we scanned child: using last mm would invert
	 * that.
	 */
	start_mm = &init_mm;
	mmget(&init_mm);

	/*
	 * Keep on scanning until all entries have gone.  Usually,
	 * one pass through swap_map is enough, but not necessarily:
	 * there are races when an instance of an entry might be missed.
	 */
	while ((i = find_next_to_unuse(si, i, frontswap)) != 0) {
		if (signal_pending(current)) {
			retval = -EINTR;
			break;
		}

		/*
		 * Get a page for the entry, using the existing swap
		 * cache page if there is one.  Otherwise, get a clean
		 * page and read the swap into it.
		 */
		swap_map = &si->swap_map[i];
		entry = swp_entry(type, i);
		page = read_swap_cache_async(entry,
					GFP_HIGHUSER_MOVABLE, NULL, 0, false);
		if (!page) {
			/*
			 * Either swap_duplicate() failed because entry
			 * has been freed independently, and will not be
			 * reused since sys_swapoff() already disabled
			 * allocation from here, or alloc_page() failed.
			 */
			swcount = *swap_map;
			/*
			 * We don't hold lock here, so the swap entry could be
			 * SWAP_MAP_BAD (when the cluster is discarding).
			 * Instead of fail out, We can just skip the swap
			 * entry because swapoff will wait for discarding
			 * finish anyway.
			 */
			if (!swcount || swcount == SWAP_MAP_BAD)
				continue;
			retval = -ENOMEM;
			break;
		}

		/*
		 * Don't hold on to start_mm if it looks like exiting.
		 */
		if (atomic_read(&start_mm->mm_users) == 1) {
			mmput(start_mm);
			start_mm = &init_mm;
			mmget(&init_mm);
		}

		/*
		 * Wait for and lock page.  When do_swap_page races with
		 * try_to_unuse, do_swap_page can handle the fault much
		 * faster than try_to_unuse can locate the entry.  This
		 * apparently redundant "wait_on_page_locked" lets try_to_unuse
		 * defer to do_swap_page in such a case - in some tests,
		 * do_swap_page and try_to_unuse repeatedly compete.
		 */
		wait_on_page_locked(page);
		wait_on_page_writeback(page);
		lock_page(page);
		wait_on_page_writeback(page);

		/*
		 * Remove all references to entry.
		 */
		swcount = *swap_map;
		if (swap_count(swcount) == SWAP_MAP_SHMEM) {
			retval = shmem_unuse(entry, page);
			/* page has already been unlocked and released */
			if (retval < 0)
				break;
			continue;
		}
		if (swap_count(swcount) && start_mm != &init_mm)
			retval = unuse_mm(start_mm, entry, page);

		if (swap_count(*swap_map)) {
			int set_start_mm = (*swap_map >= swcount);
			struct list_head *p = &start_mm->mmlist;
			struct mm_struct *new_start_mm = start_mm;
			struct mm_struct *prev_mm = start_mm;
			struct mm_struct *mm;

			mmget(new_start_mm);
			mmget(prev_mm);
			spin_lock(&mmlist_lock);
			while (swap_count(*swap_map) && !retval &&
					(p = p->next) != &start_mm->mmlist) {
				mm = list_entry(p, struct mm_struct, mmlist);
				if (!mmget_not_zero(mm))
					continue;
				spin_unlock(&mmlist_lock);
				mmput(prev_mm);
				prev_mm = mm;

				cond_resched();

				swcount = *swap_map;
				if (!swap_count(swcount)) /* any usage ? */
					;
				else if (mm == &init_mm)
					set_start_mm = 1;
				else
					retval = unuse_mm(mm, entry, page);

				if (set_start_mm && *swap_map < swcount) {
					mmput(new_start_mm);
					mmget(mm);
					new_start_mm = mm;
					set_start_mm = 0;
				}
				spin_lock(&mmlist_lock);
			}
			spin_unlock(&mmlist_lock);
			mmput(prev_mm);
			mmput(start_mm);
			start_mm = new_start_mm;
		}
		if (retval) {
			unlock_page(page);
			put_page(page);
			break;
		}

		/*
		 * If a reference remains (rare), we would like to leave
		 * the page in the swap cache; but try_to_unmap could
		 * then re-duplicate the entry once we drop page lock,
		 * so we might loop indefinitely; also, that page could
		 * not be swapped out to other storage meanwhile.  So:
		 * delete from cache even if there's another reference,
		 * after ensuring that the data has been saved to disk -
		 * since if the reference remains (rarer), it will be
		 * read from disk into another page.  Splitting into two
		 * pages would be incorrect if swap supported "shared
		 * private" pages, but they are handled by tmpfs files.
		 *
		 * Given how unuse_vma() targets one particular offset
		 * in an anon_vma, once the anon_vma has been determined,
		 * this splitting happens to be just what is needed to
		 * handle where KSM pages have been swapped out: re-reading
		 * is unnecessarily slow, but we can fix that later on.
		 */
		if (swap_count(*swap_map) &&
		     PageDirty(page) && PageSwapCache(page)) {
			struct writeback_control wbc = {
				.sync_mode = WB_SYNC_NONE,
			};

			swap_writepage(compound_head(page), &wbc);
			lock_page(page);
			wait_on_page_writeback(page);
		}

		/*
		 * It is conceivable that a racing task removed this page from
		 * swap cache just before we acquired the page lock at the top,
		 * or while we dropped it in unuse_mm().  The page might even
		 * be back in swap cache on another swap area: that we must not
		 * delete, since it may not have been written out to swap yet.
		 */
		if (PageSwapCache(page) &&
		    likely(page_private(page) == entry.val) &&
		    (!PageTransCompound(page) ||
		     !swap_page_trans_huge_swapped(si, entry)))
			delete_from_swap_cache(compound_head(page));

		/*
		 * So we could skip searching mms once swap count went
		 * to 1, we did not mark any present ptes as dirty: must
		 * mark page dirty so shrink_page_list will preserve it.
		 */
		SetPageDirty(page);
		unlock_page(page);
		put_page(page);

		/*
		 * Make sure that we aren't completely killing
		 * interactive performance.
		 */
		cond_resched();
		if (frontswap && pages_to_unuse > 0) {
			if (!--pages_to_unuse)
				break;
		}
	}

	mmput(start_mm);
	return retval;
}

/*
 * After a successful try_to_unuse, if no swap is now in use, we know
 * we can empty the mmlist.  swap_lock must be held on entry and exit.
 * Note that mmlist_lock nests inside swap_lock, and an mm must be
 * added to the mmlist just after page_duplicate - before would be racy.
 */
static void drain_mmlist(void)
{
	struct list_head *p, *next;
	unsigned int type;

	for (type = 0; type < nr_swapfiles; type++)
		if (swap_info[type]->inuse_pages)
			return;
	spin_lock(&mmlist_lock);
	list_for_each_safe(p, next, &init_mm.mmlist)
		list_del_init(p);
	spin_unlock(&mmlist_lock);
}

/*
 * Use this swapdev's extent info to locate the (PAGE_SIZE) block which
 * corresponds to page offset for the specified swap entry.
 * Note that the type of this function is sector_t, but it returns page offset
 * into the bdev, not sector offset.
 */
static sector_t map_swap_entry(swp_entry_t entry, struct block_device **bdev)
{
	struct swap_info_struct *sis;
	struct swap_extent *start_se;
	struct swap_extent *se;
	pgoff_t offset;

	sis = swp_swap_info(entry);
	*bdev = sis->bdev;

	offset = swp_offset(entry);
	start_se = sis->curr_swap_extent;
	se = start_se;

	for ( ; ; ) {
		if (se->start_page <= offset &&
				offset < (se->start_page + se->nr_pages)) {
			return se->start_block + (offset - se->start_page);
		}
		se = list_next_entry(se, list);
		sis->curr_swap_extent = se;
		BUG_ON(se == start_se);		/* It *must* be present */
	}
}

/*
 * Returns the page offset into bdev for the specified page's swap entry.
 */
sector_t map_swap_page(struct page *page, struct block_device **bdev)
{
	swp_entry_t entry;
	entry.val = page_private(page);
	return map_swap_entry(entry, bdev);
}

/*
 * Free all of a swapdev's extent information
 */
static void destroy_swap_extents(struct swap_info_struct *sis)
{
	while (!list_empty(&sis->first_swap_extent.list)) {
		struct swap_extent *se;

		se = list_first_entry(&sis->first_swap_extent.list,
				struct swap_extent, list);
		list_del(&se->list);
		kfree(se);
	}

	if (sis->flags & SWP_FILE) {
		struct file *swap_file = sis->swap_file;
		struct address_space *mapping = swap_file->f_mapping;

		sis->flags &= ~SWP_FILE;
		mapping->a_ops->swap_deactivate(swap_file);
	}
}

/*
 * Add a block range (and the corresponding page range) into this swapdev's
 * extent list.  The extent list is kept sorted in page order.
 *
 * This function rather assumes that it is called in ascending page order.
 */
int
add_swap_extent(struct swap_info_struct *sis, unsigned long start_page,
		unsigned long nr_pages, sector_t start_block)
{
	struct swap_extent *se;
	struct swap_extent *new_se;
	struct list_head *lh;

	if (start_page == 0) {
		se = &sis->first_swap_extent;
		sis->curr_swap_extent = se;
		se->start_page = 0;
		se->nr_pages = nr_pages;
		se->start_block = start_block;
		return 1;
	} else {
		lh = sis->first_swap_extent.list.prev;	/* Highest extent */
		se = list_entry(lh, struct swap_extent, list);
		BUG_ON(se->start_page + se->nr_pages != start_page);
		if (se->start_block + se->nr_pages == start_block) {
			/* Merge it */
			se->nr_pages += nr_pages;
			return 0;
		}
	}

	/*
	 * No merge.  Insert a new extent, preserving ordering.
	 */
	new_se = kmalloc(sizeof(*se), GFP_KERNEL);
	if (new_se == NULL)
		return -ENOMEM;
	new_se->start_page = start_page;
	new_se->nr_pages = nr_pages;
	new_se->start_block = start_block;

	list_add_tail(&new_se->list, &sis->first_swap_extent.list);
	return 1;
}
EXPORT_SYMBOL_GPL(add_swap_extent);

/*
 * A `swap extent' is a simple thing which maps a contiguous range of pages
 * onto a contiguous range of disk blocks.  An ordered list of swap extents
 * is built at swapon time and is then used at swap_writepage/swap_readpage
 * time for locating where on disk a page belongs.
 *
 * If the swapfile is an S_ISBLK block device, a single extent is installed.
 * This is done so that the main operating code can treat S_ISBLK and S_ISREG
 * swap files identically.
 *
 * Whether the swapdev is an S_ISREG file or an S_ISBLK blockdev, the swap
 * extent list operates in PAGE_SIZE disk blocks.  Both S_ISREG and S_ISBLK
 * swapfiles are handled *identically* after swapon time.
 *
 * For S_ISREG swapfiles, setup_swap_extents() will walk all the file's blocks
 * and will parse them into an ordered extent list, in PAGE_SIZE chunks.  If
 * some stray blocks are found which do not fall within the PAGE_SIZE alignment
 * requirements, they are simply tossed out - we will never use those blocks
 * for swapping.
 *
 * For all swap devices we set S_SWAPFILE across the life of the swapon.  This
 * prevents users from writing to the swap device, which will corrupt memory.
 *
 * The amount of disk space which a single swap extent represents varies.
 * Typically it is in the 1-4 megabyte range.  So we can have hundreds of
 * extents in the list.  To avoid much list walking, we cache the previous
 * search location in `curr_swap_extent', and start new searches from there.
 * This is extremely effective.  The average number of iterations in
 * map_swap_page() has been measured at about 0.3 per page.  - akpm.
 */
static int setup_swap_extents(struct swap_info_struct *sis, sector_t *span)
{
	struct file *swap_file = sis->swap_file;
	struct address_space *mapping = swap_file->f_mapping;
	struct inode *inode = mapping->host;
	int ret;

	if (S_ISBLK(inode->i_mode)) {
		ret = add_swap_extent(sis, 0, sis->max, 0);
		*span = sis->pages;
		return ret;
	}

	if (mapping->a_ops->swap_activate) {
		ret = mapping->a_ops->swap_activate(sis, swap_file, span);
		if (!ret) {
			sis->flags |= SWP_FILE;
			ret = add_swap_extent(sis, 0, sis->max, 0);
			*span = sis->pages;
		}
		return ret;
	}

	return generic_swapfile_activate(sis, swap_file, span);
}

static int swap_node(struct swap_info_struct *p)
{
	struct block_device *bdev;

	if (p->bdev)
		bdev = p->bdev;
	else
		bdev = p->swap_file->f_inode->i_sb->s_bdev;

	return bdev ? bdev->bd_disk->node_id : NUMA_NO_NODE;
}

static void _enable_swap_info(struct swap_info_struct *p, int prio,
				unsigned char *swap_map,
				struct swap_cluster_info *cluster_info)
{
	int i;

	if (prio >= 0)
		p->prio = prio;
	else
		p->prio = --least_priority;
	/*
	 * the plist prio is negated because plist ordering is
	 * low-to-high, while swap ordering is high-to-low
	 */
	p->list.prio = -p->prio;
	for_each_node(i) {
		if (p->prio >= 0)
			p->avail_lists[i].prio = -p->prio;
		else {
			if (swap_node(p) == i)
				p->avail_lists[i].prio = 1;
			else
				p->avail_lists[i].prio = -p->prio;
		}
	}
	p->swap_map = swap_map;
	p->cluster_info = cluster_info;
	p->flags |= SWP_WRITEOK;
	atomic_long_add(p->pages, &nr_swap_pages);
	total_swap_pages += p->pages;

	assert_spin_locked(&swap_lock);
	/*
	 * both lists are plists, and thus priority ordered.
	 * swap_active_head needs to be priority ordered for swapoff(),
	 * which on removal of any swap_info_struct with an auto-assigned
	 * (i.e. negative) priority increments the auto-assigned priority
	 * of any lower-priority swap_info_structs.
	 * swap_avail_head needs to be priority ordered for get_swap_page(),
	 * which allocates swap pages from the highest available priority
	 * swap_info_struct.
	 */
	plist_add(&p->list, &swap_active_head);
	add_to_avail_list(p);
}

static void enable_swap_info(struct swap_info_struct *p, int prio,
				unsigned char *swap_map,
				struct swap_cluster_info *cluster_info,
				unsigned long *frontswap_map)
{
	frontswap_init(p->type, frontswap_map);
	spin_lock(&swap_lock);
	spin_lock(&p->lock);
	 _enable_swap_info(p, prio, swap_map, cluster_info);
	spin_unlock(&p->lock);
	spin_unlock(&swap_lock);
}

static void reinsert_swap_info(struct swap_info_struct *p)
{
	spin_lock(&swap_lock);
	spin_lock(&p->lock);
	_enable_swap_info(p, p->prio, p->swap_map, p->cluster_info);
	spin_unlock(&p->lock);
	spin_unlock(&swap_lock);
}

bool has_usable_swap(void)
{
	bool ret = true;

	spin_lock(&swap_lock);
	if (plist_head_empty(&swap_active_head))
		ret = false;
	spin_unlock(&swap_lock);
	return ret;
}

SYSCALL_DEFINE1(swapoff, const char __user *, specialfile)
{
	struct swap_info_struct *p = NULL;
	unsigned char *swap_map;
	struct swap_cluster_info *cluster_info;
	unsigned long *frontswap_map;
	struct file *swap_file, *victim;
	struct address_space *mapping;
	struct inode *inode;
	struct filename *pathname;
	int err, found = 0;
	unsigned int old_block_size;

	if (!capable(CAP_SYS_ADMIN))
		return -EPERM;

	BUG_ON(!current->mm);

	pathname = getname(specialfile);
	if (IS_ERR(pathname))
		return PTR_ERR(pathname);

	victim = file_open_name(pathname, O_RDWR|O_LARGEFILE, 0);
	err = PTR_ERR(victim);
	if (IS_ERR(victim))
		goto out;

	mapping = victim->f_mapping;
	spin_lock(&swap_lock);
	plist_for_each_entry(p, &swap_active_head, list) {
		if (p->flags & SWP_WRITEOK) {
			if (p->swap_file->f_mapping == mapping) {
				found = 1;
				break;
			}
		}
	}
	if (!found) {
		err = -EINVAL;
		spin_unlock(&swap_lock);
		goto out_dput;
	}
	if (!security_vm_enough_memory_mm(current->mm, p->pages))
		vm_unacct_memory(p->pages);
	else {
		err = -ENOMEM;
		spin_unlock(&swap_lock);
		goto out_dput;
	}
	del_from_avail_list(p);
	spin_lock(&p->lock);
	if (p->prio < 0) {
		struct swap_info_struct *si = p;
		int nid;

		plist_for_each_entry_continue(si, &swap_active_head, list) {
			si->prio++;
			si->list.prio--;
			for_each_node(nid) {
				if (si->avail_lists[nid].prio != 1)
					si->avail_lists[nid].prio--;
			}
		}
		least_priority++;
	}
	plist_del(&p->list, &swap_active_head);
	atomic_long_sub(p->pages, &nr_swap_pages);
	total_swap_pages -= p->pages;
	p->flags &= ~SWP_WRITEOK;
	spin_unlock(&p->lock);
	spin_unlock(&swap_lock);

	disable_swap_slots_cache_lock();

	set_current_oom_origin();
	err = try_to_unuse(p->type, false, 0); /* force unuse all pages */
	clear_current_oom_origin();

	if (err) {
		/* re-insert swap space back into swap_list */
		reinsert_swap_info(p);
		reenable_swap_slots_cache_unlock();
		goto out_dput;
	}

	reenable_swap_slots_cache_unlock();

	flush_work(&p->discard_work);

	destroy_swap_extents(p);
	if (p->flags & SWP_CONTINUED)
		free_swap_count_continuations(p);

	if (!p->bdev || !blk_queue_nonrot(bdev_get_queue(p->bdev)))
		atomic_dec(&nr_rotate_swap);

	mutex_lock(&swapon_mutex);
	spin_lock(&swap_lock);
	spin_lock(&p->lock);
	drain_mmlist();

	/* wait for anyone still in scan_swap_map */
	p->highest_bit = 0;		/* cuts scans short */
	while (p->flags >= SWP_SCANNING) {
		spin_unlock(&p->lock);
		spin_unlock(&swap_lock);
		schedule_timeout_uninterruptible(1);
		spin_lock(&swap_lock);
		spin_lock(&p->lock);
	}

	swap_file = p->swap_file;
	old_block_size = p->old_block_size;
	p->swap_file = NULL;
	p->max = 0;
	swap_map = p->swap_map;
	p->swap_map = NULL;
	cluster_info = p->cluster_info;
	p->cluster_info = NULL;
	frontswap_map = frontswap_map_get(p);
	spin_unlock(&p->lock);
	spin_unlock(&swap_lock);
	frontswap_invalidate_area(p->type);
	frontswap_map_set(p, NULL);
	mutex_unlock(&swapon_mutex);
	free_percpu(p->percpu_cluster);
	p->percpu_cluster = NULL;
	vfree(swap_map);
	kvfree(cluster_info);
	kvfree(frontswap_map);
	/* Destroy swap account information */
	swap_cgroup_swapoff(p->type);
	exit_swap_address_space(p->type);

	inode = mapping->host;
	if (S_ISBLK(inode->i_mode)) {
		struct block_device *bdev = I_BDEV(inode);

		set_blocksize(bdev, old_block_size);
		blkdev_put(bdev, FMODE_READ | FMODE_WRITE | FMODE_EXCL);
	}

	inode_lock(inode);
	inode->i_flags &= ~S_SWAPFILE;
	inode_unlock(inode);
	filp_close(swap_file, NULL);

	/*
	 * Clear the SWP_USED flag after all resources are freed so that swapon
	 * can reuse this swap_info in alloc_swap_info() safely.  It is ok to
	 * not hold p->lock after we cleared its SWP_WRITEOK.
	 */
	spin_lock(&swap_lock);
	p->flags = 0;
	spin_unlock(&swap_lock);

	err = 0;
	atomic_inc(&proc_poll_event);
	wake_up_interruptible(&proc_poll_wait);

out_dput:
	filp_close(victim, NULL);
out:
	putname(pathname);
	return err;
}

#ifdef CONFIG_PROC_FS
static __poll_t swaps_poll(struct file *file, poll_table *wait)
{
	struct seq_file *seq = file->private_data;

	poll_wait(file, &proc_poll_wait, wait);

	if (seq->poll_event != atomic_read(&proc_poll_event)) {
		seq->poll_event = atomic_read(&proc_poll_event);
		return EPOLLIN | EPOLLRDNORM | EPOLLERR | EPOLLPRI;
	}

	return EPOLLIN | EPOLLRDNORM;
}

/* iterator */
static void *swap_start(struct seq_file *swap, loff_t *pos)
{
	struct swap_info_struct *si;
	int type;
	loff_t l = *pos;

	mutex_lock(&swapon_mutex);

	if (!l)
		return SEQ_START_TOKEN;

	for (type = 0; (si = swap_type_to_swap_info(type)); type++) {
		if (!(si->flags & SWP_USED) || !si->swap_map)
			continue;
		if (!--l)
			return si;
	}

	return NULL;
}

static void *swap_next(struct seq_file *swap, void *v, loff_t *pos)
{
	struct swap_info_struct *si = v;
	int type;

	if (v == SEQ_START_TOKEN)
		type = 0;
	else
		type = si->type + 1;

	for (; (si = swap_type_to_swap_info(type)); type++) {
		if (!(si->flags & SWP_USED) || !si->swap_map)
			continue;
		++*pos;
		return si;
	}

	return NULL;
}

static void swap_stop(struct seq_file *swap, void *v)
{
	mutex_unlock(&swapon_mutex);
}

static int swap_show(struct seq_file *swap, void *v)
{
	struct swap_info_struct *si = v;
	struct file *file;
	int len;

	if (si == SEQ_START_TOKEN) {
		seq_puts(swap,"Filename\t\t\t\tType\t\tSize\tUsed\tPriority\n");
		return 0;
	}

	file = si->swap_file;
	len = seq_file_path(swap, file, " \t\n\\");
	seq_printf(swap, "%*s%s\t%u\t%u\t%d\n",
			len < 40 ? 40 - len : 1, " ",
			S_ISBLK(file_inode(file)->i_mode) ?
				"partition" : "file\t",
			si->pages << (PAGE_SHIFT - 10),
			si->inuse_pages << (PAGE_SHIFT - 10),
			si->prio);
	return 0;
}

static const struct seq_operations swaps_op = {
	.start =	swap_start,
	.next =		swap_next,
	.stop =		swap_stop,
	.show =		swap_show
};

static int swaps_open(struct inode *inode, struct file *file)
{
	struct seq_file *seq;
	int ret;

	ret = seq_open(file, &swaps_op);
	if (ret)
		return ret;

	seq = file->private_data;
	seq->poll_event = atomic_read(&proc_poll_event);
	return 0;
}

static const struct file_operations proc_swaps_operations = {
	.open		= swaps_open,
	.read		= seq_read,
	.llseek		= seq_lseek,
	.release	= seq_release,
	.poll		= swaps_poll,
};

static int __init procswaps_init(void)
{
	proc_create("swaps", 0, NULL, &proc_swaps_operations);
	return 0;
}
__initcall(procswaps_init);
#endif /* CONFIG_PROC_FS */

#ifdef MAX_SWAPFILES_CHECK
static int __init max_swapfiles_check(void)
{
	MAX_SWAPFILES_CHECK();
	return 0;
}
late_initcall(max_swapfiles_check);
#endif

static struct swap_info_struct *alloc_swap_info(void)
{
	struct swap_info_struct *p;
	unsigned int type;
	int i;
	int size = sizeof(*p) + nr_node_ids * sizeof(struct plist_node);

	p = kvzalloc(size, GFP_KERNEL);
	if (!p)
		return ERR_PTR(-ENOMEM);

	spin_lock(&swap_lock);
	for (type = 0; type < nr_swapfiles; type++) {
		if (!(swap_info[type]->flags & SWP_USED))
			break;
	}
	if (type >= MAX_SWAPFILES) {
		spin_unlock(&swap_lock);
		kvfree(p);
		return ERR_PTR(-EPERM);
	}
	if (type >= nr_swapfiles) {
		p->type = type;
		WRITE_ONCE(swap_info[type], p);
		/*
		 * Write swap_info[type] before nr_swapfiles, in case a
		 * racing procfs swap_start() or swap_next() is reading them.
		 * (We never shrink nr_swapfiles, we never free this entry.)
		 */
		smp_wmb();
		WRITE_ONCE(nr_swapfiles, nr_swapfiles + 1);
	} else {
		kvfree(p);
		p = swap_info[type];
		/*
		 * Do not memset this entry: a racing procfs swap_next()
		 * would be relying on p->type to remain valid.
		 */
	}
	INIT_LIST_HEAD(&p->first_swap_extent.list);
	plist_node_init(&p->list, 0);
	for_each_node(i)
		plist_node_init(&p->avail_lists[i], 0);
	p->flags = SWP_USED;
	spin_unlock(&swap_lock);
	spin_lock_init(&p->lock);
	spin_lock_init(&p->cont_lock);

	return p;
}

static int claim_swapfile(struct swap_info_struct *p, struct inode *inode)
{
	int error;

	if (S_ISBLK(inode->i_mode)) {
		p->bdev = bdgrab(I_BDEV(inode));
		error = blkdev_get(p->bdev,
				   FMODE_READ | FMODE_WRITE | FMODE_EXCL, p);
		if (error < 0) {
			p->bdev = NULL;
			return error;
		}
		p->old_block_size = block_size(p->bdev);
		error = set_blocksize(p->bdev, PAGE_SIZE);
		if (error < 0)
			return error;
		p->flags |= SWP_BLKDEV;
	} else if (S_ISREG(inode->i_mode)) {
		p->bdev = inode->i_sb->s_bdev;
	}

	return 0;
}


/*
 * Find out how many pages are allowed for a single swap device. There
 * are two limiting factors:
 * 1) the number of bits for the swap offset in the swp_entry_t type, and
 * 2) the number of bits in the swap pte, as defined by the different
 * architectures.
 *
 * In order to find the largest possible bit mask, a swap entry with
 * swap type 0 and swap offset ~0UL is created, encoded to a swap pte,
 * decoded to a swp_entry_t again, and finally the swap offset is
 * extracted.
 *
 * This will mask all the bits from the initial ~0UL mask that can't
 * be encoded in either the swp_entry_t or the architecture definition
 * of a swap pte.
 */
unsigned long generic_max_swapfile_size(void)
{
	return swp_offset(pte_to_swp_entry(
			swp_entry_to_pte(swp_entry(0, ~0UL)))) + 1;
}

/* Can be overridden by an architecture for additional checks. */
__weak unsigned long max_swapfile_size(void)
{
	return generic_max_swapfile_size();
}

static unsigned long read_swap_header(struct swap_info_struct *p,
					union swap_header *swap_header,
					struct inode *inode)
{
	int i;
	unsigned long maxpages;
	unsigned long swapfilepages;
	unsigned long last_page;

	if (memcmp("SWAPSPACE2", swap_header->magic.magic, 10)) {
		pr_err("Unable to find swap-space signature\n");
		return 0;
	}

	/* swap partition endianess hack... */
	if (swab32(swap_header->info.version) == 1) {
		swab32s(&swap_header->info.version);
		swab32s(&swap_header->info.last_page);
		swab32s(&swap_header->info.nr_badpages);
		if (swap_header->info.nr_badpages > MAX_SWAP_BADPAGES)
			return 0;
		for (i = 0; i < swap_header->info.nr_badpages; i++)
			swab32s(&swap_header->info.badpages[i]);
	}
	/* Check the swap header's sub-version */
	if (swap_header->info.version != 1) {
		pr_warn("Unable to handle swap header version %d\n",
			swap_header->info.version);
		return 0;
	}

	p->lowest_bit  = 1;
	p->cluster_next = 1;
	p->cluster_nr = 0;

	maxpages = max_swapfile_size();
	last_page = swap_header->info.last_page;
	if (!last_page) {
		pr_warn("Empty swap-file\n");
		return 0;
	}
	if (last_page > maxpages) {
		pr_warn("Truncating oversized swap area, only using %luk out of %luk\n",
			maxpages << (PAGE_SHIFT - 10),
			last_page << (PAGE_SHIFT - 10));
	}
	if (maxpages > last_page) {
		maxpages = last_page + 1;
		/* p->max is an unsigned int: don't overflow it */
		if ((unsigned int)maxpages == 0)
			maxpages = UINT_MAX;
	}
	p->highest_bit = maxpages - 1;

	if (!maxpages)
		return 0;
	swapfilepages = i_size_read(inode) >> PAGE_SHIFT;
	if (swapfilepages && maxpages > swapfilepages) {
		pr_warn("Swap area shorter than signature indicates\n");
		return 0;
	}
	if (swap_header->info.nr_badpages && S_ISREG(inode->i_mode))
		return 0;
	if (swap_header->info.nr_badpages > MAX_SWAP_BADPAGES)
		return 0;

	return maxpages;
}

#define SWAP_CLUSTER_INFO_COLS						\
	DIV_ROUND_UP(L1_CACHE_BYTES, sizeof(struct swap_cluster_info))
#define SWAP_CLUSTER_SPACE_COLS						\
	DIV_ROUND_UP(SWAP_ADDRESS_SPACE_PAGES, SWAPFILE_CLUSTER)
#define SWAP_CLUSTER_COLS						\
	max_t(unsigned int, SWAP_CLUSTER_INFO_COLS, SWAP_CLUSTER_SPACE_COLS)

static int setup_swap_map_and_extents(struct swap_info_struct *p,
					union swap_header *swap_header,
					unsigned char *swap_map,
					struct swap_cluster_info *cluster_info,
					unsigned long maxpages,
					sector_t *span)
{
	unsigned int j, k;
	unsigned int nr_good_pages;
	int nr_extents;
	unsigned long nr_clusters = DIV_ROUND_UP(maxpages, SWAPFILE_CLUSTER);
	unsigned long col = p->cluster_next / SWAPFILE_CLUSTER % SWAP_CLUSTER_COLS;
	unsigned long i, idx;

	nr_good_pages = maxpages - 1;	/* omit header page */

	cluster_list_init(&p->free_clusters);
	cluster_list_init(&p->discard_clusters);

	for (i = 0; i < swap_header->info.nr_badpages; i++) {
		unsigned int page_nr = swap_header->info.badpages[i];
		if (page_nr == 0 || page_nr > swap_header->info.last_page)
			return -EINVAL;
		if (page_nr < maxpages) {
			swap_map[page_nr] = SWAP_MAP_BAD;
			nr_good_pages--;
			/*
			 * Haven't marked the cluster free yet, no list
			 * operation involved
			 */
			inc_cluster_info_page(p, cluster_info, page_nr);
		}
	}

	/* Haven't marked the cluster free yet, no list operation involved */
	for (i = maxpages; i < round_up(maxpages, SWAPFILE_CLUSTER); i++)
		inc_cluster_info_page(p, cluster_info, i);

	if (nr_good_pages) {
		swap_map[0] = SWAP_MAP_BAD;
		/*
		 * Not mark the cluster free yet, no list
		 * operation involved
		 */
		inc_cluster_info_page(p, cluster_info, 0);
		p->max = maxpages;
		p->pages = nr_good_pages;
		nr_extents = setup_swap_extents(p, span);
		if (nr_extents < 0)
			return nr_extents;
		nr_good_pages = p->pages;
	}
	if (!nr_good_pages) {
		pr_warn("Empty swap-file\n");
		return -EINVAL;
	}

	if (!cluster_info)
		return nr_extents;


	/*
	 * Reduce false cache line sharing between cluster_info and
	 * sharing same address space.
	 */
	for (k = 0; k < SWAP_CLUSTER_COLS; k++) {
		j = (k + col) % SWAP_CLUSTER_COLS;
		for (i = 0; i < DIV_ROUND_UP(nr_clusters, SWAP_CLUSTER_COLS); i++) {
			idx = i * SWAP_CLUSTER_COLS + j;
			if (idx >= nr_clusters)
				continue;
			if (cluster_count(&cluster_info[idx]))
				continue;
			cluster_set_flag(&cluster_info[idx], CLUSTER_FLAG_FREE);
			cluster_list_add_tail(&p->free_clusters, cluster_info,
					      idx);
		}
	}
	return nr_extents;
}

/*
 * Helper to sys_swapon determining if a given swap
 * backing device queue supports DISCARD operations.
 */
static bool swap_discardable(struct swap_info_struct *si)
{
	struct request_queue *q = bdev_get_queue(si->bdev);

	if (!q || !blk_queue_discard(q))
		return false;

	return true;
}

SYSCALL_DEFINE2(swapon, const char __user *, specialfile, int, swap_flags)
{
	struct swap_info_struct *p;
	struct filename *name;
	struct file *swap_file = NULL;
	struct address_space *mapping;
	int prio;
	int error;
	union swap_header *swap_header;
	int nr_extents;
	sector_t span;
	unsigned long maxpages;
	unsigned char *swap_map = NULL;
	struct swap_cluster_info *cluster_info = NULL;
	unsigned long *frontswap_map = NULL;
	struct page *page = NULL;
	struct inode *inode = NULL;
	bool inced_nr_rotate_swap = false;

	if (swap_flags & ~SWAP_FLAGS_VALID)
		return -EINVAL;

	if (!capable(CAP_SYS_ADMIN))
		return -EPERM;

	if (!swap_avail_heads)
		return -ENOMEM;

	p = alloc_swap_info();
	if (IS_ERR(p))
		return PTR_ERR(p);

	INIT_WORK(&p->discard_work, swap_discard_work);

	name = getname(specialfile);
	if (IS_ERR(name)) {
		error = PTR_ERR(name);
		name = NULL;
		goto bad_swap;
	}
	swap_file = file_open_name(name, O_RDWR|O_LARGEFILE, 0);
	if (IS_ERR(swap_file)) {
		error = PTR_ERR(swap_file);
		swap_file = NULL;
		goto bad_swap;
	}

	p->swap_file = swap_file;
	mapping = swap_file->f_mapping;
	inode = mapping->host;

	error = claim_swapfile(p, inode);
	if (unlikely(error))
		goto bad_swap;

	inode_lock(inode);
	if (IS_SWAPFILE(inode)) {
		error = -EBUSY;
		goto bad_swap_unlock_inode;
	}
	/*
	 * Read the swap header.
	 */
	if (!mapping->a_ops->readpage) {
		error = -EINVAL;
		goto bad_swap_unlock_inode;
	}
	page = read_mapping_page(mapping, 0, swap_file);
	if (IS_ERR(page)) {
		error = PTR_ERR(page);
		goto bad_swap_unlock_inode;
	}
	swap_header = kmap(page);

	maxpages = read_swap_header(p, swap_header, inode);
	if (unlikely(!maxpages)) {
		error = -EINVAL;
		goto bad_swap_unlock_inode;
	}

	/* OK, set up the swap map and apply the bad block list */
	swap_map = vzalloc(maxpages);
	if (!swap_map) {
		error = -ENOMEM;
		goto bad_swap_unlock_inode;
	}

	if (bdi_cap_stable_pages_required(inode_to_bdi(inode)))
		p->flags |= SWP_STABLE_WRITES;

	if (bdi_cap_synchronous_io(inode_to_bdi(inode)))
		p->flags |= SWP_SYNCHRONOUS_IO;

	if (p->bdev && blk_queue_nonrot(bdev_get_queue(p->bdev))) {
		int cpu;
		unsigned long ci, nr_cluster;

		p->flags |= SWP_SOLIDSTATE;
		/*
		 * select a random position to start with to help wear leveling
		 * SSD
		 */
		p->cluster_next = 1 + (prandom_u32() % p->highest_bit);
		nr_cluster = DIV_ROUND_UP(maxpages, SWAPFILE_CLUSTER);

		cluster_info = kvcalloc(nr_cluster, sizeof(*cluster_info),
					GFP_KERNEL);
		if (!cluster_info) {
			error = -ENOMEM;
			goto bad_swap_unlock_inode;
		}

		for (ci = 0; ci < nr_cluster; ci++)
			spin_lock_init(&((cluster_info + ci)->lock));

		p->percpu_cluster = alloc_percpu(struct percpu_cluster);
		if (!p->percpu_cluster) {
			error = -ENOMEM;
			goto bad_swap_unlock_inode;
		}
		for_each_possible_cpu(cpu) {
			struct percpu_cluster *cluster;
			cluster = per_cpu_ptr(p->percpu_cluster, cpu);
			cluster_set_null(&cluster->index);
		}
	} else {
		atomic_inc(&nr_rotate_swap);
		inced_nr_rotate_swap = true;
	}

	error = swap_cgroup_swapon(p->type, maxpages);
	if (error)
		goto bad_swap_unlock_inode;

	nr_extents = setup_swap_map_and_extents(p, swap_header, swap_map,
		cluster_info, maxpages, &span);
	if (unlikely(nr_extents < 0)) {
		error = nr_extents;
		goto bad_swap_unlock_inode;
	}
	/* frontswap enabled? set up bit-per-page map for frontswap */
	if (IS_ENABLED(CONFIG_FRONTSWAP))
		frontswap_map = kvcalloc(BITS_TO_LONGS(maxpages),
					 sizeof(long),
					 GFP_KERNEL);

	if (p->bdev &&(swap_flags & SWAP_FLAG_DISCARD) && swap_discardable(p)) {
		/*
		 * When discard is enabled for swap with no particular
		 * policy flagged, we set all swap discard flags here in
		 * order to sustain backward compatibility with older
		 * swapon(8) releases.
		 */
		p->flags |= (SWP_DISCARDABLE | SWP_AREA_DISCARD |
			     SWP_PAGE_DISCARD);

		/*
		 * By flagging sys_swapon, a sysadmin can tell us to
		 * either do single-time area discards only, or to just
		 * perform discards for released swap page-clusters.
		 * Now it's time to adjust the p->flags accordingly.
		 */
		if (swap_flags & SWAP_FLAG_DISCARD_ONCE)
			p->flags &= ~SWP_PAGE_DISCARD;
		else if (swap_flags & SWAP_FLAG_DISCARD_PAGES)
			p->flags &= ~SWP_AREA_DISCARD;

		/* issue a swapon-time discard if it's still required */
		if (p->flags & SWP_AREA_DISCARD) {
			int err = discard_swap(p);
			if (unlikely(err))
				pr_err("swapon: discard_swap(%p): %d\n",
					p, err);
		}
	}

	error = init_swap_address_space(p->type, maxpages);
	if (error)
		goto bad_swap_unlock_inode;
<<<<<<< HEAD

	/*
	 * Flush any pending IO and dirty mappings before we start using this
	 * swap device.
	 */
	inode->i_flags |= S_SWAPFILE;
	error = inode_drain_writes(inode);
	if (error) {
		inode->i_flags &= ~S_SWAPFILE;
		goto bad_swap_unlock_inode;
	}
=======
>>>>>>> a4834780

	/*
	 * Flush any pending IO and dirty mappings before we start using this
	 * swap device.
	 */
	inode->i_flags |= S_SWAPFILE;
	error = inode_drain_writes(inode);
	if (error) {
		inode->i_flags &= ~S_SWAPFILE;
		goto bad_swap_unlock_inode;
	}

	mutex_lock(&swapon_mutex);
	prio = -1;
	if (swap_flags & SWAP_FLAG_PREFER) {
		prio =
		  (swap_flags & SWAP_FLAG_PRIO_MASK) >> SWAP_FLAG_PRIO_SHIFT;
		setup_swap_ratio(p, prio);
	}
	enable_swap_info(p, prio, swap_map, cluster_info, frontswap_map);

	pr_info("Adding %uk swap on %s.  Priority:%d extents:%d across:%lluk %s%s%s%s%s\n",
		p->pages<<(PAGE_SHIFT-10), name->name, p->prio,
		nr_extents, (unsigned long long)span<<(PAGE_SHIFT-10),
		(p->flags & SWP_SOLIDSTATE) ? "SS" : "",
		(p->flags & SWP_DISCARDABLE) ? "D" : "",
		(p->flags & SWP_AREA_DISCARD) ? "s" : "",
		(p->flags & SWP_PAGE_DISCARD) ? "c" : "",
		(frontswap_map) ? "FS" : "");

	mutex_unlock(&swapon_mutex);
	atomic_inc(&proc_poll_event);
	wake_up_interruptible(&proc_poll_wait);

	error = 0;
	goto out;
bad_swap_unlock_inode:
	inode_unlock(inode);
bad_swap:
	free_percpu(p->percpu_cluster);
	p->percpu_cluster = NULL;
	if (inode && S_ISBLK(inode->i_mode) && p->bdev) {
		set_blocksize(p->bdev, p->old_block_size);
		blkdev_put(p->bdev, FMODE_READ | FMODE_WRITE | FMODE_EXCL);
	}
	inode = NULL;
	destroy_swap_extents(p);
	swap_cgroup_swapoff(p->type);
	spin_lock(&swap_lock);
	p->swap_file = NULL;
	p->flags = 0;
	spin_unlock(&swap_lock);
	vfree(swap_map);
	kvfree(cluster_info);
	kvfree(frontswap_map);
	if (inced_nr_rotate_swap)
		atomic_dec(&nr_rotate_swap);
	if (swap_file)
		filp_close(swap_file, NULL);
out:
	if (page && !IS_ERR(page)) {
		kunmap(page);
		put_page(page);
	}
	if (name)
		putname(name);
	if (inode)
		inode_unlock(inode);
	if (!error)
		enable_swap_slots_cache();
	return error;
}

void si_swapinfo(struct sysinfo *val)
{
	unsigned int type;
	unsigned long nr_to_be_unused = 0;

	spin_lock(&swap_lock);
	for (type = 0; type < nr_swapfiles; type++) {
		struct swap_info_struct *si = swap_info[type];

		if ((si->flags & SWP_USED) && !(si->flags & SWP_WRITEOK))
			nr_to_be_unused += si->inuse_pages;
	}
	val->freeswap = atomic_long_read(&nr_swap_pages) + nr_to_be_unused;
	val->totalswap = total_swap_pages + nr_to_be_unused;
	spin_unlock(&swap_lock);
}

/*
 * Verify that a swap entry is valid and increment its swap map count.
 *
 * Returns error code in following case.
 * - success -> 0
 * - swp_entry is invalid -> EINVAL
 * - swp_entry is migration entry -> EINVAL
 * - swap-cache reference is requested but there is already one. -> EEXIST
 * - swap-cache reference is requested but the entry is not used. -> ENOENT
 * - swap-mapped reference requested but needs continued swap count. -> ENOMEM
 */
static int __swap_duplicate(swp_entry_t entry, unsigned char usage)
{
	struct swap_info_struct *p;
	struct swap_cluster_info *ci;
	unsigned long offset;
	unsigned char count;
	unsigned char has_cache;
	int err = -EINVAL;

	if (non_swap_entry(entry))
		goto out;

	p = swp_swap_info(entry);
	if (!p)
		goto bad_file;

	offset = swp_offset(entry);
	if (unlikely(offset >= p->max))
		goto out;

	ci = lock_cluster_or_swap_info(p, offset);

	count = p->swap_map[offset];

	/*
	 * swapin_readahead() doesn't check if a swap entry is valid, so the
	 * swap entry could be SWAP_MAP_BAD. Check here with lock held.
	 */
	if (unlikely(swap_count(count) == SWAP_MAP_BAD)) {
		err = -ENOENT;
		goto unlock_out;
	}

	has_cache = count & SWAP_HAS_CACHE;
	count &= ~SWAP_HAS_CACHE;
	err = 0;

	if (usage == SWAP_HAS_CACHE) {

		/* set SWAP_HAS_CACHE if there is no cache and entry is used */
		if (!has_cache && count)
			has_cache = SWAP_HAS_CACHE;
		else if (has_cache)		/* someone else added cache */
			err = -EEXIST;
		else				/* no users remaining */
			err = -ENOENT;

	} else if (count || has_cache) {

		if ((count & ~COUNT_CONTINUED) < SWAP_MAP_MAX)
			count += usage;
		else if ((count & ~COUNT_CONTINUED) > SWAP_MAP_MAX)
			err = -EINVAL;
		else if (swap_count_continued(p, offset, count))
			count = COUNT_CONTINUED;
		else
			err = -ENOMEM;
	} else
		err = -ENOENT;			/* unused swap entry */

	p->swap_map[offset] = count | has_cache;

unlock_out:
	unlock_cluster_or_swap_info(p, ci);
out:
	return err;

bad_file:
	pr_err("swap_dup: %s%08lx\n", Bad_file, entry.val);
	goto out;
}

/*
 * Help swapoff by noting that swap entry belongs to shmem/tmpfs
 * (in which case its reference count is never incremented).
 */
void swap_shmem_alloc(swp_entry_t entry)
{
	__swap_duplicate(entry, SWAP_MAP_SHMEM);
}

/*
 * Increase reference count of swap entry by 1.
 * Returns 0 for success, or -ENOMEM if a swap_count_continuation is required
 * but could not be atomically allocated.  Returns 0, just as if it succeeded,
 * if __swap_duplicate() fails for another reason (-EINVAL or -ENOENT), which
 * might occur if a page table entry has got corrupted.
 */
int swap_duplicate(swp_entry_t entry)
{
	int err = 0;

	while (!err && __swap_duplicate(entry, 1) == -ENOMEM)
		err = add_swap_count_continuation(entry, GFP_ATOMIC);
	return err;
}

/*
 * @entry: swap entry for which we allocate swap cache.
 *
 * Called when allocating swap cache for existing swap entry,
 * This can return error codes. Returns 0 at success.
 * -EBUSY means there is a swap cache.
 * Note: return code is different from swap_duplicate().
 */
int swapcache_prepare(swp_entry_t entry)
{
	return __swap_duplicate(entry, SWAP_HAS_CACHE);
}

struct swap_info_struct *swp_swap_info(swp_entry_t entry)
{
	return swap_type_to_swap_info(swp_type(entry));
}

struct swap_info_struct *page_swap_info(struct page *page)
{
	swp_entry_t entry = { .val = page_private(page) };
	return swp_swap_info(entry);
}

/*
 * out-of-line __page_file_ methods to avoid include hell.
 */
struct address_space *__page_file_mapping(struct page *page)
{
	return page_swap_info(page)->swap_file->f_mapping;
}
EXPORT_SYMBOL_GPL(__page_file_mapping);

pgoff_t __page_file_index(struct page *page)
{
	swp_entry_t swap = { .val = page_private(page) };
	return swp_offset(swap);
}
EXPORT_SYMBOL_GPL(__page_file_index);

/*
 * add_swap_count_continuation - called when a swap count is duplicated
 * beyond SWAP_MAP_MAX, it allocates a new page and links that to the entry's
 * page of the original vmalloc'ed swap_map, to hold the continuation count
 * (for that entry and for its neighbouring PAGE_SIZE swap entries).  Called
 * again when count is duplicated beyond SWAP_MAP_MAX * SWAP_CONT_MAX, etc.
 *
 * These continuation pages are seldom referenced: the common paths all work
 * on the original swap_map, only referring to a continuation page when the
 * low "digit" of a count is incremented or decremented through SWAP_MAP_MAX.
 *
 * add_swap_count_continuation(, GFP_ATOMIC) can be called while holding
 * page table locks; if it fails, add_swap_count_continuation(, GFP_KERNEL)
 * can be called after dropping locks.
 */
int add_swap_count_continuation(swp_entry_t entry, gfp_t gfp_mask)
{
	struct swap_info_struct *si;
	struct swap_cluster_info *ci;
	struct page *head;
	struct page *page;
	struct page *list_page;
	pgoff_t offset;
	unsigned char count;

	/*
	 * When debugging, it's easier to use __GFP_ZERO here; but it's better
	 * for latency not to zero a page while GFP_ATOMIC and holding locks.
	 */
	page = alloc_page(gfp_mask | __GFP_HIGHMEM);

	si = swap_info_get(entry);
	if (!si) {
		/*
		 * An acceptable race has occurred since the failing
		 * __swap_duplicate(): the swap entry has been freed,
		 * perhaps even the whole swap_map cleared for swapoff.
		 */
		goto outer;
	}

	offset = swp_offset(entry);

	ci = lock_cluster(si, offset);

	count = si->swap_map[offset] & ~SWAP_HAS_CACHE;

	if ((count & ~COUNT_CONTINUED) != SWAP_MAP_MAX) {
		/*
		 * The higher the swap count, the more likely it is that tasks
		 * will race to add swap count continuation: we need to avoid
		 * over-provisioning.
		 */
		goto out;
	}

	if (!page) {
		unlock_cluster(ci);
		spin_unlock(&si->lock);
		return -ENOMEM;
	}

	/*
	 * We are fortunate that although vmalloc_to_page uses pte_offset_map,
	 * no architecture is using highmem pages for kernel page tables: so it
	 * will not corrupt the GFP_ATOMIC caller's atomic page table kmaps.
	 */
	head = vmalloc_to_page(si->swap_map + offset);
	offset &= ~PAGE_MASK;

	spin_lock(&si->cont_lock);
	/*
	 * Page allocation does not initialize the page's lru field,
	 * but it does always reset its private field.
	 */
	if (!page_private(head)) {
		BUG_ON(count & COUNT_CONTINUED);
		INIT_LIST_HEAD(&head->lru);
		set_page_private(head, SWP_CONTINUED);
		si->flags |= SWP_CONTINUED;
	}

	list_for_each_entry(list_page, &head->lru, lru) {
		unsigned char *map;

		/*
		 * If the previous map said no continuation, but we've found
		 * a continuation page, free our allocation and use this one.
		 */
		if (!(count & COUNT_CONTINUED))
			goto out_unlock_cont;

		map = kmap_atomic(list_page) + offset;
		count = *map;
		kunmap_atomic(map);

		/*
		 * If this continuation count now has some space in it,
		 * free our allocation and use this one.
		 */
		if ((count & ~COUNT_CONTINUED) != SWAP_CONT_MAX)
			goto out_unlock_cont;
	}

	list_add_tail(&page->lru, &head->lru);
	page = NULL;			/* now it's attached, don't free it */
out_unlock_cont:
	spin_unlock(&si->cont_lock);
out:
	unlock_cluster(ci);
	spin_unlock(&si->lock);
outer:
	if (page)
		__free_page(page);
	return 0;
}

/*
 * swap_count_continued - when the original swap_map count is incremented
 * from SWAP_MAP_MAX, check if there is already a continuation page to carry
 * into, carry if so, or else fail until a new continuation page is allocated;
 * when the original swap_map count is decremented from 0 with continuation,
 * borrow from the continuation and report whether it still holds more.
 * Called while __swap_duplicate() or swap_entry_free() holds swap or cluster
 * lock.
 */
static bool swap_count_continued(struct swap_info_struct *si,
				 pgoff_t offset, unsigned char count)
{
	struct page *head;
	struct page *page;
	unsigned char *map;
	bool ret;

	head = vmalloc_to_page(si->swap_map + offset);
	if (page_private(head) != SWP_CONTINUED) {
		BUG_ON(count & COUNT_CONTINUED);
		return false;		/* need to add count continuation */
	}

	spin_lock(&si->cont_lock);
	offset &= ~PAGE_MASK;
	page = list_entry(head->lru.next, struct page, lru);
	map = kmap_atomic(page) + offset;

	if (count == SWAP_MAP_MAX)	/* initial increment from swap_map */
		goto init_map;		/* jump over SWAP_CONT_MAX checks */

	if (count == (SWAP_MAP_MAX | COUNT_CONTINUED)) { /* incrementing */
		/*
		 * Think of how you add 1 to 999
		 */
		while (*map == (SWAP_CONT_MAX | COUNT_CONTINUED)) {
			kunmap_atomic(map);
			page = list_entry(page->lru.next, struct page, lru);
			BUG_ON(page == head);
			map = kmap_atomic(page) + offset;
		}
		if (*map == SWAP_CONT_MAX) {
			kunmap_atomic(map);
			page = list_entry(page->lru.next, struct page, lru);
			if (page == head) {
				ret = false;	/* add count continuation */
				goto out;
			}
			map = kmap_atomic(page) + offset;
init_map:		*map = 0;		/* we didn't zero the page */
		}
		*map += 1;
		kunmap_atomic(map);
		page = list_entry(page->lru.prev, struct page, lru);
		while (page != head) {
			map = kmap_atomic(page) + offset;
			*map = COUNT_CONTINUED;
			kunmap_atomic(map);
			page = list_entry(page->lru.prev, struct page, lru);
		}
		ret = true;			/* incremented */

	} else {				/* decrementing */
		/*
		 * Think of how you subtract 1 from 1000
		 */
		BUG_ON(count != COUNT_CONTINUED);
		while (*map == COUNT_CONTINUED) {
			kunmap_atomic(map);
			page = list_entry(page->lru.next, struct page, lru);
			BUG_ON(page == head);
			map = kmap_atomic(page) + offset;
		}
		BUG_ON(*map == 0);
		*map -= 1;
		if (*map == 0)
			count = 0;
		kunmap_atomic(map);
		page = list_entry(page->lru.prev, struct page, lru);
		while (page != head) {
			map = kmap_atomic(page) + offset;
			*map = SWAP_CONT_MAX | count;
			count = COUNT_CONTINUED;
			kunmap_atomic(map);
			page = list_entry(page->lru.prev, struct page, lru);
		}
		ret = count == COUNT_CONTINUED;
	}
out:
	spin_unlock(&si->cont_lock);
	return ret;
}

/*
 * free_swap_count_continuations - swapoff free all the continuation pages
 * appended to the swap_map, after swap_map is quiesced, before vfree'ing it.
 */
static void free_swap_count_continuations(struct swap_info_struct *si)
{
	pgoff_t offset;

	for (offset = 0; offset < si->max; offset += PAGE_SIZE) {
		struct page *head;
		head = vmalloc_to_page(si->swap_map + offset);
		if (page_private(head)) {
			struct page *page, *next;

			list_for_each_entry_safe(page, next, &head->lru, lru) {
				list_del(&page->lru);
				__free_page(page);
			}
		}
	}
}

#if defined(CONFIG_MEMCG) && defined(CONFIG_BLK_CGROUP)
void mem_cgroup_throttle_swaprate(struct mem_cgroup *memcg, int node,
				  gfp_t gfp_mask)
{
	struct swap_info_struct *si, *next;
	if (!(gfp_mask & __GFP_IO) || !memcg)
		return;

	if (!blk_cgroup_congested())
		return;

	/*
	 * We've already scheduled a throttle, avoid taking the global swap
	 * lock.
	 */
	if (current->throttle_queue)
		return;

	spin_lock(&swap_avail_lock);
	plist_for_each_entry_safe(si, next, &swap_avail_heads[node],
				  avail_lists[node]) {
		if (si->bdev) {
			blkcg_schedule_throttle(bdev_get_queue(si->bdev),
						true);
			break;
		}
	}
	spin_unlock(&swap_avail_lock);
}
#endif

static int __init swapfile_init(void)
{
	int nid;

	swap_avail_heads = kmalloc_array(nr_node_ids, sizeof(struct plist_head),
					 GFP_KERNEL);
	if (!swap_avail_heads) {
		pr_emerg("Not enough memory for swap heads, swap is disabled\n");
		return -ENOMEM;
	}

	for_each_node(nid)
		plist_head_init(&swap_avail_heads[nid]);

	return 0;
}
subsys_initcall(swapfile_init);<|MERGE_RESOLUTION|>--- conflicted
+++ resolved
@@ -3298,7 +3298,6 @@
 	error = init_swap_address_space(p->type, maxpages);
 	if (error)
 		goto bad_swap_unlock_inode;
-<<<<<<< HEAD
 
 	/*
 	 * Flush any pending IO and dirty mappings before we start using this
@@ -3310,8 +3309,6 @@
 		inode->i_flags &= ~S_SWAPFILE;
 		goto bad_swap_unlock_inode;
 	}
-=======
->>>>>>> a4834780
 
 	/*
 	 * Flush any pending IO and dirty mappings before we start using this
