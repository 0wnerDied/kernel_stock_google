// SPDX-License-Identifier: GPL-2.0
/*
 *  linux/mm/vmscan.c
 *
 *  Copyright (C) 1991, 1992, 1993, 1994  Linus Torvalds
 *
 *  Swap reorganised 29.12.95, Stephen Tweedie.
 *  kswapd added: 7.1.96  sct
 *  Removed kswapd_ctl limits, and swap out as many pages as needed
 *  to bring the system back to freepages.high: 2.4.97, Rik van Riel.
 *  Zone aware kswapd started 02/00, Kanoj Sarcar (kanoj@sgi.com).
 *  Multiqueue VM started 5.8.00, Rik van Riel.
 */

#define pr_fmt(fmt) KBUILD_MODNAME ": " fmt

#include <linux/mm.h>
#include <linux/sched/mm.h>
#include <linux/module.h>
#include <linux/gfp.h>
#include <linux/kernel_stat.h>
#include <linux/swap.h>
#include <linux/pagemap.h>
#include <linux/init.h>
#include <linux/highmem.h>
#include <linux/vmpressure.h>
#include <linux/vmstat.h>
#include <linux/file.h>
#include <linux/writeback.h>
#include <linux/blkdev.h>
#include <linux/buffer_head.h>	/* for try_to_release_page(),
					buffer_heads_over_limit */
#include <linux/mm_inline.h>
#include <linux/backing-dev.h>
#include <linux/rmap.h>
#include <linux/topology.h>
#include <linux/cpu.h>
#include <linux/cpuset.h>
#include <linux/compaction.h>
#include <linux/notifier.h>
#include <linux/rwsem.h>
#include <linux/delay.h>
#include <linux/kthread.h>
#include <linux/freezer.h>
#include <linux/memcontrol.h>
#include <linux/delayacct.h>
#include <linux/sysctl.h>
#include <linux/oom.h>
#include <linux/prefetch.h>
#include <linux/printk.h>
#include <linux/dax.h>

#include <asm/tlbflush.h>
#include <asm/div64.h>

#include <linux/swapops.h>
#include <linux/balloon_compaction.h>

#include "internal.h"

#define CREATE_TRACE_POINTS
#include <trace/events/vmscan.h>

struct scan_control {
	/* How many pages shrink_list() should reclaim */
	unsigned long nr_to_reclaim;

	/* This context's GFP mask */
	gfp_t gfp_mask;

	/* Allocation order */
	int order;

	/*
	 * Nodemask of nodes allowed by the caller. If NULL, all nodes
	 * are scanned.
	 */
	nodemask_t	*nodemask;

	/*
	 * The memory cgroup that hit its limit and as a result is the
	 * primary target of this reclaim invocation.
	 */
	struct mem_cgroup *target_mem_cgroup;

	/* Scan (total_size >> priority) pages at once */
	int priority;

	/* The highest zone to isolate pages for reclaim from */
	enum zone_type reclaim_idx;

	/* Writepage batching in laptop mode; RECLAIM_WRITE */
	unsigned int may_writepage:1;

	/* Can mapped pages be reclaimed? */
	unsigned int may_unmap:1;

	/* Can pages be swapped as part of reclaim? */
	unsigned int may_swap:1;

	/*
	 * Cgroups are not reclaimed below their configured memory.low,
	 * unless we threaten to OOM. If any cgroups are skipped due to
	 * memory.low and nothing was reclaimed, go back for memory.low.
	 */
	unsigned int memcg_low_reclaim:1;
	unsigned int memcg_low_skipped:1;

	unsigned int hibernation_mode:1;

	/* One of the zones is ready for compaction */
	unsigned int compaction_ready:1;

	/* Incremented by the number of inactive pages that were scanned */
	unsigned long nr_scanned;

	/* Number of pages freed so far during a call to shrink_zones() */
	unsigned long nr_reclaimed;
};

#ifdef ARCH_HAS_PREFETCH
#define prefetch_prev_lru_page(_page, _base, _field)			\
	do {								\
		if ((_page)->lru.prev != _base) {			\
			struct page *prev;				\
									\
			prev = lru_to_page(&(_page->lru));		\
			prefetch(&prev->_field);			\
		}							\
	} while (0)
#else
#define prefetch_prev_lru_page(_page, _base, _field) do { } while (0)
#endif

#ifdef ARCH_HAS_PREFETCHW
#define prefetchw_prev_lru_page(_page, _base, _field)			\
	do {								\
		if ((_page)->lru.prev != _base) {			\
			struct page *prev;				\
									\
			prev = lru_to_page(&(_page->lru));		\
			prefetchw(&prev->_field);			\
		}							\
	} while (0)
#else
#define prefetchw_prev_lru_page(_page, _base, _field) do { } while (0)
#endif

/*
 * From 0 .. 100.  Higher means more swappy.
 */
int vm_swappiness = 60;
/*
 * The total number of pages which are beyond the high watermark within all
 * zones.
 */
unsigned long vm_total_pages;

static LIST_HEAD(shrinker_list);
static DECLARE_RWSEM(shrinker_rwsem);

#ifdef CONFIG_MEMCG
static bool global_reclaim(struct scan_control *sc)
{
	return !sc->target_mem_cgroup;
}

/**
 * sane_reclaim - is the usual dirty throttling mechanism operational?
 * @sc: scan_control in question
 *
 * The normal page dirty throttling mechanism in balance_dirty_pages() is
 * completely broken with the legacy memcg and direct stalling in
 * shrink_page_list() is used for throttling instead, which lacks all the
 * niceties such as fairness, adaptive pausing, bandwidth proportional
 * allocation and configurability.
 *
 * This function tests whether the vmscan currently in progress can assume
 * that the normal dirty throttling mechanism is operational.
 */
static bool sane_reclaim(struct scan_control *sc)
{
	struct mem_cgroup *memcg = sc->target_mem_cgroup;

	if (!memcg)
		return true;
#ifdef CONFIG_CGROUP_WRITEBACK
	if (cgroup_subsys_on_dfl(memory_cgrp_subsys))
		return true;
#endif
	return false;
}
#else
static bool global_reclaim(struct scan_control *sc)
{
	return true;
}

static bool sane_reclaim(struct scan_control *sc)
{
	return true;
}
#endif

/*
 * This misses isolated pages which are not accounted for to save counters.
 * As the data only determines if reclaim or compaction continues, it is
 * not expected that isolated pages will be a dominating factor.
 */
unsigned long zone_reclaimable_pages(struct zone *zone)
{
	unsigned long nr;

	nr = zone_page_state_snapshot(zone, NR_ZONE_INACTIVE_FILE) +
		zone_page_state_snapshot(zone, NR_ZONE_ACTIVE_FILE);
	if (get_nr_swap_pages() > 0)
		nr += zone_page_state_snapshot(zone, NR_ZONE_INACTIVE_ANON) +
			zone_page_state_snapshot(zone, NR_ZONE_ACTIVE_ANON);

	return nr;
}

unsigned long pgdat_reclaimable_pages(struct pglist_data *pgdat)
{
	unsigned long nr;

	nr = node_page_state_snapshot(pgdat, NR_ACTIVE_FILE) +
	     node_page_state_snapshot(pgdat, NR_INACTIVE_FILE) +
	     node_page_state_snapshot(pgdat, NR_ISOLATED_FILE);

	if (get_nr_swap_pages() > 0)
		nr += node_page_state_snapshot(pgdat, NR_ACTIVE_ANON) +
		      node_page_state_snapshot(pgdat, NR_INACTIVE_ANON) +
		      node_page_state_snapshot(pgdat, NR_ISOLATED_ANON);

	return nr;
}

/**
 * lruvec_lru_size -  Returns the number of pages on the given LRU list.
 * @lruvec: lru vector
 * @lru: lru to use
 * @zone_idx: zones to consider (use MAX_NR_ZONES for the whole LRU list)
 */
unsigned long lruvec_lru_size(struct lruvec *lruvec, enum lru_list lru, int zone_idx)
{
	unsigned long lru_size;
	int zid;

	if (!mem_cgroup_disabled())
		lru_size = mem_cgroup_get_lru_size(lruvec, lru);
	else
		lru_size = node_page_state(lruvec_pgdat(lruvec), NR_LRU_BASE + lru);

	for (zid = zone_idx + 1; zid < MAX_NR_ZONES; zid++) {
		struct zone *zone = &lruvec_pgdat(lruvec)->node_zones[zid];
		unsigned long size;

		if (!managed_zone(zone))
			continue;

		if (!mem_cgroup_disabled())
			size = mem_cgroup_get_zone_lru_size(lruvec, lru, zid);
		else
			size = zone_page_state(&lruvec_pgdat(lruvec)->node_zones[zid],
				       NR_ZONE_LRU_BASE + lru);
		lru_size -= min(size, lru_size);
	}

	return lru_size;

}

/*
 * Add a shrinker callback to be called from the vm.
 */
int register_shrinker(struct shrinker *shrinker)
{
	size_t size = sizeof(*shrinker->nr_deferred);

	if (shrinker->flags & SHRINKER_NUMA_AWARE)
		size *= nr_node_ids;

	shrinker->nr_deferred = kzalloc(size, GFP_KERNEL);
	if (!shrinker->nr_deferred)
		return -ENOMEM;

	down_write(&shrinker_rwsem);
	list_add_tail(&shrinker->list, &shrinker_list);
	up_write(&shrinker_rwsem);
	return 0;
}
EXPORT_SYMBOL(register_shrinker);

/*
 * Remove one
 */
void unregister_shrinker(struct shrinker *shrinker)
{
	if (!shrinker->nr_deferred)
		return;
	down_write(&shrinker_rwsem);
	list_del(&shrinker->list);
	up_write(&shrinker_rwsem);
	kfree(shrinker->nr_deferred);
	shrinker->nr_deferred = NULL;
}
EXPORT_SYMBOL(unregister_shrinker);

#define SHRINK_BATCH 128

static unsigned long do_shrink_slab(struct shrink_control *shrinkctl,
				    struct shrinker *shrinker,
				    unsigned long nr_scanned,
				    unsigned long nr_eligible)
{
	unsigned long freed = 0;
	unsigned long long delta;
	long total_scan;
	long freeable;
	long nr;
	long new_nr;
	int nid = shrinkctl->nid;
	long batch_size = shrinker->batch ? shrinker->batch
					  : SHRINK_BATCH;
	long scanned = 0, next_deferred;

	freeable = shrinker->count_objects(shrinker, shrinkctl);
	if (freeable == 0)
		return 0;

	/*
	 * copy the current shrinker scan count into a local variable
	 * and zero it so that other concurrent shrinker invocations
	 * don't also do this scanning work.
	 */
	nr = atomic_long_xchg(&shrinker->nr_deferred[nid], 0);

	total_scan = nr;
	delta = (4 * nr_scanned) / shrinker->seeks;
	delta *= freeable;
	do_div(delta, nr_eligible + 1);
	total_scan += delta;
	if (total_scan < 0) {
		pr_err("shrink_slab: %pF negative objects to delete nr=%ld\n",
		       shrinker->scan_objects, total_scan);
		total_scan = freeable;
		next_deferred = nr;
	} else
		next_deferred = total_scan;

	/*
	 * We need to avoid excessive windup on filesystem shrinkers
	 * due to large numbers of GFP_NOFS allocations causing the
	 * shrinkers to return -1 all the time. This results in a large
	 * nr being built up so when a shrink that can do some work
	 * comes along it empties the entire cache due to nr >>>
	 * freeable. This is bad for sustaining a working set in
	 * memory.
	 *
	 * Hence only allow the shrinker to scan the entire cache when
	 * a large delta change is calculated directly.
	 */
	if (delta < freeable / 4)
		total_scan = min(total_scan, freeable / 2);

	/*
	 * Avoid risking looping forever due to too large nr value:
	 * never try to free more than twice the estimate number of
	 * freeable entries.
	 */
	if (total_scan > freeable * 2)
		total_scan = freeable * 2;

	trace_mm_shrink_slab_start(shrinker, shrinkctl, nr,
				   nr_scanned, nr_eligible,
				   freeable, delta, total_scan);

	/*
	 * Normally, we should not scan less than batch_size objects in one
	 * pass to avoid too frequent shrinker calls, but if the slab has less
	 * than batch_size objects in total and we are really tight on memory,
	 * we will try to reclaim all available objects, otherwise we can end
	 * up failing allocations although there are plenty of reclaimable
	 * objects spread over several slabs with usage less than the
	 * batch_size.
	 *
	 * We detect the "tight on memory" situations by looking at the total
	 * number of objects we want to scan (total_scan). If it is greater
	 * than the total number of objects on slab (freeable), we must be
	 * scanning at high prio and therefore should try to reclaim as much as
	 * possible.
	 */
	while (total_scan >= batch_size ||
	       total_scan >= freeable) {
		unsigned long ret;
		unsigned long nr_to_scan = min(batch_size, total_scan);

		shrinkctl->nr_to_scan = nr_to_scan;
		shrinkctl->nr_scanned = nr_to_scan;
		ret = shrinker->scan_objects(shrinker, shrinkctl);
		if (ret == SHRINK_STOP)
			break;
		freed += ret;

		count_vm_events(SLABS_SCANNED, shrinkctl->nr_scanned);
		total_scan -= shrinkctl->nr_scanned;
		scanned += shrinkctl->nr_scanned;

		cond_resched();
	}

	if (next_deferred >= scanned)
		next_deferred -= scanned;
	else
		next_deferred = 0;
	/*
	 * move the unused scan count back into the shrinker in a
	 * manner that handles concurrent updates. If we exhausted the
	 * scan, there is no need to do an update.
	 */
	if (next_deferred > 0)
		new_nr = atomic_long_add_return(next_deferred,
						&shrinker->nr_deferred[nid]);
	else
		new_nr = atomic_long_read(&shrinker->nr_deferred[nid]);

	trace_mm_shrink_slab_end(shrinker, nid, freed, nr, new_nr, total_scan);
	return freed;
}

/**
 * shrink_slab - shrink slab caches
 * @gfp_mask: allocation context
 * @nid: node whose slab caches to target
 * @memcg: memory cgroup whose slab caches to target
 * @nr_scanned: pressure numerator
 * @nr_eligible: pressure denominator
 *
 * Call the shrink functions to age shrinkable caches.
 *
 * @nid is passed along to shrinkers with SHRINKER_NUMA_AWARE set,
 * unaware shrinkers will receive a node id of 0 instead.
 *
 * @memcg specifies the memory cgroup to target. If it is not NULL,
 * only shrinkers with SHRINKER_MEMCG_AWARE set will be called to scan
 * objects from the memory cgroup specified. Otherwise, only unaware
 * shrinkers are called.
 *
 * @nr_scanned and @nr_eligible form a ratio that indicate how much of
 * the available objects should be scanned.  Page reclaim for example
 * passes the number of pages scanned and the number of pages on the
 * LRU lists that it considered on @nid, plus a bias in @nr_scanned
 * when it encountered mapped pages.  The ratio is further biased by
 * the ->seeks setting of the shrink function, which indicates the
 * cost to recreate an object relative to that of an LRU page.
 *
 * Returns the number of reclaimed slab objects.
 */
static unsigned long shrink_slab(gfp_t gfp_mask, int nid,
				 struct mem_cgroup *memcg,
				 unsigned long nr_scanned,
				 unsigned long nr_eligible)
{
	struct shrinker *shrinker;
	unsigned long freed = 0;

	if (memcg && (!memcg_kmem_enabled() || !mem_cgroup_online(memcg)))
		return 0;

	if (nr_scanned == 0)
		nr_scanned = SWAP_CLUSTER_MAX;

	if (!down_read_trylock(&shrinker_rwsem)) {
		/*
		 * If we would return 0, our callers would understand that we
		 * have nothing else to shrink and give up trying. By returning
		 * 1 we keep it going and assume we'll be able to shrink next
		 * time.
		 */
		freed = 1;
		goto out;
	}

	list_for_each_entry(shrinker, &shrinker_list, list) {
		struct shrink_control sc = {
			.gfp_mask = gfp_mask,
			.nid = nid,
			.memcg = memcg,
		};

		/*
		 * If kernel memory accounting is disabled, we ignore
		 * SHRINKER_MEMCG_AWARE flag and call all shrinkers
		 * passing NULL for memcg.
		 */
		if (memcg_kmem_enabled() &&
		    !!memcg != !!(shrinker->flags & SHRINKER_MEMCG_AWARE))
			continue;

		if (!(shrinker->flags & SHRINKER_NUMA_AWARE))
			sc.nid = 0;

		freed += do_shrink_slab(&sc, shrinker, nr_scanned, nr_eligible);
	}

	up_read(&shrinker_rwsem);
out:
	cond_resched();
	return freed;
}

void drop_slab_node(int nid)
{
	unsigned long freed;

	do {
		struct mem_cgroup *memcg = NULL;

		freed = 0;
		do {
			freed += shrink_slab(GFP_KERNEL, nid, memcg,
					     1000, 1000);
		} while ((memcg = mem_cgroup_iter(NULL, memcg, NULL)) != NULL);
	} while (freed > 10);
}

void drop_slab(void)
{
	int nid;

	for_each_online_node(nid)
		drop_slab_node(nid);
}

static inline int is_page_cache_freeable(struct page *page)
{
	/*
	 * A freeable page cache page is referenced only by the caller
	 * that isolated the page, the page cache radix tree and
	 * optional buffer heads at page->private.
	 */
	int radix_pins = PageTransHuge(page) && PageSwapCache(page) ?
		HPAGE_PMD_NR : 1;
	return page_count(page) - page_has_private(page) == 1 + radix_pins;
}

static int may_write_to_inode(struct inode *inode, struct scan_control *sc)
{
	if (current->flags & PF_SWAPWRITE)
		return 1;
	if (!inode_write_congested(inode))
		return 1;
	if (inode_to_bdi(inode) == current->backing_dev_info)
		return 1;
	return 0;
}

/*
 * We detected a synchronous write error writing a page out.  Probably
 * -ENOSPC.  We need to propagate that into the address_space for a subsequent
 * fsync(), msync() or close().
 *
 * The tricky part is that after writepage we cannot touch the mapping: nothing
 * prevents it from being freed up.  But we have a ref on the page and once
 * that page is locked, the mapping is pinned.
 *
 * We're allowed to run sleeping lock_page() here because we know the caller has
 * __GFP_FS.
 */
static void handle_write_error(struct address_space *mapping,
				struct page *page, int error)
{
	lock_page(page);
	if (page_mapping(page) == mapping)
		mapping_set_error(mapping, error);
	unlock_page(page);
}

/* possible outcome of pageout() */
typedef enum {
	/* failed to write page out, page is locked */
	PAGE_KEEP,
	/* move page to the active list, page is locked */
	PAGE_ACTIVATE,
	/* page has been sent to the disk successfully, page is unlocked */
	PAGE_SUCCESS,
	/* page is clean and locked */
	PAGE_CLEAN,
} pageout_t;

/*
 * pageout is called by shrink_page_list() for each dirty page.
 * Calls ->writepage().
 */
static pageout_t pageout(struct page *page, struct address_space *mapping,
			 struct scan_control *sc)
{
	/*
	 * If the page is dirty, only perform writeback if that write
	 * will be non-blocking.  To prevent this allocation from being
	 * stalled by pagecache activity.  But note that there may be
	 * stalls if we need to run get_block().  We could test
	 * PagePrivate for that.
	 *
	 * If this process is currently in __generic_file_write_iter() against
	 * this page's queue, we can perform writeback even if that
	 * will block.
	 *
	 * If the page is swapcache, write it back even if that would
	 * block, for some throttling. This happens by accident, because
	 * swap_backing_dev_info is bust: it doesn't reflect the
	 * congestion state of the swapdevs.  Easy to fix, if needed.
	 */
	if (!is_page_cache_freeable(page))
		return PAGE_KEEP;
	if (!mapping) {
		/*
		 * Some data journaling orphaned pages can have
		 * page->mapping == NULL while being dirty with clean buffers.
		 */
		if (page_has_private(page)) {
			if (try_to_free_buffers(page)) {
				ClearPageDirty(page);
				pr_info("%s: orphaned page\n", __func__);
				return PAGE_CLEAN;
			}
		}
		return PAGE_KEEP;
	}
	if (mapping->a_ops->writepage == NULL)
		return PAGE_ACTIVATE;
	if (!may_write_to_inode(mapping->host, sc))
		return PAGE_KEEP;

	if (clear_page_dirty_for_io(page)) {
		int res;
		struct writeback_control wbc = {
			.sync_mode = WB_SYNC_NONE,
			.nr_to_write = SWAP_CLUSTER_MAX,
			.range_start = 0,
			.range_end = LLONG_MAX,
			.for_reclaim = 1,
		};

		SetPageReclaim(page);
		res = mapping->a_ops->writepage(page, &wbc);
		if (res < 0)
			handle_write_error(mapping, page, res);
		if (res == AOP_WRITEPAGE_ACTIVATE) {
			ClearPageReclaim(page);
			return PAGE_ACTIVATE;
		}

		if (!PageWriteback(page)) {
			/* synchronous write or broken a_ops? */
			ClearPageReclaim(page);
		}
		trace_mm_vmscan_writepage(page);
		inc_node_page_state(page, NR_VMSCAN_WRITE);
		return PAGE_SUCCESS;
	}

	return PAGE_CLEAN;
}

/*
 * Same as remove_mapping, but if the page is removed from the mapping, it
 * gets returned with a refcount of 0.
 */
static int __remove_mapping(struct address_space *mapping, struct page *page,
			    bool reclaimed)
{
	unsigned long flags;
	int refcount;

	BUG_ON(!PageLocked(page));
	BUG_ON(mapping != page_mapping(page));

	spin_lock_irqsave(&mapping->tree_lock, flags);
	/*
	 * The non racy check for a busy page.
	 *
	 * Must be careful with the order of the tests. When someone has
	 * a ref to the page, it may be possible that they dirty it then
	 * drop the reference. So if PageDirty is tested before page_count
	 * here, then the following race may occur:
	 *
	 * get_user_pages(&page);
	 * [user mapping goes away]
	 * write_to(page);
	 *				!PageDirty(page)    [good]
	 * SetPageDirty(page);
	 * put_page(page);
	 *				!page_count(page)   [good, discard it]
	 *
	 * [oops, our write_to data is lost]
	 *
	 * Reversing the order of the tests ensures such a situation cannot
	 * escape unnoticed. The smp_rmb is needed to ensure the page->flags
	 * load is not satisfied before that of page->_refcount.
	 *
	 * Note that if SetPageDirty is always performed via set_page_dirty,
	 * and thus under tree_lock, then this ordering is not required.
	 */
	if (unlikely(PageTransHuge(page)) && PageSwapCache(page))
		refcount = 1 + HPAGE_PMD_NR;
	else
		refcount = 2;
	if (!page_ref_freeze(page, refcount))
		goto cannot_free;
	/* note: atomic_cmpxchg in page_freeze_refs provides the smp_rmb */
	if (unlikely(PageDirty(page))) {
		page_ref_unfreeze(page, refcount);
		goto cannot_free;
	}

	if (PageSwapCache(page)) {
		swp_entry_t swap = { .val = page_private(page) };
		mem_cgroup_swapout(page, swap);
		__delete_from_swap_cache(page);
		spin_unlock_irqrestore(&mapping->tree_lock, flags);
		put_swap_page(page, swap);
	} else {
		void (*freepage)(struct page *);
		void *shadow = NULL;

		freepage = mapping->a_ops->freepage;
		/*
		 * Remember a shadow entry for reclaimed file cache in
		 * order to detect refaults, thus thrashing, later on.
		 *
		 * But don't store shadows in an address space that is
		 * already exiting.  This is not just an optizimation,
		 * inode reclaim needs to empty out the radix tree or
		 * the nodes are lost.  Don't plant shadows behind its
		 * back.
		 *
		 * We also don't store shadows for DAX mappings because the
		 * only page cache pages found in these are zero pages
		 * covering holes, and because we don't want to mix DAX
		 * exceptional entries and shadow exceptional entries in the
		 * same page_tree.
		 */
		if (reclaimed && page_is_file_cache(page) &&
		    !mapping_exiting(mapping) && !dax_mapping(mapping))
			shadow = workingset_eviction(mapping, page);
		__delete_from_page_cache(page, shadow);
		spin_unlock_irqrestore(&mapping->tree_lock, flags);

		if (freepage != NULL)
			freepage(page);
	}

	return 1;

cannot_free:
	spin_unlock_irqrestore(&mapping->tree_lock, flags);
	return 0;
}

/*
 * Attempt to detach a locked page from its ->mapping.  If it is dirty or if
 * someone else has a ref on the page, abort and return 0.  If it was
 * successfully detached, return 1.  Assumes the caller has a single ref on
 * this page.
 */
int remove_mapping(struct address_space *mapping, struct page *page)
{
	if (__remove_mapping(mapping, page, false)) {
		/*
		 * Unfreezing the refcount with 1 rather than 2 effectively
		 * drops the pagecache ref for us without requiring another
		 * atomic operation.
		 */
		page_ref_unfreeze(page, 1);
		return 1;
	}
	return 0;
}

/**
 * putback_lru_page - put previously isolated page onto appropriate LRU list
 * @page: page to be put back to appropriate lru list
 *
 * Add previously isolated @page to appropriate LRU list.
 * Page may still be unevictable for other reasons.
 *
 * lru_lock must not be held, interrupts must be enabled.
 */
void putback_lru_page(struct page *page)
{
	bool is_unevictable;
	int was_unevictable = PageUnevictable(page);

	VM_BUG_ON_PAGE(PageLRU(page), page);

redo:
	ClearPageUnevictable(page);

	if (page_evictable(page)) {
		/*
		 * For evictable pages, we can use the cache.
		 * In event of a race, worst case is we end up with an
		 * unevictable page on [in]active list.
		 * We know how to handle that.
		 */
		is_unevictable = false;
		lru_cache_add(page);
	} else {
		/*
		 * Put unevictable pages directly on zone's unevictable
		 * list.
		 */
		is_unevictable = true;
		add_page_to_unevictable_list(page);
		/*
		 * When racing with an mlock or AS_UNEVICTABLE clearing
		 * (page is unlocked) make sure that if the other thread
		 * does not observe our setting of PG_lru and fails
		 * isolation/check_move_unevictable_pages,
		 * we see PG_mlocked/AS_UNEVICTABLE cleared below and move
		 * the page back to the evictable list.
		 *
		 * The other side is TestClearPageMlocked() or shmem_lock().
		 */
		smp_mb();
	}

	/*
	 * page's status can change while we move it among lru. If an evictable
	 * page is on unevictable list, it never be freed. To avoid that,
	 * check after we added it to the list, again.
	 */
	if (is_unevictable && page_evictable(page)) {
		if (!isolate_lru_page(page)) {
			put_page(page);
			goto redo;
		}
		/* This means someone else dropped this page from LRU
		 * So, it will be freed or putback to LRU again. There is
		 * nothing to do here.
		 */
	}

	if (was_unevictable && !is_unevictable)
		count_vm_event(UNEVICTABLE_PGRESCUED);
	else if (!was_unevictable && is_unevictable)
		count_vm_event(UNEVICTABLE_PGCULLED);

	put_page(page);		/* drop ref from isolate */
}

enum page_references {
	PAGEREF_RECLAIM,
	PAGEREF_RECLAIM_CLEAN,
	PAGEREF_KEEP,
	PAGEREF_ACTIVATE,
};

static enum page_references page_check_references(struct page *page,
						  struct scan_control *sc)
{
	int referenced_ptes, referenced_page;
	unsigned long vm_flags;

	referenced_ptes = page_referenced(page, 1, sc->target_mem_cgroup,
					  &vm_flags);
	referenced_page = TestClearPageReferenced(page);

	/*
	 * Mlock lost the isolation race with us.  Let try_to_unmap()
	 * move the page to the unevictable list.
	 */
	if (vm_flags & VM_LOCKED)
		return PAGEREF_RECLAIM;

	if (referenced_ptes) {
		if (PageSwapBacked(page))
			return PAGEREF_ACTIVATE;
		/*
		 * All mapped pages start out with page table
		 * references from the instantiating fault, so we need
		 * to look twice if a mapped file page is used more
		 * than once.
		 *
		 * Mark it and spare it for another trip around the
		 * inactive list.  Another page table reference will
		 * lead to its activation.
		 *
		 * Note: the mark is set for activated pages as well
		 * so that recently deactivated but used pages are
		 * quickly recovered.
		 */
		SetPageReferenced(page);

		if (referenced_page || referenced_ptes > 1)
			return PAGEREF_ACTIVATE;

		/*
		 * Activate file-backed executable pages after first usage.
		 */
		if (vm_flags & VM_EXEC)
			return PAGEREF_ACTIVATE;

		return PAGEREF_KEEP;
	}

	/* Reclaim if clean, defer dirty pages to writeback */
	if (referenced_page && !PageSwapBacked(page))
		return PAGEREF_RECLAIM_CLEAN;

	return PAGEREF_RECLAIM;
}

/* Check if a page is dirty or under writeback */
static void page_check_dirty_writeback(struct page *page,
				       bool *dirty, bool *writeback)
{
	struct address_space *mapping;

	/*
	 * Anonymous pages are not handled by flushers and must be written
	 * from reclaim context. Do not stall reclaim based on them
	 */
	if (!page_is_file_cache(page) ||
	    (PageAnon(page) && !PageSwapBacked(page))) {
		*dirty = false;
		*writeback = false;
		return;
	}

	/* By default assume that the page flags are accurate */
	*dirty = PageDirty(page);
	*writeback = PageWriteback(page);

	/* Verify dirty/writeback state if the filesystem supports it */
	if (!page_has_private(page))
		return;

	mapping = page_mapping(page);
	if (mapping && mapping->a_ops->is_dirty_writeback)
		mapping->a_ops->is_dirty_writeback(page, dirty, writeback);
}

struct reclaim_stat {
	unsigned nr_dirty;
	unsigned nr_unqueued_dirty;
	unsigned nr_congested;
	unsigned nr_writeback;
	unsigned nr_immediate;
	unsigned nr_activate;
	unsigned nr_ref_keep;
	unsigned nr_unmap_fail;
};

/*
 * shrink_page_list() returns the number of reclaimed pages
 */
static unsigned long shrink_page_list(struct list_head *page_list,
				      struct pglist_data *pgdat,
				      struct scan_control *sc,
				      enum ttu_flags ttu_flags,
				      struct reclaim_stat *stat,
				      bool force_reclaim)
{
	LIST_HEAD(ret_pages);
	LIST_HEAD(free_pages);
	int pgactivate = 0;
	unsigned nr_unqueued_dirty = 0;
	unsigned nr_dirty = 0;
	unsigned nr_congested = 0;
	unsigned nr_reclaimed = 0;
	unsigned nr_writeback = 0;
	unsigned nr_immediate = 0;
	unsigned nr_ref_keep = 0;
	unsigned nr_unmap_fail = 0;

	cond_resched();

	while (!list_empty(page_list)) {
		struct address_space *mapping;
		struct page *page;
		int may_enter_fs;
		enum page_references references = PAGEREF_RECLAIM_CLEAN;
		bool dirty, writeback;

		cond_resched();

		page = lru_to_page(page_list);
		list_del(&page->lru);

		if (!trylock_page(page))
			goto keep;

		VM_BUG_ON_PAGE(PageActive(page), page);

		sc->nr_scanned++;

		if (unlikely(!page_evictable(page)))
			goto activate_locked;

		if (!sc->may_unmap && page_mapped(page))
			goto keep_locked;

		/* Double the slab pressure for mapped and swapcache pages */
		if ((page_mapped(page) || PageSwapCache(page)) &&
		    !(PageAnon(page) && !PageSwapBacked(page)))
			sc->nr_scanned++;

		may_enter_fs = (sc->gfp_mask & __GFP_FS) ||
			(PageSwapCache(page) && (sc->gfp_mask & __GFP_IO));

		/*
		 * The number of dirty pages determines if a zone is marked
		 * reclaim_congested which affects wait_iff_congested. kswapd
		 * will stall and start writing pages if the tail of the LRU
		 * is all dirty unqueued pages.
		 */
		page_check_dirty_writeback(page, &dirty, &writeback);
		if (dirty || writeback)
			nr_dirty++;

		if (dirty && !writeback)
			nr_unqueued_dirty++;

		/*
		 * Treat this page as congested if the underlying BDI is or if
		 * pages are cycling through the LRU so quickly that the
		 * pages marked for immediate reclaim are making it to the
		 * end of the LRU a second time.
		 */
		mapping = page_mapping(page);
		if (((dirty || writeback) && mapping &&
		     inode_write_congested(mapping->host)) ||
		    (writeback && PageReclaim(page)))
			nr_congested++;

		/*
		 * If a page at the tail of the LRU is under writeback, there
		 * are three cases to consider.
		 *
		 * 1) If reclaim is encountering an excessive number of pages
		 *    under writeback and this page is both under writeback and
		 *    PageReclaim then it indicates that pages are being queued
		 *    for IO but are being recycled through the LRU before the
		 *    IO can complete. Waiting on the page itself risks an
		 *    indefinite stall if it is impossible to writeback the
		 *    page due to IO error or disconnected storage so instead
		 *    note that the LRU is being scanned too quickly and the
		 *    caller can stall after page list has been processed.
		 *
		 * 2) Global or new memcg reclaim encounters a page that is
		 *    not marked for immediate reclaim, or the caller does not
		 *    have __GFP_FS (or __GFP_IO if it's simply going to swap,
		 *    not to fs). In this case mark the page for immediate
		 *    reclaim and continue scanning.
		 *
		 *    Require may_enter_fs because we would wait on fs, which
		 *    may not have submitted IO yet. And the loop driver might
		 *    enter reclaim, and deadlock if it waits on a page for
		 *    which it is needed to do the write (loop masks off
		 *    __GFP_IO|__GFP_FS for this reason); but more thought
		 *    would probably show more reasons.
		 *
		 * 3) Legacy memcg encounters a page that is already marked
		 *    PageReclaim. memcg does not have any dirty pages
		 *    throttling so we could easily OOM just because too many
		 *    pages are in writeback and there is nothing else to
		 *    reclaim. Wait for the writeback to complete.
		 *
		 * In cases 1) and 2) we activate the pages to get them out of
		 * the way while we continue scanning for clean pages on the
		 * inactive list and refilling from the active list. The
		 * observation here is that waiting for disk writes is more
		 * expensive than potentially causing reloads down the line.
		 * Since they're marked for immediate reclaim, they won't put
		 * memory pressure on the cache working set any longer than it
		 * takes to write them to disk.
		 */
		if (PageWriteback(page)) {
			/* Case 1 above */
			if (current_is_kswapd() &&
			    PageReclaim(page) &&
			    test_bit(PGDAT_WRITEBACK, &pgdat->flags)) {
				nr_immediate++;
				goto activate_locked;

			/* Case 2 above */
			} else if (sane_reclaim(sc) ||
			    !PageReclaim(page) || !may_enter_fs) {
				/*
				 * This is slightly racy - end_page_writeback()
				 * might have just cleared PageReclaim, then
				 * setting PageReclaim here end up interpreted
				 * as PageReadahead - but that does not matter
				 * enough to care.  What we do want is for this
				 * page to have PageReclaim set next time memcg
				 * reclaim reaches the tests above, so it will
				 * then wait_on_page_writeback() to avoid OOM;
				 * and it's also appropriate in global reclaim.
				 */
				SetPageReclaim(page);
				nr_writeback++;
				goto activate_locked;

			/* Case 3 above */
			} else {
				unlock_page(page);
				wait_on_page_writeback(page);
				/* then go back and try same page again */
				list_add_tail(&page->lru, page_list);
				continue;
			}
		}

		if (!force_reclaim)
			references = page_check_references(page, sc);

		switch (references) {
		case PAGEREF_ACTIVATE:
			goto activate_locked;
		case PAGEREF_KEEP:
			nr_ref_keep++;
			goto keep_locked;
		case PAGEREF_RECLAIM:
		case PAGEREF_RECLAIM_CLEAN:
			; /* try to reclaim the page below */
		}

		/*
		 * Anonymous process memory has backing store?
		 * Try to allocate it some swap space here.
		 * Lazyfree page could be freed directly
		 */
		if (PageAnon(page) && PageSwapBacked(page)) {
			if (!PageSwapCache(page)) {
				if (!(sc->gfp_mask & __GFP_IO))
					goto keep_locked;
				if (PageTransHuge(page)) {
					/* cannot split THP, skip it */
					if (!can_split_huge_page(page, NULL))
						goto activate_locked;
					/*
					 * Split pages without a PMD map right
					 * away. Chances are some or all of the
					 * tail pages can be freed without IO.
					 */
					if (!compound_mapcount(page) &&
					    split_huge_page_to_list(page,
								    page_list))
						goto activate_locked;
				}
				if (!add_to_swap(page)) {
					if (!PageTransHuge(page))
						goto activate_locked;
					/* Fallback to swap normal pages */
					if (split_huge_page_to_list(page,
								    page_list))
						goto activate_locked;
#ifdef CONFIG_TRANSPARENT_HUGEPAGE
					count_vm_event(THP_SWPOUT_FALLBACK);
#endif
					if (!add_to_swap(page))
						goto activate_locked;
				}

				may_enter_fs = 1;

				/* Adding to swap updated mapping */
				mapping = page_mapping(page);
			}
		} else if (unlikely(PageTransHuge(page))) {
			/* Split file THP */
			if (split_huge_page_to_list(page, page_list))
				goto keep_locked;
		}

		/*
		 * The page is mapped into the page tables of one or more
		 * processes. Try to unmap it here.
		 */
		if (page_mapped(page)) {
			enum ttu_flags flags = ttu_flags | TTU_BATCH_FLUSH;

			if (unlikely(PageTransHuge(page)))
				flags |= TTU_SPLIT_HUGE_PMD;
			if (!try_to_unmap(page, flags)) {
				nr_unmap_fail++;
				goto activate_locked;
			}
		}

		if (PageDirty(page)) {
			/*
			 * Only kswapd can writeback filesystem pages
			 * to avoid risk of stack overflow. But avoid
			 * injecting inefficient single-page IO into
			 * flusher writeback as much as possible: only
			 * write pages when we've encountered many
			 * dirty pages, and when we've already scanned
			 * the rest of the LRU for clean pages and see
			 * the same dirty pages again (PageReclaim).
			 */
			if (page_is_file_cache(page) &&
			    (!current_is_kswapd() || !PageReclaim(page) ||
			     !test_bit(PGDAT_DIRTY, &pgdat->flags))) {
				/*
				 * Immediately reclaim when written back.
				 * Similar in principal to deactivate_page()
				 * except we already have the page isolated
				 * and know it's dirty
				 */
				inc_node_page_state(page, NR_VMSCAN_IMMEDIATE);
				SetPageReclaim(page);

				goto activate_locked;
			}

			if (references == PAGEREF_RECLAIM_CLEAN)
				goto keep_locked;
			if (!may_enter_fs)
				goto keep_locked;
			if (!sc->may_writepage)
				goto keep_locked;

			/*
			 * Page is dirty. Flush the TLB if a writable entry
			 * potentially exists to avoid CPU writes after IO
			 * starts and then write it out here.
			 */
			try_to_unmap_flush_dirty();
			switch (pageout(page, mapping, sc)) {
			case PAGE_KEEP:
				goto keep_locked;
			case PAGE_ACTIVATE:
				goto activate_locked;
			case PAGE_SUCCESS:
				if (PageWriteback(page))
					goto keep;
				if (PageDirty(page))
					goto keep;

				/*
				 * A synchronous write - probably a ramdisk.  Go
				 * ahead and try to reclaim the page.
				 */
				if (!trylock_page(page))
					goto keep;
				if (PageDirty(page) || PageWriteback(page))
					goto keep_locked;
				mapping = page_mapping(page);
			case PAGE_CLEAN:
				; /* try to free the page below */
			}
		}

		/*
		 * If the page has buffers, try to free the buffer mappings
		 * associated with this page. If we succeed we try to free
		 * the page as well.
		 *
		 * We do this even if the page is PageDirty().
		 * try_to_release_page() does not perform I/O, but it is
		 * possible for a page to have PageDirty set, but it is actually
		 * clean (all its buffers are clean).  This happens if the
		 * buffers were written out directly, with submit_bh(). ext3
		 * will do this, as well as the blockdev mapping.
		 * try_to_release_page() will discover that cleanness and will
		 * drop the buffers and mark the page clean - it can be freed.
		 *
		 * Rarely, pages can have buffers and no ->mapping.  These are
		 * the pages which were not successfully invalidated in
		 * truncate_complete_page().  We try to drop those buffers here
		 * and if that worked, and the page is no longer mapped into
		 * process address space (page_count == 1) it can be freed.
		 * Otherwise, leave the page on the LRU so it is swappable.
		 */
		if (page_has_private(page)) {
			if (!try_to_release_page(page, sc->gfp_mask))
				goto activate_locked;
			if (!mapping && page_count(page) == 1) {
				unlock_page(page);
				if (put_page_testzero(page))
					goto free_it;
				else {
					/*
					 * rare race with speculative reference.
					 * the speculative reference will free
					 * this page shortly, so we may
					 * increment nr_reclaimed here (and
					 * leave it off the LRU).
					 */
					nr_reclaimed++;
					continue;
				}
			}
		}

		if (PageAnon(page) && !PageSwapBacked(page)) {
			/* follow __remove_mapping for reference */
			if (!page_ref_freeze(page, 1))
				goto keep_locked;
			if (PageDirty(page)) {
				page_ref_unfreeze(page, 1);
				goto keep_locked;
			}

			count_vm_event(PGLAZYFREED);
			count_memcg_page_event(page, PGLAZYFREED);
		} else if (!mapping || !__remove_mapping(mapping, page, true))
			goto keep_locked;
		/*
		 * At this point, we have no other references and there is
		 * no way to pick any more up (removed from LRU, removed
		 * from pagecache). Can use non-atomic bitops now (and
		 * we obviously don't have to worry about waking up a process
		 * waiting on the page lock, because there are no references.
		 */
		__ClearPageLocked(page);
free_it:
		nr_reclaimed++;

		/*
		 * Is there need to periodically free_page_list? It would
		 * appear not as the counts should be low
		 */
		if (unlikely(PageTransHuge(page))) {
			mem_cgroup_uncharge(page);
			(*get_compound_page_dtor(page))(page);
		} else
			list_add(&page->lru, &free_pages);
		continue;

activate_locked:
		/* Not a candidate for swapping, so reclaim swap space. */
		if (PageSwapCache(page) && (mem_cgroup_swap_full(page) ||
						PageMlocked(page)))
			try_to_free_swap(page);
		VM_BUG_ON_PAGE(PageActive(page), page);
		if (!PageMlocked(page)) {
			SetPageActive(page);
			pgactivate++;
			count_memcg_page_event(page, PGACTIVATE);
		}
keep_locked:
		unlock_page(page);
keep:
		list_add(&page->lru, &ret_pages);
		VM_BUG_ON_PAGE(PageLRU(page) || PageUnevictable(page), page);
	}

	mem_cgroup_uncharge_list(&free_pages);
	try_to_unmap_flush();
	free_hot_cold_page_list(&free_pages, true);

	list_splice(&ret_pages, page_list);
	count_vm_events(PGACTIVATE, pgactivate);

	if (stat) {
		stat->nr_dirty = nr_dirty;
		stat->nr_congested = nr_congested;
		stat->nr_unqueued_dirty = nr_unqueued_dirty;
		stat->nr_writeback = nr_writeback;
		stat->nr_immediate = nr_immediate;
		stat->nr_activate = pgactivate;
		stat->nr_ref_keep = nr_ref_keep;
		stat->nr_unmap_fail = nr_unmap_fail;
	}
	return nr_reclaimed;
}

unsigned long reclaim_clean_pages_from_list(struct zone *zone,
					    struct list_head *page_list)
{
	struct scan_control sc = {
		.gfp_mask = GFP_KERNEL,
		.priority = DEF_PRIORITY,
		.may_unmap = 1,
	};
	unsigned long ret;
	struct page *page, *next;
	LIST_HEAD(clean_pages);

	list_for_each_entry_safe(page, next, page_list, lru) {
		if (page_is_file_cache(page) && !PageDirty(page) &&
		    !__PageMovable(page)) {
			ClearPageActive(page);
			list_move(&page->lru, &clean_pages);
		}
	}

	ret = shrink_page_list(&clean_pages, zone->zone_pgdat, &sc,
			TTU_IGNORE_ACCESS, NULL, true);
	list_splice(&clean_pages, page_list);
	mod_node_page_state(zone->zone_pgdat, NR_ISOLATED_FILE, -ret);
	return ret;
}

/*
 * Attempt to remove the specified page from its LRU.  Only take this page
 * if it is of the appropriate PageActive status.  Pages which are being
 * freed elsewhere are also ignored.
 *
 * page:	page to consider
 * mode:	one of the LRU isolation modes defined above
 *
 * returns 0 on success, -ve errno on failure.
 */
int __isolate_lru_page(struct page *page, isolate_mode_t mode)
{
	int ret = -EINVAL;

	/* Only take pages on the LRU. */
	if (!PageLRU(page))
		return ret;

	/* Compaction should not handle unevictable pages but CMA can do so */
	if (PageUnevictable(page) && !(mode & ISOLATE_UNEVICTABLE))
		return ret;

	ret = -EBUSY;

	/*
	 * To minimise LRU disruption, the caller can indicate that it only
	 * wants to isolate pages it will be able to operate on without
	 * blocking - clean pages for the most part.
	 *
	 * ISOLATE_ASYNC_MIGRATE is used to indicate that it only wants to pages
	 * that it is possible to migrate without blocking
	 */
	if (mode & ISOLATE_ASYNC_MIGRATE) {
		/* All the caller can do on PageWriteback is block */
		if (PageWriteback(page))
			return ret;

		if (PageDirty(page)) {
			struct address_space *mapping;
			bool migrate_dirty;

			/*
			 * Only pages without mappings or that have a
			 * ->migratepage callback are possible to migrate
			 * without blocking. However, we can be racing with
			 * truncation so it's necessary to lock the page
			 * to stabilise the mapping as truncation holds
			 * the page lock until after the page is removed
			 * from the page cache.
			 */
			if (!trylock_page(page))
				return ret;

			mapping = page_mapping(page);
<<<<<<< HEAD
			migrate_dirty = mapping && mapping->a_ops->migratepage;
=======
			migrate_dirty = !mapping || mapping->a_ops->migratepage;
>>>>>>> d8914c3a
			unlock_page(page);
			if (!migrate_dirty)
				return ret;
		}
	}

	if ((mode & ISOLATE_UNMAPPED) && page_mapped(page))
		return ret;

	if (likely(get_page_unless_zero(page))) {
		/*
		 * Be careful not to clear PageLRU until after we're
		 * sure the page is not being freed elsewhere -- the
		 * page release code relies on it.
		 */
		ClearPageLRU(page);
		ret = 0;
	}

	return ret;
}


/*
 * Update LRU sizes after isolating pages. The LRU size updates must
 * be complete before mem_cgroup_update_lru_size due to a santity check.
 */
static __always_inline void update_lru_sizes(struct lruvec *lruvec,
			enum lru_list lru, unsigned long *nr_zone_taken)
{
	int zid;

	for (zid = 0; zid < MAX_NR_ZONES; zid++) {
		if (!nr_zone_taken[zid])
			continue;

		__update_lru_size(lruvec, lru, zid, -nr_zone_taken[zid]);
#ifdef CONFIG_MEMCG
		mem_cgroup_update_lru_size(lruvec, lru, zid, -nr_zone_taken[zid]);
#endif
	}

}

/*
 * zone_lru_lock is heavily contended.  Some of the functions that
 * shrink the lists perform better by taking out a batch of pages
 * and working on them outside the LRU lock.
 *
 * For pagecache intensive workloads, this function is the hottest
 * spot in the kernel (apart from copy_*_user functions).
 *
 * Appropriate locks must be held before calling this function.
 *
 * @nr_to_scan:	The number of eligible pages to look through on the list.
 * @lruvec:	The LRU vector to pull pages from.
 * @dst:	The temp list to put pages on to.
 * @nr_scanned:	The number of pages that were scanned.
 * @sc:		The scan_control struct for this reclaim session
 * @mode:	One of the LRU isolation modes
 * @lru:	LRU list id for isolating
 *
 * returns how many pages were moved onto *@dst.
 */
static unsigned long isolate_lru_pages(unsigned long nr_to_scan,
		struct lruvec *lruvec, struct list_head *dst,
		unsigned long *nr_scanned, struct scan_control *sc,
		isolate_mode_t mode, enum lru_list lru)
{
	struct list_head *src = &lruvec->lists[lru];
	unsigned long nr_taken = 0;
	unsigned long nr_zone_taken[MAX_NR_ZONES] = { 0 };
	unsigned long nr_skipped[MAX_NR_ZONES] = { 0, };
	unsigned long skipped = 0;
	unsigned long scan, total_scan, nr_pages;
	LIST_HEAD(pages_skipped);

	scan = 0;
	for (total_scan = 0;
	     scan < nr_to_scan && nr_taken < nr_to_scan && !list_empty(src);
	     total_scan++) {
		struct page *page;

		page = lru_to_page(src);
		prefetchw_prev_lru_page(page, src, flags);

		VM_BUG_ON_PAGE(!PageLRU(page), page);

		if (page_zonenum(page) > sc->reclaim_idx) {
			list_move(&page->lru, &pages_skipped);
			nr_skipped[page_zonenum(page)]++;
			continue;
		}

		/*
		 * Do not count skipped pages because that makes the function
		 * return with no isolated pages if the LRU mostly contains
		 * ineligible pages.  This causes the VM to not reclaim any
		 * pages, triggering a premature OOM.
		 */
		scan++;
		switch (__isolate_lru_page(page, mode)) {
		case 0:
			nr_pages = hpage_nr_pages(page);
			nr_taken += nr_pages;
			nr_zone_taken[page_zonenum(page)] += nr_pages;
			list_move(&page->lru, dst);
			break;

		case -EBUSY:
			/* else it is being freed elsewhere */
			list_move(&page->lru, src);
			continue;

		default:
			BUG();
		}
	}

	/*
	 * Splice any skipped pages to the start of the LRU list. Note that
	 * this disrupts the LRU order when reclaiming for lower zones but
	 * we cannot splice to the tail. If we did then the SWAP_CLUSTER_MAX
	 * scanning would soon rescan the same pages to skip and put the
	 * system at risk of premature OOM.
	 */
	if (!list_empty(&pages_skipped)) {
		int zid;

		list_splice(&pages_skipped, src);
		for (zid = 0; zid < MAX_NR_ZONES; zid++) {
			if (!nr_skipped[zid])
				continue;

			__count_zid_vm_events(PGSCAN_SKIP, zid, nr_skipped[zid]);
			skipped += nr_skipped[zid];
		}
	}
	*nr_scanned = total_scan;
	trace_mm_vmscan_lru_isolate(sc->reclaim_idx, sc->order, nr_to_scan,
				    total_scan, skipped, nr_taken, mode, lru);
	update_lru_sizes(lruvec, lru, nr_zone_taken);
	return nr_taken;
}

/**
 * isolate_lru_page - tries to isolate a page from its LRU list
 * @page: page to isolate from its LRU list
 *
 * Isolates a @page from an LRU list, clears PageLRU and adjusts the
 * vmstat statistic corresponding to whatever LRU list the page was on.
 *
 * Returns 0 if the page was removed from an LRU list.
 * Returns -EBUSY if the page was not on an LRU list.
 *
 * The returned page will have PageLRU() cleared.  If it was found on
 * the active list, it will have PageActive set.  If it was found on
 * the unevictable list, it will have the PageUnevictable bit set. That flag
 * may need to be cleared by the caller before letting the page go.
 *
 * The vmstat statistic corresponding to the list on which the page was
 * found will be decremented.
 *
 * Restrictions:
 * (1) Must be called with an elevated refcount on the page. This is a
 *     fundamentnal difference from isolate_lru_pages (which is called
 *     without a stable reference).
 * (2) the lru_lock must not be held.
 * (3) interrupts must be enabled.
 */
int isolate_lru_page(struct page *page)
{
	int ret = -EBUSY;

	VM_BUG_ON_PAGE(!page_count(page), page);
	WARN_RATELIMIT(PageTail(page), "trying to isolate tail page");

	if (PageLRU(page)) {
		struct zone *zone = page_zone(page);
		struct lruvec *lruvec;

		spin_lock_irq(zone_lru_lock(zone));
		lruvec = mem_cgroup_page_lruvec(page, zone->zone_pgdat);
		if (PageLRU(page)) {
			int lru = page_lru(page);
			get_page(page);
			ClearPageLRU(page);
			del_page_from_lru_list(page, lruvec, lru);
			ret = 0;
		}
		spin_unlock_irq(zone_lru_lock(zone));
	}
	return ret;
}

static int __too_many_isolated(struct pglist_data *pgdat, int file,
	struct scan_control *sc, bool stalled)
{
	unsigned long inactive, isolated;

	if (file) {
		if (stalled) {
			inactive = node_page_state_snapshot(pgdat,
					NR_INACTIVE_FILE);
			isolated = node_page_state_snapshot(pgdat,
					NR_ISOLATED_FILE);
		} else {
			inactive = node_page_state(pgdat, NR_INACTIVE_FILE);
			isolated = node_page_state(pgdat, NR_ISOLATED_FILE);
		}
	} else {
		if (stalled) {
			inactive = node_page_state_snapshot(pgdat,
					NR_INACTIVE_ANON);
			isolated = node_page_state_snapshot(pgdat,
					NR_ISOLATED_ANON);
		} else {
			inactive = node_page_state(pgdat, NR_INACTIVE_ANON);
			isolated = node_page_state(pgdat, NR_ISOLATED_ANON);
		}
	}

	/*
	 * GFP_NOIO/GFP_NOFS callers are allowed to isolate more pages, so they
	 * won't get blocked by normal direct-reclaimers, forming a circular
	 * deadlock.
	 */
	if ((sc->gfp_mask & (__GFP_IO | __GFP_FS)) == (__GFP_IO | __GFP_FS))
		inactive >>= 3;

	return isolated > inactive;
}

/*
 * A direct reclaimer may isolate SWAP_CLUSTER_MAX pages from the LRU list and
 * then get resheduled. When there are massive number of tasks doing page
 * allocation, such sleeping direct reclaimers may keep piling up on each CPU,
 * the LRU list will go small and be scanned faster than necessary, leading to
 * unnecessary swapping, thrashing and OOM.
 */
static int too_many_isolated(struct pglist_data *pgdat, int file,
		struct scan_control *sc, bool stalled)
{
	if (current_is_kswapd())
		return 0;

	if (!sane_reclaim(sc))
		return 0;

	if (unlikely(__too_many_isolated(pgdat, file, sc, false))) {
		if (stalled)
			return __too_many_isolated(pgdat, file, sc, stalled);
		else
			return 1;
	}

	return 0;
}

static noinline_for_stack void
putback_inactive_pages(struct lruvec *lruvec, struct list_head *page_list)
{
	struct zone_reclaim_stat *reclaim_stat = &lruvec->reclaim_stat;
	struct pglist_data *pgdat = lruvec_pgdat(lruvec);
	LIST_HEAD(pages_to_free);

	/*
	 * Put back any unfreeable pages.
	 */
	while (!list_empty(page_list)) {
		struct page *page = lru_to_page(page_list);
		int lru;

		VM_BUG_ON_PAGE(PageLRU(page), page);
		list_del(&page->lru);
		if (unlikely(!page_evictable(page))) {
			spin_unlock_irq(&pgdat->lru_lock);
			putback_lru_page(page);
			spin_lock_irq(&pgdat->lru_lock);
			continue;
		}

		lruvec = mem_cgroup_page_lruvec(page, pgdat);

		SetPageLRU(page);
		lru = page_lru(page);
		add_page_to_lru_list(page, lruvec, lru);

		if (is_active_lru(lru)) {
			int file = is_file_lru(lru);
			int numpages = hpage_nr_pages(page);
			reclaim_stat->recent_rotated[file] += numpages;
		}
		if (put_page_testzero(page)) {
			__ClearPageLRU(page);
			__ClearPageActive(page);
			del_page_from_lru_list(page, lruvec, lru);

			if (unlikely(PageCompound(page))) {
				spin_unlock_irq(&pgdat->lru_lock);
				mem_cgroup_uncharge(page);
				(*get_compound_page_dtor(page))(page);
				spin_lock_irq(&pgdat->lru_lock);
			} else
				list_add(&page->lru, &pages_to_free);
		}
	}

	/*
	 * To save our caller's stack, now use input list for pages to free.
	 */
	list_splice(&pages_to_free, page_list);
}

/*
 * If a kernel thread (such as nfsd for loop-back mounts) services
 * a backing device by writing to the page cache it sets PF_LESS_THROTTLE.
 * In that case we should only throttle if the backing device it is
 * writing to is congested.  In other cases it is safe to throttle.
 */
static int current_may_throttle(void)
{
	return !(current->flags & PF_LESS_THROTTLE) ||
		current->backing_dev_info == NULL ||
		bdi_write_congested(current->backing_dev_info);
}

/*
 * shrink_inactive_list() is a helper for shrink_node().  It returns the number
 * of reclaimed pages
 */
static noinline_for_stack unsigned long
shrink_inactive_list(unsigned long nr_to_scan, struct lruvec *lruvec,
		     struct scan_control *sc, enum lru_list lru)
{
	LIST_HEAD(page_list);
	unsigned long nr_scanned;
	unsigned long nr_reclaimed = 0;
	unsigned long nr_taken;
	struct reclaim_stat stat = {};
	isolate_mode_t isolate_mode = 0;
	int file = is_file_lru(lru);
	struct pglist_data *pgdat = lruvec_pgdat(lruvec);
	struct zone_reclaim_stat *reclaim_stat = &lruvec->reclaim_stat;
	bool stalled = false;

	while (unlikely(too_many_isolated(pgdat, file, sc, stalled))) {
		if (stalled)
			return 0;

		/* wait a bit for the reclaimer. */
		msleep(100);
		stalled = true;

		/* We are about to die and free our memory. Return now. */
		if (fatal_signal_pending(current))
			return SWAP_CLUSTER_MAX;
	}

	lru_add_drain();

	if (!sc->may_unmap)
		isolate_mode |= ISOLATE_UNMAPPED;

	spin_lock_irq(&pgdat->lru_lock);

	nr_taken = isolate_lru_pages(nr_to_scan, lruvec, &page_list,
				     &nr_scanned, sc, isolate_mode, lru);

	__mod_node_page_state(pgdat, NR_ISOLATED_ANON + file, nr_taken);
	reclaim_stat->recent_scanned[file] += nr_taken;

	if (current_is_kswapd()) {
		if (global_reclaim(sc))
			__count_vm_events(PGSCAN_KSWAPD, nr_scanned);
		count_memcg_events(lruvec_memcg(lruvec), PGSCAN_KSWAPD,
				   nr_scanned);
	} else {
		if (global_reclaim(sc))
			__count_vm_events(PGSCAN_DIRECT, nr_scanned);
		count_memcg_events(lruvec_memcg(lruvec), PGSCAN_DIRECT,
				   nr_scanned);
	}
	spin_unlock_irq(&pgdat->lru_lock);

	if (nr_taken == 0)
		return 0;

	nr_reclaimed = shrink_page_list(&page_list, pgdat, sc, 0,
				&stat, false);

	spin_lock_irq(&pgdat->lru_lock);

	if (current_is_kswapd()) {
		if (global_reclaim(sc))
			__count_vm_events(PGSTEAL_KSWAPD, nr_reclaimed);
		count_memcg_events(lruvec_memcg(lruvec), PGSTEAL_KSWAPD,
				   nr_reclaimed);
	} else {
		if (global_reclaim(sc))
			__count_vm_events(PGSTEAL_DIRECT, nr_reclaimed);
		count_memcg_events(lruvec_memcg(lruvec), PGSTEAL_DIRECT,
				   nr_reclaimed);
	}

	putback_inactive_pages(lruvec, &page_list);

	__mod_node_page_state(pgdat, NR_ISOLATED_ANON + file, -nr_taken);

	spin_unlock_irq(&pgdat->lru_lock);

	mem_cgroup_uncharge_list(&page_list);
	free_hot_cold_page_list(&page_list, true);

	/*
	 * If reclaim is isolating dirty pages under writeback, it implies
	 * that the long-lived page allocation rate is exceeding the page
	 * laundering rate. Either the global limits are not being effective
	 * at throttling processes due to the page distribution throughout
	 * zones or there is heavy usage of a slow backing device. The
	 * only option is to throttle from reclaim context which is not ideal
	 * as there is no guarantee the dirtying process is throttled in the
	 * same way balance_dirty_pages() manages.
	 *
	 * Once a zone is flagged ZONE_WRITEBACK, kswapd will count the number
	 * of pages under pages flagged for immediate reclaim and stall if any
	 * are encountered in the nr_immediate check below.
	 */
	if (stat.nr_writeback && stat.nr_writeback == nr_taken)
		set_bit(PGDAT_WRITEBACK, &pgdat->flags);

	/*
	 * If dirty pages are scanned that are not queued for IO, it
	 * implies that flushers are not doing their job. This can
	 * happen when memory pressure pushes dirty pages to the end of
	 * the LRU before the dirty limits are breached and the dirty
	 * data has expired. It can also happen when the proportion of
	 * dirty pages grows not through writes but through memory
	 * pressure reclaiming all the clean cache. And in some cases,
	 * the flushers simply cannot keep up with the allocation
	 * rate. Nudge the flusher threads in case they are asleep.
	 */
	if (stat.nr_unqueued_dirty == nr_taken)
		wakeup_flusher_threads(0, WB_REASON_VMSCAN);

	/*
	 * Legacy memcg will stall in page writeback so avoid forcibly
	 * stalling here.
	 */
	if (sane_reclaim(sc)) {
		/*
		 * Tag a zone as congested if all the dirty pages scanned were
		 * backed by a congested BDI and wait_iff_congested will stall.
		 */
		if (stat.nr_dirty && stat.nr_dirty == stat.nr_congested)
			set_bit(PGDAT_CONGESTED, &pgdat->flags);

		/* Allow kswapd to start writing pages during reclaim. */
		if (stat.nr_unqueued_dirty == nr_taken)
			set_bit(PGDAT_DIRTY, &pgdat->flags);

		/*
		 * If kswapd scans pages marked marked for immediate
		 * reclaim and under writeback (nr_immediate), it implies
		 * that pages are cycling through the LRU faster than
		 * they are written so also forcibly stall.
		 */
		if (stat.nr_immediate && current_may_throttle())
			congestion_wait(BLK_RW_ASYNC, HZ/10);
	}

	/*
	 * Stall direct reclaim for IO completions if underlying BDIs or zone
	 * is congested. Allow kswapd to continue until it starts encountering
	 * unqueued dirty pages or cycling through the LRU too quickly.
	 */
	if (!sc->hibernation_mode && !current_is_kswapd() &&
	    current_may_throttle())
		wait_iff_congested(pgdat, BLK_RW_ASYNC, HZ/10);

	trace_mm_vmscan_lru_shrink_inactive(pgdat->node_id,
			nr_scanned, nr_reclaimed,
			stat.nr_dirty,  stat.nr_writeback,
			stat.nr_congested, stat.nr_immediate,
			stat.nr_activate, stat.nr_ref_keep,
			stat.nr_unmap_fail,
			sc->priority, file);
	return nr_reclaimed;
}

/*
 * This moves pages from the active list to the inactive list.
 *
 * We move them the other way if the page is referenced by one or more
 * processes, from rmap.
 *
 * If the pages are mostly unmapped, the processing is fast and it is
 * appropriate to hold zone_lru_lock across the whole operation.  But if
 * the pages are mapped, the processing is slow (page_referenced()) so we
 * should drop zone_lru_lock around each page.  It's impossible to balance
 * this, so instead we remove the pages from the LRU while processing them.
 * It is safe to rely on PG_active against the non-LRU pages in here because
 * nobody will play with that bit on a non-LRU page.
 *
 * The downside is that we have to touch page->_refcount against each page.
 * But we had to alter page->flags anyway.
 *
 * Returns the number of pages moved to the given lru.
 */

static unsigned move_active_pages_to_lru(struct lruvec *lruvec,
				     struct list_head *list,
				     struct list_head *pages_to_free,
				     enum lru_list lru)
{
	struct pglist_data *pgdat = lruvec_pgdat(lruvec);
	struct page *page;
	int nr_pages;
	int nr_moved = 0;

	while (!list_empty(list)) {
		page = lru_to_page(list);
		lruvec = mem_cgroup_page_lruvec(page, pgdat);

		VM_BUG_ON_PAGE(PageLRU(page), page);
		SetPageLRU(page);

		nr_pages = hpage_nr_pages(page);
		update_lru_size(lruvec, lru, page_zonenum(page), nr_pages);
		list_move(&page->lru, &lruvec->lists[lru]);

		if (put_page_testzero(page)) {
			__ClearPageLRU(page);
			__ClearPageActive(page);
			del_page_from_lru_list(page, lruvec, lru);

			if (unlikely(PageCompound(page))) {
				spin_unlock_irq(&pgdat->lru_lock);
				mem_cgroup_uncharge(page);
				(*get_compound_page_dtor(page))(page);
				spin_lock_irq(&pgdat->lru_lock);
			} else
				list_add(&page->lru, pages_to_free);
		} else {
			nr_moved += nr_pages;
		}
	}

	if (!is_active_lru(lru)) {
		__count_vm_events(PGDEACTIVATE, nr_moved);
		count_memcg_events(lruvec_memcg(lruvec), PGDEACTIVATE,
				   nr_moved);
	}

	return nr_moved;
}

static void shrink_active_list(unsigned long nr_to_scan,
			       struct lruvec *lruvec,
			       struct scan_control *sc,
			       enum lru_list lru)
{
	unsigned long nr_taken;
	unsigned long nr_scanned;
	unsigned long vm_flags;
	LIST_HEAD(l_hold);	/* The pages which were snipped off */
	LIST_HEAD(l_active);
	LIST_HEAD(l_inactive);
	struct page *page;
	struct zone_reclaim_stat *reclaim_stat = &lruvec->reclaim_stat;
	unsigned nr_deactivate, nr_activate;
	unsigned nr_rotated = 0;
	isolate_mode_t isolate_mode = 0;
	int file = is_file_lru(lru);
	struct pglist_data *pgdat = lruvec_pgdat(lruvec);

	lru_add_drain();

	if (!sc->may_unmap)
		isolate_mode |= ISOLATE_UNMAPPED;

	spin_lock_irq(&pgdat->lru_lock);

	nr_taken = isolate_lru_pages(nr_to_scan, lruvec, &l_hold,
				     &nr_scanned, sc, isolate_mode, lru);

	__mod_node_page_state(pgdat, NR_ISOLATED_ANON + file, nr_taken);
	reclaim_stat->recent_scanned[file] += nr_taken;

	__count_vm_events(PGREFILL, nr_scanned);
	count_memcg_events(lruvec_memcg(lruvec), PGREFILL, nr_scanned);

	spin_unlock_irq(&pgdat->lru_lock);

	while (!list_empty(&l_hold)) {
		cond_resched();
		page = lru_to_page(&l_hold);
		list_del(&page->lru);

		if (unlikely(!page_evictable(page))) {
			putback_lru_page(page);
			continue;
		}

		if (unlikely(buffer_heads_over_limit)) {
			if (page_has_private(page) && trylock_page(page)) {
				if (page_has_private(page))
					try_to_release_page(page, 0);
				unlock_page(page);
			}
		}

		if (page_referenced(page, 0, sc->target_mem_cgroup,
				    &vm_flags)) {
			nr_rotated += hpage_nr_pages(page);
			/*
			 * Identify referenced, file-backed active pages and
			 * give them one more trip around the active list. So
			 * that executable code get better chances to stay in
			 * memory under moderate memory pressure.  Anon pages
			 * are not likely to be evicted by use-once streaming
			 * IO, plus JVM can create lots of anon VM_EXEC pages,
			 * so we ignore them here.
			 */
			if ((vm_flags & VM_EXEC) && page_is_file_cache(page)) {
				list_add(&page->lru, &l_active);
				continue;
			}
		}

		ClearPageActive(page);	/* we are de-activating */
		list_add(&page->lru, &l_inactive);
	}

	/*
	 * Move pages back to the lru list.
	 */
	spin_lock_irq(&pgdat->lru_lock);
	/*
	 * Count referenced pages from currently used mappings as rotated,
	 * even though only some of them are actually re-activated.  This
	 * helps balance scan pressure between file and anonymous pages in
	 * get_scan_count.
	 */
	reclaim_stat->recent_rotated[file] += nr_rotated;

	nr_activate = move_active_pages_to_lru(lruvec, &l_active, &l_hold, lru);
	nr_deactivate = move_active_pages_to_lru(lruvec, &l_inactive, &l_hold, lru - LRU_ACTIVE);
	__mod_node_page_state(pgdat, NR_ISOLATED_ANON + file, -nr_taken);
	spin_unlock_irq(&pgdat->lru_lock);

	mem_cgroup_uncharge_list(&l_hold);
	free_hot_cold_page_list(&l_hold, true);
	trace_mm_vmscan_lru_shrink_active(pgdat->node_id, nr_taken, nr_activate,
			nr_deactivate, nr_rotated, sc->priority, file);
}

/*
 * The inactive anon list should be small enough that the VM never has
 * to do too much work.
 *
 * The inactive file list should be small enough to leave most memory
 * to the established workingset on the scan-resistant active list,
 * but large enough to avoid thrashing the aggregate readahead window.
 *
 * Both inactive lists should also be large enough that each inactive
 * page has a chance to be referenced again before it is reclaimed.
 *
 * If that fails and refaulting is observed, the inactive list grows.
 *
 * The inactive_ratio is the target ratio of ACTIVE to INACTIVE pages
 * on this LRU, maintained by the pageout code. A zone->inactive_ratio
 * of 3 means 3:1 or 25% of the pages are kept on the inactive list.
 *
 * total     target    max
 * memory    ratio     inactive
 * -------------------------------------
 *   10MB       1         5MB
 *  100MB       1        50MB
 *    1GB       3       250MB
 *   10GB      10       0.9GB
 *  100GB      31         3GB
 *    1TB     101        10GB
 *   10TB     320        32GB
 */
static bool inactive_list_is_low(struct lruvec *lruvec, bool file,
				 struct mem_cgroup *memcg,
				 struct scan_control *sc, bool actual_reclaim)
{
	enum lru_list active_lru = file * LRU_FILE + LRU_ACTIVE;
	struct pglist_data *pgdat = lruvec_pgdat(lruvec);
	enum lru_list inactive_lru = file * LRU_FILE;
	unsigned long inactive, active;
	unsigned long inactive_ratio;
	unsigned long refaults;
	unsigned long gb;

	/*
	 * If we don't have swap space, anonymous page deactivation
	 * is pointless.
	 */
	if (!file && !total_swap_pages)
		return false;

	inactive = lruvec_lru_size(lruvec, inactive_lru, sc->reclaim_idx);
	active = lruvec_lru_size(lruvec, active_lru, sc->reclaim_idx);

	if (memcg)
		refaults = memcg_page_state(memcg, WORKINGSET_ACTIVATE);
	else
		refaults = node_page_state(pgdat, WORKINGSET_ACTIVATE);

	/*
	 * When refaults are being observed, it means a new workingset
	 * is being established. Disable active list protection to get
	 * rid of the stale workingset quickly.
	 */
	if (file && actual_reclaim && lruvec->refaults != refaults) {
		inactive_ratio = 0;
	} else {
		gb = (inactive + active) >> (30 - PAGE_SHIFT);
		if (gb)
			inactive_ratio = int_sqrt(10 * gb);
		else
			inactive_ratio = 1;
	}

	if (actual_reclaim)
		trace_mm_vmscan_inactive_list_is_low(pgdat->node_id, sc->reclaim_idx,
			lruvec_lru_size(lruvec, inactive_lru, MAX_NR_ZONES), inactive,
			lruvec_lru_size(lruvec, active_lru, MAX_NR_ZONES), active,
			inactive_ratio, file);

	return inactive * inactive_ratio < active;
}

static unsigned long shrink_list(enum lru_list lru, unsigned long nr_to_scan,
				 struct lruvec *lruvec, struct mem_cgroup *memcg,
				 struct scan_control *sc)
{
	if (is_active_lru(lru)) {
		if (inactive_list_is_low(lruvec, is_file_lru(lru),
					 memcg, sc, true))
			shrink_active_list(nr_to_scan, lruvec, sc, lru);
		return 0;
	}

	return shrink_inactive_list(nr_to_scan, lruvec, sc, lru);
}

enum scan_balance {
	SCAN_EQUAL,
	SCAN_FRACT,
	SCAN_ANON,
	SCAN_FILE,
};

/*
 * Determine how aggressively the anon and file LRU lists should be
 * scanned.  The relative value of each set of LRU lists is determined
 * by looking at the fraction of the pages scanned we did rotate back
 * onto the active list instead of evict.
 *
 * nr[0] = anon inactive pages to scan; nr[1] = anon active pages to scan
 * nr[2] = file inactive pages to scan; nr[3] = file active pages to scan
 */
static void get_scan_count(struct lruvec *lruvec, struct mem_cgroup *memcg,
			   struct scan_control *sc, unsigned long *nr,
			   unsigned long *lru_pages)
{
	int swappiness = mem_cgroup_swappiness(memcg);
	struct zone_reclaim_stat *reclaim_stat = &lruvec->reclaim_stat;
	u64 fraction[2];
	u64 denominator = 0;	/* gcc */
	struct pglist_data *pgdat = lruvec_pgdat(lruvec);
	unsigned long anon_prio, file_prio;
	enum scan_balance scan_balance;
	unsigned long anon, file;
	unsigned long ap, fp;
	enum lru_list lru;

	/* If we have no swap space, do not bother scanning anon pages. */
	if (!sc->may_swap || mem_cgroup_get_nr_swap_pages(memcg) <= 0) {
		scan_balance = SCAN_FILE;
		goto out;
	}

	/*
	 * Global reclaim will swap to prevent OOM even with no
	 * swappiness, but memcg users want to use this knob to
	 * disable swapping for individual groups completely when
	 * using the memory controller's swap limit feature would be
	 * too expensive.
	 */
	if (!global_reclaim(sc) && !swappiness) {
		scan_balance = SCAN_FILE;
		goto out;
	}

	/*
	 * Do not apply any pressure balancing cleverness when the
	 * system is close to OOM, scan both anon and file equally
	 * (unless the swappiness setting disagrees with swapping).
	 */
	if (!sc->priority && swappiness) {
		scan_balance = SCAN_EQUAL;
		goto out;
	}

	/*
	 * Prevent the reclaimer from falling into the cache trap: as
	 * cache pages start out inactive, every cache fault will tip
	 * the scan balance towards the file LRU.  And as the file LRU
	 * shrinks, so does the window for rotation from references.
	 * This means we have a runaway feedback loop where a tiny
	 * thrashing file LRU becomes infinitely more attractive than
	 * anon pages.  Try to detect this based on file LRU size.
	 */
	if (global_reclaim(sc)) {
		unsigned long pgdatfile;
		unsigned long pgdatfree;
		int z;
		unsigned long total_high_wmark = 0;

		pgdatfree = sum_zone_node_page_state(pgdat->node_id, NR_FREE_PAGES);
		pgdatfile = node_page_state(pgdat, NR_ACTIVE_FILE) +
			   node_page_state(pgdat, NR_INACTIVE_FILE);

		for (z = 0; z < MAX_NR_ZONES; z++) {
			struct zone *zone = &pgdat->node_zones[z];
			if (!managed_zone(zone))
				continue;

			total_high_wmark += high_wmark_pages(zone);
		}

		if (unlikely(pgdatfile + pgdatfree <= total_high_wmark)) {
			/*
			 * Force SCAN_ANON if there are enough inactive
			 * anonymous pages on the LRU in eligible zones.
			 * Otherwise, the small LRU gets thrashed.
			 */
			if (!inactive_list_is_low(lruvec, false, memcg, sc, false) &&
			    lruvec_lru_size(lruvec, LRU_INACTIVE_ANON, sc->reclaim_idx)
					>> sc->priority) {
				scan_balance = SCAN_ANON;
				goto out;
			}
		}
	}

	/*
	 * If there is enough inactive page cache, i.e. if the size of the
	 * inactive list is greater than that of the active list *and* the
	 * inactive list actually has some pages to scan on this priority, we
	 * do not reclaim anything from the anonymous working set right now.
	 * Without the second condition we could end up never scanning an
	 * lruvec even if it has plenty of old anonymous pages unless the
	 * system is under heavy pressure.
	 */
	if (!inactive_list_is_low(lruvec, true, memcg, sc, false) &&
	    lruvec_lru_size(lruvec, LRU_INACTIVE_FILE, sc->reclaim_idx) >> sc->priority) {
		scan_balance = SCAN_FILE;
		goto out;
	}

	scan_balance = SCAN_FRACT;

	/*
	 * With swappiness at 100, anonymous and file have the same priority.
	 * This scanning priority is essentially the inverse of IO cost.
	 */
	anon_prio = swappiness;
	file_prio = 200 - anon_prio;

	/*
	 * OK, so we have swap space and a fair amount of page cache
	 * pages.  We use the recently rotated / recently scanned
	 * ratios to determine how valuable each cache is.
	 *
	 * Because workloads change over time (and to avoid overflow)
	 * we keep these statistics as a floating average, which ends
	 * up weighing recent references more than old ones.
	 *
	 * anon in [0], file in [1]
	 */

	anon  = lruvec_lru_size(lruvec, LRU_ACTIVE_ANON, MAX_NR_ZONES) +
		lruvec_lru_size(lruvec, LRU_INACTIVE_ANON, MAX_NR_ZONES);
	file  = lruvec_lru_size(lruvec, LRU_ACTIVE_FILE, MAX_NR_ZONES) +
		lruvec_lru_size(lruvec, LRU_INACTIVE_FILE, MAX_NR_ZONES);

	spin_lock_irq(&pgdat->lru_lock);
	if (unlikely(reclaim_stat->recent_scanned[0] > anon / 4)) {
		reclaim_stat->recent_scanned[0] /= 2;
		reclaim_stat->recent_rotated[0] /= 2;
	}

	if (unlikely(reclaim_stat->recent_scanned[1] > file / 4)) {
		reclaim_stat->recent_scanned[1] /= 2;
		reclaim_stat->recent_rotated[1] /= 2;
	}

	/*
	 * The amount of pressure on anon vs file pages is inversely
	 * proportional to the fraction of recently scanned pages on
	 * each list that were recently referenced and in active use.
	 */
	ap = anon_prio * (reclaim_stat->recent_scanned[0] + 1);
	ap /= reclaim_stat->recent_rotated[0] + 1;

	fp = file_prio * (reclaim_stat->recent_scanned[1] + 1);
	fp /= reclaim_stat->recent_rotated[1] + 1;
	spin_unlock_irq(&pgdat->lru_lock);

	fraction[0] = ap;
	fraction[1] = fp;
	denominator = ap + fp + 1;
out:
	*lru_pages = 0;
	for_each_evictable_lru(lru) {
		int file = is_file_lru(lru);
		unsigned long size;
		unsigned long scan;

		size = lruvec_lru_size(lruvec, lru, sc->reclaim_idx);
		scan = size >> sc->priority;
		/*
		 * If the cgroup's already been deleted, make sure to
		 * scrape out the remaining cache.
		 */
		if (!scan && !mem_cgroup_online(memcg))
			scan = min(size, SWAP_CLUSTER_MAX);

		switch (scan_balance) {
		case SCAN_EQUAL:
			/* Scan lists relative to size */
			break;
		case SCAN_FRACT:
			/*
			 * Scan types proportional to swappiness and
			 * their relative recent reclaim efficiency.
			 */
			scan = div64_u64(scan * fraction[file],
					 denominator);
			break;
		case SCAN_FILE:
		case SCAN_ANON:
			/* Scan one type exclusively */
			if ((scan_balance == SCAN_FILE) != file) {
				size = 0;
				scan = 0;
			}
			break;
		default:
			/* Look ma, no brain */
			BUG();
		}

		*lru_pages += size;
		nr[lru] = scan;
	}
}

/*
 * This is a basic per-node page freer.  Used by both kswapd and direct reclaim.
 */
static void shrink_node_memcg(struct pglist_data *pgdat, struct mem_cgroup *memcg,
			      struct scan_control *sc, unsigned long *lru_pages)
{
	struct lruvec *lruvec = mem_cgroup_lruvec(pgdat, memcg);
	unsigned long nr[NR_LRU_LISTS];
	unsigned long targets[NR_LRU_LISTS];
	unsigned long nr_to_scan;
	enum lru_list lru;
	unsigned long nr_reclaimed = 0;
	unsigned long nr_to_reclaim = sc->nr_to_reclaim;
	struct blk_plug plug;
	bool scan_adjusted;

	get_scan_count(lruvec, memcg, sc, nr, lru_pages);

	/* Record the original scan target for proportional adjustments later */
	memcpy(targets, nr, sizeof(nr));

	/*
	 * Global reclaiming within direct reclaim at DEF_PRIORITY is a normal
	 * event that can occur when there is little memory pressure e.g.
	 * multiple streaming readers/writers. Hence, we do not abort scanning
	 * when the requested number of pages are reclaimed when scanning at
	 * DEF_PRIORITY on the assumption that the fact we are direct
	 * reclaiming implies that kswapd is not keeping up and it is best to
	 * do a batch of work at once. For memcg reclaim one check is made to
	 * abort proportional reclaim if either the file or anon lru has already
	 * dropped to zero at the first pass.
	 */
	scan_adjusted = (global_reclaim(sc) && !current_is_kswapd() &&
			 sc->priority == DEF_PRIORITY);

	blk_start_plug(&plug);
	while (nr[LRU_INACTIVE_ANON] || nr[LRU_ACTIVE_FILE] ||
					nr[LRU_INACTIVE_FILE]) {
		unsigned long nr_anon, nr_file, percentage;
		unsigned long nr_scanned;

		for_each_evictable_lru(lru) {
			if (nr[lru]) {
				nr_to_scan = min(nr[lru], SWAP_CLUSTER_MAX);
				nr[lru] -= nr_to_scan;

				nr_reclaimed += shrink_list(lru, nr_to_scan,
							    lruvec, memcg, sc);
			}
		}

		cond_resched();

		if (nr_reclaimed < nr_to_reclaim || scan_adjusted)
			continue;

		/*
		 * For kswapd and memcg, reclaim at least the number of pages
		 * requested. Ensure that the anon and file LRUs are scanned
		 * proportionally what was requested by get_scan_count(). We
		 * stop reclaiming one LRU and reduce the amount scanning
		 * proportional to the original scan target.
		 */
		nr_file = nr[LRU_INACTIVE_FILE] + nr[LRU_ACTIVE_FILE];
		nr_anon = nr[LRU_INACTIVE_ANON] + nr[LRU_ACTIVE_ANON];

		/*
		 * It's just vindictive to attack the larger once the smaller
		 * has gone to zero.  And given the way we stop scanning the
		 * smaller below, this makes sure that we only make one nudge
		 * towards proportionality once we've got nr_to_reclaim.
		 */
		if (!nr_file || !nr_anon)
			break;

		if (nr_file > nr_anon) {
			unsigned long scan_target = targets[LRU_INACTIVE_ANON] +
						targets[LRU_ACTIVE_ANON] + 1;
			lru = LRU_BASE;
			percentage = nr_anon * 100 / scan_target;
		} else {
			unsigned long scan_target = targets[LRU_INACTIVE_FILE] +
						targets[LRU_ACTIVE_FILE] + 1;
			lru = LRU_FILE;
			percentage = nr_file * 100 / scan_target;
		}

		/* Stop scanning the smaller of the LRU */
		nr[lru] = 0;
		nr[lru + LRU_ACTIVE] = 0;

		/*
		 * Recalculate the other LRU scan count based on its original
		 * scan target and the percentage scanning already complete
		 */
		lru = (lru == LRU_FILE) ? LRU_BASE : LRU_FILE;
		nr_scanned = targets[lru] - nr[lru];
		nr[lru] = targets[lru] * (100 - percentage) / 100;
		nr[lru] -= min(nr[lru], nr_scanned);

		lru += LRU_ACTIVE;
		nr_scanned = targets[lru] - nr[lru];
		nr[lru] = targets[lru] * (100 - percentage) / 100;
		nr[lru] -= min(nr[lru], nr_scanned);

		scan_adjusted = true;
	}
	blk_finish_plug(&plug);
	sc->nr_reclaimed += nr_reclaimed;

	/*
	 * Even if we did not try to evict anon pages at all, we want to
	 * rebalance the anon lru active/inactive ratio.
	 */
	if (inactive_list_is_low(lruvec, false, memcg, sc, true))
		shrink_active_list(SWAP_CLUSTER_MAX, lruvec,
				   sc, LRU_ACTIVE_ANON);
}

/* Use reclaim/compaction for costly allocs or under memory pressure */
static bool in_reclaim_compaction(struct scan_control *sc)
{
	if (IS_ENABLED(CONFIG_COMPACTION) && sc->order &&
			(sc->order > PAGE_ALLOC_COSTLY_ORDER ||
			 sc->priority < DEF_PRIORITY - 2))
		return true;

	return false;
}

/*
 * Reclaim/compaction is used for high-order allocation requests. It reclaims
 * order-0 pages before compacting the zone. should_continue_reclaim() returns
 * true if more pages should be reclaimed such that when the page allocator
 * calls try_to_compact_zone() that it will have enough free pages to succeed.
 * It will give up earlier than that if there is difficulty reclaiming pages.
 */
static inline bool should_continue_reclaim(struct pglist_data *pgdat,
					unsigned long nr_reclaimed,
					unsigned long nr_scanned,
					struct scan_control *sc)
{
	unsigned long pages_for_compaction;
	unsigned long inactive_lru_pages;
	int z;

	/* If not in reclaim/compaction mode, stop */
	if (!in_reclaim_compaction(sc))
		return false;

	/* Consider stopping depending on scan and reclaim activity */
	if (sc->gfp_mask & __GFP_RETRY_MAYFAIL) {
		/*
		 * For __GFP_RETRY_MAYFAIL allocations, stop reclaiming if the
		 * full LRU list has been scanned and we are still failing
		 * to reclaim pages. This full LRU scan is potentially
		 * expensive but a __GFP_RETRY_MAYFAIL caller really wants to succeed
		 */
		if (!nr_reclaimed && !nr_scanned)
			return false;
	} else {
		/*
		 * For non-__GFP_RETRY_MAYFAIL allocations which can presumably
		 * fail without consequence, stop if we failed to reclaim
		 * any pages from the last SWAP_CLUSTER_MAX number of
		 * pages that were scanned. This will return to the
		 * caller faster at the risk reclaim/compaction and
		 * the resulting allocation attempt fails
		 */
		if (!nr_reclaimed)
			return false;
	}

	/*
	 * If we have not reclaimed enough pages for compaction and the
	 * inactive lists are large enough, continue reclaiming
	 */
	pages_for_compaction = compact_gap(sc->order);
	inactive_lru_pages = node_page_state(pgdat, NR_INACTIVE_FILE);
	if (get_nr_swap_pages() > 0)
		inactive_lru_pages += node_page_state(pgdat, NR_INACTIVE_ANON);
	if (sc->nr_reclaimed < pages_for_compaction &&
			inactive_lru_pages > pages_for_compaction)
		return true;

	/* If compaction would go ahead or the allocation would succeed, stop */
	for (z = 0; z <= sc->reclaim_idx; z++) {
		struct zone *zone = &pgdat->node_zones[z];
		if (!managed_zone(zone))
			continue;

		switch (compaction_suitable(zone, sc->order, 0, sc->reclaim_idx)) {
		case COMPACT_SUCCESS:
		case COMPACT_CONTINUE:
			return false;
		default:
			/* check next zone */
			;
		}
	}
	return true;
}

static bool shrink_node(pg_data_t *pgdat, struct scan_control *sc)
{
	struct reclaim_state *reclaim_state = current->reclaim_state;
	unsigned long nr_reclaimed, nr_scanned;
	bool reclaimable = false;

	do {
		struct mem_cgroup *root = sc->target_mem_cgroup;
		struct mem_cgroup_reclaim_cookie reclaim = {
			.pgdat = pgdat,
			.priority = sc->priority,
		};
		unsigned long node_lru_pages = 0;
		struct mem_cgroup *memcg;

		nr_reclaimed = sc->nr_reclaimed;
		nr_scanned = sc->nr_scanned;

		memcg = mem_cgroup_iter(root, NULL, &reclaim);
		do {
			unsigned long lru_pages;
			unsigned long reclaimed;
			unsigned long scanned;

			if (mem_cgroup_low(root, memcg)) {
				if (!sc->memcg_low_reclaim) {
					sc->memcg_low_skipped = 1;
					continue;
				}
				mem_cgroup_event(memcg, MEMCG_LOW);
			}

			reclaimed = sc->nr_reclaimed;
			scanned = sc->nr_scanned;

			shrink_node_memcg(pgdat, memcg, sc, &lru_pages);
			node_lru_pages += lru_pages;

			if (memcg)
				shrink_slab(sc->gfp_mask, pgdat->node_id,
					    memcg, sc->nr_scanned - scanned,
					    lru_pages);

			/* Record the group's reclaim efficiency */
			vmpressure(sc->gfp_mask, memcg, false,
				   sc->nr_scanned - scanned,
				   sc->nr_reclaimed - reclaimed);

			/*
			 * Direct reclaim and kswapd have to scan all memory
			 * cgroups to fulfill the overall scan target for the
			 * node.
			 *
			 * Limit reclaim, on the other hand, only cares about
			 * nr_to_reclaim pages to be reclaimed and it will
			 * retry with decreasing priority if one round over the
			 * whole hierarchy is not sufficient.
			 */
			if (!global_reclaim(sc) &&
					sc->nr_reclaimed >= sc->nr_to_reclaim) {
				mem_cgroup_iter_break(root, memcg);
				break;
			}
		} while ((memcg = mem_cgroup_iter(root, memcg, &reclaim)));

		/*
		 * Shrink the slab caches in the same proportion that
		 * the eligible LRU pages were scanned.
		 */
		if (global_reclaim(sc))
			shrink_slab(sc->gfp_mask, pgdat->node_id, NULL,
				    sc->nr_scanned - nr_scanned,
				    node_lru_pages);

		/*
		 * Record the subtree's reclaim efficiency. The reclaimed
		 * pages from slab is excluded here because the corresponding
		 * scanned pages is not accounted. Moreover, freeing a page
		 * by slab shrinking depends on each slab's object population,
		 * making the cost model (i.e. scan:free) different from that
		 * of LRU.
		 */
		vmpressure(sc->gfp_mask, sc->target_mem_cgroup, true,
			   sc->nr_scanned - nr_scanned,
			   sc->nr_reclaimed - nr_reclaimed);

		if (reclaim_state) {
			sc->nr_reclaimed += reclaim_state->reclaimed_slab;
			reclaim_state->reclaimed_slab = 0;
		}

		if (sc->nr_reclaimed - nr_reclaimed)
			reclaimable = true;

	} while (should_continue_reclaim(pgdat, sc->nr_reclaimed - nr_reclaimed,
					 sc->nr_scanned - nr_scanned, sc));

	/*
	 * Kswapd gives up on balancing particular nodes after too
	 * many failures to reclaim anything from them and goes to
	 * sleep. On reclaim progress, reset the failure counter. A
	 * successful direct reclaim run will revive a dormant kswapd.
	 */
	if (reclaimable)
		pgdat->kswapd_failures = 0;

	return reclaimable;
}

/*
 * Returns true if compaction should go ahead for a costly-order request, or
 * the allocation would already succeed without compaction. Return false if we
 * should reclaim first.
 */
static inline bool compaction_ready(struct zone *zone, struct scan_control *sc)
{
	unsigned long watermark;
	enum compact_result suitable;

	suitable = compaction_suitable(zone, sc->order, 0, sc->reclaim_idx);
	if (suitable == COMPACT_SUCCESS)
		/* Allocation should succeed already. Don't reclaim. */
		return true;
	if (suitable == COMPACT_SKIPPED)
		/* Compaction cannot yet proceed. Do reclaim. */
		return false;

	/*
	 * Compaction is already possible, but it takes time to run and there
	 * are potentially other callers using the pages just freed. So proceed
	 * with reclaim to make a buffer of free pages available to give
	 * compaction a reasonable chance of completing and allocating the page.
	 * Note that we won't actually reclaim the whole buffer in one attempt
	 * as the target watermark in should_continue_reclaim() is lower. But if
	 * we are already above the high+gap watermark, don't reclaim at all.
	 */
	watermark = high_wmark_pages(zone) + compact_gap(sc->order);

	return zone_watermark_ok_safe(zone, 0, watermark, sc->reclaim_idx);
}

/*
 * This is the direct reclaim path, for page-allocating processes.  We only
 * try to reclaim pages from zones which will satisfy the caller's allocation
 * request.
 *
 * If a zone is deemed to be full of pinned pages then just give it a light
 * scan then give up on it.
 */
static void shrink_zones(struct zonelist *zonelist, struct scan_control *sc)
{
	struct zoneref *z;
	struct zone *zone;
	unsigned long nr_soft_reclaimed;
	unsigned long nr_soft_scanned;
	gfp_t orig_mask;
	pg_data_t *last_pgdat = NULL;

	/*
	 * If the number of buffer_heads in the machine exceeds the maximum
	 * allowed level, force direct reclaim to scan the highmem zone as
	 * highmem pages could be pinning lowmem pages storing buffer_heads
	 */
	orig_mask = sc->gfp_mask;
	if (buffer_heads_over_limit) {
		sc->gfp_mask |= __GFP_HIGHMEM;
		sc->reclaim_idx = gfp_zone(sc->gfp_mask);
	}

	for_each_zone_zonelist_nodemask(zone, z, zonelist,
					sc->reclaim_idx, sc->nodemask) {
		/*
		 * Take care memory controller reclaiming has small influence
		 * to global LRU.
		 */
		if (global_reclaim(sc)) {
			if (!cpuset_zone_allowed(zone,
						 GFP_KERNEL | __GFP_HARDWALL))
				continue;

			/*
			 * If we already have plenty of memory free for
			 * compaction in this zone, don't free any more.
			 * Even though compaction is invoked for any
			 * non-zero order, only frequent costly order
			 * reclamation is disruptive enough to become a
			 * noticeable problem, like transparent huge
			 * page allocations.
			 */
			if (IS_ENABLED(CONFIG_COMPACTION) &&
			    sc->order > PAGE_ALLOC_COSTLY_ORDER &&
			    compaction_ready(zone, sc)) {
				sc->compaction_ready = true;
				continue;
			}

			/*
			 * Shrink each node in the zonelist once. If the
			 * zonelist is ordered by zone (not the default) then a
			 * node may be shrunk multiple times but in that case
			 * the user prefers lower zones being preserved.
			 */
			if (zone->zone_pgdat == last_pgdat)
				continue;

			/*
			 * This steals pages from memory cgroups over softlimit
			 * and returns the number of reclaimed pages and
			 * scanned pages. This works for global memory pressure
			 * and balancing, not for a memcg's limit.
			 */
			nr_soft_scanned = 0;
			nr_soft_reclaimed = mem_cgroup_soft_limit_reclaim(zone->zone_pgdat,
						sc->order, sc->gfp_mask,
						&nr_soft_scanned);
			sc->nr_reclaimed += nr_soft_reclaimed;
			sc->nr_scanned += nr_soft_scanned;
			/* need some check for avoid more shrink_zone() */
		}

		/* See comment about same check for global reclaim above */
		if (zone->zone_pgdat == last_pgdat)
			continue;
		last_pgdat = zone->zone_pgdat;
		shrink_node(zone->zone_pgdat, sc);
	}

	/*
	 * Restore to original mask to avoid the impact on the caller if we
	 * promoted it to __GFP_HIGHMEM.
	 */
	sc->gfp_mask = orig_mask;
}

static void snapshot_refaults(struct mem_cgroup *root_memcg, pg_data_t *pgdat)
{
	struct mem_cgroup *memcg;

	memcg = mem_cgroup_iter(root_memcg, NULL, NULL);
	do {
		unsigned long refaults;
		struct lruvec *lruvec;

		if (memcg)
			refaults = memcg_page_state(memcg, WORKINGSET_ACTIVATE);
		else
			refaults = node_page_state(pgdat, WORKINGSET_ACTIVATE);

		lruvec = mem_cgroup_lruvec(pgdat, memcg);
		lruvec->refaults = refaults;
	} while ((memcg = mem_cgroup_iter(root_memcg, memcg, NULL)));
}

/*
 * This is the main entry point to direct page reclaim.
 *
 * If a full scan of the inactive list fails to free enough memory then we
 * are "out of memory" and something needs to be killed.
 *
 * If the caller is !__GFP_FS then the probability of a failure is reasonably
 * high - the zone may be full of dirty or under-writeback pages, which this
 * caller can't do much about.  We kick the writeback threads and take explicit
 * naps in the hope that some of these pages can be written.  But if the
 * allocating task holds filesystem locks which prevent writeout this might not
 * work, and the allocation attempt will fail.
 *
 * returns:	0, if no pages reclaimed
 * 		else, the number of pages reclaimed
 */
static unsigned long do_try_to_free_pages(struct zonelist *zonelist,
					  struct scan_control *sc)
{
	int initial_priority = sc->priority;
	pg_data_t *last_pgdat;
	struct zoneref *z;
	struct zone *zone;
retry:
	delayacct_freepages_start();

	if (global_reclaim(sc))
		__count_zid_vm_events(ALLOCSTALL, sc->reclaim_idx, 1);

	do {
		vmpressure_prio(sc->gfp_mask, sc->target_mem_cgroup,
				sc->priority);
		sc->nr_scanned = 0;
		shrink_zones(zonelist, sc);

		if (sc->nr_reclaimed >= sc->nr_to_reclaim)
			break;

		if (sc->compaction_ready)
			break;

		/*
		 * If we're getting trouble reclaiming, start doing
		 * writepage even in laptop mode.
		 */
		if (sc->priority < DEF_PRIORITY - 2)
			sc->may_writepage = 1;
	} while (--sc->priority >= 0);

	last_pgdat = NULL;
	for_each_zone_zonelist_nodemask(zone, z, zonelist, sc->reclaim_idx,
					sc->nodemask) {
		if (zone->zone_pgdat == last_pgdat)
			continue;
		last_pgdat = zone->zone_pgdat;
		snapshot_refaults(sc->target_mem_cgroup, zone->zone_pgdat);
	}

	delayacct_freepages_end();

	if (sc->nr_reclaimed)
		return sc->nr_reclaimed;

	/* Aborted reclaim to try compaction? don't OOM, then */
	if (sc->compaction_ready)
		return 1;

	/* Untapped cgroup reserves?  Don't OOM, retry. */
	if (sc->memcg_low_skipped) {
		sc->priority = initial_priority;
		sc->memcg_low_reclaim = 1;
		sc->memcg_low_skipped = 0;
		goto retry;
	}

	return 0;
}

static bool allow_direct_reclaim(pg_data_t *pgdat)
{
	struct zone *zone;
	unsigned long pfmemalloc_reserve = 0;
	unsigned long free_pages = 0;
	int i;
	bool wmark_ok;

	if (pgdat->kswapd_failures >= MAX_RECLAIM_RETRIES)
		return true;

	for (i = 0; i <= ZONE_NORMAL; i++) {
		zone = &pgdat->node_zones[i];
		if (!managed_zone(zone))
			continue;

		if (!zone_reclaimable_pages(zone))
			continue;

		pfmemalloc_reserve += min_wmark_pages(zone);
		free_pages += zone_page_state(zone, NR_FREE_PAGES);
	}

	/* If there are no reserves (unexpected config) then do not throttle */
	if (!pfmemalloc_reserve)
		return true;

	wmark_ok = free_pages > pfmemalloc_reserve / 2;

	/* kswapd must be awake if processes are being throttled */
	if (!wmark_ok && waitqueue_active(&pgdat->kswapd_wait)) {
		pgdat->kswapd_classzone_idx = min(pgdat->kswapd_classzone_idx,
						(enum zone_type)ZONE_NORMAL);
		wake_up_interruptible(&pgdat->kswapd_wait);
	}

	return wmark_ok;
}

/*
 * Throttle direct reclaimers if backing storage is backed by the network
 * and the PFMEMALLOC reserve for the preferred node is getting dangerously
 * depleted. kswapd will continue to make progress and wake the processes
 * when the low watermark is reached.
 *
 * Returns true if a fatal signal was delivered during throttling. If this
 * happens, the page allocator should not consider triggering the OOM killer.
 */
static bool throttle_direct_reclaim(gfp_t gfp_mask, struct zonelist *zonelist,
					nodemask_t *nodemask)
{
	struct zoneref *z;
	struct zone *zone;
	pg_data_t *pgdat = NULL;

	/*
	 * Kernel threads should not be throttled as they may be indirectly
	 * responsible for cleaning pages necessary for reclaim to make forward
	 * progress. kjournald for example may enter direct reclaim while
	 * committing a transaction where throttling it could forcing other
	 * processes to block on log_wait_commit().
	 */
	if (current->flags & PF_KTHREAD)
		goto out;

	/*
	 * If a fatal signal is pending, this process should not throttle.
	 * It should return quickly so it can exit and free its memory
	 */
	if (fatal_signal_pending(current))
		goto out;

	/*
	 * Check if the pfmemalloc reserves are ok by finding the first node
	 * with a usable ZONE_NORMAL or lower zone. The expectation is that
	 * GFP_KERNEL will be required for allocating network buffers when
	 * swapping over the network so ZONE_HIGHMEM is unusable.
	 *
	 * Throttling is based on the first usable node and throttled processes
	 * wait on a queue until kswapd makes progress and wakes them. There
	 * is an affinity then between processes waking up and where reclaim
	 * progress has been made assuming the process wakes on the same node.
	 * More importantly, processes running on remote nodes will not compete
	 * for remote pfmemalloc reserves and processes on different nodes
	 * should make reasonable progress.
	 */
	for_each_zone_zonelist_nodemask(zone, z, zonelist,
					gfp_zone(gfp_mask), nodemask) {
		if (zone_idx(zone) > ZONE_NORMAL)
			continue;

		/* Throttle based on the first usable node */
		pgdat = zone->zone_pgdat;
		if (allow_direct_reclaim(pgdat))
			goto out;
		break;
	}

	/* If no zone was usable by the allocation flags then do not throttle */
	if (!pgdat)
		goto out;

	/* Account for the throttling */
	count_vm_event(PGSCAN_DIRECT_THROTTLE);

	/*
	 * If the caller cannot enter the filesystem, it's possible that it
	 * is due to the caller holding an FS lock or performing a journal
	 * transaction in the case of a filesystem like ext[3|4]. In this case,
	 * it is not safe to block on pfmemalloc_wait as kswapd could be
	 * blocked waiting on the same lock. Instead, throttle for up to a
	 * second before continuing.
	 */
	if (!(gfp_mask & __GFP_FS)) {
		wait_event_interruptible_timeout(pgdat->pfmemalloc_wait,
			allow_direct_reclaim(pgdat), HZ);

		goto check_pending;
	}

	/* Throttle until kswapd wakes the process */
	wait_event_killable(zone->zone_pgdat->pfmemalloc_wait,
		allow_direct_reclaim(pgdat));

check_pending:
	if (fatal_signal_pending(current))
		return true;

out:
	return false;
}

unsigned long try_to_free_pages(struct zonelist *zonelist, int order,
				gfp_t gfp_mask, nodemask_t *nodemask)
{
	unsigned long nr_reclaimed;
	struct scan_control sc = {
		.nr_to_reclaim = SWAP_CLUSTER_MAX,
		.gfp_mask = current_gfp_context(gfp_mask),
		.reclaim_idx = gfp_zone(gfp_mask),
		.order = order,
		.nodemask = nodemask,
		.priority = DEF_PRIORITY,
		.may_writepage = !laptop_mode,
		.may_unmap = 1,
		.may_swap = 1,
	};

	/*
	 * Do not enter reclaim if fatal signal was delivered while throttled.
	 * 1 is returned so that the page allocator does not OOM kill at this
	 * point.
	 */
	if (throttle_direct_reclaim(sc.gfp_mask, zonelist, nodemask))
		return 1;

	trace_mm_vmscan_direct_reclaim_begin(order,
				sc.may_writepage,
				sc.gfp_mask,
				sc.reclaim_idx);

	nr_reclaimed = do_try_to_free_pages(zonelist, &sc);

	trace_mm_vmscan_direct_reclaim_end(nr_reclaimed);

	return nr_reclaimed;
}

#ifdef CONFIG_MEMCG

unsigned long mem_cgroup_shrink_node(struct mem_cgroup *memcg,
						gfp_t gfp_mask, bool noswap,
						pg_data_t *pgdat,
						unsigned long *nr_scanned)
{
	struct scan_control sc = {
		.nr_to_reclaim = SWAP_CLUSTER_MAX,
		.target_mem_cgroup = memcg,
		.may_writepage = !laptop_mode,
		.may_unmap = 1,
		.reclaim_idx = MAX_NR_ZONES - 1,
		.may_swap = !noswap,
	};
	unsigned long lru_pages;

	sc.gfp_mask = (gfp_mask & GFP_RECLAIM_MASK) |
			(GFP_HIGHUSER_MOVABLE & ~GFP_RECLAIM_MASK);

	trace_mm_vmscan_memcg_softlimit_reclaim_begin(sc.order,
						      sc.may_writepage,
						      sc.gfp_mask,
						      sc.reclaim_idx);

	/*
	 * NOTE: Although we can get the priority field, using it
	 * here is not a good idea, since it limits the pages we can scan.
	 * if we don't reclaim here, the shrink_node from balance_pgdat
	 * will pick up pages from other mem cgroup's as well. We hack
	 * the priority and make it zero.
	 */
	shrink_node_memcg(pgdat, memcg, &sc, &lru_pages);

	trace_mm_vmscan_memcg_softlimit_reclaim_end(sc.nr_reclaimed);

	*nr_scanned = sc.nr_scanned;
	return sc.nr_reclaimed;
}

unsigned long try_to_free_mem_cgroup_pages(struct mem_cgroup *memcg,
					   unsigned long nr_pages,
					   gfp_t gfp_mask,
					   bool may_swap)
{
	struct zonelist *zonelist;
	unsigned long nr_reclaimed;
	int nid;
	unsigned int noreclaim_flag;
	struct scan_control sc = {
		.nr_to_reclaim = max(nr_pages, SWAP_CLUSTER_MAX),
		.gfp_mask = (current_gfp_context(gfp_mask) & GFP_RECLAIM_MASK) |
				(GFP_HIGHUSER_MOVABLE & ~GFP_RECLAIM_MASK),
		.reclaim_idx = MAX_NR_ZONES - 1,
		.target_mem_cgroup = memcg,
		.priority = DEF_PRIORITY,
		.may_writepage = !laptop_mode,
		.may_unmap = 1,
		.may_swap = may_swap,
	};

	/*
	 * Unlike direct reclaim via alloc_pages(), memcg's reclaim doesn't
	 * take care of from where we get pages. So the node where we start the
	 * scan does not need to be the current node.
	 */
	nid = mem_cgroup_select_victim_node(memcg);

	zonelist = &NODE_DATA(nid)->node_zonelists[ZONELIST_FALLBACK];

	trace_mm_vmscan_memcg_reclaim_begin(0,
					    sc.may_writepage,
					    sc.gfp_mask,
					    sc.reclaim_idx);

	noreclaim_flag = memalloc_noreclaim_save();
	nr_reclaimed = do_try_to_free_pages(zonelist, &sc);
	memalloc_noreclaim_restore(noreclaim_flag);

	trace_mm_vmscan_memcg_reclaim_end(nr_reclaimed);

	return nr_reclaimed;
}
#endif

static void age_active_anon(struct pglist_data *pgdat,
				struct scan_control *sc)
{
	struct mem_cgroup *memcg;

	if (!total_swap_pages)
		return;

	memcg = mem_cgroup_iter(NULL, NULL, NULL);
	do {
		struct lruvec *lruvec = mem_cgroup_lruvec(pgdat, memcg);

		if (inactive_list_is_low(lruvec, false, memcg, sc, true))
			shrink_active_list(SWAP_CLUSTER_MAX, lruvec,
					   sc, LRU_ACTIVE_ANON);

		memcg = mem_cgroup_iter(NULL, memcg, NULL);
	} while (memcg);
}

/*
 * Returns true if there is an eligible zone balanced for the request order
 * and classzone_idx
 */
static bool pgdat_balanced(pg_data_t *pgdat, int order, int classzone_idx)
{
	int i;
	unsigned long mark = -1;
	struct zone *zone;

	for (i = 0; i <= classzone_idx; i++) {
		zone = pgdat->node_zones + i;

		if (!managed_zone(zone))
			continue;

		mark = high_wmark_pages(zone);
		if (zone_watermark_ok_safe(zone, order, mark, classzone_idx))
			return true;
	}

	/*
	 * If a node has no populated zone within classzone_idx, it does not
	 * need balancing by definition. This can happen if a zone-restricted
	 * allocation tries to wake a remote kswapd.
	 */
	if (mark == -1)
		return true;

	return false;
}

/* Clear pgdat state for congested, dirty or under writeback. */
static void clear_pgdat_congested(pg_data_t *pgdat)
{
	clear_bit(PGDAT_CONGESTED, &pgdat->flags);
	clear_bit(PGDAT_DIRTY, &pgdat->flags);
	clear_bit(PGDAT_WRITEBACK, &pgdat->flags);
}

/*
 * Prepare kswapd for sleeping. This verifies that there are no processes
 * waiting in throttle_direct_reclaim() and that watermarks have been met.
 *
 * Returns true if kswapd is ready to sleep
 */
static bool prepare_kswapd_sleep(pg_data_t *pgdat, int order, int classzone_idx)
{
	/*
	 * The throttled processes are normally woken up in balance_pgdat() as
	 * soon as allow_direct_reclaim() is true. But there is a potential
	 * race between when kswapd checks the watermarks and a process gets
	 * throttled. There is also a potential race if processes get
	 * throttled, kswapd wakes, a large process exits thereby balancing the
	 * zones, which causes kswapd to exit balance_pgdat() before reaching
	 * the wake up checks. If kswapd is going to sleep, no process should
	 * be sleeping on pfmemalloc_wait, so wake them now if necessary. If
	 * the wake up is premature, processes will wake kswapd and get
	 * throttled again. The difference from wake ups in balance_pgdat() is
	 * that here we are under prepare_to_wait().
	 */
	if (waitqueue_active(&pgdat->pfmemalloc_wait))
		wake_up_all(&pgdat->pfmemalloc_wait);

	/* Hopeless node, leave it to direct reclaim */
	if (pgdat->kswapd_failures >= MAX_RECLAIM_RETRIES)
		return true;

	if (pgdat_balanced(pgdat, order, classzone_idx)) {
		clear_pgdat_congested(pgdat);
		return true;
	}

	return false;
}

/*
 * kswapd shrinks a node of pages that are at or below the highest usable
 * zone that is currently unbalanced.
 *
 * Returns true if kswapd scanned at least the requested number of pages to
 * reclaim or if the lack of progress was due to pages under writeback.
 * This is used to determine if the scanning priority needs to be raised.
 */
static bool kswapd_shrink_node(pg_data_t *pgdat,
			       struct scan_control *sc)
{
	struct zone *zone;
	int z;

	/* Reclaim a number of pages proportional to the number of zones */
	sc->nr_to_reclaim = 0;
	for (z = 0; z <= sc->reclaim_idx; z++) {
		zone = pgdat->node_zones + z;
		if (!managed_zone(zone))
			continue;

		sc->nr_to_reclaim += max(high_wmark_pages(zone), SWAP_CLUSTER_MAX);
	}

	/*
	 * Historically care was taken to put equal pressure on all zones but
	 * now pressure is applied based on node LRU order.
	 */
	shrink_node(pgdat, sc);

	/*
	 * Fragmentation may mean that the system cannot be rebalanced for
	 * high-order allocations. If twice the allocation size has been
	 * reclaimed then recheck watermarks only at order-0 to prevent
	 * excessive reclaim. Assume that a process requested a high-order
	 * can direct reclaim/compact.
	 */
	if (sc->order && sc->nr_reclaimed >= compact_gap(sc->order))
		sc->order = 0;

	return sc->nr_scanned >= sc->nr_to_reclaim;
}

/*
 * For kswapd, balance_pgdat() will reclaim pages across a node from zones
 * that are eligible for use by the caller until at least one zone is
 * balanced.
 *
 * Returns the order kswapd finished reclaiming at.
 *
 * kswapd scans the zones in the highmem->normal->dma direction.  It skips
 * zones which have free_pages > high_wmark_pages(zone), but once a zone is
 * found to have free_pages <= high_wmark_pages(zone), any page is that zone
 * or lower is eligible for reclaim until at least one usable zone is
 * balanced.
 */
static int balance_pgdat(pg_data_t *pgdat, int order, int classzone_idx)
{
	int i;
	unsigned long nr_soft_reclaimed;
	unsigned long nr_soft_scanned;
	struct zone *zone;
	struct scan_control sc = {
		.gfp_mask = GFP_KERNEL,
		.order = order,
		.priority = DEF_PRIORITY,
		.may_writepage = !laptop_mode,
		.may_unmap = 1,
		.may_swap = 1,
	};
	count_vm_event(PAGEOUTRUN);

	do {
		unsigned long nr_reclaimed = sc.nr_reclaimed;
		bool raise_priority = true;

		sc.reclaim_idx = classzone_idx;

		/*
		 * If the number of buffer_heads exceeds the maximum allowed
		 * then consider reclaiming from all zones. This has a dual
		 * purpose -- on 64-bit systems it is expected that
		 * buffer_heads are stripped during active rotation. On 32-bit
		 * systems, highmem pages can pin lowmem memory and shrinking
		 * buffers can relieve lowmem pressure. Reclaim may still not
		 * go ahead if all eligible zones for the original allocation
		 * request are balanced to avoid excessive reclaim from kswapd.
		 */
		if (buffer_heads_over_limit) {
			for (i = MAX_NR_ZONES - 1; i >= 0; i--) {
				zone = pgdat->node_zones + i;
				if (!managed_zone(zone))
					continue;

				sc.reclaim_idx = i;
				break;
			}
		}

		/*
		 * Only reclaim if there are no eligible zones. Note that
		 * sc.reclaim_idx is not used as buffer_heads_over_limit may
		 * have adjusted it.
		 */
		if (pgdat_balanced(pgdat, sc.order, classzone_idx))
			goto out;

		/*
		 * Do some background aging of the anon list, to give
		 * pages a chance to be referenced before reclaiming. All
		 * pages are rotated regardless of classzone as this is
		 * about consistent aging.
		 */
		age_active_anon(pgdat, &sc);

		/*
		 * If we're getting trouble reclaiming, start doing writepage
		 * even in laptop mode.
		 */
		if (sc.priority < DEF_PRIORITY - 2)
			sc.may_writepage = 1;

		/* Call soft limit reclaim before calling shrink_node. */
		sc.nr_scanned = 0;
		nr_soft_scanned = 0;
		nr_soft_reclaimed = mem_cgroup_soft_limit_reclaim(pgdat, sc.order,
						sc.gfp_mask, &nr_soft_scanned);
		sc.nr_reclaimed += nr_soft_reclaimed;

		/*
		 * There should be no need to raise the scanning priority if
		 * enough pages are already being scanned that that high
		 * watermark would be met at 100% efficiency.
		 */
		if (kswapd_shrink_node(pgdat, &sc))
			raise_priority = false;

		/*
		 * If the low watermark is met there is no need for processes
		 * to be throttled on pfmemalloc_wait as they should not be
		 * able to safely make forward progress. Wake them
		 */
		if (waitqueue_active(&pgdat->pfmemalloc_wait) &&
				allow_direct_reclaim(pgdat))
			wake_up_all(&pgdat->pfmemalloc_wait);

		/* Check if kswapd should be suspending */
		if (try_to_freeze() || kthread_should_stop())
			break;

		/*
		 * Raise priority if scanning rate is too low or there was no
		 * progress in reclaiming pages
		 */
		nr_reclaimed = sc.nr_reclaimed - nr_reclaimed;
		if (raise_priority || !nr_reclaimed)
			sc.priority--;
	} while (sc.priority >= 1);

	if (!sc.nr_reclaimed)
		pgdat->kswapd_failures++;

out:
	snapshot_refaults(NULL, pgdat);
	/*
	 * Return the order kswapd stopped reclaiming at as
	 * prepare_kswapd_sleep() takes it into account. If another caller
	 * entered the allocator slow path while kswapd was awake, order will
	 * remain at the higher level.
	 */
	return sc.order;
}

/*
 * pgdat->kswapd_classzone_idx is the highest zone index that a recent
 * allocation request woke kswapd for. When kswapd has not woken recently,
 * the value is MAX_NR_ZONES which is not a valid index. This compares a
 * given classzone and returns it or the highest classzone index kswapd
 * was recently woke for.
 */
static enum zone_type kswapd_classzone_idx(pg_data_t *pgdat,
					   enum zone_type classzone_idx)
{
	if (pgdat->kswapd_classzone_idx == MAX_NR_ZONES)
		return classzone_idx;

	return max(pgdat->kswapd_classzone_idx, classzone_idx);
}

static void kswapd_try_to_sleep(pg_data_t *pgdat, int alloc_order, int reclaim_order,
				unsigned int classzone_idx)
{
	long remaining = 0;
	DEFINE_WAIT(wait);

	if (freezing(current) || kthread_should_stop())
		return;

	prepare_to_wait(&pgdat->kswapd_wait, &wait, TASK_INTERRUPTIBLE);

	/*
	 * Try to sleep for a short interval. Note that kcompactd will only be
	 * woken if it is possible to sleep for a short interval. This is
	 * deliberate on the assumption that if reclaim cannot keep an
	 * eligible zone balanced that it's also unlikely that compaction will
	 * succeed.
	 */
	if (prepare_kswapd_sleep(pgdat, reclaim_order, classzone_idx)) {
		/*
		 * Compaction records what page blocks it recently failed to
		 * isolate pages from and skips them in the future scanning.
		 * When kswapd is going to sleep, it is reasonable to assume
		 * that pages and compaction may succeed so reset the cache.
		 */
		reset_isolation_suitable(pgdat);

		/*
		 * We have freed the memory, now we should compact it to make
		 * allocation of the requested order possible.
		 */
		wakeup_kcompactd(pgdat, alloc_order, classzone_idx);

		remaining = schedule_timeout(HZ/10);

		/*
		 * If woken prematurely then reset kswapd_classzone_idx and
		 * order. The values will either be from a wakeup request or
		 * the previous request that slept prematurely.
		 */
		if (remaining) {
			pgdat->kswapd_classzone_idx = kswapd_classzone_idx(pgdat, classzone_idx);
			pgdat->kswapd_order = max(pgdat->kswapd_order, reclaim_order);
		}

		finish_wait(&pgdat->kswapd_wait, &wait);
		prepare_to_wait(&pgdat->kswapd_wait, &wait, TASK_INTERRUPTIBLE);
	}

	/*
	 * After a short sleep, check if it was a premature sleep. If not, then
	 * go fully to sleep until explicitly woken up.
	 */
	if (!remaining &&
	    prepare_kswapd_sleep(pgdat, reclaim_order, classzone_idx)) {
		trace_mm_vmscan_kswapd_sleep(pgdat->node_id);

		/*
		 * vmstat counters are not perfectly accurate and the estimated
		 * value for counters such as NR_FREE_PAGES can deviate from the
		 * true value by nr_online_cpus * threshold. To avoid the zone
		 * watermarks being breached while under pressure, we reduce the
		 * per-cpu vmstat threshold while kswapd is awake and restore
		 * them before going back to sleep.
		 */
		set_pgdat_percpu_threshold(pgdat, calculate_normal_threshold);

		if (!kthread_should_stop())
			schedule();

		set_pgdat_percpu_threshold(pgdat, calculate_pressure_threshold);
	} else {
		if (remaining)
			count_vm_event(KSWAPD_LOW_WMARK_HIT_QUICKLY);
		else
			count_vm_event(KSWAPD_HIGH_WMARK_HIT_QUICKLY);
	}
	finish_wait(&pgdat->kswapd_wait, &wait);
}

/*
 * The background pageout daemon, started as a kernel thread
 * from the init process.
 *
 * This basically trickles out pages so that we have _some_
 * free memory available even if there is no other activity
 * that frees anything up. This is needed for things like routing
 * etc, where we otherwise might have all activity going on in
 * asynchronous contexts that cannot page things out.
 *
 * If there are applications that are active memory-allocators
 * (most normal use), this basically shouldn't matter.
 */
static int kswapd(void *p)
{
	unsigned int alloc_order, reclaim_order;
	unsigned int classzone_idx = MAX_NR_ZONES - 1;
	pg_data_t *pgdat = (pg_data_t*)p;
	struct task_struct *tsk = current;

	struct reclaim_state reclaim_state = {
		.reclaimed_slab = 0,
	};
	const struct cpumask *cpumask = cpumask_of_node(pgdat->node_id);

	if (!cpumask_empty(cpumask))
		set_cpus_allowed_ptr(tsk, cpumask);
	current->reclaim_state = &reclaim_state;

	/*
	 * Tell the memory management that we're a "memory allocator",
	 * and that if we need more memory we should get access to it
	 * regardless (see "__alloc_pages()"). "kswapd" should
	 * never get caught in the normal page freeing logic.
	 *
	 * (Kswapd normally doesn't need memory anyway, but sometimes
	 * you need a small amount of memory in order to be able to
	 * page out something else, and this flag essentially protects
	 * us from recursively trying to free more memory as we're
	 * trying to free the first piece of memory in the first place).
	 */
	tsk->flags |= PF_MEMALLOC | PF_SWAPWRITE | PF_KSWAPD;
	set_freezable();

	pgdat->kswapd_order = 0;
	pgdat->kswapd_classzone_idx = MAX_NR_ZONES;
	for ( ; ; ) {
		bool ret;

		alloc_order = reclaim_order = pgdat->kswapd_order;
		classzone_idx = kswapd_classzone_idx(pgdat, classzone_idx);

kswapd_try_sleep:
		kswapd_try_to_sleep(pgdat, alloc_order, reclaim_order,
					classzone_idx);

		/* Read the new order and classzone_idx */
		alloc_order = reclaim_order = pgdat->kswapd_order;
		classzone_idx = kswapd_classzone_idx(pgdat, 0);
		pgdat->kswapd_order = 0;
		pgdat->kswapd_classzone_idx = MAX_NR_ZONES;

		ret = try_to_freeze();
		if (kthread_should_stop())
			break;

		/*
		 * We can speed up thawing tasks if we don't call balance_pgdat
		 * after returning from the refrigerator
		 */
		if (ret)
			continue;

		/*
		 * Reclaim begins at the requested order but if a high-order
		 * reclaim fails then kswapd falls back to reclaiming for
		 * order-0. If that happens, kswapd will consider sleeping
		 * for the order it finished reclaiming at (reclaim_order)
		 * but kcompactd is woken to compact for the original
		 * request (alloc_order).
		 */
		trace_mm_vmscan_kswapd_wake(pgdat->node_id, classzone_idx,
						alloc_order);
		fs_reclaim_acquire(GFP_KERNEL);
		reclaim_order = balance_pgdat(pgdat, alloc_order, classzone_idx);
		fs_reclaim_release(GFP_KERNEL);
		if (reclaim_order < alloc_order)
			goto kswapd_try_sleep;
	}

	tsk->flags &= ~(PF_MEMALLOC | PF_SWAPWRITE | PF_KSWAPD);
	current->reclaim_state = NULL;

	return 0;
}

/*
 * A zone is low on free memory, so wake its kswapd task to service it.
 */
void wakeup_kswapd(struct zone *zone, int order, enum zone_type classzone_idx)
{
	pg_data_t *pgdat;

	if (!managed_zone(zone))
		return;

	if (!cpuset_zone_allowed(zone, GFP_KERNEL | __GFP_HARDWALL))
		return;
	pgdat = zone->zone_pgdat;
	pgdat->kswapd_classzone_idx = kswapd_classzone_idx(pgdat,
							   classzone_idx);
	pgdat->kswapd_order = max(pgdat->kswapd_order, order);
	if (!waitqueue_active(&pgdat->kswapd_wait))
		return;

	/* Hopeless node, leave it to direct reclaim */
	if (pgdat->kswapd_failures >= MAX_RECLAIM_RETRIES)
		return;

	if (pgdat_balanced(pgdat, order, classzone_idx))
		return;

	trace_mm_vmscan_wakeup_kswapd(pgdat->node_id, classzone_idx, order);
	wake_up_interruptible(&pgdat->kswapd_wait);
}

#ifdef CONFIG_HIBERNATION
/*
 * Try to free `nr_to_reclaim' of memory, system-wide, and return the number of
 * freed pages.
 *
 * Rather than trying to age LRUs the aim is to preserve the overall
 * LRU order by reclaiming preferentially
 * inactive > active > active referenced > active mapped
 */
unsigned long shrink_all_memory(unsigned long nr_to_reclaim)
{
	struct reclaim_state reclaim_state;
	struct scan_control sc = {
		.nr_to_reclaim = nr_to_reclaim,
		.gfp_mask = GFP_HIGHUSER_MOVABLE,
		.reclaim_idx = MAX_NR_ZONES - 1,
		.priority = DEF_PRIORITY,
		.may_writepage = 1,
		.may_unmap = 1,
		.may_swap = 1,
		.hibernation_mode = 1,
	};
	struct zonelist *zonelist = node_zonelist(numa_node_id(), sc.gfp_mask);
	struct task_struct *p = current;
	unsigned long nr_reclaimed;
	unsigned int noreclaim_flag;

	noreclaim_flag = memalloc_noreclaim_save();
	fs_reclaim_acquire(sc.gfp_mask);
	reclaim_state.reclaimed_slab = 0;
	p->reclaim_state = &reclaim_state;

	nr_reclaimed = do_try_to_free_pages(zonelist, &sc);

	p->reclaim_state = NULL;
	fs_reclaim_release(sc.gfp_mask);
	memalloc_noreclaim_restore(noreclaim_flag);

	return nr_reclaimed;
}
#endif /* CONFIG_HIBERNATION */

/* It's optimal to keep kswapds on the same CPUs as their memory, but
   not required for correctness.  So if the last cpu in a node goes
   away, we get changed to run anywhere: as the first one comes back,
   restore their cpu bindings. */
static int kswapd_cpu_online(unsigned int cpu)
{
	int nid;

	for_each_node_state(nid, N_MEMORY) {
		pg_data_t *pgdat = NODE_DATA(nid);
		const struct cpumask *mask;

		mask = cpumask_of_node(pgdat->node_id);

		if (cpumask_any_and(cpu_online_mask, mask) < nr_cpu_ids)
			/* One of our CPUs online: restore mask */
			set_cpus_allowed_ptr(pgdat->kswapd, mask);
	}
	return 0;
}

/*
 * This kswapd start function will be called by init and node-hot-add.
 * On node-hot-add, kswapd will moved to proper cpus if cpus are hot-added.
 */
int kswapd_run(int nid)
{
	pg_data_t *pgdat = NODE_DATA(nid);
	int ret = 0;

	if (pgdat->kswapd)
		return 0;

	pgdat->kswapd = kthread_run(kswapd, pgdat, "kswapd%d", nid);
	if (IS_ERR(pgdat->kswapd)) {
		/* failure at boot is fatal */
		BUG_ON(system_state < SYSTEM_RUNNING);
		pr_err("Failed to start kswapd on node %d\n", nid);
		ret = PTR_ERR(pgdat->kswapd);
		pgdat->kswapd = NULL;
	}
	return ret;
}

/*
 * Called by memory hotplug when all memory in a node is offlined.  Caller must
 * hold mem_hotplug_begin/end().
 */
void kswapd_stop(int nid)
{
	struct task_struct *kswapd = NODE_DATA(nid)->kswapd;

	if (kswapd) {
		kthread_stop(kswapd);
		NODE_DATA(nid)->kswapd = NULL;
	}
}

static int __init kswapd_init(void)
{
	int nid, ret;

	swap_setup();
	for_each_node_state(nid, N_MEMORY)
 		kswapd_run(nid);
	ret = cpuhp_setup_state_nocalls(CPUHP_AP_ONLINE_DYN,
					"mm/vmscan:online", kswapd_cpu_online,
					NULL);
	WARN_ON(ret < 0);
	return 0;
}

module_init(kswapd_init)

#ifdef CONFIG_NUMA
/*
 * Node reclaim mode
 *
 * If non-zero call node_reclaim when the number of free pages falls below
 * the watermarks.
 */
int node_reclaim_mode __read_mostly;

#define RECLAIM_OFF 0
#define RECLAIM_ZONE (1<<0)	/* Run shrink_inactive_list on the zone */
#define RECLAIM_WRITE (1<<1)	/* Writeout pages during reclaim */
#define RECLAIM_UNMAP (1<<2)	/* Unmap pages during reclaim */

/*
 * Priority for NODE_RECLAIM. This determines the fraction of pages
 * of a node considered for each zone_reclaim. 4 scans 1/16th of
 * a zone.
 */
#define NODE_RECLAIM_PRIORITY 4

/*
 * Percentage of pages in a zone that must be unmapped for node_reclaim to
 * occur.
 */
int sysctl_min_unmapped_ratio = 1;

/*
 * If the number of slab pages in a zone grows beyond this percentage then
 * slab reclaim needs to occur.
 */
int sysctl_min_slab_ratio = 5;

static inline unsigned long node_unmapped_file_pages(struct pglist_data *pgdat)
{
	unsigned long file_mapped = node_page_state(pgdat, NR_FILE_MAPPED);
	unsigned long file_lru = node_page_state(pgdat, NR_INACTIVE_FILE) +
		node_page_state(pgdat, NR_ACTIVE_FILE);

	/*
	 * It's possible for there to be more file mapped pages than
	 * accounted for by the pages on the file LRU lists because
	 * tmpfs pages accounted for as ANON can also be FILE_MAPPED
	 */
	return (file_lru > file_mapped) ? (file_lru - file_mapped) : 0;
}

/* Work out how many page cache pages we can reclaim in this reclaim_mode */
static unsigned long node_pagecache_reclaimable(struct pglist_data *pgdat)
{
	unsigned long nr_pagecache_reclaimable;
	unsigned long delta = 0;

	/*
	 * If RECLAIM_UNMAP is set, then all file pages are considered
	 * potentially reclaimable. Otherwise, we have to worry about
	 * pages like swapcache and node_unmapped_file_pages() provides
	 * a better estimate
	 */
	if (node_reclaim_mode & RECLAIM_UNMAP)
		nr_pagecache_reclaimable = node_page_state(pgdat, NR_FILE_PAGES);
	else
		nr_pagecache_reclaimable = node_unmapped_file_pages(pgdat);

	/* If we can't clean pages, remove dirty pages from consideration */
	if (!(node_reclaim_mode & RECLAIM_WRITE))
		delta += node_page_state(pgdat, NR_FILE_DIRTY);

	/* Watch for any possible underflows due to delta */
	if (unlikely(delta > nr_pagecache_reclaimable))
		delta = nr_pagecache_reclaimable;

	return nr_pagecache_reclaimable - delta;
}

/*
 * Try to free up some pages from this node through reclaim.
 */
static int __node_reclaim(struct pglist_data *pgdat, gfp_t gfp_mask, unsigned int order)
{
	/* Minimum pages needed in order to stay on node */
	const unsigned long nr_pages = 1 << order;
	struct task_struct *p = current;
	struct reclaim_state reclaim_state;
	unsigned int noreclaim_flag;
	struct scan_control sc = {
		.nr_to_reclaim = max(nr_pages, SWAP_CLUSTER_MAX),
		.gfp_mask = current_gfp_context(gfp_mask),
		.order = order,
		.priority = NODE_RECLAIM_PRIORITY,
		.may_writepage = !!(node_reclaim_mode & RECLAIM_WRITE),
		.may_unmap = !!(node_reclaim_mode & RECLAIM_UNMAP),
		.may_swap = 1,
		.reclaim_idx = gfp_zone(gfp_mask),
	};

	cond_resched();
	/*
	 * We need to be able to allocate from the reserves for RECLAIM_UNMAP
	 * and we also need to be able to write out pages for RECLAIM_WRITE
	 * and RECLAIM_UNMAP.
	 */
	noreclaim_flag = memalloc_noreclaim_save();
	p->flags |= PF_SWAPWRITE;
	fs_reclaim_acquire(sc.gfp_mask);
	reclaim_state.reclaimed_slab = 0;
	p->reclaim_state = &reclaim_state;

	if (node_pagecache_reclaimable(pgdat) > pgdat->min_unmapped_pages) {
		/*
		 * Free memory by calling shrink zone with increasing
		 * priorities until we have enough memory freed.
		 */
		do {
			shrink_node(pgdat, &sc);
		} while (sc.nr_reclaimed < nr_pages && --sc.priority >= 0);
	}

	p->reclaim_state = NULL;
	fs_reclaim_release(gfp_mask);
	current->flags &= ~PF_SWAPWRITE;
	memalloc_noreclaim_restore(noreclaim_flag);
	return sc.nr_reclaimed >= nr_pages;
}

int node_reclaim(struct pglist_data *pgdat, gfp_t gfp_mask, unsigned int order)
{
	int ret;

	/*
	 * Node reclaim reclaims unmapped file backed pages and
	 * slab pages if we are over the defined limits.
	 *
	 * A small portion of unmapped file backed pages is needed for
	 * file I/O otherwise pages read by file I/O will be immediately
	 * thrown out if the node is overallocated. So we do not reclaim
	 * if less than a specified percentage of the node is used by
	 * unmapped file backed pages.
	 */
	if (node_pagecache_reclaimable(pgdat) <= pgdat->min_unmapped_pages &&
	    node_page_state(pgdat, NR_SLAB_RECLAIMABLE) <= pgdat->min_slab_pages)
		return NODE_RECLAIM_FULL;

	/*
	 * Do not scan if the allocation should not be delayed.
	 */
	if (!gfpflags_allow_blocking(gfp_mask) || (current->flags & PF_MEMALLOC))
		return NODE_RECLAIM_NOSCAN;

	/*
	 * Only run node reclaim on the local node or on nodes that do not
	 * have associated processors. This will favor the local processor
	 * over remote processors and spread off node memory allocations
	 * as wide as possible.
	 */
	if (node_state(pgdat->node_id, N_CPU) && pgdat->node_id != numa_node_id())
		return NODE_RECLAIM_NOSCAN;

	if (test_and_set_bit(PGDAT_RECLAIM_LOCKED, &pgdat->flags))
		return NODE_RECLAIM_NOSCAN;

	ret = __node_reclaim(pgdat, gfp_mask, order);
	clear_bit(PGDAT_RECLAIM_LOCKED, &pgdat->flags);

	if (!ret)
		count_vm_event(PGSCAN_ZONE_RECLAIM_FAILED);

	return ret;
}
#endif

/*
 * page_evictable - test whether a page is evictable
 * @page: the page to test
 *
 * Test whether page is evictable--i.e., should be placed on active/inactive
 * lists vs unevictable list.
 *
 * Reasons page might not be evictable:
 * (1) page's mapping marked unevictable
 * (2) page is part of an mlocked VMA
 *
 */
int page_evictable(struct page *page)
{
	int ret;

	/* Prevent address_space of inode and swap cache from being freed */
	rcu_read_lock();
	ret = !mapping_unevictable(page_mapping(page)) && !PageMlocked(page);
	rcu_read_unlock();
	return ret;
}

#ifdef CONFIG_SHMEM
/**
 * check_move_unevictable_pages - check pages for evictability and move to appropriate zone lru list
 * @pages:	array of pages to check
 * @nr_pages:	number of pages to check
 *
 * Checks pages for evictability and moves them to the appropriate lru list.
 *
 * This function is only used for SysV IPC SHM_UNLOCK.
 */
void check_move_unevictable_pages(struct page **pages, int nr_pages)
{
	struct lruvec *lruvec;
	struct pglist_data *pgdat = NULL;
	int pgscanned = 0;
	int pgrescued = 0;
	int i;

	for (i = 0; i < nr_pages; i++) {
		struct page *page = pages[i];
		struct pglist_data *pagepgdat = page_pgdat(page);

		pgscanned++;
		if (pagepgdat != pgdat) {
			if (pgdat)
				spin_unlock_irq(&pgdat->lru_lock);
			pgdat = pagepgdat;
			spin_lock_irq(&pgdat->lru_lock);
		}
		lruvec = mem_cgroup_page_lruvec(page, pgdat);

		if (!PageLRU(page) || !PageUnevictable(page))
			continue;

		if (page_evictable(page)) {
			enum lru_list lru = page_lru_base_type(page);

			VM_BUG_ON_PAGE(PageActive(page), page);
			ClearPageUnevictable(page);
			del_page_from_lru_list(page, lruvec, LRU_UNEVICTABLE);
			add_page_to_lru_list(page, lruvec, lru);
			pgrescued++;
		}
	}

	if (pgdat) {
		__count_vm_events(UNEVICTABLE_PGRESCUED, pgrescued);
		__count_vm_events(UNEVICTABLE_PGSCANNED, pgscanned);
		spin_unlock_irq(&pgdat->lru_lock);
	}
}
#endif /* CONFIG_SHMEM */<|MERGE_RESOLUTION|>--- conflicted
+++ resolved
@@ -1451,11 +1451,7 @@
 				return ret;
 
 			mapping = page_mapping(page);
-<<<<<<< HEAD
-			migrate_dirty = mapping && mapping->a_ops->migratepage;
-=======
 			migrate_dirty = !mapping || mapping->a_ops->migratepage;
->>>>>>> d8914c3a
 			unlock_page(page);
 			if (!migrate_dirty)
 				return ret;
