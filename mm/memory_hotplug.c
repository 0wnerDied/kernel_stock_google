--- conflicted
+++ resolved
@@ -670,10 +670,6 @@
 	}
 
 	set_page_refcounted(page);
-<<<<<<< HEAD
-	kernel_map_pages(page, 1 << order, 1);
-=======
->>>>>>> a1f19153
 	__free_pages(page, order);
 }
 
