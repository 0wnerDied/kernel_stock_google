--- conflicted
+++ resolved
@@ -12,22 +12,13 @@
 SYMBOL_PREFIX=$3
 
 if ! test -r System.map ; then
-<<<<<<< HEAD
-=======
 	exit 0
 fi
 
 if [ -z $(command -v $DEPMOD) ]; then
 	echo "Warning: 'make modules_install' requires $DEPMOD. Please install it." >&2
 	echo "This is probably in the kmod package." >&2
->>>>>>> 4bd759b6
 	exit 0
-fi
-
-if [ -z $(command -v $DEPMOD) ]; then
-	echo "'make modules_install' requires $DEPMOD. Please install it." >&2
-	echo "This is probably in the kmod package." >&2
-	exit 1
 fi
 
 # older versions of depmod don't support -P <symbol-prefix>
