      __
 (___()'`;  Rusty's Remarkably Unreliable Guide to Lguest
 /,    /`      - or, A Young Coder's Illustrated Hypervisor
 \\"--\\    http://lguest.ozlabs.org

Lguest is designed to be a minimal 32-bit x86 hypervisor for the Linux kernel,
for Linux developers and users to experiment with virtualization with the
minimum of complexity.  Nonetheless, it should have sufficient features to
make it useful for specific tasks, and, of course, you are encouraged to fork
and enhance it (see drivers/lguest/README).

Features:

- Kernel module which runs in a normal kernel.
- Simple I/O model for communication.
- Simple program to create new guests.
- Logo contains cute puppies: http://lguest.ozlabs.org

Developer features:

- Fun to hack on.
- No ABI: being tied to a specific kernel anyway, you can change anything.
- Many opportunities for improvement or feature implementation.

Running Lguest:

- The easiest way to run lguest is to use same kernel as guest and host.
  You can configure them differently, but usually it's easiest not to.

  You will need to configure your kernel with the following options:

  "General setup":
     "Prompt for development and/or incomplete code/drivers" = Y
        (CONFIG_EXPERIMENTAL=y)

  "Processor type and features":
     "Paravirtualized guest support" = Y
        "Lguest guest support" = Y
     "High Memory Support" = off/4GB
     "Alignment value to which kernel should be aligned" = 0x100000
        (CONFIG_PARAVIRT=y, CONFIG_LGUEST_GUEST=y, CONFIG_HIGHMEM64G=n and
         CONFIG_PHYSICAL_ALIGN=0x100000)

  "Device Drivers":
     "Block devices"
        "Virtio block driver (EXPERIMENTAL)" = M/Y
     "Network device support"
        "Universal TUN/TAP device driver support" = M/Y
        "Virtio network driver (EXPERIMENTAL)" = M/Y
           (CONFIG_VIRTIO_BLK=m, CONFIG_VIRTIO_NET=m and CONFIG_TUN=m)

  "Virtualization"
     "Linux hypervisor example code" = M/Y
        (CONFIG_LGUEST=m)

- A tool called "lguest" is available in this directory: type "make"
  to build it.  If you didn't build your kernel in-tree, use "make
  O=<builddir>".

- Create or find a root disk image.  There are several useful ones
  around, such as the xm-test tiny root image at
	  http://xm-test.xensource.com/ramdisks/initrd-1.1-i386.img

  For more serious work, I usually use a distribution ISO image and
  install it under qemu, then make multiple copies:

	  dd if=/dev/zero of=rootfile bs=1M count=2048
	  qemu -cdrom image.iso -hda rootfile -net user -net nic -boot d

  Make sure that you install a getty on /dev/hvc0 if you want to log in on the
  console!

- "modprobe lg" if you built it as a module.

- Run an lguest as root:

      Documentation/lguest/lguest 64 vmlinux --tunnet=192.168.19.1 --block=rootfile root=/dev/vda

   Explanation:
    64: the amount of memory to use, in MB.

    vmlinux: the kernel image found in the top of your build directory.  You
       can also use a standard bzImage.

    --tunnet=192.168.19.1: configures a "tap" device for networking with this
       IP address.

    --block=rootfile: a file or block device which becomes /dev/vda
       inside the guest.

    root=/dev/vda: this (and anything else on the command line) are
       kernel boot parameters.

- Configuring networking.  I usually have the host masquerade, using
  "iptables -t nat -A POSTROUTING -o eth0 -j MASQUERADE" and "echo 1 >
  /proc/sys/net/ipv4/ip_forward".  In this example, I would configure
  eth0 inside the guest at 192.168.19.2.

  Another method is to bridge the tap device to an external interface
  using --tunnet=bridge:<bridgename>, and perhaps run dhcp on the guest
  to obtain an IP address.  The bridge needs to be configured first:
  this option simply adds the tap interface to it.

  A simple example on my system:

    ifconfig eth0 0.0.0.0
    brctl addbr lg0
    ifconfig lg0 up
    brctl addif lg0 eth0
    dhclient lg0

  Then use --tunnet=bridge:lg0 when launching the guest.

  See:
  
    http://www.linuxfoundation.org/collaborate/workgroups/networking/bridge
    
  for general information on how to get bridging to work.
<<<<<<< HEAD
=======

- Random number generation. Using the --rng option will provide a
  /dev/hwrng in the guest that will read from the host's /dev/random.
  Use this option in conjunction with rng-tools (see ../hw_random.txt)
  to provide entropy to the guest kernel's /dev/random.
>>>>>>> e92427b2

There is a helpful mailing list at http://ozlabs.org/mailman/listinfo/lguest

Good luck!
Rusty Russell rusty@rustcorp.com.au.<|MERGE_RESOLUTION|>--- conflicted
+++ resolved
@@ -116,14 +116,11 @@
     http://www.linuxfoundation.org/collaborate/workgroups/networking/bridge
     
   for general information on how to get bridging to work.
-<<<<<<< HEAD
-=======
 
 - Random number generation. Using the --rng option will provide a
   /dev/hwrng in the guest that will read from the host's /dev/random.
   Use this option in conjunction with rng-tools (see ../hw_random.txt)
   to provide entropy to the guest kernel's /dev/random.
->>>>>>> e92427b2
 
 There is a helpful mailing list at http://ozlabs.org/mailman/listinfo/lguest
 
