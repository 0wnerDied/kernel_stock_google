--- conflicted
+++ resolved
@@ -22,6 +22,8 @@
 * Compatible strings:
 
 SoCs:
+- MDM9607
+  compatible = "qcom,mdm9607"
 
 - APQ8016
   compatible = "qcom,apq8016"
@@ -86,15 +88,12 @@
 - QCS410
   compatible = "qcom,qcs410"
 
-<<<<<<< HEAD
-=======
 - SDM660
   compatible = "qcom,sdm660"
 
 - SDA660
   compatible = "qcom,sda660"
 
->>>>>>> LA.UM.9.1.R1.10.00.00.604.030
 Generic board variants:
 
 - CDP device:
@@ -141,6 +140,9 @@
 
 - IOT device:
   compatible = "qcom,iot"
+
+- TTP device:
+  compatible = "qcom,ttp"
 
 
 Boards (SoC type + board variant):
@@ -208,6 +210,7 @@
 compatible = "qcom,sa6155p-adp-air"
 compatible = "qcom,qcs405-rumi"
 compatible = "qcom,qcs405-iot"
+compatible = "qcom,sa2150p-ccard"
 compatible = "qcom,qcs403-iot"
 compatible = "qcom,qcs401-iot"
 compatible = "qcom,qcs404-iot"
@@ -227,6 +230,7 @@
 compatible = "qcom,sdxprairie-mtp"
 compatible = "qcom,sdxprairie-cdp"
 compatible = "qcom,sa515m-ccard"
+compatible = "qcom,sa515m-ttp"
 compatible = "qcom,sdmmagpie-rumi"
 compatible = "qcom,sdmmagpie-idp"
 compatible = "qcom,sdmmagpie-atp"
@@ -252,8 +256,6 @@
 compatible = "qcom,atoll-ab-qrd"
 compatible = "qcom,qcs610-iot"
 compatible = "qcom,qcs410-iot"
-<<<<<<< HEAD
-=======
 compatible = "qcom,mdm9607-mtp"
 compatible = "qcom,sdm660-cdp"
 compatible = "qcom,sdm660-mtp"
@@ -262,5 +264,4 @@
 compatible = "qcom,sda660-mtp"
 compatible = "qcom,sda660-cdp"
 compatible = "qcom,sda660-qrd"
-compatible = "qcom,mdm9607-cdp"
->>>>>>> LA.UM.9.1.R1.10.00.00.604.030+compatible = "qcom,mdm9607-cdp"