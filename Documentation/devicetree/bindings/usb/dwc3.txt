synopsys DWC3 CORE

DWC3- USB3 CONTROLLER. Complies to the generic USB binding properties
      as described in 'usb/generic.txt'

Required properties:
 - compatible: must be "snps,dwc3"
 - reg : Address and length of the register set for the device
 - interrupts: Interrupts used by the dwc3 controller.
 - clock-names: should contain "ref", "bus_early", "suspend"
 - clocks: list of phandle and clock specifier pairs corresponding to
           entries in the clock-names property.

Exception for clocks:
  clocks are optional if the parent node (i.e. glue-layer) is compatible to
  one of the following:
    "amlogic,meson-axg-dwc3"
    "amlogic,meson-gxl-dwc3"
    "cavium,octeon-7130-usb-uctl"
    "qcom,dwc3"
    "samsung,exynos5250-dwusb3"
    "samsung,exynos7-dwusb3"
    "sprd,sc9860-dwc3"
    "st,stih407-dwc3"
    "ti,am437x-dwc3"
    "ti,dwc3"
    "ti,keystone-dwc3"
    "rockchip,rk3399-dwc3"
    "xlnx,zynqmp-dwc3"

Optional properties:
 - usb-phy : array of phandle for the PHY device.  The first element
   in the array is expected to be a handle to the USB2/HS PHY and
   the second element is expected to be a handle to the USB3/SS PHY
 - phys: from the *Generic PHY* bindings
 - phy-names: from the *Generic PHY* bindings; supported names are "usb2-phy"
	or "usb3-phy".
 - resets: a single pair of phandle and reset specifier
 - tx-fifo-resize: determines if the FIFO *has* to be reallocated.
 - snps,usb3_lpm_capable: determines if platform is USB3 LPM capable
 - snps,disable_scramble_quirk: true when SW should disable data scrambling.
	Only really useful for FPGA builds.
 - snps,has-lpm-erratum: true when DWC3 was configured with LPM Erratum enabled
 - snps,lpm-nyet-threshold: LPM NYET threshold
 - snps,u2exit_lfps_quirk: set if we want to enable u2exit lfps quirk
 - snps,u2ss_inp3_quirk: set if we enable P3 OK for U2/SS Inactive quirk
 - snps,req_p1p2p3_quirk: when set, the core will always request for
			P1/P2/P3 transition sequence.
 - snps,del_p1p2p3_quirk: when set core will delay P1/P2/P3 until a certain
			amount of 8B10B errors occur.
 - snps,del_phy_power_chg_quirk: when set core will delay PHY power change
			from P0 to P1/P2/P3.
 - snps,lfps_filter_quirk: when set core will filter LFPS reception.
 - snps,rx_detect_poll_quirk: when set core will disable a 400us delay to start
			Polling LFPS after RX.Detect.
 - snps,tx_de_emphasis_quirk: when set core will set Tx de-emphasis value.
 - snps,tx_de_emphasis: the value driven to the PHY is controlled by the
			LTSSM during USB3 Compliance mode.
 - snps,dis_u3_susphy_quirk: when set core will disable USB3 suspend phy.
 - snps,dis_u2_susphy_quirk: when set core will disable USB2 suspend phy.
 - snps,dis_enblslpm_quirk: when set clears the enblslpm in GUSB2PHYCFG,
			disabling the suspend signal to the PHY.
 - snps,dis_rxdet_inp3_quirk: when set core will disable receiver detection
			in PHY P3 power state.
 - snps,dis-u2-freeclk-exists-quirk: when set, clear the u2_freeclk_exists
			in GUSB2PHYCFG, specify that USB2 PHY doesn't provide
			a free-running PHY clock.
 - snps,dis-del-phy-power-chg-quirk: when set core will change PHY power
			from P0 to P1/P2/P3 without delay.
 - snps,dis-tx-ipgap-linecheck-quirk: when set, disable u2mac linestate check
			during HS transmit.
 - snps,dis_metastability_quirk: when set, disable metastability workaround.
			CAUTION: use only if you are absolutely sure of it.
 - snps,is-utmi-l1-suspend: true when DWC3 asserts output signal
			utmi_l1_suspend_n, false when asserts utmi_sleep_n
 - snps,hird-threshold: HIRD threshold
 - snps,hsphy_interface: High-Speed PHY interface selection between "utmi" for
   UTMI+ and "ulpi" for ULPI when the DWC_USB3_HSPHY_INTERFACE has value 3.
 - snps,quirk-frame-length-adjustment: Value for GFLADJ_30MHZ field of GFLADJ
	register for post-silicon frame length adjustment when the
	fladj_30mhz_sdbnd signal is invalid or incorrect.
 - snps,rx-thr-num-pkt-prd: periodic ESS RX packet threshold count - host mode
			only. Set this and rx-max-burst-prd to a valid,
			non-zero value 1-16 (DWC_usb31 programming guide
			section 1.2.4) to enable periodic ESS RX threshold.
 - snps,rx-max-burst-prd: max periodic ESS RX burst size - host mode only. Set
			this and rx-thr-num-pkt-prd to a valid, non-zero value
			1-16 (DWC_usb31 programming guide section 1.2.4) to
			enable periodic ESS RX threshold.
 - snps,tx-thr-num-pkt-prd: periodic ESS TX packet threshold count - host mode
			only. Set this and tx-max-burst-prd to a valid,
			non-zero value 1-16 (DWC_usb31 programming guide
			section 1.2.3) to enable periodic ESS TX threshold.
 - snps,tx-max-burst-prd: max periodic ESS TX burst size - host mode only. Set
			this and tx-thr-num-pkt-prd to a valid, non-zero value
			1-16 (DWC_usb31 programming guide section 1.2.3) to
			enable periodic ESS TX threshold.
<<<<<<< HEAD
 - snps,xhci-imod-value: Interrupt moderation interval for host mode
	(in increments of 250nsec).
 - usb-core-id: Differentiates between different controllers present on a device.
 - snps,bus-suspend-enable: If present then controller supports low power mode
	during bus suspend.
 - snps,usb3-u1u2-disable: If present, disable U1U2 low power modes in Superspeed mode
 - snps,disable-clk-gating: If present, disable controller's internal clock gating.
   Default it is enabled.
=======

 - <DEPRECATED> tx-fifo-resize: determines if the FIFO *has* to be reallocated.
 - snps,incr-burst-type-adjustment: Value for INCR burst type of GSBUSCFG0
			register, undefined length INCR burst type enable and INCRx type.
			When just one value, which means INCRX burst mode enabled. When
			more than one value, which means undefined length INCR burst type
			enabled. The values can be 1, 4, 8, 16, 32, 64, 128 and 256.
>>>>>>> 5b394b2d

 - in addition all properties from usb-xhci.txt from the current directory are
   supported as well


This is usually a subnode to DWC3 glue to which it is connected.

dwc3@4a030000 {
	compatible = "snps,dwc3";
	reg = <0x4a030000 0xcfff>;
	interrupts = <0 92 4>
	usb-phy = <&usb2_phy>, <&usb3,phy>;
<<<<<<< HEAD
	tx-fifo-resize;
	snps,xhci-imod-value = <4000>;
=======
	snps,incr-burst-type-adjustment = <1>, <4>, <8>, <16>;
>>>>>>> 5b394b2d
};<|MERGE_RESOLUTION|>--- conflicted
+++ resolved
@@ -95,7 +95,6 @@
 			this and tx-thr-num-pkt-prd to a valid, non-zero value
 			1-16 (DWC_usb31 programming guide section 1.2.3) to
 			enable periodic ESS TX threshold.
-<<<<<<< HEAD
  - snps,xhci-imod-value: Interrupt moderation interval for host mode
 	(in increments of 250nsec).
  - usb-core-id: Differentiates between different controllers present on a device.
@@ -104,7 +103,6 @@
  - snps,usb3-u1u2-disable: If present, disable U1U2 low power modes in Superspeed mode
  - snps,disable-clk-gating: If present, disable controller's internal clock gating.
    Default it is enabled.
-=======
 
  - <DEPRECATED> tx-fifo-resize: determines if the FIFO *has* to be reallocated.
  - snps,incr-burst-type-adjustment: Value for INCR burst type of GSBUSCFG0
@@ -112,7 +110,6 @@
 			When just one value, which means INCRX burst mode enabled. When
 			more than one value, which means undefined length INCR burst type
 			enabled. The values can be 1, 4, 8, 16, 32, 64, 128 and 256.
->>>>>>> 5b394b2d
 
  - in addition all properties from usb-xhci.txt from the current directory are
    supported as well
@@ -125,10 +122,7 @@
 	reg = <0x4a030000 0xcfff>;
 	interrupts = <0 92 4>
 	usb-phy = <&usb2_phy>, <&usb3,phy>;
-<<<<<<< HEAD
 	tx-fifo-resize;
 	snps,xhci-imod-value = <4000>;
-=======
 	snps,incr-burst-type-adjustment = <1>, <4>, <8>, <16>;
->>>>>>> 5b394b2d
 };