--- conflicted
+++ resolved
@@ -3,10 +3,7 @@
 
 Required properties :
 - compatible : must contain "qcom,npucc-sm8150" or "qcom,npucc-sm8150-v2"
-<<<<<<< HEAD
-=======
 		or "qcom,npucc-sa8155" or "qcom,npucc-sa8155-v2"
->>>>>>> 15457316
 		or "qcom,npucc-sdmmagpie" or "qcom,atoll-npucc".
 - reg : shall contain base register location and length.
 - reg-names: names of registers listed in the same order as in
