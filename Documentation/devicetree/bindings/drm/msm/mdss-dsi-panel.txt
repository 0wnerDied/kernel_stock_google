--- conflicted
+++ resolved
@@ -183,7 +183,6 @@
 					255 = default value.
 - qcom,mdss-brightness-max-level:	Specifies the max brightness level supported.
 					255 = default value.
-<<<<<<< HEAD
 - qcom,mdss-dsi-bl-lut:			Backlight LUT; maps userspace brightness levels 0 through
 					qcom,mdss-brightness-max-level to panel brightness levels. Specifying
 					this LUT overrides qcom,mdss-dsi-bl-min-level and
@@ -191,10 +190,8 @@
 					If unspecified, this LUT is unused and unallocated. Instead, userspace
 					brightness gets mapped linearly, during runtime, to the range defined by
 					qcom,mdss-dsi-bl-min-level and qcom,mdss-dsi-bl-max-level.
-=======
 - qcom,mdss-dsi-bl-default-level:	Specifies the default brightness level supported.
 					"brightness_max_level" = default value.
->>>>>>> 821c07f0
 - qcom,bl-update-flag:			A string that specifies controls for backlight update of the panel.
 					"delay_until_first_frame" = Delay backlight update of the panel
 					until the first frame is received from the HW.
