--- conflicted
+++ resolved
@@ -550,11 +550,8 @@
 					to identify the default topology for the
 					display. The first set is indexed by the
 					value 0.
-<<<<<<< HEAD
 - qcom,mdss-dsi-ext-bridge:		Array of u32 values which specifies the external bridge chip reg number, it
 					should match the port config.
-=======
-- qcom,mdss-dsi-ext-bridge-mode:	External bridge chip is connected instead of panel.
 - google,mdss-dsi-panel-vendor		string: panel vendor name
 - google,mdss-dsi-panel-sn-location	Panel serial number is read by MIPI command. And it is defined by a
 					set of 3 values in the order:
@@ -566,7 +563,6 @@
 					- address of register
 					- start byte of the data read from the register
 					- total number of bytes to read
->>>>>>> fbab955f
 - qcom,mdss-dsi-dma-schedule-line:	An integer value indicates the line number after vertical active
 					region, at which command DMA needs to be triggered.
 - qcom,dsi-dyn-clk-enable:		Boolean to indicate dsi dynamic clock switch feature
