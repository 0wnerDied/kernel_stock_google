--- conflicted
+++ resolved
@@ -176,18 +176,7 @@
 					"bl_ctrl_pwm" = Backlight controlled by PWM gpio.
 					"bl_ctrl_wled" = Backlight controlled by WLED.
 					"bl_ctrl_dcs" = Backlight controlled by DCS commands.
-					"bl_ctrl_external" = Backlight controlled by externally
 					other: Unknown backlight control. (default)
-<<<<<<< HEAD
-=======
-- qcom,mdss-dsi-sec-bl-pmic-control-type: A string that specifies the implementation of backlight
-					  control for secondary panel.
-					  "bl_ctrl_pwm" = Backlight controlled by PWM gpio.
-                                          "bl_ctrl_wled" = Backlight controlled by WLED.
-                                          "bl_ctrl_dcs" = Backlight controlled by DCS commands.
-                                          "bl_ctrl_external" = Backlight controlled by externally
-                                          other: Unknown backlight control. (default)
->>>>>>> 15457316
 - qcom,bl-pmic-pwm-period-usecs:	PWM period in microseconds.
 					Required if backlight pmic control type is PWM
 - qcom,mdss-dsi-bl-min-level:		Specifies the min backlight level supported by the panel.
@@ -196,7 +185,6 @@
 					255 = default value.
 - qcom,mdss-brightness-max-level:	Specifies the max brightness level supported.
 					255 = default value.
-<<<<<<< HEAD
 - qcom,mdss-dsi-bl-lut:			Backlight LUT; maps userspace brightness levels 0 through
 					qcom,mdss-brightness-max-level to panel brightness levels. Specifying
 					this LUT overrides qcom,mdss-dsi-bl-min-level and
@@ -204,8 +192,6 @@
 					If unspecified, this LUT is unused and unallocated. Instead, userspace
 					brightness gets mapped linearly, during runtime, to the range defined by
 					qcom,mdss-dsi-bl-min-level and qcom,mdss-dsi-bl-max-level.
-=======
->>>>>>> 15457316
 - qcom,mdss-dsi-bl-default-level:	Specifies the default brightness level supported.
 					"brightness_max_level" = default value.
 - qcom,bl-update-flag:			A string that specifies controls for backlight update of the panel.
@@ -564,7 +550,6 @@
 					to identify the default topology for the
 					display. The first set is indexed by the
 					value 0.
-<<<<<<< HEAD
 - qcom,mdss-dsi-ext-bridge-mode:	External bridge chip is connected instead of panel.
 - google,mdss-dsi-panel-vendor		string: panel vendor name
 - google,mdss-dsi-panel-sn-location	Panel serial number is read by MIPI command. And it is defined by a
@@ -577,10 +562,8 @@
 					- address of register
 					- start byte of the data read from the register
 					- total number of bytes to read
-=======
 - qcom,mdss-dsi-ext-bridge:		Array of u32 values which specifies the external bridge chip reg number, it
 					should match the port config.
->>>>>>> 15457316
 - qcom,mdss-dsi-dma-schedule-line:	An integer value indicates the line number after vertical active
 					region, at which command DMA needs to be triggered.
 - qcom,dsi-dyn-clk-enable:		Boolean to indicate dsi dynamic clock switch feature
