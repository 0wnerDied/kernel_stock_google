/* Xtables module to match packets using a BPF filter.
 * Copyright 2013 Google Inc.
 * Written by Willem de Bruijn <willemb@google.com>
 *
 * This program is free software; you can redistribute it and/or modify
 * it under the terms of the GNU General Public License version 2 as
 * published by the Free Software Foundation.
 */

#include <linux/module.h>
#include <linux/syscalls.h>
#include <linux/skbuff.h>
#include <linux/filter.h>
#include <linux/bpf.h>

#include <linux/netfilter/xt_bpf.h>
#include <linux/netfilter/x_tables.h>

MODULE_AUTHOR("Willem de Bruijn <willemb@google.com>");
MODULE_DESCRIPTION("Xtables: BPF filter match");
MODULE_LICENSE("GPL");
MODULE_ALIAS("ipt_bpf");
MODULE_ALIAS("ip6t_bpf");

static int __bpf_mt_check_bytecode(struct sock_filter *insns, __u16 len,
				   struct bpf_prog **ret)
{
	struct sock_fprog_kern program;

	if (len > XT_BPF_MAX_NUM_INSTR)
		return -EINVAL;

	program.len = len;
	program.filter = insns;

	if (bpf_prog_create(ret, &program)) {
		pr_info("bpf: check failed: parse error\n");
		return -EINVAL;
	}

	return 0;
}

static int __bpf_mt_check_fd(int fd, struct bpf_prog **ret)
{
	struct bpf_prog *prog;

	prog = bpf_prog_get_type(fd, BPF_PROG_TYPE_SOCKET_FILTER);
	if (IS_ERR(prog))
		return PTR_ERR(prog);

	*ret = prog;
	return 0;
}

static int __bpf_mt_check_path(const char *path, struct bpf_prog **ret)
{
	if (strnlen(path, XT_BPF_PATH_MAX) == XT_BPF_PATH_MAX)
		return -EINVAL;

<<<<<<< HEAD
	set_fs(KERNEL_DS);
	fd = bpf_obj_get_user(path, 0);
	set_fs(oldfs);
	if (fd < 0)
		return fd;
=======
	*ret = bpf_prog_get_type_path(path, BPF_PROG_TYPE_SOCKET_FILTER);
	return PTR_ERR_OR_ZERO(*ret);
>>>>>>> 7870b283

}

static int bpf_mt_check(const struct xt_mtchk_param *par)
{
	struct xt_bpf_info *info = par->matchinfo;

	return __bpf_mt_check_bytecode(info->bpf_program,
				       info->bpf_program_num_elem,
				       &info->filter);
}

static int bpf_mt_check_v1(const struct xt_mtchk_param *par)
{
	struct xt_bpf_info_v1 *info = par->matchinfo;

	if (info->mode == XT_BPF_MODE_BYTECODE)
		return __bpf_mt_check_bytecode(info->bpf_program,
					       info->bpf_program_num_elem,
					       &info->filter);
	else if (info->mode == XT_BPF_MODE_FD_ELF)
		return __bpf_mt_check_fd(info->fd, &info->filter);
	else if (info->mode == XT_BPF_MODE_PATH_PINNED)
		return __bpf_mt_check_path(info->path, &info->filter);
	else
		return -EINVAL;
}

static bool bpf_mt(const struct sk_buff *skb, struct xt_action_param *par)
{
	const struct xt_bpf_info *info = par->matchinfo;

	return BPF_PROG_RUN(info->filter, skb);
}

static bool bpf_mt_v1(const struct sk_buff *skb, struct xt_action_param *par)
{
	const struct xt_bpf_info_v1 *info = par->matchinfo;

	return !!bpf_prog_run_save_cb(info->filter, (struct sk_buff *) skb);
}

static void bpf_mt_destroy(const struct xt_mtdtor_param *par)
{
	const struct xt_bpf_info *info = par->matchinfo;

	bpf_prog_destroy(info->filter);
}

static void bpf_mt_destroy_v1(const struct xt_mtdtor_param *par)
{
	const struct xt_bpf_info_v1 *info = par->matchinfo;

	bpf_prog_destroy(info->filter);
}

static struct xt_match bpf_mt_reg[] __read_mostly = {
	{
		.name		= "bpf",
		.revision	= 0,
		.family		= NFPROTO_UNSPEC,
		.checkentry	= bpf_mt_check,
		.match		= bpf_mt,
		.destroy	= bpf_mt_destroy,
		.matchsize	= sizeof(struct xt_bpf_info),
		.usersize	= offsetof(struct xt_bpf_info, filter),
		.me		= THIS_MODULE,
	},
	{
		.name		= "bpf",
		.revision	= 1,
		.family		= NFPROTO_UNSPEC,
		.checkentry	= bpf_mt_check_v1,
		.match		= bpf_mt_v1,
		.destroy	= bpf_mt_destroy_v1,
		.matchsize	= sizeof(struct xt_bpf_info_v1),
		.usersize	= offsetof(struct xt_bpf_info_v1, filter),
		.me		= THIS_MODULE,
	},
};

static int __init bpf_mt_init(void)
{
	return xt_register_matches(bpf_mt_reg, ARRAY_SIZE(bpf_mt_reg));
}

static void __exit bpf_mt_exit(void)
{
	xt_unregister_matches(bpf_mt_reg, ARRAY_SIZE(bpf_mt_reg));
}

module_init(bpf_mt_init);
module_exit(bpf_mt_exit);<|MERGE_RESOLUTION|>--- conflicted
+++ resolved
@@ -58,16 +58,8 @@
 	if (strnlen(path, XT_BPF_PATH_MAX) == XT_BPF_PATH_MAX)
 		return -EINVAL;
 
-<<<<<<< HEAD
-	set_fs(KERNEL_DS);
-	fd = bpf_obj_get_user(path, 0);
-	set_fs(oldfs);
-	if (fd < 0)
-		return fd;
-=======
 	*ret = bpf_prog_get_type_path(path, BPF_PROG_TYPE_SOCKET_FILTER);
 	return PTR_ERR_OR_ZERO(*ret);
->>>>>>> 7870b283
 
 }
 
