/*
 * INET		An implementation of the TCP/IP protocol suite for the LINUX
 *		operating system.  INET is implemented using the  BSD Socket
 *		interface as the means of communication with the user level.
 *
 *		Implementation of the Transmission Control Protocol(TCP).
 *
 * Authors:	Ross Biro
 *		Fred N. van Kempen, <waltje@uWalt.NL.Mugnet.ORG>
 *		Mark Evans, <evansmp@uhura.aston.ac.uk>
 *		Corey Minyard <wf-rch!minyard@relay.EU.net>
 *		Florian La Roche, <flla@stud.uni-sb.de>
 *		Charles Hedrick, <hedrick@klinzhai.rutgers.edu>
 *		Linus Torvalds, <torvalds@cs.helsinki.fi>
 *		Alan Cox, <gw4pts@gw4pts.ampr.org>
 *		Matthew Dillon, <dillon@apollo.west.oic.com>
 *		Arnt Gulbrandsen, <agulbra@nvg.unit.no>
 *		Jorge Cwik, <jorge@laser.satlink.net>
 */

/*
 * Changes:
 *		Pedro Roque	:	Fast Retransmit/Recovery.
 *					Two receive queues.
 *					Retransmit queue handled by TCP.
 *					Better retransmit timer handling.
 *					New congestion avoidance.
 *					Header prediction.
 *					Variable renaming.
 *
 *		Eric		:	Fast Retransmit.
 *		Randy Scott	:	MSS option defines.
 *		Eric Schenk	:	Fixes to slow start algorithm.
 *		Eric Schenk	:	Yet another double ACK bug.
 *		Eric Schenk	:	Delayed ACK bug fixes.
 *		Eric Schenk	:	Floyd style fast retrans war avoidance.
 *		David S. Miller	:	Don't allow zero congestion window.
 *		Eric Schenk	:	Fix retransmitter so that it sends
 *					next packet on ack of previous packet.
 *		Andi Kleen	:	Moved open_request checking here
 *					and process RSTs for open_requests.
 *		Andi Kleen	:	Better prune_queue, and other fixes.
 *		Andrey Savochkin:	Fix RTT measurements in the presence of
 *					timestamps.
 *		Andrey Savochkin:	Check sequence numbers correctly when
 *					removing SACKs due to in sequence incoming
 *					data segments.
 *		Andi Kleen:		Make sure we never ack data there is not
 *					enough room for. Also make this condition
 *					a fatal error if it might still happen.
 *		Andi Kleen:		Add tcp_measure_rcv_mss to make
 *					connections with MSS<min(MTU,ann. MSS)
 *					work without delayed acks.
 *		Andi Kleen:		Process packets with PSH set in the
 *					fast path.
 *		J Hadi Salim:		ECN support
 *	 	Andrei Gurtov,
 *		Pasi Sarolahti,
 *		Panu Kuhlberg:		Experimental audit of TCP (re)transmission
 *					engine. Lots of bugs are found.
 *		Pasi Sarolahti:		F-RTO for dealing with spurious RTOs
 */

#define pr_fmt(fmt) "TCP: " fmt

#include <linux/mm.h>
#include <linux/slab.h>
#include <linux/module.h>
#include <linux/sysctl.h>
#include <linux/kernel.h>
#include <net/dst.h>
#include <net/tcp.h>
#include <net/inet_common.h>
#include <linux/ipsec.h>
#include <asm/unaligned.h>
#include <net/netdma.h>

int sysctl_tcp_timestamps __read_mostly = 1;
int sysctl_tcp_window_scaling __read_mostly = 1;
int sysctl_tcp_sack __read_mostly = 1;
int sysctl_tcp_fack __read_mostly = 1;
int sysctl_tcp_reordering __read_mostly = TCP_FASTRETRANS_THRESH;
EXPORT_SYMBOL(sysctl_tcp_reordering);
int sysctl_tcp_ecn __read_mostly = 2;
EXPORT_SYMBOL(sysctl_tcp_ecn);
int sysctl_tcp_dsack __read_mostly = 1;
int sysctl_tcp_app_win __read_mostly = 31;
int sysctl_tcp_adv_win_scale __read_mostly = 2;
EXPORT_SYMBOL(sysctl_tcp_adv_win_scale);

int sysctl_tcp_stdurg __read_mostly;
int sysctl_tcp_rfc1337 __read_mostly;
int sysctl_tcp_max_orphans __read_mostly = NR_FILE;
int sysctl_tcp_frto __read_mostly = 2;
int sysctl_tcp_frto_response __read_mostly;
int sysctl_tcp_nometrics_save __read_mostly;

int sysctl_tcp_thin_dupack __read_mostly;

int sysctl_tcp_moderate_rcvbuf __read_mostly = 1;
int sysctl_tcp_abc __read_mostly;

#define FLAG_DATA		0x01 /* Incoming frame contained data.		*/
#define FLAG_WIN_UPDATE		0x02 /* Incoming ACK was a window update.	*/
#define FLAG_DATA_ACKED		0x04 /* This ACK acknowledged new data.		*/
#define FLAG_RETRANS_DATA_ACKED	0x08 /* "" "" some of which was retransmitted.	*/
#define FLAG_SYN_ACKED		0x10 /* This ACK acknowledged SYN.		*/
#define FLAG_DATA_SACKED	0x20 /* New SACK.				*/
#define FLAG_ECE		0x40 /* ECE in this ACK				*/
#define FLAG_SLOWPATH		0x100 /* Do not skip RFC checks for window update.*/
#define FLAG_ONLY_ORIG_SACKED	0x200 /* SACKs only non-rexmit sent before RTO */
#define FLAG_SND_UNA_ADVANCED	0x400 /* Snd_una was changed (!= FLAG_DATA_ACKED) */
#define FLAG_DSACKING_ACK	0x800 /* SACK blocks contained D-SACK info */
#define FLAG_NONHEAD_RETRANS_ACKED	0x1000 /* Non-head rexmitted data was ACKed */
#define FLAG_SACK_RENEGING	0x2000 /* snd_una advanced to a sacked seq */

#define FLAG_ACKED		(FLAG_DATA_ACKED|FLAG_SYN_ACKED)
#define FLAG_NOT_DUP		(FLAG_DATA|FLAG_WIN_UPDATE|FLAG_ACKED)
#define FLAG_CA_ALERT		(FLAG_DATA_SACKED|FLAG_ECE)
#define FLAG_FORWARD_PROGRESS	(FLAG_ACKED|FLAG_DATA_SACKED)
#define FLAG_ANY_PROGRESS	(FLAG_FORWARD_PROGRESS|FLAG_SND_UNA_ADVANCED)

#define TCP_REMNANT (TCP_FLAG_FIN|TCP_FLAG_URG|TCP_FLAG_SYN|TCP_FLAG_PSH)
#define TCP_HP_BITS (~(TCP_RESERVED_BITS|TCP_FLAG_PSH))

/* Adapt the MSS value used to make delayed ack decision to the
 * real world.
 */
static void tcp_measure_rcv_mss(struct sock *sk, const struct sk_buff *skb)
{
	struct inet_connection_sock *icsk = inet_csk(sk);
	const unsigned int lss = icsk->icsk_ack.last_seg_size;
	unsigned int len;

	icsk->icsk_ack.last_seg_size = 0;

	/* skb->len may jitter because of SACKs, even if peer
	 * sends good full-sized frames.
	 */
	len = skb_shinfo(skb)->gso_size ? : skb->len;
	if (len >= icsk->icsk_ack.rcv_mss) {
		icsk->icsk_ack.rcv_mss = len;
	} else {
		/* Otherwise, we make more careful check taking into account,
		 * that SACKs block is variable.
		 *
		 * "len" is invariant segment length, including TCP header.
		 */
		len += skb->data - skb_transport_header(skb);
		if (len >= TCP_MSS_DEFAULT + sizeof(struct tcphdr) ||
		    /* If PSH is not set, packet should be
		     * full sized, provided peer TCP is not badly broken.
		     * This observation (if it is correct 8)) allows
		     * to handle super-low mtu links fairly.
		     */
		    (len >= TCP_MIN_MSS + sizeof(struct tcphdr) &&
		     !(tcp_flag_word(tcp_hdr(skb)) & TCP_REMNANT))) {
			/* Subtract also invariant (if peer is RFC compliant),
			 * tcp header plus fixed timestamp option length.
			 * Resulting "len" is MSS free of SACK jitter.
			 */
			len -= tcp_sk(sk)->tcp_header_len;
			icsk->icsk_ack.last_seg_size = len;
			if (len == lss) {
				icsk->icsk_ack.rcv_mss = len;
				return;
			}
		}
		if (icsk->icsk_ack.pending & ICSK_ACK_PUSHED)
			icsk->icsk_ack.pending |= ICSK_ACK_PUSHED2;
		icsk->icsk_ack.pending |= ICSK_ACK_PUSHED;
	}
}

static void tcp_incr_quickack(struct sock *sk)
{
	struct inet_connection_sock *icsk = inet_csk(sk);
	unsigned quickacks = tcp_sk(sk)->rcv_wnd / (2 * icsk->icsk_ack.rcv_mss);

	if (quickacks == 0)
		quickacks = 2;
	if (quickacks > icsk->icsk_ack.quick)
		icsk->icsk_ack.quick = min(quickacks, TCP_MAX_QUICKACKS);
}

static void tcp_enter_quickack_mode(struct sock *sk)
{
	struct inet_connection_sock *icsk = inet_csk(sk);
	tcp_incr_quickack(sk);
	icsk->icsk_ack.pingpong = 0;
	icsk->icsk_ack.ato = TCP_ATO_MIN;
}

/* Send ACKs quickly, if "quick" count is not exhausted
 * and the session is not interactive.
 */

static inline int tcp_in_quickack_mode(const struct sock *sk)
{
	const struct inet_connection_sock *icsk = inet_csk(sk);
	return icsk->icsk_ack.quick && !icsk->icsk_ack.pingpong;
}

static inline void TCP_ECN_queue_cwr(struct tcp_sock *tp)
{
	if (tp->ecn_flags & TCP_ECN_OK)
		tp->ecn_flags |= TCP_ECN_QUEUE_CWR;
}

static inline void TCP_ECN_accept_cwr(struct tcp_sock *tp, const struct sk_buff *skb)
{
	if (tcp_hdr(skb)->cwr)
		tp->ecn_flags &= ~TCP_ECN_DEMAND_CWR;
}

static inline void TCP_ECN_withdraw_cwr(struct tcp_sock *tp)
{
	tp->ecn_flags &= ~TCP_ECN_DEMAND_CWR;
}

static inline void TCP_ECN_check_ce(struct tcp_sock *tp, const struct sk_buff *skb)
{
	if (!(tp->ecn_flags & TCP_ECN_OK))
		return;

	switch (TCP_SKB_CB(skb)->ip_dsfield & INET_ECN_MASK) {
	case INET_ECN_NOT_ECT:
		/* Funny extension: if ECT is not set on a segment,
		 * and we already seen ECT on a previous segment,
		 * it is probably a retransmit.
		 */
		if (tp->ecn_flags & TCP_ECN_SEEN)
			tcp_enter_quickack_mode((struct sock *)tp);
		break;
	case INET_ECN_CE:
		tp->ecn_flags |= TCP_ECN_DEMAND_CWR;
		/* fallinto */
	default:
		tp->ecn_flags |= TCP_ECN_SEEN;
	}
}

static inline void TCP_ECN_rcv_synack(struct tcp_sock *tp, const struct tcphdr *th)
{
	if ((tp->ecn_flags & TCP_ECN_OK) && (!th->ece || th->cwr))
		tp->ecn_flags &= ~TCP_ECN_OK;
}

static inline void TCP_ECN_rcv_syn(struct tcp_sock *tp, const struct tcphdr *th)
{
	if ((tp->ecn_flags & TCP_ECN_OK) && (!th->ece || !th->cwr))
		tp->ecn_flags &= ~TCP_ECN_OK;
}

static inline int TCP_ECN_rcv_ecn_echo(const struct tcp_sock *tp, const struct tcphdr *th)
{
	if (th->ece && !th->syn && (tp->ecn_flags & TCP_ECN_OK))
		return 1;
	return 0;
}

/* Buffer size and advertised window tuning.
 *
 * 1. Tuning sk->sk_sndbuf, when connection enters established state.
 */

static void tcp_fixup_sndbuf(struct sock *sk)
{
	int sndmem = SKB_TRUESIZE(tcp_sk(sk)->rx_opt.mss_clamp + MAX_TCP_HEADER);

	sndmem *= TCP_INIT_CWND;
	if (sk->sk_sndbuf < sndmem)
		sk->sk_sndbuf = min(sndmem, sysctl_tcp_wmem[2]);
}

/* 2. Tuning advertised window (window_clamp, rcv_ssthresh)
 *
 * All tcp_full_space() is split to two parts: "network" buffer, allocated
 * forward and advertised in receiver window (tp->rcv_wnd) and
 * "application buffer", required to isolate scheduling/application
 * latencies from network.
 * window_clamp is maximal advertised window. It can be less than
 * tcp_full_space(), in this case tcp_full_space() - window_clamp
 * is reserved for "application" buffer. The less window_clamp is
 * the smoother our behaviour from viewpoint of network, but the lower
 * throughput and the higher sensitivity of the connection to losses. 8)
 *
 * rcv_ssthresh is more strict window_clamp used at "slow start"
 * phase to predict further behaviour of this connection.
 * It is used for two goals:
 * - to enforce header prediction at sender, even when application
 *   requires some significant "application buffer". It is check #1.
 * - to prevent pruning of receive queue because of misprediction
 *   of receiver window. Check #2.
 *
 * The scheme does not work when sender sends good segments opening
 * window and then starts to feed us spaghetti. But it should work
 * in common situations. Otherwise, we have to rely on queue collapsing.
 */

/* Slow part of check#2. */
static int __tcp_grow_window(const struct sock *sk, const struct sk_buff *skb)
{
	struct tcp_sock *tp = tcp_sk(sk);
	/* Optimize this! */
	int truesize = tcp_win_from_space(skb->truesize) >> 1;
	int window = tcp_win_from_space(sysctl_tcp_rmem[2]) >> 1;

	while (tp->rcv_ssthresh <= window) {
		if (truesize <= skb->len)
			return 2 * inet_csk(sk)->icsk_ack.rcv_mss;

		truesize >>= 1;
		window >>= 1;
	}
	return 0;
}

static void tcp_grow_window(struct sock *sk, const struct sk_buff *skb)
{
	struct tcp_sock *tp = tcp_sk(sk);

	/* Check #1 */
	if (tp->rcv_ssthresh < tp->window_clamp &&
	    (int)tp->rcv_ssthresh < tcp_space(sk) &&
	    !sk_under_memory_pressure(sk)) {
		int incr;

		/* Check #2. Increase window, if skb with such overhead
		 * will fit to rcvbuf in future.
		 */
		if (tcp_win_from_space(skb->truesize) <= skb->len)
			incr = 2 * tp->advmss;
		else
			incr = __tcp_grow_window(sk, skb);

		if (incr) {
			tp->rcv_ssthresh = min(tp->rcv_ssthresh + incr,
					       tp->window_clamp);
			inet_csk(sk)->icsk_ack.quick |= 1;
		}
	}
}

/* 3. Tuning rcvbuf, when connection enters established state. */

static void tcp_fixup_rcvbuf(struct sock *sk)
{
	u32 mss = tcp_sk(sk)->advmss;
	u32 icwnd = TCP_DEFAULT_INIT_RCVWND;
	int rcvmem;

	/* Limit to 10 segments if mss <= 1460,
	 * or 14600/mss segments, with a minimum of two segments.
	 */
	if (mss > 1460)
		icwnd = max_t(u32, (1460 * TCP_DEFAULT_INIT_RCVWND) / mss, 2);

	rcvmem = SKB_TRUESIZE(mss + MAX_TCP_HEADER);
	while (tcp_win_from_space(rcvmem) < mss)
		rcvmem += 128;

	rcvmem *= icwnd;

	if (sk->sk_rcvbuf < rcvmem)
		sk->sk_rcvbuf = min(rcvmem, sysctl_tcp_rmem[2]);
}

/* 4. Try to fixup all. It is made immediately after connection enters
 *    established state.
 */
static void tcp_init_buffer_space(struct sock *sk)
{
	struct tcp_sock *tp = tcp_sk(sk);
	int maxwin;

	if (!(sk->sk_userlocks & SOCK_RCVBUF_LOCK))
		tcp_fixup_rcvbuf(sk);
	if (!(sk->sk_userlocks & SOCK_SNDBUF_LOCK))
		tcp_fixup_sndbuf(sk);

	tp->rcvq_space.space = tp->rcv_wnd;

	maxwin = tcp_full_space(sk);

	if (tp->window_clamp >= maxwin) {
		tp->window_clamp = maxwin;

		if (sysctl_tcp_app_win && maxwin > 4 * tp->advmss)
			tp->window_clamp = max(maxwin -
					       (maxwin >> sysctl_tcp_app_win),
					       4 * tp->advmss);
	}

	/* Force reservation of one segment. */
	if (sysctl_tcp_app_win &&
	    tp->window_clamp > 2 * tp->advmss &&
	    tp->window_clamp + tp->advmss > maxwin)
		tp->window_clamp = max(2 * tp->advmss, maxwin - tp->advmss);

	tp->rcv_ssthresh = min(tp->rcv_ssthresh, tp->window_clamp);
	tp->snd_cwnd_stamp = tcp_time_stamp;
}

/* 5. Recalculate window clamp after socket hit its memory bounds. */
static void tcp_clamp_window(struct sock *sk)
{
	struct tcp_sock *tp = tcp_sk(sk);
	struct inet_connection_sock *icsk = inet_csk(sk);

	icsk->icsk_ack.quick = 0;

	if (sk->sk_rcvbuf < sysctl_tcp_rmem[2] &&
	    !(sk->sk_userlocks & SOCK_RCVBUF_LOCK) &&
	    !sk_under_memory_pressure(sk) &&
	    sk_memory_allocated(sk) < sk_prot_mem_limits(sk, 0)) {
		sk->sk_rcvbuf = min(atomic_read(&sk->sk_rmem_alloc),
				    sysctl_tcp_rmem[2]);
	}
	if (atomic_read(&sk->sk_rmem_alloc) > sk->sk_rcvbuf)
		tp->rcv_ssthresh = min(tp->window_clamp, 2U * tp->advmss);
}

/* Initialize RCV_MSS value.
 * RCV_MSS is an our guess about MSS used by the peer.
 * We haven't any direct information about the MSS.
 * It's better to underestimate the RCV_MSS rather than overestimate.
 * Overestimations make us ACKing less frequently than needed.
 * Underestimations are more easy to detect and fix by tcp_measure_rcv_mss().
 */
void tcp_initialize_rcv_mss(struct sock *sk)
{
	const struct tcp_sock *tp = tcp_sk(sk);
	unsigned int hint = min_t(unsigned int, tp->advmss, tp->mss_cache);

	hint = min(hint, tp->rcv_wnd / 2);
	hint = min(hint, TCP_MSS_DEFAULT);
	hint = max(hint, TCP_MIN_MSS);

	inet_csk(sk)->icsk_ack.rcv_mss = hint;
}
EXPORT_SYMBOL(tcp_initialize_rcv_mss);

/* Receiver "autotuning" code.
 *
 * The algorithm for RTT estimation w/o timestamps is based on
 * Dynamic Right-Sizing (DRS) by Wu Feng and Mike Fisk of LANL.
 * <http://public.lanl.gov/radiant/pubs.html#DRS>
 *
 * More detail on this code can be found at
 * <http://staff.psc.edu/jheffner/>,
 * though this reference is out of date.  A new paper
 * is pending.
 */
static void tcp_rcv_rtt_update(struct tcp_sock *tp, u32 sample, int win_dep)
{
	u32 new_sample = tp->rcv_rtt_est.rtt;
	long m = sample;

	if (m == 0)
		m = 1;

	if (new_sample != 0) {
		/* If we sample in larger samples in the non-timestamp
		 * case, we could grossly overestimate the RTT especially
		 * with chatty applications or bulk transfer apps which
		 * are stalled on filesystem I/O.
		 *
		 * Also, since we are only going for a minimum in the
		 * non-timestamp case, we do not smooth things out
		 * else with timestamps disabled convergence takes too
		 * long.
		 */
		if (!win_dep) {
			m -= (new_sample >> 3);
			new_sample += m;
		} else if (m < new_sample)
			new_sample = m << 3;
	} else {
		/* No previous measure. */
		new_sample = m << 3;
	}

	if (tp->rcv_rtt_est.rtt != new_sample)
		tp->rcv_rtt_est.rtt = new_sample;
}

static inline void tcp_rcv_rtt_measure(struct tcp_sock *tp)
{
	if (tp->rcv_rtt_est.time == 0)
		goto new_measure;
	if (before(tp->rcv_nxt, tp->rcv_rtt_est.seq))
		return;
	tcp_rcv_rtt_update(tp, jiffies - tp->rcv_rtt_est.time, 1);

new_measure:
	tp->rcv_rtt_est.seq = tp->rcv_nxt + tp->rcv_wnd;
	tp->rcv_rtt_est.time = tcp_time_stamp;
}

static inline void tcp_rcv_rtt_measure_ts(struct sock *sk,
					  const struct sk_buff *skb)
{
	struct tcp_sock *tp = tcp_sk(sk);
	if (tp->rx_opt.rcv_tsecr &&
	    (TCP_SKB_CB(skb)->end_seq -
	     TCP_SKB_CB(skb)->seq >= inet_csk(sk)->icsk_ack.rcv_mss))
		tcp_rcv_rtt_update(tp, tcp_time_stamp - tp->rx_opt.rcv_tsecr, 0);
}

/*
 * This function should be called every time data is copied to user space.
 * It calculates the appropriate TCP receive buffer space.
 */
void tcp_rcv_space_adjust(struct sock *sk)
{
	struct tcp_sock *tp = tcp_sk(sk);
	int time;
	int space;

	if (tp->rcvq_space.time == 0)
		goto new_measure;

	time = tcp_time_stamp - tp->rcvq_space.time;
	if (time < (tp->rcv_rtt_est.rtt >> 3) || tp->rcv_rtt_est.rtt == 0)
		return;

	space = 2 * (tp->copied_seq - tp->rcvq_space.seq);

	space = max(tp->rcvq_space.space, space);

	if (tp->rcvq_space.space != space) {
		int rcvmem;

		tp->rcvq_space.space = space;

		if (sysctl_tcp_moderate_rcvbuf &&
		    !(sk->sk_userlocks & SOCK_RCVBUF_LOCK)) {
			int new_clamp = space;

			/* Receive space grows, normalize in order to
			 * take into account packet headers and sk_buff
			 * structure overhead.
			 */
			space /= tp->advmss;
			if (!space)
				space = 1;
			rcvmem = SKB_TRUESIZE(tp->advmss + MAX_TCP_HEADER);
			while (tcp_win_from_space(rcvmem) < tp->advmss)
				rcvmem += 128;
			space *= rcvmem;
			space = min(space, sysctl_tcp_rmem[2]);
			if (space > sk->sk_rcvbuf) {
				sk->sk_rcvbuf = space;

				/* Make the window clamp follow along.  */
				tp->window_clamp = new_clamp;
			}
		}
	}

new_measure:
	tp->rcvq_space.seq = tp->copied_seq;
	tp->rcvq_space.time = tcp_time_stamp;
}

/* There is something which you must keep in mind when you analyze the
 * behavior of the tp->ato delayed ack timeout interval.  When a
 * connection starts up, we want to ack as quickly as possible.  The
 * problem is that "good" TCP's do slow start at the beginning of data
 * transmission.  The means that until we send the first few ACK's the
 * sender will sit on his end and only queue most of his data, because
 * he can only send snd_cwnd unacked packets at any given time.  For
 * each ACK we send, he increments snd_cwnd and transmits more of his
 * queue.  -DaveM
 */
static void tcp_event_data_recv(struct sock *sk, struct sk_buff *skb)
{
	struct tcp_sock *tp = tcp_sk(sk);
	struct inet_connection_sock *icsk = inet_csk(sk);
	u32 now;

	inet_csk_schedule_ack(sk);

	tcp_measure_rcv_mss(sk, skb);

	tcp_rcv_rtt_measure(tp);

	now = tcp_time_stamp;

	if (!icsk->icsk_ack.ato) {
		/* The _first_ data packet received, initialize
		 * delayed ACK engine.
		 */
		tcp_incr_quickack(sk);
		icsk->icsk_ack.ato = TCP_ATO_MIN;
	} else {
		int m = now - icsk->icsk_ack.lrcvtime;

		if (m <= TCP_ATO_MIN / 2) {
			/* The fastest case is the first. */
			icsk->icsk_ack.ato = (icsk->icsk_ack.ato >> 1) + TCP_ATO_MIN / 2;
		} else if (m < icsk->icsk_ack.ato) {
			icsk->icsk_ack.ato = (icsk->icsk_ack.ato >> 1) + m;
			if (icsk->icsk_ack.ato > icsk->icsk_rto)
				icsk->icsk_ack.ato = icsk->icsk_rto;
		} else if (m > icsk->icsk_rto) {
			/* Too long gap. Apparently sender failed to
			 * restart window, so that we send ACKs quickly.
			 */
			tcp_incr_quickack(sk);
			sk_mem_reclaim(sk);
		}
	}
	icsk->icsk_ack.lrcvtime = now;

	TCP_ECN_check_ce(tp, skb);

	if (skb->len >= 128)
		tcp_grow_window(sk, skb);
}

/* Called to compute a smoothed rtt estimate. The data fed to this
 * routine either comes from timestamps, or from segments that were
 * known _not_ to have been retransmitted [see Karn/Partridge
 * Proceedings SIGCOMM 87]. The algorithm is from the SIGCOMM 88
 * piece by Van Jacobson.
 * NOTE: the next three routines used to be one big routine.
 * To save cycles in the RFC 1323 implementation it was better to break
 * it up into three procedures. -- erics
 */
static void tcp_rtt_estimator(struct sock *sk, const __u32 mrtt)
{
	struct tcp_sock *tp = tcp_sk(sk);
	long m = mrtt; /* RTT */

	/*	The following amusing code comes from Jacobson's
	 *	article in SIGCOMM '88.  Note that rtt and mdev
	 *	are scaled versions of rtt and mean deviation.
	 *	This is designed to be as fast as possible
	 *	m stands for "measurement".
	 *
	 *	On a 1990 paper the rto value is changed to:
	 *	RTO = rtt + 4 * mdev
	 *
	 * Funny. This algorithm seems to be very broken.
	 * These formulae increase RTO, when it should be decreased, increase
	 * too slowly, when it should be increased quickly, decrease too quickly
	 * etc. I guess in BSD RTO takes ONE value, so that it is absolutely
	 * does not matter how to _calculate_ it. Seems, it was trap
	 * that VJ failed to avoid. 8)
	 */
	if (m == 0)
		m = 1;
	if (tp->srtt != 0) {
		m -= (tp->srtt >> 3);	/* m is now error in rtt est */
		tp->srtt += m;		/* rtt = 7/8 rtt + 1/8 new */
		if (m < 0) {
			m = -m;		/* m is now abs(error) */
			m -= (tp->mdev >> 2);   /* similar update on mdev */
			/* This is similar to one of Eifel findings.
			 * Eifel blocks mdev updates when rtt decreases.
			 * This solution is a bit different: we use finer gain
			 * for mdev in this case (alpha*beta).
			 * Like Eifel it also prevents growth of rto,
			 * but also it limits too fast rto decreases,
			 * happening in pure Eifel.
			 */
			if (m > 0)
				m >>= 3;
		} else {
			m -= (tp->mdev >> 2);   /* similar update on mdev */
		}
		tp->mdev += m;	    	/* mdev = 3/4 mdev + 1/4 new */
		if (tp->mdev > tp->mdev_max) {
			tp->mdev_max = tp->mdev;
			if (tp->mdev_max > tp->rttvar)
				tp->rttvar = tp->mdev_max;
		}
		if (after(tp->snd_una, tp->rtt_seq)) {
			if (tp->mdev_max < tp->rttvar)
				tp->rttvar -= (tp->rttvar - tp->mdev_max) >> 2;
			tp->rtt_seq = tp->snd_nxt;
			tp->mdev_max = tcp_rto_min(sk);
		}
	} else {
		/* no previous measure. */
		tp->srtt = m << 3;	/* take the measured time to be rtt */
		tp->mdev = m << 1;	/* make sure rto = 3*rtt */
		tp->mdev_max = tp->rttvar = max(tp->mdev, tcp_rto_min(sk));
		tp->rtt_seq = tp->snd_nxt;
	}
}

/* Calculate rto without backoff.  This is the second half of Van Jacobson's
 * routine referred to above.
 */
static inline void tcp_set_rto(struct sock *sk)
{
	const struct tcp_sock *tp = tcp_sk(sk);
	/* Old crap is replaced with new one. 8)
	 *
	 * More seriously:
	 * 1. If rtt variance happened to be less 50msec, it is hallucination.
	 *    It cannot be less due to utterly erratic ACK generation made
	 *    at least by solaris and freebsd. "Erratic ACKs" has _nothing_
	 *    to do with delayed acks, because at cwnd>2 true delack timeout
	 *    is invisible. Actually, Linux-2.4 also generates erratic
	 *    ACKs in some circumstances.
	 */
	inet_csk(sk)->icsk_rto = __tcp_set_rto(tp);

	/* 2. Fixups made earlier cannot be right.
	 *    If we do not estimate RTO correctly without them,
	 *    all the algo is pure shit and should be replaced
	 *    with correct one. It is exactly, which we pretend to do.
	 */

	/* NOTE: clamping at TCP_RTO_MIN is not required, current algo
	 * guarantees that rto is higher.
	 */
	tcp_bound_rto(sk);
}

/* Save metrics learned by this TCP session.
   This function is called only, when TCP finishes successfully
   i.e. when it enters TIME-WAIT or goes from LAST-ACK to CLOSE.
 */
void tcp_update_metrics(struct sock *sk)
{
	struct tcp_sock *tp = tcp_sk(sk);
	struct dst_entry *dst = __sk_dst_get(sk);

	if (sysctl_tcp_nometrics_save)
		return;

	dst_confirm(dst);

	if (dst && (dst->flags & DST_HOST)) {
		const struct inet_connection_sock *icsk = inet_csk(sk);
		int m;
		unsigned long rtt;

		if (icsk->icsk_backoff || !tp->srtt) {
			/* This session failed to estimate rtt. Why?
			 * Probably, no packets returned in time.
			 * Reset our results.
			 */
			if (!(dst_metric_locked(dst, RTAX_RTT)))
				dst_metric_set(dst, RTAX_RTT, 0);
			return;
		}

		rtt = dst_metric_rtt(dst, RTAX_RTT);
		m = rtt - tp->srtt;

		/* If newly calculated rtt larger than stored one,
		 * store new one. Otherwise, use EWMA. Remember,
		 * rtt overestimation is always better than underestimation.
		 */
		if (!(dst_metric_locked(dst, RTAX_RTT))) {
			if (m <= 0)
				set_dst_metric_rtt(dst, RTAX_RTT, tp->srtt);
			else
				set_dst_metric_rtt(dst, RTAX_RTT, rtt - (m >> 3));
		}

		if (!(dst_metric_locked(dst, RTAX_RTTVAR))) {
			unsigned long var;
			if (m < 0)
				m = -m;

			/* Scale deviation to rttvar fixed point */
			m >>= 1;
			if (m < tp->mdev)
				m = tp->mdev;

			var = dst_metric_rtt(dst, RTAX_RTTVAR);
			if (m >= var)
				var = m;
			else
				var -= (var - m) >> 2;

			set_dst_metric_rtt(dst, RTAX_RTTVAR, var);
		}

		if (tcp_in_initial_slowstart(tp)) {
			/* Slow start still did not finish. */
			if (dst_metric(dst, RTAX_SSTHRESH) &&
			    !dst_metric_locked(dst, RTAX_SSTHRESH) &&
			    (tp->snd_cwnd >> 1) > dst_metric(dst, RTAX_SSTHRESH))
				dst_metric_set(dst, RTAX_SSTHRESH, tp->snd_cwnd >> 1);
			if (!dst_metric_locked(dst, RTAX_CWND) &&
			    tp->snd_cwnd > dst_metric(dst, RTAX_CWND))
				dst_metric_set(dst, RTAX_CWND, tp->snd_cwnd);
		} else if (tp->snd_cwnd > tp->snd_ssthresh &&
			   icsk->icsk_ca_state == TCP_CA_Open) {
			/* Cong. avoidance phase, cwnd is reliable. */
			if (!dst_metric_locked(dst, RTAX_SSTHRESH))
				dst_metric_set(dst, RTAX_SSTHRESH,
					       max(tp->snd_cwnd >> 1, tp->snd_ssthresh));
			if (!dst_metric_locked(dst, RTAX_CWND))
				dst_metric_set(dst, RTAX_CWND,
					       (dst_metric(dst, RTAX_CWND) +
						tp->snd_cwnd) >> 1);
		} else {
			/* Else slow start did not finish, cwnd is non-sense,
			   ssthresh may be also invalid.
			 */
			if (!dst_metric_locked(dst, RTAX_CWND))
				dst_metric_set(dst, RTAX_CWND,
					       (dst_metric(dst, RTAX_CWND) +
						tp->snd_ssthresh) >> 1);
			if (dst_metric(dst, RTAX_SSTHRESH) &&
			    !dst_metric_locked(dst, RTAX_SSTHRESH) &&
			    tp->snd_ssthresh > dst_metric(dst, RTAX_SSTHRESH))
				dst_metric_set(dst, RTAX_SSTHRESH, tp->snd_ssthresh);
		}

		if (!dst_metric_locked(dst, RTAX_REORDERING)) {
			if (dst_metric(dst, RTAX_REORDERING) < tp->reordering &&
			    tp->reordering != sysctl_tcp_reordering)
				dst_metric_set(dst, RTAX_REORDERING, tp->reordering);
		}
	}
}

__u32 tcp_init_cwnd(const struct tcp_sock *tp, const struct dst_entry *dst)
{
	__u32 cwnd = (dst ? dst_metric(dst, RTAX_INITCWND) : 0);

	if (!cwnd)
		cwnd = TCP_INIT_CWND;
	return min_t(__u32, cwnd, tp->snd_cwnd_clamp);
}

/* Set slow start threshold and cwnd not falling to slow start */
void tcp_enter_cwr(struct sock *sk, const int set_ssthresh)
{
	struct tcp_sock *tp = tcp_sk(sk);
	const struct inet_connection_sock *icsk = inet_csk(sk);

	tp->prior_ssthresh = 0;
	tp->bytes_acked = 0;
	if (icsk->icsk_ca_state < TCP_CA_CWR) {
		tp->undo_marker = 0;
		if (set_ssthresh)
			tp->snd_ssthresh = icsk->icsk_ca_ops->ssthresh(sk);
		tp->snd_cwnd = min(tp->snd_cwnd,
				   tcp_packets_in_flight(tp) + 1U);
		tp->snd_cwnd_cnt = 0;
		tp->high_seq = tp->snd_nxt;
		tp->snd_cwnd_stamp = tcp_time_stamp;
		TCP_ECN_queue_cwr(tp);

		tcp_set_ca_state(sk, TCP_CA_CWR);
	}
}

/*
 * Packet counting of FACK is based on in-order assumptions, therefore TCP
 * disables it when reordering is detected
 */
static void tcp_disable_fack(struct tcp_sock *tp)
{
	/* RFC3517 uses different metric in lost marker => reset on change */
	if (tcp_is_fack(tp))
		tp->lost_skb_hint = NULL;
	tp->rx_opt.sack_ok &= ~TCP_FACK_ENABLED;
}

/* Take a notice that peer is sending D-SACKs */
static void tcp_dsack_seen(struct tcp_sock *tp)
{
	tp->rx_opt.sack_ok |= TCP_DSACK_SEEN;
}

/* Initialize metrics on socket. */

static void tcp_init_metrics(struct sock *sk)
{
	struct tcp_sock *tp = tcp_sk(sk);
	struct dst_entry *dst = __sk_dst_get(sk);

	if (dst == NULL)
		goto reset;

	dst_confirm(dst);

	if (dst_metric_locked(dst, RTAX_CWND))
		tp->snd_cwnd_clamp = dst_metric(dst, RTAX_CWND);
	if (dst_metric(dst, RTAX_SSTHRESH)) {
		tp->snd_ssthresh = dst_metric(dst, RTAX_SSTHRESH);
		if (tp->snd_ssthresh > tp->snd_cwnd_clamp)
			tp->snd_ssthresh = tp->snd_cwnd_clamp;
	} else {
		/* ssthresh may have been reduced unnecessarily during.
		 * 3WHS. Restore it back to its initial default.
		 */
		tp->snd_ssthresh = TCP_INFINITE_SSTHRESH;
	}
	if (dst_metric(dst, RTAX_REORDERING) &&
	    tp->reordering != dst_metric(dst, RTAX_REORDERING)) {
		tcp_disable_fack(tp);
		tp->reordering = dst_metric(dst, RTAX_REORDERING);
	}

	if (dst_metric(dst, RTAX_RTT) == 0 || tp->srtt == 0)
		goto reset;

	/* Initial rtt is determined from SYN,SYN-ACK.
	 * The segment is small and rtt may appear much
	 * less than real one. Use per-dst memory
	 * to make it more realistic.
	 *
	 * A bit of theory. RTT is time passed after "normal" sized packet
	 * is sent until it is ACKed. In normal circumstances sending small
	 * packets force peer to delay ACKs and calculation is correct too.
	 * The algorithm is adaptive and, provided we follow specs, it
	 * NEVER underestimate RTT. BUT! If peer tries to make some clever
	 * tricks sort of "quick acks" for time long enough to decrease RTT
	 * to low value, and then abruptly stops to do it and starts to delay
	 * ACKs, wait for troubles.
	 */
	if (dst_metric_rtt(dst, RTAX_RTT) > tp->srtt) {
		tp->srtt = dst_metric_rtt(dst, RTAX_RTT);
		tp->rtt_seq = tp->snd_nxt;
	}
	if (dst_metric_rtt(dst, RTAX_RTTVAR) > tp->mdev) {
		tp->mdev = dst_metric_rtt(dst, RTAX_RTTVAR);
		tp->mdev_max = tp->rttvar = max(tp->mdev, tcp_rto_min(sk));
	}
	tcp_set_rto(sk);
reset:
	if (tp->srtt == 0) {
		/* RFC2988bis: We've failed to get a valid RTT sample from
		 * 3WHS. This is most likely due to retransmission,
		 * including spurious one. Reset the RTO back to 3secs
		 * from the more aggressive 1sec to avoid more spurious
		 * retransmission.
		 */
		tp->mdev = tp->mdev_max = tp->rttvar = TCP_TIMEOUT_FALLBACK;
		inet_csk(sk)->icsk_rto = TCP_TIMEOUT_FALLBACK;
	}
	/* Cut cwnd down to 1 per RFC5681 if SYN or SYN-ACK has been
	 * retransmitted. In light of RFC2988bis' more aggressive 1sec
	 * initRTO, we only reset cwnd when more than 1 SYN/SYN-ACK
	 * retransmission has occurred.
	 */
	if (tp->total_retrans > 1)
		tp->snd_cwnd = 1;
	else
		tp->snd_cwnd = tcp_init_cwnd(tp, dst);
	tp->snd_cwnd_stamp = tcp_time_stamp;
}

static void tcp_update_reordering(struct sock *sk, const int metric,
				  const int ts)
{
	struct tcp_sock *tp = tcp_sk(sk);
	if (metric > tp->reordering) {
		int mib_idx;

		tp->reordering = min(TCP_MAX_REORDERING, metric);

		/* This exciting event is worth to be remembered. 8) */
		if (ts)
			mib_idx = LINUX_MIB_TCPTSREORDER;
		else if (tcp_is_reno(tp))
			mib_idx = LINUX_MIB_TCPRENOREORDER;
		else if (tcp_is_fack(tp))
			mib_idx = LINUX_MIB_TCPFACKREORDER;
		else
			mib_idx = LINUX_MIB_TCPSACKREORDER;

		NET_INC_STATS_BH(sock_net(sk), mib_idx);
#if FASTRETRANS_DEBUG > 1
		printk(KERN_DEBUG "Disorder%d %d %u f%u s%u rr%d\n",
		       tp->rx_opt.sack_ok, inet_csk(sk)->icsk_ca_state,
		       tp->reordering,
		       tp->fackets_out,
		       tp->sacked_out,
		       tp->undo_marker ? tp->undo_retrans : 0);
#endif
		tcp_disable_fack(tp);
	}
}

/* This must be called before lost_out is incremented */
static void tcp_verify_retransmit_hint(struct tcp_sock *tp, struct sk_buff *skb)
{
	if ((tp->retransmit_skb_hint == NULL) ||
	    before(TCP_SKB_CB(skb)->seq,
		   TCP_SKB_CB(tp->retransmit_skb_hint)->seq))
		tp->retransmit_skb_hint = skb;

	if (!tp->lost_out ||
	    after(TCP_SKB_CB(skb)->end_seq, tp->retransmit_high))
		tp->retransmit_high = TCP_SKB_CB(skb)->end_seq;
}

static void tcp_skb_mark_lost(struct tcp_sock *tp, struct sk_buff *skb)
{
	if (!(TCP_SKB_CB(skb)->sacked & (TCPCB_LOST|TCPCB_SACKED_ACKED))) {
		tcp_verify_retransmit_hint(tp, skb);

		tp->lost_out += tcp_skb_pcount(skb);
		TCP_SKB_CB(skb)->sacked |= TCPCB_LOST;
	}
}

static void tcp_skb_mark_lost_uncond_verify(struct tcp_sock *tp,
					    struct sk_buff *skb)
{
	tcp_verify_retransmit_hint(tp, skb);

	if (!(TCP_SKB_CB(skb)->sacked & (TCPCB_LOST|TCPCB_SACKED_ACKED))) {
		tp->lost_out += tcp_skb_pcount(skb);
		TCP_SKB_CB(skb)->sacked |= TCPCB_LOST;
	}
}

/* This procedure tags the retransmission queue when SACKs arrive.
 *
 * We have three tag bits: SACKED(S), RETRANS(R) and LOST(L).
 * Packets in queue with these bits set are counted in variables
 * sacked_out, retrans_out and lost_out, correspondingly.
 *
 * Valid combinations are:
 * Tag  InFlight	Description
 * 0	1		- orig segment is in flight.
 * S	0		- nothing flies, orig reached receiver.
 * L	0		- nothing flies, orig lost by net.
 * R	2		- both orig and retransmit are in flight.
 * L|R	1		- orig is lost, retransmit is in flight.
 * S|R  1		- orig reached receiver, retrans is still in flight.
 * (L|S|R is logically valid, it could occur when L|R is sacked,
 *  but it is equivalent to plain S and code short-curcuits it to S.
 *  L|S is logically invalid, it would mean -1 packet in flight 8))
 *
 * These 6 states form finite state machine, controlled by the following events:
 * 1. New ACK (+SACK) arrives. (tcp_sacktag_write_queue())
 * 2. Retransmission. (tcp_retransmit_skb(), tcp_xmit_retransmit_queue())
 * 3. Loss detection event of two flavors:
 *	A. Scoreboard estimator decided the packet is lost.
 *	   A'. Reno "three dupacks" marks head of queue lost.
 *	   A''. Its FACK modification, head until snd.fack is lost.
 *	B. SACK arrives sacking SND.NXT at the moment, when the
 *	   segment was retransmitted.
 * 4. D-SACK added new rule: D-SACK changes any tag to S.
 *
 * It is pleasant to note, that state diagram turns out to be commutative,
 * so that we are allowed not to be bothered by order of our actions,
 * when multiple events arrive simultaneously. (see the function below).
 *
 * Reordering detection.
 * --------------------
 * Reordering metric is maximal distance, which a packet can be displaced
 * in packet stream. With SACKs we can estimate it:
 *
 * 1. SACK fills old hole and the corresponding segment was not
 *    ever retransmitted -> reordering. Alas, we cannot use it
 *    when segment was retransmitted.
 * 2. The last flaw is solved with D-SACK. D-SACK arrives
 *    for retransmitted and already SACKed segment -> reordering..
 * Both of these heuristics are not used in Loss state, when we cannot
 * account for retransmits accurately.
 *
 * SACK block validation.
 * ----------------------
 *
 * SACK block range validation checks that the received SACK block fits to
 * the expected sequence limits, i.e., it is between SND.UNA and SND.NXT.
 * Note that SND.UNA is not included to the range though being valid because
 * it means that the receiver is rather inconsistent with itself reporting
 * SACK reneging when it should advance SND.UNA. Such SACK block this is
 * perfectly valid, however, in light of RFC2018 which explicitly states
 * that "SACK block MUST reflect the newest segment.  Even if the newest
 * segment is going to be discarded ...", not that it looks very clever
 * in case of head skb. Due to potentional receiver driven attacks, we
 * choose to avoid immediate execution of a walk in write queue due to
 * reneging and defer head skb's loss recovery to standard loss recovery
 * procedure that will eventually trigger (nothing forbids us doing this).
 *
 * Implements also blockage to start_seq wrap-around. Problem lies in the
 * fact that though start_seq (s) is before end_seq (i.e., not reversed),
 * there's no guarantee that it will be before snd_nxt (n). The problem
 * happens when start_seq resides between end_seq wrap (e_w) and snd_nxt
 * wrap (s_w):
 *
 *         <- outs wnd ->                          <- wrapzone ->
 *         u     e      n                         u_w   e_w  s n_w
 *         |     |      |                          |     |   |  |
 * |<------------+------+----- TCP seqno space --------------+---------->|
 * ...-- <2^31 ->|                                           |<--------...
 * ...---- >2^31 ------>|                                    |<--------...
 *
 * Current code wouldn't be vulnerable but it's better still to discard such
 * crazy SACK blocks. Doing this check for start_seq alone closes somewhat
 * similar case (end_seq after snd_nxt wrap) as earlier reversed check in
 * snd_nxt wrap -> snd_una region will then become "well defined", i.e.,
 * equal to the ideal case (infinite seqno space without wrap caused issues).
 *
 * With D-SACK the lower bound is extended to cover sequence space below
 * SND.UNA down to undo_marker, which is the last point of interest. Yet
 * again, D-SACK block must not to go across snd_una (for the same reason as
 * for the normal SACK blocks, explained above). But there all simplicity
 * ends, TCP might receive valid D-SACKs below that. As long as they reside
 * fully below undo_marker they do not affect behavior in anyway and can
 * therefore be safely ignored. In rare cases (which are more or less
 * theoretical ones), the D-SACK will nicely cross that boundary due to skb
 * fragmentation and packet reordering past skb's retransmission. To consider
 * them correctly, the acceptable range must be extended even more though
 * the exact amount is rather hard to quantify. However, tp->max_window can
 * be used as an exaggerated estimate.
 */
static int tcp_is_sackblock_valid(struct tcp_sock *tp, int is_dsack,
				  u32 start_seq, u32 end_seq)
{
	/* Too far in future, or reversed (interpretation is ambiguous) */
	if (after(end_seq, tp->snd_nxt) || !before(start_seq, end_seq))
		return 0;

	/* Nasty start_seq wrap-around check (see comments above) */
	if (!before(start_seq, tp->snd_nxt))
		return 0;

	/* In outstanding window? ...This is valid exit for D-SACKs too.
	 * start_seq == snd_una is non-sensical (see comments above)
	 */
	if (after(start_seq, tp->snd_una))
		return 1;

	if (!is_dsack || !tp->undo_marker)
		return 0;

	/* ...Then it's D-SACK, and must reside below snd_una completely */
	if (after(end_seq, tp->snd_una))
		return 0;

	if (!before(start_seq, tp->undo_marker))
		return 1;

	/* Too old */
	if (!after(end_seq, tp->undo_marker))
		return 0;

	/* Undo_marker boundary crossing (overestimates a lot). Known already:
	 *   start_seq < undo_marker and end_seq >= undo_marker.
	 */
	return !before(start_seq, end_seq - tp->max_window);
}

/* Check for lost retransmit. This superb idea is borrowed from "ratehalving".
 * Event "B". Later note: FACK people cheated me again 8), we have to account
 * for reordering! Ugly, but should help.
 *
 * Search retransmitted skbs from write_queue that were sent when snd_nxt was
 * less than what is now known to be received by the other end (derived from
 * highest SACK block). Also calculate the lowest snd_nxt among the remaining
 * retransmitted skbs to avoid some costly processing per ACKs.
 */
static void tcp_mark_lost_retrans(struct sock *sk)
{
	const struct inet_connection_sock *icsk = inet_csk(sk);
	struct tcp_sock *tp = tcp_sk(sk);
	struct sk_buff *skb;
	int cnt = 0;
	u32 new_low_seq = tp->snd_nxt;
	u32 received_upto = tcp_highest_sack_seq(tp);

	if (!tcp_is_fack(tp) || !tp->retrans_out ||
	    !after(received_upto, tp->lost_retrans_low) ||
	    icsk->icsk_ca_state != TCP_CA_Recovery)
		return;

	tcp_for_write_queue(skb, sk) {
		u32 ack_seq = TCP_SKB_CB(skb)->ack_seq;

		if (skb == tcp_send_head(sk))
			break;
		if (cnt == tp->retrans_out)
			break;
		if (!after(TCP_SKB_CB(skb)->end_seq, tp->snd_una))
			continue;

		if (!(TCP_SKB_CB(skb)->sacked & TCPCB_SACKED_RETRANS))
			continue;

		/* TODO: We would like to get rid of tcp_is_fack(tp) only
		 * constraint here (see above) but figuring out that at
		 * least tp->reordering SACK blocks reside between ack_seq
		 * and received_upto is not easy task to do cheaply with
		 * the available datastructures.
		 *
		 * Whether FACK should check here for tp->reordering segs
		 * in-between one could argue for either way (it would be
		 * rather simple to implement as we could count fack_count
		 * during the walk and do tp->fackets_out - fack_count).
		 */
		if (after(received_upto, ack_seq)) {
			TCP_SKB_CB(skb)->sacked &= ~TCPCB_SACKED_RETRANS;
			tp->retrans_out -= tcp_skb_pcount(skb);

			tcp_skb_mark_lost_uncond_verify(tp, skb);
			NET_INC_STATS_BH(sock_net(sk), LINUX_MIB_TCPLOSTRETRANSMIT);
		} else {
			if (before(ack_seq, new_low_seq))
				new_low_seq = ack_seq;
			cnt += tcp_skb_pcount(skb);
		}
	}

	if (tp->retrans_out)
		tp->lost_retrans_low = new_low_seq;
}

static int tcp_check_dsack(struct sock *sk, const struct sk_buff *ack_skb,
			   struct tcp_sack_block_wire *sp, int num_sacks,
			   u32 prior_snd_una)
{
	struct tcp_sock *tp = tcp_sk(sk);
	u32 start_seq_0 = get_unaligned_be32(&sp[0].start_seq);
	u32 end_seq_0 = get_unaligned_be32(&sp[0].end_seq);
	int dup_sack = 0;

	if (before(start_seq_0, TCP_SKB_CB(ack_skb)->ack_seq)) {
		dup_sack = 1;
		tcp_dsack_seen(tp);
		NET_INC_STATS_BH(sock_net(sk), LINUX_MIB_TCPDSACKRECV);
	} else if (num_sacks > 1) {
		u32 end_seq_1 = get_unaligned_be32(&sp[1].end_seq);
		u32 start_seq_1 = get_unaligned_be32(&sp[1].start_seq);

		if (!after(end_seq_0, end_seq_1) &&
		    !before(start_seq_0, start_seq_1)) {
			dup_sack = 1;
			tcp_dsack_seen(tp);
			NET_INC_STATS_BH(sock_net(sk),
					LINUX_MIB_TCPDSACKOFORECV);
		}
	}

	/* D-SACK for already forgotten data... Do dumb counting. */
	if (dup_sack && tp->undo_marker && tp->undo_retrans &&
	    !after(end_seq_0, prior_snd_una) &&
	    after(end_seq_0, tp->undo_marker))
		tp->undo_retrans--;

	return dup_sack;
}

struct tcp_sacktag_state {
	int reord;
	int fack_count;
	int flag;
};

/* Check if skb is fully within the SACK block. In presence of GSO skbs,
 * the incoming SACK may not exactly match but we can find smaller MSS
 * aligned portion of it that matches. Therefore we might need to fragment
 * which may fail and creates some hassle (caller must handle error case
 * returns).
 *
 * FIXME: this could be merged to shift decision code
 */
static int tcp_match_skb_to_sack(struct sock *sk, struct sk_buff *skb,
				 u32 start_seq, u32 end_seq)
{
	int in_sack, err;
	unsigned int pkt_len;
	unsigned int mss;

	in_sack = !after(start_seq, TCP_SKB_CB(skb)->seq) &&
		  !before(end_seq, TCP_SKB_CB(skb)->end_seq);

	if (tcp_skb_pcount(skb) > 1 && !in_sack &&
	    after(TCP_SKB_CB(skb)->end_seq, start_seq)) {
		mss = tcp_skb_mss(skb);
		in_sack = !after(start_seq, TCP_SKB_CB(skb)->seq);

		if (!in_sack) {
			pkt_len = start_seq - TCP_SKB_CB(skb)->seq;
			if (pkt_len < mss)
				pkt_len = mss;
		} else {
			pkt_len = end_seq - TCP_SKB_CB(skb)->seq;
			if (pkt_len < mss)
				return -EINVAL;
		}

		/* Round if necessary so that SACKs cover only full MSSes
		 * and/or the remaining small portion (if present)
		 */
		if (pkt_len > mss) {
			unsigned int new_len = (pkt_len / mss) * mss;
			if (!in_sack && new_len < pkt_len) {
				new_len += mss;
				if (new_len > skb->len)
					return 0;
			}
			pkt_len = new_len;
		}
		err = tcp_fragment(sk, skb, pkt_len, mss);
		if (err < 0)
			return err;
	}

	return in_sack;
}

/* Mark the given newly-SACKed range as such, adjusting counters and hints. */
static u8 tcp_sacktag_one(struct sock *sk,
			  struct tcp_sacktag_state *state, u8 sacked,
			  u32 start_seq, u32 end_seq,
			  int dup_sack, int pcount)
{
	struct tcp_sock *tp = tcp_sk(sk);
	int fack_count = state->fack_count;

	/* Account D-SACK for retransmitted packet. */
	if (dup_sack && (sacked & TCPCB_RETRANS)) {
		if (tp->undo_marker && tp->undo_retrans &&
		    after(end_seq, tp->undo_marker))
			tp->undo_retrans--;
		if (sacked & TCPCB_SACKED_ACKED)
			state->reord = min(fack_count, state->reord);
	}

	/* Nothing to do; acked frame is about to be dropped (was ACKed). */
	if (!after(end_seq, tp->snd_una))
		return sacked;

	if (!(sacked & TCPCB_SACKED_ACKED)) {
		if (sacked & TCPCB_SACKED_RETRANS) {
			/* If the segment is not tagged as lost,
			 * we do not clear RETRANS, believing
			 * that retransmission is still in flight.
			 */
			if (sacked & TCPCB_LOST) {
				sacked &= ~(TCPCB_LOST|TCPCB_SACKED_RETRANS);
				tp->lost_out -= pcount;
				tp->retrans_out -= pcount;
			}
		} else {
			if (!(sacked & TCPCB_RETRANS)) {
				/* New sack for not retransmitted frame,
				 * which was in hole. It is reordering.
				 */
				if (before(start_seq,
					   tcp_highest_sack_seq(tp)))
					state->reord = min(fack_count,
							   state->reord);

				/* SACK enhanced F-RTO (RFC4138; Appendix B) */
				if (!after(end_seq, tp->frto_highmark))
					state->flag |= FLAG_ONLY_ORIG_SACKED;
			}

			if (sacked & TCPCB_LOST) {
				sacked &= ~TCPCB_LOST;
				tp->lost_out -= pcount;
			}
		}

		sacked |= TCPCB_SACKED_ACKED;
		state->flag |= FLAG_DATA_SACKED;
		tp->sacked_out += pcount;

		fack_count += pcount;

		/* Lost marker hint past SACKed? Tweak RFC3517 cnt */
		if (!tcp_is_fack(tp) && (tp->lost_skb_hint != NULL) &&
		    before(start_seq, TCP_SKB_CB(tp->lost_skb_hint)->seq))
			tp->lost_cnt_hint += pcount;

		if (fack_count > tp->fackets_out)
			tp->fackets_out = fack_count;
	}

	/* D-SACK. We can detect redundant retransmission in S|R and plain R
	 * frames and clear it. undo_retrans is decreased above, L|R frames
	 * are accounted above as well.
	 */
	if (dup_sack && (sacked & TCPCB_SACKED_RETRANS)) {
		sacked &= ~TCPCB_SACKED_RETRANS;
		tp->retrans_out -= pcount;
	}

	return sacked;
}

/* Shift newly-SACKed bytes from this skb to the immediately previous
 * already-SACKed sk_buff. Mark the newly-SACKed bytes as such.
 */
static int tcp_shifted_skb(struct sock *sk, struct sk_buff *skb,
			   struct tcp_sacktag_state *state,
			   unsigned int pcount, int shifted, int mss,
			   int dup_sack)
{
	struct tcp_sock *tp = tcp_sk(sk);
	struct sk_buff *prev = tcp_write_queue_prev(sk, skb);
	u32 start_seq = TCP_SKB_CB(skb)->seq;	/* start of newly-SACKed */
	u32 end_seq = start_seq + shifted;	/* end of newly-SACKed */

	BUG_ON(!pcount);

<<<<<<< HEAD
	/* Adjust hint for FACK. Non-FACK is handled in tcp_sacktag_one(). */
	if (tcp_is_fack(tp) && (skb == tp->lost_skb_hint))
=======
	/* Adjust counters and hints for the newly sacked sequence
	 * range but discard the return value since prev is already
	 * marked. We must tag the range first because the seq
	 * advancement below implicitly advances
	 * tcp_highest_sack_seq() when skb is highest_sack.
	 */
	tcp_sacktag_one(sk, state, TCP_SKB_CB(skb)->sacked,
			start_seq, end_seq, dup_sack, pcount);

	if (skb == tp->lost_skb_hint)
>>>>>>> e9676695
		tp->lost_cnt_hint += pcount;

	TCP_SKB_CB(prev)->end_seq += shifted;
	TCP_SKB_CB(skb)->seq += shifted;

	skb_shinfo(prev)->gso_segs += pcount;
	BUG_ON(skb_shinfo(skb)->gso_segs < pcount);
	skb_shinfo(skb)->gso_segs -= pcount;

	/* When we're adding to gso_segs == 1, gso_size will be zero,
	 * in theory this shouldn't be necessary but as long as DSACK
	 * code can come after this skb later on it's better to keep
	 * setting gso_size to something.
	 */
	if (!skb_shinfo(prev)->gso_size) {
		skb_shinfo(prev)->gso_size = mss;
		skb_shinfo(prev)->gso_type = sk->sk_gso_type;
	}

	/* CHECKME: To clear or not to clear? Mimics normal skb currently */
	if (skb_shinfo(skb)->gso_segs <= 1) {
		skb_shinfo(skb)->gso_size = 0;
		skb_shinfo(skb)->gso_type = 0;
	}

<<<<<<< HEAD
	/* Adjust counters and hints for the newly sacked sequence range but
	 * discard the return value since prev is already marked.
	 */
	tcp_sacktag_one(sk, state, TCP_SKB_CB(skb)->sacked,
			start_seq, end_seq, dup_sack, pcount);

=======
>>>>>>> e9676695
	/* Difference in this won't matter, both ACKed by the same cumul. ACK */
	TCP_SKB_CB(prev)->sacked |= (TCP_SKB_CB(skb)->sacked & TCPCB_EVER_RETRANS);

	if (skb->len > 0) {
		BUG_ON(!tcp_skb_pcount(skb));
		NET_INC_STATS_BH(sock_net(sk), LINUX_MIB_SACKSHIFTED);
		return 0;
	}

	/* Whole SKB was eaten :-) */

	if (skb == tp->retransmit_skb_hint)
		tp->retransmit_skb_hint = prev;
	if (skb == tp->scoreboard_skb_hint)
		tp->scoreboard_skb_hint = prev;
	if (skb == tp->lost_skb_hint) {
		tp->lost_skb_hint = prev;
		tp->lost_cnt_hint -= tcp_skb_pcount(prev);
	}

	TCP_SKB_CB(skb)->tcp_flags |= TCP_SKB_CB(prev)->tcp_flags;
	if (skb == tcp_highest_sack(sk))
		tcp_advance_highest_sack(sk, skb);

	tcp_unlink_write_queue(skb, sk);
	sk_wmem_free_skb(sk, skb);

	NET_INC_STATS_BH(sock_net(sk), LINUX_MIB_SACKMERGED);

	return 1;
}

/* I wish gso_size would have a bit more sane initialization than
 * something-or-zero which complicates things
 */
static int tcp_skb_seglen(const struct sk_buff *skb)
{
	return tcp_skb_pcount(skb) == 1 ? skb->len : tcp_skb_mss(skb);
}

/* Shifting pages past head area doesn't work */
static int skb_can_shift(const struct sk_buff *skb)
{
	return !skb_headlen(skb) && skb_is_nonlinear(skb);
}

/* Try collapsing SACK blocks spanning across multiple skbs to a single
 * skb.
 */
static struct sk_buff *tcp_shift_skb_data(struct sock *sk, struct sk_buff *skb,
					  struct tcp_sacktag_state *state,
					  u32 start_seq, u32 end_seq,
					  int dup_sack)
{
	struct tcp_sock *tp = tcp_sk(sk);
	struct sk_buff *prev;
	int mss;
	int pcount = 0;
	int len;
	int in_sack;

	if (!sk_can_gso(sk))
		goto fallback;

	/* Normally R but no L won't result in plain S */
	if (!dup_sack &&
	    (TCP_SKB_CB(skb)->sacked & (TCPCB_LOST|TCPCB_SACKED_RETRANS)) == TCPCB_SACKED_RETRANS)
		goto fallback;
	if (!skb_can_shift(skb))
		goto fallback;
	/* This frame is about to be dropped (was ACKed). */
	if (!after(TCP_SKB_CB(skb)->end_seq, tp->snd_una))
		goto fallback;

	/* Can only happen with delayed DSACK + discard craziness */
	if (unlikely(skb == tcp_write_queue_head(sk)))
		goto fallback;
	prev = tcp_write_queue_prev(sk, skb);

	if ((TCP_SKB_CB(prev)->sacked & TCPCB_TAGBITS) != TCPCB_SACKED_ACKED)
		goto fallback;

	in_sack = !after(start_seq, TCP_SKB_CB(skb)->seq) &&
		  !before(end_seq, TCP_SKB_CB(skb)->end_seq);

	if (in_sack) {
		len = skb->len;
		pcount = tcp_skb_pcount(skb);
		mss = tcp_skb_seglen(skb);

		/* TODO: Fix DSACKs to not fragment already SACKed and we can
		 * drop this restriction as unnecessary
		 */
		if (mss != tcp_skb_seglen(prev))
			goto fallback;
	} else {
		if (!after(TCP_SKB_CB(skb)->end_seq, start_seq))
			goto noop;
		/* CHECKME: This is non-MSS split case only?, this will
		 * cause skipped skbs due to advancing loop btw, original
		 * has that feature too
		 */
		if (tcp_skb_pcount(skb) <= 1)
			goto noop;

		in_sack = !after(start_seq, TCP_SKB_CB(skb)->seq);
		if (!in_sack) {
			/* TODO: head merge to next could be attempted here
			 * if (!after(TCP_SKB_CB(skb)->end_seq, end_seq)),
			 * though it might not be worth of the additional hassle
			 *
			 * ...we can probably just fallback to what was done
			 * previously. We could try merging non-SACKed ones
			 * as well but it probably isn't going to buy off
			 * because later SACKs might again split them, and
			 * it would make skb timestamp tracking considerably
			 * harder problem.
			 */
			goto fallback;
		}

		len = end_seq - TCP_SKB_CB(skb)->seq;
		BUG_ON(len < 0);
		BUG_ON(len > skb->len);

		/* MSS boundaries should be honoured or else pcount will
		 * severely break even though it makes things bit trickier.
		 * Optimize common case to avoid most of the divides
		 */
		mss = tcp_skb_mss(skb);

		/* TODO: Fix DSACKs to not fragment already SACKed and we can
		 * drop this restriction as unnecessary
		 */
		if (mss != tcp_skb_seglen(prev))
			goto fallback;

		if (len == mss) {
			pcount = 1;
		} else if (len < mss) {
			goto noop;
		} else {
			pcount = len / mss;
			len = pcount * mss;
		}
	}

	/* tcp_sacktag_one() won't SACK-tag ranges below snd_una */
	if (!after(TCP_SKB_CB(skb)->seq + len, tp->snd_una))
		goto fallback;

	if (!skb_shift(prev, skb, len))
		goto fallback;
	if (!tcp_shifted_skb(sk, skb, state, pcount, len, mss, dup_sack))
		goto out;

	/* Hole filled allows collapsing with the next as well, this is very
	 * useful when hole on every nth skb pattern happens
	 */
	if (prev == tcp_write_queue_tail(sk))
		goto out;
	skb = tcp_write_queue_next(sk, prev);

	if (!skb_can_shift(skb) ||
	    (skb == tcp_send_head(sk)) ||
	    ((TCP_SKB_CB(skb)->sacked & TCPCB_TAGBITS) != TCPCB_SACKED_ACKED) ||
	    (mss != tcp_skb_seglen(skb)))
		goto out;

	len = skb->len;
	if (skb_shift(prev, skb, len)) {
		pcount += tcp_skb_pcount(skb);
		tcp_shifted_skb(sk, skb, state, tcp_skb_pcount(skb), len, mss, 0);
	}

out:
	state->fack_count += pcount;
	return prev;

noop:
	return skb;

fallback:
	NET_INC_STATS_BH(sock_net(sk), LINUX_MIB_SACKSHIFTFALLBACK);
	return NULL;
}

static struct sk_buff *tcp_sacktag_walk(struct sk_buff *skb, struct sock *sk,
					struct tcp_sack_block *next_dup,
					struct tcp_sacktag_state *state,
					u32 start_seq, u32 end_seq,
					int dup_sack_in)
{
	struct tcp_sock *tp = tcp_sk(sk);
	struct sk_buff *tmp;

	tcp_for_write_queue_from(skb, sk) {
		int in_sack = 0;
		int dup_sack = dup_sack_in;

		if (skb == tcp_send_head(sk))
			break;

		/* queue is in-order => we can short-circuit the walk early */
		if (!before(TCP_SKB_CB(skb)->seq, end_seq))
			break;

		if ((next_dup != NULL) &&
		    before(TCP_SKB_CB(skb)->seq, next_dup->end_seq)) {
			in_sack = tcp_match_skb_to_sack(sk, skb,
							next_dup->start_seq,
							next_dup->end_seq);
			if (in_sack > 0)
				dup_sack = 1;
		}

		/* skb reference here is a bit tricky to get right, since
		 * shifting can eat and free both this skb and the next,
		 * so not even _safe variant of the loop is enough.
		 */
		if (in_sack <= 0) {
			tmp = tcp_shift_skb_data(sk, skb, state,
						 start_seq, end_seq, dup_sack);
			if (tmp != NULL) {
				if (tmp != skb) {
					skb = tmp;
					continue;
				}

				in_sack = 0;
			} else {
				in_sack = tcp_match_skb_to_sack(sk, skb,
								start_seq,
								end_seq);
			}
		}

		if (unlikely(in_sack < 0))
			break;

		if (in_sack) {
			TCP_SKB_CB(skb)->sacked =
				tcp_sacktag_one(sk,
						state,
						TCP_SKB_CB(skb)->sacked,
						TCP_SKB_CB(skb)->seq,
						TCP_SKB_CB(skb)->end_seq,
						dup_sack,
						tcp_skb_pcount(skb));

			if (!before(TCP_SKB_CB(skb)->seq,
				    tcp_highest_sack_seq(tp)))
				tcp_advance_highest_sack(sk, skb);
		}

		state->fack_count += tcp_skb_pcount(skb);
	}
	return skb;
}

/* Avoid all extra work that is being done by sacktag while walking in
 * a normal way
 */
static struct sk_buff *tcp_sacktag_skip(struct sk_buff *skb, struct sock *sk,
					struct tcp_sacktag_state *state,
					u32 skip_to_seq)
{
	tcp_for_write_queue_from(skb, sk) {
		if (skb == tcp_send_head(sk))
			break;

		if (after(TCP_SKB_CB(skb)->end_seq, skip_to_seq))
			break;

		state->fack_count += tcp_skb_pcount(skb);
	}
	return skb;
}

static struct sk_buff *tcp_maybe_skipping_dsack(struct sk_buff *skb,
						struct sock *sk,
						struct tcp_sack_block *next_dup,
						struct tcp_sacktag_state *state,
						u32 skip_to_seq)
{
	if (next_dup == NULL)
		return skb;

	if (before(next_dup->start_seq, skip_to_seq)) {
		skb = tcp_sacktag_skip(skb, sk, state, next_dup->start_seq);
		skb = tcp_sacktag_walk(skb, sk, NULL, state,
				       next_dup->start_seq, next_dup->end_seq,
				       1);
	}

	return skb;
}

static int tcp_sack_cache_ok(const struct tcp_sock *tp, const struct tcp_sack_block *cache)
{
	return cache < tp->recv_sack_cache + ARRAY_SIZE(tp->recv_sack_cache);
}

static int
tcp_sacktag_write_queue(struct sock *sk, const struct sk_buff *ack_skb,
			u32 prior_snd_una)
{
	const struct inet_connection_sock *icsk = inet_csk(sk);
	struct tcp_sock *tp = tcp_sk(sk);
	const unsigned char *ptr = (skb_transport_header(ack_skb) +
				    TCP_SKB_CB(ack_skb)->sacked);
	struct tcp_sack_block_wire *sp_wire = (struct tcp_sack_block_wire *)(ptr+2);
	struct tcp_sack_block sp[TCP_NUM_SACKS];
	struct tcp_sack_block *cache;
	struct tcp_sacktag_state state;
	struct sk_buff *skb;
	int num_sacks = min(TCP_NUM_SACKS, (ptr[1] - TCPOLEN_SACK_BASE) >> 3);
	int used_sacks;
	int found_dup_sack = 0;
	int i, j;
	int first_sack_index;

	state.flag = 0;
	state.reord = tp->packets_out;

	if (!tp->sacked_out) {
		if (WARN_ON(tp->fackets_out))
			tp->fackets_out = 0;
		tcp_highest_sack_reset(sk);
	}

	found_dup_sack = tcp_check_dsack(sk, ack_skb, sp_wire,
					 num_sacks, prior_snd_una);
	if (found_dup_sack)
		state.flag |= FLAG_DSACKING_ACK;

	/* Eliminate too old ACKs, but take into
	 * account more or less fresh ones, they can
	 * contain valid SACK info.
	 */
	if (before(TCP_SKB_CB(ack_skb)->ack_seq, prior_snd_una - tp->max_window))
		return 0;

	if (!tp->packets_out)
		goto out;

	used_sacks = 0;
	first_sack_index = 0;
	for (i = 0; i < num_sacks; i++) {
		int dup_sack = !i && found_dup_sack;

		sp[used_sacks].start_seq = get_unaligned_be32(&sp_wire[i].start_seq);
		sp[used_sacks].end_seq = get_unaligned_be32(&sp_wire[i].end_seq);

		if (!tcp_is_sackblock_valid(tp, dup_sack,
					    sp[used_sacks].start_seq,
					    sp[used_sacks].end_seq)) {
			int mib_idx;

			if (dup_sack) {
				if (!tp->undo_marker)
					mib_idx = LINUX_MIB_TCPDSACKIGNOREDNOUNDO;
				else
					mib_idx = LINUX_MIB_TCPDSACKIGNOREDOLD;
			} else {
				/* Don't count olds caused by ACK reordering */
				if ((TCP_SKB_CB(ack_skb)->ack_seq != tp->snd_una) &&
				    !after(sp[used_sacks].end_seq, tp->snd_una))
					continue;
				mib_idx = LINUX_MIB_TCPSACKDISCARD;
			}

			NET_INC_STATS_BH(sock_net(sk), mib_idx);
			if (i == 0)
				first_sack_index = -1;
			continue;
		}

		/* Ignore very old stuff early */
		if (!after(sp[used_sacks].end_seq, prior_snd_una))
			continue;

		used_sacks++;
	}

	/* order SACK blocks to allow in order walk of the retrans queue */
	for (i = used_sacks - 1; i > 0; i--) {
		for (j = 0; j < i; j++) {
			if (after(sp[j].start_seq, sp[j + 1].start_seq)) {
				swap(sp[j], sp[j + 1]);

				/* Track where the first SACK block goes to */
				if (j == first_sack_index)
					first_sack_index = j + 1;
			}
		}
	}

	skb = tcp_write_queue_head(sk);
	state.fack_count = 0;
	i = 0;

	if (!tp->sacked_out) {
		/* It's already past, so skip checking against it */
		cache = tp->recv_sack_cache + ARRAY_SIZE(tp->recv_sack_cache);
	} else {
		cache = tp->recv_sack_cache;
		/* Skip empty blocks in at head of the cache */
		while (tcp_sack_cache_ok(tp, cache) && !cache->start_seq &&
		       !cache->end_seq)
			cache++;
	}

	while (i < used_sacks) {
		u32 start_seq = sp[i].start_seq;
		u32 end_seq = sp[i].end_seq;
		int dup_sack = (found_dup_sack && (i == first_sack_index));
		struct tcp_sack_block *next_dup = NULL;

		if (found_dup_sack && ((i + 1) == first_sack_index))
			next_dup = &sp[i + 1];

		/* Skip too early cached blocks */
		while (tcp_sack_cache_ok(tp, cache) &&
		       !before(start_seq, cache->end_seq))
			cache++;

		/* Can skip some work by looking recv_sack_cache? */
		if (tcp_sack_cache_ok(tp, cache) && !dup_sack &&
		    after(end_seq, cache->start_seq)) {

			/* Head todo? */
			if (before(start_seq, cache->start_seq)) {
				skb = tcp_sacktag_skip(skb, sk, &state,
						       start_seq);
				skb = tcp_sacktag_walk(skb, sk, next_dup,
						       &state,
						       start_seq,
						       cache->start_seq,
						       dup_sack);
			}

			/* Rest of the block already fully processed? */
			if (!after(end_seq, cache->end_seq))
				goto advance_sp;

			skb = tcp_maybe_skipping_dsack(skb, sk, next_dup,
						       &state,
						       cache->end_seq);

			/* ...tail remains todo... */
			if (tcp_highest_sack_seq(tp) == cache->end_seq) {
				/* ...but better entrypoint exists! */
				skb = tcp_highest_sack(sk);
				if (skb == NULL)
					break;
				state.fack_count = tp->fackets_out;
				cache++;
				goto walk;
			}

			skb = tcp_sacktag_skip(skb, sk, &state, cache->end_seq);
			/* Check overlap against next cached too (past this one already) */
			cache++;
			continue;
		}

		if (!before(start_seq, tcp_highest_sack_seq(tp))) {
			skb = tcp_highest_sack(sk);
			if (skb == NULL)
				break;
			state.fack_count = tp->fackets_out;
		}
		skb = tcp_sacktag_skip(skb, sk, &state, start_seq);

walk:
		skb = tcp_sacktag_walk(skb, sk, next_dup, &state,
				       start_seq, end_seq, dup_sack);

advance_sp:
		/* SACK enhanced FRTO (RFC4138, Appendix B): Clearing correct
		 * due to in-order walk
		 */
		if (after(end_seq, tp->frto_highmark))
			state.flag &= ~FLAG_ONLY_ORIG_SACKED;

		i++;
	}

	/* Clear the head of the cache sack blocks so we can skip it next time */
	for (i = 0; i < ARRAY_SIZE(tp->recv_sack_cache) - used_sacks; i++) {
		tp->recv_sack_cache[i].start_seq = 0;
		tp->recv_sack_cache[i].end_seq = 0;
	}
	for (j = 0; j < used_sacks; j++)
		tp->recv_sack_cache[i++] = sp[j];

	tcp_mark_lost_retrans(sk);

	tcp_verify_left_out(tp);

	if ((state.reord < tp->fackets_out) &&
	    ((icsk->icsk_ca_state != TCP_CA_Loss) || tp->undo_marker) &&
	    (!tp->frto_highmark || after(tp->snd_una, tp->frto_highmark)))
		tcp_update_reordering(sk, tp->fackets_out - state.reord, 0);

out:

#if FASTRETRANS_DEBUG > 0
	WARN_ON((int)tp->sacked_out < 0);
	WARN_ON((int)tp->lost_out < 0);
	WARN_ON((int)tp->retrans_out < 0);
	WARN_ON((int)tcp_packets_in_flight(tp) < 0);
#endif
	return state.flag;
}

/* Limits sacked_out so that sum with lost_out isn't ever larger than
 * packets_out. Returns zero if sacked_out adjustement wasn't necessary.
 */
static int tcp_limit_reno_sacked(struct tcp_sock *tp)
{
	u32 holes;

	holes = max(tp->lost_out, 1U);
	holes = min(holes, tp->packets_out);

	if ((tp->sacked_out + holes) > tp->packets_out) {
		tp->sacked_out = tp->packets_out - holes;
		return 1;
	}
	return 0;
}

/* If we receive more dupacks than we expected counting segments
 * in assumption of absent reordering, interpret this as reordering.
 * The only another reason could be bug in receiver TCP.
 */
static void tcp_check_reno_reordering(struct sock *sk, const int addend)
{
	struct tcp_sock *tp = tcp_sk(sk);
	if (tcp_limit_reno_sacked(tp))
		tcp_update_reordering(sk, tp->packets_out + addend, 0);
}

/* Emulate SACKs for SACKless connection: account for a new dupack. */

static void tcp_add_reno_sack(struct sock *sk)
{
	struct tcp_sock *tp = tcp_sk(sk);
	tp->sacked_out++;
	tcp_check_reno_reordering(sk, 0);
	tcp_verify_left_out(tp);
}

/* Account for ACK, ACKing some data in Reno Recovery phase. */

static void tcp_remove_reno_sacks(struct sock *sk, int acked)
{
	struct tcp_sock *tp = tcp_sk(sk);

	if (acked > 0) {
		/* One ACK acked hole. The rest eat duplicate ACKs. */
		if (acked - 1 >= tp->sacked_out)
			tp->sacked_out = 0;
		else
			tp->sacked_out -= acked - 1;
	}
	tcp_check_reno_reordering(sk, acked);
	tcp_verify_left_out(tp);
}

static inline void tcp_reset_reno_sack(struct tcp_sock *tp)
{
	tp->sacked_out = 0;
}

static int tcp_is_sackfrto(const struct tcp_sock *tp)
{
	return (sysctl_tcp_frto == 0x2) && !tcp_is_reno(tp);
}

/* F-RTO can only be used if TCP has never retransmitted anything other than
 * head (SACK enhanced variant from Appendix B of RFC4138 is more robust here)
 */
int tcp_use_frto(struct sock *sk)
{
	const struct tcp_sock *tp = tcp_sk(sk);
	const struct inet_connection_sock *icsk = inet_csk(sk);
	struct sk_buff *skb;

	if (!sysctl_tcp_frto)
		return 0;

	/* MTU probe and F-RTO won't really play nicely along currently */
	if (icsk->icsk_mtup.probe_size)
		return 0;

	if (tcp_is_sackfrto(tp))
		return 1;

	/* Avoid expensive walking of rexmit queue if possible */
	if (tp->retrans_out > 1)
		return 0;

	skb = tcp_write_queue_head(sk);
	if (tcp_skb_is_last(sk, skb))
		return 1;
	skb = tcp_write_queue_next(sk, skb);	/* Skips head */
	tcp_for_write_queue_from(skb, sk) {
		if (skb == tcp_send_head(sk))
			break;
		if (TCP_SKB_CB(skb)->sacked & TCPCB_RETRANS)
			return 0;
		/* Short-circuit when first non-SACKed skb has been checked */
		if (!(TCP_SKB_CB(skb)->sacked & TCPCB_SACKED_ACKED))
			break;
	}
	return 1;
}

/* RTO occurred, but do not yet enter Loss state. Instead, defer RTO
 * recovery a bit and use heuristics in tcp_process_frto() to detect if
 * the RTO was spurious. Only clear SACKED_RETRANS of the head here to
 * keep retrans_out counting accurate (with SACK F-RTO, other than head
 * may still have that bit set); TCPCB_LOST and remaining SACKED_RETRANS
 * bits are handled if the Loss state is really to be entered (in
 * tcp_enter_frto_loss).
 *
 * Do like tcp_enter_loss() would; when RTO expires the second time it
 * does:
 *  "Reduce ssthresh if it has not yet been made inside this window."
 */
void tcp_enter_frto(struct sock *sk)
{
	const struct inet_connection_sock *icsk = inet_csk(sk);
	struct tcp_sock *tp = tcp_sk(sk);
	struct sk_buff *skb;

	if ((!tp->frto_counter && icsk->icsk_ca_state <= TCP_CA_Disorder) ||
	    tp->snd_una == tp->high_seq ||
	    ((icsk->icsk_ca_state == TCP_CA_Loss || tp->frto_counter) &&
	     !icsk->icsk_retransmits)) {
		tp->prior_ssthresh = tcp_current_ssthresh(sk);
		/* Our state is too optimistic in ssthresh() call because cwnd
		 * is not reduced until tcp_enter_frto_loss() when previous F-RTO
		 * recovery has not yet completed. Pattern would be this: RTO,
		 * Cumulative ACK, RTO (2xRTO for the same segment does not end
		 * up here twice).
		 * RFC4138 should be more specific on what to do, even though
		 * RTO is quite unlikely to occur after the first Cumulative ACK
		 * due to back-off and complexity of triggering events ...
		 */
		if (tp->frto_counter) {
			u32 stored_cwnd;
			stored_cwnd = tp->snd_cwnd;
			tp->snd_cwnd = 2;
			tp->snd_ssthresh = icsk->icsk_ca_ops->ssthresh(sk);
			tp->snd_cwnd = stored_cwnd;
		} else {
			tp->snd_ssthresh = icsk->icsk_ca_ops->ssthresh(sk);
		}
		/* ... in theory, cong.control module could do "any tricks" in
		 * ssthresh(), which means that ca_state, lost bits and lost_out
		 * counter would have to be faked before the call occurs. We
		 * consider that too expensive, unlikely and hacky, so modules
		 * using these in ssthresh() must deal these incompatibility
		 * issues if they receives CA_EVENT_FRTO and frto_counter != 0
		 */
		tcp_ca_event(sk, CA_EVENT_FRTO);
	}

	tp->undo_marker = tp->snd_una;
	tp->undo_retrans = 0;

	skb = tcp_write_queue_head(sk);
	if (TCP_SKB_CB(skb)->sacked & TCPCB_RETRANS)
		tp->undo_marker = 0;
	if (TCP_SKB_CB(skb)->sacked & TCPCB_SACKED_RETRANS) {
		TCP_SKB_CB(skb)->sacked &= ~TCPCB_SACKED_RETRANS;
		tp->retrans_out -= tcp_skb_pcount(skb);
	}
	tcp_verify_left_out(tp);

	/* Too bad if TCP was application limited */
	tp->snd_cwnd = min(tp->snd_cwnd, tcp_packets_in_flight(tp) + 1);

	/* Earlier loss recovery underway (see RFC4138; Appendix B).
	 * The last condition is necessary at least in tp->frto_counter case.
	 */
	if (tcp_is_sackfrto(tp) && (tp->frto_counter ||
	    ((1 << icsk->icsk_ca_state) & (TCPF_CA_Recovery|TCPF_CA_Loss))) &&
	    after(tp->high_seq, tp->snd_una)) {
		tp->frto_highmark = tp->high_seq;
	} else {
		tp->frto_highmark = tp->snd_nxt;
	}
	tcp_set_ca_state(sk, TCP_CA_Disorder);
	tp->high_seq = tp->snd_nxt;
	tp->frto_counter = 1;
}

/* Enter Loss state after F-RTO was applied. Dupack arrived after RTO,
 * which indicates that we should follow the traditional RTO recovery,
 * i.e. mark everything lost and do go-back-N retransmission.
 */
static void tcp_enter_frto_loss(struct sock *sk, int allowed_segments, int flag)
{
	struct tcp_sock *tp = tcp_sk(sk);
	struct sk_buff *skb;

	tp->lost_out = 0;
	tp->retrans_out = 0;
	if (tcp_is_reno(tp))
		tcp_reset_reno_sack(tp);

	tcp_for_write_queue(skb, sk) {
		if (skb == tcp_send_head(sk))
			break;

		TCP_SKB_CB(skb)->sacked &= ~TCPCB_LOST;
		/*
		 * Count the retransmission made on RTO correctly (only when
		 * waiting for the first ACK and did not get it)...
		 */
		if ((tp->frto_counter == 1) && !(flag & FLAG_DATA_ACKED)) {
			/* For some reason this R-bit might get cleared? */
			if (TCP_SKB_CB(skb)->sacked & TCPCB_SACKED_RETRANS)
				tp->retrans_out += tcp_skb_pcount(skb);
			/* ...enter this if branch just for the first segment */
			flag |= FLAG_DATA_ACKED;
		} else {
			if (TCP_SKB_CB(skb)->sacked & TCPCB_RETRANS)
				tp->undo_marker = 0;
			TCP_SKB_CB(skb)->sacked &= ~TCPCB_SACKED_RETRANS;
		}

		/* Marking forward transmissions that were made after RTO lost
		 * can cause unnecessary retransmissions in some scenarios,
		 * SACK blocks will mitigate that in some but not in all cases.
		 * We used to not mark them but it was causing break-ups with
		 * receivers that do only in-order receival.
		 *
		 * TODO: we could detect presence of such receiver and select
		 * different behavior per flow.
		 */
		if (!(TCP_SKB_CB(skb)->sacked & TCPCB_SACKED_ACKED)) {
			TCP_SKB_CB(skb)->sacked |= TCPCB_LOST;
			tp->lost_out += tcp_skb_pcount(skb);
			tp->retransmit_high = TCP_SKB_CB(skb)->end_seq;
		}
	}
	tcp_verify_left_out(tp);

	tp->snd_cwnd = tcp_packets_in_flight(tp) + allowed_segments;
	tp->snd_cwnd_cnt = 0;
	tp->snd_cwnd_stamp = tcp_time_stamp;
	tp->frto_counter = 0;
	tp->bytes_acked = 0;

	tp->reordering = min_t(unsigned int, tp->reordering,
			       sysctl_tcp_reordering);
	tcp_set_ca_state(sk, TCP_CA_Loss);
	tp->high_seq = tp->snd_nxt;
	TCP_ECN_queue_cwr(tp);

	tcp_clear_all_retrans_hints(tp);
}

static void tcp_clear_retrans_partial(struct tcp_sock *tp)
{
	tp->retrans_out = 0;
	tp->lost_out = 0;

	tp->undo_marker = 0;
	tp->undo_retrans = 0;
}

void tcp_clear_retrans(struct tcp_sock *tp)
{
	tcp_clear_retrans_partial(tp);

	tp->fackets_out = 0;
	tp->sacked_out = 0;
}

/* Enter Loss state. If "how" is not zero, forget all SACK information
 * and reset tags completely, otherwise preserve SACKs. If receiver
 * dropped its ofo queue, we will know this due to reneging detection.
 */
void tcp_enter_loss(struct sock *sk, int how)
{
	const struct inet_connection_sock *icsk = inet_csk(sk);
	struct tcp_sock *tp = tcp_sk(sk);
	struct sk_buff *skb;

	/* Reduce ssthresh if it has not yet been made inside this window. */
	if (icsk->icsk_ca_state <= TCP_CA_Disorder || tp->snd_una == tp->high_seq ||
	    (icsk->icsk_ca_state == TCP_CA_Loss && !icsk->icsk_retransmits)) {
		tp->prior_ssthresh = tcp_current_ssthresh(sk);
		tp->snd_ssthresh = icsk->icsk_ca_ops->ssthresh(sk);
		tcp_ca_event(sk, CA_EVENT_LOSS);
	}
	tp->snd_cwnd	   = 1;
	tp->snd_cwnd_cnt   = 0;
	tp->snd_cwnd_stamp = tcp_time_stamp;

	tp->bytes_acked = 0;
	tcp_clear_retrans_partial(tp);

	if (tcp_is_reno(tp))
		tcp_reset_reno_sack(tp);

	if (!how) {
		/* Push undo marker, if it was plain RTO and nothing
		 * was retransmitted. */
		tp->undo_marker = tp->snd_una;
	} else {
		tp->sacked_out = 0;
		tp->fackets_out = 0;
	}
	tcp_clear_all_retrans_hints(tp);

	tcp_for_write_queue(skb, sk) {
		if (skb == tcp_send_head(sk))
			break;

		if (TCP_SKB_CB(skb)->sacked & TCPCB_RETRANS)
			tp->undo_marker = 0;
		TCP_SKB_CB(skb)->sacked &= (~TCPCB_TAGBITS)|TCPCB_SACKED_ACKED;
		if (!(TCP_SKB_CB(skb)->sacked&TCPCB_SACKED_ACKED) || how) {
			TCP_SKB_CB(skb)->sacked &= ~TCPCB_SACKED_ACKED;
			TCP_SKB_CB(skb)->sacked |= TCPCB_LOST;
			tp->lost_out += tcp_skb_pcount(skb);
			tp->retransmit_high = TCP_SKB_CB(skb)->end_seq;
		}
	}
	tcp_verify_left_out(tp);

	tp->reordering = min_t(unsigned int, tp->reordering,
			       sysctl_tcp_reordering);
	tcp_set_ca_state(sk, TCP_CA_Loss);
	tp->high_seq = tp->snd_nxt;
	TCP_ECN_queue_cwr(tp);
	/* Abort F-RTO algorithm if one is in progress */
	tp->frto_counter = 0;
}

/* If ACK arrived pointing to a remembered SACK, it means that our
 * remembered SACKs do not reflect real state of receiver i.e.
 * receiver _host_ is heavily congested (or buggy).
 *
 * Do processing similar to RTO timeout.
 */
static int tcp_check_sack_reneging(struct sock *sk, int flag)
{
	if (flag & FLAG_SACK_RENEGING) {
		struct inet_connection_sock *icsk = inet_csk(sk);
		NET_INC_STATS_BH(sock_net(sk), LINUX_MIB_TCPSACKRENEGING);

		tcp_enter_loss(sk, 1);
		icsk->icsk_retransmits++;
		tcp_retransmit_skb(sk, tcp_write_queue_head(sk));
		inet_csk_reset_xmit_timer(sk, ICSK_TIME_RETRANS,
					  icsk->icsk_rto, TCP_RTO_MAX);
		return 1;
	}
	return 0;
}

static inline int tcp_fackets_out(const struct tcp_sock *tp)
{
	return tcp_is_reno(tp) ? tp->sacked_out + 1 : tp->fackets_out;
}

/* Heurestics to calculate number of duplicate ACKs. There's no dupACKs
 * counter when SACK is enabled (without SACK, sacked_out is used for
 * that purpose).
 *
 * Instead, with FACK TCP uses fackets_out that includes both SACKed
 * segments up to the highest received SACK block so far and holes in
 * between them.
 *
 * With reordering, holes may still be in flight, so RFC3517 recovery
 * uses pure sacked_out (total number of SACKed segments) even though
 * it violates the RFC that uses duplicate ACKs, often these are equal
 * but when e.g. out-of-window ACKs or packet duplication occurs,
 * they differ. Since neither occurs due to loss, TCP should really
 * ignore them.
 */
static inline int tcp_dupack_heuristics(const struct tcp_sock *tp)
{
	return tcp_is_fack(tp) ? tp->fackets_out : tp->sacked_out + 1;
}

static inline int tcp_skb_timedout(const struct sock *sk,
				   const struct sk_buff *skb)
{
	return tcp_time_stamp - TCP_SKB_CB(skb)->when > inet_csk(sk)->icsk_rto;
}

static inline int tcp_head_timedout(const struct sock *sk)
{
	const struct tcp_sock *tp = tcp_sk(sk);

	return tp->packets_out &&
	       tcp_skb_timedout(sk, tcp_write_queue_head(sk));
}

/* Linux NewReno/SACK/FACK/ECN state machine.
 * --------------------------------------
 *
 * "Open"	Normal state, no dubious events, fast path.
 * "Disorder"   In all the respects it is "Open",
 *		but requires a bit more attention. It is entered when
 *		we see some SACKs or dupacks. It is split of "Open"
 *		mainly to move some processing from fast path to slow one.
 * "CWR"	CWND was reduced due to some Congestion Notification event.
 *		It can be ECN, ICMP source quench, local device congestion.
 * "Recovery"	CWND was reduced, we are fast-retransmitting.
 * "Loss"	CWND was reduced due to RTO timeout or SACK reneging.
 *
 * tcp_fastretrans_alert() is entered:
 * - each incoming ACK, if state is not "Open"
 * - when arrived ACK is unusual, namely:
 *	* SACK
 *	* Duplicate ACK.
 *	* ECN ECE.
 *
 * Counting packets in flight is pretty simple.
 *
 *	in_flight = packets_out - left_out + retrans_out
 *
 *	packets_out is SND.NXT-SND.UNA counted in packets.
 *
 *	retrans_out is number of retransmitted segments.
 *
 *	left_out is number of segments left network, but not ACKed yet.
 *
 *		left_out = sacked_out + lost_out
 *
 *     sacked_out: Packets, which arrived to receiver out of order
 *		   and hence not ACKed. With SACKs this number is simply
 *		   amount of SACKed data. Even without SACKs
 *		   it is easy to give pretty reliable estimate of this number,
 *		   counting duplicate ACKs.
 *
 *       lost_out: Packets lost by network. TCP has no explicit
 *		   "loss notification" feedback from network (for now).
 *		   It means that this number can be only _guessed_.
 *		   Actually, it is the heuristics to predict lossage that
 *		   distinguishes different algorithms.
 *
 *	F.e. after RTO, when all the queue is considered as lost,
 *	lost_out = packets_out and in_flight = retrans_out.
 *
 *		Essentially, we have now two algorithms counting
 *		lost packets.
 *
 *		FACK: It is the simplest heuristics. As soon as we decided
 *		that something is lost, we decide that _all_ not SACKed
 *		packets until the most forward SACK are lost. I.e.
 *		lost_out = fackets_out - sacked_out and left_out = fackets_out.
 *		It is absolutely correct estimate, if network does not reorder
 *		packets. And it loses any connection to reality when reordering
 *		takes place. We use FACK by default until reordering
 *		is suspected on the path to this destination.
 *
 *		NewReno: when Recovery is entered, we assume that one segment
 *		is lost (classic Reno). While we are in Recovery and
 *		a partial ACK arrives, we assume that one more packet
 *		is lost (NewReno). This heuristics are the same in NewReno
 *		and SACK.
 *
 *  Imagine, that's all! Forget about all this shamanism about CWND inflation
 *  deflation etc. CWND is real congestion window, never inflated, changes
 *  only according to classic VJ rules.
 *
 * Really tricky (and requiring careful tuning) part of algorithm
 * is hidden in functions tcp_time_to_recover() and tcp_xmit_retransmit_queue().
 * The first determines the moment _when_ we should reduce CWND and,
 * hence, slow down forward transmission. In fact, it determines the moment
 * when we decide that hole is caused by loss, rather than by a reorder.
 *
 * tcp_xmit_retransmit_queue() decides, _what_ we should retransmit to fill
 * holes, caused by lost packets.
 *
 * And the most logically complicated part of algorithm is undo
 * heuristics. We detect false retransmits due to both too early
 * fast retransmit (reordering) and underestimated RTO, analyzing
 * timestamps and D-SACKs. When we detect that some segments were
 * retransmitted by mistake and CWND reduction was wrong, we undo
 * window reduction and abort recovery phase. This logic is hidden
 * inside several functions named tcp_try_undo_<something>.
 */

/* This function decides, when we should leave Disordered state
 * and enter Recovery phase, reducing congestion window.
 *
 * Main question: may we further continue forward transmission
 * with the same cwnd?
 */
static int tcp_time_to_recover(struct sock *sk)
{
	struct tcp_sock *tp = tcp_sk(sk);
	__u32 packets_out;

	/* Do not perform any recovery during F-RTO algorithm */
	if (tp->frto_counter)
		return 0;

	/* Trick#1: The loss is proven. */
	if (tp->lost_out)
		return 1;

	/* Not-A-Trick#2 : Classic rule... */
	if (tcp_dupack_heuristics(tp) > tp->reordering)
		return 1;

	/* Trick#3 : when we use RFC2988 timer restart, fast
	 * retransmit can be triggered by timeout of queue head.
	 */
	if (tcp_is_fack(tp) && tcp_head_timedout(sk))
		return 1;

	/* Trick#4: It is still not OK... But will it be useful to delay
	 * recovery more?
	 */
	packets_out = tp->packets_out;
	if (packets_out <= tp->reordering &&
	    tp->sacked_out >= max_t(__u32, packets_out/2, sysctl_tcp_reordering) &&
	    !tcp_may_send_now(sk)) {
		/* We have nothing to send. This connection is limited
		 * either by receiver window or by application.
		 */
		return 1;
	}

	/* If a thin stream is detected, retransmit after first
	 * received dupack. Employ only if SACK is supported in order
	 * to avoid possible corner-case series of spurious retransmissions
	 * Use only if there are no unsent data.
	 */
	if ((tp->thin_dupack || sysctl_tcp_thin_dupack) &&
	    tcp_stream_is_thin(tp) && tcp_dupack_heuristics(tp) > 1 &&
	    tcp_is_sack(tp) && !tcp_send_head(sk))
		return 1;

	return 0;
}

/* New heuristics: it is possible only after we switched to restart timer
 * each time when something is ACKed. Hence, we can detect timed out packets
 * during fast retransmit without falling to slow start.
 *
 * Usefulness of this as is very questionable, since we should know which of
 * the segments is the next to timeout which is relatively expensive to find
 * in general case unless we add some data structure just for that. The
 * current approach certainly won't find the right one too often and when it
 * finally does find _something_ it usually marks large part of the window
 * right away (because a retransmission with a larger timestamp blocks the
 * loop from advancing). -ij
 */
static void tcp_timeout_skbs(struct sock *sk)
{
	struct tcp_sock *tp = tcp_sk(sk);
	struct sk_buff *skb;

	if (!tcp_is_fack(tp) || !tcp_head_timedout(sk))
		return;

	skb = tp->scoreboard_skb_hint;
	if (tp->scoreboard_skb_hint == NULL)
		skb = tcp_write_queue_head(sk);

	tcp_for_write_queue_from(skb, sk) {
		if (skb == tcp_send_head(sk))
			break;
		if (!tcp_skb_timedout(sk, skb))
			break;

		tcp_skb_mark_lost(tp, skb);
	}

	tp->scoreboard_skb_hint = skb;

	tcp_verify_left_out(tp);
}

/* Detect loss in event "A" above by marking head of queue up as lost.
 * For FACK or non-SACK(Reno) senders, the first "packets" number of segments
 * are considered lost. For RFC3517 SACK, a segment is considered lost if it
 * has at least tp->reordering SACKed seqments above it; "packets" refers to
 * the maximum SACKed segments to pass before reaching this limit.
 */
static void tcp_mark_head_lost(struct sock *sk, int packets, int mark_head)
{
	struct tcp_sock *tp = tcp_sk(sk);
	struct sk_buff *skb;
	int cnt, oldcnt;
	int err;
	unsigned int mss;
	/* Use SACK to deduce losses of new sequences sent during recovery */
	const u32 loss_high = tcp_is_sack(tp) ?  tp->snd_nxt : tp->high_seq;

	WARN_ON(packets > tp->packets_out);
	if (tp->lost_skb_hint) {
		skb = tp->lost_skb_hint;
		cnt = tp->lost_cnt_hint;
		/* Head already handled? */
		if (mark_head && skb != tcp_write_queue_head(sk))
			return;
	} else {
		skb = tcp_write_queue_head(sk);
		cnt = 0;
	}

	tcp_for_write_queue_from(skb, sk) {
		if (skb == tcp_send_head(sk))
			break;
		/* TODO: do this better */
		/* this is not the most efficient way to do this... */
		tp->lost_skb_hint = skb;
		tp->lost_cnt_hint = cnt;

		if (after(TCP_SKB_CB(skb)->end_seq, loss_high))
			break;

		oldcnt = cnt;
		if (tcp_is_fack(tp) || tcp_is_reno(tp) ||
		    (TCP_SKB_CB(skb)->sacked & TCPCB_SACKED_ACKED))
			cnt += tcp_skb_pcount(skb);

		if (cnt > packets) {
			if ((tcp_is_sack(tp) && !tcp_is_fack(tp)) ||
			    (TCP_SKB_CB(skb)->sacked & TCPCB_SACKED_ACKED) ||
			    (oldcnt >= packets))
				break;

			mss = skb_shinfo(skb)->gso_size;
			err = tcp_fragment(sk, skb, (packets - oldcnt) * mss, mss);
			if (err < 0)
				break;
			cnt = packets;
		}

		tcp_skb_mark_lost(tp, skb);

		if (mark_head)
			break;
	}
	tcp_verify_left_out(tp);
}

/* Account newly detected lost packet(s) */

static void tcp_update_scoreboard(struct sock *sk, int fast_rexmit)
{
	struct tcp_sock *tp = tcp_sk(sk);

	if (tcp_is_reno(tp)) {
		tcp_mark_head_lost(sk, 1, 1);
	} else if (tcp_is_fack(tp)) {
		int lost = tp->fackets_out - tp->reordering;
		if (lost <= 0)
			lost = 1;
		tcp_mark_head_lost(sk, lost, 0);
	} else {
		int sacked_upto = tp->sacked_out - tp->reordering;
		if (sacked_upto >= 0)
			tcp_mark_head_lost(sk, sacked_upto, 0);
		else if (fast_rexmit)
			tcp_mark_head_lost(sk, 1, 1);
	}

	tcp_timeout_skbs(sk);
}

/* CWND moderation, preventing bursts due to too big ACKs
 * in dubious situations.
 */
static inline void tcp_moderate_cwnd(struct tcp_sock *tp)
{
	tp->snd_cwnd = min(tp->snd_cwnd,
			   tcp_packets_in_flight(tp) + tcp_max_burst(tp));
	tp->snd_cwnd_stamp = tcp_time_stamp;
}

/* Lower bound on congestion window is slow start threshold
 * unless congestion avoidance choice decides to overide it.
 */
static inline u32 tcp_cwnd_min(const struct sock *sk)
{
	const struct tcp_congestion_ops *ca_ops = inet_csk(sk)->icsk_ca_ops;

	return ca_ops->min_cwnd ? ca_ops->min_cwnd(sk) : tcp_sk(sk)->snd_ssthresh;
}

/* Decrease cwnd each second ack. */
static void tcp_cwnd_down(struct sock *sk, int flag)
{
	struct tcp_sock *tp = tcp_sk(sk);
	int decr = tp->snd_cwnd_cnt + 1;

	if ((flag & (FLAG_ANY_PROGRESS | FLAG_DSACKING_ACK)) ||
	    (tcp_is_reno(tp) && !(flag & FLAG_NOT_DUP))) {
		tp->snd_cwnd_cnt = decr & 1;
		decr >>= 1;

		if (decr && tp->snd_cwnd > tcp_cwnd_min(sk))
			tp->snd_cwnd -= decr;

		tp->snd_cwnd = min(tp->snd_cwnd, tcp_packets_in_flight(tp) + 1);
		tp->snd_cwnd_stamp = tcp_time_stamp;
	}
}

/* Nothing was retransmitted or returned timestamp is less
 * than timestamp of the first retransmission.
 */
static inline int tcp_packet_delayed(const struct tcp_sock *tp)
{
	return !tp->retrans_stamp ||
		(tp->rx_opt.saw_tstamp && tp->rx_opt.rcv_tsecr &&
		 before(tp->rx_opt.rcv_tsecr, tp->retrans_stamp));
}

/* Undo procedures. */

#if FASTRETRANS_DEBUG > 1
static void DBGUNDO(struct sock *sk, const char *msg)
{
	struct tcp_sock *tp = tcp_sk(sk);
	struct inet_sock *inet = inet_sk(sk);

	if (sk->sk_family == AF_INET) {
		printk(KERN_DEBUG "Undo %s %pI4/%u c%u l%u ss%u/%u p%u\n",
		       msg,
		       &inet->inet_daddr, ntohs(inet->inet_dport),
		       tp->snd_cwnd, tcp_left_out(tp),
		       tp->snd_ssthresh, tp->prior_ssthresh,
		       tp->packets_out);
	}
#if IS_ENABLED(CONFIG_IPV6)
	else if (sk->sk_family == AF_INET6) {
		struct ipv6_pinfo *np = inet6_sk(sk);
		printk(KERN_DEBUG "Undo %s %pI6/%u c%u l%u ss%u/%u p%u\n",
		       msg,
		       &np->daddr, ntohs(inet->inet_dport),
		       tp->snd_cwnd, tcp_left_out(tp),
		       tp->snd_ssthresh, tp->prior_ssthresh,
		       tp->packets_out);
	}
#endif
}
#else
#define DBGUNDO(x...) do { } while (0)
#endif

static void tcp_undo_cwr(struct sock *sk, const bool undo_ssthresh)
{
	struct tcp_sock *tp = tcp_sk(sk);

	if (tp->prior_ssthresh) {
		const struct inet_connection_sock *icsk = inet_csk(sk);

		if (icsk->icsk_ca_ops->undo_cwnd)
			tp->snd_cwnd = icsk->icsk_ca_ops->undo_cwnd(sk);
		else
			tp->snd_cwnd = max(tp->snd_cwnd, tp->snd_ssthresh << 1);

		if (undo_ssthresh && tp->prior_ssthresh > tp->snd_ssthresh) {
			tp->snd_ssthresh = tp->prior_ssthresh;
			TCP_ECN_withdraw_cwr(tp);
		}
	} else {
		tp->snd_cwnd = max(tp->snd_cwnd, tp->snd_ssthresh);
	}
	tp->snd_cwnd_stamp = tcp_time_stamp;
}

static inline int tcp_may_undo(const struct tcp_sock *tp)
{
	return tp->undo_marker && (!tp->undo_retrans || tcp_packet_delayed(tp));
}

/* People celebrate: "We love our President!" */
static int tcp_try_undo_recovery(struct sock *sk)
{
	struct tcp_sock *tp = tcp_sk(sk);

	if (tcp_may_undo(tp)) {
		int mib_idx;

		/* Happy end! We did not retransmit anything
		 * or our original transmission succeeded.
		 */
		DBGUNDO(sk, inet_csk(sk)->icsk_ca_state == TCP_CA_Loss ? "loss" : "retrans");
		tcp_undo_cwr(sk, true);
		if (inet_csk(sk)->icsk_ca_state == TCP_CA_Loss)
			mib_idx = LINUX_MIB_TCPLOSSUNDO;
		else
			mib_idx = LINUX_MIB_TCPFULLUNDO;

		NET_INC_STATS_BH(sock_net(sk), mib_idx);
		tp->undo_marker = 0;
	}
	if (tp->snd_una == tp->high_seq && tcp_is_reno(tp)) {
		/* Hold old state until something *above* high_seq
		 * is ACKed. For Reno it is MUST to prevent false
		 * fast retransmits (RFC2582). SACK TCP is safe. */
		tcp_moderate_cwnd(tp);
		return 1;
	}
	tcp_set_ca_state(sk, TCP_CA_Open);
	return 0;
}

/* Try to undo cwnd reduction, because D-SACKs acked all retransmitted data */
static void tcp_try_undo_dsack(struct sock *sk)
{
	struct tcp_sock *tp = tcp_sk(sk);

	if (tp->undo_marker && !tp->undo_retrans) {
		DBGUNDO(sk, "D-SACK");
		tcp_undo_cwr(sk, true);
		tp->undo_marker = 0;
		NET_INC_STATS_BH(sock_net(sk), LINUX_MIB_TCPDSACKUNDO);
	}
}

/* We can clear retrans_stamp when there are no retransmissions in the
 * window. It would seem that it is trivially available for us in
 * tp->retrans_out, however, that kind of assumptions doesn't consider
 * what will happen if errors occur when sending retransmission for the
 * second time. ...It could the that such segment has only
 * TCPCB_EVER_RETRANS set at the present time. It seems that checking
 * the head skb is enough except for some reneging corner cases that
 * are not worth the effort.
 *
 * Main reason for all this complexity is the fact that connection dying
 * time now depends on the validity of the retrans_stamp, in particular,
 * that successive retransmissions of a segment must not advance
 * retrans_stamp under any conditions.
 */
static int tcp_any_retrans_done(const struct sock *sk)
{
	const struct tcp_sock *tp = tcp_sk(sk);
	struct sk_buff *skb;

	if (tp->retrans_out)
		return 1;

	skb = tcp_write_queue_head(sk);
	if (unlikely(skb && TCP_SKB_CB(skb)->sacked & TCPCB_EVER_RETRANS))
		return 1;

	return 0;
}

/* Undo during fast recovery after partial ACK. */

static int tcp_try_undo_partial(struct sock *sk, int acked)
{
	struct tcp_sock *tp = tcp_sk(sk);
	/* Partial ACK arrived. Force Hoe's retransmit. */
	int failed = tcp_is_reno(tp) || (tcp_fackets_out(tp) > tp->reordering);

	if (tcp_may_undo(tp)) {
		/* Plain luck! Hole if filled with delayed
		 * packet, rather than with a retransmit.
		 */
		if (!tcp_any_retrans_done(sk))
			tp->retrans_stamp = 0;

		tcp_update_reordering(sk, tcp_fackets_out(tp) + acked, 1);

		DBGUNDO(sk, "Hoe");
		tcp_undo_cwr(sk, false);
		NET_INC_STATS_BH(sock_net(sk), LINUX_MIB_TCPPARTIALUNDO);

		/* So... Do not make Hoe's retransmit yet.
		 * If the first packet was delayed, the rest
		 * ones are most probably delayed as well.
		 */
		failed = 0;
	}
	return failed;
}

/* Undo during loss recovery after partial ACK. */
static int tcp_try_undo_loss(struct sock *sk)
{
	struct tcp_sock *tp = tcp_sk(sk);

	if (tcp_may_undo(tp)) {
		struct sk_buff *skb;
		tcp_for_write_queue(skb, sk) {
			if (skb == tcp_send_head(sk))
				break;
			TCP_SKB_CB(skb)->sacked &= ~TCPCB_LOST;
		}

		tcp_clear_all_retrans_hints(tp);

		DBGUNDO(sk, "partial loss");
		tp->lost_out = 0;
		tcp_undo_cwr(sk, true);
		NET_INC_STATS_BH(sock_net(sk), LINUX_MIB_TCPLOSSUNDO);
		inet_csk(sk)->icsk_retransmits = 0;
		tp->undo_marker = 0;
		if (tcp_is_sack(tp))
			tcp_set_ca_state(sk, TCP_CA_Open);
		return 1;
	}
	return 0;
}

static inline void tcp_complete_cwr(struct sock *sk)
{
	struct tcp_sock *tp = tcp_sk(sk);

	/* Do not moderate cwnd if it's already undone in cwr or recovery. */
	if (tp->undo_marker) {
		if (inet_csk(sk)->icsk_ca_state == TCP_CA_CWR)
			tp->snd_cwnd = min(tp->snd_cwnd, tp->snd_ssthresh);
		else /* PRR */
			tp->snd_cwnd = tp->snd_ssthresh;
		tp->snd_cwnd_stamp = tcp_time_stamp;
	}
	tcp_ca_event(sk, CA_EVENT_COMPLETE_CWR);
}

static void tcp_try_keep_open(struct sock *sk)
{
	struct tcp_sock *tp = tcp_sk(sk);
	int state = TCP_CA_Open;

	if (tcp_left_out(tp) || tcp_any_retrans_done(sk))
		state = TCP_CA_Disorder;

	if (inet_csk(sk)->icsk_ca_state != state) {
		tcp_set_ca_state(sk, state);
		tp->high_seq = tp->snd_nxt;
	}
}

static void tcp_try_to_open(struct sock *sk, int flag)
{
	struct tcp_sock *tp = tcp_sk(sk);

	tcp_verify_left_out(tp);

	if (!tp->frto_counter && !tcp_any_retrans_done(sk))
		tp->retrans_stamp = 0;

	if (flag & FLAG_ECE)
		tcp_enter_cwr(sk, 1);

	if (inet_csk(sk)->icsk_ca_state != TCP_CA_CWR) {
		tcp_try_keep_open(sk);
		if (inet_csk(sk)->icsk_ca_state != TCP_CA_Open)
			tcp_moderate_cwnd(tp);
	} else {
		tcp_cwnd_down(sk, flag);
	}
}

static void tcp_mtup_probe_failed(struct sock *sk)
{
	struct inet_connection_sock *icsk = inet_csk(sk);

	icsk->icsk_mtup.search_high = icsk->icsk_mtup.probe_size - 1;
	icsk->icsk_mtup.probe_size = 0;
}

static void tcp_mtup_probe_success(struct sock *sk)
{
	struct tcp_sock *tp = tcp_sk(sk);
	struct inet_connection_sock *icsk = inet_csk(sk);

	/* FIXME: breaks with very large cwnd */
	tp->prior_ssthresh = tcp_current_ssthresh(sk);
	tp->snd_cwnd = tp->snd_cwnd *
		       tcp_mss_to_mtu(sk, tp->mss_cache) /
		       icsk->icsk_mtup.probe_size;
	tp->snd_cwnd_cnt = 0;
	tp->snd_cwnd_stamp = tcp_time_stamp;
	tp->snd_ssthresh = tcp_current_ssthresh(sk);

	icsk->icsk_mtup.search_low = icsk->icsk_mtup.probe_size;
	icsk->icsk_mtup.probe_size = 0;
	tcp_sync_mss(sk, icsk->icsk_pmtu_cookie);
}

/* Do a simple retransmit without using the backoff mechanisms in
 * tcp_timer. This is used for path mtu discovery.
 * The socket is already locked here.
 */
void tcp_simple_retransmit(struct sock *sk)
{
	const struct inet_connection_sock *icsk = inet_csk(sk);
	struct tcp_sock *tp = tcp_sk(sk);
	struct sk_buff *skb;
	unsigned int mss = tcp_current_mss(sk);
	u32 prior_lost = tp->lost_out;

	tcp_for_write_queue(skb, sk) {
		if (skb == tcp_send_head(sk))
			break;
		if (tcp_skb_seglen(skb) > mss &&
		    !(TCP_SKB_CB(skb)->sacked & TCPCB_SACKED_ACKED)) {
			if (TCP_SKB_CB(skb)->sacked & TCPCB_SACKED_RETRANS) {
				TCP_SKB_CB(skb)->sacked &= ~TCPCB_SACKED_RETRANS;
				tp->retrans_out -= tcp_skb_pcount(skb);
			}
			tcp_skb_mark_lost_uncond_verify(tp, skb);
		}
	}

	tcp_clear_retrans_hints_partial(tp);

	if (prior_lost == tp->lost_out)
		return;

	if (tcp_is_reno(tp))
		tcp_limit_reno_sacked(tp);

	tcp_verify_left_out(tp);

	/* Don't muck with the congestion window here.
	 * Reason is that we do not increase amount of _data_
	 * in network, but units changed and effective
	 * cwnd/ssthresh really reduced now.
	 */
	if (icsk->icsk_ca_state != TCP_CA_Loss) {
		tp->high_seq = tp->snd_nxt;
		tp->snd_ssthresh = tcp_current_ssthresh(sk);
		tp->prior_ssthresh = 0;
		tp->undo_marker = 0;
		tcp_set_ca_state(sk, TCP_CA_Loss);
	}
	tcp_xmit_retransmit_queue(sk);
}
EXPORT_SYMBOL(tcp_simple_retransmit);

/* This function implements the PRR algorithm, specifcally the PRR-SSRB
 * (proportional rate reduction with slow start reduction bound) as described in
 * http://www.ietf.org/id/draft-mathis-tcpm-proportional-rate-reduction-01.txt.
 * It computes the number of packets to send (sndcnt) based on packets newly
 * delivered:
 *   1) If the packets in flight is larger than ssthresh, PRR spreads the
 *	cwnd reductions across a full RTT.
 *   2) If packets in flight is lower than ssthresh (such as due to excess
 *	losses and/or application stalls), do not perform any further cwnd
 *	reductions, but instead slow start up to ssthresh.
 */
static void tcp_update_cwnd_in_recovery(struct sock *sk, int newly_acked_sacked,
					int fast_rexmit, int flag)
{
	struct tcp_sock *tp = tcp_sk(sk);
	int sndcnt = 0;
	int delta = tp->snd_ssthresh - tcp_packets_in_flight(tp);

	if (tcp_packets_in_flight(tp) > tp->snd_ssthresh) {
		u64 dividend = (u64)tp->snd_ssthresh * tp->prr_delivered +
			       tp->prior_cwnd - 1;
		sndcnt = div_u64(dividend, tp->prior_cwnd) - tp->prr_out;
	} else {
		sndcnt = min_t(int, delta,
			       max_t(int, tp->prr_delivered - tp->prr_out,
				     newly_acked_sacked) + 1);
	}

	sndcnt = max(sndcnt, (fast_rexmit ? 1 : 0));
	tp->snd_cwnd = tcp_packets_in_flight(tp) + sndcnt;
}

/* Process an event, which can update packets-in-flight not trivially.
 * Main goal of this function is to calculate new estimate for left_out,
 * taking into account both packets sitting in receiver's buffer and
 * packets lost by network.
 *
 * Besides that it does CWND reduction, when packet loss is detected
 * and changes state of machine.
 *
 * It does _not_ decide what to send, it is made in function
 * tcp_xmit_retransmit_queue().
 */
static void tcp_fastretrans_alert(struct sock *sk, int pkts_acked,
				  int newly_acked_sacked, bool is_dupack,
				  int flag)
{
	struct inet_connection_sock *icsk = inet_csk(sk);
	struct tcp_sock *tp = tcp_sk(sk);
	int do_lost = is_dupack || ((flag & FLAG_DATA_SACKED) &&
				    (tcp_fackets_out(tp) > tp->reordering));
	int fast_rexmit = 0, mib_idx;

	if (WARN_ON(!tp->packets_out && tp->sacked_out))
		tp->sacked_out = 0;
	if (WARN_ON(!tp->sacked_out && tp->fackets_out))
		tp->fackets_out = 0;

	/* Now state machine starts.
	 * A. ECE, hence prohibit cwnd undoing, the reduction is required. */
	if (flag & FLAG_ECE)
		tp->prior_ssthresh = 0;

	/* B. In all the states check for reneging SACKs. */
	if (tcp_check_sack_reneging(sk, flag))
		return;

	/* C. Check consistency of the current state. */
	tcp_verify_left_out(tp);

	/* D. Check state exit conditions. State can be terminated
	 *    when high_seq is ACKed. */
	if (icsk->icsk_ca_state == TCP_CA_Open) {
		WARN_ON(tp->retrans_out != 0);
		tp->retrans_stamp = 0;
	} else if (!before(tp->snd_una, tp->high_seq)) {
		switch (icsk->icsk_ca_state) {
		case TCP_CA_Loss:
			icsk->icsk_retransmits = 0;
			if (tcp_try_undo_recovery(sk))
				return;
			break;

		case TCP_CA_CWR:
			/* CWR is to be held something *above* high_seq
			 * is ACKed for CWR bit to reach receiver. */
			if (tp->snd_una != tp->high_seq) {
				tcp_complete_cwr(sk);
				tcp_set_ca_state(sk, TCP_CA_Open);
			}
			break;

		case TCP_CA_Recovery:
			if (tcp_is_reno(tp))
				tcp_reset_reno_sack(tp);
			if (tcp_try_undo_recovery(sk))
				return;
			tcp_complete_cwr(sk);
			break;
		}
	}

	/* E. Process state. */
	switch (icsk->icsk_ca_state) {
	case TCP_CA_Recovery:
		if (!(flag & FLAG_SND_UNA_ADVANCED)) {
			if (tcp_is_reno(tp) && is_dupack)
				tcp_add_reno_sack(sk);
		} else
			do_lost = tcp_try_undo_partial(sk, pkts_acked);
		break;
	case TCP_CA_Loss:
		if (flag & FLAG_DATA_ACKED)
			icsk->icsk_retransmits = 0;
		if (tcp_is_reno(tp) && flag & FLAG_SND_UNA_ADVANCED)
			tcp_reset_reno_sack(tp);
		if (!tcp_try_undo_loss(sk)) {
			tcp_moderate_cwnd(tp);
			tcp_xmit_retransmit_queue(sk);
			return;
		}
		if (icsk->icsk_ca_state != TCP_CA_Open)
			return;
		/* Loss is undone; fall through to processing in Open state. */
	default:
		if (tcp_is_reno(tp)) {
			if (flag & FLAG_SND_UNA_ADVANCED)
				tcp_reset_reno_sack(tp);
			if (is_dupack)
				tcp_add_reno_sack(sk);
		}

		if (icsk->icsk_ca_state <= TCP_CA_Disorder)
			tcp_try_undo_dsack(sk);

		if (!tcp_time_to_recover(sk)) {
			tcp_try_to_open(sk, flag);
			return;
		}

		/* MTU probe failure: don't reduce cwnd */
		if (icsk->icsk_ca_state < TCP_CA_CWR &&
		    icsk->icsk_mtup.probe_size &&
		    tp->snd_una == tp->mtu_probe.probe_seq_start) {
			tcp_mtup_probe_failed(sk);
			/* Restores the reduction we did in tcp_mtup_probe() */
			tp->snd_cwnd++;
			tcp_simple_retransmit(sk);
			return;
		}

		/* Otherwise enter Recovery state */

		if (tcp_is_reno(tp))
			mib_idx = LINUX_MIB_TCPRENORECOVERY;
		else
			mib_idx = LINUX_MIB_TCPSACKRECOVERY;

		NET_INC_STATS_BH(sock_net(sk), mib_idx);

		tp->high_seq = tp->snd_nxt;
		tp->prior_ssthresh = 0;
		tp->undo_marker = tp->snd_una;
		tp->undo_retrans = tp->retrans_out;

		if (icsk->icsk_ca_state < TCP_CA_CWR) {
			if (!(flag & FLAG_ECE))
				tp->prior_ssthresh = tcp_current_ssthresh(sk);
			tp->snd_ssthresh = icsk->icsk_ca_ops->ssthresh(sk);
			TCP_ECN_queue_cwr(tp);
		}

		tp->bytes_acked = 0;
		tp->snd_cwnd_cnt = 0;
		tp->prior_cwnd = tp->snd_cwnd;
		tp->prr_delivered = 0;
		tp->prr_out = 0;
		tcp_set_ca_state(sk, TCP_CA_Recovery);
		fast_rexmit = 1;
	}

	if (do_lost || (tcp_is_fack(tp) && tcp_head_timedout(sk)))
		tcp_update_scoreboard(sk, fast_rexmit);
	tp->prr_delivered += newly_acked_sacked;
	tcp_update_cwnd_in_recovery(sk, newly_acked_sacked, fast_rexmit, flag);
	tcp_xmit_retransmit_queue(sk);
}

void tcp_valid_rtt_meas(struct sock *sk, u32 seq_rtt)
{
	tcp_rtt_estimator(sk, seq_rtt);
	tcp_set_rto(sk);
	inet_csk(sk)->icsk_backoff = 0;
}
EXPORT_SYMBOL(tcp_valid_rtt_meas);

/* Read draft-ietf-tcplw-high-performance before mucking
 * with this code. (Supersedes RFC1323)
 */
static void tcp_ack_saw_tstamp(struct sock *sk, int flag)
{
	/* RTTM Rule: A TSecr value received in a segment is used to
	 * update the averaged RTT measurement only if the segment
	 * acknowledges some new data, i.e., only if it advances the
	 * left edge of the send window.
	 *
	 * See draft-ietf-tcplw-high-performance-00, section 3.3.
	 * 1998/04/10 Andrey V. Savochkin <saw@msu.ru>
	 *
	 * Changed: reset backoff as soon as we see the first valid sample.
	 * If we do not, we get strongly overestimated rto. With timestamps
	 * samples are accepted even from very old segments: f.e., when rtt=1
	 * increases to 8, we retransmit 5 times and after 8 seconds delayed
	 * answer arrives rto becomes 120 seconds! If at least one of segments
	 * in window is lost... Voila.	 			--ANK (010210)
	 */
	struct tcp_sock *tp = tcp_sk(sk);

	tcp_valid_rtt_meas(sk, tcp_time_stamp - tp->rx_opt.rcv_tsecr);
}

static void tcp_ack_no_tstamp(struct sock *sk, u32 seq_rtt, int flag)
{
	/* We don't have a timestamp. Can only use
	 * packets that are not retransmitted to determine
	 * rtt estimates. Also, we must not reset the
	 * backoff for rto until we get a non-retransmitted
	 * packet. This allows us to deal with a situation
	 * where the network delay has increased suddenly.
	 * I.e. Karn's algorithm. (SIGCOMM '87, p5.)
	 */

	if (flag & FLAG_RETRANS_DATA_ACKED)
		return;

	tcp_valid_rtt_meas(sk, seq_rtt);
}

static inline void tcp_ack_update_rtt(struct sock *sk, const int flag,
				      const s32 seq_rtt)
{
	const struct tcp_sock *tp = tcp_sk(sk);
	/* Note that peer MAY send zero echo. In this case it is ignored. (rfc1323) */
	if (tp->rx_opt.saw_tstamp && tp->rx_opt.rcv_tsecr)
		tcp_ack_saw_tstamp(sk, flag);
	else if (seq_rtt >= 0)
		tcp_ack_no_tstamp(sk, seq_rtt, flag);
}

static void tcp_cong_avoid(struct sock *sk, u32 ack, u32 in_flight)
{
	const struct inet_connection_sock *icsk = inet_csk(sk);
	icsk->icsk_ca_ops->cong_avoid(sk, ack, in_flight);
	tcp_sk(sk)->snd_cwnd_stamp = tcp_time_stamp;
}

/* Restart timer after forward progress on connection.
 * RFC2988 recommends to restart timer to now+rto.
 */
static void tcp_rearm_rto(struct sock *sk)
{
	const struct tcp_sock *tp = tcp_sk(sk);

	if (!tp->packets_out) {
		inet_csk_clear_xmit_timer(sk, ICSK_TIME_RETRANS);
	} else {
		inet_csk_reset_xmit_timer(sk, ICSK_TIME_RETRANS,
					  inet_csk(sk)->icsk_rto, TCP_RTO_MAX);
	}
}

/* If we get here, the whole TSO packet has not been acked. */
static u32 tcp_tso_acked(struct sock *sk, struct sk_buff *skb)
{
	struct tcp_sock *tp = tcp_sk(sk);
	u32 packets_acked;

	BUG_ON(!after(TCP_SKB_CB(skb)->end_seq, tp->snd_una));

	packets_acked = tcp_skb_pcount(skb);
	if (tcp_trim_head(sk, skb, tp->snd_una - TCP_SKB_CB(skb)->seq))
		return 0;
	packets_acked -= tcp_skb_pcount(skb);

	if (packets_acked) {
		BUG_ON(tcp_skb_pcount(skb) == 0);
		BUG_ON(!before(TCP_SKB_CB(skb)->seq, TCP_SKB_CB(skb)->end_seq));
	}

	return packets_acked;
}

/* Remove acknowledged frames from the retransmission queue. If our packet
 * is before the ack sequence we can discard it as it's confirmed to have
 * arrived at the other end.
 */
static int tcp_clean_rtx_queue(struct sock *sk, int prior_fackets,
			       u32 prior_snd_una)
{
	struct tcp_sock *tp = tcp_sk(sk);
	const struct inet_connection_sock *icsk = inet_csk(sk);
	struct sk_buff *skb;
	u32 now = tcp_time_stamp;
	int fully_acked = 1;
	int flag = 0;
	u32 pkts_acked = 0;
	u32 reord = tp->packets_out;
	u32 prior_sacked = tp->sacked_out;
	s32 seq_rtt = -1;
	s32 ca_seq_rtt = -1;
	ktime_t last_ackt = net_invalid_timestamp();

	while ((skb = tcp_write_queue_head(sk)) && skb != tcp_send_head(sk)) {
		struct tcp_skb_cb *scb = TCP_SKB_CB(skb);
		u32 acked_pcount;
		u8 sacked = scb->sacked;

		/* Determine how many packets and what bytes were acked, tso and else */
		if (after(scb->end_seq, tp->snd_una)) {
			if (tcp_skb_pcount(skb) == 1 ||
			    !after(tp->snd_una, scb->seq))
				break;

			acked_pcount = tcp_tso_acked(sk, skb);
			if (!acked_pcount)
				break;

			fully_acked = 0;
		} else {
			acked_pcount = tcp_skb_pcount(skb);
		}

		if (sacked & TCPCB_RETRANS) {
			if (sacked & TCPCB_SACKED_RETRANS)
				tp->retrans_out -= acked_pcount;
			flag |= FLAG_RETRANS_DATA_ACKED;
			ca_seq_rtt = -1;
			seq_rtt = -1;
			if ((flag & FLAG_DATA_ACKED) || (acked_pcount > 1))
				flag |= FLAG_NONHEAD_RETRANS_ACKED;
		} else {
			ca_seq_rtt = now - scb->when;
			last_ackt = skb->tstamp;
			if (seq_rtt < 0) {
				seq_rtt = ca_seq_rtt;
			}
			if (!(sacked & TCPCB_SACKED_ACKED))
				reord = min(pkts_acked, reord);
		}

		if (sacked & TCPCB_SACKED_ACKED)
			tp->sacked_out -= acked_pcount;
		if (sacked & TCPCB_LOST)
			tp->lost_out -= acked_pcount;

		tp->packets_out -= acked_pcount;
		pkts_acked += acked_pcount;

		/* Initial outgoing SYN's get put onto the write_queue
		 * just like anything else we transmit.  It is not
		 * true data, and if we misinform our callers that
		 * this ACK acks real data, we will erroneously exit
		 * connection startup slow start one packet too
		 * quickly.  This is severely frowned upon behavior.
		 */
		if (!(scb->tcp_flags & TCPHDR_SYN)) {
			flag |= FLAG_DATA_ACKED;
		} else {
			flag |= FLAG_SYN_ACKED;
			tp->retrans_stamp = 0;
		}

		if (!fully_acked)
			break;

		tcp_unlink_write_queue(skb, sk);
		sk_wmem_free_skb(sk, skb);
		tp->scoreboard_skb_hint = NULL;
		if (skb == tp->retransmit_skb_hint)
			tp->retransmit_skb_hint = NULL;
		if (skb == tp->lost_skb_hint)
			tp->lost_skb_hint = NULL;
	}

	if (likely(between(tp->snd_up, prior_snd_una, tp->snd_una)))
		tp->snd_up = tp->snd_una;

	if (skb && (TCP_SKB_CB(skb)->sacked & TCPCB_SACKED_ACKED))
		flag |= FLAG_SACK_RENEGING;

	if (flag & FLAG_ACKED) {
		const struct tcp_congestion_ops *ca_ops
			= inet_csk(sk)->icsk_ca_ops;

		if (unlikely(icsk->icsk_mtup.probe_size &&
			     !after(tp->mtu_probe.probe_seq_end, tp->snd_una))) {
			tcp_mtup_probe_success(sk);
		}

		tcp_ack_update_rtt(sk, flag, seq_rtt);
		tcp_rearm_rto(sk);

		if (tcp_is_reno(tp)) {
			tcp_remove_reno_sacks(sk, pkts_acked);
		} else {
			int delta;

			/* Non-retransmitted hole got filled? That's reordering */
			if (reord < prior_fackets)
				tcp_update_reordering(sk, tp->fackets_out - reord, 0);

			delta = tcp_is_fack(tp) ? pkts_acked :
						  prior_sacked - tp->sacked_out;
			tp->lost_cnt_hint -= min(tp->lost_cnt_hint, delta);
		}

		tp->fackets_out -= min(pkts_acked, tp->fackets_out);

		if (ca_ops->pkts_acked) {
			s32 rtt_us = -1;

			/* Is the ACK triggering packet unambiguous? */
			if (!(flag & FLAG_RETRANS_DATA_ACKED)) {
				/* High resolution needed and available? */
				if (ca_ops->flags & TCP_CONG_RTT_STAMP &&
				    !ktime_equal(last_ackt,
						 net_invalid_timestamp()))
					rtt_us = ktime_us_delta(ktime_get_real(),
								last_ackt);
				else if (ca_seq_rtt >= 0)
					rtt_us = jiffies_to_usecs(ca_seq_rtt);
			}

			ca_ops->pkts_acked(sk, pkts_acked, rtt_us);
		}
	}

#if FASTRETRANS_DEBUG > 0
	WARN_ON((int)tp->sacked_out < 0);
	WARN_ON((int)tp->lost_out < 0);
	WARN_ON((int)tp->retrans_out < 0);
	if (!tp->packets_out && tcp_is_sack(tp)) {
		icsk = inet_csk(sk);
		if (tp->lost_out) {
			printk(KERN_DEBUG "Leak l=%u %d\n",
			       tp->lost_out, icsk->icsk_ca_state);
			tp->lost_out = 0;
		}
		if (tp->sacked_out) {
			printk(KERN_DEBUG "Leak s=%u %d\n",
			       tp->sacked_out, icsk->icsk_ca_state);
			tp->sacked_out = 0;
		}
		if (tp->retrans_out) {
			printk(KERN_DEBUG "Leak r=%u %d\n",
			       tp->retrans_out, icsk->icsk_ca_state);
			tp->retrans_out = 0;
		}
	}
#endif
	return flag;
}

static void tcp_ack_probe(struct sock *sk)
{
	const struct tcp_sock *tp = tcp_sk(sk);
	struct inet_connection_sock *icsk = inet_csk(sk);

	/* Was it a usable window open? */

	if (!after(TCP_SKB_CB(tcp_send_head(sk))->end_seq, tcp_wnd_end(tp))) {
		icsk->icsk_backoff = 0;
		inet_csk_clear_xmit_timer(sk, ICSK_TIME_PROBE0);
		/* Socket must be waked up by subsequent tcp_data_snd_check().
		 * This function is not for random using!
		 */
	} else {
		inet_csk_reset_xmit_timer(sk, ICSK_TIME_PROBE0,
					  min(icsk->icsk_rto << icsk->icsk_backoff, TCP_RTO_MAX),
					  TCP_RTO_MAX);
	}
}

static inline int tcp_ack_is_dubious(const struct sock *sk, const int flag)
{
	return !(flag & FLAG_NOT_DUP) || (flag & FLAG_CA_ALERT) ||
		inet_csk(sk)->icsk_ca_state != TCP_CA_Open;
}

static inline int tcp_may_raise_cwnd(const struct sock *sk, const int flag)
{
	const struct tcp_sock *tp = tcp_sk(sk);
	return (!(flag & FLAG_ECE) || tp->snd_cwnd < tp->snd_ssthresh) &&
		!((1 << inet_csk(sk)->icsk_ca_state) & (TCPF_CA_Recovery | TCPF_CA_CWR));
}

/* Check that window update is acceptable.
 * The function assumes that snd_una<=ack<=snd_next.
 */
static inline int tcp_may_update_window(const struct tcp_sock *tp,
					const u32 ack, const u32 ack_seq,
					const u32 nwin)
{
	return	after(ack, tp->snd_una) ||
		after(ack_seq, tp->snd_wl1) ||
		(ack_seq == tp->snd_wl1 && nwin > tp->snd_wnd);
}

/* Update our send window.
 *
 * Window update algorithm, described in RFC793/RFC1122 (used in linux-2.2
 * and in FreeBSD. NetBSD's one is even worse.) is wrong.
 */
static int tcp_ack_update_window(struct sock *sk, const struct sk_buff *skb, u32 ack,
				 u32 ack_seq)
{
	struct tcp_sock *tp = tcp_sk(sk);
	int flag = 0;
	u32 nwin = ntohs(tcp_hdr(skb)->window);

	if (likely(!tcp_hdr(skb)->syn))
		nwin <<= tp->rx_opt.snd_wscale;

	if (tcp_may_update_window(tp, ack, ack_seq, nwin)) {
		flag |= FLAG_WIN_UPDATE;
		tcp_update_wl(tp, ack_seq);

		if (tp->snd_wnd != nwin) {
			tp->snd_wnd = nwin;

			/* Note, it is the only place, where
			 * fast path is recovered for sending TCP.
			 */
			tp->pred_flags = 0;
			tcp_fast_path_check(sk);

			if (nwin > tp->max_window) {
				tp->max_window = nwin;
				tcp_sync_mss(sk, inet_csk(sk)->icsk_pmtu_cookie);
			}
		}
	}

	tp->snd_una = ack;

	return flag;
}

/* A very conservative spurious RTO response algorithm: reduce cwnd and
 * continue in congestion avoidance.
 */
static void tcp_conservative_spur_to_response(struct tcp_sock *tp)
{
	tp->snd_cwnd = min(tp->snd_cwnd, tp->snd_ssthresh);
	tp->snd_cwnd_cnt = 0;
	tp->bytes_acked = 0;
	TCP_ECN_queue_cwr(tp);
	tcp_moderate_cwnd(tp);
}

/* A conservative spurious RTO response algorithm: reduce cwnd using
 * rate halving and continue in congestion avoidance.
 */
static void tcp_ratehalving_spur_to_response(struct sock *sk)
{
	tcp_enter_cwr(sk, 0);
}

static void tcp_undo_spur_to_response(struct sock *sk, int flag)
{
	if (flag & FLAG_ECE)
		tcp_ratehalving_spur_to_response(sk);
	else
		tcp_undo_cwr(sk, true);
}

/* F-RTO spurious RTO detection algorithm (RFC4138)
 *
 * F-RTO affects during two new ACKs following RTO (well, almost, see inline
 * comments). State (ACK number) is kept in frto_counter. When ACK advances
 * window (but not to or beyond highest sequence sent before RTO):
 *   On First ACK,  send two new segments out.
 *   On Second ACK, RTO was likely spurious. Do spurious response (response
 *                  algorithm is not part of the F-RTO detection algorithm
 *                  given in RFC4138 but can be selected separately).
 * Otherwise (basically on duplicate ACK), RTO was (likely) caused by a loss
 * and TCP falls back to conventional RTO recovery. F-RTO allows overriding
 * of Nagle, this is done using frto_counter states 2 and 3, when a new data
 * segment of any size sent during F-RTO, state 2 is upgraded to 3.
 *
 * Rationale: if the RTO was spurious, new ACKs should arrive from the
 * original window even after we transmit two new data segments.
 *
 * SACK version:
 *   on first step, wait until first cumulative ACK arrives, then move to
 *   the second step. In second step, the next ACK decides.
 *
 * F-RTO is implemented (mainly) in four functions:
 *   - tcp_use_frto() is used to determine if TCP is can use F-RTO
 *   - tcp_enter_frto() prepares TCP state on RTO if F-RTO is used, it is
 *     called when tcp_use_frto() showed green light
 *   - tcp_process_frto() handles incoming ACKs during F-RTO algorithm
 *   - tcp_enter_frto_loss() is called if there is not enough evidence
 *     to prove that the RTO is indeed spurious. It transfers the control
 *     from F-RTO to the conventional RTO recovery
 */
static int tcp_process_frto(struct sock *sk, int flag)
{
	struct tcp_sock *tp = tcp_sk(sk);

	tcp_verify_left_out(tp);

	/* Duplicate the behavior from Loss state (fastretrans_alert) */
	if (flag & FLAG_DATA_ACKED)
		inet_csk(sk)->icsk_retransmits = 0;

	if ((flag & FLAG_NONHEAD_RETRANS_ACKED) ||
	    ((tp->frto_counter >= 2) && (flag & FLAG_RETRANS_DATA_ACKED)))
		tp->undo_marker = 0;

	if (!before(tp->snd_una, tp->frto_highmark)) {
		tcp_enter_frto_loss(sk, (tp->frto_counter == 1 ? 2 : 3), flag);
		return 1;
	}

	if (!tcp_is_sackfrto(tp)) {
		/* RFC4138 shortcoming in step 2; should also have case c):
		 * ACK isn't duplicate nor advances window, e.g., opposite dir
		 * data, winupdate
		 */
		if (!(flag & FLAG_ANY_PROGRESS) && (flag & FLAG_NOT_DUP))
			return 1;

		if (!(flag & FLAG_DATA_ACKED)) {
			tcp_enter_frto_loss(sk, (tp->frto_counter == 1 ? 0 : 3),
					    flag);
			return 1;
		}
	} else {
		if (!(flag & FLAG_DATA_ACKED) && (tp->frto_counter == 1)) {
			/* Prevent sending of new data. */
			tp->snd_cwnd = min(tp->snd_cwnd,
					   tcp_packets_in_flight(tp));
			return 1;
		}

		if ((tp->frto_counter >= 2) &&
		    (!(flag & FLAG_FORWARD_PROGRESS) ||
		     ((flag & FLAG_DATA_SACKED) &&
		      !(flag & FLAG_ONLY_ORIG_SACKED)))) {
			/* RFC4138 shortcoming (see comment above) */
			if (!(flag & FLAG_FORWARD_PROGRESS) &&
			    (flag & FLAG_NOT_DUP))
				return 1;

			tcp_enter_frto_loss(sk, 3, flag);
			return 1;
		}
	}

	if (tp->frto_counter == 1) {
		/* tcp_may_send_now needs to see updated state */
		tp->snd_cwnd = tcp_packets_in_flight(tp) + 2;
		tp->frto_counter = 2;

		if (!tcp_may_send_now(sk))
			tcp_enter_frto_loss(sk, 2, flag);

		return 1;
	} else {
		switch (sysctl_tcp_frto_response) {
		case 2:
			tcp_undo_spur_to_response(sk, flag);
			break;
		case 1:
			tcp_conservative_spur_to_response(tp);
			break;
		default:
			tcp_ratehalving_spur_to_response(sk);
			break;
		}
		tp->frto_counter = 0;
		tp->undo_marker = 0;
		NET_INC_STATS_BH(sock_net(sk), LINUX_MIB_TCPSPURIOUSRTOS);
	}
	return 0;
}

/* This routine deals with incoming acks, but not outgoing ones. */
static int tcp_ack(struct sock *sk, const struct sk_buff *skb, int flag)
{
	struct inet_connection_sock *icsk = inet_csk(sk);
	struct tcp_sock *tp = tcp_sk(sk);
	u32 prior_snd_una = tp->snd_una;
	u32 ack_seq = TCP_SKB_CB(skb)->seq;
	u32 ack = TCP_SKB_CB(skb)->ack_seq;
	bool is_dupack = false;
	u32 prior_in_flight;
	u32 prior_fackets;
	int prior_packets;
	int prior_sacked = tp->sacked_out;
	int pkts_acked = 0;
	int newly_acked_sacked = 0;
	int frto_cwnd = 0;

	/* If the ack is older than previous acks
	 * then we can probably ignore it.
	 */
	if (before(ack, prior_snd_una))
		goto old_ack;

	/* If the ack includes data we haven't sent yet, discard
	 * this segment (RFC793 Section 3.9).
	 */
	if (after(ack, tp->snd_nxt))
		goto invalid_ack;

	if (after(ack, prior_snd_una))
		flag |= FLAG_SND_UNA_ADVANCED;

	if (sysctl_tcp_abc) {
		if (icsk->icsk_ca_state < TCP_CA_CWR)
			tp->bytes_acked += ack - prior_snd_una;
		else if (icsk->icsk_ca_state == TCP_CA_Loss)
			/* we assume just one segment left network */
			tp->bytes_acked += min(ack - prior_snd_una,
					       tp->mss_cache);
	}

	prior_fackets = tp->fackets_out;
	prior_in_flight = tcp_packets_in_flight(tp);

	if (!(flag & FLAG_SLOWPATH) && after(ack, prior_snd_una)) {
		/* Window is constant, pure forward advance.
		 * No more checks are required.
		 * Note, we use the fact that SND.UNA>=SND.WL2.
		 */
		tcp_update_wl(tp, ack_seq);
		tp->snd_una = ack;
		flag |= FLAG_WIN_UPDATE;

		tcp_ca_event(sk, CA_EVENT_FAST_ACK);

		NET_INC_STATS_BH(sock_net(sk), LINUX_MIB_TCPHPACKS);
	} else {
		if (ack_seq != TCP_SKB_CB(skb)->end_seq)
			flag |= FLAG_DATA;
		else
			NET_INC_STATS_BH(sock_net(sk), LINUX_MIB_TCPPUREACKS);

		flag |= tcp_ack_update_window(sk, skb, ack, ack_seq);

		if (TCP_SKB_CB(skb)->sacked)
			flag |= tcp_sacktag_write_queue(sk, skb, prior_snd_una);

		if (TCP_ECN_rcv_ecn_echo(tp, tcp_hdr(skb)))
			flag |= FLAG_ECE;

		tcp_ca_event(sk, CA_EVENT_SLOW_ACK);
	}

	/* We passed data and got it acked, remove any soft error
	 * log. Something worked...
	 */
	sk->sk_err_soft = 0;
	icsk->icsk_probes_out = 0;
	tp->rcv_tstamp = tcp_time_stamp;
	prior_packets = tp->packets_out;
	if (!prior_packets)
		goto no_queue;

	/* See if we can take anything off of the retransmit queue. */
	flag |= tcp_clean_rtx_queue(sk, prior_fackets, prior_snd_una);

	pkts_acked = prior_packets - tp->packets_out;
	newly_acked_sacked = (prior_packets - prior_sacked) -
			     (tp->packets_out - tp->sacked_out);

	if (tp->frto_counter)
		frto_cwnd = tcp_process_frto(sk, flag);
	/* Guarantee sacktag reordering detection against wrap-arounds */
	if (before(tp->frto_highmark, tp->snd_una))
		tp->frto_highmark = 0;

	if (tcp_ack_is_dubious(sk, flag)) {
		/* Advance CWND, if state allows this. */
		if ((flag & FLAG_DATA_ACKED) && !frto_cwnd &&
		    tcp_may_raise_cwnd(sk, flag))
			tcp_cong_avoid(sk, ack, prior_in_flight);
		is_dupack = !(flag & (FLAG_SND_UNA_ADVANCED | FLAG_NOT_DUP));
		tcp_fastretrans_alert(sk, pkts_acked, newly_acked_sacked,
				      is_dupack, flag);
	} else {
		if ((flag & FLAG_DATA_ACKED) && !frto_cwnd)
			tcp_cong_avoid(sk, ack, prior_in_flight);
	}

	if ((flag & FLAG_FORWARD_PROGRESS) || !(flag & FLAG_NOT_DUP))
		dst_confirm(__sk_dst_get(sk));

	return 1;

no_queue:
	/* If data was DSACKed, see if we can undo a cwnd reduction. */
	if (flag & FLAG_DSACKING_ACK)
		tcp_fastretrans_alert(sk, pkts_acked, newly_acked_sacked,
				      is_dupack, flag);
	/* If this ack opens up a zero window, clear backoff.  It was
	 * being used to time the probes, and is probably far higher than
	 * it needs to be for normal retransmission.
	 */
	if (tcp_send_head(sk))
		tcp_ack_probe(sk);
	return 1;

invalid_ack:
	SOCK_DEBUG(sk, "Ack %u after %u:%u\n", ack, tp->snd_una, tp->snd_nxt);
	return -1;

old_ack:
	/* If data was SACKed, tag it and see if we should send more data.
	 * If data was DSACKed, see if we can undo a cwnd reduction.
	 */
	if (TCP_SKB_CB(skb)->sacked) {
		flag |= tcp_sacktag_write_queue(sk, skb, prior_snd_una);
		newly_acked_sacked = tp->sacked_out - prior_sacked;
		tcp_fastretrans_alert(sk, pkts_acked, newly_acked_sacked,
				      is_dupack, flag);
	}

	SOCK_DEBUG(sk, "Ack %u before %u:%u\n", ack, tp->snd_una, tp->snd_nxt);
	return 0;
}

/* Look for tcp options. Normally only called on SYN and SYNACK packets.
 * But, this can also be called on packets in the established flow when
 * the fast version below fails.
 */
void tcp_parse_options(const struct sk_buff *skb, struct tcp_options_received *opt_rx,
		       const u8 **hvpp, int estab)
{
	const unsigned char *ptr;
	const struct tcphdr *th = tcp_hdr(skb);
	int length = (th->doff * 4) - sizeof(struct tcphdr);

	ptr = (const unsigned char *)(th + 1);
	opt_rx->saw_tstamp = 0;

	while (length > 0) {
		int opcode = *ptr++;
		int opsize;

		switch (opcode) {
		case TCPOPT_EOL:
			return;
		case TCPOPT_NOP:	/* Ref: RFC 793 section 3.1 */
			length--;
			continue;
		default:
			opsize = *ptr++;
			if (opsize < 2) /* "silly options" */
				return;
			if (opsize > length)
				return;	/* don't parse partial options */
			switch (opcode) {
			case TCPOPT_MSS:
				if (opsize == TCPOLEN_MSS && th->syn && !estab) {
					u16 in_mss = get_unaligned_be16(ptr);
					if (in_mss) {
						if (opt_rx->user_mss &&
						    opt_rx->user_mss < in_mss)
							in_mss = opt_rx->user_mss;
						opt_rx->mss_clamp = in_mss;
					}
				}
				break;
			case TCPOPT_WINDOW:
				if (opsize == TCPOLEN_WINDOW && th->syn &&
				    !estab && sysctl_tcp_window_scaling) {
					__u8 snd_wscale = *(__u8 *)ptr;
					opt_rx->wscale_ok = 1;
					if (snd_wscale > 14) {
						if (net_ratelimit())
							pr_info("%s: Illegal window scaling value %d >14 received\n",
								__func__,
								snd_wscale);
						snd_wscale = 14;
					}
					opt_rx->snd_wscale = snd_wscale;
				}
				break;
			case TCPOPT_TIMESTAMP:
				if ((opsize == TCPOLEN_TIMESTAMP) &&
				    ((estab && opt_rx->tstamp_ok) ||
				     (!estab && sysctl_tcp_timestamps))) {
					opt_rx->saw_tstamp = 1;
					opt_rx->rcv_tsval = get_unaligned_be32(ptr);
					opt_rx->rcv_tsecr = get_unaligned_be32(ptr + 4);
				}
				break;
			case TCPOPT_SACK_PERM:
				if (opsize == TCPOLEN_SACK_PERM && th->syn &&
				    !estab && sysctl_tcp_sack) {
					opt_rx->sack_ok = TCP_SACK_SEEN;
					tcp_sack_reset(opt_rx);
				}
				break;

			case TCPOPT_SACK:
				if ((opsize >= (TCPOLEN_SACK_BASE + TCPOLEN_SACK_PERBLOCK)) &&
				   !((opsize - TCPOLEN_SACK_BASE) % TCPOLEN_SACK_PERBLOCK) &&
				   opt_rx->sack_ok) {
					TCP_SKB_CB(skb)->sacked = (ptr - 2) - (unsigned char *)th;
				}
				break;
#ifdef CONFIG_TCP_MD5SIG
			case TCPOPT_MD5SIG:
				/*
				 * The MD5 Hash has already been
				 * checked (see tcp_v{4,6}_do_rcv()).
				 */
				break;
#endif
			case TCPOPT_COOKIE:
				/* This option is variable length.
				 */
				switch (opsize) {
				case TCPOLEN_COOKIE_BASE:
					/* not yet implemented */
					break;
				case TCPOLEN_COOKIE_PAIR:
					/* not yet implemented */
					break;
				case TCPOLEN_COOKIE_MIN+0:
				case TCPOLEN_COOKIE_MIN+2:
				case TCPOLEN_COOKIE_MIN+4:
				case TCPOLEN_COOKIE_MIN+6:
				case TCPOLEN_COOKIE_MAX:
					/* 16-bit multiple */
					opt_rx->cookie_plus = opsize;
					*hvpp = ptr;
					break;
				default:
					/* ignore option */
					break;
				}
				break;
			}

			ptr += opsize-2;
			length -= opsize;
		}
	}
}
EXPORT_SYMBOL(tcp_parse_options);

static int tcp_parse_aligned_timestamp(struct tcp_sock *tp, const struct tcphdr *th)
{
	const __be32 *ptr = (const __be32 *)(th + 1);

	if (*ptr == htonl((TCPOPT_NOP << 24) | (TCPOPT_NOP << 16)
			  | (TCPOPT_TIMESTAMP << 8) | TCPOLEN_TIMESTAMP)) {
		tp->rx_opt.saw_tstamp = 1;
		++ptr;
		tp->rx_opt.rcv_tsval = ntohl(*ptr);
		++ptr;
		tp->rx_opt.rcv_tsecr = ntohl(*ptr);
		return 1;
	}
	return 0;
}

/* Fast parse options. This hopes to only see timestamps.
 * If it is wrong it falls back on tcp_parse_options().
 */
static int tcp_fast_parse_options(const struct sk_buff *skb,
				  const struct tcphdr *th,
				  struct tcp_sock *tp, const u8 **hvpp)
{
	/* In the spirit of fast parsing, compare doff directly to constant
	 * values.  Because equality is used, short doff can be ignored here.
	 */
	if (th->doff == (sizeof(*th) / 4)) {
		tp->rx_opt.saw_tstamp = 0;
		return 0;
	} else if (tp->rx_opt.tstamp_ok &&
		   th->doff == ((sizeof(*th) + TCPOLEN_TSTAMP_ALIGNED) / 4)) {
		if (tcp_parse_aligned_timestamp(tp, th))
			return 1;
	}
	tcp_parse_options(skb, &tp->rx_opt, hvpp, 1);
	return 1;
}

#ifdef CONFIG_TCP_MD5SIG
/*
 * Parse MD5 Signature option
 */
const u8 *tcp_parse_md5sig_option(const struct tcphdr *th)
{
	int length = (th->doff << 2) - sizeof(*th);
	const u8 *ptr = (const u8 *)(th + 1);

	/* If the TCP option is too short, we can short cut */
	if (length < TCPOLEN_MD5SIG)
		return NULL;

	while (length > 0) {
		int opcode = *ptr++;
		int opsize;

		switch(opcode) {
		case TCPOPT_EOL:
			return NULL;
		case TCPOPT_NOP:
			length--;
			continue;
		default:
			opsize = *ptr++;
			if (opsize < 2 || opsize > length)
				return NULL;
			if (opcode == TCPOPT_MD5SIG)
				return opsize == TCPOLEN_MD5SIG ? ptr : NULL;
		}
		ptr += opsize - 2;
		length -= opsize;
	}
	return NULL;
}
EXPORT_SYMBOL(tcp_parse_md5sig_option);
#endif

static inline void tcp_store_ts_recent(struct tcp_sock *tp)
{
	tp->rx_opt.ts_recent = tp->rx_opt.rcv_tsval;
	tp->rx_opt.ts_recent_stamp = get_seconds();
}

static inline void tcp_replace_ts_recent(struct tcp_sock *tp, u32 seq)
{
	if (tp->rx_opt.saw_tstamp && !after(seq, tp->rcv_wup)) {
		/* PAWS bug workaround wrt. ACK frames, the PAWS discard
		 * extra check below makes sure this can only happen
		 * for pure ACK frames.  -DaveM
		 *
		 * Not only, also it occurs for expired timestamps.
		 */

		if (tcp_paws_check(&tp->rx_opt, 0))
			tcp_store_ts_recent(tp);
	}
}

/* Sorry, PAWS as specified is broken wrt. pure-ACKs -DaveM
 *
 * It is not fatal. If this ACK does _not_ change critical state (seqs, window)
 * it can pass through stack. So, the following predicate verifies that
 * this segment is not used for anything but congestion avoidance or
 * fast retransmit. Moreover, we even are able to eliminate most of such
 * second order effects, if we apply some small "replay" window (~RTO)
 * to timestamp space.
 *
 * All these measures still do not guarantee that we reject wrapped ACKs
 * on networks with high bandwidth, when sequence space is recycled fastly,
 * but it guarantees that such events will be very rare and do not affect
 * connection seriously. This doesn't look nice, but alas, PAWS is really
 * buggy extension.
 *
 * [ Later note. Even worse! It is buggy for segments _with_ data. RFC
 * states that events when retransmit arrives after original data are rare.
 * It is a blatant lie. VJ forgot about fast retransmit! 8)8) It is
 * the biggest problem on large power networks even with minor reordering.
 * OK, let's give it small replay window. If peer clock is even 1hz, it is safe
 * up to bandwidth of 18Gigabit/sec. 8) ]
 */

static int tcp_disordered_ack(const struct sock *sk, const struct sk_buff *skb)
{
	const struct tcp_sock *tp = tcp_sk(sk);
	const struct tcphdr *th = tcp_hdr(skb);
	u32 seq = TCP_SKB_CB(skb)->seq;
	u32 ack = TCP_SKB_CB(skb)->ack_seq;

	return (/* 1. Pure ACK with correct sequence number. */
		(th->ack && seq == TCP_SKB_CB(skb)->end_seq && seq == tp->rcv_nxt) &&

		/* 2. ... and duplicate ACK. */
		ack == tp->snd_una &&

		/* 3. ... and does not update window. */
		!tcp_may_update_window(tp, ack, seq, ntohs(th->window) << tp->rx_opt.snd_wscale) &&

		/* 4. ... and sits in replay window. */
		(s32)(tp->rx_opt.ts_recent - tp->rx_opt.rcv_tsval) <= (inet_csk(sk)->icsk_rto * 1024) / HZ);
}

static inline int tcp_paws_discard(const struct sock *sk,
				   const struct sk_buff *skb)
{
	const struct tcp_sock *tp = tcp_sk(sk);

	return !tcp_paws_check(&tp->rx_opt, TCP_PAWS_WINDOW) &&
	       !tcp_disordered_ack(sk, skb);
}

/* Check segment sequence number for validity.
 *
 * Segment controls are considered valid, if the segment
 * fits to the window after truncation to the window. Acceptability
 * of data (and SYN, FIN, of course) is checked separately.
 * See tcp_data_queue(), for example.
 *
 * Also, controls (RST is main one) are accepted using RCV.WUP instead
 * of RCV.NXT. Peer still did not advance his SND.UNA when we
 * delayed ACK, so that hisSND.UNA<=ourRCV.WUP.
 * (borrowed from freebsd)
 */

static inline int tcp_sequence(const struct tcp_sock *tp, u32 seq, u32 end_seq)
{
	return	!before(end_seq, tp->rcv_wup) &&
		!after(seq, tp->rcv_nxt + tcp_receive_window(tp));
}

/* When we get a reset we do this. */
static void tcp_reset(struct sock *sk)
{
	/* We want the right error as BSD sees it (and indeed as we do). */
	switch (sk->sk_state) {
	case TCP_SYN_SENT:
		sk->sk_err = ECONNREFUSED;
		break;
	case TCP_CLOSE_WAIT:
		sk->sk_err = EPIPE;
		break;
	case TCP_CLOSE:
		return;
	default:
		sk->sk_err = ECONNRESET;
	}
	/* This barrier is coupled with smp_rmb() in tcp_poll() */
	smp_wmb();

	if (!sock_flag(sk, SOCK_DEAD))
		sk->sk_error_report(sk);

	tcp_done(sk);
}

/*
 * 	Process the FIN bit. This now behaves as it is supposed to work
 *	and the FIN takes effect when it is validly part of sequence
 *	space. Not before when we get holes.
 *
 *	If we are ESTABLISHED, a received fin moves us to CLOSE-WAIT
 *	(and thence onto LAST-ACK and finally, CLOSE, we never enter
 *	TIME-WAIT)
 *
 *	If we are in FINWAIT-1, a received FIN indicates simultaneous
 *	close and we go into CLOSING (and later onto TIME-WAIT)
 *
 *	If we are in FINWAIT-2, a received FIN moves us to TIME-WAIT.
 */
static void tcp_fin(struct sock *sk)
{
	struct tcp_sock *tp = tcp_sk(sk);

	inet_csk_schedule_ack(sk);

	sk->sk_shutdown |= RCV_SHUTDOWN;
	sock_set_flag(sk, SOCK_DONE);

	switch (sk->sk_state) {
	case TCP_SYN_RECV:
	case TCP_ESTABLISHED:
		/* Move to CLOSE_WAIT */
		tcp_set_state(sk, TCP_CLOSE_WAIT);
		inet_csk(sk)->icsk_ack.pingpong = 1;
		break;

	case TCP_CLOSE_WAIT:
	case TCP_CLOSING:
		/* Received a retransmission of the FIN, do
		 * nothing.
		 */
		break;
	case TCP_LAST_ACK:
		/* RFC793: Remain in the LAST-ACK state. */
		break;

	case TCP_FIN_WAIT1:
		/* This case occurs when a simultaneous close
		 * happens, we must ack the received FIN and
		 * enter the CLOSING state.
		 */
		tcp_send_ack(sk);
		tcp_set_state(sk, TCP_CLOSING);
		break;
	case TCP_FIN_WAIT2:
		/* Received a FIN -- send ACK and enter TIME_WAIT. */
		tcp_send_ack(sk);
		tcp_time_wait(sk, TCP_TIME_WAIT, 0);
		break;
	default:
		/* Only TCP_LISTEN and TCP_CLOSE are left, in these
		 * cases we should never reach this piece of code.
		 */
		pr_err("%s: Impossible, sk->sk_state=%d\n",
		       __func__, sk->sk_state);
		break;
	}

	/* It _is_ possible, that we have something out-of-order _after_ FIN.
	 * Probably, we should reset in this case. For now drop them.
	 */
	__skb_queue_purge(&tp->out_of_order_queue);
	if (tcp_is_sack(tp))
		tcp_sack_reset(&tp->rx_opt);
	sk_mem_reclaim(sk);

	if (!sock_flag(sk, SOCK_DEAD)) {
		sk->sk_state_change(sk);

		/* Do not send POLL_HUP for half duplex close. */
		if (sk->sk_shutdown == SHUTDOWN_MASK ||
		    sk->sk_state == TCP_CLOSE)
			sk_wake_async(sk, SOCK_WAKE_WAITD, POLL_HUP);
		else
			sk_wake_async(sk, SOCK_WAKE_WAITD, POLL_IN);
	}
}

static inline int tcp_sack_extend(struct tcp_sack_block *sp, u32 seq,
				  u32 end_seq)
{
	if (!after(seq, sp->end_seq) && !after(sp->start_seq, end_seq)) {
		if (before(seq, sp->start_seq))
			sp->start_seq = seq;
		if (after(end_seq, sp->end_seq))
			sp->end_seq = end_seq;
		return 1;
	}
	return 0;
}

static void tcp_dsack_set(struct sock *sk, u32 seq, u32 end_seq)
{
	struct tcp_sock *tp = tcp_sk(sk);

	if (tcp_is_sack(tp) && sysctl_tcp_dsack) {
		int mib_idx;

		if (before(seq, tp->rcv_nxt))
			mib_idx = LINUX_MIB_TCPDSACKOLDSENT;
		else
			mib_idx = LINUX_MIB_TCPDSACKOFOSENT;

		NET_INC_STATS_BH(sock_net(sk), mib_idx);

		tp->rx_opt.dsack = 1;
		tp->duplicate_sack[0].start_seq = seq;
		tp->duplicate_sack[0].end_seq = end_seq;
	}
}

static void tcp_dsack_extend(struct sock *sk, u32 seq, u32 end_seq)
{
	struct tcp_sock *tp = tcp_sk(sk);

	if (!tp->rx_opt.dsack)
		tcp_dsack_set(sk, seq, end_seq);
	else
		tcp_sack_extend(tp->duplicate_sack, seq, end_seq);
}

static void tcp_send_dupack(struct sock *sk, const struct sk_buff *skb)
{
	struct tcp_sock *tp = tcp_sk(sk);

	if (TCP_SKB_CB(skb)->end_seq != TCP_SKB_CB(skb)->seq &&
	    before(TCP_SKB_CB(skb)->seq, tp->rcv_nxt)) {
		NET_INC_STATS_BH(sock_net(sk), LINUX_MIB_DELAYEDACKLOST);
		tcp_enter_quickack_mode(sk);

		if (tcp_is_sack(tp) && sysctl_tcp_dsack) {
			u32 end_seq = TCP_SKB_CB(skb)->end_seq;

			if (after(TCP_SKB_CB(skb)->end_seq, tp->rcv_nxt))
				end_seq = tp->rcv_nxt;
			tcp_dsack_set(sk, TCP_SKB_CB(skb)->seq, end_seq);
		}
	}

	tcp_send_ack(sk);
}

/* These routines update the SACK block as out-of-order packets arrive or
 * in-order packets close up the sequence space.
 */
static void tcp_sack_maybe_coalesce(struct tcp_sock *tp)
{
	int this_sack;
	struct tcp_sack_block *sp = &tp->selective_acks[0];
	struct tcp_sack_block *swalk = sp + 1;

	/* See if the recent change to the first SACK eats into
	 * or hits the sequence space of other SACK blocks, if so coalesce.
	 */
	for (this_sack = 1; this_sack < tp->rx_opt.num_sacks;) {
		if (tcp_sack_extend(sp, swalk->start_seq, swalk->end_seq)) {
			int i;

			/* Zap SWALK, by moving every further SACK up by one slot.
			 * Decrease num_sacks.
			 */
			tp->rx_opt.num_sacks--;
			for (i = this_sack; i < tp->rx_opt.num_sacks; i++)
				sp[i] = sp[i + 1];
			continue;
		}
		this_sack++, swalk++;
	}
}

static void tcp_sack_new_ofo_skb(struct sock *sk, u32 seq, u32 end_seq)
{
	struct tcp_sock *tp = tcp_sk(sk);
	struct tcp_sack_block *sp = &tp->selective_acks[0];
	int cur_sacks = tp->rx_opt.num_sacks;
	int this_sack;

	if (!cur_sacks)
		goto new_sack;

	for (this_sack = 0; this_sack < cur_sacks; this_sack++, sp++) {
		if (tcp_sack_extend(sp, seq, end_seq)) {
			/* Rotate this_sack to the first one. */
			for (; this_sack > 0; this_sack--, sp--)
				swap(*sp, *(sp - 1));
			if (cur_sacks > 1)
				tcp_sack_maybe_coalesce(tp);
			return;
		}
	}

	/* Could not find an adjacent existing SACK, build a new one,
	 * put it at the front, and shift everyone else down.  We
	 * always know there is at least one SACK present already here.
	 *
	 * If the sack array is full, forget about the last one.
	 */
	if (this_sack >= TCP_NUM_SACKS) {
		this_sack--;
		tp->rx_opt.num_sacks--;
		sp--;
	}
	for (; this_sack > 0; this_sack--, sp--)
		*sp = *(sp - 1);

new_sack:
	/* Build the new head SACK, and we're done. */
	sp->start_seq = seq;
	sp->end_seq = end_seq;
	tp->rx_opt.num_sacks++;
}

/* RCV.NXT advances, some SACKs should be eaten. */

static void tcp_sack_remove(struct tcp_sock *tp)
{
	struct tcp_sack_block *sp = &tp->selective_acks[0];
	int num_sacks = tp->rx_opt.num_sacks;
	int this_sack;

	/* Empty ofo queue, hence, all the SACKs are eaten. Clear. */
	if (skb_queue_empty(&tp->out_of_order_queue)) {
		tp->rx_opt.num_sacks = 0;
		return;
	}

	for (this_sack = 0; this_sack < num_sacks;) {
		/* Check if the start of the sack is covered by RCV.NXT. */
		if (!before(tp->rcv_nxt, sp->start_seq)) {
			int i;

			/* RCV.NXT must cover all the block! */
			WARN_ON(before(tp->rcv_nxt, sp->end_seq));

			/* Zap this SACK, by moving forward any other SACKS. */
			for (i=this_sack+1; i < num_sacks; i++)
				tp->selective_acks[i-1] = tp->selective_acks[i];
			num_sacks--;
			continue;
		}
		this_sack++;
		sp++;
	}
	tp->rx_opt.num_sacks = num_sacks;
}

/* This one checks to see if we can put data from the
 * out_of_order queue into the receive_queue.
 */
static void tcp_ofo_queue(struct sock *sk)
{
	struct tcp_sock *tp = tcp_sk(sk);
	__u32 dsack_high = tp->rcv_nxt;
	struct sk_buff *skb;

	while ((skb = skb_peek(&tp->out_of_order_queue)) != NULL) {
		if (after(TCP_SKB_CB(skb)->seq, tp->rcv_nxt))
			break;

		if (before(TCP_SKB_CB(skb)->seq, dsack_high)) {
			__u32 dsack = dsack_high;
			if (before(TCP_SKB_CB(skb)->end_seq, dsack_high))
				dsack_high = TCP_SKB_CB(skb)->end_seq;
			tcp_dsack_extend(sk, TCP_SKB_CB(skb)->seq, dsack);
		}

		if (!after(TCP_SKB_CB(skb)->end_seq, tp->rcv_nxt)) {
			SOCK_DEBUG(sk, "ofo packet was already received\n");
			__skb_unlink(skb, &tp->out_of_order_queue);
			__kfree_skb(skb);
			continue;
		}
		SOCK_DEBUG(sk, "ofo requeuing : rcv_next %X seq %X - %X\n",
			   tp->rcv_nxt, TCP_SKB_CB(skb)->seq,
			   TCP_SKB_CB(skb)->end_seq);

		__skb_unlink(skb, &tp->out_of_order_queue);
		__skb_queue_tail(&sk->sk_receive_queue, skb);
		tp->rcv_nxt = TCP_SKB_CB(skb)->end_seq;
		if (tcp_hdr(skb)->fin)
			tcp_fin(sk);
	}
}

static int tcp_prune_ofo_queue(struct sock *sk);
static int tcp_prune_queue(struct sock *sk);

static inline int tcp_try_rmem_schedule(struct sock *sk, unsigned int size)
{
	if (atomic_read(&sk->sk_rmem_alloc) > sk->sk_rcvbuf ||
	    !sk_rmem_schedule(sk, size)) {

		if (tcp_prune_queue(sk) < 0)
			return -1;

		if (!sk_rmem_schedule(sk, size)) {
			if (!tcp_prune_ofo_queue(sk))
				return -1;

			if (!sk_rmem_schedule(sk, size))
				return -1;
		}
	}
	return 0;
}

static void tcp_data_queue_ofo(struct sock *sk, struct sk_buff *skb)
{
	struct tcp_sock *tp = tcp_sk(sk);
	struct sk_buff *skb1;
	u32 seq, end_seq;

	TCP_ECN_check_ce(tp, skb);

	if (tcp_try_rmem_schedule(sk, skb->truesize)) {
		/* TODO: should increment a counter */
		__kfree_skb(skb);
		return;
	}

	/* Disable header prediction. */
	tp->pred_flags = 0;
	inet_csk_schedule_ack(sk);

	SOCK_DEBUG(sk, "out of order segment: rcv_next %X seq %X - %X\n",
		   tp->rcv_nxt, TCP_SKB_CB(skb)->seq, TCP_SKB_CB(skb)->end_seq);

	skb1 = skb_peek_tail(&tp->out_of_order_queue);
	if (!skb1) {
		/* Initial out of order segment, build 1 SACK. */
		if (tcp_is_sack(tp)) {
			tp->rx_opt.num_sacks = 1;
			tp->selective_acks[0].start_seq = TCP_SKB_CB(skb)->seq;
			tp->selective_acks[0].end_seq =
						TCP_SKB_CB(skb)->end_seq;
		}
		__skb_queue_head(&tp->out_of_order_queue, skb);
		goto end;
	}

	seq = TCP_SKB_CB(skb)->seq;
	end_seq = TCP_SKB_CB(skb)->end_seq;

	if (seq == TCP_SKB_CB(skb1)->end_seq) {
		/* Packets in ofo can stay in queue a long time.
		 * Better try to coalesce them right now
		 * to avoid future tcp_collapse_ofo_queue(),
		 * probably the most expensive function in tcp stack.
		 */
		if (skb->len <= skb_tailroom(skb1) && !tcp_hdr(skb)->fin) {
			NET_INC_STATS_BH(sock_net(sk),
					 LINUX_MIB_TCPRCVCOALESCE);
			BUG_ON(skb_copy_bits(skb, 0,
					     skb_put(skb1, skb->len),
					     skb->len));
			TCP_SKB_CB(skb1)->end_seq = end_seq;
			TCP_SKB_CB(skb1)->ack_seq = TCP_SKB_CB(skb)->ack_seq;
			__kfree_skb(skb);
			skb = NULL;
		} else {
			__skb_queue_after(&tp->out_of_order_queue, skb1, skb);
		}

		if (!tp->rx_opt.num_sacks ||
		    tp->selective_acks[0].end_seq != seq)
			goto add_sack;

		/* Common case: data arrive in order after hole. */
		tp->selective_acks[0].end_seq = end_seq;
		goto end;
	}

	/* Find place to insert this segment. */
	while (1) {
		if (!after(TCP_SKB_CB(skb1)->seq, seq))
			break;
		if (skb_queue_is_first(&tp->out_of_order_queue, skb1)) {
			skb1 = NULL;
			break;
		}
		skb1 = skb_queue_prev(&tp->out_of_order_queue, skb1);
	}

	/* Do skb overlap to previous one? */
	if (skb1 && before(seq, TCP_SKB_CB(skb1)->end_seq)) {
		if (!after(end_seq, TCP_SKB_CB(skb1)->end_seq)) {
			/* All the bits are present. Drop. */
			__kfree_skb(skb);
			skb = NULL;
			tcp_dsack_set(sk, seq, end_seq);
			goto add_sack;
		}
		if (after(seq, TCP_SKB_CB(skb1)->seq)) {
			/* Partial overlap. */
			tcp_dsack_set(sk, seq,
				      TCP_SKB_CB(skb1)->end_seq);
		} else {
			if (skb_queue_is_first(&tp->out_of_order_queue,
					       skb1))
				skb1 = NULL;
			else
				skb1 = skb_queue_prev(
					&tp->out_of_order_queue,
					skb1);
		}
	}
	if (!skb1)
		__skb_queue_head(&tp->out_of_order_queue, skb);
	else
		__skb_queue_after(&tp->out_of_order_queue, skb1, skb);

	/* And clean segments covered by new one as whole. */
	while (!skb_queue_is_last(&tp->out_of_order_queue, skb)) {
		skb1 = skb_queue_next(&tp->out_of_order_queue, skb);

		if (!after(end_seq, TCP_SKB_CB(skb1)->seq))
			break;
		if (before(end_seq, TCP_SKB_CB(skb1)->end_seq)) {
			tcp_dsack_extend(sk, TCP_SKB_CB(skb1)->seq,
					 end_seq);
			break;
		}
		__skb_unlink(skb1, &tp->out_of_order_queue);
		tcp_dsack_extend(sk, TCP_SKB_CB(skb1)->seq,
				 TCP_SKB_CB(skb1)->end_seq);
		__kfree_skb(skb1);
	}

add_sack:
	if (tcp_is_sack(tp))
		tcp_sack_new_ofo_skb(sk, seq, end_seq);
end:
	if (skb)
		skb_set_owner_r(skb, sk);
}


static void tcp_data_queue(struct sock *sk, struct sk_buff *skb)
{
	const struct tcphdr *th = tcp_hdr(skb);
	struct tcp_sock *tp = tcp_sk(sk);
	int eaten = -1;

	if (TCP_SKB_CB(skb)->seq == TCP_SKB_CB(skb)->end_seq)
		goto drop;

	skb_dst_drop(skb);
	__skb_pull(skb, th->doff * 4);

	TCP_ECN_accept_cwr(tp, skb);

	tp->rx_opt.dsack = 0;

	/*  Queue data for delivery to the user.
	 *  Packets in sequence go to the receive queue.
	 *  Out of sequence packets to the out_of_order_queue.
	 */
	if (TCP_SKB_CB(skb)->seq == tp->rcv_nxt) {
		if (tcp_receive_window(tp) == 0)
			goto out_of_window;

		/* Ok. In sequence. In window. */
		if (tp->ucopy.task == current &&
		    tp->copied_seq == tp->rcv_nxt && tp->ucopy.len &&
		    sock_owned_by_user(sk) && !tp->urg_data) {
			int chunk = min_t(unsigned int, skb->len,
					  tp->ucopy.len);

			__set_current_state(TASK_RUNNING);

			local_bh_enable();
			if (!skb_copy_datagram_iovec(skb, 0, tp->ucopy.iov, chunk)) {
				tp->ucopy.len -= chunk;
				tp->copied_seq += chunk;
				eaten = (chunk == skb->len);
				tcp_rcv_space_adjust(sk);
			}
			local_bh_disable();
		}

		if (eaten <= 0) {
queue_and_out:
			if (eaten < 0 &&
			    tcp_try_rmem_schedule(sk, skb->truesize))
				goto drop;

			skb_set_owner_r(skb, sk);
			__skb_queue_tail(&sk->sk_receive_queue, skb);
		}
		tp->rcv_nxt = TCP_SKB_CB(skb)->end_seq;
		if (skb->len)
			tcp_event_data_recv(sk, skb);
		if (th->fin)
			tcp_fin(sk);

		if (!skb_queue_empty(&tp->out_of_order_queue)) {
			tcp_ofo_queue(sk);

			/* RFC2581. 4.2. SHOULD send immediate ACK, when
			 * gap in queue is filled.
			 */
			if (skb_queue_empty(&tp->out_of_order_queue))
				inet_csk(sk)->icsk_ack.pingpong = 0;
		}

		if (tp->rx_opt.num_sacks)
			tcp_sack_remove(tp);

		tcp_fast_path_check(sk);

		if (eaten > 0)
			__kfree_skb(skb);
		else if (!sock_flag(sk, SOCK_DEAD))
			sk->sk_data_ready(sk, 0);
		return;
	}

	if (!after(TCP_SKB_CB(skb)->end_seq, tp->rcv_nxt)) {
		/* A retransmit, 2nd most common case.  Force an immediate ack. */
		NET_INC_STATS_BH(sock_net(sk), LINUX_MIB_DELAYEDACKLOST);
		tcp_dsack_set(sk, TCP_SKB_CB(skb)->seq, TCP_SKB_CB(skb)->end_seq);

out_of_window:
		tcp_enter_quickack_mode(sk);
		inet_csk_schedule_ack(sk);
drop:
		__kfree_skb(skb);
		return;
	}

	/* Out of window. F.e. zero window probe. */
	if (!before(TCP_SKB_CB(skb)->seq, tp->rcv_nxt + tcp_receive_window(tp)))
		goto out_of_window;

	tcp_enter_quickack_mode(sk);

	if (before(TCP_SKB_CB(skb)->seq, tp->rcv_nxt)) {
		/* Partial packet, seq < rcv_next < end_seq */
		SOCK_DEBUG(sk, "partial packet: rcv_next %X seq %X - %X\n",
			   tp->rcv_nxt, TCP_SKB_CB(skb)->seq,
			   TCP_SKB_CB(skb)->end_seq);

		tcp_dsack_set(sk, TCP_SKB_CB(skb)->seq, tp->rcv_nxt);

		/* If window is closed, drop tail of packet. But after
		 * remembering D-SACK for its head made in previous line.
		 */
		if (!tcp_receive_window(tp))
			goto out_of_window;
		goto queue_and_out;
	}

	tcp_data_queue_ofo(sk, skb);
}

static struct sk_buff *tcp_collapse_one(struct sock *sk, struct sk_buff *skb,
					struct sk_buff_head *list)
{
	struct sk_buff *next = NULL;

	if (!skb_queue_is_last(list, skb))
		next = skb_queue_next(list, skb);

	__skb_unlink(skb, list);
	__kfree_skb(skb);
	NET_INC_STATS_BH(sock_net(sk), LINUX_MIB_TCPRCVCOLLAPSED);

	return next;
}

/* Collapse contiguous sequence of skbs head..tail with
 * sequence numbers start..end.
 *
 * If tail is NULL, this means until the end of the list.
 *
 * Segments with FIN/SYN are not collapsed (only because this
 * simplifies code)
 */
static void
tcp_collapse(struct sock *sk, struct sk_buff_head *list,
	     struct sk_buff *head, struct sk_buff *tail,
	     u32 start, u32 end)
{
	struct sk_buff *skb, *n;
	bool end_of_skbs;

	/* First, check that queue is collapsible and find
	 * the point where collapsing can be useful. */
	skb = head;
restart:
	end_of_skbs = true;
	skb_queue_walk_from_safe(list, skb, n) {
		if (skb == tail)
			break;
		/* No new bits? It is possible on ofo queue. */
		if (!before(start, TCP_SKB_CB(skb)->end_seq)) {
			skb = tcp_collapse_one(sk, skb, list);
			if (!skb)
				break;
			goto restart;
		}

		/* The first skb to collapse is:
		 * - not SYN/FIN and
		 * - bloated or contains data before "start" or
		 *   overlaps to the next one.
		 */
		if (!tcp_hdr(skb)->syn && !tcp_hdr(skb)->fin &&
		    (tcp_win_from_space(skb->truesize) > skb->len ||
		     before(TCP_SKB_CB(skb)->seq, start))) {
			end_of_skbs = false;
			break;
		}

		if (!skb_queue_is_last(list, skb)) {
			struct sk_buff *next = skb_queue_next(list, skb);
			if (next != tail &&
			    TCP_SKB_CB(skb)->end_seq != TCP_SKB_CB(next)->seq) {
				end_of_skbs = false;
				break;
			}
		}

		/* Decided to skip this, advance start seq. */
		start = TCP_SKB_CB(skb)->end_seq;
	}
	if (end_of_skbs || tcp_hdr(skb)->syn || tcp_hdr(skb)->fin)
		return;

	while (before(start, end)) {
		struct sk_buff *nskb;
		unsigned int header = skb_headroom(skb);
		int copy = SKB_MAX_ORDER(header, 0);

		/* Too big header? This can happen with IPv6. */
		if (copy < 0)
			return;
		if (end - start < copy)
			copy = end - start;
		nskb = alloc_skb(copy + header, GFP_ATOMIC);
		if (!nskb)
			return;

		skb_set_mac_header(nskb, skb_mac_header(skb) - skb->head);
		skb_set_network_header(nskb, (skb_network_header(skb) -
					      skb->head));
		skb_set_transport_header(nskb, (skb_transport_header(skb) -
						skb->head));
		skb_reserve(nskb, header);
		memcpy(nskb->head, skb->head, header);
		memcpy(nskb->cb, skb->cb, sizeof(skb->cb));
		TCP_SKB_CB(nskb)->seq = TCP_SKB_CB(nskb)->end_seq = start;
		__skb_queue_before(list, skb, nskb);
		skb_set_owner_r(nskb, sk);

		/* Copy data, releasing collapsed skbs. */
		while (copy > 0) {
			int offset = start - TCP_SKB_CB(skb)->seq;
			int size = TCP_SKB_CB(skb)->end_seq - start;

			BUG_ON(offset < 0);
			if (size > 0) {
				size = min(copy, size);
				if (skb_copy_bits(skb, offset, skb_put(nskb, size), size))
					BUG();
				TCP_SKB_CB(nskb)->end_seq += size;
				copy -= size;
				start += size;
			}
			if (!before(start, TCP_SKB_CB(skb)->end_seq)) {
				skb = tcp_collapse_one(sk, skb, list);
				if (!skb ||
				    skb == tail ||
				    tcp_hdr(skb)->syn ||
				    tcp_hdr(skb)->fin)
					return;
			}
		}
	}
}

/* Collapse ofo queue. Algorithm: select contiguous sequence of skbs
 * and tcp_collapse() them until all the queue is collapsed.
 */
static void tcp_collapse_ofo_queue(struct sock *sk)
{
	struct tcp_sock *tp = tcp_sk(sk);
	struct sk_buff *skb = skb_peek(&tp->out_of_order_queue);
	struct sk_buff *head;
	u32 start, end;

	if (skb == NULL)
		return;

	start = TCP_SKB_CB(skb)->seq;
	end = TCP_SKB_CB(skb)->end_seq;
	head = skb;

	for (;;) {
		struct sk_buff *next = NULL;

		if (!skb_queue_is_last(&tp->out_of_order_queue, skb))
			next = skb_queue_next(&tp->out_of_order_queue, skb);
		skb = next;

		/* Segment is terminated when we see gap or when
		 * we are at the end of all the queue. */
		if (!skb ||
		    after(TCP_SKB_CB(skb)->seq, end) ||
		    before(TCP_SKB_CB(skb)->end_seq, start)) {
			tcp_collapse(sk, &tp->out_of_order_queue,
				     head, skb, start, end);
			head = skb;
			if (!skb)
				break;
			/* Start new segment */
			start = TCP_SKB_CB(skb)->seq;
			end = TCP_SKB_CB(skb)->end_seq;
		} else {
			if (before(TCP_SKB_CB(skb)->seq, start))
				start = TCP_SKB_CB(skb)->seq;
			if (after(TCP_SKB_CB(skb)->end_seq, end))
				end = TCP_SKB_CB(skb)->end_seq;
		}
	}
}

/*
 * Purge the out-of-order queue.
 * Return true if queue was pruned.
 */
static int tcp_prune_ofo_queue(struct sock *sk)
{
	struct tcp_sock *tp = tcp_sk(sk);
	int res = 0;

	if (!skb_queue_empty(&tp->out_of_order_queue)) {
		NET_INC_STATS_BH(sock_net(sk), LINUX_MIB_OFOPRUNED);
		__skb_queue_purge(&tp->out_of_order_queue);

		/* Reset SACK state.  A conforming SACK implementation will
		 * do the same at a timeout based retransmit.  When a connection
		 * is in a sad state like this, we care only about integrity
		 * of the connection not performance.
		 */
		if (tp->rx_opt.sack_ok)
			tcp_sack_reset(&tp->rx_opt);
		sk_mem_reclaim(sk);
		res = 1;
	}
	return res;
}

/* Reduce allocated memory if we can, trying to get
 * the socket within its memory limits again.
 *
 * Return less than zero if we should start dropping frames
 * until the socket owning process reads some of the data
 * to stabilize the situation.
 */
static int tcp_prune_queue(struct sock *sk)
{
	struct tcp_sock *tp = tcp_sk(sk);

	SOCK_DEBUG(sk, "prune_queue: c=%x\n", tp->copied_seq);

	NET_INC_STATS_BH(sock_net(sk), LINUX_MIB_PRUNECALLED);

	if (atomic_read(&sk->sk_rmem_alloc) >= sk->sk_rcvbuf)
		tcp_clamp_window(sk);
	else if (sk_under_memory_pressure(sk))
		tp->rcv_ssthresh = min(tp->rcv_ssthresh, 4U * tp->advmss);

	tcp_collapse_ofo_queue(sk);
	if (!skb_queue_empty(&sk->sk_receive_queue))
		tcp_collapse(sk, &sk->sk_receive_queue,
			     skb_peek(&sk->sk_receive_queue),
			     NULL,
			     tp->copied_seq, tp->rcv_nxt);
	sk_mem_reclaim(sk);

	if (atomic_read(&sk->sk_rmem_alloc) <= sk->sk_rcvbuf)
		return 0;

	/* Collapsing did not help, destructive actions follow.
	 * This must not ever occur. */

	tcp_prune_ofo_queue(sk);

	if (atomic_read(&sk->sk_rmem_alloc) <= sk->sk_rcvbuf)
		return 0;

	/* If we are really being abused, tell the caller to silently
	 * drop receive data on the floor.  It will get retransmitted
	 * and hopefully then we'll have sufficient space.
	 */
	NET_INC_STATS_BH(sock_net(sk), LINUX_MIB_RCVPRUNED);

	/* Massive buffer overcommit. */
	tp->pred_flags = 0;
	return -1;
}

/* RFC2861, slow part. Adjust cwnd, after it was not full during one rto.
 * As additional protections, we do not touch cwnd in retransmission phases,
 * and if application hit its sndbuf limit recently.
 */
void tcp_cwnd_application_limited(struct sock *sk)
{
	struct tcp_sock *tp = tcp_sk(sk);

	if (inet_csk(sk)->icsk_ca_state == TCP_CA_Open &&
	    sk->sk_socket && !test_bit(SOCK_NOSPACE, &sk->sk_socket->flags)) {
		/* Limited by application or receiver window. */
		u32 init_win = tcp_init_cwnd(tp, __sk_dst_get(sk));
		u32 win_used = max(tp->snd_cwnd_used, init_win);
		if (win_used < tp->snd_cwnd) {
			tp->snd_ssthresh = tcp_current_ssthresh(sk);
			tp->snd_cwnd = (tp->snd_cwnd + win_used) >> 1;
		}
		tp->snd_cwnd_used = 0;
	}
	tp->snd_cwnd_stamp = tcp_time_stamp;
}

static int tcp_should_expand_sndbuf(const struct sock *sk)
{
	const struct tcp_sock *tp = tcp_sk(sk);

	/* If the user specified a specific send buffer setting, do
	 * not modify it.
	 */
	if (sk->sk_userlocks & SOCK_SNDBUF_LOCK)
		return 0;

	/* If we are under global TCP memory pressure, do not expand.  */
	if (sk_under_memory_pressure(sk))
		return 0;

	/* If we are under soft global TCP memory pressure, do not expand.  */
	if (sk_memory_allocated(sk) >= sk_prot_mem_limits(sk, 0))
		return 0;

	/* If we filled the congestion window, do not expand.  */
	if (tp->packets_out >= tp->snd_cwnd)
		return 0;

	return 1;
}

/* When incoming ACK allowed to free some skb from write_queue,
 * we remember this event in flag SOCK_QUEUE_SHRUNK and wake up socket
 * on the exit from tcp input handler.
 *
 * PROBLEM: sndbuf expansion does not work well with largesend.
 */
static void tcp_new_space(struct sock *sk)
{
	struct tcp_sock *tp = tcp_sk(sk);

	if (tcp_should_expand_sndbuf(sk)) {
		int sndmem = SKB_TRUESIZE(max_t(u32,
						tp->rx_opt.mss_clamp,
						tp->mss_cache) +
					  MAX_TCP_HEADER);
		int demanded = max_t(unsigned int, tp->snd_cwnd,
				     tp->reordering + 1);
		sndmem *= 2 * demanded;
		if (sndmem > sk->sk_sndbuf)
			sk->sk_sndbuf = min(sndmem, sysctl_tcp_wmem[2]);
		tp->snd_cwnd_stamp = tcp_time_stamp;
	}

	sk->sk_write_space(sk);
}

static void tcp_check_space(struct sock *sk)
{
	if (sock_flag(sk, SOCK_QUEUE_SHRUNK)) {
		sock_reset_flag(sk, SOCK_QUEUE_SHRUNK);
		if (sk->sk_socket &&
		    test_bit(SOCK_NOSPACE, &sk->sk_socket->flags))
			tcp_new_space(sk);
	}
}

static inline void tcp_data_snd_check(struct sock *sk)
{
	tcp_push_pending_frames(sk);
	tcp_check_space(sk);
}

/*
 * Check if sending an ack is needed.
 */
static void __tcp_ack_snd_check(struct sock *sk, int ofo_possible)
{
	struct tcp_sock *tp = tcp_sk(sk);

	    /* More than one full frame received... */
	if (((tp->rcv_nxt - tp->rcv_wup) > inet_csk(sk)->icsk_ack.rcv_mss &&
	     /* ... and right edge of window advances far enough.
	      * (tcp_recvmsg() will send ACK otherwise). Or...
	      */
	     __tcp_select_window(sk) >= tp->rcv_wnd) ||
	    /* We ACK each frame or... */
	    tcp_in_quickack_mode(sk) ||
	    /* We have out of order data. */
	    (ofo_possible && skb_peek(&tp->out_of_order_queue))) {
		/* Then ack it now */
		tcp_send_ack(sk);
	} else {
		/* Else, send delayed ack. */
		tcp_send_delayed_ack(sk);
	}
}

static inline void tcp_ack_snd_check(struct sock *sk)
{
	if (!inet_csk_ack_scheduled(sk)) {
		/* We sent a data segment already. */
		return;
	}
	__tcp_ack_snd_check(sk, 1);
}

/*
 *	This routine is only called when we have urgent data
 *	signaled. Its the 'slow' part of tcp_urg. It could be
 *	moved inline now as tcp_urg is only called from one
 *	place. We handle URGent data wrong. We have to - as
 *	BSD still doesn't use the correction from RFC961.
 *	For 1003.1g we should support a new option TCP_STDURG to permit
 *	either form (or just set the sysctl tcp_stdurg).
 */

static void tcp_check_urg(struct sock *sk, const struct tcphdr *th)
{
	struct tcp_sock *tp = tcp_sk(sk);
	u32 ptr = ntohs(th->urg_ptr);

	if (ptr && !sysctl_tcp_stdurg)
		ptr--;
	ptr += ntohl(th->seq);

	/* Ignore urgent data that we've already seen and read. */
	if (after(tp->copied_seq, ptr))
		return;

	/* Do not replay urg ptr.
	 *
	 * NOTE: interesting situation not covered by specs.
	 * Misbehaving sender may send urg ptr, pointing to segment,
	 * which we already have in ofo queue. We are not able to fetch
	 * such data and will stay in TCP_URG_NOTYET until will be eaten
	 * by recvmsg(). Seems, we are not obliged to handle such wicked
	 * situations. But it is worth to think about possibility of some
	 * DoSes using some hypothetical application level deadlock.
	 */
	if (before(ptr, tp->rcv_nxt))
		return;

	/* Do we already have a newer (or duplicate) urgent pointer? */
	if (tp->urg_data && !after(ptr, tp->urg_seq))
		return;

	/* Tell the world about our new urgent pointer. */
	sk_send_sigurg(sk);

	/* We may be adding urgent data when the last byte read was
	 * urgent. To do this requires some care. We cannot just ignore
	 * tp->copied_seq since we would read the last urgent byte again
	 * as data, nor can we alter copied_seq until this data arrives
	 * or we break the semantics of SIOCATMARK (and thus sockatmark())
	 *
	 * NOTE. Double Dutch. Rendering to plain English: author of comment
	 * above did something sort of 	send("A", MSG_OOB); send("B", MSG_OOB);
	 * and expect that both A and B disappear from stream. This is _wrong_.
	 * Though this happens in BSD with high probability, this is occasional.
	 * Any application relying on this is buggy. Note also, that fix "works"
	 * only in this artificial test. Insert some normal data between A and B and we will
	 * decline of BSD again. Verdict: it is better to remove to trap
	 * buggy users.
	 */
	if (tp->urg_seq == tp->copied_seq && tp->urg_data &&
	    !sock_flag(sk, SOCK_URGINLINE) && tp->copied_seq != tp->rcv_nxt) {
		struct sk_buff *skb = skb_peek(&sk->sk_receive_queue);
		tp->copied_seq++;
		if (skb && !before(tp->copied_seq, TCP_SKB_CB(skb)->end_seq)) {
			__skb_unlink(skb, &sk->sk_receive_queue);
			__kfree_skb(skb);
		}
	}

	tp->urg_data = TCP_URG_NOTYET;
	tp->urg_seq = ptr;

	/* Disable header prediction. */
	tp->pred_flags = 0;
}

/* This is the 'fast' part of urgent handling. */
static void tcp_urg(struct sock *sk, struct sk_buff *skb, const struct tcphdr *th)
{
	struct tcp_sock *tp = tcp_sk(sk);

	/* Check if we get a new urgent pointer - normally not. */
	if (th->urg)
		tcp_check_urg(sk, th);

	/* Do we wait for any urgent data? - normally not... */
	if (tp->urg_data == TCP_URG_NOTYET) {
		u32 ptr = tp->urg_seq - ntohl(th->seq) + (th->doff * 4) -
			  th->syn;

		/* Is the urgent pointer pointing into this packet? */
		if (ptr < skb->len) {
			u8 tmp;
			if (skb_copy_bits(skb, ptr, &tmp, 1))
				BUG();
			tp->urg_data = TCP_URG_VALID | tmp;
			if (!sock_flag(sk, SOCK_DEAD))
				sk->sk_data_ready(sk, 0);
		}
	}
}

static int tcp_copy_to_iovec(struct sock *sk, struct sk_buff *skb, int hlen)
{
	struct tcp_sock *tp = tcp_sk(sk);
	int chunk = skb->len - hlen;
	int err;

	local_bh_enable();
	if (skb_csum_unnecessary(skb))
		err = skb_copy_datagram_iovec(skb, hlen, tp->ucopy.iov, chunk);
	else
		err = skb_copy_and_csum_datagram_iovec(skb, hlen,
						       tp->ucopy.iov);

	if (!err) {
		tp->ucopy.len -= chunk;
		tp->copied_seq += chunk;
		tcp_rcv_space_adjust(sk);
	}

	local_bh_disable();
	return err;
}

static __sum16 __tcp_checksum_complete_user(struct sock *sk,
					    struct sk_buff *skb)
{
	__sum16 result;

	if (sock_owned_by_user(sk)) {
		local_bh_enable();
		result = __tcp_checksum_complete(skb);
		local_bh_disable();
	} else {
		result = __tcp_checksum_complete(skb);
	}
	return result;
}

static inline int tcp_checksum_complete_user(struct sock *sk,
					     struct sk_buff *skb)
{
	return !skb_csum_unnecessary(skb) &&
	       __tcp_checksum_complete_user(sk, skb);
}

#ifdef CONFIG_NET_DMA
static int tcp_dma_try_early_copy(struct sock *sk, struct sk_buff *skb,
				  int hlen)
{
	struct tcp_sock *tp = tcp_sk(sk);
	int chunk = skb->len - hlen;
	int dma_cookie;
	int copied_early = 0;

	if (tp->ucopy.wakeup)
		return 0;

	if (!tp->ucopy.dma_chan && tp->ucopy.pinned_list)
		tp->ucopy.dma_chan = dma_find_channel(DMA_MEMCPY);

	if (tp->ucopy.dma_chan && skb_csum_unnecessary(skb)) {

		dma_cookie = dma_skb_copy_datagram_iovec(tp->ucopy.dma_chan,
							 skb, hlen,
							 tp->ucopy.iov, chunk,
							 tp->ucopy.pinned_list);

		if (dma_cookie < 0)
			goto out;

		tp->ucopy.dma_cookie = dma_cookie;
		copied_early = 1;

		tp->ucopy.len -= chunk;
		tp->copied_seq += chunk;
		tcp_rcv_space_adjust(sk);

		if ((tp->ucopy.len == 0) ||
		    (tcp_flag_word(tcp_hdr(skb)) & TCP_FLAG_PSH) ||
		    (atomic_read(&sk->sk_rmem_alloc) > (sk->sk_rcvbuf >> 1))) {
			tp->ucopy.wakeup = 1;
			sk->sk_data_ready(sk, 0);
		}
	} else if (chunk > 0) {
		tp->ucopy.wakeup = 1;
		sk->sk_data_ready(sk, 0);
	}
out:
	return copied_early;
}
#endif /* CONFIG_NET_DMA */

/* Does PAWS and seqno based validation of an incoming segment, flags will
 * play significant role here.
 */
static int tcp_validate_incoming(struct sock *sk, struct sk_buff *skb,
			      const struct tcphdr *th, int syn_inerr)
{
	const u8 *hash_location;
	struct tcp_sock *tp = tcp_sk(sk);

	/* RFC1323: H1. Apply PAWS check first. */
	if (tcp_fast_parse_options(skb, th, tp, &hash_location) &&
	    tp->rx_opt.saw_tstamp &&
	    tcp_paws_discard(sk, skb)) {
		if (!th->rst) {
			NET_INC_STATS_BH(sock_net(sk), LINUX_MIB_PAWSESTABREJECTED);
			tcp_send_dupack(sk, skb);
			goto discard;
		}
		/* Reset is accepted even if it did not pass PAWS. */
	}

	/* Step 1: check sequence number */
	if (!tcp_sequence(tp, TCP_SKB_CB(skb)->seq, TCP_SKB_CB(skb)->end_seq)) {
		/* RFC793, page 37: "In all states except SYN-SENT, all reset
		 * (RST) segments are validated by checking their SEQ-fields."
		 * And page 69: "If an incoming segment is not acceptable,
		 * an acknowledgment should be sent in reply (unless the RST
		 * bit is set, if so drop the segment and return)".
		 */
		if (!th->rst)
			tcp_send_dupack(sk, skb);
		goto discard;
	}

	/* Step 2: check RST bit */
	if (th->rst) {
		tcp_reset(sk);
		goto discard;
	}

	/* ts_recent update must be made after we are sure that the packet
	 * is in window.
	 */
	tcp_replace_ts_recent(tp, TCP_SKB_CB(skb)->seq);

	/* step 3: check security and precedence [ignored] */

	/* step 4: Check for a SYN in window. */
	if (th->syn && !before(TCP_SKB_CB(skb)->seq, tp->rcv_nxt)) {
		if (syn_inerr)
			TCP_INC_STATS_BH(sock_net(sk), TCP_MIB_INERRS);
		NET_INC_STATS_BH(sock_net(sk), LINUX_MIB_TCPABORTONSYN);
		tcp_reset(sk);
		return -1;
	}

	return 1;

discard:
	__kfree_skb(skb);
	return 0;
}

/*
 *	TCP receive function for the ESTABLISHED state.
 *
 *	It is split into a fast path and a slow path. The fast path is
 * 	disabled when:
 *	- A zero window was announced from us - zero window probing
 *        is only handled properly in the slow path.
 *	- Out of order segments arrived.
 *	- Urgent data is expected.
 *	- There is no buffer space left
 *	- Unexpected TCP flags/window values/header lengths are received
 *	  (detected by checking the TCP header against pred_flags)
 *	- Data is sent in both directions. Fast path only supports pure senders
 *	  or pure receivers (this means either the sequence number or the ack
 *	  value must stay constant)
 *	- Unexpected TCP option.
 *
 *	When these conditions are not satisfied it drops into a standard
 *	receive procedure patterned after RFC793 to handle all cases.
 *	The first three cases are guaranteed by proper pred_flags setting,
 *	the rest is checked inline. Fast processing is turned on in
 *	tcp_data_queue when everything is OK.
 */
int tcp_rcv_established(struct sock *sk, struct sk_buff *skb,
			const struct tcphdr *th, unsigned int len)
{
	struct tcp_sock *tp = tcp_sk(sk);
	int res;

	/*
	 *	Header prediction.
	 *	The code loosely follows the one in the famous
	 *	"30 instruction TCP receive" Van Jacobson mail.
	 *
	 *	Van's trick is to deposit buffers into socket queue
	 *	on a device interrupt, to call tcp_recv function
	 *	on the receive process context and checksum and copy
	 *	the buffer to user space. smart...
	 *
	 *	Our current scheme is not silly either but we take the
	 *	extra cost of the net_bh soft interrupt processing...
	 *	We do checksum and copy also but from device to kernel.
	 */

	tp->rx_opt.saw_tstamp = 0;

	/*	pred_flags is 0xS?10 << 16 + snd_wnd
	 *	if header_prediction is to be made
	 *	'S' will always be tp->tcp_header_len >> 2
	 *	'?' will be 0 for the fast path, otherwise pred_flags is 0 to
	 *  turn it off	(when there are holes in the receive
	 *	 space for instance)
	 *	PSH flag is ignored.
	 */

	if ((tcp_flag_word(th) & TCP_HP_BITS) == tp->pred_flags &&
	    TCP_SKB_CB(skb)->seq == tp->rcv_nxt &&
	    !after(TCP_SKB_CB(skb)->ack_seq, tp->snd_nxt)) {
		int tcp_header_len = tp->tcp_header_len;

		/* Timestamp header prediction: tcp_header_len
		 * is automatically equal to th->doff*4 due to pred_flags
		 * match.
		 */

		/* Check timestamp */
		if (tcp_header_len == sizeof(struct tcphdr) + TCPOLEN_TSTAMP_ALIGNED) {
			/* No? Slow path! */
			if (!tcp_parse_aligned_timestamp(tp, th))
				goto slow_path;

			/* If PAWS failed, check it more carefully in slow path */
			if ((s32)(tp->rx_opt.rcv_tsval - tp->rx_opt.ts_recent) < 0)
				goto slow_path;

			/* DO NOT update ts_recent here, if checksum fails
			 * and timestamp was corrupted part, it will result
			 * in a hung connection since we will drop all
			 * future packets due to the PAWS test.
			 */
		}

		if (len <= tcp_header_len) {
			/* Bulk data transfer: sender */
			if (len == tcp_header_len) {
				/* Predicted packet is in window by definition.
				 * seq == rcv_nxt and rcv_wup <= rcv_nxt.
				 * Hence, check seq<=rcv_wup reduces to:
				 */
				if (tcp_header_len ==
				    (sizeof(struct tcphdr) + TCPOLEN_TSTAMP_ALIGNED) &&
				    tp->rcv_nxt == tp->rcv_wup)
					tcp_store_ts_recent(tp);

				/* We know that such packets are checksummed
				 * on entry.
				 */
				tcp_ack(sk, skb, 0);
				__kfree_skb(skb);
				tcp_data_snd_check(sk);
				return 0;
			} else { /* Header too small */
				TCP_INC_STATS_BH(sock_net(sk), TCP_MIB_INERRS);
				goto discard;
			}
		} else {
			int eaten = 0;
			int copied_early = 0;

			if (tp->copied_seq == tp->rcv_nxt &&
			    len - tcp_header_len <= tp->ucopy.len) {
#ifdef CONFIG_NET_DMA
				if (tcp_dma_try_early_copy(sk, skb, tcp_header_len)) {
					copied_early = 1;
					eaten = 1;
				}
#endif
				if (tp->ucopy.task == current &&
				    sock_owned_by_user(sk) && !copied_early) {
					__set_current_state(TASK_RUNNING);

					if (!tcp_copy_to_iovec(sk, skb, tcp_header_len))
						eaten = 1;
				}
				if (eaten) {
					/* Predicted packet is in window by definition.
					 * seq == rcv_nxt and rcv_wup <= rcv_nxt.
					 * Hence, check seq<=rcv_wup reduces to:
					 */
					if (tcp_header_len ==
					    (sizeof(struct tcphdr) +
					     TCPOLEN_TSTAMP_ALIGNED) &&
					    tp->rcv_nxt == tp->rcv_wup)
						tcp_store_ts_recent(tp);

					tcp_rcv_rtt_measure_ts(sk, skb);

					__skb_pull(skb, tcp_header_len);
					tp->rcv_nxt = TCP_SKB_CB(skb)->end_seq;
					NET_INC_STATS_BH(sock_net(sk), LINUX_MIB_TCPHPHITSTOUSER);
				}
				if (copied_early)
					tcp_cleanup_rbuf(sk, skb->len);
			}
			if (!eaten) {
				if (tcp_checksum_complete_user(sk, skb))
					goto csum_error;

				/* Predicted packet is in window by definition.
				 * seq == rcv_nxt and rcv_wup <= rcv_nxt.
				 * Hence, check seq<=rcv_wup reduces to:
				 */
				if (tcp_header_len ==
				    (sizeof(struct tcphdr) + TCPOLEN_TSTAMP_ALIGNED) &&
				    tp->rcv_nxt == tp->rcv_wup)
					tcp_store_ts_recent(tp);

				tcp_rcv_rtt_measure_ts(sk, skb);

				if ((int)skb->truesize > sk->sk_forward_alloc)
					goto step5;

				NET_INC_STATS_BH(sock_net(sk), LINUX_MIB_TCPHPHITS);

				/* Bulk data transfer: receiver */
				__skb_pull(skb, tcp_header_len);
				__skb_queue_tail(&sk->sk_receive_queue, skb);
				skb_set_owner_r(skb, sk);
				tp->rcv_nxt = TCP_SKB_CB(skb)->end_seq;
			}

			tcp_event_data_recv(sk, skb);

			if (TCP_SKB_CB(skb)->ack_seq != tp->snd_una) {
				/* Well, only one small jumplet in fast path... */
				tcp_ack(sk, skb, FLAG_DATA);
				tcp_data_snd_check(sk);
				if (!inet_csk_ack_scheduled(sk))
					goto no_ack;
			}

			if (!copied_early || tp->rcv_nxt != tp->rcv_wup)
				__tcp_ack_snd_check(sk, 0);
no_ack:
#ifdef CONFIG_NET_DMA
			if (copied_early)
				__skb_queue_tail(&sk->sk_async_wait_queue, skb);
			else
#endif
			if (eaten)
				__kfree_skb(skb);
			else
				sk->sk_data_ready(sk, 0);
			return 0;
		}
	}

slow_path:
	if (len < (th->doff << 2) || tcp_checksum_complete_user(sk, skb))
		goto csum_error;

	/*
	 *	Standard slow path.
	 */

	res = tcp_validate_incoming(sk, skb, th, 1);
	if (res <= 0)
		return -res;

step5:
	if (th->ack && tcp_ack(sk, skb, FLAG_SLOWPATH) < 0)
		goto discard;

	tcp_rcv_rtt_measure_ts(sk, skb);

	/* Process urgent data. */
	tcp_urg(sk, skb, th);

	/* step 7: process the segment text */
	tcp_data_queue(sk, skb);

	tcp_data_snd_check(sk);
	tcp_ack_snd_check(sk);
	return 0;

csum_error:
	TCP_INC_STATS_BH(sock_net(sk), TCP_MIB_INERRS);

discard:
	__kfree_skb(skb);
	return 0;
}
EXPORT_SYMBOL(tcp_rcv_established);

static int tcp_rcv_synsent_state_process(struct sock *sk, struct sk_buff *skb,
					 const struct tcphdr *th, unsigned int len)
{
	const u8 *hash_location;
	struct inet_connection_sock *icsk = inet_csk(sk);
	struct tcp_sock *tp = tcp_sk(sk);
	struct tcp_cookie_values *cvp = tp->cookie_values;
	int saved_clamp = tp->rx_opt.mss_clamp;

	tcp_parse_options(skb, &tp->rx_opt, &hash_location, 0);

	if (th->ack) {
		/* rfc793:
		 * "If the state is SYN-SENT then
		 *    first check the ACK bit
		 *      If the ACK bit is set
		 *	  If SEG.ACK =< ISS, or SEG.ACK > SND.NXT, send
		 *        a reset (unless the RST bit is set, if so drop
		 *        the segment and return)"
		 *
		 *  We do not send data with SYN, so that RFC-correct
		 *  test reduces to:
		 */
		if (TCP_SKB_CB(skb)->ack_seq != tp->snd_nxt)
			goto reset_and_undo;

		if (tp->rx_opt.saw_tstamp && tp->rx_opt.rcv_tsecr &&
		    !between(tp->rx_opt.rcv_tsecr, tp->retrans_stamp,
			     tcp_time_stamp)) {
			NET_INC_STATS_BH(sock_net(sk), LINUX_MIB_PAWSACTIVEREJECTED);
			goto reset_and_undo;
		}

		/* Now ACK is acceptable.
		 *
		 * "If the RST bit is set
		 *    If the ACK was acceptable then signal the user "error:
		 *    connection reset", drop the segment, enter CLOSED state,
		 *    delete TCB, and return."
		 */

		if (th->rst) {
			tcp_reset(sk);
			goto discard;
		}

		/* rfc793:
		 *   "fifth, if neither of the SYN or RST bits is set then
		 *    drop the segment and return."
		 *
		 *    See note below!
		 *                                        --ANK(990513)
		 */
		if (!th->syn)
			goto discard_and_undo;

		/* rfc793:
		 *   "If the SYN bit is on ...
		 *    are acceptable then ...
		 *    (our SYN has been ACKed), change the connection
		 *    state to ESTABLISHED..."
		 */

		TCP_ECN_rcv_synack(tp, th);

		tp->snd_wl1 = TCP_SKB_CB(skb)->seq;
		tcp_ack(sk, skb, FLAG_SLOWPATH);

		/* Ok.. it's good. Set up sequence numbers and
		 * move to established.
		 */
		tp->rcv_nxt = TCP_SKB_CB(skb)->seq + 1;
		tp->rcv_wup = TCP_SKB_CB(skb)->seq + 1;

		/* RFC1323: The window in SYN & SYN/ACK segments is
		 * never scaled.
		 */
		tp->snd_wnd = ntohs(th->window);
		tcp_init_wl(tp, TCP_SKB_CB(skb)->seq);

		if (!tp->rx_opt.wscale_ok) {
			tp->rx_opt.snd_wscale = tp->rx_opt.rcv_wscale = 0;
			tp->window_clamp = min(tp->window_clamp, 65535U);
		}

		if (tp->rx_opt.saw_tstamp) {
			tp->rx_opt.tstamp_ok	   = 1;
			tp->tcp_header_len =
				sizeof(struct tcphdr) + TCPOLEN_TSTAMP_ALIGNED;
			tp->advmss	    -= TCPOLEN_TSTAMP_ALIGNED;
			tcp_store_ts_recent(tp);
		} else {
			tp->tcp_header_len = sizeof(struct tcphdr);
		}

		if (tcp_is_sack(tp) && sysctl_tcp_fack)
			tcp_enable_fack(tp);

		tcp_mtup_init(sk);
		tcp_sync_mss(sk, icsk->icsk_pmtu_cookie);
		tcp_initialize_rcv_mss(sk);

		/* Remember, tcp_poll() does not lock socket!
		 * Change state from SYN-SENT only after copied_seq
		 * is initialized. */
		tp->copied_seq = tp->rcv_nxt;

		if (cvp != NULL &&
		    cvp->cookie_pair_size > 0 &&
		    tp->rx_opt.cookie_plus > 0) {
			int cookie_size = tp->rx_opt.cookie_plus
					- TCPOLEN_COOKIE_BASE;
			int cookie_pair_size = cookie_size
					     + cvp->cookie_desired;

			/* A cookie extension option was sent and returned.
			 * Note that each incoming SYNACK replaces the
			 * Responder cookie.  The initial exchange is most
			 * fragile, as protection against spoofing relies
			 * entirely upon the sequence and timestamp (above).
			 * This replacement strategy allows the correct pair to
			 * pass through, while any others will be filtered via
			 * Responder verification later.
			 */
			if (sizeof(cvp->cookie_pair) >= cookie_pair_size) {
				memcpy(&cvp->cookie_pair[cvp->cookie_desired],
				       hash_location, cookie_size);
				cvp->cookie_pair_size = cookie_pair_size;
			}
		}

		smp_mb();
		tcp_set_state(sk, TCP_ESTABLISHED);

		security_inet_conn_established(sk, skb);

		/* Make sure socket is routed, for correct metrics.  */
		icsk->icsk_af_ops->rebuild_header(sk);

		tcp_init_metrics(sk);

		tcp_init_congestion_control(sk);

		/* Prevent spurious tcp_cwnd_restart() on first data
		 * packet.
		 */
		tp->lsndtime = tcp_time_stamp;

		tcp_init_buffer_space(sk);

		if (sock_flag(sk, SOCK_KEEPOPEN))
			inet_csk_reset_keepalive_timer(sk, keepalive_time_when(tp));

		if (!tp->rx_opt.snd_wscale)
			__tcp_fast_path_on(tp, tp->snd_wnd);
		else
			tp->pred_flags = 0;

		if (!sock_flag(sk, SOCK_DEAD)) {
			sk->sk_state_change(sk);
			sk_wake_async(sk, SOCK_WAKE_IO, POLL_OUT);
		}

		if (sk->sk_write_pending ||
		    icsk->icsk_accept_queue.rskq_defer_accept ||
		    icsk->icsk_ack.pingpong) {
			/* Save one ACK. Data will be ready after
			 * several ticks, if write_pending is set.
			 *
			 * It may be deleted, but with this feature tcpdumps
			 * look so _wonderfully_ clever, that I was not able
			 * to stand against the temptation 8)     --ANK
			 */
			inet_csk_schedule_ack(sk);
			icsk->icsk_ack.lrcvtime = tcp_time_stamp;
			icsk->icsk_ack.ato	 = TCP_ATO_MIN;
			tcp_incr_quickack(sk);
			tcp_enter_quickack_mode(sk);
			inet_csk_reset_xmit_timer(sk, ICSK_TIME_DACK,
						  TCP_DELACK_MAX, TCP_RTO_MAX);

discard:
			__kfree_skb(skb);
			return 0;
		} else {
			tcp_send_ack(sk);
		}
		return -1;
	}

	/* No ACK in the segment */

	if (th->rst) {
		/* rfc793:
		 * "If the RST bit is set
		 *
		 *      Otherwise (no ACK) drop the segment and return."
		 */

		goto discard_and_undo;
	}

	/* PAWS check. */
	if (tp->rx_opt.ts_recent_stamp && tp->rx_opt.saw_tstamp &&
	    tcp_paws_reject(&tp->rx_opt, 0))
		goto discard_and_undo;

	if (th->syn) {
		/* We see SYN without ACK. It is attempt of
		 * simultaneous connect with crossed SYNs.
		 * Particularly, it can be connect to self.
		 */
		tcp_set_state(sk, TCP_SYN_RECV);

		if (tp->rx_opt.saw_tstamp) {
			tp->rx_opt.tstamp_ok = 1;
			tcp_store_ts_recent(tp);
			tp->tcp_header_len =
				sizeof(struct tcphdr) + TCPOLEN_TSTAMP_ALIGNED;
		} else {
			tp->tcp_header_len = sizeof(struct tcphdr);
		}

		tp->rcv_nxt = TCP_SKB_CB(skb)->seq + 1;
		tp->rcv_wup = TCP_SKB_CB(skb)->seq + 1;

		/* RFC1323: The window in SYN & SYN/ACK segments is
		 * never scaled.
		 */
		tp->snd_wnd    = ntohs(th->window);
		tp->snd_wl1    = TCP_SKB_CB(skb)->seq;
		tp->max_window = tp->snd_wnd;

		TCP_ECN_rcv_syn(tp, th);

		tcp_mtup_init(sk);
		tcp_sync_mss(sk, icsk->icsk_pmtu_cookie);
		tcp_initialize_rcv_mss(sk);

		tcp_send_synack(sk);
#if 0
		/* Note, we could accept data and URG from this segment.
		 * There are no obstacles to make this.
		 *
		 * However, if we ignore data in ACKless segments sometimes,
		 * we have no reasons to accept it sometimes.
		 * Also, seems the code doing it in step6 of tcp_rcv_state_process
		 * is not flawless. So, discard packet for sanity.
		 * Uncomment this return to process the data.
		 */
		return -1;
#else
		goto discard;
#endif
	}
	/* "fifth, if neither of the SYN or RST bits is set then
	 * drop the segment and return."
	 */

discard_and_undo:
	tcp_clear_options(&tp->rx_opt);
	tp->rx_opt.mss_clamp = saved_clamp;
	goto discard;

reset_and_undo:
	tcp_clear_options(&tp->rx_opt);
	tp->rx_opt.mss_clamp = saved_clamp;
	return 1;
}

/*
 *	This function implements the receiving procedure of RFC 793 for
 *	all states except ESTABLISHED and TIME_WAIT.
 *	It's called from both tcp_v4_rcv and tcp_v6_rcv and should be
 *	address independent.
 */

int tcp_rcv_state_process(struct sock *sk, struct sk_buff *skb,
			  const struct tcphdr *th, unsigned int len)
{
	struct tcp_sock *tp = tcp_sk(sk);
	struct inet_connection_sock *icsk = inet_csk(sk);
	int queued = 0;
	int res;

	tp->rx_opt.saw_tstamp = 0;

	switch (sk->sk_state) {
	case TCP_CLOSE:
		goto discard;

	case TCP_LISTEN:
		if (th->ack)
			return 1;

		if (th->rst)
			goto discard;

		if (th->syn) {
			if (th->fin)
				goto discard;
			if (icsk->icsk_af_ops->conn_request(sk, skb) < 0)
				return 1;

			/* Now we have several options: In theory there is
			 * nothing else in the frame. KA9Q has an option to
			 * send data with the syn, BSD accepts data with the
			 * syn up to the [to be] advertised window and
			 * Solaris 2.1 gives you a protocol error. For now
			 * we just ignore it, that fits the spec precisely
			 * and avoids incompatibilities. It would be nice in
			 * future to drop through and process the data.
			 *
			 * Now that TTCP is starting to be used we ought to
			 * queue this data.
			 * But, this leaves one open to an easy denial of
			 * service attack, and SYN cookies can't defend
			 * against this problem. So, we drop the data
			 * in the interest of security over speed unless
			 * it's still in use.
			 */
			kfree_skb(skb);
			return 0;
		}
		goto discard;

	case TCP_SYN_SENT:
		queued = tcp_rcv_synsent_state_process(sk, skb, th, len);
		if (queued >= 0)
			return queued;

		/* Do step6 onward by hand. */
		tcp_urg(sk, skb, th);
		__kfree_skb(skb);
		tcp_data_snd_check(sk);
		return 0;
	}

	res = tcp_validate_incoming(sk, skb, th, 0);
	if (res <= 0)
		return -res;

	/* step 5: check the ACK field */
	if (th->ack) {
		int acceptable = tcp_ack(sk, skb, FLAG_SLOWPATH) > 0;

		switch (sk->sk_state) {
		case TCP_SYN_RECV:
			if (acceptable) {
				tp->copied_seq = tp->rcv_nxt;
				smp_mb();
				tcp_set_state(sk, TCP_ESTABLISHED);
				sk->sk_state_change(sk);

				/* Note, that this wakeup is only for marginal
				 * crossed SYN case. Passively open sockets
				 * are not waked up, because sk->sk_sleep ==
				 * NULL and sk->sk_socket == NULL.
				 */
				if (sk->sk_socket)
					sk_wake_async(sk,
						      SOCK_WAKE_IO, POLL_OUT);

				tp->snd_una = TCP_SKB_CB(skb)->ack_seq;
				tp->snd_wnd = ntohs(th->window) <<
					      tp->rx_opt.snd_wscale;
				tcp_init_wl(tp, TCP_SKB_CB(skb)->seq);

				if (tp->rx_opt.tstamp_ok)
					tp->advmss -= TCPOLEN_TSTAMP_ALIGNED;

				/* Make sure socket is routed, for
				 * correct metrics.
				 */
				icsk->icsk_af_ops->rebuild_header(sk);

				tcp_init_metrics(sk);

				tcp_init_congestion_control(sk);

				/* Prevent spurious tcp_cwnd_restart() on
				 * first data packet.
				 */
				tp->lsndtime = tcp_time_stamp;

				tcp_mtup_init(sk);
				tcp_initialize_rcv_mss(sk);
				tcp_init_buffer_space(sk);
				tcp_fast_path_on(tp);
			} else {
				return 1;
			}
			break;

		case TCP_FIN_WAIT1:
			if (tp->snd_una == tp->write_seq) {
				tcp_set_state(sk, TCP_FIN_WAIT2);
				sk->sk_shutdown |= SEND_SHUTDOWN;
				dst_confirm(__sk_dst_get(sk));

				if (!sock_flag(sk, SOCK_DEAD))
					/* Wake up lingering close() */
					sk->sk_state_change(sk);
				else {
					int tmo;

					if (tp->linger2 < 0 ||
					    (TCP_SKB_CB(skb)->end_seq != TCP_SKB_CB(skb)->seq &&
					     after(TCP_SKB_CB(skb)->end_seq - th->fin, tp->rcv_nxt))) {
						tcp_done(sk);
						NET_INC_STATS_BH(sock_net(sk), LINUX_MIB_TCPABORTONDATA);
						return 1;
					}

					tmo = tcp_fin_time(sk);
					if (tmo > TCP_TIMEWAIT_LEN) {
						inet_csk_reset_keepalive_timer(sk, tmo - TCP_TIMEWAIT_LEN);
					} else if (th->fin || sock_owned_by_user(sk)) {
						/* Bad case. We could lose such FIN otherwise.
						 * It is not a big problem, but it looks confusing
						 * and not so rare event. We still can lose it now,
						 * if it spins in bh_lock_sock(), but it is really
						 * marginal case.
						 */
						inet_csk_reset_keepalive_timer(sk, tmo);
					} else {
						tcp_time_wait(sk, TCP_FIN_WAIT2, tmo);
						goto discard;
					}
				}
			}
			break;

		case TCP_CLOSING:
			if (tp->snd_una == tp->write_seq) {
				tcp_time_wait(sk, TCP_TIME_WAIT, 0);
				goto discard;
			}
			break;

		case TCP_LAST_ACK:
			if (tp->snd_una == tp->write_seq) {
				tcp_update_metrics(sk);
				tcp_done(sk);
				goto discard;
			}
			break;
		}
	} else
		goto discard;

	/* step 6: check the URG bit */
	tcp_urg(sk, skb, th);

	/* step 7: process the segment text */
	switch (sk->sk_state) {
	case TCP_CLOSE_WAIT:
	case TCP_CLOSING:
	case TCP_LAST_ACK:
		if (!before(TCP_SKB_CB(skb)->seq, tp->rcv_nxt))
			break;
	case TCP_FIN_WAIT1:
	case TCP_FIN_WAIT2:
		/* RFC 793 says to queue data in these states,
		 * RFC 1122 says we MUST send a reset.
		 * BSD 4.4 also does reset.
		 */
		if (sk->sk_shutdown & RCV_SHUTDOWN) {
			if (TCP_SKB_CB(skb)->end_seq != TCP_SKB_CB(skb)->seq &&
			    after(TCP_SKB_CB(skb)->end_seq - th->fin, tp->rcv_nxt)) {
				NET_INC_STATS_BH(sock_net(sk), LINUX_MIB_TCPABORTONDATA);
				tcp_reset(sk);
				return 1;
			}
		}
		/* Fall through */
	case TCP_ESTABLISHED:
		tcp_data_queue(sk, skb);
		queued = 1;
		break;
	}

	/* tcp_data could move socket to TIME-WAIT */
	if (sk->sk_state != TCP_CLOSE) {
		tcp_data_snd_check(sk);
		tcp_ack_snd_check(sk);
	}

	if (!queued) {
discard:
		__kfree_skb(skb);
	}
	return 0;
}
EXPORT_SYMBOL(tcp_rcv_state_process);<|MERGE_RESOLUTION|>--- conflicted
+++ resolved
@@ -1405,10 +1405,6 @@
 
 	BUG_ON(!pcount);
 
-<<<<<<< HEAD
-	/* Adjust hint for FACK. Non-FACK is handled in tcp_sacktag_one(). */
-	if (tcp_is_fack(tp) && (skb == tp->lost_skb_hint))
-=======
 	/* Adjust counters and hints for the newly sacked sequence
 	 * range but discard the return value since prev is already
 	 * marked. We must tag the range first because the seq
@@ -1419,7 +1415,6 @@
 			start_seq, end_seq, dup_sack, pcount);
 
 	if (skb == tp->lost_skb_hint)
->>>>>>> e9676695
 		tp->lost_cnt_hint += pcount;
 
 	TCP_SKB_CB(prev)->end_seq += shifted;
@@ -1445,15 +1440,6 @@
 		skb_shinfo(skb)->gso_type = 0;
 	}
 
-<<<<<<< HEAD
-	/* Adjust counters and hints for the newly sacked sequence range but
-	 * discard the return value since prev is already marked.
-	 */
-	tcp_sacktag_one(sk, state, TCP_SKB_CB(skb)->sacked,
-			start_seq, end_seq, dup_sack, pcount);
-
-=======
->>>>>>> e9676695
 	/* Difference in this won't matter, both ACKed by the same cumul. ACK */
 	TCP_SKB_CB(prev)->sacked |= (TCP_SKB_CB(skb)->sacked & TCPCB_EVER_RETRANS);
 
