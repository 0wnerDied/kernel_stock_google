/*
 * Copyright (c) 2007-2012 Nicira, Inc.
 *
 * This program is free software; you can redistribute it and/or
 * modify it under the terms of version 2 of the GNU General Public
 * License as published by the Free Software Foundation.
 *
 * This program is distributed in the hope that it will be useful, but
 * WITHOUT ANY WARRANTY; without even the implied warranty of
 * MERCHANTABILITY or FITNESS FOR A PARTICULAR PURPOSE. See the GNU
 * General Public License for more details.
 *
 * You should have received a copy of the GNU General Public License
 * along with this program; if not, write to the Free Software
 * Foundation, Inc., 51 Franklin Street, Fifth Floor, Boston, MA
 * 02110-1301, USA
 */

#include <linux/hardirq.h>
#include <linux/if_vlan.h>
#include <linux/kernel.h>
#include <linux/netdevice.h>
#include <linux/etherdevice.h>
#include <linux/ethtool.h>
#include <linux/skbuff.h>

#include <net/dst.h>
#include <net/xfrm.h>
#include <net/rtnetlink.h>

#include "datapath.h"
#include "vport-internal_dev.h"
#include "vport-netdev.h"

struct internal_dev {
	struct vport *vport;
};

static struct vport_ops ovs_internal_vport_ops;

static struct internal_dev *internal_dev_priv(struct net_device *netdev)
{
	return netdev_priv(netdev);
}

/* Called with rcu_read_lock_bh. */
static netdev_tx_t
internal_dev_xmit(struct sk_buff *skb, struct net_device *netdev)
{
	int len, err;

	len = skb->len;
	rcu_read_lock();
	err = ovs_vport_receive(internal_dev_priv(netdev)->vport, skb, NULL);
	rcu_read_unlock();

	if (likely(!err)) {
		struct pcpu_sw_netstats *tstats = this_cpu_ptr(netdev->tstats);

		u64_stats_update_begin(&tstats->syncp);
		tstats->tx_bytes += len;
		tstats->tx_packets++;
		u64_stats_update_end(&tstats->syncp);
	} else {
		netdev->stats.tx_errors++;
	}
	return NETDEV_TX_OK;
}

static int internal_dev_open(struct net_device *netdev)
{
	netif_start_queue(netdev);
	return 0;
}

static int internal_dev_stop(struct net_device *netdev)
{
	netif_stop_queue(netdev);
	return 0;
}

static void internal_dev_getinfo(struct net_device *netdev,
				 struct ethtool_drvinfo *info)
{
	strlcpy(info->driver, "openvswitch", sizeof(info->driver));
}

static const struct ethtool_ops internal_dev_ethtool_ops = {
	.get_drvinfo	= internal_dev_getinfo,
	.get_link	= ethtool_op_get_link,
};

static void internal_dev_destructor(struct net_device *dev)
{
	struct vport *vport = ovs_internal_dev_get_vport(dev);

	ovs_vport_free(vport);
}

static void
internal_get_stats(struct net_device *dev, struct rtnl_link_stats64 *stats)
{
	int i;

	memset(stats, 0, sizeof(*stats));
	stats->rx_errors  = dev->stats.rx_errors;
	stats->tx_errors  = dev->stats.tx_errors;
	stats->tx_dropped = dev->stats.tx_dropped;
	stats->rx_dropped = dev->stats.rx_dropped;

	for_each_possible_cpu(i) {
		const struct pcpu_sw_netstats *percpu_stats;
		struct pcpu_sw_netstats local_stats;
		unsigned int start;

		percpu_stats = per_cpu_ptr(dev->tstats, i);

		do {
			start = u64_stats_fetch_begin_irq(&percpu_stats->syncp);
			local_stats = *percpu_stats;
		} while (u64_stats_fetch_retry_irq(&percpu_stats->syncp, start));

		stats->rx_bytes         += local_stats.rx_bytes;
		stats->rx_packets       += local_stats.rx_packets;
		stats->tx_bytes         += local_stats.tx_bytes;
		stats->tx_packets       += local_stats.tx_packets;
	}
}

static void internal_set_rx_headroom(struct net_device *dev, int new_hr)
{
	dev->needed_headroom = new_hr < 0 ? 0 : new_hr;
}

static const struct net_device_ops internal_dev_netdev_ops = {
	.ndo_open = internal_dev_open,
	.ndo_stop = internal_dev_stop,
	.ndo_start_xmit = internal_dev_xmit,
	.ndo_set_mac_address = eth_mac_addr,
	.ndo_get_stats64 = internal_get_stats,
	.ndo_set_rx_headroom = internal_set_rx_headroom,
};

static struct rtnl_link_ops internal_dev_link_ops __read_mostly = {
	.kind = "openvswitch",
};

static void do_setup(struct net_device *netdev)
{
	ether_setup(netdev);

	netdev->max_mtu = ETH_MAX_MTU;

	netdev->netdev_ops = &internal_dev_netdev_ops;

	netdev->priv_flags &= ~IFF_TX_SKB_SHARING;
	netdev->priv_flags |= IFF_LIVE_ADDR_CHANGE | IFF_OPENVSWITCH |
			      IFF_PHONY_HEADROOM | IFF_NO_QUEUE;
	netdev->needs_free_netdev = true;
	netdev->priv_destructor = NULL;
	netdev->ethtool_ops = &internal_dev_ethtool_ops;
	netdev->rtnl_link_ops = &internal_dev_link_ops;

	netdev->features = NETIF_F_LLTX | NETIF_F_SG | NETIF_F_FRAGLIST |
			   NETIF_F_HIGHDMA | NETIF_F_HW_CSUM |
			   NETIF_F_GSO_SOFTWARE | NETIF_F_GSO_ENCAP_ALL;

	netdev->vlan_features = netdev->features;
	netdev->hw_enc_features = netdev->features;
	netdev->features |= NETIF_F_HW_VLAN_CTAG_TX | NETIF_F_HW_VLAN_STAG_TX;
	netdev->hw_features = netdev->features & ~NETIF_F_LLTX;

	eth_hw_addr_random(netdev);
}

static struct vport *internal_dev_create(const struct vport_parms *parms)
{
	struct vport *vport;
	struct internal_dev *internal_dev;
	int err;

	vport = ovs_vport_alloc(0, &ovs_internal_vport_ops, parms);
	if (IS_ERR(vport)) {
		err = PTR_ERR(vport);
		goto error;
	}

	vport->dev = alloc_netdev(sizeof(struct internal_dev),
				  parms->name, NET_NAME_USER, do_setup);
	if (!vport->dev) {
		err = -ENOMEM;
		goto error_free_vport;
	}
	vport->dev->tstats = netdev_alloc_pcpu_stats(struct pcpu_sw_netstats);
	if (!vport->dev->tstats) {
		err = -ENOMEM;
		goto error_free_netdev;
	}
	vport->dev->needed_headroom = vport->dp->max_headroom;

	dev_net_set(vport->dev, ovs_dp_get_net(vport->dp));
	internal_dev = internal_dev_priv(vport->dev);
	internal_dev->vport = vport;

	/* Restrict bridge port to current netns. */
	if (vport->port_no == OVSP_LOCAL)
		vport->dev->features |= NETIF_F_NETNS_LOCAL;

	rtnl_lock();
	err = register_netdevice(vport->dev);
	if (err)
		goto error_unlock;
<<<<<<< HEAD
=======
	vport->dev->priv_destructor = internal_dev_destructor;
>>>>>>> LA.UM.9.1.R1.10.00.00.604.030

	dev_set_promiscuity(vport->dev, 1);
	rtnl_unlock();
	netif_start_queue(vport->dev);

	return vport;

error_unlock:
	rtnl_unlock();
	free_percpu(vport->dev->tstats);
error_free_netdev:
	free_netdev(vport->dev);
error_free_vport:
	ovs_vport_free(vport);
error:
	return ERR_PTR(err);
}

static void internal_dev_destroy(struct vport *vport)
{
	netif_stop_queue(vport->dev);
	rtnl_lock();
	dev_set_promiscuity(vport->dev, -1);

	/* unregister_netdevice() waits for an RCU grace period. */
	unregister_netdevice(vport->dev);
	free_percpu(vport->dev->tstats);
	rtnl_unlock();
}

static netdev_tx_t internal_dev_recv(struct sk_buff *skb)
{
	struct net_device *netdev = skb->dev;
	struct pcpu_sw_netstats *stats;

	if (unlikely(!(netdev->flags & IFF_UP))) {
		kfree_skb(skb);
		netdev->stats.rx_dropped++;
		return NETDEV_TX_OK;
	}

	skb_dst_drop(skb);
	nf_reset(skb);
	secpath_reset(skb);

	skb->pkt_type = PACKET_HOST;
	skb->protocol = eth_type_trans(skb, netdev);
	skb_postpull_rcsum(skb, eth_hdr(skb), ETH_HLEN);

	stats = this_cpu_ptr(netdev->tstats);
	u64_stats_update_begin(&stats->syncp);
	stats->rx_packets++;
	stats->rx_bytes += skb->len;
	u64_stats_update_end(&stats->syncp);

	netif_rx(skb);
	return NETDEV_TX_OK;
}

static struct vport_ops ovs_internal_vport_ops = {
	.type		= OVS_VPORT_TYPE_INTERNAL,
	.create		= internal_dev_create,
	.destroy	= internal_dev_destroy,
	.send		= internal_dev_recv,
};

int ovs_is_internal_dev(const struct net_device *netdev)
{
	return netdev->netdev_ops == &internal_dev_netdev_ops;
}

struct vport *ovs_internal_dev_get_vport(struct net_device *netdev)
{
	if (!ovs_is_internal_dev(netdev))
		return NULL;

	return internal_dev_priv(netdev)->vport;
}

int ovs_internal_dev_rtnl_link_register(void)
{
	int err;

	err = rtnl_link_register(&internal_dev_link_ops);
	if (err < 0)
		return err;

	err = ovs_vport_ops_register(&ovs_internal_vport_ops);
	if (err < 0)
		rtnl_link_unregister(&internal_dev_link_ops);

	return err;
}

void ovs_internal_dev_rtnl_link_unregister(void)
{
	ovs_vport_ops_unregister(&ovs_internal_vport_ops);
	rtnl_link_unregister(&internal_dev_link_ops);
}<|MERGE_RESOLUTION|>--- conflicted
+++ resolved
@@ -177,6 +177,7 @@
 {
 	struct vport *vport;
 	struct internal_dev *internal_dev;
+	struct net_device *dev;
 	int err;
 
 	vport = ovs_vport_alloc(0, &ovs_internal_vport_ops, parms);
@@ -185,8 +186,9 @@
 		goto error;
 	}
 
-	vport->dev = alloc_netdev(sizeof(struct internal_dev),
-				  parms->name, NET_NAME_USER, do_setup);
+	dev = alloc_netdev(sizeof(struct internal_dev),
+			   parms->name, NET_NAME_USER, do_setup);
+	vport->dev = dev;
 	if (!vport->dev) {
 		err = -ENOMEM;
 		goto error_free_vport;
@@ -210,10 +212,7 @@
 	err = register_netdevice(vport->dev);
 	if (err)
 		goto error_unlock;
-<<<<<<< HEAD
-=======
 	vport->dev->priv_destructor = internal_dev_destructor;
->>>>>>> LA.UM.9.1.R1.10.00.00.604.030
 
 	dev_set_promiscuity(vport->dev, 1);
 	rtnl_unlock();
@@ -223,9 +222,9 @@
 
 error_unlock:
 	rtnl_unlock();
-	free_percpu(vport->dev->tstats);
+	free_percpu(dev->tstats);
 error_free_netdev:
-	free_netdev(vport->dev);
+	free_netdev(dev);
 error_free_vport:
 	ovs_vport_free(vport);
 error:
