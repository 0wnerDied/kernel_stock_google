--- conflicted
+++ resolved
@@ -548,14 +548,10 @@
 	hdr->type = cpu_to_le32(type);
 	hdr->src_node_id = cpu_to_le32(from->sq_node);
 	hdr->src_port_id = cpu_to_le32(from->sq_port);
-	if (to->sq_node == QRTR_NODE_BCAST)
+	if (to->sq_node == QRTR_NODE_BCAST) {
 		hdr->dst_node_id = cpu_to_le32(node->nid);
-<<<<<<< HEAD
-	else
-=======
 		hdr->dst_port_id = cpu_to_le32(QRTR_PORT_CTRL);
-	} else {
->>>>>>> bce09d96
+	} else
 		hdr->dst_node_id = cpu_to_le32(to->sq_node);
 
 	hdr->dst_port_id = cpu_to_le32(to->sq_port);
