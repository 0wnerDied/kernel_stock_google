--- conflicted
+++ resolved
@@ -385,19 +385,11 @@
 {
 	cfg80211_sme_free(wdev);
 }
-<<<<<<< HEAD
 
 void cfg80211_sme_disassoc(struct wireless_dev *wdev)
 {
 	struct cfg80211_registered_device *rdev = wiphy_to_dev(wdev->wiphy);
 
-=======
-
-void cfg80211_sme_disassoc(struct wireless_dev *wdev)
-{
-	struct cfg80211_registered_device *rdev = wiphy_to_dev(wdev->wiphy);
-
->>>>>>> 6c7c4cbf
 	if (!wdev->conn)
 		return;
 
@@ -566,10 +558,7 @@
  * SME event handling
  */
 
-<<<<<<< HEAD
-=======
 /* This method must consume bss one way or another */
->>>>>>> 6c7c4cbf
 void __cfg80211_connect_result(struct net_device *dev, const u8 *bssid,
 			       const u8 *req_ie, size_t req_ie_len,
 			       const u8 *resp_ie, size_t resp_ie_len,
@@ -585,15 +574,10 @@
 	ASSERT_WDEV_LOCK(wdev);
 
 	if (WARN_ON(wdev->iftype != NL80211_IFTYPE_STATION &&
-<<<<<<< HEAD
-		    wdev->iftype != NL80211_IFTYPE_P2P_CLIENT))
-		return;
-=======
 		    wdev->iftype != NL80211_IFTYPE_P2P_CLIENT)) {
 		cfg80211_put_bss(wdev->wiphy, bss);
 		return;
 	}
->>>>>>> 6c7c4cbf
 
 	nl80211_send_connect_result(wiphy_to_dev(wdev->wiphy), dev,
 				    bssid, req_ie, req_ie_len,
@@ -642,28 +626,17 @@
 		return;
 	}
 
-<<<<<<< HEAD
-	if (!bss)
-=======
 	if (!bss) {
 		WARN_ON_ONCE(!wiphy_to_dev(wdev->wiphy)->ops->connect);
->>>>>>> 6c7c4cbf
 		bss = cfg80211_get_bss(wdev->wiphy, NULL, bssid,
 				       wdev->ssid, wdev->ssid_len,
 				       WLAN_CAPABILITY_ESS,
 				       WLAN_CAPABILITY_ESS);
-<<<<<<< HEAD
-	if (WARN_ON(!bss))
-		return;
-
-	cfg80211_hold_bss(bss_from_pub(bss));
-=======
 		if (WARN_ON(!bss))
 			return;
 		cfg80211_hold_bss(bss_from_pub(bss));
 	}
 
->>>>>>> 6c7c4cbf
 	wdev->current_bss = bss_from_pub(bss);
 
 	cfg80211_upload_connect_keys(wdev);
