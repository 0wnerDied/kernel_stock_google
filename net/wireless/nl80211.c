--- conflicted
+++ resolved
@@ -461,11 +461,8 @@
 	[NL80211_ATTR_PMK] = { .type = NLA_BINARY, .len = PMK_MAX_LEN },
 	[NL80211_ATTR_SCHED_SCAN_MULTI] = { .type = NLA_FLAG },
 	[NL80211_ATTR_EXTERNAL_AUTH_SUPPORT] = { .type = NLA_FLAG },
-<<<<<<< HEAD
-=======
 	[NL80211_ATTR_HE_CAPABILITY] = { .type = NLA_BINARY,
 					 .len = NL80211_HE_MAX_CAPABILITY_LEN },
->>>>>>> a1f19153
 };
 
 /* policy for the key attributes */
