--- conflicted
+++ resolved
@@ -1175,13 +1175,8 @@
 			if (sta) {
 				u16 last_seq;
 
-<<<<<<< HEAD
-				last_seq = le16_to_cpu(
-					sta->last_seq_ctrl[rx_agg->tid]);
-=======
 				last_seq = IEEE80211_SEQ_TO_SN(le16_to_cpu(
 					sta->last_seq_ctrl[rx_agg->tid]));
->>>>>>> 9e82bf01
 
 				__ieee80211_start_rx_ba_session(sta,
 						0, 0,
