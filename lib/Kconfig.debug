--- conflicted
+++ resolved
@@ -2069,8 +2069,6 @@
 
 	  If unsure, say N.
 
-<<<<<<< HEAD
-=======
 config TEST_STACKINIT
 	tristate "Test level of stack variable initialization"
 	help
@@ -2081,7 +2079,6 @@
 
 	  If unsure, say N.
 
->>>>>>> 3a74e9cf
 endmenu # runtime tests
 
 config MEMTEST
