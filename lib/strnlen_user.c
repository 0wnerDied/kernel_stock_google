// SPDX-License-Identifier: GPL-2.0
#include <linux/kernel.h>
#include <linux/export.h>
#include <linux/uaccess.h>
#include <linux/mm.h>

#include <asm/word-at-a-time.h>

/* Set bits in the first 'n' bytes when loaded from memory */
#ifdef __LITTLE_ENDIAN
#  define aligned_byte_mask(n) ((1ul << 8*(n))-1)
#else
#  define aligned_byte_mask(n) (~0xfful << (BITS_PER_LONG - 8 - 8*(n)))
#endif

/*
 * Do a strnlen, return length of string *with* final '\0'.
 * 'count' is the user-supplied count, while 'max' is the
 * address space maximum.
 *
 * Return 0 for exceptions (which includes hitting the address
 * space maximum), or 'count+1' if hitting the user-supplied
 * maximum count.
 *
 * NOTE! We can sometimes overshoot the user-supplied maximum
 * if it fits in a aligned 'long'. The caller needs to check
 * the return value against "> max".
 */
static inline long do_strnlen_user(const char __user *src, unsigned long count, unsigned long max)
{
	const struct word_at_a_time constants = WORD_AT_A_TIME_CONSTANTS;
	unsigned long align, res = 0;
	unsigned long c;

	/*
	 * Do everything aligned. But that means that we
	 * need to also expand the maximum..
	 */
	align = (sizeof(unsigned long) - 1) & (unsigned long)src;
	src -= align;
	max += align;

	unsafe_get_user(c, (unsigned long __user *)src, efault);
	c |= aligned_byte_mask(align);

	for (;;) {
		unsigned long data;
		if (has_zero(c, &data, &constants)) {
			data = prep_zero_mask(c, data, &constants);
			data = create_zero_mask(data);
			return res + find_zero(data) + 1 - align;
		}
		res += sizeof(unsigned long);
		/* We already handled 'unsigned long' bytes. Did we do it all ? */
		if (unlikely(max <= sizeof(unsigned long)))
			break;
		max -= sizeof(unsigned long);
		unsafe_get_user(c, (unsigned long __user *)(src+res), efault);
	}
	res -= align;

	/*
	 * Uhhuh. We hit 'max'. But was that the user-specified maximum
	 * too? If so, return the marker for "too long".
	 */
	if (res >= count)
		return count+1;

	/*
	 * Nope: we hit the address space limit, and we still had more
	 * characters the caller would have wanted. That's 0.
	 */
efault:
	return 0;
}

/**
 * strnlen_user: - Get the size of a user string INCLUDING final NUL.
 * @str: The string to measure.
 * @count: Maximum count (including NUL character)
 *
 * Context: User context only. This function may sleep if pagefaults are
 *          enabled.
 *
 * Get the size of a NUL-terminated string in user space.
 *
 * Returns the size of the string INCLUDING the terminating NUL.
 * If the string is too long, returns a number larger than @count. User
 * has to check the return value against "> count".
 * On exception (or invalid count), returns 0.
 *
 * NOTE! You should basically never use this function. There is
 * almost never any valid case for using the length of a user space
 * string, since the string can be changed at any time by other
 * threads. Use "strncpy_from_user()" instead to get a stable copy
 * of the string.
 */
long strnlen_user(const char __user *str, long count)
{
	unsigned long max_addr, src_addr;

	if (unlikely(count <= 0))
		return 0;

	max_addr = user_addr_max();
	src_addr = (unsigned long)untagged_addr(str);
	if (likely(src_addr < max_addr)) {
		unsigned long max = max_addr - src_addr;
		long retval;

<<<<<<< HEAD
=======
		/*
		 * Truncate 'max' to the user-specified limit, so that
		 * we only have one limit we need to check in the loop
		 */
		if (max > count)
			max = count;

>>>>>>> b3a99fd3
		if (user_access_begin(VERIFY_READ, str, max)) {
			retval = do_strnlen_user(str, count, max);
			user_access_end();
			return retval;
		}
	}
	return 0;
}
EXPORT_SYMBOL(strnlen_user);<|MERGE_RESOLUTION|>--- conflicted
+++ resolved
@@ -108,8 +108,6 @@
 		unsigned long max = max_addr - src_addr;
 		long retval;
 
-<<<<<<< HEAD
-=======
 		/*
 		 * Truncate 'max' to the user-specified limit, so that
 		 * we only have one limit we need to check in the loop
@@ -117,7 +115,6 @@
 		if (max > count)
 			max = count;
 
->>>>>>> b3a99fd3
 		if (user_access_begin(VERIFY_READ, str, max)) {
 			retval = do_strnlen_user(str, count, max);
 			user_access_end();
