--- conflicted
+++ resolved
@@ -35,10 +35,6 @@
 
 
 #define TASKSTATS_VERSION	9
-<<<<<<< HEAD
-=======
-#define TASKSTATS2_VERSION	2
->>>>>>> a1f19153
 #define TS_COMM_LEN		32	/* should be >= TASK_COMM_LEN
 					 * in linux/sched.h */
 
@@ -174,32 +170,6 @@
 	__u64	thrashing_delay_total;
 };
 
-struct taskstats2 {
-	__u16 version;
-	__s16 oom_score;
-	__u32 pid;
-	__u64 anon_rss;	/* KB */
-	__u64 file_rss;	/* KB */
-	__u64 swap_rss;	/* KB */
-	__u64 shmem_rss;	/* KB */
-	__u64 unreclaimable;	/* KB */
-	/* version 1 ends here */
-
-	/* version 2 begins here */
-	__u64	utime;		/* User CPU time [usec] */
-	__u64	stime;		/* System CPU time [usec] */
-	__u64	cutime;		/* Cumulative User CPU time [usec] */
-	__u64	cstime;		/* Cumulative System CPU time [usec] */
-
-	__u32	uid __attribute__((aligned(8)));
-					/* User ID */
-	__u32	ppid;  /* Parent process ID */
-	char	name[TS_COMM_LEN];  /* Command name */
-	char    state[TS_COMM_LEN]; /* Process state */
-	/* version 2 ends here*/
-
-};
-
 /*
  * Commands sent from userspace
  * Not versioned. New commands should only be inserted at the enum's end
@@ -210,7 +180,6 @@
 	TASKSTATS_CMD_UNSPEC = 0,	/* Reserved */
 	TASKSTATS_CMD_GET,		/* user->kernel request/get-response */
 	TASKSTATS_CMD_NEW,		/* kernel->user event */
-	TASKSTATS2_CMD_GET,		/* user->kernel request/get-response */
 	__TASKSTATS_CMD_MAX,
 };
 
@@ -224,7 +193,6 @@
 	TASKSTATS_TYPE_AGGR_PID,	/* contains pid + stats */
 	TASKSTATS_TYPE_AGGR_TGID,	/* contains tgid + stats */
 	TASKSTATS_TYPE_NULL,		/* contains nothing */
-	TASKSTATS_TYPE_FOREACH,		/* contains stats */
 	__TASKSTATS_TYPE_MAX,
 };
 
@@ -236,7 +204,6 @@
 	TASKSTATS_CMD_ATTR_TGID,
 	TASKSTATS_CMD_ATTR_REGISTER_CPUMASK,
 	TASKSTATS_CMD_ATTR_DEREGISTER_CPUMASK,
-	TASKSTATS_CMD_ATTR_FOREACH,
 	__TASKSTATS_CMD_ATTR_MAX,
 };
 
