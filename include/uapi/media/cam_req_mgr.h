--- conflicted
+++ resolved
@@ -36,12 +36,9 @@
  * It includes both session and device handles
  */
 #define CAM_REQ_MGR_MAX_HANDLES           64
-<<<<<<< HEAD
 #define CAM_REQ_MGR_MAX_HANDLES_V2        128
 #define MAX_LINKS_PER_SESSION             2
-=======
 #define MAX_LINKS_PER_SESSION             4
->>>>>>> fbab955f
 
 /* V4L event type which user space will subscribe to */
 #define V4L_EVENT_CAM_REQ_MGR_EVENT       (V4L2_EVENT_PRIVATE_START + 0)
