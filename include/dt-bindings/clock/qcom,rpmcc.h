/*
 * Copyright 2015 Linaro Limited
 *
 * This software is licensed under the terms of the GNU General Public
 * License version 2, as published by the Free Software Foundation, and
 * may be copied, distributed, and modified under those terms.
 *
 * This program is distributed in the hope that it will be useful,
 * but WITHOUT ANY WARRANTY; without even the implied warranty of
 * MERCHANTABILITY or FITNESS FOR A PARTICULAR PURPOSE.  See the
 * GNU General Public License for more details.
 */

#ifndef _DT_BINDINGS_CLK_MSM_RPMCC_H
#define _DT_BINDINGS_CLK_MSM_RPMCC_H

/* RPM clocks */
#define RPM_PXO_CLK				0
#define RPM_PXO_A_CLK				1
#define RPM_CXO_CLK				2
#define RPM_CXO_A_CLK				3
#define RPM_APPS_FABRIC_CLK			4
#define RPM_APPS_FABRIC_A_CLK			5
#define RPM_CFPB_CLK				6
#define RPM_CFPB_A_CLK				7
#define RPM_QDSS_CLK				8
#define RPM_QDSS_A_CLK				9
#define RPM_DAYTONA_FABRIC_CLK			10
#define RPM_DAYTONA_FABRIC_A_CLK		11
#define RPM_EBI1_CLK				12
#define RPM_EBI1_A_CLK				13
#define RPM_MM_FABRIC_CLK			14
#define RPM_MM_FABRIC_A_CLK			15
#define RPM_MMFPB_CLK				16
#define RPM_MMFPB_A_CLK				17
#define RPM_SYS_FABRIC_CLK			18
#define RPM_SYS_FABRIC_A_CLK			19
#define RPM_SFPB_CLK				20
#define RPM_SFPB_A_CLK				21

/* SMD RPM clocks */
#define RPM_SMD_XO_CLK_SRC				0
#define RPM_SMD_XO_A_CLK_SRC			1
#define RPM_SMD_PCNOC_CLK				2
#define RPM_SMD_PCNOC_A_CLK				3
#define RPM_SMD_SNOC_CLK				4
#define RPM_SMD_SNOC_A_CLK				5
#define RPM_SMD_BIMC_CLK				6
#define RPM_SMD_BIMC_A_CLK				7
#define RPM_SMD_QDSS_CLK				8
#define RPM_SMD_QDSS_A_CLK				9
#define RPM_SMD_IPA_CLK				10
#define RPM_SMD_IPA_A_CLK				11
#define RPM_SMD_QUP_CLK				12
#define RPM_SMD_QUP_A_CLK				13
#define RPM_SMD_MMRT_CLK				14
#define RPM_SMD_MMRT_A_CLK				15
#define RPM_SMD_MMNRT_CLK				16
#define RPM_SMD_MMNRT_A_CLK				17
#define RPM_SMD_SNOC_PERIPH_CLK				18
#define RPM_SMD_SNOC_PERIPH_A_CLK				19
#define RPM_SMD_SNOC_LPASS_CLK				20
#define RPM_SMD_SNOC_LPASS_A_CLK				21
#define RPM_SMD_BB_CLK1				22
#define RPM_SMD_BB_CLK1_A				23
#define RPM_SMD_BB_CLK2					24
#define RPM_SMD_BB_CLK2_A				25
#define RPM_SMD_RF_CLK1				26
#define RPM_SMD_RF_CLK1_A				27
#define RPM_SMD_RF_CLK2				28
#define RPM_SMD_RF_CLK2_A				29
#define RPM_SMD_BB_CLK1_PIN				30
#define RPM_SMD_BB_CLK1_A_PIN			31
#define RPM_SMD_BB_CLK2_PIN				32
#define RPM_SMD_BB_CLK2_A_PIN			33
#define RPM_SMD_RF_CLK1_PIN				34
#define RPM_SMD_RF_CLK1_A_PIN			35
#define RPM_SMD_RF_CLK2_PIN				36
#define RPM_SMD_RF_CLK2_A_PIN			37
#define RPM_SMD_PNOC_CLK			38
#define RPM_SMD_PNOC_A_CLK			39
#define RPM_SMD_CNOC_CLK			40
#define RPM_SMD_CNOC_A_CLK			41
#define RPM_SMD_MMSSNOC_AHB_CLK			42
#define RPM_SMD_MMSSNOC_AHB_A_CLK		43
#define RPM_SMD_GFX3D_CLK_SRC			44
#define RPM_SMD_GFX3D_A_CLK_SRC			45
#define RPM_SMD_OCMEMGX_CLK			46
#define RPM_SMD_OCMEMGX_A_CLK			47
#define RPM_SMD_CXO_D0				48
#define RPM_SMD_CXO_D0_A			49
#define RPM_SMD_CXO_D1				50
#define RPM_SMD_CXO_D1_A			51
#define RPM_SMD_CXO_A0				52
#define RPM_SMD_CXO_A0_A			53
#define RPM_SMD_CXO_A1				54
#define RPM_SMD_CXO_A1_A			55
#define RPM_SMD_CXO_A2				56
#define RPM_SMD_CXO_A2_A			57
#define RPM_SMD_DIV_CLK1			58
#define RPM_SMD_DIV_A_CLK1			59
#define RPM_SMD_DIV_CLK2			60
#define RPM_SMD_DIV_A_CLK2			61
#define RPM_SMD_DIFF_CLK			62
#define RPM_SMD_DIFF_A_CLK			63
#define RPM_SMD_CXO_D0_PIN			64
#define RPM_SMD_CXO_D0_A_PIN			65
#define RPM_SMD_CXO_D1_PIN			66
#define RPM_SMD_CXO_D1_A_PIN			67
#define RPM_SMD_CXO_A0_PIN			68
#define RPM_SMD_CXO_A0_A_PIN			69
#define RPM_SMD_CXO_A1_PIN			70
#define RPM_SMD_CXO_A1_A_PIN			71
#define RPM_SMD_CXO_A2_PIN			72
#define RPM_SMD_CXO_A2_A_PIN			73
#define RPM_SMD_QPIC_CLK			74
#define RPM_SMD_QPIC_A_CLK			75
#define RPM_SMD_CE1_CLK				76
#define RPM_SMD_CE1_A_CLK			77
<<<<<<< HEAD
#define RPM_SMD_BIMC_GPU_CLK				78
#define RPM_SMD_BIMC_GPU_A_CLK				79
=======
#define RPM_SMD_BIMC_GPU_CLK			78
#define RPM_SMD_BIMC_GPU_A_CLK			79
>>>>>>> 15457316
#define RPM_SMD_LN_BB_CLK			80
#define RPM_SMD_LN_BB_CLK_A			81
#define RPM_SMD_LN_BB_CLK_PIN			82
#define RPM_SMD_LN_BB_CLK_A_PIN			83
<<<<<<< HEAD
#define RPM_SMD_RF_CLK3				84
#define RPM_SMD_RF_CLK3_A			85
#define RPM_SMD_RF_CLK3_PIN			86
#define RPM_SMD_RF_CLK3_A_PIN			87
#define RPM_SMD_LN_BB_CLK1				88
#define RPM_SMD_LN_BB_CLK1_A				89
#define RPM_SMD_LN_BB_CLK2				90
#define RPM_SMD_LN_BB_CLK2_A				91
#define RPM_SMD_LN_BB_CLK3				92
#define RPM_SMD_LN_BB_CLK3_A				93
#define PNOC_MSMBUS_CLK				94
#define PNOC_MSMBUS_A_CLK			95
#define PNOC_KEEPALIVE_A_CLK			96
#define SNOC_MSMBUS_CLK				97
#define SNOC_MSMBUS_A_CLK			98
#define BIMC_MSMBUS_CLK				99
#define BIMC_MSMBUS_A_CLK			100
#define PNOC_USB_CLK				101
#define PNOC_USB_A_CLK				102
#define SNOC_USB_CLK				103
#define SNOC_USB_A_CLK				104
#define BIMC_USB_CLK				105
#define BIMC_USB_A_CLK				106
#define SNOC_WCNSS_A_CLK			107
#define BIMC_WCNSS_A_CLK			108
#define MCD_CE1_CLK				109
#define QCEDEV_CE1_CLK				110
#define QCRYPTO_CE1_CLK				111
#define QSEECOM_CE1_CLK				112
#define SCM_CE1_CLK				113
#define CXO_SMD_OTG_CLK				114
#define CXO_SMD_LPM_CLK				115
#define CXO_SMD_PIL_PRONTO_CLK			116
#define CXO_SMD_PIL_MSS_CLK			117
#define CXO_SMD_WLAN_CLK			118
#define CXO_SMD_PIL_LPASS_CLK			119
#define CXO_SMD_PIL_CDSP_CLK			120
#define CNOC_MSMBUS_CLK				121
#define CNOC_MSMBUS_A_CLK				122
#define CNOC_KEEPALIVE_A_CLK				123
#define SNOC_KEEPALIVE_A_CLK				124
#define CPP_MMNRT_MSMBUS_CLK				125
#define CPP_MMNRT_MSMBUS_A_CLK				126
#define JPEG_MMNRT_MSMBUS_CLK				127
#define JPEG_MMNRT_MSMBUS_A_CLK				128
#define VENUS_MMNRT_MSMBUS_CLK				129
#define VENUS_MMNRT_MSMBUS_A_CLK			130
#define ARM9_MMNRT_MSMBUS_CLK				131
#define ARM9_MMNRT_MSMBUS_A_CLK				132
#define MDP_MMRT_MSMBUS_CLK				133
#define MDP_MMRT_MSMBUS_A_CLK				134
#define VFE_MMRT_MSMBUS_CLK				135
#define VFE_MMRT_MSMBUS_A_CLK				136
#define QUP0_MSMBUS_SNOC_PERIPH_CLK			137
#define QUP0_MSMBUS_SNOC_PERIPH_A_CLK			138
#define QUP1_MSMBUS_SNOC_PERIPH_CLK			139
#define QUP1_MSMBUS_SNOC_PERIPH_A_CLK			140
#define QUP2_MSMBUS_SNOC_PERIPH_CLK                     141
#define QUP2_MSMBUS_SNOC_PERIPH_A_CLK                   142
#define DAP_MSMBUS_SNOC_PERIPH_CLK			143
#define DAP_MSMBUS_SNOC_PERIPH_A_CLK			144
#define SDC1_MSMBUS_SNOC_PERIPH_CLK			145
#define SDC1_MSMBUS_SNOC_PERIPH_A_CLK			146
#define SDC2_MSMBUS_SNOC_PERIPH_CLK			147
#define SDC2_MSMBUS_SNOC_PERIPH_A_CLK			148
#define CRYPTO_MSMBUS_SNOC_PERIPH_CLK			149
#define CRYPTO_MSMBUS_SNOC_PERIPH_A_CLK			150
#define SDC1_SLV_MSMBUS_SNOC_PERIPH_CLK			151
#define SDC1_SLV_MSMBUS_SNOC_PERIPH_A_CLK		152
#define SDC2_SLV_MSMBUS_SNOC_PERIPH_CLK			153
#define SDC2_SLV_MSMBUS_SNOC_PERIPH_A_CLK		154
=======
#define RPM_SMD_LN_BB_CLK1			84
#define RPM_SMD_LN_BB_CLK1_A			85
#define RPM_SMD_LN_BB_CLK1_PIN			86
#define RPM_SMD_LN_BB_CLK1_A_PIN		87
#define RPM_SMD_LN_BB_CLK2			88
#define RPM_SMD_LN_BB_CLK2_A			89
#define RPM_SMD_LN_BB_CLK2_PIN			90
#define RPM_SMD_LN_BB_CLK2_A_PIN		91
#define RPM_SMD_LN_BB_CLK3			92
#define RPM_SMD_LN_BB_CLK3_A			93
#define RPM_SMD_LN_BB_CLK3_PIN			94
#define RPM_SMD_LN_BB_CLK3_A_PIN		95
#define RPM_SMD_RF_CLK3				96
#define RPM_SMD_RF_CLK3_A			97
#define RPM_SMD_RF_CLK3_PIN			98
#define RPM_SMD_RF_CLK3_A_PIN			99
#define RPM_SMD_AGGR2_NOC_CLK			100
#define RPM_SMD_AGGR2_NOC_A_CLK			101
#define RPM_SMD_MMSSNOC_AXI_CLK			102
#define RPM_SMD_MMSSNOC_AXI_A_CLK		103
#define RPM_SMD_CNOC_PERIPH_CLK			104
#define RPM_SMD_CNOC_PERIPH_A_CLK		105
#define PNOC_MSMBUS_CLK				106
#define PNOC_MSMBUS_A_CLK			107
#define PNOC_KEEPALIVE_A_CLK			108
#define SNOC_MSMBUS_CLK				109
#define SNOC_MSMBUS_A_CLK			110
#define BIMC_MSMBUS_CLK				111
#define BIMC_MSMBUS_A_CLK			112
#define PNOC_USB_CLK				113
#define PNOC_USB_A_CLK				114
#define SNOC_USB_CLK				115
#define SNOC_USB_A_CLK				116
#define BIMC_USB_CLK				117
#define BIMC_USB_A_CLK				118
#define SNOC_WCNSS_A_CLK			119
#define BIMC_WCNSS_A_CLK			120
#define MCD_CE1_CLK				121
#define QCEDEV_CE1_CLK				122
#define QCRYPTO_CE1_CLK				123
#define QSEECOM_CE1_CLK				124
#define SCM_CE1_CLK				125
#define CXO_SMD_OTG_CLK				126
#define CXO_SMD_LPM_CLK				127
#define CXO_SMD_PIL_PRONTO_CLK			128
#define CXO_SMD_PIL_MSS_CLK			129
#define CXO_SMD_WLAN_CLK			130
#define CXO_SMD_PIL_LPASS_CLK			131
#define CXO_SMD_PIL_CDSP_CLK			132
#define CXO_DWC3_CLK				133
#define CNOC_MSMBUS_CLK				134
#define CNOC_MSMBUS_A_CLK			135
#define CNOC_KEEPALIVE_A_CLK			136
#define SNOC_KEEPALIVE_A_CLK			137
#define CPP_MMNRT_MSMBUS_CLK			138
#define CPP_MMNRT_MSMBUS_A_CLK			139
#define JPEG_MMNRT_MSMBUS_CLK			140
#define JPEG_MMNRT_MSMBUS_A_CLK			141
#define VENUS_MMNRT_MSMBUS_CLK			142
#define VENUS_MMNRT_MSMBUS_A_CLK		143
#define ARM9_MMNRT_MSMBUS_CLK			144
#define ARM9_MMNRT_MSMBUS_A_CLK			145
#define MDP_MMRT_MSMBUS_CLK			146
#define MDP_MMRT_MSMBUS_A_CLK			147
#define VFE_MMRT_MSMBUS_CLK			148
#define VFE_MMRT_MSMBUS_A_CLK			149
#define QUP0_MSMBUS_SNOC_PERIPH_CLK		150
#define QUP0_MSMBUS_SNOC_PERIPH_A_CLK		151
#define QUP1_MSMBUS_SNOC_PERIPH_CLK		152
#define QUP1_MSMBUS_SNOC_PERIPH_A_CLK		153
#define QUP2_MSMBUS_SNOC_PERIPH_CLK		154
#define QUP2_MSMBUS_SNOC_PERIPH_A_CLK		155
#define DAP_MSMBUS_SNOC_PERIPH_CLK		156
#define DAP_MSMBUS_SNOC_PERIPH_A_CLK		157
#define SDC1_MSMBUS_SNOC_PERIPH_CLK		158
#define SDC1_MSMBUS_SNOC_PERIPH_A_CLK		159
#define SDC2_MSMBUS_SNOC_PERIPH_CLK		160
#define SDC2_MSMBUS_SNOC_PERIPH_A_CLK		161
#define CRYPTO_MSMBUS_SNOC_PERIPH_CLK		162
#define CRYPTO_MSMBUS_SNOC_PERIPH_A_CLK		163
#define SDC1_SLV_MSMBUS_SNOC_PERIPH_CLK		164
#define SDC1_SLV_MSMBUS_SNOC_PERIPH_A_CLK	165
#define SDC2_SLV_MSMBUS_SNOC_PERIPH_CLK		166
#define SDC2_SLV_MSMBUS_SNOC_PERIPH_A_CLK	167
#define AGGR2_NOC_MSMBUS_CLK			168
#define AGGR2_NOC_MSMBUS_A_CLK			169
#define AGGR2_NOC_SMMU_CLK			170
#define AGGR2_NOC_USB_CLK			171
>>>>>>> 15457316

#endif<|MERGE_RESOLUTION|>--- conflicted
+++ resolved
@@ -117,90 +117,12 @@
 #define RPM_SMD_QPIC_A_CLK			75
 #define RPM_SMD_CE1_CLK				76
 #define RPM_SMD_CE1_A_CLK			77
-<<<<<<< HEAD
-#define RPM_SMD_BIMC_GPU_CLK				78
-#define RPM_SMD_BIMC_GPU_A_CLK				79
-=======
 #define RPM_SMD_BIMC_GPU_CLK			78
 #define RPM_SMD_BIMC_GPU_A_CLK			79
->>>>>>> 15457316
 #define RPM_SMD_LN_BB_CLK			80
 #define RPM_SMD_LN_BB_CLK_A			81
 #define RPM_SMD_LN_BB_CLK_PIN			82
 #define RPM_SMD_LN_BB_CLK_A_PIN			83
-<<<<<<< HEAD
-#define RPM_SMD_RF_CLK3				84
-#define RPM_SMD_RF_CLK3_A			85
-#define RPM_SMD_RF_CLK3_PIN			86
-#define RPM_SMD_RF_CLK3_A_PIN			87
-#define RPM_SMD_LN_BB_CLK1				88
-#define RPM_SMD_LN_BB_CLK1_A				89
-#define RPM_SMD_LN_BB_CLK2				90
-#define RPM_SMD_LN_BB_CLK2_A				91
-#define RPM_SMD_LN_BB_CLK3				92
-#define RPM_SMD_LN_BB_CLK3_A				93
-#define PNOC_MSMBUS_CLK				94
-#define PNOC_MSMBUS_A_CLK			95
-#define PNOC_KEEPALIVE_A_CLK			96
-#define SNOC_MSMBUS_CLK				97
-#define SNOC_MSMBUS_A_CLK			98
-#define BIMC_MSMBUS_CLK				99
-#define BIMC_MSMBUS_A_CLK			100
-#define PNOC_USB_CLK				101
-#define PNOC_USB_A_CLK				102
-#define SNOC_USB_CLK				103
-#define SNOC_USB_A_CLK				104
-#define BIMC_USB_CLK				105
-#define BIMC_USB_A_CLK				106
-#define SNOC_WCNSS_A_CLK			107
-#define BIMC_WCNSS_A_CLK			108
-#define MCD_CE1_CLK				109
-#define QCEDEV_CE1_CLK				110
-#define QCRYPTO_CE1_CLK				111
-#define QSEECOM_CE1_CLK				112
-#define SCM_CE1_CLK				113
-#define CXO_SMD_OTG_CLK				114
-#define CXO_SMD_LPM_CLK				115
-#define CXO_SMD_PIL_PRONTO_CLK			116
-#define CXO_SMD_PIL_MSS_CLK			117
-#define CXO_SMD_WLAN_CLK			118
-#define CXO_SMD_PIL_LPASS_CLK			119
-#define CXO_SMD_PIL_CDSP_CLK			120
-#define CNOC_MSMBUS_CLK				121
-#define CNOC_MSMBUS_A_CLK				122
-#define CNOC_KEEPALIVE_A_CLK				123
-#define SNOC_KEEPALIVE_A_CLK				124
-#define CPP_MMNRT_MSMBUS_CLK				125
-#define CPP_MMNRT_MSMBUS_A_CLK				126
-#define JPEG_MMNRT_MSMBUS_CLK				127
-#define JPEG_MMNRT_MSMBUS_A_CLK				128
-#define VENUS_MMNRT_MSMBUS_CLK				129
-#define VENUS_MMNRT_MSMBUS_A_CLK			130
-#define ARM9_MMNRT_MSMBUS_CLK				131
-#define ARM9_MMNRT_MSMBUS_A_CLK				132
-#define MDP_MMRT_MSMBUS_CLK				133
-#define MDP_MMRT_MSMBUS_A_CLK				134
-#define VFE_MMRT_MSMBUS_CLK				135
-#define VFE_MMRT_MSMBUS_A_CLK				136
-#define QUP0_MSMBUS_SNOC_PERIPH_CLK			137
-#define QUP0_MSMBUS_SNOC_PERIPH_A_CLK			138
-#define QUP1_MSMBUS_SNOC_PERIPH_CLK			139
-#define QUP1_MSMBUS_SNOC_PERIPH_A_CLK			140
-#define QUP2_MSMBUS_SNOC_PERIPH_CLK                     141
-#define QUP2_MSMBUS_SNOC_PERIPH_A_CLK                   142
-#define DAP_MSMBUS_SNOC_PERIPH_CLK			143
-#define DAP_MSMBUS_SNOC_PERIPH_A_CLK			144
-#define SDC1_MSMBUS_SNOC_PERIPH_CLK			145
-#define SDC1_MSMBUS_SNOC_PERIPH_A_CLK			146
-#define SDC2_MSMBUS_SNOC_PERIPH_CLK			147
-#define SDC2_MSMBUS_SNOC_PERIPH_A_CLK			148
-#define CRYPTO_MSMBUS_SNOC_PERIPH_CLK			149
-#define CRYPTO_MSMBUS_SNOC_PERIPH_A_CLK			150
-#define SDC1_SLV_MSMBUS_SNOC_PERIPH_CLK			151
-#define SDC1_SLV_MSMBUS_SNOC_PERIPH_A_CLK		152
-#define SDC2_SLV_MSMBUS_SNOC_PERIPH_CLK			153
-#define SDC2_SLV_MSMBUS_SNOC_PERIPH_A_CLK		154
-=======
 #define RPM_SMD_LN_BB_CLK1			84
 #define RPM_SMD_LN_BB_CLK1_A			85
 #define RPM_SMD_LN_BB_CLK1_PIN			86
@@ -289,6 +211,5 @@
 #define AGGR2_NOC_MSMBUS_A_CLK			169
 #define AGGR2_NOC_SMMU_CLK			170
 #define AGGR2_NOC_USB_CLK			171
->>>>>>> 15457316
 
 #endif