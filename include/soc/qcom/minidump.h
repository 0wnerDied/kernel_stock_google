/* SPDX-License-Identifier: GPL-2.0-only */
/*
 * Copyright (c) 2017-2020, The Linux Foundation. All rights reserved.
 */

#ifndef __MINIDUMP_H
#define __MINIDUMP_H

#define MAX_NAME_LENGTH		12

/* default value for clients not using any id */
#define MINIDUMP_DEFAULT_ID	UINT_MAX

/* md_region -  Minidump table entry
 * @name:	Entry name, Minidump will dump binary with this name.
 * @id:		Entry ID, used only for SDI dumps.
 * @virt_addr:  Address of the entry.
 * @phys_addr:	Physical address of the entry to dump.
 * @size:	Number of byte to dump from @address location
 *		it should be 4 byte aligned.
 */
struct md_region {
	char	name[MAX_NAME_LENGTH];
	u32	id;
	u64	virt_addr;
	u64	phys_addr;
	u64	size;
};

#ifdef CONFIG_QCOM_MINIDUMP
/*
 * Register an entry in Minidump table
 * Returns:
 *	region number: entry position in minidump table.
 *	Negetive error number on failures.
 */
<<<<<<< HEAD
#if IS_ENABLED(CONFIG_QCOM_MINIDUMP)
=======
>>>>>>> 96aaa2a2
extern int msm_minidump_add_region(const struct md_region *entry);
extern int msm_minidump_remove_region(const struct md_region *entry);
/*
 * Update registered region address in Minidump table.
 * It does not hold any locks, so strictly serialize the region updates.
 * Returns:
 *	Zero: on successfully update
 *	Negetive error number on failures.
 */
extern int msm_minidump_update_region(int regno, const struct md_region *entry);
extern bool msm_minidump_enabled(void);
extern void dump_stack_minidump(u64 sp);
#else
static inline int msm_minidump_add_region(const struct md_region *entry)
{
	/* Return quietly, if minidump is not supported */
	return 0;
}
static inline int msm_minidump_remove_region(const struct md_region *entry)
{
	return 0;
}
static inline bool msm_minidump_enabled(void) { return false; }
static inline void dump_stack_minidump(u64 sp) {}
#endif

#ifdef CONFIG_QCOM_DYN_MINIDUMP_STACK
/* Update current stack of this cpu in Minidump table. */
extern void update_md_current_stack(void *data);
#else
static inline void update_md_current_stack(void *data) {}
#endif
#endif<|MERGE_RESOLUTION|>--- conflicted
+++ resolved
@@ -27,17 +27,12 @@
 	u64	size;
 };
 
-#ifdef CONFIG_QCOM_MINIDUMP
-/*
- * Register an entry in Minidump table
+/* Register an entry in Minidump table
  * Returns:
  *	region number: entry position in minidump table.
- *	Negetive error number on failures.
+ *	Negetive error number on failures
  */
-<<<<<<< HEAD
 #if IS_ENABLED(CONFIG_QCOM_MINIDUMP)
-=======
->>>>>>> 96aaa2a2
 extern int msm_minidump_add_region(const struct md_region *entry);
 extern int msm_minidump_remove_region(const struct md_region *entry);
 /*
