/* SPDX-License-Identifier: GPL-2.0 */
#ifndef __LINUX_MEMORY_HOTPLUG_H
#define __LINUX_MEMORY_HOTPLUG_H

#include <linux/mmzone.h>
#include <linux/spinlock.h>
#include <linux/notifier.h>
#include <linux/bug.h>

struct page;
struct zone;
struct pglist_data;
struct mem_section;
struct memory_block;
struct resource;
struct vmem_altmap;

#ifdef CONFIG_MEMORY_HOTPLUG
/*
 * Return page for the valid pfn only if the page is online. All pfn
 * walkers which rely on the fully initialized page->flags and others
 * should use this rather than pfn_valid && pfn_to_page
 */
#define pfn_to_online_page(pfn)					   \
({								   \
	struct page *___page = NULL;				   \
	unsigned long ___pfn = pfn;				   \
	unsigned long ___nr = pfn_to_section_nr(___pfn);	   \
								   \
	if (___nr < NR_MEM_SECTIONS && online_section_nr(___nr) && \
	    pfn_valid_within(___pfn))				   \
		___page = pfn_to_page(___pfn);			   \
	___page;						   \
})

/*
 * Types for free bootmem stored in page->lru.next. These have to be in
 * some random range in unsigned long space for debugging purposes.
 */
enum {
	MEMORY_HOTPLUG_MIN_BOOTMEM_TYPE = 12,
	SECTION_INFO = MEMORY_HOTPLUG_MIN_BOOTMEM_TYPE,
	MIX_SECTION_INFO,
	NODE_INFO,
	MEMORY_HOTPLUG_MAX_BOOTMEM_TYPE = NODE_INFO,
};

/* Types for control the zone type of onlined and offlined memory */
enum {
	MMOP_OFFLINE = -1,
	MMOP_ONLINE_KEEP,
	MMOP_ONLINE_KERNEL,
	MMOP_ONLINE_MOVABLE,
};

/*
 * Zone resizing functions
 *
 * Note: any attempt to resize a zone should has pgdat_resize_lock()
 * zone_span_writelock() both held. This ensure the size of a zone
 * can't be changed while pgdat_resize_lock() held.
 */
static inline unsigned zone_span_seqbegin(struct zone *zone)
{
	return read_seqbegin(&zone->span_seqlock);
}
static inline int zone_span_seqretry(struct zone *zone, unsigned iv)
{
	return read_seqretry(&zone->span_seqlock, iv);
}
static inline void zone_span_writelock(struct zone *zone)
{
	write_seqlock(&zone->span_seqlock);
}
static inline void zone_span_writeunlock(struct zone *zone)
{
	write_sequnlock(&zone->span_seqlock);
}
static inline void zone_seqlock_init(struct zone *zone)
{
	seqlock_init(&zone->span_seqlock);
}
extern int zone_grow_free_lists(struct zone *zone, unsigned long new_nr_pages);
extern int zone_grow_waitqueues(struct zone *zone, unsigned long nr_pages);
extern int add_one_highpage(struct page *page, int pfn, int bad_ppro);
/* VM interface that may be used by firmware interface */
extern int online_pages(unsigned long, unsigned long, int);
extern int test_pages_in_a_zone(unsigned long start_pfn, unsigned long end_pfn,
	unsigned long *valid_start, unsigned long *valid_end);
extern void __offline_isolated_pages(unsigned long, unsigned long);

typedef int (*online_page_callback_t)(struct page *page);

extern int set_online_page_callback(online_page_callback_t callback);
extern int restore_online_page_callback(online_page_callback_t callback);

extern void __online_page_set_limits(struct page *page);
extern void __online_page_increment_counters(struct page *page);
extern void __online_page_free(struct page *page);

extern int try_online_node(int nid);
extern bool try_online_one_block(int nid);

extern bool memhp_auto_online;
/* If movable_node boot option specified */
extern bool movable_node_enabled;
static inline bool movable_node_is_enabled(void)
{
	return movable_node_enabled;
}

<<<<<<< HEAD
#ifdef CONFIG_MEMORY_HOTREMOVE
extern int arch_remove_memory(int nid, u64 start, u64 size,
				struct vmem_altmap *altmap);
extern int __remove_pages(struct zone *zone, unsigned long start_pfn,
	unsigned long nr_pages, struct vmem_altmap *altmap);
#endif /* CONFIG_MEMORY_HOTREMOVE */
=======
extern void arch_remove_memory(int nid, u64 start, u64 size,
			       struct vmem_altmap *altmap);
extern void __remove_pages(unsigned long start_pfn, unsigned long nr_pages,
			   struct vmem_altmap *altmap);
>>>>>>> 9033d72d

/* reasonably generic interface to expand the physical pages */
extern int __add_pages(int nid, unsigned long start_pfn, unsigned long nr_pages,
		struct vmem_altmap *altmap, bool want_memblock);

#ifndef CONFIG_ARCH_HAS_ADD_PAGES
static inline int add_pages(int nid, unsigned long start_pfn,
		unsigned long nr_pages, struct vmem_altmap *altmap,
		bool want_memblock)
{
	return __add_pages(nid, start_pfn, nr_pages, altmap, want_memblock);
}
#else /* ARCH_HAS_ADD_PAGES */
int add_pages(int nid, unsigned long start_pfn, unsigned long nr_pages,
		struct vmem_altmap *altmap, bool want_memblock);
#endif /* ARCH_HAS_ADD_PAGES */

#ifdef CONFIG_NUMA
extern int memory_add_physaddr_to_nid(u64 start);
#else
static inline int memory_add_physaddr_to_nid(u64 start)
{
	return 0;
}
#endif

#ifdef CONFIG_HAVE_ARCH_NODEDATA_EXTENSION
/*
 * For supporting node-hotadd, we have to allocate a new pgdat.
 *
 * If an arch has generic style NODE_DATA(),
 * node_data[nid] = kzalloc() works well. But it depends on the architecture.
 *
 * In general, generic_alloc_nodedata() is used.
 * Now, arch_free_nodedata() is just defined for error path of node_hot_add.
 *
 */
extern pg_data_t *arch_alloc_nodedata(int nid);
extern void arch_free_nodedata(pg_data_t *pgdat);
extern void arch_refresh_nodedata(int nid, pg_data_t *pgdat);

#else /* CONFIG_HAVE_ARCH_NODEDATA_EXTENSION */

#define arch_alloc_nodedata(nid)	generic_alloc_nodedata(nid)
#define arch_free_nodedata(pgdat)	generic_free_nodedata(pgdat)

#ifdef CONFIG_NUMA
/*
 * If ARCH_HAS_NODEDATA_EXTENSION=n, this func is used to allocate pgdat.
 * XXX: kmalloc_node() can't work well to get new node's memory at this time.
 *	Because, pgdat for the new node is not allocated/initialized yet itself.
 *	To use new node's memory, more consideration will be necessary.
 */
#define generic_alloc_nodedata(nid)				\
({								\
	kzalloc(sizeof(pg_data_t), GFP_KERNEL);			\
})
/*
 * This definition is just for error path in node hotadd.
 * For node hotremove, we have to replace this.
 */
#define generic_free_nodedata(pgdat)	kfree(pgdat)

extern pg_data_t *node_data[];
static inline void arch_refresh_nodedata(int nid, pg_data_t *pgdat)
{
	node_data[nid] = pgdat;
}

#else /* !CONFIG_NUMA */

/* never called */
static inline pg_data_t *generic_alloc_nodedata(int nid)
{
	BUG();
	return NULL;
}
static inline void generic_free_nodedata(pg_data_t *pgdat)
{
}
static inline void arch_refresh_nodedata(int nid, pg_data_t *pgdat)
{
}
#endif /* CONFIG_NUMA */
#endif /* CONFIG_HAVE_ARCH_NODEDATA_EXTENSION */

#ifdef CONFIG_HAVE_BOOTMEM_INFO_NODE
extern void __init register_page_bootmem_info_node(struct pglist_data *pgdat);
#else
static inline void register_page_bootmem_info_node(struct pglist_data *pgdat)
{
}
#endif
extern void put_page_bootmem(struct page *page);
extern void get_page_bootmem(unsigned long ingo, struct page *page,
			     unsigned long type);

void get_online_mems(void);
void put_online_mems(void);

void mem_hotplug_begin(void);
void mem_hotplug_done(void);

extern void set_zone_contiguous(struct zone *zone);
extern void clear_zone_contiguous(struct zone *zone);

#else /* ! CONFIG_MEMORY_HOTPLUG */
#define pfn_to_online_page(pfn)			\
({						\
	struct page *___page = NULL;		\
	if (pfn_valid(pfn))			\
		___page = pfn_to_page(pfn);	\
	___page;				\
 })

static inline unsigned zone_span_seqbegin(struct zone *zone)
{
	return 0;
}
static inline int zone_span_seqretry(struct zone *zone, unsigned iv)
{
	return 0;
}
static inline void zone_span_writelock(struct zone *zone) {}
static inline void zone_span_writeunlock(struct zone *zone) {}
static inline void zone_seqlock_init(struct zone *zone) {}

static inline int mhp_notimplemented(const char *func)
{
	printk(KERN_WARNING "%s() called, with CONFIG_MEMORY_HOTPLUG disabled\n", func);
	dump_stack();
	return -ENOSYS;
}

static inline void register_page_bootmem_info_node(struct pglist_data *pgdat)
{
}

static inline int try_online_node(int nid)
{
	return 0;
}

static inline bool try_online_one_block(int nid)
{
	return false;
}

static inline void get_online_mems(void) {}
static inline void put_online_mems(void) {}

static inline void mem_hotplug_begin(void) {}
static inline void mem_hotplug_done(void) {}

static inline bool movable_node_is_enabled(void)
{
	return false;
}
#endif /* ! CONFIG_MEMORY_HOTPLUG */

#if defined(CONFIG_MEMORY_HOTPLUG) || defined(CONFIG_DEFERRED_STRUCT_PAGE_INIT)
/*
 * pgdat resizing functions
 */
static inline
void pgdat_resize_lock(struct pglist_data *pgdat, unsigned long *flags)
{
	spin_lock_irqsave(&pgdat->node_size_lock, *flags);
}
static inline
void pgdat_resize_unlock(struct pglist_data *pgdat, unsigned long *flags)
{
	spin_unlock_irqrestore(&pgdat->node_size_lock, *flags);
}
static inline
void pgdat_resize_init(struct pglist_data *pgdat)
{
	spin_lock_init(&pgdat->node_size_lock);
}
#else /* !(CONFIG_MEMORY_HOTPLUG || CONFIG_DEFERRED_STRUCT_PAGE_INIT) */
/*
 * Stub functions for when hotplug is off
 */
static inline void pgdat_resize_lock(struct pglist_data *p, unsigned long *f) {}
static inline void pgdat_resize_unlock(struct pglist_data *p, unsigned long *f) {}
static inline void pgdat_resize_init(struct pglist_data *pgdat) {}
#endif /* !(CONFIG_MEMORY_HOTPLUG || CONFIG_DEFERRED_STRUCT_PAGE_INIT) */

#ifdef CONFIG_MEMORY_HOTREMOVE

extern bool is_mem_section_removable(unsigned long pfn, unsigned long nr_pages);
extern void try_offline_node(int nid);
extern int offline_pages(unsigned long start_pfn, unsigned long nr_pages);
extern void remove_memory(int nid, u64 start, u64 size);
extern void __remove_memory(int nid, u64 start, u64 size);

#else
static inline bool is_mem_section_removable(unsigned long pfn,
					unsigned long nr_pages)
{
	return false;
}

static inline void try_offline_node(int nid) {}

static inline int offline_pages(unsigned long start_pfn, unsigned long nr_pages)
{
	return -EINVAL;
}

static inline void remove_memory(int nid, u64 start, u64 size) {}
static inline void __remove_memory(int nid, u64 start, u64 size) {}
#endif /* CONFIG_MEMORY_HOTREMOVE */

extern void __ref free_area_init_core_hotplug(int nid);
extern int walk_memory_range(unsigned long start_pfn, unsigned long end_pfn,
		void *arg, int (*func)(struct memory_block *, void *));
extern int __add_memory(int nid, u64 start, u64 size);
extern int add_memory(int nid, u64 start, u64 size);
extern int add_memory_resource(int nid, struct resource *resource, bool online);
extern int arch_add_memory(int nid, u64 start, u64 size,
		struct vmem_altmap *altmap, bool want_memblock);
extern void move_pfn_range_to_zone(struct zone *zone, unsigned long start_pfn,
		unsigned long nr_pages, struct vmem_altmap *altmap);
extern void remove_pfn_range_from_zone(struct zone *zone,
				       unsigned long start_pfn,
				       unsigned long nr_pages);
extern int offline_pages(unsigned long start_pfn, unsigned long nr_pages);
extern bool is_memblock_offlined(struct memory_block *mem);
extern int sparse_add_one_section(int nid, unsigned long start_pfn,
				  struct vmem_altmap *altmap);
extern void sparse_remove_one_section(struct mem_section *ms,
		unsigned long map_offset, struct vmem_altmap *altmap);
extern struct page *sparse_decode_mem_map(unsigned long coded_mem_map,
					  unsigned long pnum);
extern bool allow_online_pfn_range(int nid, unsigned long pfn, unsigned long nr_pages,
		int online_type);
extern struct zone *zone_for_pfn_range(int online_type, int nid, unsigned start_pfn,
		unsigned long nr_pages);
#endif /* __LINUX_MEMORY_HOTPLUG_H */<|MERGE_RESOLUTION|>--- conflicted
+++ resolved
@@ -109,19 +109,10 @@
 	return movable_node_enabled;
 }
 
-<<<<<<< HEAD
-#ifdef CONFIG_MEMORY_HOTREMOVE
-extern int arch_remove_memory(int nid, u64 start, u64 size,
-				struct vmem_altmap *altmap);
-extern int __remove_pages(struct zone *zone, unsigned long start_pfn,
-	unsigned long nr_pages, struct vmem_altmap *altmap);
-#endif /* CONFIG_MEMORY_HOTREMOVE */
-=======
 extern void arch_remove_memory(int nid, u64 start, u64 size,
 			       struct vmem_altmap *altmap);
 extern void __remove_pages(unsigned long start_pfn, unsigned long nr_pages,
 			   struct vmem_altmap *altmap);
->>>>>>> 9033d72d
 
 /* reasonably generic interface to expand the physical pages */
 extern int __add_pages(int nid, unsigned long start_pfn, unsigned long nr_pages,
