/* SPDX-License-Identifier: GPL-2.0 */

#ifndef __LINUX_USB_TYPEC_H
#define __LINUX_USB_TYPEC_H

#include <linux/types.h>

/* USB Type-C Specification releases */
#define USB_TYPEC_REV_1_0	0x100 /* 1.0 */
#define USB_TYPEC_REV_1_1	0x110 /* 1.1 */
#define USB_TYPEC_REV_1_2	0x120 /* 1.2 */

struct typec_partner;
struct typec_cable;
struct typec_plug;
struct typec_port;

struct fwnode_handle;
struct device;

enum typec_port_type {
	TYPEC_PORT_SRC,
	TYPEC_PORT_SNK,
	TYPEC_PORT_DRP,
};

enum typec_port_data {
	TYPEC_PORT_DFP,
	TYPEC_PORT_UFP,
	TYPEC_PORT_DRD,
};

enum typec_plug_type {
	USB_PLUG_NONE,
	USB_PLUG_TYPE_A,
	USB_PLUG_TYPE_B,
	USB_PLUG_TYPE_C,
	USB_PLUG_CAPTIVE,
};

enum typec_data_role {
	TYPEC_DEVICE,
	TYPEC_HOST,
};

enum typec_role {
	TYPEC_SINK,
	TYPEC_SOURCE,
};

enum typec_pwr_opmode {
	TYPEC_PWR_MODE_USB,
	TYPEC_PWR_MODE_1_5A,
	TYPEC_PWR_MODE_3_0A,
	TYPEC_PWR_MODE_PD,
};

enum typec_accessory {
	TYPEC_ACCESSORY_NONE,
	TYPEC_ACCESSORY_AUDIO,
	TYPEC_ACCESSORY_DEBUG,
};

#define TYPEC_MAX_ACCESSORY	3

enum typec_orientation {
	TYPEC_ORIENTATION_NONE,
	TYPEC_ORIENTATION_NORMAL,
	TYPEC_ORIENTATION_REVERSE,
};

/*
 * struct usb_pd_identity - USB Power Delivery identity data
 * @id_header: ID Header VDO
 * @cert_stat: Cert Stat VDO
 * @product: Product VDO
<<<<<<< HEAD
 * @prouct_type: Product type VDO
=======
 * @product_type: Product type VDO
>>>>>>> 9033d72d
 *
 * USB power delivery Discover Identity command response data.
 *
 * REVISIT: This is USB Power Delivery specific information, so this structure
 * probable belongs to USB Power Delivery header file once we have them.
 */
struct usb_pd_identity {
	u32			id_header;
	u32			cert_stat;
	u32			product;
	u32			product_type;
};

int typec_partner_set_identity(struct typec_partner *partner);
int typec_cable_set_identity(struct typec_cable *cable);

/*
 * struct typec_altmode_desc - USB Type-C Alternate Mode Descriptor
 * @svid: Standard or Vendor ID
 * @mode: Index of the Mode
 * @vdo: VDO returned by Discover Modes USB PD command
 * @roles: Only for ports. DRP if the mode is available in both roles
 *
 * Description of an Alternate Mode which a connector, cable plug or partner
 * supports.
 */
struct typec_altmode_desc {
	u16			svid;
	u8			mode;
	u32			vdo;
	/* Only used with ports */
	enum typec_port_data	roles;
};

struct typec_altmode
*typec_partner_register_altmode(struct typec_partner *partner,
				const struct typec_altmode_desc *desc);
struct typec_altmode
*typec_plug_register_altmode(struct typec_plug *plug,
			     const struct typec_altmode_desc *desc);
struct typec_altmode
*typec_port_register_altmode(struct typec_port *port,
			     const struct typec_altmode_desc *desc);
void typec_unregister_altmode(struct typec_altmode *altmode);

struct typec_port *typec_altmode2port(struct typec_altmode *alt);

void typec_altmode_update_active(struct typec_altmode *alt, bool active);

enum typec_plug_index {
	TYPEC_PLUG_SOP_P,
	TYPEC_PLUG_SOP_PP,
};

/*
 * struct typec_plug_desc - USB Type-C Cable Plug Descriptor
 * @index: SOP Prime for the plug connected to DFP and SOP Double Prime for the
 *         plug connected to UFP
 *
 * Represents USB Type-C Cable Plug.
 */
struct typec_plug_desc {
	enum typec_plug_index	index;
};

/*
 * struct typec_cable_desc - USB Type-C Cable Descriptor
 * @type: The plug type from USB PD Cable VDO
 * @active: Is the cable active or passive
 * @identity: Result of Discover Identity command
 *
 * Represents USB Type-C Cable attached to USB Type-C port.
 */
struct typec_cable_desc {
	enum typec_plug_type	type;
	unsigned int		active:1;
	struct usb_pd_identity	*identity;
};

/*
 * struct typec_partner_desc - USB Type-C Partner Descriptor
 * @usb_pd: USB Power Delivery support
 * @accessory: Audio, Debug or none.
 * @identity: Discover Identity command data
 *
 * Details about a partner that is attached to USB Type-C port. If @identity
 * member exists when partner is registered, a directory named "identity" is
 * created to sysfs for the partner device.
 */
struct typec_partner_desc {
	unsigned int		usb_pd:1;
	enum typec_accessory	accessory;
	struct usb_pd_identity	*identity;
};

/*
 * struct typec_capability - USB Type-C Port Capabilities
 * @type: Supported power role of the port
 * @data: Supported data role of the port
 * @revision: USB Type-C Specification release. Binary coded decimal
 * @pd_revision: USB Power Delivery Specification revision if supported
 * @prefer_role: Initial role preference (DRP ports).
 * @accessory: Supported Accessory Modes
 * @sw: Cable plug orientation switch
 * @mux: Multiplexer switch for Alternate/Accessory Modes
 * @fwnode: Optional fwnode of the port
 * @try_role: Set data role preference for DRP port
 * @dr_set: Set Data Role
 * @pr_set: Set Power Role
 * @vconn_set: Set VCONN Role
 * @port_type_set: Set port type
 *
 * Static capabilities of a single USB Type-C port.
 */
struct typec_capability {
	enum typec_port_type	type;
	enum typec_port_data	data;
	u16			revision; /* 0120H = "1.2" */
	u16			pd_revision; /* 0300H = "3.0" */
	int			prefer_role;
	enum typec_accessory	accessory[TYPEC_MAX_ACCESSORY];

	struct typec_switch	*sw;
	struct typec_mux	*mux;
	struct fwnode_handle	*fwnode;

	int		(*try_role)(const struct typec_capability *,
				    int role);

	int		(*dr_set)(const struct typec_capability *,
				  enum typec_data_role);
	int		(*pr_set)(const struct typec_capability *,
				  enum typec_role);
	int		(*vconn_set)(const struct typec_capability *,
				     enum typec_role);
	int		(*port_type_set)(const struct typec_capability *,
					 enum typec_port_type);
};

/* Specific to try_role(). Indicates the user want's to clear the preference. */
#define TYPEC_NO_PREFERRED_ROLE	(-1)

struct typec_port *typec_register_port(struct device *parent,
				       const struct typec_capability *cap);
void typec_unregister_port(struct typec_port *port);

struct typec_partner *typec_register_partner(struct typec_port *port,
					     struct typec_partner_desc *desc);
void typec_unregister_partner(struct typec_partner *partner);

struct typec_cable *typec_register_cable(struct typec_port *port,
					 struct typec_cable_desc *desc);
void typec_unregister_cable(struct typec_cable *cable);

struct typec_plug *typec_register_plug(struct typec_cable *cable,
				       struct typec_plug_desc *desc);
void typec_unregister_plug(struct typec_plug *plug);

void typec_set_data_role(struct typec_port *port, enum typec_data_role role);
void typec_set_pwr_role(struct typec_port *port, enum typec_role role);
void typec_set_vconn_role(struct typec_port *port, enum typec_role role);
void typec_set_pwr_opmode(struct typec_port *port, enum typec_pwr_opmode mode);

int typec_set_orientation(struct typec_port *port,
			  enum typec_orientation orientation);
enum typec_orientation typec_get_orientation(struct typec_port *port);
int typec_set_mode(struct typec_port *port, int mode);

int typec_find_port_power_role(const char *name);
int typec_find_power_role(const char *name);
int typec_find_port_data_role(const char *name);
#endif /* __LINUX_USB_TYPEC_H */<|MERGE_RESOLUTION|>--- conflicted
+++ resolved
@@ -74,11 +74,7 @@
  * @id_header: ID Header VDO
  * @cert_stat: Cert Stat VDO
  * @product: Product VDO
-<<<<<<< HEAD
- * @prouct_type: Product type VDO
-=======
  * @product_type: Product type VDO
->>>>>>> 9033d72d
  *
  * USB power delivery Discover Identity command response data.
  *
