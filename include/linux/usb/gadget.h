--- conflicted
+++ resolved
@@ -290,11 +290,6 @@
 		.dir_out = !!(_dir & USB_EP_CAPS_DIR_OUT), \
 	}
 
-enum ep_type {
-	EP_TYPE_NORMAL = 0,
-	EP_TYPE_GSI,
-};
-
 /**
  * struct usb_ep - device side representation of USB endpoint
  * @name:identifier for the endpoint, such as "ep-a" or "ep9in-bulk"
@@ -348,17 +343,10 @@
 	u8			address;
 	const struct usb_endpoint_descriptor	*desc;
 	const struct usb_ss_ep_comp_descriptor	*comp_desc;
-<<<<<<< HEAD
-	enum ep_type		ep_type;
-	u8			ep_num;
-	u8			ep_intr_num;
-	bool			endless;
-=======
 	enum ep_type            ep_type;
 	u8                      ep_num;
 	u8                      ep_intr_num;
 	bool                    endless;
->>>>>>> 2d2af525
 };
 
 /*-------------------------------------------------------------------------*/
@@ -948,7 +936,6 @@
 		struct usb_descriptor_header *otg_desc);
 /*-------------------------------------------------------------------------*/
 
-<<<<<<< HEAD
 /**
  * usb_func_ep_queue - queues (submits) an I/O request to a function endpoint.
  * This function is similar to the usb_ep_queue function, but in addition it
@@ -962,8 +949,6 @@
  *	pre-allocate all necessary memory with the request.
  *
  */
-=======
->>>>>>> 2d2af525
 int usb_func_ep_queue(struct usb_function *func, struct usb_ep *ep,
 				struct usb_request *req, gfp_t gfp_flags);
 
@@ -1174,7 +1159,6 @@
 extern struct usb_ep *usb_ep_autoconfig_by_name(struct usb_gadget *gadget,
 			struct usb_endpoint_descriptor *desc,
 			const char *ep_name);
-<<<<<<< HEAD
 
 #if IS_ENABLED(CONFIG_USB_DWC3_MSM)
 int msm_ep_config(struct usb_ep *ep, struct usb_request *request);
@@ -1191,8 +1175,6 @@
 
 static inline int msm_ep_config(struct usb_ep *ep, struct usb_request *request)
 { return -ENODEV; }
-=======
->>>>>>> 2d2af525
 
 static inline int msm_ep_unconfig(struct usb_ep *ep)
 { return -ENODEV; }
