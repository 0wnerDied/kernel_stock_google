/*
 * Header file for dma buffer sharing framework.
 *
 * Copyright(C) 2011 Linaro Limited. All rights reserved.
 * Author: Sumit Semwal <sumit.semwal@ti.com>
 *
 * Many thanks to linaro-mm-sig list, and specially
 * Arnd Bergmann <arnd@arndb.de>, Rob Clark <rob@ti.com> and
 * Daniel Vetter <daniel@ffwll.ch> for their support in creation and
 * refining of this idea.
 *
 * This program is free software; you can redistribute it and/or modify it
 * under the terms of the GNU General Public License version 2 as published by
 * the Free Software Foundation.
 *
 * This program is distributed in the hope that it will be useful, but WITHOUT
 * ANY WARRANTY; without even the implied warranty of MERCHANTABILITY or
 * FITNESS FOR A PARTICULAR PURPOSE.  See the GNU General Public License for
 * more details.
 *
 * You should have received a copy of the GNU General Public License along with
 * this program.  If not, see <http://www.gnu.org/licenses/>.
 */
#ifndef __DMA_BUF_H__
#define __DMA_BUF_H__

#include <linux/file.h>
#include <linux/err.h>
#include <linux/scatterlist.h>
#include <linux/list.h>
#include <linux/dma-mapping.h>
#include <linux/fs.h>
#include <linux/dma-fence.h>
#include <linux/dma-buf-ref.h>
#include <linux/wait.h>

struct device;
struct dma_buf;
struct dma_buf_attachment;

/**
 * struct dma_buf_ops - operations possible on struct dma_buf
 * @map_atomic: [optional] maps a page from the buffer into kernel address
 *		space, users may not block until the subsequent unmap call.
 *		This callback must not sleep.
 * @unmap_atomic: [optional] unmaps a atomically mapped page from the buffer.
 *		  This Callback must not sleep.
 * @map: [optional] maps a page from the buffer into kernel address space.
 * @unmap: [optional] unmaps a page from the buffer.
 * @vmap: [optional] creates a virtual mapping for the buffer into kernel
 *	  address space. Same restrictions as for vmap and friends apply.
 * @vunmap: [optional] unmaps a vmap from the buffer
 */
struct dma_buf_ops {
	/**
	 * @attach:
	 *
	 * This is called from dma_buf_attach() to make sure that a given
	 * &dma_buf_attachment.dev can access the provided &dma_buf. Exporters
	 * which support buffer objects in special locations like VRAM or
	 * device-specific carveout areas should check whether the buffer could
	 * be move to system memory (or directly accessed by the provided
	 * device), and otherwise need to fail the attach operation.
	 *
	 * The exporter should also in general check whether the current
	 * allocation fullfills the DMA constraints of the new device. If this
	 * is not the case, and the allocation cannot be moved, it should also
	 * fail the attach operation.
	 *
	 * Any exporter-private housekeeping data can be stored in the
	 * &dma_buf_attachment.priv pointer.
	 *
	 * This callback is optional.
	 *
	 * Returns:
	 *
	 * 0 on success, negative error code on failure. It might return -EBUSY
	 * to signal that backing storage is already allocated and incompatible
	 * with the requirements of requesting device.
	 */
	int (*attach)(struct dma_buf *, struct dma_buf_attachment *);

	/**
	 * @detach:
	 *
	 * This is called by dma_buf_detach() to release a &dma_buf_attachment.
	 * Provided so that exporters can clean up any housekeeping for an
	 * &dma_buf_attachment.
	 *
	 * This callback is optional.
	 */
	void (*detach)(struct dma_buf *, struct dma_buf_attachment *);

	/**
	 * @map_dma_buf:
	 *
	 * This is called by dma_buf_map_attachment() and is used to map a
	 * shared &dma_buf into device address space, and it is mandatory. It
	 * can only be called if @attach has been called successfully. This
	 * essentially pins the DMA buffer into place, and it cannot be moved
	 * any more
	 *
	 * This call may sleep, e.g. when the backing storage first needs to be
	 * allocated, or moved to a location suitable for all currently attached
	 * devices.
	 *
	 * Note that any specific buffer attributes required for this function
	 * should get added to device_dma_parameters accessible via
	 * &device.dma_params from the &dma_buf_attachment. The @attach callback
	 * should also check these constraints.
	 *
	 * If this is being called for the first time, the exporter can now
	 * choose to scan through the list of attachments for this buffer,
	 * collate the requirements of the attached devices, and choose an
	 * appropriate backing storage for the buffer.
	 *
	 * Based on enum dma_data_direction, it might be possible to have
	 * multiple users accessing at the same time (for reading, maybe), or
	 * any other kind of sharing that the exporter might wish to make
	 * available to buffer-users.
	 *
	 * Returns:
	 *
	 * A &sg_table scatter list of or the backing storage of the DMA buffer,
	 * already mapped into the device address space of the &device attached
	 * with the provided &dma_buf_attachment.
	 *
	 * On failure, returns a negative error value wrapped into a pointer.
	 * May also return -EINTR when a signal was received while being
	 * blocked.
	 */
	struct sg_table * (*map_dma_buf)(struct dma_buf_attachment *,
					 enum dma_data_direction);
	/**
	 * @unmap_dma_buf:
	 *
	 * This is called by dma_buf_unmap_attachment() and should unmap and
	 * release the &sg_table allocated in @map_dma_buf, and it is mandatory.
	 * It should also unpin the backing storage if this is the last mapping
	 * of the DMA buffer, it the exporter supports backing storage
	 * migration.
	 */
	void (*unmap_dma_buf)(struct dma_buf_attachment *,
			      struct sg_table *,
			      enum dma_data_direction);

	/* TODO: Add try_map_dma_buf version, to return immed with -EBUSY
	 * if the call would block.
	 */

	/**
	 * @release:
	 *
	 * Called after the last dma_buf_put to release the &dma_buf, and
	 * mandatory.
	 */
	void (*release)(struct dma_buf *);

	/**
	 * @begin_cpu_access:
	 *
	 * This is called from dma_buf_begin_cpu_access() and allows the
	 * exporter to ensure that the memory is actually available for cpu
	 * access - the exporter might need to allocate or swap-in and pin the
	 * backing storage. The exporter also needs to ensure that cpu access is
	 * coherent for the access direction. The direction can be used by the
	 * exporter to optimize the cache flushing, i.e. access with a different
	 * direction (read instead of write) might return stale or even bogus
	 * data (e.g. when the exporter needs to copy the data to temporary
	 * storage).
	 *
	 * This callback is optional.
	 *
	 * FIXME: This is both called through the DMA_BUF_IOCTL_SYNC command
	 * from userspace (where storage shouldn't be pinned to avoid handing
	 * de-factor mlock rights to userspace) and for the kernel-internal
	 * users of the various kmap interfaces, where the backing storage must
	 * be pinned to guarantee that the atomic kmap calls can succeed. Since
	 * there's no in-kernel users of the kmap interfaces yet this isn't a
	 * real problem.
	 *
	 * Returns:
	 *
	 * 0 on success or a negative error code on failure. This can for
	 * example fail when the backing storage can't be allocated. Can also
	 * return -ERESTARTSYS or -EINTR when the call has been interrupted and
	 * needs to be restarted.
	 */
	int (*begin_cpu_access)(struct dma_buf *, enum dma_data_direction);

	/**
	 * @begin_cpu_access_umapped:
	 *
	 * This is called as a result of the DMA_BUF_IOCTL_SYNC IOCTL being
	 * called with the DMA_BUF_SYNC_START and DMA_BUF_SYNC_USER_MAPPED flags
	 * set. It allows the exporter to ensure that the mmap(ed) portions of
	 * the buffer are available for cpu access - the exporter might need to
	 * allocate or swap-in and pin the backing storage.
	 * The exporter also needs to ensure that cpu access is
	 * coherent for the access direction. The direction can be used by the
	 * exporter to optimize the cache flushing, i.e. access with a different
	 * direction (read instead of write) might return stale or even bogus
	 * data (e.g. when the exporter needs to copy the data to temporary
	 * storage).
	 *
	 * This callback is optional.
	 *
	 * Returns:
	 *
	 * 0 on success or a negative error code on failure. This can for
	 * example fail when the backing storage can't be allocated. Can also
	 * return -ERESTARTSYS or -EINTR when the call has been interrupted and
	 * needs to be restarted.
	 */
	int (*begin_cpu_access_umapped)(struct dma_buf *dmabuf,
					enum dma_data_direction);

	/**
	 * @begin_cpu_access_partial:
	 *
	 * This is called from dma_buf_begin_cpu_access_partial() and allows the
	 * exporter to ensure that the memory specified in the range is
	 * available for cpu access - the exporter might need to allocate or
	 * swap-in and pin the backing storage.
	 * The exporter also needs to ensure that cpu access is
	 * coherent for the access direction. The direction can be used by the
	 * exporter to optimize the cache flushing, i.e. access with a different
	 * direction (read instead of write) might return stale or even bogus
	 * data (e.g. when the exporter needs to copy the data to temporary
	 * storage).
	 *
	 * This callback is optional.
	 *
	 * FIXME: This is both called through the DMA_BUF_IOCTL_SYNC command
	 * from userspace (where storage shouldn't be pinned to avoid handing
	 * de-factor mlock rights to userspace) and for the kernel-internal
	 * users of the various kmap interfaces, where the backing storage must
	 * be pinned to guarantee that the atomic kmap calls can succeed. Since
	 * there's no in-kernel users of the kmap interfaces yet this isn't a
	 * real problem.
	 *
	 * Returns:
	 *
	 * 0 on success or a negative error code on failure. This can for
	 * example fail when the backing storage can't be allocated. Can also
	 * return -ERESTARTSYS or -EINTR when the call has been interrupted and
	 * needs to be restarted.
	 */
	int (*begin_cpu_access_partial)(struct dma_buf *dmabuf,
					enum dma_data_direction,
					unsigned int offset, unsigned int len);

	/**
	 * @end_cpu_access:
	 *
	 * This is called from dma_buf_end_cpu_access() when the importer is
	 * done accessing the CPU. The exporter can use this to flush caches and
	 * unpin any resources pinned in @begin_cpu_access.
	 * The result of any dma_buf kmap calls after end_cpu_access is
	 * undefined.
	 *
	 * This callback is optional.
	 *
	 * Returns:
	 *
	 * 0 on success or a negative error code on failure. Can return
	 * -ERESTARTSYS or -EINTR when the call has been interrupted and needs
	 * to be restarted.
	 */
	int (*end_cpu_access)(struct dma_buf *, enum dma_data_direction);

	/**
	 * @end_cpu_access_umapped:
	 *
	 * This is called as result a of the DMA_BUF_IOCTL_SYNC IOCTL being
	 * called with the DMA_BUF_SYNC_END and DMA_BUF_SYNC_USER_MAPPED flags
	 * set. The exporter can use to limit cache flushing to only those parts
	 * of the buffer which are mmap(ed) and to unpin any resources pinned in
	 * @begin_cpu_access_umapped.
	 * The result of any dma_buf kmap calls after end_cpu_access_umapped is
	 * undefined.
	 *
	 * This callback is optional.
	 *
	 * Returns:
	 *
	 * 0 on success or a negative error code on failure. Can return
	 * -ERESTARTSYS or -EINTR when the call has been interrupted and needs
	 * to be restarted.
	 */
	int (*end_cpu_access_umapped)(struct dma_buf *dmabuf,
				      enum dma_data_direction);

	/**
	 * @end_cpu_access_partial:
	 *
	 * This is called from dma_buf_end_cpu_access_partial() when the
	 * importer is done accessing the CPU. The exporter can use to limit
	 * cache flushing to only the range specefied and to unpin any
	 * resources pinned in @begin_cpu_access_umapped.
	 * The result of any dma_buf kmap calls after end_cpu_access_partial is
	 * undefined.
	 *
	 * This callback is optional.
	 *
	 * Returns:
	 *
	 * 0 on success or a negative error code on failure. Can return
	 * -ERESTARTSYS or -EINTR when the call has been interrupted and needs
	 * to be restarted.
	 */
	int (*end_cpu_access_partial)(struct dma_buf *dmabuf,
				      enum dma_data_direction,
				      unsigned int offset, unsigned int len);

	void *(*map)(struct dma_buf *, unsigned long);
	void (*unmap)(struct dma_buf *, unsigned long, void *);

	/**
	 * @mmap:
	 *
	 * This callback is used by the dma_buf_mmap() function
	 *
	 * Note that the mapping needs to be incoherent, userspace is expected
	 * to braket CPU access using the DMA_BUF_IOCTL_SYNC interface.
	 *
	 * Because dma-buf buffers have invariant size over their lifetime, the
	 * dma-buf core checks whether a vma is too large and rejects such
	 * mappings. The exporter hence does not need to duplicate this check.
	 * Drivers do not need to check this themselves.
	 *
	 * If an exporter needs to manually flush caches and hence needs to fake
	 * coherency for mmap support, it needs to be able to zap all the ptes
	 * pointing at the backing storage. Now linux mm needs a struct
	 * address_space associated with the struct file stored in vma->vm_file
	 * to do that with the function unmap_mapping_range. But the dma_buf
	 * framework only backs every dma_buf fd with the anon_file struct file,
	 * i.e. all dma_bufs share the same file.
	 *
	 * Hence exporters need to setup their own file (and address_space)
	 * association by setting vma->vm_file and adjusting vma->vm_pgoff in
	 * the dma_buf mmap callback. In the specific case of a gem driver the
	 * exporter could use the shmem file already provided by gem (and set
	 * vm_pgoff = 0). Exporters can then zap ptes by unmapping the
	 * corresponding range of the struct address_space associated with their
	 * own file.
	 *
	 * This callback is optional.
	 *
	 * Returns:
	 *
	 * 0 on success or a negative error code on failure.
	 */
	int (*mmap)(struct dma_buf *, struct vm_area_struct *vma);

	void *(*vmap)(struct dma_buf *);
	void (*vunmap)(struct dma_buf *, void *vaddr);

	/**
<<<<<<< HEAD
	 * @get_uuid
	 *
	 * This is called by dma_buf_get_uuid to get the UUID which identifies
	 * the buffer to virtio devices.
	 *
	 * This callback is optional.
	 *
	 * Returns:
	 *
	 * 0 on success or a negative error code on failure. On success uuid
	 * will be populated with the buffer's UUID.
	 */
	int (*get_uuid)(struct dma_buf *dmabuf, uuid_t *uuid);

	/**
=======
>>>>>>> 2d2af525
	 * @get_flags:
	 *
	 * This is called by dma_buf_get_flags and is used to get the buffer's
	 * flags.
	 * This callback is optional.
	 *
	 * Returns:
	 *
	 * 0 on success or a negative error code on failure. On success flags
	 * will be populated with the buffer's flags.
	 */
	int (*get_flags)(struct dma_buf *dmabuf, unsigned long *flags);
};

/**
 * dma_buf_destructor - dma-buf destructor function
 * @dmabuf:	[in]	pointer to dma-buf
 * @dtor_data:	[in]	destructor data associated with this buffer
 *
 * The dma-buf destructor which is called when the dma-buf is freed.
 *
 * If the destructor returns an error the dma-buf's exporter release function
 * won't be called.
 */
typedef int (*dma_buf_destructor)(struct dma_buf *dmabuf, void *dtor_data);

/**
 * struct dma_buf - shared buffer object
 * @size: size of the buffer
 * @file: file pointer used for sharing buffers across, and for refcounting.
 * @attachments: list of dma_buf_attachment that denotes all devices attached.
 * @ops: dma_buf_ops associated with this buffer object.
 * @lock: used internally to serialize list manipulation, attach/detach and
 *        vmap/unmap, and accesses to name
 * @vmapping_counter: used internally to refcnt the vmaps
 * @vmap_ptr: the current vmap ptr if vmapping_counter > 0
 * @exp_name: name of the exporter; useful for debugging.
 * @name: userspace-provided name; useful for accounting and debugging.
 * @name_lock: lock to protect name.
<<<<<<< HEAD
 * @ktime: time (in jiffies) at which the buffer was born
 * @name: userspace-provided name; useful for accounting and debugging.
=======
>>>>>>> 2d2af525
 * @owner: pointer to exporter module; used for refcounting when exporter is a
 *         kernel module.
 * @list_node: node for dma_buf accounting and debugging.
 * @priv: exporter specific private data for this buffer object.
 * @resv: reservation object linked to this dma-buf
 * @poll: for userspace poll support
 * @cb_excl: for userspace poll support
 * @cb_shared: for userspace poll support
 *
 * This represents a shared buffer, created by calling dma_buf_export(). The
 * userspace representation is a normal file descriptor, which can be created by
 * calling dma_buf_fd().
 *
 * Shared dma buffers are reference counted using dma_buf_put() and
 * get_dma_buf().
 *
 * Device DMA access is handled by the separate &struct dma_buf_attachment.
 */
struct dma_buf {
	size_t size;
	struct file *file;
	struct list_head attachments;
	const struct dma_buf_ops *ops;
	struct mutex lock;
	unsigned vmapping_counter;
	void *vmap_ptr;
	const char *exp_name;
	const char *name;
	spinlock_t name_lock;
<<<<<<< HEAD
#if defined(CONFIG_DEBUG_FS)
	ktime_t ktime;
#endif
=======
>>>>>>> 2d2af525
	struct module *owner;
	struct list_head list_node;
	void *priv;
	struct reservation_object *resv;

	/* poll support */
	wait_queue_head_t poll;

	struct dma_buf_poll_cb_t {
		struct dma_fence_cb cb;
		wait_queue_head_t *poll;

		__poll_t active;
	} cb_excl, cb_shared;
<<<<<<< HEAD

#if defined(CONFIG_DEBUG_DMA_BUF_REF)
	struct list_head refs;
#endif
	dma_buf_destructor dtor;
	void *dtor_data;
	atomic_t dent_count;
=======
	dma_buf_destructor dtor;
	void *dtor_data;
>>>>>>> 2d2af525
};

/**
 * struct dma_buf_attachment - holds device-buffer attachment data
 * @dmabuf: buffer for this attachment.
 * @dev: device attached to the buffer.
 * @node: list of dma_buf_attachment.
 * @priv: exporter specific attachment data.
 * @dma_map_attrs: DMA attributes to be used when the exporter maps the buffer
 * through dma_buf_map_attachment.
 *
 * This structure holds the attachment information between the dma_buf buffer
 * and its user device(s). The list contains one attachment struct per device
 * attached to the buffer.
 *
 * An attachment is created by calling dma_buf_attach(), and released again by
 * calling dma_buf_detach(). The DMA mapping itself needed to initiate a
 * transfer is created by dma_buf_map_attachment() and freed again by calling
 * dma_buf_unmap_attachment().
 */
struct dma_buf_attachment {
	struct dma_buf *dmabuf;
	struct device *dev;
	struct list_head node;
	void *priv;
	unsigned long dma_map_attrs;
};

/**
 * struct dma_buf_export_info - holds information needed to export a dma_buf
 * @exp_name:	name of the exporter - useful for debugging.
 * @owner:	pointer to exporter module - used for refcounting kernel module
 * @ops:	Attach allocator-defined dma buf ops to the new buffer
 * @size:	Size of the buffer
 * @flags:	mode flags for the file
 * @resv:	reservation-object, NULL to allocate default one
 * @priv:	Attach private data of allocator to this buffer
 *
 * This structure holds the information required to export the buffer. Used
 * with dma_buf_export() only.
 */
struct dma_buf_export_info {
	const char *exp_name;
	struct module *owner;
	const struct dma_buf_ops *ops;
	size_t size;
	int flags;
	struct reservation_object *resv;
	void *priv;
};

/**
 * DEFINE_DMA_BUF_EXPORT_INFO - helper macro for exporters
 * @name: export-info name
 *
 * DEFINE_DMA_BUF_EXPORT_INFO macro defines the &struct dma_buf_export_info,
 * zeroes it out and pre-populates exp_name in it.
 */
#define DEFINE_DMA_BUF_EXPORT_INFO(name)	\
	struct dma_buf_export_info name = { .exp_name = KBUILD_MODNAME, \
					 .owner = THIS_MODULE }

/**
 * get_dma_buf - convenience wrapper for get_file.
 * @dmabuf:	[in]	pointer to dma_buf
 *
 * Increments the reference count on the dma-buf, needed in case of drivers
 * that either need to create additional references to the dmabuf on the
 * kernel side.  For example, an exporter that needs to keep a dmabuf ptr
 * so that subsequent exports don't create a new dmabuf.
 */
static inline void get_dma_buf(struct dma_buf *dmabuf)
{
	get_file(dmabuf->file);
	dma_buf_ref_mod(dmabuf, 1);
}

struct dma_buf_attachment *dma_buf_attach(struct dma_buf *dmabuf,
							struct device *dev);
void dma_buf_detach(struct dma_buf *dmabuf,
				struct dma_buf_attachment *dmabuf_attach);

struct dma_buf *dma_buf_export(const struct dma_buf_export_info *exp_info);

int dma_buf_fd(struct dma_buf *dmabuf, int flags);
struct dma_buf *dma_buf_get(int fd);
void dma_buf_put(struct dma_buf *dmabuf);

struct sg_table *dma_buf_map_attachment(struct dma_buf_attachment *,
					enum dma_data_direction);
void dma_buf_unmap_attachment(struct dma_buf_attachment *, struct sg_table *,
				enum dma_data_direction);
int dma_buf_begin_cpu_access(struct dma_buf *dma_buf,
			     enum dma_data_direction dir);
int dma_buf_begin_cpu_access_partial(struct dma_buf *dma_buf,
				     enum dma_data_direction dir,
<<<<<<< HEAD
				     unsigned int offset,
				     unsigned int len);
int dma_buf_end_cpu_access(struct dma_buf *dma_buf,
			   enum dma_data_direction dir);
int dma_buf_end_cpu_access_partial(struct dma_buf *dma_buf,
				   enum dma_data_direction dir,
				   unsigned int offset, unsigned int len);
=======
				     unsigned int offset, unsigned int len);
int dma_buf_end_cpu_access(struct dma_buf *dma_buf,
			   enum dma_data_direction dir);
int dma_buf_end_cpu_access_partial(struct dma_buf *dma_buf,
				     enum dma_data_direction dir,
				     unsigned int offset, unsigned int len);
>>>>>>> 2d2af525
void *dma_buf_kmap(struct dma_buf *, unsigned long);
void dma_buf_kunmap(struct dma_buf *, unsigned long, void *);

int dma_buf_mmap(struct dma_buf *, struct vm_area_struct *,
		 unsigned long);
void *dma_buf_vmap(struct dma_buf *);
void dma_buf_vunmap(struct dma_buf *, void *vaddr);
<<<<<<< HEAD
int dma_buf_get_flags(struct dma_buf *dma_buf, unsigned long *flags);
=======
int dma_buf_get_flags(struct dma_buf *dmabuf, unsigned long *flags);
>>>>>>> 2d2af525

/**
 * dma_buf_set_destructor - set the dma-buf's destructor
 * @dmabuf:		[in]	pointer to dma-buf
 * @dma_buf_destructor	[in]	the destructor function
 * @dtor_data:		[in]	destructor data associated with this buffer
 */
static inline void dma_buf_set_destructor(struct dma_buf *dmabuf,
					  dma_buf_destructor dtor,
					  void *dtor_data)
{
	dmabuf->dtor = dtor;
	dmabuf->dtor_data = dtor_data;
}
#endif /* __DMA_BUF_H__ */<|MERGE_RESOLUTION|>--- conflicted
+++ resolved
@@ -357,7 +357,6 @@
 	void (*vunmap)(struct dma_buf *, void *vaddr);
 
 	/**
-<<<<<<< HEAD
 	 * @get_uuid
 	 *
 	 * This is called by dma_buf_get_uuid to get the UUID which identifies
@@ -373,8 +372,6 @@
 	int (*get_uuid)(struct dma_buf *dmabuf, uuid_t *uuid);
 
 	/**
-=======
->>>>>>> 2d2af525
 	 * @get_flags:
 	 *
 	 * This is called by dma_buf_get_flags and is used to get the buffer's
@@ -414,11 +411,8 @@
  * @exp_name: name of the exporter; useful for debugging.
  * @name: userspace-provided name; useful for accounting and debugging.
  * @name_lock: lock to protect name.
-<<<<<<< HEAD
  * @ktime: time (in jiffies) at which the buffer was born
  * @name: userspace-provided name; useful for accounting and debugging.
-=======
->>>>>>> 2d2af525
  * @owner: pointer to exporter module; used for refcounting when exporter is a
  *         kernel module.
  * @list_node: node for dma_buf accounting and debugging.
@@ -448,12 +442,9 @@
 	const char *exp_name;
 	const char *name;
 	spinlock_t name_lock;
-<<<<<<< HEAD
 #if defined(CONFIG_DEBUG_FS)
 	ktime_t ktime;
 #endif
-=======
->>>>>>> 2d2af525
 	struct module *owner;
 	struct list_head list_node;
 	void *priv;
@@ -468,7 +459,6 @@
 
 		__poll_t active;
 	} cb_excl, cb_shared;
-<<<<<<< HEAD
 
 #if defined(CONFIG_DEBUG_DMA_BUF_REF)
 	struct list_head refs;
@@ -476,10 +466,6 @@
 	dma_buf_destructor dtor;
 	void *dtor_data;
 	atomic_t dent_count;
-=======
-	dma_buf_destructor dtor;
-	void *dtor_data;
->>>>>>> 2d2af525
 };
 
 /**
@@ -576,7 +562,6 @@
 			     enum dma_data_direction dir);
 int dma_buf_begin_cpu_access_partial(struct dma_buf *dma_buf,
 				     enum dma_data_direction dir,
-<<<<<<< HEAD
 				     unsigned int offset,
 				     unsigned int len);
 int dma_buf_end_cpu_access(struct dma_buf *dma_buf,
@@ -584,14 +569,6 @@
 int dma_buf_end_cpu_access_partial(struct dma_buf *dma_buf,
 				   enum dma_data_direction dir,
 				   unsigned int offset, unsigned int len);
-=======
-				     unsigned int offset, unsigned int len);
-int dma_buf_end_cpu_access(struct dma_buf *dma_buf,
-			   enum dma_data_direction dir);
-int dma_buf_end_cpu_access_partial(struct dma_buf *dma_buf,
-				     enum dma_data_direction dir,
-				     unsigned int offset, unsigned int len);
->>>>>>> 2d2af525
 void *dma_buf_kmap(struct dma_buf *, unsigned long);
 void dma_buf_kunmap(struct dma_buf *, unsigned long, void *);
 
@@ -599,11 +576,7 @@
 		 unsigned long);
 void *dma_buf_vmap(struct dma_buf *);
 void dma_buf_vunmap(struct dma_buf *, void *vaddr);
-<<<<<<< HEAD
 int dma_buf_get_flags(struct dma_buf *dma_buf, unsigned long *flags);
-=======
-int dma_buf_get_flags(struct dma_buf *dmabuf, unsigned long *flags);
->>>>>>> 2d2af525
 
 /**
  * dma_buf_set_destructor - set the dma-buf's destructor
