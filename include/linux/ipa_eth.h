--- conflicted
+++ resolved
@@ -46,16 +46,10 @@
  *                  mapping memory to GSI and IPA uC IOMMU CBs.
  *           6    - Added ipa_eth_ep_deinit()
  *           7    - ipa_eth_net_ops.receive_skb() now accepts in_napi parameter
-<<<<<<< HEAD
- */
-
-#define IPA_ETH_API_VER 7
-=======
  *           8    - Added IPA rx/tx intf properties to ipa_eth_device
  */
 
 #define IPA_ETH_API_VER 8
->>>>>>> 3f527a98
 
 /**
  * enum ipa_eth_dev_features - Features supported by an ethernet device or
