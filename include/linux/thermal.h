/* SPDX-License-Identifier: GPL-2.0 */
/*
 *  thermal.h  ($Revision: 0 $)
 *
 *  Copyright (C) 2008  Intel Corp
 *  Copyright (C) 2008  Zhang Rui <rui.zhang@intel.com>
 *  Copyright (C) 2008  Sujith Thomas <sujith.thomas@intel.com>
 */

#ifndef __THERMAL_H__
#define __THERMAL_H__

#include <linux/of.h>
#include <linux/idr.h>
#include <linux/device.h>
#include <linux/sysfs.h>
#include <linux/workqueue.h>
#include <uapi/linux/thermal.h>

#define THERMAL_TRIPS_NONE	-1
#define THERMAL_MAX_TRIPS	12

/* invalid cooling state */
#define THERMAL_CSTATE_INVALID -1UL

/* No upper/lower limit requirement */
#define THERMAL_NO_LIMIT	((u32)~0)

/* upper limit requirement */
#define THERMAL_MAX_LIMIT	(THERMAL_NO_LIMIT - 1)

/* Default weight of a bound cooling device */
#define THERMAL_WEIGHT_DEFAULT 0

/* Max sensors that can be used for a single virtual thermalzone */
#define THERMAL_MAX_VIRT_SENSORS 10

/* use value, which < 0K, to indicate an invalid/uninitialized temperature */
#define THERMAL_TEMP_INVALID	-274000

/*
 * use a high value for low temp tracking zone,
 * to indicate an invalid/uninitialized temperature
 */
#define THERMAL_TEMP_INVALID_LOW 274000

/* Unit conversion macros */
#define DECI_KELVIN_TO_CELSIUS(t)	({			\
	long _t = (t);						\
	((_t-2732 >= 0) ? (_t-2732+5)/10 : (_t-2732-5)/10);	\
})
#define CELSIUS_TO_DECI_KELVIN(t)	((t)*10+2732)
#define DECI_KELVIN_TO_MILLICELSIUS_WITH_OFFSET(t, off) (((t) - (off)) * 100)
#define DECI_KELVIN_TO_MILLICELSIUS(t) DECI_KELVIN_TO_MILLICELSIUS_WITH_OFFSET(t, 2732)
#define MILLICELSIUS_TO_DECI_KELVIN_WITH_OFFSET(t, off) (((t) / 100) + (off))
#define MILLICELSIUS_TO_DECI_KELVIN(t) MILLICELSIUS_TO_DECI_KELVIN_WITH_OFFSET(t, 2732)

/* Default Thermal Governor */
#if defined(CONFIG_THERMAL_DEFAULT_GOV_STEP_WISE)
#define DEFAULT_THERMAL_GOVERNOR       "step_wise"
#elif defined(CONFIG_THERMAL_DEFAULT_GOV_FAIR_SHARE)
#define DEFAULT_THERMAL_GOVERNOR       "fair_share"
#elif defined(CONFIG_THERMAL_DEFAULT_GOV_USER_SPACE)
#define DEFAULT_THERMAL_GOVERNOR       "user_space"
#elif defined(CONFIG_THERMAL_DEFAULT_GOV_POWER_ALLOCATOR)
#define DEFAULT_THERMAL_GOVERNOR       "power_allocator"
#endif

struct thermal_zone_device;
struct thermal_cooling_device;
struct thermal_instance;

enum thermal_device_mode {
	THERMAL_DEVICE_DISABLED = 0,
	THERMAL_DEVICE_ENABLED,
};

enum thermal_trip_type {
	THERMAL_TRIP_ACTIVE = 0,
	THERMAL_TRIP_PASSIVE,
	THERMAL_TRIP_HOT,
	THERMAL_TRIP_CRITICAL,
	THERMAL_TRIP_CONFIGURABLE_HI,
	THERMAL_TRIP_CONFIGURABLE_LOW,
	THERMAL_TRIP_CRITICAL_LOW,
};

enum thermal_trend {
	THERMAL_TREND_STABLE, /* temperature is stable */
	THERMAL_TREND_RAISING, /* temperature is raising */
	THERMAL_TREND_DROPPING, /* temperature is dropping */
	THERMAL_TREND_RAISE_FULL, /* apply highest cooling action */
	THERMAL_TREND_DROP_FULL, /* apply lowest cooling action */
};

/* Thermal notification reason */
enum thermal_notify_event {
	THERMAL_EVENT_UNSPECIFIED, /* Unspecified event */
	THERMAL_EVENT_TEMP_SAMPLE, /* New Temperature sample */
	THERMAL_TRIP_VIOLATED, /* TRIP Point violation */
	THERMAL_TRIP_CHANGED, /* TRIP Point temperature changed */
	THERMAL_DEVICE_DOWN, /* Thermal device is down */
	THERMAL_DEVICE_UP, /* Thermal device is up after a down event */
	THERMAL_DEVICE_POWER_CAPABILITY_CHANGED, /* power capability changed */
	THERMAL_TABLE_CHANGED, /* Thermal table(s) changed */
};

struct thermal_zone_device_ops {
	int (*bind) (struct thermal_zone_device *,
		     struct thermal_cooling_device *);
	int (*unbind) (struct thermal_zone_device *,
		       struct thermal_cooling_device *);
	int (*get_temp) (struct thermal_zone_device *, int *);
	int (*set_trips) (struct thermal_zone_device *, int, int);
	int (*get_mode) (struct thermal_zone_device *,
			 enum thermal_device_mode *);
	int (*set_mode) (struct thermal_zone_device *,
		enum thermal_device_mode);
	int (*get_trip_type) (struct thermal_zone_device *, int,
		enum thermal_trip_type *);
	int (*get_trip_temp) (struct thermal_zone_device *, int, int *);
	int (*set_trip_temp) (struct thermal_zone_device *, int, int);
	int (*get_trip_hyst) (struct thermal_zone_device *, int, int *);
	int (*set_trip_hyst) (struct thermal_zone_device *, int, int);
	int (*get_crit_temp) (struct thermal_zone_device *, int *);
	int (*set_emul_temp) (struct thermal_zone_device *, int);
	int (*get_trend) (struct thermal_zone_device *, int,
			  enum thermal_trend *);
	int (*notify) (struct thermal_zone_device *, int,
		       enum thermal_trip_type);
	bool (*is_wakeable)(struct thermal_zone_device *);
	int (*set_polling_delay)(struct thermal_zone_device *, int);
	int (*set_passive_delay)(struct thermal_zone_device *, int);
};

struct thermal_cooling_device_ops {
	int (*get_max_state) (struct thermal_cooling_device *, unsigned long *);
	int (*get_cur_state) (struct thermal_cooling_device *, unsigned long *);
	int (*set_cur_state) (struct thermal_cooling_device *, unsigned long);
	int (*set_min_state)(struct thermal_cooling_device *cdev,
				unsigned long target);
	int (*get_min_state)(struct thermal_cooling_device *cdev,
				unsigned long *target);
	int (*get_requested_power)(struct thermal_cooling_device *,
				   struct thermal_zone_device *, u32 *);
	int (*state2power)(struct thermal_cooling_device *,
			   struct thermal_zone_device *, unsigned long, u32 *);
	int (*power2state)(struct thermal_cooling_device *,
			   struct thermal_zone_device *, u32, unsigned long *);
};

struct thermal_cooling_device {
	int id;
	char type[THERMAL_NAME_LENGTH];
	struct device device;
	struct device_node *np;
	void *devdata;
	void *stats;
	const struct thermal_cooling_device_ops *ops;
	bool updated; /* true if the cooling device does not need update */
	struct mutex lock; /* protect thermal_instances list */
	struct list_head thermal_instances;
	struct list_head node;
	unsigned long sysfs_cur_state_req;
	unsigned long sysfs_min_state_req;
};

struct thermal_attr {
	struct device_attribute attr;
	char name[THERMAL_NAME_LENGTH];
};

/**
 * struct thermal_zone_device - structure for a thermal zone
 * @id:		unique id number for each thermal zone
 * @type:	the thermal zone device type
 * @device:	&struct device for this thermal zone
 * @trip_temp_attrs:	attributes for trip points for sysfs: trip temperature
 * @trip_type_attrs:	attributes for trip points for sysfs: trip type
 * @trip_hyst_attrs:	attributes for trip points for sysfs: trip hysteresis
 * @devdata:	private pointer for device private data
 * @trips:	number of trip points the thermal zone supports
 * @trips_disabled;	bitmap for disabled trips
 * @passive_delay:	number of milliseconds to wait between polls when
 *			performing passive cooling.
 * @polling_delay:	number of milliseconds to wait between polls when
 *			checking whether trip points have been crossed (0 for
 *			interrupt driven systems)
 * @temperature:	current temperature.  This is only for core code,
 *			drivers should use thermal_zone_get_temp() to get the
 *			current temperature
 * @last_temperature:	previous temperature read
 * @emul_temperature:	emulated temperature when using CONFIG_THERMAL_EMULATION
 * @passive:		1 if you've crossed a passive trip point, 0 otherwise.
 * @prev_low_trip:	the low current temperature if you've crossed a passive
			trip point.
 * @prev_high_trip:	the above current temperature if you've crossed a
			passive trip point.
 * @forced_passive:	If > 0, temperature at which to switch on all ACPI
 *			processor cooling devices.  Currently only used by the
 *			step-wise governor.
 * @need_update:	if equals 1, thermal_zone_device_update needs to be invoked.
 * @ops:	operations this &thermal_zone_device supports
 * @tzp:	thermal zone parameters
 * @governor:	pointer to the governor for this thermal zone
 * @governor_data:	private pointer for governor data
 * @thermal_instances:	list of &struct thermal_instance of this thermal zone
 * @ida:	&struct ida to generate unique id for this zone's cooling
 *		devices
 * @lock:	lock to protect thermal_instances list
 * @node:	node in thermal_tz_list (in thermal_core.c)
 * @poll_queue:	delayed work for polling
 * @notify_event: Last notification event
 */
struct thermal_zone_device {
	int id;
	char type[THERMAL_NAME_LENGTH];
	struct device device;
	struct attribute_group trips_attribute_group;
	struct thermal_attr *trip_temp_attrs;
	struct thermal_attr *trip_type_attrs;
	struct thermal_attr *trip_hyst_attrs;
	void *devdata;
	int trips;
	unsigned long trips_disabled;	/* bitmap for disabled trips */
	int passive_delay;
	int polling_delay;
	int temperature;
	int last_temperature;
	int emul_temperature;
	int passive;
	int prev_low_trip;
	int prev_high_trip;
	unsigned int forced_passive;
	atomic_t need_update;
	struct thermal_zone_device_ops *ops;
	struct thermal_zone_params *tzp;
	struct thermal_governor *governor;
	void *governor_data;
	struct list_head thermal_instances;
	struct ida ida;
	struct mutex lock;
	struct list_head node;
	struct delayed_work poll_queue;
	enum thermal_notify_event notify_event;
};

/**
 * struct thermal_governor - structure that holds thermal governor information
 * @name:	name of the governor
 * @bind_to_tz: callback called when binding to a thermal zone.  If it
 *		returns 0, the governor is bound to the thermal zone,
 *		otherwise it fails.
 * @unbind_from_tz:	callback called when a governor is unbound from a
 *			thermal zone.
 * @throttle:	callback called for every trip point even if temperature is
 *		below the trip point temperature
 * @governor_list:	node in thermal_governor_list (in thermal_core.c)
 */
struct thermal_governor {
	char name[THERMAL_NAME_LENGTH];
	int (*bind_to_tz)(struct thermal_zone_device *tz);
	void (*unbind_from_tz)(struct thermal_zone_device *tz);
	int (*throttle)(struct thermal_zone_device *tz, int trip);
	struct list_head	governor_list;
	int min_state_throttle;
};

/* Structure that holds binding parameters for a zone */
struct thermal_bind_params {
	struct thermal_cooling_device *cdev;

	/*
	 * This is a measure of 'how effectively these devices can
	 * cool 'this' thermal zone. It shall be determined by
	 * platform characterization. This value is relative to the
	 * rest of the weights so a cooling device whose weight is
	 * double that of another cooling device is twice as
	 * effective. See Documentation/thermal/sysfs-api.txt for more
	 * information.
	 */
	int weight;

	/*
	 * This is a bit mask that gives the binding relation between this
	 * thermal zone and cdev, for a particular trip point.
	 * See Documentation/thermal/sysfs-api.txt for more information.
	 */
	int trip_mask;

	/*
	 * This is an array of cooling state limits. Must have exactly
	 * 2 * thermal_zone.number_of_trip_points. It is an array consisting
	 * of tuples <lower-state upper-state> of state limits. Each trip
	 * will be associated with one state limit tuple when binding.
	 * A NULL pointer means <THERMAL_NO_LIMITS THERMAL_NO_LIMITS>
	 * on all trips.
	 */
	unsigned long *binding_limits;
	int (*match) (struct thermal_zone_device *tz,
			struct thermal_cooling_device *cdev);
};

/* Structure to define Thermal Zone parameters */
struct thermal_zone_params {
	char governor_name[THERMAL_NAME_LENGTH];

	/*
	 * a boolean to indicate if the thermal to hwmon sysfs interface
	 * is required. when no_hwmon == false, a hwmon sysfs interface
	 * will be created. when no_hwmon == true, nothing will be done
	 */
	bool no_hwmon;

	int num_tbps;	/* Number of tbp entries */
	struct thermal_bind_params *tbp;

	/*
	 * Sustainable power (heat) that this thermal zone can dissipate in
	 * mW
	 */
	u32 sustainable_power;

	/*
	 * Proportional parameter of the PID controller when
	 * overshooting (i.e., when temperature is below the target)
	 */
	s32 k_po;

	/*
	 * Proportional parameter of the PID controller when
	 * undershooting
	 */
	s32 k_pu;

	/* Integral parameter of the PID controller */
	s32 k_i;

	/* Derivative parameter of the PID controller */
	s32 k_d;

	/* threshold below which the error is no longer accumulated */
	s32 integral_cutoff;

	/*
	 * @slope:	slope of a linear temperature adjustment curve.
	 * 		Used by thermal zone drivers.
	 */
	int slope;
	/*
	 * @offset:	offset of a linear temperature adjustment curve.
	 * 		Used by thermal zone drivers (default 0).
	 */
	int offset;

	/*
	 * @tracks_low:	Indicates that the thermal zone params are for
	 *		temperatures falling below the thresholds.
	 */
	bool tracks_low;
};

struct thermal_genl_event {
	u32 orig;
	enum events event;
};

/**
 * struct thermal_zone_of_device_ops - scallbacks for handling DT based zones
 *
 * Mandatory:
 * @get_temp: a pointer to a function that reads the sensor temperature.
 *
 * Optional:
 * @get_trend: a pointer to a function that reads the sensor temperature trend.
 * @set_trips: a pointer to a function that sets a temperature window. When
 *	       this window is left the driver must inform the thermal core via
 *	       thermal_zone_device_update.
 * @set_emul_temp: a pointer to a function that sets sensor emulated
 *		   temperature.
 * @set_trip_temp: a pointer to a function that sets the trip temperature on
 *		   hardware.
 * @get_trip_temp: a pointer to a function that gets the trip temperature on
 *		   hardware.
 */
struct thermal_zone_of_device_ops {
	int (*get_temp)(void *, int *);
	int (*get_trend)(void *, int, enum thermal_trend *);
	int (*set_trips)(void *, int, int);
	int (*set_emul_temp)(void *, int);
<<<<<<< HEAD
	int (*set_trip_temp)(void *data, int trip, int temp);
	int (*get_trip_temp)(void *data, int trip, int *temp);
=======
	int (*set_trip_temp)(void *, int, int);
	int (*get_trip_temp)(void *, int, int *);
>>>>>>> 2d2af525
};

/**
 * struct thermal_trip - representation of a point in temperature domain
 * @np: pointer to struct device_node that this trip point was created from
 * @temperature: temperature value in miliCelsius
 * @hysteresis: relative hysteresis in miliCelsius
 * @type: trip point type
 */

struct thermal_trip {
	struct device_node *np;
	int temperature;
	int hysteresis;
	enum thermal_trip_type type;
};

/* Different aggregation logic supported for virtual sensors */
enum aggregation_logic {
	VIRT_WEIGHTED_AVG,
	VIRT_MAXIMUM,
	VIRT_MINIMUM,
	VIRT_COUNT_THRESHOLD,
	VIRT_AGGREGATION_NR,
};

/*
 * struct virtual_sensor_data - Data structure used to provide
 *			      information about the virtual zone.
 * @virt_zone_name - Virtual thermal zone name
 * @num_sensors - Number of sensors this virtual zone uses to compute
 *		  temperature
 * @sensor_names - Array of sensor names
 * @logic - Temperature aggregation logic to be used
 * @coefficients - Coefficients to be used for weighted average logic
 * @coefficient_ct - number of coefficients provided as input
 * @avg_offset - offset value to be used for the weighted aggregation logic
 * @avg_denominator - denominator value to be used for the weighted aggregation
 *			logic
 */
struct virtual_sensor_data {
	int                    num_sensors;
	char                   virt_zone_name[THERMAL_NAME_LENGTH];
	char                   *sensor_names[THERMAL_MAX_VIRT_SENSORS];
	enum aggregation_logic logic;
	int                    coefficients[THERMAL_MAX_VIRT_SENSORS];
	int                    coefficient_ct;
	int                    avg_offset;
	int                    avg_denominator;
};

/* Function declarations */
#ifdef CONFIG_THERMAL_OF
struct thermal_zone_device *
thermal_zone_of_sensor_register(struct device *dev, int id, void *data,
				const struct thermal_zone_of_device_ops *ops);
void thermal_zone_of_sensor_unregister(struct device *dev,
				       struct thermal_zone_device *tz);
struct thermal_zone_device *devm_thermal_zone_of_sensor_register(
		struct device *dev, int id, void *data,
		const struct thermal_zone_of_device_ops *ops);
void devm_thermal_zone_of_sensor_unregister(struct device *dev,
					    struct thermal_zone_device *tz);
struct thermal_zone_device *devm_thermal_of_virtual_sensor_register(
		struct device *dev,
		const struct virtual_sensor_data *sensor_data);
#else
static inline struct thermal_zone_device *
thermal_zone_of_sensor_register(struct device *dev, int id, void *data,
				const struct thermal_zone_of_device_ops *ops)
{
	return ERR_PTR(-ENODEV);
}

static inline
void thermal_zone_of_sensor_unregister(struct device *dev,
				       struct thermal_zone_device *tz)
{
}

static inline struct thermal_zone_device *devm_thermal_zone_of_sensor_register(
		struct device *dev, int id, void *data,
		const struct thermal_zone_of_device_ops *ops)
{
	return ERR_PTR(-ENODEV);
}

static inline
void devm_thermal_zone_of_sensor_unregister(struct device *dev,
					    struct thermal_zone_device *tz)
{
}

static inline
struct thermal_zone_device *devm_thermal_of_virtual_sensor_register(
		struct device *dev,
		const struct virtual_sensor_data *sensor_data)
{
	return ERR_PTR(-ENODEV);
}

#endif

#if IS_ENABLED(CONFIG_THERMAL)
static inline bool cdev_is_power_actor(struct thermal_cooling_device *cdev)
{
	return cdev->ops->get_requested_power && cdev->ops->state2power &&
		cdev->ops->power2state;
}

int power_actor_get_max_power(struct thermal_cooling_device *,
			      struct thermal_zone_device *tz, u32 *max_power);
int power_actor_get_min_power(struct thermal_cooling_device *,
			      struct thermal_zone_device *tz, u32 *min_power);
int power_actor_set_power(struct thermal_cooling_device *,
			  struct thermal_instance *, u32);
struct thermal_zone_device *thermal_zone_device_register(const char *, int, int,
		void *, struct thermal_zone_device_ops *,
		struct thermal_zone_params *, int, int);
void thermal_zone_device_unregister(struct thermal_zone_device *);

int thermal_zone_bind_cooling_device(struct thermal_zone_device *, int,
				     struct thermal_cooling_device *,
				     unsigned long, unsigned long,
				     unsigned int);
int thermal_zone_unbind_cooling_device(struct thermal_zone_device *, int,
				       struct thermal_cooling_device *);
void thermal_zone_device_update(struct thermal_zone_device *,
				enum thermal_notify_event);
void thermal_zone_device_update_temp(struct thermal_zone_device *tz,
				enum thermal_notify_event event, int temp);
void thermal_zone_set_trips(struct thermal_zone_device *);

struct thermal_cooling_device *thermal_cooling_device_register(const char *,
		void *, const struct thermal_cooling_device_ops *);
struct thermal_cooling_device *
thermal_of_cooling_device_register(struct device_node *np, const char *, void *,
				   const struct thermal_cooling_device_ops *);
void thermal_cooling_device_unregister(struct thermal_cooling_device *);
struct thermal_zone_device *thermal_zone_get_zone_by_name(const char *name);
struct thermal_cooling_device *thermal_zone_get_cdev_by_name(const char *name);
int thermal_zone_get_temp(struct thermal_zone_device *tz, int *temp);
int thermal_zone_get_slope(struct thermal_zone_device *tz);
int thermal_zone_get_offset(struct thermal_zone_device *tz);

int get_tz_trend(struct thermal_zone_device *, int);
struct thermal_instance *get_thermal_instance(struct thermal_zone_device *,
		struct thermal_cooling_device *, int);
void thermal_cdev_update(struct thermal_cooling_device *);
void thermal_notify_framework(struct thermal_zone_device *, int);
#else
static inline bool cdev_is_power_actor(struct thermal_cooling_device *cdev)
{ return false; }
static inline int power_actor_get_max_power(struct thermal_cooling_device *cdev,
			      struct thermal_zone_device *tz, u32 *max_power)
{ return 0; }
static inline int power_actor_get_min_power(struct thermal_cooling_device *cdev,
					    struct thermal_zone_device *tz,
					    u32 *min_power)
{ return -ENODEV; }
static inline int power_actor_set_power(struct thermal_cooling_device *cdev,
			  struct thermal_instance *tz, u32 power)
{ return 0; }
static inline struct thermal_zone_device *thermal_zone_device_register(
	const char *type, int trips, int mask, void *devdata,
	struct thermal_zone_device_ops *ops,
	struct thermal_zone_params *tzp,
	int passive_delay, int polling_delay)
{ return ERR_PTR(-ENODEV); }
static inline void thermal_zone_device_unregister(
	struct thermal_zone_device *tz)
{ }
static inline int thermal_zone_bind_cooling_device(
	struct thermal_zone_device *tz, int trip,
	struct thermal_cooling_device *cdev,
	unsigned long upper, unsigned long lower,
	unsigned int weight)
{ return -ENODEV; }
static inline int thermal_zone_unbind_cooling_device(
	struct thermal_zone_device *tz, int trip,
	struct thermal_cooling_device *cdev)
{ return -ENODEV; }
static inline void thermal_zone_device_update(struct thermal_zone_device *tz,
					      enum thermal_notify_event event)
{ }
static inline void thermal_zone_device_update_temp(
		struct thermal_zone_device *tz, enum thermal_notify_event event,
		int temp)
{ }
static inline void thermal_zone_set_trips(struct thermal_zone_device *tz)
{ }
static inline struct thermal_cooling_device *
thermal_cooling_device_register(const char *type, void *devdata,
	const struct thermal_cooling_device_ops *ops)
{ return ERR_PTR(-ENODEV); }
static inline struct thermal_cooling_device *
thermal_of_cooling_device_register(struct device_node *np, const char *type,
	void *devdata, const struct thermal_cooling_device_ops *ops)
{ return ERR_PTR(-ENODEV); }
static inline void thermal_cooling_device_unregister(
	struct thermal_cooling_device *cdev)
{ }
static inline struct thermal_zone_device *thermal_zone_get_zone_by_name(
		const char *name)
{ return ERR_PTR(-ENODEV); }
static inline struct thermal_cooling_device *thermal_zone_get_cdev_by_name(
		const char *name)
{ return ERR_PTR(-ENODEV); }
static inline int thermal_zone_get_temp(
		struct thermal_zone_device *tz, int *temp)
{ return -ENODEV; }
static inline int thermal_zone_get_slope(
		struct thermal_zone_device *tz)
{ return -ENODEV; }
static inline int thermal_zone_get_offset(
		struct thermal_zone_device *tz)
{ return -ENODEV; }
static inline int get_tz_trend(struct thermal_zone_device *tz, int trip)
{ return -ENODEV; }
static inline struct thermal_instance *
get_thermal_instance(struct thermal_zone_device *tz,
	struct thermal_cooling_device *cdev, int trip)
{ return ERR_PTR(-ENODEV); }
static inline void thermal_cdev_update(struct thermal_cooling_device *cdev)
{ }
static inline void thermal_notify_framework(struct thermal_zone_device *tz,
	int trip)
{ }
#endif /* CONFIG_THERMAL */

#if defined(CONFIG_NET) && IS_ENABLED(CONFIG_THERMAL)
extern int thermal_generate_netlink_event(struct thermal_zone_device *tz,
						enum events event);
#else
static inline int thermal_generate_netlink_event(struct thermal_zone_device *tz,
						enum events event)
{
	return 0;
}
#endif

#endif /* __THERMAL_H__ */<|MERGE_RESOLUTION|>--- conflicted
+++ resolved
@@ -388,13 +388,8 @@
 	int (*get_trend)(void *, int, enum thermal_trend *);
 	int (*set_trips)(void *, int, int);
 	int (*set_emul_temp)(void *, int);
-<<<<<<< HEAD
-	int (*set_trip_temp)(void *data, int trip, int temp);
-	int (*get_trip_temp)(void *data, int trip, int *temp);
-=======
 	int (*set_trip_temp)(void *, int, int);
 	int (*get_trip_temp)(void *, int, int *);
->>>>>>> 2d2af525
 };
 
 /**
