--- conflicted
+++ resolved
@@ -809,7 +809,6 @@
 void geni_se_dump_dbg_regs(struct se_geni_rsc *rsc, void __iomem *base,
 				void *ipc);
 
-<<<<<<< HEAD
 extern int (*__msm_bus_scale_update_bw_cb)(struct msm_bus_client_handle *cl,
 					   u64 ab, u64 ib);
 extern int (*__msm_bus_scale_client_update_request_cb)(uint32_t cl,
@@ -818,8 +817,6 @@
 	struct msm_bus_scale_pdata *pdata);
 extern struct msm_bus_client_handle *(*__msm_bus_scale_register_cb)(
 	uint32_t mas, uint32_t slv, char *name, bool active_only);
-=======
->>>>>>> 6f12fd2c
 #else
 static inline unsigned int geni_read_reg_nolog(void __iomem *base, int offset)
 {
