--- conflicted
+++ resolved
@@ -122,11 +122,8 @@
 	}
 }
 
-<<<<<<< HEAD
-=======
 extern int tc_qdisc_flow_control(struct net_device *dev, u32 tcm_handle,
 				  int flow_enable);
->>>>>>> 99987d5a
 /* Calculate maximal size of packet seen by hard_start_xmit
    routine of this device.
  */
