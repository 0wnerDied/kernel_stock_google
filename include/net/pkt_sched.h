--- conflicted
+++ resolved
@@ -122,22 +122,8 @@
 	}
 }
 
-<<<<<<< HEAD
-static inline __be16 tc_skb_protocol(const struct sk_buff *skb)
-{
-	/* We need to take extra care in case the skb came via
-	 * vlan accelerated path. In that case, use skb->vlan_proto
-	 * as the original vlan header was already stripped.
-	 */
-	if (skb_vlan_tag_present(skb))
-		return skb->vlan_proto;
-	return skb->protocol;
-}
-
 extern int tc_qdisc_flow_control(struct net_device *dev, u32 tcm_handle,
 				  int flow_enable);
-=======
->>>>>>> 3b9cf91c
 /* Calculate maximal size of packet seen by hard_start_xmit
    routine of this device.
  */
