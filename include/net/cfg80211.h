--- conflicted
+++ resolved
@@ -52,14 +52,9 @@
 /* Indicate backport support for key configuration for Beacon protection*/
 #define CFG80211_BIGTK_CONFIGURATION_SUPPORT 1
 
-<<<<<<< HEAD
-=======
-/* Indicate support for including KEK length in rekey data */
-#define CFG80211_REKEY_DATA_KEK_LEN 1
 /* Indicate backport support for 6GHz band */
 #define CFG80211_6GHZ_BAND_SUPPORTED 1
 
->>>>>>> 99987d5a
 /**
  * DOC: Introduction
  *
